--- conflicted
+++ resolved
@@ -11,8 +11,4 @@
 python -m coverage report -m
 
 # specific file
-<<<<<<< HEAD
-# python -m coverage run --source pytorch_lightning -m py.test -k .py --flake8 --durations=0 -v
-=======
-# python -m coverage run --source pytorch_lightning -m py.test --flake8 --durations=0 -v -k
->>>>>>> dca86c31
+# python -m coverage run --source pytorch_lightning -m py.test --flake8 --durations=0 -v -k