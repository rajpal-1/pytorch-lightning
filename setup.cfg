# Copyright The PyTorch Lightning team.
#
# Licensed under the Apache License, Version 2.0 (the "License");
# you may not use this file except in compliance with the License.
# You may obtain a copy of the License at
#
#     http://www.apache.org/licenses/LICENSE-2.0
#
# Unless required by applicable law or agreed to in writing, software
# distributed under the License is distributed on an "AS IS" BASIS,
# WITHOUT WARRANTIES OR CONDITIONS OF ANY KIND, either express or implied.
# See the License for the specific language governing permissions and
# limitations under the License.

[tool:pytest]
norecursedirs =
    .git
    dist
    build
python_files =
    test_*.py
# doctest_plus = disabled
addopts =
    --strict
    --doctest-modules
    --color=yes
markers =
    slow
    remote_data
    filterwarnings
    gpus_param_tests
junit_duration_report = call


[coverage:report]
exclude_lines =
    pragma: no-cover
    warnings
    pass
    rank_zero_warn
    raise NotImplementedError
# TODO: figure out how to get codecov to pick up the test results on these backends
#  The actual coverage for each is 90%+
# *metrics (94%+) are temporarily removed from testing while tests speed up
omit =
    pytorch_lightning/cluster_environments/*.py
    pytorch_lightning/utilities/distributed.py
    pytorch_lightning/tuner/auto_gpu_select.py


[flake8]
max-line-length = 120
exclude =
    .tox,
    *.egg
    build
    temp

select = E,W,F
doctests = True
verbose = 2
# https://pep8.readthedocs.io/en/latest/intro.html#error-codes
format = pylint
ignore =
    E731  # Ignore "Do not assign a lambda expression, use a def"
    W503  # Ignore "Line break occurred before a binary operator"
    E203  # Ignore "whitespace before ':'"

# setup.cfg or tox.ini
[check-manifest]
ignore =
    *.yml
    .github
    .github/*
    .circleci


[metadata]
license_file = LICENSE
# long_description = file:README.md
# long_description_content_type = text/markdown


[pydocstyle]
convention = pep257
# D104, D107: Ignore missing docstrings in __init__ files and methods.
# D202: Ignore a blank line after docstring (collision with Python Black in decorators)
add-ignore = D104,D107,D202
<<<<<<< HEAD
max-line-length = 120


[yapf]
based_on_style = pep8
spaces_before_comment = 2
split_before_logical_operator = true
split_before_arithmetic_operator = true
COLUMN_LIMIT = 120
COALESCE_BRACKETS = true
DEDENT_CLOSING_BRACKETS = true
ALLOW_SPLIT_BEFORE_DICT_VALUE = false
BLANK_LINE_BEFORE_NESTED_CLASS_OR_DEF = true
NO_SPACES_AROUND_SELECTED_BINARY_OPERATORS = false


[mypy]
files = pytorch_lightning, pl_examples, benchmarks, tests
disallow_untyped_defs = True
ignore_missing_imports = True
show_error_codes = True
warn_redundant_casts = True
warn_unused_configs = True
warn_unused_ignores = True
allow_redefinition = True
# disable this rule as the Trainer attributes are defined in the connectors, not in its __init__
disable_error_code = attr-defined

# todo: add proper typing to this module...
[mypy-pytorch_lightning.callbacks.*]
ignore_errors = True
# whitelist
[mypy-pytorch_lightning.callbacks.pruning]
ignore_errors = False

# todo: add proper typing to this module...
[mypy-pytorch_lightning.core.*]
ignore_errors = True

# todo: add proper typing to this module...
[mypy-pytorch_lightning.loggers.*]
ignore_errors = True

# todo: add proper typing to this module...
[mypy-pytorch_lightning.loops.*]
ignore_errors = True

# todo: add proper typing to this module...
[mypy-pytorch_lightning.metrics.*]
ignore_errors = True

# todo: add proper typing to this module...
[mypy-pytorch_lightning.overrides.*]
ignore_errors = True

# todo: add proper typing to this module...
[mypy-pytorch_lightning.plugins.environments.*]
ignore_errors = True

# todo: add proper typing to this module...
[mypy-pytorch_lightning.plugins.training_type.*]
ignore_errors = True

# todo: add proper typing to this module...
[mypy-pytorch_lightning.profiler.*]
ignore_errors = True

# todo: add proper typing to this module...
[mypy-pytorch_lightning.pt_overrides.*]
ignore_errors = True

# todo: add proper typing to this module...
[mypy-pytorch_lightning.root_module.*]
ignore_errors = True

# todo: add proper typing to this module...
[mypy-pytorch_lightning.trainer.*]
ignore_errors = True
# whitelist
[mypy-pytorch_lightning.trainer.evaluation_loop]
ignore_errors = False
[mypy-pytorch_lightning.trainer.connectors.logger_connector]
ignore_errors = False

# todo: add proper typing to this module...
[mypy-pytorch_lightning.distributed.*]
ignore_errors = True

# todo: add proper typing to this module...
[mypy-pytorch_lightning.tuner.*]
ignore_errors = True

# todo: add proper typing to this module...
[mypy-pytorch_lightning.utilities.*]
ignore_errors = True
[mypy-pytorch_lightning.utilities.cli]
ignore_errors = False
[mypy-pytorch_lightning.utilities.distributed]
ignore_errors = False

# todo: add proper typing to this module...
[mypy-pl_examples.*]
ignore_errors = True

# todo: add proper typing to this module...
[mypy-benchmarks.*]
ignore_errors = True

# todo: add proper typing to this module...
[mypy-tests.*]
ignore_errors = True
=======
max-line-length = 120
>>>>>>> c99e2fe0
<|MERGE_RESOLUTION|>--- conflicted
+++ resolved
@@ -86,7 +86,6 @@
 # D104, D107: Ignore missing docstrings in __init__ files and methods.
 # D202: Ignore a blank line after docstring (collision with Python Black in decorators)
 add-ignore = D104,D107,D202
-<<<<<<< HEAD
 max-line-length = 120
 
 
@@ -197,7 +196,4 @@
 
 # todo: add proper typing to this module...
 [mypy-tests.*]
-ignore_errors = True
-=======
-max-line-length = 120
->>>>>>> c99e2fe0
+ignore_errors = True