# Copyright The PyTorch Lightning team.
#
# Licensed under the Apache License, Version 2.0 (the "License");
# you may not use this file except in compliance with the License.
# You may obtain a copy of the License at
#
#     http://www.apache.org/licenses/LICENSE-2.0
#
# Unless required by applicable law or agreed to in writing, software
# distributed under the License is distributed on an "AS IS" BASIS,
# WITHOUT WARRANTIES OR CONDITIONS OF ANY KIND, either express or implied.
# See the License for the specific language governing permissions and
# limitations under the License.
from functools import partial
from inspect import getmembers, isfunction
from unittest import mock
from unittest.mock import ANY, PropertyMock

import pytest
import torch
from torch.utils.data import DataLoader

from pytorch_lightning import __version__, Callback, LightningDataModule, LightningModule, Trainer
from tests.helpers import BoringDataModule, BoringModel, RandomDataset
from tests.helpers.runif import RunIf


@pytest.mark.parametrize('max_steps', [1, 2, 3])
def test_on_before_zero_grad_called(tmpdir, max_steps):

    class CurrentTestModel(BoringModel):
        on_before_zero_grad_called = 0

        def on_before_zero_grad(self, optimizer):
            self.on_before_zero_grad_called += 1

    model = CurrentTestModel()

    trainer = Trainer(
        default_root_dir=tmpdir,
        max_steps=max_steps,
        max_epochs=2,
    )
    assert 0 == model.on_before_zero_grad_called
    trainer.fit(model)
    assert max_steps == model.on_before_zero_grad_called

    model.on_before_zero_grad_called = 0
    trainer.test(model)
    assert 0 == model.on_before_zero_grad_called


def test_training_epoch_end_metrics_collection(tmpdir):
    """ Test that progress bar metrics also get collected at the end of an epoch. """
    num_epochs = 3

    class CurrentModel(BoringModel):

        def training_step(self, *args, **kwargs):
            output = super().training_step(*args, **kwargs)
            self.log_dict({'step_metric': torch.tensor(-1), 'shared_metric': 100}, logger=False, prog_bar=True)
            return output

        def training_epoch_end(self, outputs):
            epoch = self.current_epoch
            # both scalar tensors and Python numbers are accepted
            self.log_dict(
                {
                    f'epoch_metric_{epoch}': torch.tensor(epoch),
                    'shared_metric': 111
                },
                logger=False,
                prog_bar=True,
            )

    model = CurrentModel()
    trainer = Trainer(
        max_epochs=num_epochs,
        default_root_dir=tmpdir,
        overfit_batches=2,
    )
    trainer.fit(model)
    assert trainer.state.finished, f"Training failed with {trainer.state}"
    metrics = trainer.progress_bar_dict

    # metrics added in training step should be unchanged by epoch end method
    assert metrics['step_metric'] == -1
    # a metric shared in both methods gets overwritten by epoch_end
    assert metrics['shared_metric'] == 111
    # metrics are kept after each epoch
    for i in range(num_epochs):
        assert metrics[f'epoch_metric_{i}'] == i


def test_training_epoch_end_metrics_collection_on_override(tmpdir):
    """ Test that batch end metrics are collected when training_epoch_end is overridden at the end of an epoch. """

    class OverriddenModel(BoringModel):

        def __init__(self):
            super().__init__()
            self.len_outputs = 0

        def on_train_epoch_start(self):
            self.num_train_batches = 0

        def training_epoch_end(self, outputs):
            self.len_outputs = len(outputs)

        def on_train_batch_end(self, outputs, batch, batch_idx, dataloader_idx):
            self.num_train_batches += 1

    class NotOverriddenModel(BoringModel):

        def on_train_epoch_start(self):
            self.num_train_batches = 0

        def on_train_batch_end(self, outputs, batch, batch_idx, dataloader_idx):
            self.num_train_batches += 1

    overridden_model = OverriddenModel()
    not_overridden_model = NotOverriddenModel()
    not_overridden_model.training_epoch_end = None

    trainer = Trainer(
        max_epochs=1,
        default_root_dir=tmpdir,
        overfit_batches=2,
    )

    trainer.fit(overridden_model)
    assert overridden_model.len_outputs == overridden_model.num_train_batches


@RunIf(min_gpus=1)
@mock.patch("pytorch_lightning.accelerators.accelerator.Accelerator.lightning_module", new_callable=PropertyMock)
def test_apply_batch_transfer_handler(model_getter_mock):
    expected_device = torch.device('cuda', 0)

    class CustomBatch:

        def __init__(self, data):
            self.samples = data[0]
            self.targets = data[1]

    class CurrentTestModel(BoringModel):
        rank = 0
        transfer_batch_to_device_hook_rank = None
        on_before_batch_transfer_hook_rank = None
        on_after_batch_transfer_hook_rank = None

        def on_before_batch_transfer(self, batch, dataloader_idx):
            assert dataloader_idx is None
            self.on_before_batch_transfer_hook_rank = self.rank
            self.rank += 1
            batch.samples += 1
            return batch

        def on_after_batch_transfer(self, batch, dataloader_idx):
            assert dataloader_idx is None
            assert batch.samples.device == batch.targets.device == expected_device
            self.on_after_batch_transfer_hook_rank = self.rank
            self.rank += 1
            batch.targets *= 2
            return batch

        def transfer_batch_to_device(self, batch, device, dataloader_idx):
            assert dataloader_idx is None
            self.transfer_batch_to_device_hook_rank = self.rank
            self.rank += 1
            batch.samples = batch.samples.to(device)
            batch.targets = batch.targets.to(device)
            return batch

    model = CurrentTestModel()
    batch = CustomBatch((torch.zeros(5, 32), torch.ones(5, 1, dtype=torch.long)))

    trainer = Trainer(gpus=1)
    # running .fit() would require us to implement custom data loaders, we mock the model reference instead

    model_getter_mock.return_value = model
    batch_gpu = trainer.accelerator.batch_to_device(batch, expected_device)

    assert model.on_before_batch_transfer_hook_rank == 0
    assert model.transfer_batch_to_device_hook_rank == 1
    assert model.on_after_batch_transfer_hook_rank == 2
    assert batch_gpu.samples.device == batch_gpu.targets.device == expected_device
    assert torch.allclose(batch_gpu.samples.cpu(), torch.ones(5, 32))
    assert torch.allclose(batch_gpu.targets.cpu(), torch.ones(5, 1, dtype=torch.long) * 2)


@RunIf(min_gpus=2, special=True)
def test_transfer_batch_hook_ddp(tmpdir):
    """
    Test custom data are properly moved to the right device using ddp
    """

    class CustomBatch:

        def __init__(self, data):
            self.samples = data[0]

        def to(self, device, **kwargs):
            self.samples = self.samples.to(device, **kwargs)
            return self

    def collate_fn(batch):
        return CustomBatch(batch)

    class TestModel(BoringModel):

        def training_step(self, batch, batch_idx):
            assert batch.samples.device == self.device
            assert isinstance(batch_idx, int)

        def train_dataloader(self):
            return torch.utils.data.DataLoader(RandomDataset(32, 64), collate_fn=collate_fn)

    model = TestModel()
    model.validation_step = None
    model.training_epoch_end = None
    trainer = Trainer(
        default_root_dir=tmpdir,
        limit_train_batches=2,
        limit_val_batches=0,
        max_epochs=1,
        weights_summary=None,
        accelerator="ddp",
        gpus=2,
    )
    trainer.fit(model)


def get_members(cls):
    return {h for h, _ in getmembers(cls, predicate=isfunction) if not h.startswith('_')}


class HookedCallback(Callback):

    def __init__(self, called):

        def call(hook, *args, **kwargs):
            d = {'name': f'Callback.{hook}'}
            if args:
                d['args'] = args
            if kwargs:
                d['kwargs'] = kwargs
            called.append(d)

        for h in get_members(Callback):
            setattr(self, h, partial(call, h))


class HookedModel(BoringModel):

    def __init__(self, called):
        super().__init__()
        pl_module_hooks = get_members(LightningModule)
        # remove most `nn.Module` hooks
        module_hooks = get_members(torch.nn.Module)
        pl_module_hooks.difference_update(module_hooks - {'forward', 'zero_grad', 'train'})

        def call(hook, fn, *args, **kwargs):
            out = fn(*args, **kwargs)
            d = {'name': hook}
            if args:
                d['args'] = args
            elif hook == 'train':
                # DeepSpeed calls `train(mode)` but we do not. Standardize
                # https://github.com/microsoft/DeepSpeed/pull/571
                d['args'] = (True, )
            if kwargs:
                d['kwargs'] = kwargs
            called.append(d)
            return out

        for h in pl_module_hooks:
            attr = getattr(self, h)
            setattr(self, h, partial(call, h, attr))

    def validation_epoch_end(self, *args, **kwargs):
        # `BoringModel` does not have a return for `validation_step_end` so this would fail
        pass

    def test_epoch_end(self, *args, **kwargs):
        # `BoringModel` does not have a return for `test_step_end` so this would fail
        pass

    @staticmethod
<<<<<<< HEAD
    def _train_batch(trainer, model, batches, current_epoch=0):
=======
    def _train_batch(trainer, model, batches, device=torch.device('cpu'), **kwargs):
        using_native_amp = kwargs.get('amp_backend') == 'native'
>>>>>>> c7f38659
        out = []
        for i in range(batches):
            out.extend([
                # TODO: `on_batch_{start,end}`
                dict(name='Callback.on_batch_start', args=(trainer, model)),
                dict(name='Callback.on_train_batch_start', args=(trainer, model, ANY, i, 0)),
                dict(name='on_train_batch_start', args=(ANY, i, 0)),
                dict(name='on_before_batch_transfer', args=(ANY, None)),
                dict(name='transfer_batch_to_device', args=(ANY, device, None)),
                dict(name='on_after_batch_transfer', args=(ANY, None)),
                dict(name='forward', args=(ANY, )),
                dict(name='training_step', args=(ANY, i)),
                dict(name='training_step_end', args=(dict(loss=ANY), )),
                dict(name='Callback.on_before_zero_grad', args=(trainer, model, ANY)),
                dict(name='on_before_zero_grad', args=(ANY, )),
<<<<<<< HEAD
                dict(name='optimizer_zero_grad', args=(current_epoch, i, ANY, 0)),
                dict(name='Callback.on_before_backward', args=(trainer, model, ANY)),
                dict(name='on_before_backward', args=(ANY)),
                dict(name='backward', args=(ANY, ANY, 0)),
=======
                dict(name='optimizer_zero_grad', args=(0, i, ANY, 0)),
                dict(name='Callback.on_before_backward', args=(trainer, model, ANY)),
                dict(name='on_before_backward', args=(ANY, )),
                *([dict(name='backward', args=(ANY, ANY, 0))] if kwargs.get('plugins') != 'deepspeed' else []),
>>>>>>> c7f38659
                dict(name='Callback.on_after_backward', args=(trainer, model)),
                dict(name='on_after_backward'),
                # TODO: `on_before_optimizer_step`
                dict(
                    name='optimizer_step',
<<<<<<< HEAD
                    args=(current_epoch, i, ANY, 0, ANY),
                    kwargs=dict(on_tpu=False, using_lbfgs=False, using_native_amp=False)
=======
                    args=(0, i, ANY, 0, ANY),
                    kwargs=dict(on_tpu=False, using_lbfgs=False, using_native_amp=using_native_amp)
>>>>>>> c7f38659
                ),
                dict(name='Callback.on_train_batch_end', args=(trainer, model, dict(loss=ANY), ANY, i, 0)),
                dict(name='on_train_batch_end', args=(dict(loss=ANY), ANY, i, 0)),
                dict(name='Callback.on_batch_end', args=(trainer, model)),
            ])
        return out

    @staticmethod
    def _eval_epoch(fn, trainer, model, batches, key, device=torch.device('cpu')):
        outputs = {key: ANY}
        return [
            dict(name='Callback.on_epoch_start', args=(trainer, model)),
            dict(name='on_epoch_start'),
            dict(name=f'Callback.on_{fn}_epoch_start', args=(trainer, model)),
            dict(name=f'on_{fn}_epoch_start'),
            *HookedModel._eval_batch(fn, trainer, model, batches, key, device=device),
            dict(name=f'{fn}_epoch_end', args=([outputs] * batches, )),
            dict(name=f'Callback.on_{fn}_epoch_end', args=(trainer, model)),
            dict(name=f'on_{fn}_epoch_end'),
            dict(name='Callback.on_epoch_end', args=(trainer, model)),
            dict(name='on_epoch_end'),
        ]

    @staticmethod
    def _eval_batch(fn, trainer, model, batches, key, device=torch.device('cpu')):
        out = []
        outputs = {key: ANY}
        for i in range(batches):
            out.extend([
                # TODO: `{,Callback}.on_batch_{start,end}`
                dict(name=f'Callback.on_{fn}_batch_start', args=(trainer, model, ANY, i, 0)),
                dict(name=f'on_{fn}_batch_start', args=(ANY, i, 0)),
                dict(name='on_before_batch_transfer', args=(ANY, None)),
                dict(name='transfer_batch_to_device', args=(ANY, device, None)),
                dict(name='on_after_batch_transfer', args=(ANY, None)),
                dict(name='forward', args=(ANY, )),
                dict(name=f'{fn}_step', args=(ANY, i)),
                dict(name=f'{fn}_step_end', args=(outputs, )),
                dict(name=f'Callback.on_{fn}_batch_end', args=(trainer, model, outputs, ANY, i, 0)),
                dict(name=f'on_{fn}_batch_end', args=(outputs, ANY, i, 0)),
            ])
        return out

    @staticmethod
    def _predict_batch(trainer, model, batches):
        out = []
        for i in range(batches):
            out.extend([
                # TODO: `{,Callback}.on_batch_{start,end}`
                dict(name='Callback.on_predict_batch_start', args=(trainer, model, ANY, i, 0)),
                dict(name='on_predict_batch_start', args=(ANY, i, 0)),
                dict(name='on_before_batch_transfer', args=(ANY, None)),
                dict(name='transfer_batch_to_device', args=(ANY, torch.device('cpu'), None)),
                dict(name='on_after_batch_transfer', args=(ANY, None)),
                dict(name='forward', args=(ANY, )),
                dict(name='predict_step', args=(ANY, i)),
                # TODO: `predict_step_end`
                dict(name='Callback.on_predict_batch_end', args=(trainer, model, ANY, ANY, i, 0)),
                dict(name='on_predict_batch_end', args=(ANY, ANY, i, 0)),
            ])
        return out


@pytest.mark.parametrize(
    'kwargs',
    [
        {},
        # these precision plugins modify the optimization flow, so testing them explicitly
        pytest.param(dict(gpus=1, precision=16, plugins='deepspeed'), marks=RunIf(deepspeed=True, min_gpus=1)),
        pytest.param(dict(gpus=1, precision=16, amp_backend='native'), marks=RunIf(amp_native=True, min_gpus=1)),
        pytest.param(dict(gpus=1, precision=16, amp_backend='apex'), marks=RunIf(amp_apex=True, min_gpus=1)),
    ]
)
def test_trainer_model_hook_system_fit(tmpdir, kwargs):
    called = []
    model = HookedModel(called)
    callback = HookedCallback(called)
    train_batches = 2
    val_batches = 2
    trainer = Trainer(
        default_root_dir=tmpdir,
        max_epochs=1,
        limit_train_batches=train_batches,
        limit_val_batches=val_batches,
        progress_bar_refresh_rate=0,
        weights_summary=None,
        callbacks=[callback],
        **kwargs,
    )

    assert called == [
        dict(name='Callback.on_init_start', args=(trainer, )),
        dict(name='Callback.on_init_end', args=(trainer, )),
    ]

    trainer.fit(model)

    saved_ckpt = {
        'callbacks': ANY,
        'epoch': 1,
        'global_step': train_batches,
        'lr_schedulers': ANY,
        'optimizer_states': ANY,
        'pytorch-lightning_version': __version__,
        'state_dict': ANY,
    }
    if kwargs.get('amp_backend') == 'native':
        saved_ckpt['native_amp_scaling_state'] = ANY
    elif kwargs.get('amp_backend') == 'apex':
        saved_ckpt['amp_scaling_state'] = ANY
    device = torch.device('cuda:0' if 'gpus' in kwargs else 'cpu')

    expected = [
        dict(name='Callback.on_init_start', args=(trainer, )),
        dict(name='Callback.on_init_end', args=(trainer, )),
        dict(name='prepare_data'),
        dict(name='configure_callbacks'),
        dict(name='Callback.on_before_accelerator_backend_setup', args=(trainer, model)),
        # FIXME
        *([dict(name='train_dataloader')] if kwargs.get('plugins') == 'deepspeed' else []),
        dict(name='Callback.setup', args=(trainer, model), kwargs=dict(stage='fit')),
        dict(name='setup', kwargs=dict(stage='fit')),
        dict(name='configure_sharded_model'),
        dict(name='Callback.on_configure_sharded_model', args=(trainer, model)),
        # FIXME
        *([dict(name='configure_optimizers')] if kwargs.get('plugins') != 'deepspeed' else []),
        dict(name='Callback.on_fit_start', args=(trainer, model)),
        dict(name='on_fit_start'),
        # FIXME
        *([dict(name='configure_optimizers')] if kwargs.get('plugins') == 'deepspeed' else []),
        dict(name='Callback.on_pretrain_routine_start', args=(trainer, model)),
        dict(name='on_pretrain_routine_start'),
        dict(name='Callback.on_pretrain_routine_end', args=(trainer, model)),
        dict(name='on_pretrain_routine_end'),
        dict(name='Callback.on_sanity_check_start', args=(trainer, model)),
        dict(name='on_val_dataloader'),
        dict(name='val_dataloader'),
        dict(name='train', args=(False, )),
        dict(name='on_validation_model_eval'),
        dict(name='zero_grad'),
        dict(name='Callback.on_validation_start', args=(trainer, model)),
        dict(name='on_validation_start'),
        *model._eval_epoch('validation', trainer, model, val_batches, 'x', device=device),
        dict(name='Callback.on_validation_end', args=(trainer, model)),
        dict(name='on_validation_end'),
        dict(name='train', args=(True, )),
        dict(name='on_validation_model_train'),
        dict(name='Callback.on_sanity_check_end', args=(trainer, model)),
        # duplicate `train` because `_run_train` calls it again in case validation wasn't run
        dict(name='train', args=(True, )),
        dict(name='on_train_dataloader'),
        dict(name='train_dataloader'),
        dict(name='Callback.on_train_start', args=(trainer, model)),
        dict(name='on_train_start'),
        dict(name='Callback.on_epoch_start', args=(trainer, model)),
        dict(name='on_epoch_start'),
        dict(name='Callback.on_train_epoch_start', args=(trainer, model)),
        dict(name='on_train_epoch_start'),
        *model._train_batch(trainer, model, train_batches, device=device, **kwargs),
        dict(name='train', args=(False, )),
        dict(name='on_validation_model_eval'),
        dict(name='zero_grad'),
        dict(name='Callback.on_validation_start', args=(trainer, model)),
        dict(name='on_validation_start'),
        *model._eval_epoch('validation', trainer, model, val_batches, 'x', device=device),
        dict(name='Callback.on_validation_end', args=(trainer, model)),
        # `ModelCheckpoint.save_checkpoint` is called here from `Callback.on_validation_end`
        dict(name='Callback.on_save_checkpoint', args=(trainer, model, saved_ckpt)),
        dict(name='on_save_checkpoint', args=(saved_ckpt, )),
        dict(name='on_validation_end'),
        dict(name='train', args=(True, )),
        dict(name='on_validation_model_train'),
        dict(name='training_epoch_end', args=([dict(loss=ANY)] * train_batches, )),
        dict(name='Callback.on_train_epoch_end', args=(trainer, model, [dict(loss=ANY)] * train_batches)),
        dict(name='on_train_epoch_end', args=([dict(loss=ANY)] * train_batches, )),
        dict(name='Callback.on_epoch_end', args=(trainer, model)),
        dict(name='on_epoch_end'),
        dict(name='Callback.on_train_end', args=(trainer, model)),
        dict(name='on_train_end'),
        dict(name='Callback.on_fit_end', args=(trainer, model)),
        dict(name='on_fit_end'),
        dict(name='Callback.teardown', args=(trainer, model), kwargs=dict(stage='fit')),
        dict(name='teardown', kwargs=dict(stage='fit')),
    ]
    assert called == expected


def test_trainer_model_hook_system_fit_no_val_and_resume(tmpdir):
    # initial training to get a checkpoint
    model = BoringModel()
    trainer = Trainer(
        default_root_dir=tmpdir,
        max_steps=1,
        limit_val_batches=0,
        progress_bar_refresh_rate=0,
        weights_summary=None,
    )
    trainer.fit(model)
    best_model_path = trainer.checkpoint_callback.best_model_path

    # resume from checkpoint with HookedModel
    called = []
    model = HookedModel(called)
    callback = HookedCallback(called)
    train_batches = 2
    trainer = Trainer(
        default_root_dir=tmpdir,
        # already performed 1 step, now resuming to do an additional 2
        max_steps=(1 + train_batches),
        limit_val_batches=0,
        progress_bar_refresh_rate=0,
        weights_summary=None,
        resume_from_checkpoint=best_model_path,
        callbacks=[callback]
    )
    assert called == [
        dict(name='Callback.on_init_start', args=(trainer, )),
        dict(name='Callback.on_init_end', args=(trainer, )),
    ]
    trainer.fit(model)
    saved_ckpt = {
        'callbacks': ANY,
        'epoch': 2,  # TODO: wrong saved epoch
        'global_step': (1 + train_batches),
        'lr_schedulers': ANY,
        'optimizer_states': ANY,
        'pytorch-lightning_version': __version__,
        'state_dict': ANY,
    }
    expected = [
        dict(name='Callback.on_init_start', args=(trainer, )),
        dict(name='Callback.on_init_end', args=(trainer, )),
        dict(name='prepare_data'),
        dict(name='configure_callbacks'),
        dict(name='Callback.on_before_accelerator_backend_setup', args=(trainer, model)),
        dict(name='Callback.setup', args=(trainer, model), kwargs=dict(stage='fit')),
        dict(name='setup', kwargs=dict(stage='fit')),
        dict(
            name='on_load_checkpoint',
            args=({
                'callbacks': ANY,
                'epoch': 1,
                'global_step': 1,
                'lr_schedulers': ANY,
                'optimizer_states': ANY,
                'pytorch-lightning_version': __version__,
                'state_dict': ANY
            }, )
        ),
        dict(name='configure_sharded_model'),
        dict(name='Callback.on_configure_sharded_model', args=(trainer, model)),
        dict(name='configure_optimizers'),
        dict(name='Callback.on_fit_start', args=(trainer, model)),
        dict(name='on_fit_start'),
        dict(name='Callback.on_pretrain_routine_start', args=(trainer, model)),
        dict(name='on_pretrain_routine_start'),
        dict(name='Callback.on_pretrain_routine_end', args=(trainer, model)),
        dict(name='on_pretrain_routine_end'),
        dict(name='train'),
        dict(name='on_train_dataloader'),
        dict(name='train_dataloader'),
        # even though no validation runs, we initialize the val dataloader for properties like `num_val_batches`
        dict(name='on_val_dataloader'),
        dict(name='val_dataloader'),
        dict(name='Callback.on_train_start', args=(trainer, model)),
        dict(name='on_train_start'),
        dict(name='Callback.on_epoch_start', args=(trainer, model)),
        dict(name='on_epoch_start'),
        dict(name='Callback.on_train_epoch_start', args=(trainer, model)),
        dict(name='on_train_epoch_start'),
        # TODO: wrong current epoch after reload
        *model._train_batch(trainer, model, train_batches, current_epoch=1),
        dict(name='training_epoch_end', args=([dict(loss=ANY)] * train_batches, )),
        dict(name='Callback.on_train_epoch_end', args=(
            trainer,
            model,
            [dict(loss=ANY)] * train_batches,
        )),
        dict(name='on_train_epoch_end', args=([dict(loss=ANY)] * train_batches, )),
        dict(name='Callback.on_epoch_end', args=(trainer, model)),
        dict(name='on_epoch_end'),
        dict(name='Callback.on_save_checkpoint', args=(trainer, model, saved_ckpt)),
        dict(name='on_save_checkpoint', args=(saved_ckpt, )),
        dict(name='Callback.on_train_end', args=(trainer, model)),
        dict(name='on_train_end'),
        dict(name='Callback.on_fit_end', args=(trainer, model)),
        dict(name='on_fit_end'),
        dict(name='Callback.teardown', args=(trainer, model), kwargs=dict(stage='fit')),
        dict(name='teardown', kwargs=dict(stage='fit')),
    ]
    assert called == expected


@pytest.mark.parametrize('batches', (0, 2))
@pytest.mark.parametrize(['verb', 'noun', 'dataloader', 'key'], [
    ('validate', 'validation', 'val', 'x'),
    ('test', 'test', 'test', 'y'),
])
def test_trainer_model_hook_system_eval(tmpdir, batches, verb, noun, dataloader, key):
    called = []
    model = HookedModel(called)
    callback = HookedCallback(called)
    trainer = Trainer(
        default_root_dir=tmpdir,
        max_epochs=1,
        limit_val_batches=batches,
        limit_test_batches=batches,
        progress_bar_refresh_rate=0,
        weights_summary=None,
        callbacks=[callback],
    )
    assert called == [
        dict(name='Callback.on_init_start', args=(trainer, )),
        dict(name='Callback.on_init_end', args=(trainer, )),
    ]
    fn = getattr(trainer, verb)
    fn(model, verbose=False)
    hooks = [
        dict(name='train', args=(False, )),
        dict(name=f'on_{noun}_model_eval'),
        dict(name='zero_grad'),
        dict(name=f'Callback.on_{noun}_start', args=(trainer, model)),
        dict(name=f'on_{noun}_start'),
        *model._eval_epoch(noun, trainer, model, batches, key),
        dict(name=f'Callback.on_{noun}_end', args=(trainer, model)),
        dict(name=f'on_{noun}_end'),
        dict(name='train', args=(True, )),
        dict(name=f'on_{noun}_model_train'),
    ]
    expected = [
        dict(name='Callback.on_init_start', args=(trainer, )),
        dict(name='Callback.on_init_end', args=(trainer, )),
        dict(name='prepare_data'),
        dict(name='configure_callbacks'),
        dict(name='Callback.on_before_accelerator_backend_setup', args=(trainer, model)),
        dict(name='Callback.setup', args=(trainer, model), kwargs=dict(stage=verb)),
        dict(name='setup', kwargs=dict(stage=verb)),
        dict(name='configure_sharded_model'),
        dict(name='Callback.on_configure_sharded_model', args=(trainer, model)),
        dict(name=f'on_{dataloader}_dataloader'),
        dict(name=f'{dataloader}_dataloader'),
        *(hooks if batches else []),
        dict(name='Callback.teardown', args=(trainer, model), kwargs=dict(stage=verb)),
        dict(name='teardown', kwargs=dict(stage=verb)),
    ]
    assert called == expected


def test_trainer_model_hook_system_predict(tmpdir):
    called = []
    model = HookedModel(called)
    callback = HookedCallback(called)
    batches = 2
    trainer = Trainer(
        default_root_dir=tmpdir,
        limit_predict_batches=batches,
        progress_bar_refresh_rate=0,
        callbacks=[callback],
    )
    assert called == [
        dict(name='Callback.on_init_start', args=(trainer, )),
        dict(name='Callback.on_init_end', args=(trainer, )),
    ]
    trainer.predict(model)
    expected = [
        dict(name='Callback.on_init_start', args=(trainer, )),
        dict(name='Callback.on_init_end', args=(trainer, )),
        dict(name='prepare_data'),
        dict(name='configure_callbacks'),
        dict(name='Callback.on_before_accelerator_backend_setup', args=(trainer, model)),
        dict(name='Callback.setup', args=(trainer, model), kwargs=dict(stage='predict')),
        dict(name='setup', kwargs=dict(stage='predict')),
        dict(name='configure_sharded_model'),
        dict(name='Callback.on_configure_sharded_model', args=(trainer, model)),
        dict(name='on_predict_dataloader'),
        dict(name='predict_dataloader'),
        dict(name='train', args=(False, )),
        dict(name='on_predict_model_eval'),
        dict(name='zero_grad'),
        dict(name='Callback.on_predict_start', args=(trainer, model)),
        dict(name='on_predict_start'),
        # TODO: `{,Callback}.on_epoch_{start,end}`
        dict(name='Callback.on_predict_epoch_start', args=(trainer, model)),
        dict(name='on_predict_epoch_start'),
        *model._predict_batch(trainer, model, batches),
        # TODO: `predict_epoch_end`
        dict(name='Callback.on_predict_epoch_end', args=(trainer, model, [[ANY] * batches])),
        dict(name='on_predict_epoch_end', args=([[ANY] * batches], )),
        dict(name='Callback.on_predict_end', args=(trainer, model)),
        dict(name='on_predict_end'),
        # TODO: `on_predict_model_train`
        dict(name='Callback.teardown', args=(trainer, model), kwargs=dict(stage='predict')),
        dict(name='teardown', kwargs=dict(stage='predict')),
    ]
    assert called == expected


# TODO: add test for tune


def test_hooks_with_different_argument_names(tmpdir):
    """
    Test that argument names can be anything in the hooks
    """

    class CustomBoringModel(BoringModel):

        def assert_args(self, x, batch_nb):
            assert isinstance(x, torch.Tensor)
            assert x.size() == (1, 32)
            assert isinstance(batch_nb, int)

        def training_step(self, x1, batch_nb1):
            self.assert_args(x1, batch_nb1)
            return super().training_step(x1, batch_nb1)

        def validation_step(self, x2, batch_nb2):
            self.assert_args(x2, batch_nb2)
            return super().validation_step(x2, batch_nb2)

        def test_step(self, x3, batch_nb3, dl_idx3):
            self.assert_args(x3, batch_nb3)
            assert isinstance(dl_idx3, int)
            return super().test_step(x3, batch_nb3)

        def predict(self, x4, batch_nb4, dl_idx4):
            self.assert_args(x4, batch_nb4)
            assert isinstance(dl_idx4, int)
            return super().predict(x4, batch_nb4, dl_idx4)

        def test_dataloader(self):
            return [DataLoader(RandomDataset(32, 64)), DataLoader(RandomDataset(32, 64))]

        def predict_dataloader(self):
            return [DataLoader(RandomDataset(32, 64)), DataLoader(RandomDataset(32, 64))]

    model = CustomBoringModel()
    model.test_epoch_end = None

    trainer = Trainer(
        default_root_dir=tmpdir,
        fast_dev_run=5,
    )

    trainer.fit(model)
    assert trainer.state.finished, f"Training failed with {trainer.state}"
    trainer.test(ckpt_path=None)

    preds = trainer.predict(model)
    assert len(preds) == 2
    assert all(len(x) == 5 for x in preds)


def test_trainer_datamodule_hook_system(tmpdir):
    """Test the LightningDataModule hook system."""

    class HookedDataModule(BoringDataModule):

        def __init__(self, called):
            super().__init__()

            def call(hook, fn, *args, **kwargs):
                out = fn(*args, **kwargs)
                d = {'name': hook}
                if args:
                    d['args'] = args
                if kwargs:
                    d['kwargs'] = kwargs
                called.append(d)
                return out

            for h in get_members(LightningDataModule):
                attr = getattr(self, h)
                setattr(self, h, partial(call, h, attr))

    model = BoringModel()
    batches = 2
    trainer = Trainer(
        default_root_dir=tmpdir,
        max_epochs=1,
        limit_train_batches=batches,
        limit_val_batches=batches,
        limit_test_batches=batches,
        limit_predict_batches=batches,
        progress_bar_refresh_rate=0,
        weights_summary=None,
        reload_dataloaders_every_epoch=True,
    )

    called = []
    dm = HookedDataModule(called)
    trainer.fit(model, datamodule=dm)
    batch_transfer = [
        dict(name='on_before_batch_transfer', args=(ANY, None)),
        dict(name='transfer_batch_to_device', args=(ANY, torch.device('cpu'), None)),
        dict(name='on_after_batch_transfer', args=(ANY, None)),
    ]
    expected = [
        dict(name='prepare_data'),
        dict(name='setup', kwargs=dict(stage='fit')),
        dict(name='val_dataloader'),
        *batch_transfer * batches,
        dict(name='train_dataloader'),
        *batch_transfer * batches,
        dict(name='val_dataloader'),
        *batch_transfer * batches,
        dict(
            name='on_save_checkpoint',
            args=({
                'callbacks': ANY,
                'epoch': 1,
                'global_step': 2,
                'lr_schedulers': ANY,
                'optimizer_states': ANY,
                'pytorch-lightning_version': __version__,
                'state_dict': ANY
            }, )
        ),
        dict(name='teardown', kwargs=dict(stage='fit')),
    ]
    assert called == expected

    called = []
    dm = HookedDataModule(called)
    trainer.validate(model, datamodule=dm, verbose=False)
    expected = [
        dict(name='prepare_data'),
        dict(name='setup', kwargs=dict(stage='validate')),
        dict(name='val_dataloader'),
        *batch_transfer * batches,
        dict(name='teardown', kwargs=dict(stage='validate')),
    ]
    assert called == expected

    called = []
    dm = HookedDataModule(called)
    trainer.test(model, datamodule=dm, verbose=False)
    expected = [
        dict(name='prepare_data'),
        dict(name='setup', kwargs=dict(stage='test')),
        dict(name='test_dataloader'),
        *batch_transfer * batches,
        dict(name='teardown', kwargs=dict(stage='test')),
    ]
    assert called == expected

    called = []
    dm = HookedDataModule(called)
    trainer.predict(model, datamodule=dm)
    expected = [
        dict(name='prepare_data'),
        dict(name='setup', kwargs=dict(stage='predict')),
        dict(name='predict_dataloader'),
        *batch_transfer * batches,
        dict(name='teardown', kwargs=dict(stage='predict')),
    ]
    assert called == expected<|MERGE_RESOLUTION|>--- conflicted
+++ resolved
@@ -287,12 +287,8 @@
         pass
 
     @staticmethod
-<<<<<<< HEAD
-    def _train_batch(trainer, model, batches, current_epoch=0):
-=======
-    def _train_batch(trainer, model, batches, device=torch.device('cpu'), **kwargs):
+    def _train_batch(trainer, model, batches, device=torch.device('cpu'), current_epoch: int = 0, **kwargs):
         using_native_amp = kwargs.get('amp_backend') == 'native'
->>>>>>> c7f38659
         out = []
         for i in range(batches):
             out.extend([
@@ -308,29 +304,17 @@
                 dict(name='training_step_end', args=(dict(loss=ANY), )),
                 dict(name='Callback.on_before_zero_grad', args=(trainer, model, ANY)),
                 dict(name='on_before_zero_grad', args=(ANY, )),
-<<<<<<< HEAD
                 dict(name='optimizer_zero_grad', args=(current_epoch, i, ANY, 0)),
-                dict(name='Callback.on_before_backward', args=(trainer, model, ANY)),
-                dict(name='on_before_backward', args=(ANY)),
-                dict(name='backward', args=(ANY, ANY, 0)),
-=======
-                dict(name='optimizer_zero_grad', args=(0, i, ANY, 0)),
                 dict(name='Callback.on_before_backward', args=(trainer, model, ANY)),
                 dict(name='on_before_backward', args=(ANY, )),
                 *([dict(name='backward', args=(ANY, ANY, 0))] if kwargs.get('plugins') != 'deepspeed' else []),
->>>>>>> c7f38659
                 dict(name='Callback.on_after_backward', args=(trainer, model)),
                 dict(name='on_after_backward'),
                 # TODO: `on_before_optimizer_step`
                 dict(
                     name='optimizer_step',
-<<<<<<< HEAD
                     args=(current_epoch, i, ANY, 0, ANY),
-                    kwargs=dict(on_tpu=False, using_lbfgs=False, using_native_amp=False)
-=======
-                    args=(0, i, ANY, 0, ANY),
                     kwargs=dict(on_tpu=False, using_lbfgs=False, using_native_amp=using_native_amp)
->>>>>>> c7f38659
                 ),
                 dict(name='Callback.on_train_batch_end', args=(trainer, model, dict(loss=ANY), ANY, i, 0)),
                 dict(name='on_train_batch_end', args=(dict(loss=ANY), ANY, i, 0)),
@@ -589,7 +573,7 @@
         dict(name='on_pretrain_routine_start'),
         dict(name='Callback.on_pretrain_routine_end', args=(trainer, model)),
         dict(name='on_pretrain_routine_end'),
-        dict(name='train'),
+        dict(name='train', args=(True, )),
         dict(name='on_train_dataloader'),
         dict(name='train_dataloader'),
         # even though no validation runs, we initialize the val dataloader for properties like `num_val_batches`
