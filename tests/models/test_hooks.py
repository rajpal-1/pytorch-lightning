--- conflicted
+++ resolved
@@ -295,11 +295,7 @@
         return self._manual_train_batch(*args, **kwargs)
 
     @staticmethod
-<<<<<<< HEAD
-    def _train_batch(trainer, model, batches, device=torch.device('cpu'), current_epoch: int = 0, **kwargs):
-=======
     def _auto_train_batch(trainer, model, batches, device=torch.device('cpu'), current_epoch=0, **kwargs):
->>>>>>> 6aa229cd
         using_native_amp = kwargs.get('amp_backend') == 'native'
         using_deepspeed = kwargs.get('plugins') == 'deepspeed'
         out = []
@@ -319,8 +315,7 @@
                 dict(name='Callback.on_before_zero_grad', args=(trainer, model, ANY)),
                 dict(name='on_before_zero_grad', args=(ANY, )),
                 dict(name='optimizer_zero_grad', args=(current_epoch, i, ANY, 0)),
-                dict(name='Callback.on_before_backward', args=(trainer, model, ANY)),
-                dict(name='on_before_backward', args=(ANY, )),
+                # TODO: `on_before_backward`
                 # DeepSpeed handles backward internally
                 *([dict(name='backward', args=(ANY, ANY, 0))] if not using_deepspeed else []),
                 dict(name='Callback.on_after_backward', args=(trainer, model)),
