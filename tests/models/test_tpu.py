# Copyright The PyTorch Lightning team.
#
# Licensed under the Apache License, Version 2.0 (the "License");
# you may not use this file except in compliance with the License.
# You may obtain a copy of the License at
#
#     http://www.apache.org/licenses/LICENSE-2.0
#
# Unless required by applicable law or agreed to in writing, software
# distributed under the License is distributed on an "AS IS" BASIS,
# WITHOUT WARRANTIES OR CONDITIONS OF ANY KIND, either express or implied.
# See the License for the specific language governing permissions and
# limitations under the License.
import os
from argparse import ArgumentParser
from unittest import mock

import pytest
import torch
from torch.utils.data import DataLoader

import tests.helpers.pipelines as tpipes
import tests.helpers.utils as tutils
from pytorch_lightning import Trainer
from pytorch_lightning.accelerators import TPUAccelerator
from pytorch_lightning.callbacks import EarlyStopping
from pytorch_lightning.strategies import TPUSpawnStrategy
from pytorch_lightning.trainer.connectors.logger_connector.result import _Sync
from pytorch_lightning.utilities import _TPU_AVAILABLE
from pytorch_lightning.utilities.distributed import ReduceOp
from pytorch_lightning.utilities.exceptions import MisconfigurationException
from tests.helpers import BoringModel, RandomDataset
from tests.helpers.runif import RunIf
from tests.helpers.utils import pl_multi_process_test

if _TPU_AVAILABLE:
    import torch_xla
    import torch_xla.distributed.xla_multiprocessing as xmp

    SERIAL_EXEC = xmp.MpSerialExecutor()


class SerialLoaderBoringModel(BoringModel):
    def train_dataloader(self):
        return DataLoader(RandomDataset(32, 2000), batch_size=32)

    def val_dataloader(self):
        return DataLoader(RandomDataset(32, 2000), batch_size=32)


@RunIf(tpu=True)
@pl_multi_process_test
def test_model_tpu_cores_1(tmpdir):
    """Make sure model trains on TPU."""
    tutils.reset_seed()
    trainer_options = dict(
        default_root_dir=tmpdir,
        enable_progress_bar=False,
        max_epochs=2,
        accelerator="tpu",
        devices=1,
        limit_train_batches=4,
        limit_val_batches=4,
    )

    model = BoringModel()
    tpipes.run_model_test(trainer_options, model, on_gpu=False, with_hpc=False)


@pytest.mark.parametrize("tpu_core", [1, 5])
@RunIf(tpu=True)
@pl_multi_process_test
def test_model_tpu_index(tmpdir, tpu_core):
    """Make sure model trains on TPU."""
    tutils.reset_seed()
    trainer_options = dict(
        default_root_dir=tmpdir,
        enable_progress_bar=False,
        max_epochs=2,
        accelerator="tpu",
        devices=[tpu_core],
        limit_train_batches=4,
        limit_val_batches=4,
    )

    model = BoringModel()
    tpipes.run_model_test(trainer_options, model, on_gpu=False, with_hpc=False)
    assert torch_xla._XLAC._xla_get_default_device() == f"xla:{tpu_core}"


@RunIf(tpu=True)
@pl_multi_process_test
def test_model_tpu_cores_8(tmpdir):
    """Make sure model trains on TPU."""
    tutils.reset_seed()
    trainer_options = dict(
        default_root_dir=tmpdir,
        enable_progress_bar=False,
        max_epochs=1,
        accelerator="tpu",
        devices=8,
        limit_train_batches=4,
        limit_val_batches=4,
    )

    # 8 cores needs a big dataset
    model = SerialLoaderBoringModel()
    tpipes.run_model_test(trainer_options, model, on_gpu=False, with_hpc=False, min_acc=0.05)


@RunIf(tpu=True)
@pl_multi_process_test
def test_model_16bit_tpu_cores_1(tmpdir):
    """Make sure model trains on TPU."""
    tutils.reset_seed()
    trainer_options = dict(
        default_root_dir=tmpdir,
        precision=16,
        enable_progress_bar=False,
        max_epochs=2,
        accelerator="tpu",
        devices=1,
        limit_train_batches=8,
        limit_val_batches=2,
    )

    model = BoringModel()
    tpipes.run_model_test(trainer_options, model, on_gpu=False)


@pytest.mark.parametrize("tpu_core", [1, 5])
@RunIf(tpu=True)
@pl_multi_process_test
def test_model_16bit_tpu_index(tmpdir, tpu_core):
    """Make sure model trains on TPU."""
    tutils.reset_seed()
    trainer_options = dict(
        default_root_dir=tmpdir,
        precision=16,
        enable_progress_bar=False,
        max_epochs=2,
        accelerator="tpu",
        devices=[tpu_core],
        limit_train_batches=4,
        limit_val_batches=2,
    )

    model = BoringModel()
    tpipes.run_model_test(trainer_options, model, on_gpu=False)
    assert torch_xla._XLAC._xla_get_default_device() == f"xla:{tpu_core}"


@RunIf(tpu=True)
@pl_multi_process_test
def test_model_16bit_tpu_cores_8(tmpdir):
    """Make sure model trains on TPU."""
    tutils.reset_seed()
    trainer_options = dict(
        default_root_dir=tmpdir,
        precision=16,
        enable_progress_bar=False,
        max_epochs=1,
        accelerator="tpu",
        devices=8,
        limit_train_batches=4,
        limit_val_batches=4,
    )

    # 8 cores needs a big dataset
    model = SerialLoaderBoringModel()
    tpipes.run_model_test(trainer_options, model, on_gpu=False, with_hpc=False, min_acc=0.05)


@RunIf(tpu=True)
@pl_multi_process_test
def test_model_tpu_early_stop(tmpdir):
    """Test if single TPU core training works."""

    class CustomBoringModel(BoringModel):
        def validation_step(self, *args, **kwargs):
            out = super().validation_step(*args, **kwargs)
            self.log("val_loss", out["x"])
            return out

    tutils.reset_seed()
    model = CustomBoringModel()
    trainer = Trainer(
        callbacks=[EarlyStopping(monitor="val_loss")],
        default_root_dir=tmpdir,
        enable_progress_bar=False,
        max_epochs=2,
        limit_train_batches=2,
        limit_val_batches=2,
        accelerator="tpu",
        devices=8,
    )
    trainer.fit(model)
    trainer.test(dataloaders=DataLoader(RandomDataset(32, 2000), batch_size=32))


@RunIf(tpu=True)
@pl_multi_process_test
def test_tpu_grad_norm(tmpdir):
    """Test if grad_norm works on TPU."""
    tutils.reset_seed()
    trainer_options = dict(
        default_root_dir=tmpdir,
        enable_progress_bar=False,
        max_epochs=4,
        accelerator="tpu",
        devices=1,
        limit_train_batches=0.4,
        limit_val_batches=0.4,
        gradient_clip_val=0.5,
    )

    model = BoringModel()
    tpipes.run_model_test(trainer_options, model, on_gpu=False, with_hpc=False)


@RunIf(tpu=True)
@pl_multi_process_test
def test_tpu_clip_grad_by_value(tmpdir):
    """Test if clip_gradients by value works on TPU."""
    tutils.reset_seed()
    trainer_options = dict(
        default_root_dir=tmpdir,
        enable_progress_bar=False,
        max_epochs=4,
        accelerator="tpu",
        devices=1,
        limit_train_batches=10,
        limit_val_batches=10,
        gradient_clip_val=0.5,
        gradient_clip_algorithm="value",
    )

    model = BoringModel()
    tpipes.run_model_test(trainer_options, model, on_gpu=False, with_hpc=False)


@RunIf(tpu=True)
@pl_multi_process_test
def test_dataloaders_passed_to_fit(tmpdir):
    """Test if dataloaders passed to trainer works on TPU."""
    tutils.reset_seed()
    model = BoringModel()

    trainer = Trainer(default_root_dir=tmpdir, max_epochs=1, accelerator="tpu", devices=8)
    trainer.fit(model, train_dataloaders=model.train_dataloader(), val_dataloaders=model.val_dataloader())
    assert trainer.state.finished, f"Training failed with {trainer.state}"


@RunIf(tpu=True)
<<<<<<< HEAD
def test_tpu_id_to_be_as_expected(tpu_cores, expected_tpu_id):
    """Test if trainer.tpu_id is set as expected."""
    assert Trainer(accelerator="tpu", devices=tpu_cores)._accelerator_connector.tpu_id == expected_tpu_id


def test_tpu_misconfiguration():
    """Test if trainer.tpu_id is set as expected."""
    with pytest.raises(MisconfigurationException, match="`tpu_cores` can only be"):
        Trainer(accelerator="tpu", devices=[1, 8])
=======
@pytest.mark.parametrize("tpu_cores", [[1, 8], "9, ", [9], [0], 2, 10])
def test_tpu_misconfiguration(tpu_cores):
    with pytest.raises(MisconfigurationException, match="`tpu_cores` can only be"):
        Trainer(tpu_cores=tpu_cores)
>>>>>>> f7400856


@pytest.mark.skipif(_TPU_AVAILABLE, reason="test requires missing TPU")
def test_exception_when_no_tpu_found(tmpdir):
    """Test if exception is thrown when xla devices are not available."""

    with pytest.raises(MisconfigurationException, match="No TPU devices were found."):
        Trainer(accelerator="tpu", devices=8)


@pytest.mark.parametrize("tpu_cores", [1, 8, [1]])
@RunIf(tpu=True)
def test_accelerator_set_when_using_tpu(tmpdir, tpu_cores):
    """Test if the accelerator is set to `tpu` when tpu_cores is not None."""
    assert isinstance(Trainer(accelerator="tpu", devices=tpu_cores).accelerator, TPUAccelerator)


@RunIf(tpu=True)
@pl_multi_process_test
def test_broadcast_on_tpu():
    """Checks if an object from the main process is broadcasted to other processes correctly."""

    def test_broadcast(rank):
        trainer = Trainer(accelerator="tpu", devices=8)
        assert isinstance(trainer.accelerator, TPUAccelerator)
        assert isinstance(trainer.strategy, TPUSpawnStrategy)
        obj = ("ver_0.5", "logger_name", rank)
        result = trainer.strategy.broadcast(obj)
        assert result == ("ver_0.5", "logger_name", 0)

    xmp.spawn(test_broadcast, nprocs=8, start_method="fork")


@pytest.mark.parametrize(
<<<<<<< HEAD
    ["tpu_cores", "expected_tpu_id", "error_expected"],
    [
        (1, None, False),
        (8, None, False),
        ([1], 1, False),
        ([8], 8, False),
        ("1,", 1, False),
        ("1", None, False),
        ("9, ", 9, True),
        ([9], 9, True),
        ([0], 0, True),
        (2, None, True),
        (10, None, True),
    ],
)
@RunIf(tpu=True)
@pl_multi_process_test
def test_tpu_choice(tmpdir, tpu_cores, expected_tpu_id, error_expected):
    if error_expected:
        with pytest.raises(MisconfigurationException, match=r".*tpu_cores` can only be 1, 8 or [<1-8>]*"):
            Trainer(default_root_dir=tmpdir, accelerator="tpu", devices=tpu_cores)
    else:
        trainer = Trainer(default_root_dir=tmpdir, accelerator="tpu", devices=tpu_cores)
        assert trainer._accelerator_connector.tpu_id == expected_tpu_id


@pytest.mark.parametrize(
=======
>>>>>>> f7400856
    ["cli_args", "expected"],
    [("--tpu_cores=8", {"tpu_cores": 8}), ("--tpu_cores=1,", {"tpu_cores": "1,"})],
)
@RunIf(tpu=True)
@pl_multi_process_test
def test_tpu_cores_with_argparse(cli_args, expected):
    """Test passing tpu_cores in command line."""
    cli_args = cli_args.split(" ") if cli_args else []
    with mock.patch("argparse._sys.argv", ["any.py"] + cli_args):
        parser = ArgumentParser(add_help=False)
        parser = Trainer.add_argparse_args(parent_parser=parser)
        args = Trainer.parse_argparser(parser)

    for k, v in expected.items():
        assert getattr(args, k) == v
    assert Trainer.from_argparse_args(args)


@RunIf(tpu=True)
@pl_multi_process_test
def test_tpu_reduce():
    """Test tpu spawn reduce operation."""

    def test_reduce(rank):
        trainer = Trainer(accelerator="tpu", devices=8)
        # faster this way
        reduce_ops = ["mean", "AVG", "undefined", "sum", ReduceOp.SUM, ReduceOp.MAX]
        for reduce_op in reduce_ops:
            if reduce_op == "undefined" or reduce_op == ReduceOp.MAX:
                with pytest.raises(MisconfigurationException, match="TPUSpawn Strategy only support"):
                    result = trainer.strategy.reduce(1, reduce_op)
            else:
                result = trainer.strategy.reduce(1, reduce_op)
            if isinstance(reduce_op, str) and reduce_op.lower() in ("mean", "avg"):
                assert result.item() == 1
            else:
                assert result.item() == 8

    xmp.spawn(test_reduce, nprocs=8, start_method="fork")


@RunIf(tpu=True)
@pl_multi_process_test
@pytest.mark.parametrize("clip_val", [10])
@mock.patch("torch.nn.utils.clip_grad_norm_")
def test_tpu_precision_16_clip_gradients(mock_clip_grad_norm, clip_val, tmpdir):
    """Ensure that clip gradients is only called if the value is greater than 0.

    TODO: Fix (test fails with parametrize)
    """
    tutils.reset_seed()
    trainer_options = dict(
        default_root_dir=tmpdir,
        enable_progress_bar=False,
        max_epochs=1,
        accelerator="tpu",
        devices=1,
        precision=16,
        limit_train_batches=4,
        limit_val_batches=4,
        gradient_clip_val=clip_val,
    )
    model = BoringModel()
    tpipes.run_model_test(trainer_options, model, on_gpu=False, with_hpc=False)

    if clip_val > 0:
        mock_clip_grad_norm.assert_called()
    else:
        mock_clip_grad_norm.assert_not_called()


@RunIf(tpu=True)
@pl_multi_process_test
def test_if_test_works_with_checkpoint_false(tmpdir):
    """Ensure that model trains properly when `enable_checkpointing` is set to False."""

    # Train a model on TPU
    model = BoringModel()
    trainer = Trainer(
        max_epochs=1,
        accelerator="tpu",
        devices=8,
        default_root_dir=tmpdir,
        fast_dev_run=True,
        enable_checkpointing=False,
    )
    trainer.fit(model)
    assert trainer.state.finished, f"Training failed with {trainer.state}"


@RunIf(tpu=True)
@pl_multi_process_test
def test_tpu_sync_dist():
    """Test tpu spawn sync dist operation."""

    def test_sync_dist(_):
        sync = _Sync(TPUSpawnStrategy().reduce, should=True, _op=torch.distributed.ReduceOp.SUM)
        value = torch.tensor([1.0])
        value = (sync(value),)
        assert value.item() == 8

    xmp.spawn(test_sync_dist, nprocs=8, start_method="fork")


@RunIf(tpu=True)
@pl_multi_process_test
def test_tpu_debug_mode(tmpdir):
    """Test if debug mode works on TPU."""

    class DebugModel(BoringModel):
        def on_train_start(self):
            assert os.environ.get("PT_XLA_DEBUG") == str(1), "PT_XLA_DEBUG was not set in environment variables"

        def teardown(self, stage):
            assert "PT_XLA_DEBUG" not in os.environ

    tutils.reset_seed()
    trainer_options = dict(
        default_root_dir=tmpdir,
        enable_progress_bar=False,
        max_epochs=4,
        accelerator="tpu",
        devices=8,
        limit_train_batches=0.4,
        limit_val_batches=0.4,
        strategy=TPUSpawnStrategy(debug=True),
    )

    model = DebugModel()
    tpipes.run_model_test(trainer_options, model, on_gpu=False, with_hpc=False)


@RunIf(tpu=True)
@pl_multi_process_test
def test_tpu_host_world_size(tmpdir):
    """Test Host World size env setup on TPU."""

    class DebugModel(BoringModel):
        def on_train_start(self):
            assert os.environ.get("XRT_HOST_WORLD_SIZE") == str(1)

        def teardown(self, stage):
            assert "XRT_HOST_WORLD_SIZE" not in os.environ

    tutils.reset_seed()
    trainer_options = dict(
        default_root_dir=tmpdir,
        enable_progress_bar=False,
        max_epochs=4,
        accelerator="tpu",
        devices=8,
        limit_train_batches=0.4,
        limit_val_batches=0.4,
    )

    model = DebugModel()
    tpipes.run_model_test(trainer_options, model, on_gpu=False, with_hpc=False)


@RunIf(tpu=True)
@pl_multi_process_test
def test_device_type_when_training_plugin_tpu_passed(tmpdir):
    trainer = Trainer(strategy=TPUSpawnStrategy(), accelerator="tpu", devices=8)
    assert isinstance(trainer.strategy, TPUSpawnStrategy)
    assert isinstance(trainer.accelerator, TPUAccelerator)<|MERGE_RESOLUTION|>--- conflicted
+++ resolved
@@ -252,22 +252,10 @@
 
 
 @RunIf(tpu=True)
-<<<<<<< HEAD
-def test_tpu_id_to_be_as_expected(tpu_cores, expected_tpu_id):
-    """Test if trainer.tpu_id is set as expected."""
-    assert Trainer(accelerator="tpu", devices=tpu_cores)._accelerator_connector.tpu_id == expected_tpu_id
-
-
-def test_tpu_misconfiguration():
-    """Test if trainer.tpu_id is set as expected."""
-    with pytest.raises(MisconfigurationException, match="`tpu_cores` can only be"):
-        Trainer(accelerator="tpu", devices=[1, 8])
-=======
 @pytest.mark.parametrize("tpu_cores", [[1, 8], "9, ", [9], [0], 2, 10])
 def test_tpu_misconfiguration(tpu_cores):
     with pytest.raises(MisconfigurationException, match="`tpu_cores` can only be"):
-        Trainer(tpu_cores=tpu_cores)
->>>>>>> f7400856
+        Trainer((accelerator="tpu", devices=tpu_cores)
 
 
 @pytest.mark.skipif(_TPU_AVAILABLE, reason="test requires missing TPU")
@@ -302,36 +290,6 @@
 
 
 @pytest.mark.parametrize(
-<<<<<<< HEAD
-    ["tpu_cores", "expected_tpu_id", "error_expected"],
-    [
-        (1, None, False),
-        (8, None, False),
-        ([1], 1, False),
-        ([8], 8, False),
-        ("1,", 1, False),
-        ("1", None, False),
-        ("9, ", 9, True),
-        ([9], 9, True),
-        ([0], 0, True),
-        (2, None, True),
-        (10, None, True),
-    ],
-)
-@RunIf(tpu=True)
-@pl_multi_process_test
-def test_tpu_choice(tmpdir, tpu_cores, expected_tpu_id, error_expected):
-    if error_expected:
-        with pytest.raises(MisconfigurationException, match=r".*tpu_cores` can only be 1, 8 or [<1-8>]*"):
-            Trainer(default_root_dir=tmpdir, accelerator="tpu", devices=tpu_cores)
-    else:
-        trainer = Trainer(default_root_dir=tmpdir, accelerator="tpu", devices=tpu_cores)
-        assert trainer._accelerator_connector.tpu_id == expected_tpu_id
-
-
-@pytest.mark.parametrize(
-=======
->>>>>>> f7400856
     ["cli_args", "expected"],
     [("--tpu_cores=8", {"tpu_cores": 8}), ("--tpu_cores=1,", {"tpu_cores": "1,"})],
 )
