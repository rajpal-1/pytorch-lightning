# Copyright The PyTorch Lightning team.
#
# Licensed under the Apache License, Version 2.0 (the "License");
# you may not use this file except in compliance with the License.
# You may obtain a copy of the License at
#
#     http://www.apache.org/licenses/LICENSE-2.0
#
# Unless required by applicable law or agreed to in writing, software
# distributed under the License is distributed on an "AS IS" BASIS,
# WITHOUT WARRANTIES OR CONDITIONS OF ANY KIND, either express or implied.
# See the License for the specific language governing permissions and
# limitations under the License.
import os

import pytest
import torch

import tests.helpers.pipelines as tpipes
import tests.helpers.utils as tutils
from pytorch_lightning import Trainer
from tests.helpers import BoringModel
from tests.helpers.runif import RunIf
from tests.utilities.test_model_summary import UnorderedModel


def test_model_saves_with_input_sample(tmpdir):
    """Test that ONNX model saves with input sample and size is greater than 3 MB."""
    model = BoringModel()
    trainer = Trainer(fast_dev_run=True)
    trainer.fit(model)

    file_path = os.path.join(tmpdir, "model.onnx")
    input_sample = torch.randn((1, 32))
    model.to_onnx(file_path, input_sample)
    assert os.path.isfile(file_path)
    assert os.path.getsize(file_path) > 4e2


@RunIf(min_gpus=1)
def test_model_saves_on_gpu(tmpdir):
    """Test that model saves on gpu."""
    model = BoringModel()
    trainer = Trainer(gpus=1, fast_dev_run=True)
    trainer.fit(model)

    file_path = os.path.join(tmpdir, "model.onnx")
    input_sample = torch.randn((1, 32))
    model.to_onnx(file_path, input_sample)
    assert os.path.isfile(file_path)
    assert os.path.getsize(file_path) > 4e2


def test_model_saves_with_example_output(tmpdir):
    """Test that ONNX model saves when provided with example output."""
    model = BoringModel()
    trainer = Trainer(fast_dev_run=True)
    trainer.fit(model)

    file_path = os.path.join(tmpdir, "model.onnx")
    input_sample = torch.randn((1, 32))
    model.eval()
    example_outputs = model.forward(input_sample)
    model.to_onnx(file_path, input_sample, example_outputs=example_outputs)
    assert os.path.exists(file_path) is True


@pytest.mark.parametrize(
    ["modelclass", "input_sample"],
    [
        (BoringModel, torch.randn(1, 32)),
        (UnorderedModel, (torch.rand(2, 3), torch.rand(2, 10))),
    ],
)
def test_model_saves_with_example_input_array(tmpdir, modelclass, input_sample):
    """Test that ONNX model saves with example_input_array and size is greater than 3 MB."""
    model = modelclass()
    model.example_input_array = input_sample

    file_path = os.path.join(tmpdir, "model.onnx")
    model.to_onnx(file_path)
    assert os.path.exists(file_path) is True
    assert os.path.getsize(file_path) > 4e2


@RunIf(min_gpus=2)
def test_model_saves_on_multi_gpu(tmpdir):
    """Test that ONNX model saves on a distributed backend."""
    tutils.set_random_main_port()

    trainer_options = dict(
        default_root_dir=tmpdir,
        max_epochs=1,
        limit_train_batches=10,
        limit_val_batches=10,
        gpus=[0, 1],
        strategy="ddp_spawn",
        enable_progress_bar=False,
    )

    model = BoringModel()
    model.example_input_array = torch.randn(5, 32)

    tpipes.run_model_test(trainer_options, model, min_acc=0.08)

    file_path = os.path.join(tmpdir, "model.onnx")
    model.to_onnx(file_path)
    assert os.path.exists(file_path) is True


def test_verbose_param(tmpdir, capsys):
    """Test that output is present when verbose parameter is set."""
    model = BoringModel()
    model.example_input_array = torch.randn(5, 32)

    file_path = os.path.join(tmpdir, "model.onnx")
    model.to_onnx(file_path, verbose=True)
    captured = capsys.readouterr()
    assert "graph(%" in captured.out


def test_error_if_no_input(tmpdir):
    """Test that an error is thrown when there is no input tensor."""
    model = BoringModel()
    model.example_input_array = None
    file_path = os.path.join(tmpdir, "model.onnx")
    with pytest.raises(
        ValueError,
        match=r"Could not export to ONNX since neither `input_sample` nor"
        r" `model.example_input_array` attribute is set.",
    ):
        model.to_onnx(file_path)


<<<<<<< HEAD
def test_single_input_single_output_model_inference_is_valid(tmpdir):
=======
def test_if_inference_output_is_valid(tmpdir):
    """Test that the output inferred from ONNX model is same as from PyTorch."""
>>>>>>> 3d6262b7
    model = BoringModel()
    model.example_input_array = torch.randn(5, 32)

    trainer = Trainer(fast_dev_run=True)
    trainer.fit(model)

    model.eval()

    file_path = os.path.join(tmpdir, "model.onnx")
    model.to_onnx(file_path, model.example_input_array, export_params=True)


def test_single_input_multi_output_model_inference_is_valid(tmpdir):

    class BoringModelSIMO(BoringModel):

        def __init__(self):
            super().__init__()
            self.layer1 = torch.nn.Linear(32, 1)
            self.layer2 = torch.nn.Linear(32, 1)

        def forward(self, x):
            y1 = self.layer1(x)
            y2 = self.layer2(x)
            return y1, y2

    model = BoringModelSIMO()
    model.example_input_array = torch.randn(5, 32)

    model.eval()

    file_path = os.path.join(tmpdir, "model.onnx")
    model.to_onnx(file_path, model.example_input_array, export_params=True)


def test_multi_input_single_output_model_inference_is_valid(tmpdir):

    class BoringModelMISO(BoringModel):

        def __init__(self):
            super().__init__()
            self.layer1 = torch.nn.Linear(32, 1)
            self.layer2 = torch.nn.Linear(32, 1)

        def forward(self, x1, x2):
            y1 = self.layer1(x1)
            y2 = self.layer2(x2)
            return y1 + y2

    model = BoringModelMISO()
    model.example_input_array = (torch.randn(5, 32), torch.randn(5, 32))

    model.eval()

    file_path = os.path.join(tmpdir, "model.onnx")
    model.to_onnx(file_path, model.example_input_array, export_params=True)


def test_multi_input_multi_output_model_inference_is_valid(tmpdir):

    class BoringModelMIMO(BoringModel):

        def __init__(self):
            super().__init__()
            self.layer1 = torch.nn.Linear(32, 1)
            self.layer2 = torch.nn.Linear(32, 1)

        def forward(self, x1, x2):
            y1 = self.layer1(x1)
            y2 = self.layer2(x2)
            return y1, y2

    model = BoringModelMIMO()
    model.example_input_array = (torch.randn(5, 32), torch.randn(5, 32))

    model.eval()

    file_path = os.path.join(tmpdir, "model.onnx")
    model.to_onnx(file_path, model.example_input_array, export_params=True)<|MERGE_RESOLUTION|>--- conflicted
+++ resolved
@@ -132,12 +132,8 @@
         model.to_onnx(file_path)
 
 
-<<<<<<< HEAD
 def test_single_input_single_output_model_inference_is_valid(tmpdir):
-=======
-def test_if_inference_output_is_valid(tmpdir):
-    """Test that the output inferred from ONNX model is same as from PyTorch."""
->>>>>>> 3d6262b7
+    """Test that the output inferred from ONNX model is same as from PyTorch single input-output model."""
     model = BoringModel()
     model.example_input_array = torch.randn(5, 32)
 
