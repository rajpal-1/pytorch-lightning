# Copyright The PyTorch Lightning team.
#
# Licensed under the Apache License, Version 2.0 (the "License");
# you may not use this file except in compliance with the License.
# You may obtain a copy of the License at
#
#     http://www.apache.org/licenses/LICENSE-2.0
#
# Unless required by applicable law or agreed to in writing, software
# distributed under the License is distributed on an "AS IS" BASIS,
# WITHOUT WARRANTIES OR CONDITIONS OF ANY KIND, either express or implied.
# See the License for the specific language governing permissions and
# limitations under the License.
import operator
import os
from collections import namedtuple
from unittest import mock
from unittest.mock import patch

import pytest
import torch

import tests.helpers.pipelines as tpipes
import tests.helpers.utils as tutils
from pytorch_lightning import Trainer
from pytorch_lightning.plugins.environments import TorchElasticEnvironment
from pytorch_lightning.utilities import device_parser
from pytorch_lightning.utilities.exceptions import MisconfigurationException
from pytorch_lightning.utilities.imports import _compare_version, _TORCHTEXT_LEGACY
from tests.helpers import BoringModel
from tests.helpers.datamodules import ClassifDataModule
from tests.helpers.imports import Batch, Dataset, Example, Field, LabelField
from tests.helpers.runif import RunIf
from tests.helpers.simple_models import ClassificationModel

PL_VERSION_LT_1_5 = _compare_version("pytorch_lightning", operator.lt, "1.5")
PRETEND_N_OF_GPUS = 16


@RunIf(min_gpus=2)
def test_multi_gpu_none_backend(tmpdir):
    """Make sure when using multiple GPUs the user can't use `accelerator = None`."""
    tutils.set_random_main_port()
    trainer_options = dict(
        default_root_dir=tmpdir,
        enable_progress_bar=False,
        max_epochs=1,
        limit_train_batches=0.2,
        limit_val_batches=0.2,
        accelerator="gpu",
        devices=2,
    )

    dm = ClassifDataModule()
    model = ClassificationModel()
    tpipes.run_model_test(trainer_options, model, dm)


@RunIf(min_gpus=2)
@pytest.mark.parametrize("devices", [1, [0], [1]])
def test_single_gpu_model(tmpdir, devices):
    """Make sure single GPU works (DP mode)."""
    trainer_options = dict(
        default_root_dir=tmpdir,
        enable_progress_bar=False,
        max_epochs=1,
        limit_train_batches=0.1,
        limit_val_batches=0.1,
        accelerator="gpu",
        devices=devices,
    )

    model = BoringModel()
    tpipes.run_model_test(trainer_options, model)


@pytest.fixture
def mocked_device_count(monkeypatch):
    def device_count():
        return PRETEND_N_OF_GPUS

    def is_available():
        return True

    monkeypatch.setattr(torch.cuda, "is_available", is_available)
    monkeypatch.setattr(torch.cuda, "device_count", device_count)


@pytest.fixture
def mocked_device_count_0(monkeypatch):
    def device_count():
        return 0

    monkeypatch.setattr(torch.cuda, "device_count", device_count)


<<<<<<< HEAD
@pytest.mark.parametrize(
    ["devices", "expected_num_gpus", "strategy"],
    [
        pytest.param(1, 1, None, id="1st gpu, expect 1 gpu to use."),
        pytest.param(-1, PRETEND_N_OF_GPUS, "ddp", id="-1 - use all gpus"),
        pytest.param("-1", PRETEND_N_OF_GPUS, "ddp", id="'-1' - use all gpus"),
        pytest.param(3, 3, "ddp", id="3rd gpu - 1 gpu to use (backend:ddp)"),
    ],
)
@mock.patch("torch.cuda.is_available", return_value=True)
def test_trainer_gpu_parse(_, mocked_device_count, devices, expected_num_gpus, strategy):
    assert Trainer(accelerator="gpu", devices=devices, strategy=strategy).num_gpus == expected_num_gpus


@pytest.mark.parametrize(
    ["devices", "expected_root_gpu", "strategy"],
    [
        pytest.param(1, 0, "ddp", id="1 gpu, expect gpu root device to be 0."),
        pytest.param(-1, 0, "ddp", id="-1 - use all gpus, expect gpu root device to be 0."),
        pytest.param("-1", 0, "ddp", id="'-1' - use all gpus, expect gpu root device to be 0."),
        pytest.param(3, 0, "ddp", id="3 gpus, expect gpu root device to be 0.(backend:ddp)"),
    ],
)
@mock.patch("torch.cuda.device_count", return_value=3)
@mock.patch("torch.cuda.is_available", return_value=True)
def test_root_gpu_property(_, mocked_device_count, devices, expected_root_gpu, strategy):
    assert Trainer(accelerator="gpu", devices=devices, strategy=strategy).root_gpu == expected_root_gpu


@pytest.mark.parametrize(
    ["gpus", "expected_root_gpu", "strategy"],
    [
        pytest.param(None, None, None, id="None is None"),
        pytest.param(None, None, "ddp", id="None is None"),
        pytest.param(0, None, "ddp", id="None is None"),
    ],
)
def test_root_gpu_property_0_passing(mocked_device_count_0, gpus, expected_root_gpu, strategy):
    assert Trainer(gpus=gpus, strategy=strategy).root_gpu == expected_root_gpu


=======
>>>>>>> bc1c8b92
# Asking for a gpu when non are available will result in a MisconfigurationException
@pytest.mark.parametrize(
    ["devices", "expected_root_gpu", "strategy"],
    [
        (1, None, "ddp"),
        (3, None, "ddp"),
        (3, None, "ddp"),
        ([1, 2], None, "ddp"),
        ([0, 1], None, "ddp"),
        (-1, None, "ddp"),
        ("-1", None, "ddp"),
    ],
)
def test_root_gpu_property_0_raising(mocked_device_count_0, devices, expected_root_gpu, strategy):
    with pytest.raises(MisconfigurationException):
        Trainer(accelerator="gpu", devices=devices, strategy=strategy)


@pytest.mark.parametrize(
    ["devices", "expected_root_gpu"],
    [
        pytest.param(None, None, id="No gpus, expect gpu root device to be None"),
        pytest.param([0], 0, id="Oth gpu, expect gpu root device to be 0."),
        pytest.param([1], 1, id="1st gpu, expect gpu root device to be 1."),
        pytest.param([3], 3, id="3rd gpu, expect gpu root device to be 3."),
        pytest.param([1, 2], 1, id="[1, 2] gpus, expect gpu root device to be 1."),
    ],
)
def test_determine_root_gpu_device(devices, expected_root_gpu):
    assert device_parser.determine_root_gpu_device(devices) == expected_root_gpu


@pytest.mark.parametrize(
    ["devices", "expected_gpu_ids"],
    [
        (None, None),
        (0, None),
        ([], None),
        (1, [0]),
        (3, [0, 1, 2]),
        pytest.param(-1, list(range(PRETEND_N_OF_GPUS)), id="-1 - use all gpus"),
        ([0], [0]),
        ([1, 3], [1, 3]),
        ((1, 3), [1, 3]),
        ("0", None),
        ("3", [0, 1, 2]),
        ("1, 3", [1, 3]),
        ("2,", [2]),
        pytest.param("-1", list(range(PRETEND_N_OF_GPUS)), id="'-1' - use all gpus"),
    ],
)
def test_parse_gpu_ids(mocked_device_count, devices, expected_gpu_ids):
    assert device_parser.parse_gpu_ids(devices) == expected_gpu_ids


@pytest.mark.parametrize("devices", [0.1, -2, False, [-1], [None], ["0"], [0, 0]])
def test_parse_gpu_fail_on_unsupported_inputs(mocked_device_count, devices):
    with pytest.raises(MisconfigurationException):
        device_parser.parse_gpu_ids(devices)


@pytest.mark.parametrize("devices", [[1, 2, 19], -1, "-1"])
def test_parse_gpu_fail_on_non_existent_id(mocked_device_count_0, devices):
    with pytest.raises(MisconfigurationException):
        device_parser.parse_gpu_ids(devices)


def test_parse_gpu_fail_on_non_existent_id_2(mocked_device_count):
    with pytest.raises(MisconfigurationException):
        device_parser.parse_gpu_ids([1, 2, 19])


@pytest.mark.parametrize("devices", [-1, "-1"])
def test_parse_gpu_returns_none_when_no_devices_are_available(mocked_device_count_0, devices):
    with pytest.raises(MisconfigurationException):
        device_parser.parse_gpu_ids(devices)


@mock.patch.dict(
    os.environ,
    {
        "CUDA_VISIBLE_DEVICES": "0",
        "LOCAL_RANK": "1",
        "GROUP_RANK": "1",
        "RANK": "3",
        "WORLD_SIZE": "4",
        "LOCAL_WORLD_SIZE": "2",
        "TORCHELASTIC_RUN_ID": "1",
    },
)
@mock.patch("torch.cuda.device_count", return_value=1)
@mock.patch("torch.cuda.is_available", return_value=True)
@pytest.mark.parametrize("gpus", [[0, 1, 2], 2, "0"])
def test_torchelastic_gpu_parsing(mocked_device_count, mocked_is_available, gpus):
    """Ensure when using torchelastic and nproc_per_node is set to the default of 1 per GPU device That we omit
    sanitizing the gpus as only one of the GPUs is visible."""
    trainer = Trainer(gpus=gpus)
    assert isinstance(trainer._accelerator_connector.cluster_environment, TorchElasticEnvironment)
    assert trainer.data_parallel_device_ids == device_parser.parse_gpu_ids(gpus)
    assert trainer.gpus == gpus


@RunIf(min_gpus=1)
def test_single_gpu_batch_parse():
    trainer = Trainer(accelerator="gpu", devices=1)

    # non-transferrable types
    primitive_objects = [None, {}, [], 1.0, "x", [None, 2], {"x": (1, 2), "y": None}]
    for batch in primitive_objects:
        data = trainer.strategy.batch_to_device(batch, torch.device("cuda:0"))
        assert data == batch

    # batch is just a tensor
    batch = torch.rand(2, 3)
    batch = trainer.strategy.batch_to_device(batch, torch.device("cuda:0"))
    assert batch.device.index == 0 and batch.type() == "torch.cuda.FloatTensor"

    # tensor list
    batch = [torch.rand(2, 3), torch.rand(2, 3)]
    batch = trainer.strategy.batch_to_device(batch, torch.device("cuda:0"))
    assert batch[0].device.index == 0 and batch[0].type() == "torch.cuda.FloatTensor"
    assert batch[1].device.index == 0 and batch[1].type() == "torch.cuda.FloatTensor"

    # tensor list of lists
    batch = [[torch.rand(2, 3), torch.rand(2, 3)]]
    batch = trainer.strategy.batch_to_device(batch, torch.device("cuda:0"))
    assert batch[0][0].device.index == 0 and batch[0][0].type() == "torch.cuda.FloatTensor"
    assert batch[0][1].device.index == 0 and batch[0][1].type() == "torch.cuda.FloatTensor"

    # tensor dict
    batch = [{"a": torch.rand(2, 3), "b": torch.rand(2, 3)}]
    batch = trainer.strategy.batch_to_device(batch, torch.device("cuda:0"))
    assert batch[0]["a"].device.index == 0 and batch[0]["a"].type() == "torch.cuda.FloatTensor"
    assert batch[0]["b"].device.index == 0 and batch[0]["b"].type() == "torch.cuda.FloatTensor"

    # tuple of tensor list and list of tensor dict
    batch = ([torch.rand(2, 3) for _ in range(2)], [{"a": torch.rand(2, 3), "b": torch.rand(2, 3)} for _ in range(2)])
    batch = trainer.strategy.batch_to_device(batch, torch.device("cuda:0"))
    assert batch[0][0].device.index == 0 and batch[0][0].type() == "torch.cuda.FloatTensor"

    assert batch[1][0]["a"].device.index == 0
    assert batch[1][0]["a"].type() == "torch.cuda.FloatTensor"

    assert batch[1][0]["b"].device.index == 0
    assert batch[1][0]["b"].type() == "torch.cuda.FloatTensor"

    # namedtuple of tensor
    BatchType = namedtuple("BatchType", ["a", "b"])
    batch = [BatchType(a=torch.rand(2, 3), b=torch.rand(2, 3)) for _ in range(2)]
    batch = trainer.strategy.batch_to_device(batch, torch.device("cuda:0"))
    assert batch[0].a.device.index == 0
    assert batch[0].a.type() == "torch.cuda.FloatTensor"

    # non-Tensor that has `.to()` defined
    class CustomBatchType:
        def __init__(self):
            self.a = torch.rand(2, 2)

        def to(self, *args, **kwargs):
            self.a = self.a.to(*args, **kwargs)
            return self

    batch = trainer.strategy.batch_to_device(CustomBatchType(), torch.device("cuda:0"))
    assert batch.a.type() == "torch.cuda.FloatTensor"

    # torchtext.data.Batch
    if not _TORCHTEXT_LEGACY:
        return

    samples = [
        {"text": "PyTorch Lightning is awesome!", "label": 0},
        {"text": "Please make it work with torchtext", "label": 1},
    ]

    text_field = Field()
    label_field = LabelField()
    fields = {"text": ("text", text_field), "label": ("label", label_field)}

    examples = [Example.fromdict(sample, fields) for sample in samples]
    dataset = Dataset(examples=examples, fields=fields.values())

    # Batch runs field.process() that numericalizes tokens, but it requires to build dictionary first
    text_field.build_vocab(dataset)
    label_field.build_vocab(dataset)

    batch = Batch(data=examples, dataset=dataset)

    with pytest.deprecated_call(match="The `torchtext.legacy.Batch` object is deprecated"):
        batch = trainer.strategy.batch_to_device(batch, torch.device("cuda:0"))

    assert batch.text.type() == "torch.cuda.LongTensor"
    assert batch.label.type() == "torch.cuda.LongTensor"


@RunIf(min_gpus=1)
def test_non_blocking():
    """Tests that non_blocking=True only gets passed on torch.Tensor.to, but not on other objects."""
    trainer = Trainer()

    batch = torch.zeros(2, 3)
    with patch.object(batch, "to", wraps=batch.to) as mocked:
        batch = trainer.strategy.batch_to_device(batch, torch.device("cuda:0"))
        mocked.assert_called_with(torch.device("cuda", 0), non_blocking=True)

    class BatchObject:
        def to(self, *args, **kwargs):
            pass

    batch = BatchObject()
    with patch.object(batch, "to", wraps=batch.to) as mocked:
        batch = trainer.strategy.batch_to_device(batch, torch.device("cuda:0"))
        mocked.assert_called_with(torch.device("cuda", 0))<|MERGE_RESOLUTION|>--- conflicted
+++ resolved
@@ -94,50 +94,6 @@
     monkeypatch.setattr(torch.cuda, "device_count", device_count)
 
 
-<<<<<<< HEAD
-@pytest.mark.parametrize(
-    ["devices", "expected_num_gpus", "strategy"],
-    [
-        pytest.param(1, 1, None, id="1st gpu, expect 1 gpu to use."),
-        pytest.param(-1, PRETEND_N_OF_GPUS, "ddp", id="-1 - use all gpus"),
-        pytest.param("-1", PRETEND_N_OF_GPUS, "ddp", id="'-1' - use all gpus"),
-        pytest.param(3, 3, "ddp", id="3rd gpu - 1 gpu to use (backend:ddp)"),
-    ],
-)
-@mock.patch("torch.cuda.is_available", return_value=True)
-def test_trainer_gpu_parse(_, mocked_device_count, devices, expected_num_gpus, strategy):
-    assert Trainer(accelerator="gpu", devices=devices, strategy=strategy).num_gpus == expected_num_gpus
-
-
-@pytest.mark.parametrize(
-    ["devices", "expected_root_gpu", "strategy"],
-    [
-        pytest.param(1, 0, "ddp", id="1 gpu, expect gpu root device to be 0."),
-        pytest.param(-1, 0, "ddp", id="-1 - use all gpus, expect gpu root device to be 0."),
-        pytest.param("-1", 0, "ddp", id="'-1' - use all gpus, expect gpu root device to be 0."),
-        pytest.param(3, 0, "ddp", id="3 gpus, expect gpu root device to be 0.(backend:ddp)"),
-    ],
-)
-@mock.patch("torch.cuda.device_count", return_value=3)
-@mock.patch("torch.cuda.is_available", return_value=True)
-def test_root_gpu_property(_, mocked_device_count, devices, expected_root_gpu, strategy):
-    assert Trainer(accelerator="gpu", devices=devices, strategy=strategy).root_gpu == expected_root_gpu
-
-
-@pytest.mark.parametrize(
-    ["gpus", "expected_root_gpu", "strategy"],
-    [
-        pytest.param(None, None, None, id="None is None"),
-        pytest.param(None, None, "ddp", id="None is None"),
-        pytest.param(0, None, "ddp", id="None is None"),
-    ],
-)
-def test_root_gpu_property_0_passing(mocked_device_count_0, gpus, expected_root_gpu, strategy):
-    assert Trainer(gpus=gpus, strategy=strategy).root_gpu == expected_root_gpu
-
-
-=======
->>>>>>> bc1c8b92
 # Asking for a gpu when non are available will result in a MisconfigurationException
 @pytest.mark.parametrize(
     ["devices", "expected_root_gpu", "strategy"],
