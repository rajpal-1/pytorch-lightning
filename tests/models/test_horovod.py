# Copyright The PyTorch Lightning team.
#
# Licensed under the Apache License, Version 2.0 (the "License");
# you may not use this file except in compliance with the License.
# You may obtain a copy of the License at
#
#     http://www.apache.org/licenses/LICENSE-2.0
#
# Unless required by applicable law or agreed to in writing, software
# distributed under the License is distributed on an "AS IS" BASIS,
# WITHOUT WARRANTIES OR CONDITIONS OF ANY KIND, either express or implied.
# See the License for the specific language governing permissions and
# limitations under the License.
import json
import os
import platform
import shlex
import subprocess
import sys

import numpy as np
import pytest
import torch
from sklearn.metrics import accuracy_score

import tests.base.develop_pipelines as tpipes
import tests.base.develop_utils as tutils
from pytorch_lightning import Trainer
from pytorch_lightning.accelerators.horovod_accelerator import HorovodAccelerator
<<<<<<< HEAD
=======
from pytorch_lightning.core.step_result import EvalResult, Result, TrainResult
>>>>>>> c7e349e7
from pytorch_lightning.metrics.classification.accuracy import Accuracy
from pytorch_lightning.utilities import APEX_AVAILABLE, NATIVE_AMP_AVAILABLE, HOROVOD_AVAILABLE, _module_available
from tests.base import EvalModelTemplate
from tests.base.boring_model import BoringModel
from tests.base.models import BasicGAN

if HOROVOD_AVAILABLE:
    import horovod
    import horovod.torch as hvd

# This script will run the actual test model training in parallel
TEST_SCRIPT = os.path.join(os.path.dirname(__file__), 'data', 'horovod', 'train_default_model.py')

try:
    from horovod.common.util import nccl_built
    nccl_built()
except (ImportError, ModuleNotFoundError, AttributeError):
    HOROVOD_NCCL_AVAILABLE = False
finally:
    HOROVOD_NCCL_AVAILABLE = True


def _run_horovod(trainer_options, on_gpu=False):
    """Execute the training script across multiple workers in parallel."""
    num_processes = trainer_options.get('gpus', 2)
    # for Horovod, we interpret `gpus` to be set per worker
    trainer_options.update(gpus=1 if on_gpu else None)
    tutils.reset_seed()
    cmdline = [
        'horovodrun',
        '-np', str(num_processes),
        sys.executable, TEST_SCRIPT,
        '--trainer-options', shlex.quote(json.dumps(trainer_options))
    ]
    if on_gpu:
        cmdline += ['--on-gpu']
    exit_code = subprocess.call(' '.join(cmdline), shell=True, env=os.environ.copy())
    assert exit_code == 0


@pytest.mark.skipif(platform.system() == "Windows", reason="Horovod is not supported on Windows")
@pytest.mark.parametrize("enable_pl_optimizer", [False, True])
def test_horovod_cpu(enable_pl_optimizer, tmpdir):
    """Test Horovod running multi-process on CPU."""
    trainer_options = dict(
        default_root_dir=str(tmpdir),
        weights_save_path=str(tmpdir),
        gradient_clip_val=1.0,
        progress_bar_refresh_rate=0,
        max_epochs=1,
        limit_train_batches=0.4,
        limit_val_batches=0.2,
        distributed_backend='horovod',
        deterministic=True,
        enable_pl_optimizer=enable_pl_optimizer,
    )
    _run_horovod(trainer_options)


@pytest.mark.skipif(platform.system() == "Windows", reason="Horovod is not supported on Windows")
@pytest.mark.parametrize("enable_pl_optimizer", [False, True])
def test_horovod_cpu_implicit(enable_pl_optimizer, tmpdir):
    """Test Horovod without specifying a backend, inferring from env set by `horovodrun`."""
    trainer_options = dict(
        default_root_dir=str(tmpdir),
        weights_save_path=str(tmpdir),
        gradient_clip_val=1.0,
        progress_bar_refresh_rate=0,
        max_epochs=1,
        limit_train_batches=0.4,
        limit_val_batches=0.2,
        deterministic=True,
        enable_pl_optimizer=enable_pl_optimizer,
    )
    _run_horovod(trainer_options)


@pytest.mark.skipif(platform.system() == "Windows", reason="Horovod is not supported on Windows")
@pytest.mark.skipif(not HOROVOD_NCCL_AVAILABLE, reason="test requires Horovod with NCCL support")
@pytest.mark.skipif(torch.cuda.device_count() < 2, reason="test requires multi-GPU machine")
def test_horovod_multi_gpu(tmpdir):
    """Test Horovod with multi-GPU support."""
    trainer_options = dict(
        default_root_dir=str(tmpdir),
        weights_save_path=str(tmpdir),
        gradient_clip_val=1.0,
        progress_bar_refresh_rate=0,
        max_epochs=1,
        limit_train_batches=0.4,
        limit_val_batches=0.2,
        gpus=2,
        deterministic=True,
        distributed_backend='horovod'
    )
    _run_horovod(trainer_options, on_gpu=True)


@pytest.mark.skipif(platform.system() == "Windows", reason="Horovod is not supported on Windows")
@pytest.mark.skipif(not HOROVOD_NCCL_AVAILABLE, reason="test requires Horovod with NCCL support")
@pytest.mark.skipif(torch.cuda.device_count() < 2, reason="test requires multi-GPU machine")
@pytest.mark.skipif(not APEX_AVAILABLE, reason="test requires apex")
def test_horovod_apex(tmpdir):
    """Test Horovod with multi-GPU support using apex amp."""
    trainer_options = dict(
        default_root_dir=str(tmpdir),
        weights_save_path=str(tmpdir),
        gradient_clip_val=1.0,
        progress_bar_refresh_rate=0,
        max_epochs=1,
        limit_train_batches=0.4,
        limit_val_batches=0.2,
        gpus=2,
        deterministic=True,
        distributed_backend='horovod',
        amp_backend='apex',
        precision=16,
    )
    _run_horovod(trainer_options, on_gpu=True)


@pytest.mark.skip(reason="Skip till Horovod fixes integration with Native torch.cuda.amp")
@pytest.mark.skipif(platform.system() == "Windows", reason="Horovod is not supported on Windows")
@pytest.mark.skipif(not HOROVOD_NCCL_AVAILABLE, reason="test requires Horovod with NCCL support")
@pytest.mark.skipif(torch.cuda.device_count() < 2, reason="test requires multi-GPU machine")
@pytest.mark.skipif(not NATIVE_AMP_AVAILABLE, reason="test requires torch.cuda.amp")
def test_horovod_amp(tmpdir):
    """Test Horovod with multi-GPU support using native amp."""
    trainer_options = dict(
        default_root_dir=str(tmpdir),
        weights_save_path=str(tmpdir),
        gradient_clip_val=1.0,
        progress_bar_refresh_rate=0,
        max_epochs=1,
        limit_train_batches=0.4,
        limit_val_batches=0.2,
        gpus=2,
        deterministic=True,
        distributed_backend='horovod',
        amp_backend='native',
        precision=16,
    )
    _run_horovod(trainer_options, on_gpu=True)


@pytest.mark.skipif(platform.system() == "Windows", reason="Horovod is not supported on Windows")
@pytest.mark.skipif(not HOROVOD_NCCL_AVAILABLE, reason="test requires Horovod with NCCL support")
@pytest.mark.skipif(not torch.cuda.is_available(), reason="test requires GPU machine")
def test_horovod_transfer_batch_to_gpu(tmpdir):
    class TestTrainingStepModel(EvalModelTemplate):
        def training_step(self, batch, *args, **kwargs):
            x, y = batch
            assert str(x.device) != 'cpu'
            assert str(y.device) != 'cpu'
            return super(TestTrainingStepModel, self).training_step(batch, *args, **kwargs)

        def validation_step(self, batch, *args, **kwargs):
            x, y = batch
            assert str(x.device) != 'cpu'
            assert str(y.device) != 'cpu'
            return super(TestTrainingStepModel, self).validation_step(batch, *args, **kwargs)

    hparams = EvalModelTemplate.get_default_hparams()
    model = TestTrainingStepModel(**hparams)

    trainer_options = dict(
        default_root_dir=str(tmpdir),
        progress_bar_refresh_rate=0,
        max_epochs=1,
        limit_train_batches=0.4,
        limit_val_batches=0.2,
        gpus=1,
        deterministic=True,
        distributed_backend='horovod'
    )
    tpipes.run_model_test_without_loggers(trainer_options, model)


@pytest.mark.skipif(platform.system() == "Windows", reason="Horovod is not supported on Windows")
@pytest.mark.parametrize("enable_pl_optimizer", [False, True])
def test_horovod_multi_optimizer(enable_pl_optimizer, tmpdir):
    model = BasicGAN(**EvalModelTemplate.get_default_hparams())

    # fit model
    trainer = Trainer(
        default_root_dir=str(tmpdir),
        progress_bar_refresh_rate=0,
        max_epochs=1,
        limit_train_batches=0.4,
        limit_val_batches=0.2,
        deterministic=True,
        distributed_backend='horovod',
        enable_pl_optimizer=enable_pl_optimizer,
    )
    result = trainer.fit(model)
    assert result == 1, 'model failed to complete'

    assert len(trainer.optimizers) == 2
    for i, optimizer in enumerate(trainer.optimizers):
        assert hasattr(optimizer, 'synchronize'), 'optimizer has not been wrapped into DistributedOptimizer'

    def get_model_params(model):
        return set([p for p in model.parameters()])

    def get_optimizer_params(optimizer):
        return set([p for group in optimizer.param_groups for p in group.get('params', [])])

    assert get_model_params(model.generator) != get_model_params(model.discriminator)
    assert get_model_params(model.generator) == get_optimizer_params(trainer.optimizers[0])
    assert get_model_params(model.discriminator) == get_optimizer_params(trainer.optimizers[1])


@pytest.mark.skipif(not HOROVOD_AVAILABLE, reason="Horovod is unavailable")
@pytest.mark.skipif(platform.system() == "Windows", reason="Horovod is not supported on Windows")
@pytest.mark.parametrize("enable_pl_optimizer", [False, True])
def test_result_reduce_horovod(enable_pl_optimizer, tmpdir):
    """Make sure result logging works with Horovod.

    This test mirrors tests/core/test_results.py::_ddp_test_fn
    """
    tutils.reset_seed()
    tutils.set_random_master_port()

    def hvd_test_fn():
        path_here = os.path.abspath(os.path.dirname(__file__))
        path_root = os.path.abspath(os.path.join(path_here, '..', '..'))
        sys.path.insert(0, os.path.abspath(path_root))

<<<<<<< HEAD
=======
        import horovod.torch as hvd

        from tests.base.boring_model import BoringModel

>>>>>>> c7e349e7
        class TestModel(BoringModel):
            def training_step(self, batch, batch_idx):
                self.training_step_called = True

                tensor = torch.tensor([1.0])
                self.log("test_tensor", tensor, sync_dist=True, sync_dist_op='sum',
                         on_step=True, on_epoch=True)

                res = self._results

                # Check that `tensor` is summed across all ranks automatically
                assert res["test_tensor"].item() == hvd.size(), \
                    "Result-Log does not work properly with Horovod and Tensors"

            def training_epoch_end(self, outputs) -> None:
                assert len(outputs) == 0

        model = TestModel()
        model.val_dataloader = None

        trainer = Trainer(
            default_root_dir=tmpdir,
            limit_train_batches=2,
            limit_val_batches=2,
            max_epochs=1,
            log_every_n_steps=1,
            weights_summary=None,
            enable_pl_optimizer=enable_pl_optimizer,
        )

        trainer.fit(model)

    horovod.run(hvd_test_fn, np=2)


@pytest.mark.skipif(not HOROVOD_AVAILABLE, reason="Horovod is unavailable")
@pytest.mark.skipif(platform.system() == "Windows", reason="Horovod is not supported on Windows")
def test_accuracy_metric_horovod():
    num_batches = 10
    batch_size = 16
    threshold = 0.5

    def sk_metric(preds, target):
        sk_preds = (preds.view(-1).numpy() >= threshold).astype(np.uint8)
        sk_target = target.view(-1).numpy()
        return accuracy_score(y_true=sk_target, y_pred=sk_preds)

    preds = torch.rand(num_batches, batch_size)
    target = torch.randint(high=2, size=(num_batches, batch_size))

    def _compute_batch():
        trainer = Trainer(
            fast_dev_run=True,
            distributed_backend='horovod',
        )

        accelerator_backend = trainer.accelerator_connector.select_accelerator()
        assert isinstance(accelerator_backend, HorovodAccelerator)

        metric = Accuracy(compute_on_step=True,
                          dist_sync_on_step=True,
                          dist_sync_fn=accelerator_backend.gather_all_tensors,
                          threshold=threshold)

        for i in range(hvd.rank(), num_batches, hvd.size()):
            batch_result = metric(preds[i], target[i])
            if hvd.rank() == 0:
                dist_preds = torch.stack([preds[i + r] for r in range(hvd.size())])
                dist_target = torch.stack([target[i + r] for r in range(hvd.size())])
                sk_batch_result = sk_metric(dist_preds, dist_target)
                assert np.allclose(batch_result.numpy(), sk_batch_result)

        # check on all batches on all ranks
        result = metric.compute()
        assert isinstance(result, torch.Tensor)

        total_preds = torch.stack([preds[i] for i in range(num_batches)])
        total_target = torch.stack([target[i] for i in range(num_batches)])
        sk_result = sk_metric(total_preds, total_target)

        assert np.allclose(result.numpy(), sk_result)

    horovod.run(_compute_batch, np=2)

# @pytest.mark.skipif(platform.system() == "Windows", reason="Horovod is not supported on Windows")
# def test_horovod_multi_optimizer_with_scheduling_stepping(tmpdir):
#     hparams = EvalModelTemplate.get_default_hparams()
#     model = EvalModelTemplate(**hparams)
#     model.configure_optimizers = model.configure_optimizers__multiple_schedulers
#
#     num_workers = 8
#     init_lr = hparams.get('learning_rate') * num_workers
#
#     with patch('pytorch_lightning.accelerators.horovod_backend.hvd.size') as mock_hvd_size:
#         mock_hvd_size.return_value = 8
#
#         # fit model
#         trainer = Trainer(
#             default_root_dir=tmpdir,
#             max_epochs=1,
#             limit_val_batches=0.5,
#             limit_train_batches=0.2,
#             distributed_backend='horovod'
#         )
#         results = trainer.fit(model)
#         assert results == 1
#
#     adjusted_lr1 = [pg['lr'] for pg in trainer.optimizers[0].param_groups][0]
#     adjusted_lr2 = [pg['lr'] for pg in trainer.optimizers[1].param_groups][0]
#
#     # Called ones after end of epoch with gamma=0.1
#     assert pytest.approx(init_lr * 0.1) == adjusted_lr1
#
#     # Called every 3 steps, meaning for 1 epoch of 11 batches, it is called 3 times with gamma=0.1
#     assert pytest.approx(init_lr * 0.1) == adjusted_lr2<|MERGE_RESOLUTION|>--- conflicted
+++ resolved
@@ -27,10 +27,7 @@
 import tests.base.develop_utils as tutils
 from pytorch_lightning import Trainer
 from pytorch_lightning.accelerators.horovod_accelerator import HorovodAccelerator
-<<<<<<< HEAD
-=======
 from pytorch_lightning.core.step_result import EvalResult, Result, TrainResult
->>>>>>> c7e349e7
 from pytorch_lightning.metrics.classification.accuracy import Accuracy
 from pytorch_lightning.utilities import APEX_AVAILABLE, NATIVE_AMP_AVAILABLE, HOROVOD_AVAILABLE, _module_available
 from tests.base import EvalModelTemplate
@@ -258,13 +255,6 @@
         path_root = os.path.abspath(os.path.join(path_here, '..', '..'))
         sys.path.insert(0, os.path.abspath(path_root))
 
-<<<<<<< HEAD
-=======
-        import horovod.torch as hvd
-
-        from tests.base.boring_model import BoringModel
-
->>>>>>> c7e349e7
         class TestModel(BoringModel):
             def training_step(self, batch, batch_idx):
                 self.training_step_called = True
