# Copyright The PyTorch Lightning team.
#
# Licensed under the Apache License, Version 2.0 (the "License");
# you may not use this file except in compliance with the License.
# You may obtain a copy of the License at
#
#     http://www.apache.org/licenses/LICENSE-2.0
#
# Unless required by applicable law or agreed to in writing, software
# distributed under the License is distributed on an "AS IS" BASIS,
# WITHOUT WARRANTIES OR CONDITIONS OF ANY KIND, either express or implied.
# See the License for the specific language governing permissions and
# limitations under the License.
import json
import os
import platform
import shlex
import subprocess
import sys

import numpy as np
import pytest
from sklearn.metrics import accuracy_score
import torch

<<<<<<< HEAD
=======
import tests.helpers.pipelines as tpipes
import tests.helpers.utils as tutils
>>>>>>> 863a70c2
from pytorch_lightning import Trainer
from pytorch_lightning.accelerators import CPUAccelerator
from pytorch_lightning.metrics.classification.accuracy import Accuracy
<<<<<<< HEAD
from pytorch_lightning.utilities import _module_available, APEX_AVAILABLE, HOROVOD_AVAILABLE, NATIVE_AMP_AVAILABLE
from tests.base import EvalModelTemplate
from tests.base.boring_model import BoringModel
import tests.base.develop_pipelines as tpipes
import tests.base.develop_utils as tutils
from tests.base.models import BasicGAN
=======
from pytorch_lightning.trainer.states import TrainerState
from pytorch_lightning.utilities import _APEX_AVAILABLE, _HOROVOD_AVAILABLE, _NATIVE_AMP_AVAILABLE
from tests.helpers import BoringModel
from tests.helpers.advanced_models import BasicGAN
>>>>>>> 863a70c2

if _HOROVOD_AVAILABLE:
    import horovod
    import horovod.torch as hvd

# This script will run the actual test model training in parallel
TEST_SCRIPT = os.path.join(os.path.dirname(__file__), 'data', 'horovod', 'train_default_model.py')

try:
    from horovod.common.util import nccl_built
    nccl_built()
except (ImportError, ModuleNotFoundError, AttributeError):
    _HOROVOD_NCCL_AVAILABLE = False
finally:
    _HOROVOD_NCCL_AVAILABLE = True


def _run_horovod(trainer_options, on_gpu=False):
    """Execute the training script across multiple workers in parallel."""
    num_processes = trainer_options.get('gpus', 2)
    # for Horovod, we interpret `gpus` to be set per worker
    trainer_options.update(gpus=1 if on_gpu else None)
    tutils.reset_seed()
    cmdline = [
        'horovodrun', '-np',
        str(num_processes), sys.executable, TEST_SCRIPT, '--trainer-options',
        shlex.quote(json.dumps(trainer_options))
    ]
    if on_gpu:
        cmdline += ['--on-gpu']
    exit_code = subprocess.call(' '.join(cmdline), shell=True, env=os.environ.copy())
    assert exit_code == 0


@pytest.mark.skipif(platform.system() == "Windows", reason="Horovod is not supported on Windows")
def test_horovod_cpu(tmpdir):
    """Test Horovod running multi-process on CPU."""
    trainer_options = dict(
        default_root_dir=str(tmpdir),
        weights_save_path=str(tmpdir),
        gradient_clip_val=1.0,
        progress_bar_refresh_rate=0,
        max_epochs=1,
        limit_train_batches=0.4,
        limit_val_batches=0.2,
        accelerator='horovod',
        deterministic=True,
    )
    _run_horovod(trainer_options)


@pytest.mark.skipif(platform.system() == "Windows", reason="Horovod is not supported on Windows")
def test_horovod_cpu_implicit(tmpdir):
    """Test Horovod without specifying a backend, inferring from env set by `horovodrun`."""
    trainer_options = dict(
        default_root_dir=str(tmpdir),
        weights_save_path=str(tmpdir),
        gradient_clip_val=1.0,
        progress_bar_refresh_rate=0,
        max_epochs=1,
        limit_train_batches=0.4,
        limit_val_batches=0.2,
        deterministic=True,
    )
    _run_horovod(trainer_options)


@pytest.mark.skipif(platform.system() == "Windows", reason="Horovod is not supported on Windows")
@pytest.mark.skipif(not _HOROVOD_NCCL_AVAILABLE, reason="test requires Horovod with NCCL support")
@pytest.mark.skipif(torch.cuda.device_count() < 2, reason="test requires multi-GPU machine")
def test_horovod_multi_gpu(tmpdir):
    """Test Horovod with multi-GPU support."""
    trainer_options = dict(
        default_root_dir=str(tmpdir),
        weights_save_path=str(tmpdir),
        gradient_clip_val=1.0,
        progress_bar_refresh_rate=0,
        max_epochs=1,
        limit_train_batches=0.4,
        limit_val_batches=0.2,
        gpus=2,
        deterministic=True,
        accelerator='horovod',
    )
    _run_horovod(trainer_options, on_gpu=True)


@pytest.mark.skip(reason="Horovod has a problem with broadcast when using apex?")
@pytest.mark.skipif(platform.system() == "Windows", reason="Horovod is not supported on Windows")
@pytest.mark.skipif(not _HOROVOD_NCCL_AVAILABLE, reason="test requires Horovod with NCCL support")
@pytest.mark.skipif(torch.cuda.device_count() < 2, reason="test requires multi-GPU machine")
@pytest.mark.skipif(not _APEX_AVAILABLE, reason="test requires apex")
def test_horovod_apex(tmpdir):
    """Test Horovod with multi-GPU support using apex amp."""
    trainer_options = dict(
        default_root_dir=str(tmpdir),
        weights_save_path=str(tmpdir),
        gradient_clip_val=1.0,
        progress_bar_refresh_rate=0,
        max_epochs=1,
        limit_train_batches=0.4,
        limit_val_batches=0.2,
        gpus=2,
        deterministic=True,
        accelerator='horovod',
        amp_backend='apex',
        precision=16,
    )
    _run_horovod(trainer_options, on_gpu=True)


@pytest.mark.skip(reason="Skip till Horovod fixes integration with Native torch.cuda.amp")
@pytest.mark.skipif(platform.system() == "Windows", reason="Horovod is not supported on Windows")
@pytest.mark.skipif(not _HOROVOD_NCCL_AVAILABLE, reason="test requires Horovod with NCCL support")
@pytest.mark.skipif(torch.cuda.device_count() < 2, reason="test requires multi-GPU machine")
@pytest.mark.skipif(not _NATIVE_AMP_AVAILABLE, reason="test requires torch.cuda.amp")
def test_horovod_amp(tmpdir):
    """Test Horovod with multi-GPU support using native amp."""
    trainer_options = dict(
        default_root_dir=str(tmpdir),
        weights_save_path=str(tmpdir),
        gradient_clip_val=1.0,
        progress_bar_refresh_rate=0,
        max_epochs=1,
        limit_train_batches=0.4,
        limit_val_batches=0.2,
        gpus=2,
        deterministic=True,
        accelerator='horovod',
        amp_backend='native',
        precision=16,
    )
    _run_horovod(trainer_options, on_gpu=True)


@pytest.mark.skipif(platform.system() == "Windows", reason="Horovod is not supported on Windows")
@pytest.mark.skipif(not _HOROVOD_NCCL_AVAILABLE, reason="test requires Horovod with NCCL support")
@pytest.mark.skipif(not torch.cuda.is_available(), reason="test requires GPU machine")
def test_horovod_transfer_batch_to_gpu(tmpdir):

    class TestTrainingStepModel(BoringModel):

        def training_step(self, batch, *args, **kwargs):
            assert str(batch.device) != 'cpu'
            return super(TestTrainingStepModel, self).training_step(batch, *args, **kwargs)

        def validation_step(self, batch, *args, **kwargs):
            assert str(batch.device) != 'cpu'
            return super(TestTrainingStepModel, self).validation_step(batch, *args, **kwargs)

    model = TestTrainingStepModel()

    trainer_options = dict(
        default_root_dir=str(tmpdir),
        progress_bar_refresh_rate=0,
        max_epochs=1,
        limit_train_batches=0.4,
        limit_val_batches=0.2,
        gpus=1,
        deterministic=True,
        accelerator='horovod',
    )
    tpipes.run_model_test_without_loggers(trainer_options, model)


@pytest.mark.skipif(platform.system() == "Windows", reason="Horovod is not supported on Windows")
def test_horovod_multi_optimizer(tmpdir):
<<<<<<< HEAD
    model = BasicGAN(**EvalModelTemplate.get_default_hparams())
=======
    model = BasicGAN()
>>>>>>> 863a70c2

    # fit model
    trainer = Trainer(
        default_root_dir=str(tmpdir),
        progress_bar_refresh_rate=0,
        max_epochs=1,
        limit_train_batches=0.4,
        limit_val_batches=0.2,
        deterministic=True,
        accelerator='horovod',
    )
    trainer.fit(model)
    assert trainer.state == TrainerState.FINISHED, f"Training failed with {trainer.state}"

    assert len(trainer.optimizers) == 2
    for i, optimizer in enumerate(trainer.optimizers):
        assert hasattr(optimizer, 'synchronize'), 'optimizer has not been wrapped into DistributedOptimizer'

    def get_model_params(model):
        return set([p for p in model.parameters()])

    def get_optimizer_params(optimizer):
        return set([p for group in optimizer.param_groups for p in group.get('params', [])])

    assert get_model_params(model.generator) != get_model_params(model.discriminator)
    assert get_model_params(model.generator) == get_optimizer_params(trainer.optimizers[0])
    assert get_model_params(model.discriminator) == get_optimizer_params(trainer.optimizers[1])


# TODO: unclear Horovod failure...
@pytest.mark.skip(reason="unclear Horovod failure...")
@pytest.mark.skipif(not _HOROVOD_AVAILABLE, reason="Horovod is unavailable")
@pytest.mark.skipif(platform.system() == "Windows", reason="Horovod is not supported on Windows")
def test_result_reduce_horovod(tmpdir):
    """Make sure result logging works with Horovod.

    This test mirrors tests/core/test_results.py::_ddp_test_fn
    """
    tutils.reset_seed()
    tutils.set_random_master_port()

    def hvd_test_fn():
        path_here = os.path.abspath(os.path.dirname(__file__))
        path_root = os.path.abspath(os.path.join(path_here, '..', '..'))
        sys.path.insert(0, os.path.abspath(path_root))

        class TestModel(BoringModel):

            def training_step(self, batch, batch_idx):
                self.training_step_called = True

                tensor = torch.tensor([1.0])
                self.log("test_tensor", tensor, sync_dist=True, sync_dist_op='sum', on_step=True, on_epoch=True)

                res = self._results

                # Check that `tensor` is summed across all ranks automatically
                assert res["test_tensor"].item() == hvd.size(), \
                    "Result-Log does not work properly with Horovod and Tensors"

            def training_epoch_end(self, outputs) -> None:
                assert len(outputs) == 0

        model = TestModel()
        model.val_dataloader = None

        trainer = Trainer(
            default_root_dir=tmpdir,
            limit_train_batches=2,
            limit_val_batches=2,
            max_epochs=1,
            log_every_n_steps=1,
            weights_summary=None,
        )

        trainer.fit(model)

    horovod.run(hvd_test_fn, np=2)


# TODO: unclear Horovod failure...
@pytest.mark.skip(reason="unclear Horovod failure...")
@pytest.mark.skipif(not _HOROVOD_AVAILABLE, reason="Horovod is unavailable")
@pytest.mark.skipif(platform.system() == "Windows", reason="Horovod is not supported on Windows")
def test_accuracy_metric_horovod():
    num_batches = 10
    batch_size = 16
    threshold = 0.5

    def sk_metric(preds, target):
        sk_preds = (preds.view(-1).numpy() >= threshold).astype(np.uint8)
        sk_target = target.view(-1).numpy()
        return accuracy_score(y_true=sk_target, y_pred=sk_preds)

    preds = torch.rand(num_batches, batch_size)
    target = torch.randint(high=2, size=(num_batches, batch_size))

    def _compute_batch():
        trainer = Trainer(
            fast_dev_run=True,
            accelerator='horovod',
        )

        assert isinstance(trainer.accelerator, CPUAccelerator)
        # TODO: test that we selected the correct training_type_plugin based on horovod flags

        metric = Accuracy(
            compute_on_step=True,
            dist_sync_on_step=True,
            dist_sync_fn=trainer.training_type_plugin.gather_all_tensors,
            threshold=threshold
        )

        for i in range(hvd.rank(), num_batches, hvd.size()):
            batch_result = metric(preds[i], target[i])
            if hvd.rank() == 0:
                dist_preds = torch.stack([preds[i + r] for r in range(hvd.size())])
                dist_target = torch.stack([target[i + r] for r in range(hvd.size())])
                sk_batch_result = sk_metric(dist_preds, dist_target)
                assert np.allclose(batch_result.numpy(), sk_batch_result)

        # check on all batches on all ranks
        result = metric.compute()
        assert isinstance(result, torch.Tensor)

        total_preds = torch.stack([preds[i] for i in range(num_batches)])
        total_target = torch.stack([target[i] for i in range(num_batches)])
        sk_result = sk_metric(total_preds, total_target)

        assert np.allclose(result.numpy(), sk_result)

    horovod.run(_compute_batch, np=2)


# @pytest.mark.skipif(platform.system() == "Windows", reason="Horovod is not supported on Windows")
# def test_horovod_multi_optimizer_with_scheduling_stepping(tmpdir):
#     model = BoringModel()
#     model.configure_optimizers = model.configure_optimizers__multiple_schedulers
#
#     num_workers = 8
#     init_lr = hparams.get('learning_rate') * num_workers
#
#     with patch('pytorch_lightning.accelerators.legacy.horovod_backend.hvd.size') as mock_hvd_size:
#         mock_hvd_size.return_value = 8
#
#         # fit model
#         trainer = Trainer(
#             default_root_dir=tmpdir,
#             max_epochs=1,
#             limit_val_batches=0.5,
#             limit_train_batches=0.2,
#             distributed_backend='horovod'
#         )
#         results = trainer.fit(model)
#         assert results == 1
#
#     adjusted_lr1 = [pg['lr'] for pg in trainer.optimizers[0].param_groups][0]
#     adjusted_lr2 = [pg['lr'] for pg in trainer.optimizers[1].param_groups][0]
#
#     # Called ones after end of epoch with gamma=0.1
#     assert pytest.approx(init_lr * 0.1) == adjusted_lr1
#
#     # Called every 3 steps, meaning for 1 epoch of 11 batches, it is called 3 times with gamma=0.1
#     assert pytest.approx(init_lr * 0.1) == adjusted_lr2<|MERGE_RESOLUTION|>--- conflicted
+++ resolved
@@ -23,27 +23,15 @@
 from sklearn.metrics import accuracy_score
 import torch
 
-<<<<<<< HEAD
-=======
 import tests.helpers.pipelines as tpipes
 import tests.helpers.utils as tutils
->>>>>>> 863a70c2
 from pytorch_lightning import Trainer
 from pytorch_lightning.accelerators import CPUAccelerator
 from pytorch_lightning.metrics.classification.accuracy import Accuracy
-<<<<<<< HEAD
-from pytorch_lightning.utilities import _module_available, APEX_AVAILABLE, HOROVOD_AVAILABLE, NATIVE_AMP_AVAILABLE
-from tests.base import EvalModelTemplate
-from tests.base.boring_model import BoringModel
-import tests.base.develop_pipelines as tpipes
-import tests.base.develop_utils as tutils
-from tests.base.models import BasicGAN
-=======
 from pytorch_lightning.trainer.states import TrainerState
 from pytorch_lightning.utilities import _APEX_AVAILABLE, _HOROVOD_AVAILABLE, _NATIVE_AMP_AVAILABLE
 from tests.helpers import BoringModel
 from tests.helpers.advanced_models import BasicGAN
->>>>>>> 863a70c2
 
 if _HOROVOD_AVAILABLE:
     import horovod
@@ -211,11 +199,7 @@
 
 @pytest.mark.skipif(platform.system() == "Windows", reason="Horovod is not supported on Windows")
 def test_horovod_multi_optimizer(tmpdir):
-<<<<<<< HEAD
-    model = BasicGAN(**EvalModelTemplate.get_default_hparams())
-=======
     model = BasicGAN()
->>>>>>> 863a70c2
 
     # fit model
     trainer = Trainer(
