--- conflicted
+++ resolved
@@ -16,11 +16,8 @@
 import shlex
 import subprocess
 import sys
-<<<<<<< HEAD
 from copy import deepcopy
-=======
 from unittest.mock import patch
->>>>>>> b1e3dcc6
 
 import numpy as np
 import pytest
