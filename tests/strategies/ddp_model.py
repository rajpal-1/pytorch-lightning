# Copyright The PyTorch Lightning team.
#
# Licensed under the Apache License, Version 2.0 (the "License");
# you may not use this file except in compliance with the License.
# You may obtain a copy of the License at
#
#     http://www.apache.org/licenses/LICENSE-2.0
#
# Unless required by applicable law or agreed to in writing, software
# distributed under the License is distributed on an "AS IS" BASIS,
# WITHOUT WARRANTIES OR CONDITIONS OF ANY KIND, either express or implied.
# See the License for the specific language governing permissions and
# limitations under the License.
"""Runs either `.fit()` or `.test()` on a single node across multiple gpus."""
import os
from argparse import ArgumentParser

import torch

from pytorch_lightning import seed_everything, Trainer
from tests.helpers.datamodules import ClassifDataModule
from tests.helpers.simple_models import ClassificationModel


def main():
    seed_everything(4321)

    parser = ArgumentParser(add_help=False)
    parser = Trainer.add_argparse_args(parser)
    parser.add_argument("--trainer_method", default="fit")
    parser.add_argument("--tmpdir")
    parser.add_argument("--workdir")
<<<<<<< HEAD
    parser.set_defaults(accelerator="gpu")
    parser.set_defaults(devices=2)
=======
    parser.set_defaults(accelerator="gpu", devices=2)
>>>>>>> 0e6e0715
    parser.set_defaults(strategy="ddp")
    args = parser.parse_args()

    dm = ClassifDataModule()
    model = ClassificationModel()
    trainer = Trainer.from_argparse_args(args)

    if args.trainer_method == "fit":
        trainer.fit(model, datamodule=dm)
        result = None
    elif args.trainer_method == "test":
        result = trainer.test(model, datamodule=dm)
    elif args.trainer_method == "fit_test":
        trainer.fit(model, datamodule=dm)
        result = trainer.test(model, datamodule=dm)
    else:
        raise ValueError(f"Unsupported: {args.trainer_method}")

    result_ext = {"status": "complete", "method": args.trainer_method, "result": result}
    file_path = os.path.join(args.tmpdir, "ddp.result")
    torch.save(result_ext, file_path)


if __name__ == "__main__":
    main()<|MERGE_RESOLUTION|>--- conflicted
+++ resolved
@@ -30,12 +30,7 @@
     parser.add_argument("--trainer_method", default="fit")
     parser.add_argument("--tmpdir")
     parser.add_argument("--workdir")
-<<<<<<< HEAD
-    parser.set_defaults(accelerator="gpu")
-    parser.set_defaults(devices=2)
-=======
     parser.set_defaults(accelerator="gpu", devices=2)
->>>>>>> 0e6e0715
     parser.set_defaults(strategy="ddp")
     args = parser.parse_args()
 
