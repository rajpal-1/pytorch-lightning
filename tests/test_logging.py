--- conflicted
+++ resolved
@@ -192,31 +192,24 @@
     trainer2 = pickle.loads(pkl_bytes)
     trainer2.logger.log_metrics({"acc": 1.0})
 
-
-<<<<<<< HEAD
 def test_wandb_logger(tmpdir):
     """Verify that basic functionality of wandb logger works."""
     tutils.reset_seed()
 
     from pytorch_lightning.logging import WandbLogger
-=======
+
+    wandb_dir = os.path.join(tmpdir, "wandb")
+    logger = WandbLogger(save_dir=wandb_dir, anonymous=True)
+
 def test_neptune_logger(tmpdir):
     """Verify that basic functionality of neptune logger works."""
     tutils.reset_seed()
 
     from pytorch_lightning.logging import NeptuneLogger
->>>>>>> f7db44e7
-
-    hparams = tutils.get_hparams()
-    model = LightningTestModel(hparams)
-
-<<<<<<< HEAD
-    wandb_dir = os.path.join(tmpdir, "wandb")
-
-    logger = WandbLogger(save_dir=wandb_dir, anonymous=True)
-=======
+
+    hparams = tutils.get_hparams()
+    model = LightningTestModel(hparams)
     logger = NeptuneLogger(offline_mode=True)
->>>>>>> f7db44e7
 
     trainer_options = dict(
         default_save_path=tmpdir,
@@ -230,32 +223,25 @@
     print('result finished')
     assert result == 1, "Training failed"
 
-
-<<<<<<< HEAD
 def test_wandb_pickle(tmpdir):
     """Verify that pickling trainer with wandb logger works."""
     tutils.reset_seed()
 
     from pytorch_lightning.logging import WandbLogger
-=======
+    wandb_dir = str(tmpdir)
+    logger = WandbLogger(save_dir=wandb_dir, anonymous=True)
+
 def test_neptune_pickle(tmpdir):
     """Verify that pickling trainer with neptune logger works."""
     tutils.reset_seed()
 
     from pytorch_lightning.logging import NeptuneLogger
->>>>>>> f7db44e7
 
     # hparams = tutils.get_hparams()
     # model = LightningTestModel(hparams)
 
-<<<<<<< HEAD
-    wandb_dir = str(tmpdir)
-
-    logger = WandbLogger(save_dir=wandb_dir, anonymous=True)
-
-=======
     logger = NeptuneLogger(offline_mode=True)
->>>>>>> f7db44e7
+
     trainer_options = dict(
         default_save_path=tmpdir,
         max_epochs=1,
