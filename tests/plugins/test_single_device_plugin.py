# Copyright The PyTorch Lightning team.
#
# Licensed under the Apache License, Version 2.0 (the "License");
# you may not use this file except in compliance with the License.
# You may obtain a copy of the License at
#
#     http://www.apache.org/licenses/LICENSE-2.0
#
# Unless required by applicable law or agreed to in writing, software
# distributed under the License is distributed on an "AS IS" BASIS,
# WITHOUT WARRANTIES OR CONDITIONS OF ANY KIND, either express or implied.
# See the License for the specific language governing permissions and
# limitations under the License.
import torch

from pytorch_lightning import Trainer
from pytorch_lightning.plugins import SingleDeviceStrategy
from tests.helpers.boring_model import BoringModel
from tests.helpers.runif import RunIf


def test_single_cpu():
    """Tests if on_gpu and on_tpu is set correctly for single cpu plugin."""
    trainer = Trainer()
<<<<<<< HEAD
    assert isinstance(trainer.strategy, SingleDevicePlugin)
    assert not trainer.strategy.on_gpu
    assert not trainer.strategy.on_tpu
    assert trainer.strategy.root_device == torch.device("cpu")
=======
    assert isinstance(trainer.training_type_plugin, SingleDeviceStrategy)
    assert not trainer.training_type_plugin.on_gpu
    assert not trainer.training_type_plugin.on_tpu
    assert trainer.training_type_plugin.root_device == torch.device("cpu")
>>>>>>> 28ce9105


class BoringModelGPU(BoringModel):
    def on_train_start(self) -> None:
        # make sure that the model is on GPU when training
        assert self.device == torch.device("cuda:0")
        self.start_cuda_memory = torch.cuda.memory_allocated()


@RunIf(skip_windows=True, min_gpus=1)
def test_single_gpu():
    """Tests if device is set correctly when training and after teardown for single GPU plugin."""
    trainer = Trainer(gpus=1, fast_dev_run=True)
    # assert training type plugin attributes for device setting
<<<<<<< HEAD
    assert isinstance(trainer.strategy, SingleDevicePlugin)
    assert trainer.strategy.on_gpu
    assert not trainer.strategy.on_tpu
    assert trainer.strategy.root_device == torch.device("cuda:0")
=======
    assert isinstance(trainer.training_type_plugin, SingleDeviceStrategy)
    assert trainer.training_type_plugin.on_gpu
    assert not trainer.training_type_plugin.on_tpu
    assert trainer.training_type_plugin.root_device == torch.device("cuda:0")
>>>>>>> 28ce9105

    model = BoringModelGPU()

    trainer.fit(model)

    # assert after training, model is moved to CPU and memory is deallocated
    assert model.device == torch.device("cpu")
    cuda_memory = torch.cuda.memory_allocated()
    assert cuda_memory < model.start_cuda_memory<|MERGE_RESOLUTION|>--- conflicted
+++ resolved
@@ -22,17 +22,10 @@
 def test_single_cpu():
     """Tests if on_gpu and on_tpu is set correctly for single cpu plugin."""
     trainer = Trainer()
-<<<<<<< HEAD
-    assert isinstance(trainer.strategy, SingleDevicePlugin)
+    assert isinstance(trainer.strategy, SingleDeviceStrategy)
     assert not trainer.strategy.on_gpu
     assert not trainer.strategy.on_tpu
     assert trainer.strategy.root_device == torch.device("cpu")
-=======
-    assert isinstance(trainer.training_type_plugin, SingleDeviceStrategy)
-    assert not trainer.training_type_plugin.on_gpu
-    assert not trainer.training_type_plugin.on_tpu
-    assert trainer.training_type_plugin.root_device == torch.device("cpu")
->>>>>>> 28ce9105
 
 
 class BoringModelGPU(BoringModel):
@@ -47,17 +40,10 @@
     """Tests if device is set correctly when training and after teardown for single GPU plugin."""
     trainer = Trainer(gpus=1, fast_dev_run=True)
     # assert training type plugin attributes for device setting
-<<<<<<< HEAD
-    assert isinstance(trainer.strategy, SingleDevicePlugin)
+    assert isinstance(trainer.strategy, SingleDeviceStrategy)
     assert trainer.strategy.on_gpu
     assert not trainer.strategy.on_tpu
     assert trainer.strategy.root_device == torch.device("cuda:0")
-=======
-    assert isinstance(trainer.training_type_plugin, SingleDeviceStrategy)
-    assert trainer.training_type_plugin.on_gpu
-    assert not trainer.training_type_plugin.on_tpu
-    assert trainer.training_type_plugin.root_device == torch.device("cuda:0")
->>>>>>> 28ce9105
 
     model = BoringModelGPU()
 
