import os
from typing import Any, Dict, Optional
from unittest import mock

import pytest
import torch

from pytorch_lightning import Trainer
from pytorch_lightning.callbacks import ModelCheckpoint
from pytorch_lightning.plugins import DDPFullyShardedPlugin, FullyShardedNativeMixedPrecisionPlugin
from pytorch_lightning.utilities import _FAIRSCALE_FULLY_SHARDED_AVAILABLE
from pytorch_lightning.utilities.exceptions import MisconfigurationException
from tests.helpers.boring_model import BoringModel
from tests.helpers.runif import RunIf

if _FAIRSCALE_FULLY_SHARDED_AVAILABLE:
    from fairscale.nn import FullyShardedDataParallel, wrap


def test_invalid_on_cpu(tmpdir):
    """Test to ensure that to raise Misconfiguration for FSDP on CPU."""
    with pytest.raises(
        MisconfigurationException, match="You selected accelerator to be `ddp_fully_sharded`, but GPU is not available."
    ):
        trainer = Trainer(default_root_dir=tmpdir, fast_dev_run=True, plugins="fsdp")
        assert isinstance(trainer.accelerator.training_type_plugin, DDPFullyShardedPlugin)
        trainer.accelerator.setup_environment()


@mock.patch.dict(os.environ, {"CUDA_VISIBLE_DEVICES": "0"})
@mock.patch("torch.cuda.device_count", return_value=1)
@mock.patch("torch.cuda.is_available", return_value=True)
@RunIf(amp_apex=True, fairscale_fully_sharded=True)
def test_invalid_apex_sharded(device_count_mock, mock_cuda_available, tmpdir):
    """Test to ensure that we raise an error when we try to use apex and fully sharded."""
    with pytest.raises(MisconfigurationException, match="Sharded Plugin is not supported with Apex AMP"):
        Trainer(default_root_dir=tmpdir, fast_dev_run=True, plugins="fsdp", gpus=1, precision=16, amp_backend="apex")


@mock.patch.dict(os.environ, {"CUDA_VISIBLE_DEVICES": "0"})
@mock.patch("torch.cuda.device_count", return_value=1)
@mock.patch("torch.cuda.is_available", return_value=True)
@RunIf(amp_native=True, fairscale_fully_sharded=True)
def test_fsdp_with_sharded_amp(device_count_mock, mock_cuda_available, tmpdir):
    """Test to ensure that plugin native amp plugin is correctly chosen when using sharded."""
    trainer = Trainer(default_root_dir=tmpdir, fast_dev_run=True, plugins="fsdp", gpus=1, precision=16)
    assert isinstance(trainer.accelerator.training_type_plugin, DDPFullyShardedPlugin)
    assert isinstance(trainer.accelerator.precision_plugin, FullyShardedNativeMixedPrecisionPlugin)


class TestFSDPModel(BoringModel):
<<<<<<< HEAD
    def setup(self, stage: str) -> None:
        if stage != "fit":
            # when running stages like test, validate, and predict, we will skip setting up,
            # will directly use the module itself unless we load from checkpoint
            return
        # for loading full state dict, we first need to create a new unwrapped model
        # to load state dict and then wrapping
=======
    def __init__(self, *args, **kwargs):
        super().__init__(*args, **kwargs)
        self.layer: Optional[torch.nn.Module] = None

    def _init_model(self) -> None:
>>>>>>> 8fcdcb59
        self.layer = torch.nn.Sequential(torch.nn.Linear(32, 32), torch.nn.ReLU(), torch.nn.Linear(32, 2))

    def setup(self, stage: str) -> None:
        if self.layer is None:
            self._init_model()

    def configure_sharded_model(self) -> None:
<<<<<<< HEAD
        if not isinstance(self.layer, FullyShardedDataParallel):
            for i, layer in enumerate(self.layer):
                if i % 2 == 0:
                    self.layer[i] = wrap(layer)
            self.layer = wrap(self.layer)
=======
        # the model is already wrapped with FSDP: no need to wrap again!
        if isinstance(self.layer, FullyShardedDataParallel):
            return
        for i, layer in enumerate(self.layer):
            if i % 2 == 0:
                self.layer[i] = wrap(layer)
        self.layer = wrap(self.layer)
>>>>>>> 8fcdcb59

    def on_load_checkpoint(self, checkpoint: Dict[str, Any]) -> None:
        # when loading full state dict, we first need to create a new unwrapped model
        self._init_model()

    def configure_optimizers(self):
        return torch.optim.SGD(self.layer.parameters(), lr=0.1)

    def on_train_start(self) -> None:
        self._assert_layer_fsdp_instance()

    def on_test_start(self) -> None:
        self._assert_layer_fsdp_instance()

    def on_validation_start(self) -> None:
        self._assert_layer_fsdp_instance()

    def on_prediction_start(self) -> None:
        self._assert_layer_fsdp_instance()

    def _assert_layer_fsdp_instance(self) -> None:
        assert isinstance(self.layer, FullyShardedDataParallel)
        assert isinstance(self.layer.module[0], FullyShardedDataParallel)
        assert isinstance(self.layer.module[2], FullyShardedDataParallel)
        # root should not be resharding
        assert self.layer.reshard_after_forward is False
        # Assert that the nested layers are set reshard_after_forward to True
        assert self.layer.module[0].reshard_after_forward is True
        assert self.layer.module[2].reshard_after_forward is True


@RunIf(min_gpus=1, skip_windows=True, fairscale_fully_sharded=True, amp_native=True, special=True)
def test_fully_sharded_plugin_checkpoint(tmpdir):
    """Test to ensure that checkpoint is saved correctly when using a single GPU, and all stages can be run."""

    model = TestFSDPModel()
    trainer = Trainer(default_root_dir=tmpdir, gpus=1, plugins="fsdp", precision=16, max_epochs=1)
    _run_multiple_stages(trainer, model, os.path.join(tmpdir, "last.ckpt"))


@RunIf(min_gpus=2, skip_windows=True, fairscale_fully_sharded=True, amp_native=True, special=True)
def test_fully_sharded_plugin_checkpoint_multi_gpus(tmpdir):
    """Test to ensure that checkpoint is saved correctly when using multiple GPUs, and all stages can be run."""

    model = TestFSDPModel()
    ck = ModelCheckpoint(save_last=True)
    trainer = Trainer(default_root_dir=tmpdir, gpus=2, plugins="fsdp", precision=16, max_epochs=1, callbacks=[ck])
    _run_multiple_stages(trainer, model)


def _assert_save_equality(trainer, ckpt_path, cls=TestFSDPModel):
    # Use FullySharded to get the state dict for the sake of comparison
    model_state_dict = trainer.accelerator.lightning_module_state_dict()

    if trainer.is_global_zero:
        saved_model = cls.load_from_checkpoint(ckpt_path)

        # Assert model parameters are identical after loading
        for ddp_param, shard_param in zip(model_state_dict.values(), saved_model.state_dict().values()):
            assert torch.equal(ddp_param.float().cpu(), shard_param)


def _run_multiple_stages(trainer, model, model_path: Optional[str] = None):
    trainer.fit(model)

    model_path = model_path if model_path else trainer.checkpoint_callback.last_model_path

    trainer.save_checkpoint(model_path, weights_only=True)

    _assert_save_equality(trainer, model_path, cls=TestFSDPModel)

    # Test entry point
    trainer.test(model)  # model is wrapped, will not call configure_shared_model

    # provide model path, will create a new unwrapped model and load and then call configure_shared_model to wrap
    trainer.test(ckpt_path=model_path)<|MERGE_RESOLUTION|>--- conflicted
+++ resolved
@@ -49,21 +49,11 @@
 
 
 class TestFSDPModel(BoringModel):
-<<<<<<< HEAD
-    def setup(self, stage: str) -> None:
-        if stage != "fit":
-            # when running stages like test, validate, and predict, we will skip setting up,
-            # will directly use the module itself unless we load from checkpoint
-            return
-        # for loading full state dict, we first need to create a new unwrapped model
-        # to load state dict and then wrapping
-=======
     def __init__(self, *args, **kwargs):
         super().__init__(*args, **kwargs)
         self.layer: Optional[torch.nn.Module] = None
 
     def _init_model(self) -> None:
->>>>>>> 8fcdcb59
         self.layer = torch.nn.Sequential(torch.nn.Linear(32, 32), torch.nn.ReLU(), torch.nn.Linear(32, 2))
 
     def setup(self, stage: str) -> None:
@@ -71,13 +61,6 @@
             self._init_model()
 
     def configure_sharded_model(self) -> None:
-<<<<<<< HEAD
-        if not isinstance(self.layer, FullyShardedDataParallel):
-            for i, layer in enumerate(self.layer):
-                if i % 2 == 0:
-                    self.layer[i] = wrap(layer)
-            self.layer = wrap(self.layer)
-=======
         # the model is already wrapped with FSDP: no need to wrap again!
         if isinstance(self.layer, FullyShardedDataParallel):
             return
@@ -85,7 +68,6 @@
             if i % 2 == 0:
                 self.layer[i] = wrap(layer)
         self.layer = wrap(self.layer)
->>>>>>> 8fcdcb59
 
     def on_load_checkpoint(self, checkpoint: Dict[str, Any]) -> None:
         # when loading full state dict, we first need to create a new unwrapped model
