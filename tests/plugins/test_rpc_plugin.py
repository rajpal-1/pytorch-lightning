--- conflicted
+++ resolved
@@ -57,11 +57,7 @@
         self.rpc_save_model_count = 0
         self.worker_optimizer_step_count = 0
 
-<<<<<<< HEAD
     def rpc_save_model(self, *_) -> None:
-=======
-    def rpc_save_model(self, save_model_fn, last_filepath, trainer) -> None:
->>>>>>> 6166f462
         self.rpc_save_model_count += 1
 
     def barrier(self, name: Optional[str] = None) -> None:
