import json
import os
<<<<<<< HEAD
from pytorch_lightning.callbacks import Callback, ModelCheckpoint
=======
>>>>>>> f0cb6e74
from typing import Any

import pytest
import torch
from torch import nn, Tensor
from torch.optim import Optimizer
<<<<<<< HEAD
from torch import nn
import torch.nn.functional as F
from pytorch_lightning.metrics import Accuracy 
from pytorch_lightning import Trainer, seed_everything
=======

from pytorch_lightning import LightningModule, Trainer
from pytorch_lightning.callbacks.base import Callback
from pytorch_lightning.metrics import Accuracy
>>>>>>> f0cb6e74
from pytorch_lightning.plugins import DeepSpeedPlugin, DeepSpeedPrecisionPlugin
from pytorch_lightning.plugins.training_type.deepspeed import LightningDeepSpeedModule
from pytorch_lightning.utilities.exceptions import MisconfigurationException
from tests.helpers.boring_model import BoringModel
from tests.helpers.datamodules import ClassifDataModule
from tests.helpers.runif import RunIf
from tests.helpers.simple_models import ClassificationModel


def test_deepspeed_lightning_module(tmpdir):
    """
        Test to ensure that a model wrapped in `LightningDeepSpeedModule` moves types and device correctly.
    """

    model = BoringModel()
    module = LightningDeepSpeedModule(model, precision=16)

    module.half()
    assert module.dtype == torch.half
    assert model.dtype == torch.half

    module.to(torch.double)
    assert module.dtype == torch.double
    assert model.dtype == torch.double


@RunIf(min_gpus=1)
def test_deepspeed_lightning_module_precision(tmpdir):
    """
        Test to ensure that a model wrapped in `LightningDeepSpeedModule` moves tensors to half when precision 16.
    """

    model = BoringModel()
    module = LightningDeepSpeedModule(model, precision=16)

    module.cuda().half()
    assert module.dtype == torch.half
    assert model.dtype == torch.half

    x = torch.randn((1, 32), dtype=torch.float).cuda()
    out = module(x)

    assert out.dtype == torch.half

    module.to(torch.double)
    assert module.dtype == torch.double
    assert model.dtype == torch.double


@pytest.fixture
def deepspeed_config():
    return {
        "optimizer": {
            "type": "SGD",
            "params": {
                "lr": 3e-5,
            },
        },
        'scheduler': {
            "type": "WarmupLR",
            "params": {
                "last_batch_iteration": -1,
                "warmup_min_lr": 0,
                "warmup_max_lr": 3e-5,
                "warmup_num_steps": 100,
            }
        }
    }


@pytest.fixture
def deepspeed_zero_config(deepspeed_config):
    return {**deepspeed_config, 'zero_allow_untested_optimizer': True, 'zero_optimization': {'stage': 2}}


@RunIf(deepspeed=True)
@pytest.mark.parametrize("input", ("deepspeed", DeepSpeedPlugin))
def test_deepspeed_plugin_string(tmpdir, input):
    """
        Test to ensure that the plugin can be passed via string or instance, and parallel devices is correctly set.
    """

    trainer = Trainer(
        fast_dev_run=True,
        default_root_dir=tmpdir,
        plugins=input if isinstance(input, str) else input(),
    )

    assert isinstance(trainer.accelerator.training_type_plugin, DeepSpeedPlugin)
    assert trainer.accelerator.training_type_plugin.parallel_devices == [torch.device('cpu')]


@RunIf(deepspeed=True)
def test_deepspeed_plugin_env(tmpdir, monkeypatch, deepspeed_config):
    """
        Test to ensure that the plugin can be passed via a string with an environment variable.
    """
    config_path = os.path.join(tmpdir, 'temp.json')
    with open(config_path, 'w') as f:
        f.write(json.dumps(deepspeed_config))
    monkeypatch.setenv("PL_DEEPSPEED_CONFIG_PATH", config_path)

    trainer = Trainer(
        fast_dev_run=True,
        default_root_dir=tmpdir,
        plugins='deepspeed',
    )

    plugin = trainer.accelerator.training_type_plugin
    assert isinstance(plugin, DeepSpeedPlugin)
    assert plugin.parallel_devices == [torch.device('cpu')]
    assert plugin.config == deepspeed_config


@RunIf(amp_native=True, deepspeed=True)
@pytest.mark.parametrize(
    "amp_backend", [
        pytest.param("native", marks=RunIf(amp_native=True)),
        pytest.param("apex", marks=RunIf(amp_apex=True)),
    ]
)
def test_deepspeed_precision_choice(amp_backend, tmpdir):
    """
        Test to ensure precision plugin is also correctly chosen.
        DeepSpeed handles precision via Custom DeepSpeedPrecisionPlugin
    """

    trainer = Trainer(
        fast_dev_run=True,
        default_root_dir=tmpdir,
        plugins='deepspeed',
        amp_backend=amp_backend,
        precision=16,
    )

    assert isinstance(trainer.accelerator.training_type_plugin, DeepSpeedPlugin)
    assert isinstance(trainer.accelerator.precision_plugin, DeepSpeedPrecisionPlugin)
    assert trainer.accelerator.precision_plugin.precision == 16


@RunIf(deepspeed=True)
def test_deepspeed_with_invalid_config_path(tmpdir):
    """
        Test to ensure if we pass an invalid config path we throw an exception.
    """

    with pytest.raises(
        MisconfigurationException, match="You passed in a path to a DeepSpeed config but the path does not exist"
    ):
        DeepSpeedPlugin(config='invalid_path.json')


@RunIf(deepspeed=True)
def test_deepspeed_with_env_path(tmpdir, monkeypatch, deepspeed_config):
    """
        Test to ensure if we pass an env variable, we load the config from the path.
    """
    config_path = os.path.join(tmpdir, 'temp.json')
    with open(config_path, 'w') as f:
        f.write(json.dumps(deepspeed_config))
    monkeypatch.setenv("PL_DEEPSPEED_CONFIG_PATH", config_path)
    plugin = DeepSpeedPlugin()
    assert plugin.config == deepspeed_config


@RunIf(deepspeed=True)
def test_deepspeed_defaults(tmpdir):
    """
    Ensure that defaults are correctly set as a config for DeepSpeed if no arguments are passed.
    """
    plugin = DeepSpeedPlugin()
    assert plugin.config is not None
    assert isinstance(plugin.config["zero_optimization"], dict)


@RunIf(deepspeed=True)
def test_invalid_deepspeed_defaults_no_precision(tmpdir):
    """Test to ensure that using defaults, if precision is not set to 16, we throw an exception."""
    model = BoringModel()
    trainer = Trainer(
        default_root_dir=tmpdir,
        fast_dev_run=True,
        plugins='deepspeed',
    )
    with pytest.raises(
        MisconfigurationException, match='To use DeepSpeed ZeRO Optimization, you must set precision=16.'
    ):
        trainer.fit(model)


@RunIf(min_gpus=1, deepspeed=True)
def test_warn_deepspeed_override_backward(tmpdir):
    """Test to ensure that if the backward hook in the LightningModule is overridden, we throw a warning."""

    class TestModel(BoringModel):

        def backward(self, loss: Tensor, optimizer: Optimizer, optimizer_idx: int, *args, **kwargs) -> None:
            return loss.backward()

    model = TestModel()
    trainer = Trainer(
        fast_dev_run=True,
        default_root_dir=tmpdir,
        plugins=DeepSpeedPlugin(),
        gpus=1,
        precision=16,
    )
    with pytest.warns(UserWarning, match='Overridden backward hook in the LightningModule will be ignored'):
        trainer.fit(model)


@RunIf(min_gpus=1, deepspeed=True)
def test_deepspeed_run_configure_optimizers(tmpdir):
    """Test end to end that deepspeed works with defaults (without ZeRO as that requires compilation),
        whilst using configure_optimizers for optimizers and schedulers."""

    class TestModel(BoringModel):

        def on_train_start(self) -> None:
            from deepspeed.runtime.zero.stage2 import FP16_DeepSpeedZeroOptimizer

            assert isinstance(self.trainer.optimizers[0], FP16_DeepSpeedZeroOptimizer)
            assert isinstance(self.trainer.optimizers[0].optimizer, torch.optim.SGD)
            assert self.trainer.lr_schedulers == []  # DeepSpeed manages LR scheduler internally
            # Ensure DeepSpeed engine has initialized with our optimizer/lr_scheduler
            assert isinstance(self.trainer.model.lr_scheduler, torch.optim.lr_scheduler.StepLR)

    model = TestModel()
    trainer = Trainer(
        plugins=DeepSpeedPlugin(),  # disable ZeRO so our optimizers are not wrapped
        default_root_dir=tmpdir,
        gpus=1,
        fast_dev_run=True,
        precision=16,
    )

    trainer.fit(model)

    _assert_save_model_is_equal(model, tmpdir, trainer)


@RunIf(min_gpus=1, deepspeed=True)
def test_deepspeed_config(tmpdir, deepspeed_zero_config):
    """
        Test to ensure deepspeed works correctly when passed a DeepSpeed config object including optimizers/schedulers
        and saves the model weights to load correctly.
    """

    class TestModel(BoringModel):

        def on_train_start(self) -> None:
            from deepspeed.runtime.lr_schedules import WarmupLR
            from deepspeed.runtime.zero.stage2 import FP16_DeepSpeedZeroOptimizer

            assert isinstance(self.trainer.optimizers[0], FP16_DeepSpeedZeroOptimizer)
            assert isinstance(self.trainer.optimizers[0].optimizer, torch.optim.SGD)
            assert self.trainer.lr_schedulers == []  # DeepSpeed manages LR scheduler internally
            # Ensure DeepSpeed engine has initialized with our optimizer/lr_scheduler
            assert isinstance(self.trainer.model.lr_scheduler, WarmupLR)

    model = TestModel()
    trainer = Trainer(
        plugins=[DeepSpeedPlugin(config=deepspeed_zero_config)],
        default_root_dir=tmpdir,
        gpus=1,
        fast_dev_run=True,
        precision=16,
    )

    trainer.fit(model)
    trainer.test(model)

    _assert_save_model_is_equal(model, tmpdir, trainer)


@RunIf(min_gpus=1, deepspeed=True)
def test_deepspeed_custom_precision_params(tmpdir):
    """Ensure if we modify the FP16 parameters via the DeepSpeedPlugin, the deepspeed config contains these changes."""

    class TestModel(BoringModel):

        def on_train_start(self) -> None:
            assert self.trainer.training_type_plugin.config['fp16']['loss_scale'] == 10
            assert self.trainer.training_type_plugin.config['fp16']['initial_scale_power'] == 10
            assert self.trainer.training_type_plugin.config['fp16']['loss_scale_window'] == 10
            assert self.trainer.training_type_plugin.config['fp16']['hysteresis'] == 10
            assert self.trainer.training_type_plugin.config['fp16']['min_loss_scale'] == 10
            raise SystemExit()

    model = TestModel()
    ds = DeepSpeedPlugin(loss_scale=10, initial_scale_power=10, loss_scale_window=10, hysteresis=10, min_loss_scale=10)
    trainer = Trainer(default_root_dir=tmpdir, plugins=[ds], precision=16, gpus=1)
    with pytest.raises(SystemExit):
        trainer.fit(model)


@RunIf(deepspeed=True)
def test_deepspeed_custom_activation_checkpointing_params(tmpdir):
    """Ensure if we modify the activation checkpointing parameters, the deepspeed config contains these changes."""
    ds = DeepSpeedPlugin(
        partition_activations=True,
        cpu_checkpointing=True,
        contiguous_memory_optimization=True,
        synchronize_checkpoint_boundary=True
    )
    checkpoint_config = ds.config['activation_checkpointing']
    assert checkpoint_config['partition_activations']
    assert checkpoint_config['cpu_checkpointing']
    assert checkpoint_config['contiguous_memory_optimization']
    assert checkpoint_config['synchronize_checkpoint_boundary']


@RunIf(min_gpus=1, deepspeed=True)
def test_deepspeed_assert_config_zero_offload_disabled(tmpdir, deepspeed_zero_config):
    """Ensure if we use a config and turn off cpu_offload, that this is set to False within the config."""

    deepspeed_zero_config['zero_optimization']['cpu_offload'] = False

    class TestModel(BoringModel):

        def on_train_start(self) -> None:
            assert self.trainer.training_type_plugin.config['zero_optimization']['cpu_offload'] is False
            raise SystemExit()

    model = TestModel()
    trainer = Trainer(
        plugins=[DeepSpeedPlugin(config=deepspeed_zero_config)],
        precision=16,
        gpus=1,
        default_root_dir=tmpdir,
    )
    with pytest.raises(SystemExit):
        trainer.fit(model)


@RunIf(min_gpus=2, deepspeed=True)
def test_deepspeed_multigpu(tmpdir, deepspeed_config):
    """
        Test to ensure that DeepSpeed with multiple GPUs works, without ZeRO Optimization as this requires compilation.
    """
    model = BoringModel()
    trainer = Trainer(
        plugins=[DeepSpeedPlugin()],
        default_root_dir=tmpdir,
        gpus=2,
        fast_dev_run=True,
        precision=16,
    )
    trainer.fit(model)
    trainer.test(model)

    _assert_save_model_is_equal(model, tmpdir, trainer)


class ModelParallelBoringModel(BoringModel):

    def __init__(self):
        super().__init__()
        self.linear = None

    def on_model_parallel_setup(self) -> None:
        self.linear = torch.nn.Linear(32, 2)


class ModelParallelClassificationModel(LightningModule):

    def __init__(self, lr=0.01):
        super().__init__()
        self.lr = lr

        self.train_acc = Accuracy()
        self.valid_acc = Accuracy()
        self.test_acc = Accuracy()

    def make_block(self):
        return nn.Sequential(nn.Linear(32, 32, bias=False), nn.BatchNorm1d(32), nn.LeakyReLU())

    def on_model_parallel_setup(self) -> None:
        for i in range(3):
            setattr(self, f"block_{i}", self.make_block())
        setattr(self, "layer_end", nn.Linear(32, 3))

    def forward(self, x):
        x = self.block_0(x)
        x = self.block_1(x)
        x = self.block_2(x)
        x = self.layer_end(x)
        logits = F.softmax(x, dim=1)
        return logits

    def configure_optimizers(self):
        optimizer = torch.optim.Adam(self.parameters(), lr=self.lr)
        return [optimizer], []

    def training_step(self, batch, batch_idx):
        x, y = batch
        logits = self.forward(x)
        loss = F.cross_entropy(logits, y)
        self.log('train_loss', loss, prog_bar=True)
        self.log('train_acc', self.train_acc(logits.argmax(-1), y), prog_bar=True)
        return {"loss": loss}

    def validation_step(self, batch, batch_idx):
        x, y = batch
        logits = self.forward(x)
        self.log('val_loss', F.cross_entropy(logits, y), prog_bar=False)
        self.log('val_acc', self.valid_acc(logits.argmax(-1), y), prog_bar=True)

    def test_step(self, batch, batch_idx):
        x, y = batch
        logits = self.forward(x)
        self.log('test_loss', F.cross_entropy(logits, y), prog_bar=False)
        self.log('test_acc', self.test_acc(logits.argmax(-1), y), prog_bar=True)

    def configure_optimizers(self):
        optimizer = torch.optim.Adam(self.parameters(), lr=self.lr)
        lr_scheduler = torch.optim.lr_scheduler.StepLR(optimizer, step_size=1)
        return [optimizer], [lr_scheduler]


@RunIf(min_gpus=2, deepspeed=True)
def test_deepspeed_multigpu_stage_3(tmpdir, deepspeed_config):
    """
        Test to ensure that DeepSpeed with multiple GPUs works, without ZeRO Optimization as this requires compilation.
    """
    model = ModelParallelBoringModel()
    trainer = Trainer(
        plugins=[DeepSpeedPlugin(stage=3)],
        default_root_dir=tmpdir,
        gpus=2,
        fast_dev_run=True,
        precision=16,
    )
    trainer.fit(model)
    trainer.test(model)

    _assert_save_model_is_equal(model, tmpdir, trainer)


@RunIf(min_gpus=2, deepspeed=True)
def test_deepspeed_multigpu_stage_3_checkpointing(tmpdir, deepspeed_config):
    """
        Test to ensure with Stage 3 and multiple GPUs that we can save/load a model, resuming from a checkpoint
    """
    seed_everything(42)
    model = ModelParallelClassificationModel(lr=0.1)
    dm = ClassifDataModule()
    ck = ModelCheckpoint(monitor="val_acc", mode="max", save_last=True, save_top_k=-1)
    trainer = Trainer(
        max_epochs=10,
        plugins=[DeepSpeedPlugin(stage=3, zero_optimization=True)],
        default_root_dir=tmpdir,
        gpus=2,
        precision=16,
        accumulate_grad_batches=2,
        callbacks=[ck]
    )
    trainer.fit(model, datamodule=dm)
    results = trainer.test(model, datamodule=dm)
    print(results)
    results = trainer.test(ckpt_path=ck.best_model_path, datamodule=dm)
    print(results)
    trainer = Trainer(
        max_epochs=1,
        plugins=[DeepSpeedPlugin(stage=3, zero_optimization=True, cpu_offload=True)],
        default_root_dir=tmpdir,
        gpus=2,
        precision=16,
        resume_from_checkpoint=ck.best_model_path,
    )
    trainer.fit(model, datamodule=dm)


@RunIf(min_gpus=2, deepspeed=True)
def test_deepspeed_multigpu_stage_2_checkpointing_accumated_grad_batches(tmpdir, deepspeed_config):
    """
        Test to ensure with Stage 3 and multiple GPUs that we can save/load a model, resuming from a checkpoint
    """
<<<<<<< HEAD
    seed_everything(42)
=======

>>>>>>> f0cb6e74
    class VerificationCallback(Callback):

        def on_train_batch_start(
            self, trainer, pl_module: LightningModule, batch: Any, batch_idx: int, dataloader_idx: int
        ) -> None:
            deepspeed_engine = trainer.training_type_plugin.model
            assert trainer.global_step == deepspeed_engine.global_steps

<<<<<<< HEAD
    model = ModelParallelClassificationModel(lr=0.1)
=======
    model = ModelParallelClassificationModel()
>>>>>>> f0cb6e74
    dm = ClassifDataModule()
    trainer = Trainer(
        max_epochs=5,
        plugins=[DeepSpeedPlugin(stage=2, zero_optimization=False, cpu_offload=True)],
        gpus=2,
        limit_val_batches=2,
        precision=32,
        accumulate_grad_batches=2,
        callbacks=[VerificationCallback()]
    )
    trainer.fit(model, datamodule=dm)
    results = trainer.test(datamodule=dm)

    trainer = Trainer(
        max_epochs=3,
        plugins=[DeepSpeedPlugin(stage=2, zero_optimization=True, cpu_offload=True)],
        default_root_dir=tmpdir,
        gpus=2,
        limit_val_batches=2,
        limit_test_batches=2,
        precision=16,
        resume_from_checkpoint=trainer.checkpoint_callback.best_model_path,
        callbacks=[VerificationCallback()]
    )
    results = trainer.test(model, datamodule=dm)
    # todo (tchaton) resolve different metrics
    print(results)


@RunIf(min_gpus=2, deepspeed=True)
def test_deepspeed_multigpu_test(tmpdir, deepspeed_config):
    """
        Test to ensure we can use DeepSpeed with just test.
    """
    model = ModelParallelBoringModel()
    trainer = Trainer(
        plugins=[DeepSpeedPlugin(stage=3)],
        default_root_dir=tmpdir,
        gpus=2,
        fast_dev_run=True,
        precision=16,
    )
    trainer.test(model)


def _assert_save_model_is_equal(model, tmpdir, trainer):
    checkpoint_path = os.path.join(tmpdir, 'model.pt')
    trainer.save_checkpoint(checkpoint_path)
    # carry out the check only on rank 0
    if trainer.global_rank == 0:
        saved_model = BoringModel.load_from_checkpoint(checkpoint_path)
        if model.dtype == torch.half:
            saved_model = saved_model.half()  # model is loaded in float32 as default, move it to float16
        model = model.cpu()
        # Assert model parameters are identical after loading
        for orig_param, trained_model_param in zip(model.parameters(), saved_model.parameters()):
            assert torch.equal(orig_param, trained_model_param)<|MERGE_RESOLUTION|>--- conflicted
+++ resolved
@@ -1,33 +1,22 @@
 import json
 import os
-<<<<<<< HEAD
 from pytorch_lightning.callbacks import Callback, ModelCheckpoint
-=======
->>>>>>> f0cb6e74
 from typing import Any
 
 import pytest
 import torch
 from torch import nn, Tensor
 from torch.optim import Optimizer
-<<<<<<< HEAD
 from torch import nn
 import torch.nn.functional as F
 from pytorch_lightning.metrics import Accuracy 
 from pytorch_lightning import Trainer, seed_everything
-=======
-
-from pytorch_lightning import LightningModule, Trainer
-from pytorch_lightning.callbacks.base import Callback
-from pytorch_lightning.metrics import Accuracy
->>>>>>> f0cb6e74
 from pytorch_lightning.plugins import DeepSpeedPlugin, DeepSpeedPrecisionPlugin
 from pytorch_lightning.plugins.training_type.deepspeed import LightningDeepSpeedModule
 from pytorch_lightning.utilities.exceptions import MisconfigurationException
 from tests.helpers.boring_model import BoringModel
 from tests.helpers.datamodules import ClassifDataModule
 from tests.helpers.runif import RunIf
-from tests.helpers.simple_models import ClassificationModel
 
 
 def test_deepspeed_lightning_module(tmpdir):
@@ -499,11 +488,7 @@
     """
         Test to ensure with Stage 3 and multiple GPUs that we can save/load a model, resuming from a checkpoint
     """
-<<<<<<< HEAD
     seed_everything(42)
-=======
-
->>>>>>> f0cb6e74
     class VerificationCallback(Callback):
 
         def on_train_batch_start(
@@ -512,11 +497,7 @@
             deepspeed_engine = trainer.training_type_plugin.model
             assert trainer.global_step == deepspeed_engine.global_steps
 
-<<<<<<< HEAD
     model = ModelParallelClassificationModel(lr=0.1)
-=======
-    model = ModelParallelClassificationModel()
->>>>>>> f0cb6e74
     dm = ClassifDataModule()
     trainer = Trainer(
         max_epochs=5,
