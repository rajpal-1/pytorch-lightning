--- conflicted
+++ resolved
@@ -20,10 +20,7 @@
 import pytest
 
 from pytorch_lightning import Trainer
-<<<<<<< HEAD
-=======
 from pytorch_lightning.plugins.environments import SLURMEnvironment
->>>>>>> 7d3ad5b7
 from pytorch_lightning.trainer.connectors.signal_connector import SignalConnector
 from pytorch_lightning.utilities.exceptions import ExitGracefullyException
 from tests.helpers import BoringModel
@@ -61,32 +58,6 @@
             trainer.fit(model)
         assert trainer._terminate_gracefully == (False if register_handler else terminate_gracefully)
 
-<<<<<<< HEAD
-
-def signal_handler():
-    pass
-
-
-class SignalHandlers:
-    def signal_handler(self):
-        pass
-
-
-@pytest.mark.parametrize(
-    ["handler", "expected_return"],
-    [
-        (signal.Handlers.SIG_DFL, False),
-        (signal_handler, True),
-        (SignalHandlers().signal_handler, True),
-    ],
-)
-def test_has_already_handler(handler, expected_return):
-    """Test that the SignalConnector detects whether a signal handler is already attached."""
-    trainer = Trainer()
-    connector = SignalConnector(trainer)
-    with mock.patch("signal.getsignal", return_value=handler):
-        assert connector._has_already_handler(signal.SIGTERM) is expected_return
-=======
     # reset the signal to system defaults
     signal.signal(signal.SIGUSR1, signal.SIG_DFL)
 
@@ -130,4 +101,28 @@
     with concurrent.futures.ThreadPoolExecutor(max_workers=1) as executor:
         for future in concurrent.futures.as_completed([executor.submit(_registering_signals)]):
             assert future.exception() is None
->>>>>>> 7d3ad5b7
+
+
+def signal_handler():
+    pass
+
+
+class SignalHandlers:
+    def signal_handler(self):
+        pass
+
+
+@pytest.mark.parametrize(
+    ["handler", "expected_return"],
+    [
+        (signal.Handlers.SIG_DFL, False),
+        (signal_handler, True),
+        (SignalHandlers().signal_handler, True),
+    ],
+)
+def test_has_already_handler(handler, expected_return):
+    """Test that the SignalConnector detects whether a signal handler is already attached."""
+    trainer = Trainer()
+    connector = SignalConnector(trainer)
+    with mock.patch("signal.getsignal", return_value=handler):
+        assert connector._has_already_handler(signal.SIGTERM) is expected_return