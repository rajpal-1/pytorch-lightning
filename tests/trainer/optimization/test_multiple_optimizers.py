--- conflicted
+++ resolved
@@ -21,6 +21,7 @@
 
 
 class MultiOptModel(BoringModel):
+
     def configure_optimizers(self):
         opt_a = torch.optim.SGD(self.layer.parameters(), lr=0.001)
         opt_b = torch.optim.SGD(self.layer.parameters(), lr=0.001)
@@ -32,12 +33,9 @@
     This tests ensures reduction works in unbalanced logging settings,
     even when a Callback also logs.
     """
-<<<<<<< HEAD
+
     class TestModel(MultiOptModel):
-=======
 
-    class TestModel(BoringModel):
->>>>>>> 774e9bd0
         actual = {0: [], 1: []}
 
         def training_step(self, batch, batch_idx, optimizer_idx):
@@ -79,7 +77,9 @@
 
 
 def test_multiple_optimizers(tmpdir):
+
     class TestModel(MultiOptModel):
+
         seen = [False, False]
 
         def training_step(self, batch, batch_idx, optimizer_idx):
@@ -112,7 +112,9 @@
 
 
 def test_multiple_optimizers_manual(tmpdir):
+
     class TestModel(MultiOptModel):
+
         def __init__(self):
             super().__init__()
             self.automatic_optimization = False
