# Copyright The PyTorch Lightning team.
#
# Licensed under the Apache License, Version 2.0 (the "License");
# you may not use this file except in compliance with the License.
# You may obtain a copy of the License at
#
#     http://www.apache.org/licenses/LICENSE-2.0
#
# Unless required by applicable law or agreed to in writing, software
# distributed under the License is distributed on an "AS IS" BASIS,
# WITHOUT WARRANTIES OR CONDITIONS OF ANY KIND, either express or implied.
# See the License for the specific language governing permissions and
# limitations under the License.
import collections
import os
from copy import deepcopy
from unittest import mock
from unittest.mock import ANY, call, patch

import pytest
import torch
import torch.distributed as torch_distrib
import torch.nn.functional as F

from pytorch_lightning import seed_everything, Trainer
from pytorch_lightning.callbacks import Callback
from pytorch_lightning.utilities import _APEX_AVAILABLE
from tests.helpers.boring_model import BoringModel


@mock.patch.dict(os.environ, {"PL_DEV_DEBUG": "1"})
def test_multiple_optimizers_manual(tmpdir):
    """
    Tests that only training_step can be used
    """

    class TestModel(BoringModel):

        def __init__(self):
            super().__init__()
            self.automatic_optimization = False

        def training_step(self, batch, batch_idx, optimizer_idx):
            # manual
            (opt_a, opt_b) = self.optimizers()
            loss_1 = self.step(batch[0])

            # make sure there are no grads
            if batch_idx > 0:
                assert torch.all(self.layer.weight.grad == 0)

            self.manual_backward(loss_1, opt_a)
            opt_a.step()
            opt_a.zero_grad()
            assert torch.all(self.layer.weight.grad == 0)

            # fake discriminator
            loss_2 = self.step(batch[0])

            # ensure we forward the correct params to the optimizer
            # without retain_graph we can't do multiple backward passes
            self.manual_backward(loss_2, opt_b, retain_graph=True)
            self.manual_backward(loss_2, opt_a, retain_graph=True)

            assert self.layer.weight.grad is not None
            opt_b.step()
            opt_b.zero_grad()
            assert torch.all(self.layer.weight.grad == 0)

        def training_epoch_end(self, outputs) -> None:
            # outputs should be an array with an entry per optimizer
            assert len(outputs) == 2

        def configure_optimizers(self):
            optimizer = torch.optim.SGD(self.layer.parameters(), lr=0.1)
            optimizer_2 = torch.optim.SGD(self.layer.parameters(), lr=0.1)
            return optimizer, optimizer_2

    model = TestModel()
    model.val_dataloader = None

    limit_train_batches = 2
    trainer = Trainer(
        default_root_dir=tmpdir,
        limit_train_batches=limit_train_batches,
        limit_val_batches=2,
        max_epochs=1,
        log_every_n_steps=1,
        weights_summary=None,
    )

    trainer.fit(model)

    num_manual_backward_calls = 3
    assert trainer.dev_debugger.count_events('backward_call') == limit_train_batches * num_manual_backward_calls


@mock.patch.dict(os.environ, {"PL_DEV_DEBUG": "1"})
def test_multiple_optimizers_manual_return(tmpdir):
    """
    Tests that only training_step can be used
    """

    class TestModel(BoringModel):

        def __init__(self):
            super().__init__()
            self.automatic_optimization = False

        def training_step(self, batch, batch_idx, optimizer_idx):
            # manual
            (opt_a, opt_b) = self.optimizers()
            loss_1 = self.step(batch[0])

            # make sure there are no grads
            if batch_idx > 0:
                assert torch.all(self.layer.weight.grad == 0)

            self.manual_backward(loss_1, opt_a)
            opt_a.step()
            opt_a.zero_grad()
            assert torch.all(self.layer.weight.grad == 0)

            # fake discriminator
            loss_2 = self.step(batch[0])

            # ensure we forward the correct params to the optimizer
            # without retain_graph we can't do multiple backward passes
            self.manual_backward(loss_2, opt_b, retain_graph=True)
            self.manual_backward(loss_2, opt_a, retain_graph=True)

            assert self.layer.weight.grad is not None
            opt_b.step()
            opt_b.zero_grad()
            assert torch.all(self.layer.weight.grad == 0)

            return {'something': 'else'}

        def training_epoch_end(self, outputs) -> None:
            # outputs should be an array with an entry per optimizer
            assert len(outputs) == 2

        def configure_optimizers(self):
            optimizer = torch.optim.SGD(self.layer.parameters(), lr=0.1)
            optimizer_2 = torch.optim.SGD(self.layer.parameters(), lr=0.1)
            return optimizer, optimizer_2

    model = TestModel()
    model.val_dataloader = None

    limit_train_batches = 2
    trainer = Trainer(
        default_root_dir=tmpdir,
        limit_train_batches=limit_train_batches,
        limit_val_batches=2,
        max_epochs=1,
        log_every_n_steps=1,
        weights_summary=None,
    )

    trainer.fit(model)

    num_manual_backward_calls = 3
    assert trainer.dev_debugger.count_events('backward_call') == limit_train_batches * num_manual_backward_calls


@mock.patch.dict(os.environ, {"PL_DEV_DEBUG": "1"})
def test_multiple_optimizers_manual_return_and_log(tmpdir):
    """
    Tests that only training_step can be used
    """

    class TestModel(BoringModel):

        def __init__(self):
            super().__init__()
            self.automatic_optimization = False

        def training_step(self, batch, batch_idx, optimizer_idx):
            # manual
            (opt_a, opt_b) = self.optimizers()
            loss_1 = self.step(batch[0])

            # make sure there are no grads
            if batch_idx > 0:
                assert torch.all(self.layer.weight.grad == 0)

            self.manual_backward(loss_1, opt_a)
            opt_a.step()
            opt_a.zero_grad()
            assert torch.all(self.layer.weight.grad == 0)

            # fake discriminator
            loss_2 = self.step(batch[0])

            # ensure we forward the correct params to the optimizer
            # without retain_graph we can't do multiple backward passes
            self.manual_backward(loss_2, opt_b, retain_graph=True)
            self.manual_backward(loss_2, opt_a, retain_graph=True)
            self.log('a', loss_2, on_epoch=True)

            assert self.layer.weight.grad is not None
            opt_b.step()
            opt_b.zero_grad()
            assert torch.all(self.layer.weight.grad == 0)

            return {'something': 'else'}

        def training_epoch_end(self, outputs) -> None:
            # outputs should be an array with an entry per optimizer
            assert len(outputs) == 2

        def configure_optimizers(self):
            optimizer = torch.optim.SGD(self.layer.parameters(), lr=0.1)
            optimizer_2 = torch.optim.SGD(self.layer.parameters(), lr=0.1)
            return optimizer, optimizer_2

    model = TestModel()
    model.val_dataloader = None

    limit_train_batches = 2
    trainer = Trainer(
        default_root_dir=tmpdir,
        limit_train_batches=limit_train_batches,
        limit_val_batches=2,
        max_epochs=1,
        log_every_n_steps=1,
        weights_summary=None,
    )

    trainer.fit(model)

    num_manual_backward_calls = 3
    assert trainer.dev_debugger.count_events('backward_call') == limit_train_batches * num_manual_backward_calls

    expected = {'a_step', 'a_epoch', 'epoch'}
    logged = set(trainer.logged_metrics.keys())
    assert expected == logged


@mock.patch.dict(os.environ, {"PL_DEV_DEBUG": "1"})
@pytest.mark.skipif(not torch.cuda.is_available(), reason="test requires GPU machine")
def test_multiple_optimizers_manual_native_amp(tmpdir):
    """
    Tests that only training_step can be used
    """

    class TestModel(BoringModel):

        def __init__(self):
            super().__init__()
            self.automatic_optimization = False

        def training_step(self, batch, batch_idx, optimizer_idx):
            # manual
            (opt_a, opt_b) = self.optimizers()
            loss_1 = self.step(batch[0])

            # make sure there are no grads
            if batch_idx > 0:
                assert torch.all(self.layer.weight.grad == 0)

            self.manual_backward(loss_1, opt_a)
            opt_a.step()
            opt_a.zero_grad()
            assert torch.all(self.layer.weight.grad == 0)

            # fake discriminator
            loss_2 = self.step(batch[0])

            # ensure we forward the correct params to the optimizer
            # without retain_graph we can't do multiple backward passes
            self.manual_backward(loss_2, opt_b, retain_graph=True)
            self.manual_backward(loss_2, opt_a, retain_graph=True)

            assert self.layer.weight.grad is not None
            opt_b.step()
            opt_b.zero_grad()
            assert torch.all(self.layer.weight.grad == 0)

        def training_epoch_end(self, outputs) -> None:
            # outputs should be an array with an entry per optimizer
            assert len(outputs) == 2

        def configure_optimizers(self):
            optimizer = torch.optim.SGD(self.layer.parameters(), lr=0.1)
            optimizer_2 = torch.optim.SGD(self.layer.parameters(), lr=0.1)
            return optimizer, optimizer_2

    model = TestModel()
    model.val_dataloader = None

    limit_train_batches = 2
    trainer = Trainer(
        default_root_dir=tmpdir,
        limit_train_batches=limit_train_batches,
        limit_val_batches=2,
        max_epochs=1,
        log_every_n_steps=1,
        weights_summary=None,
        precision=16,
        gpus=1,
    )

    trainer.fit(model)

    num_manual_backward_calls = 3
    assert trainer.dev_debugger.count_events('backward_call') == limit_train_batches * num_manual_backward_calls


@mock.patch.dict(os.environ, {"PL_DEV_DEBUG": "1"})
@pytest.mark.skipif(not torch.cuda.is_available(), reason="test requires GPU machine")
@pytest.mark.skipif(not _APEX_AVAILABLE, reason="test requires apex")
def test_multiple_optimizers_manual_apex(tmpdir):
    """
    Tests that only training_step can be used
    """

    class TestModel(BoringModel):

        def __init__(self):
            super().__init__()
            self.automatic_optimization = False

        def training_step(self, batch, batch_idx, optimizer_idx):
            # manual
            (opt_a, opt_b) = self.optimizers()
            x = batch[0]

            loss_1 = self(x)
            loss_1 = self.loss(loss_1, loss_1)

            # make sure there are no grads
            if batch_idx > 0:
                assert torch.all(self.layer.weight.grad == 0)

            self.manual_backward(loss_1, opt_a)
            opt_a.step()
            opt_a.zero_grad()
            assert torch.all(self.layer.weight.grad == 0)

            # fake discriminator
            loss_2 = self(x)
            loss_2 = self.loss(loss_2, loss_2)

            # ensure we forward the correct params to the optimizer
            # without retain_graph we can't do multiple backward passes
            self.manual_backward(loss_2, opt_b, retain_graph=True)
            self.manual_backward(loss_2, opt_a)

            assert self.layer.weight.grad is not None
            opt_b.step()
            opt_b.zero_grad()
            assert torch.all(self.layer.weight.grad == 0)

        def training_epoch_end(self, outputs) -> None:
            # outputs should be an array with an entry per optimizer
            assert len(outputs) == 2

        def configure_optimizers(self):
            optimizer = torch.optim.SGD(self.layer.parameters(), lr=0.1)
            optimizer_2 = torch.optim.SGD(self.layer.parameters(), lr=0.1)
            return optimizer, optimizer_2

    model = TestModel()
    model.val_dataloader = None

    limit_train_batches = 2
    trainer = Trainer(
        default_root_dir=tmpdir,
        limit_train_batches=limit_train_batches,
        limit_val_batches=2,
        max_epochs=1,
        log_every_n_steps=1,
        weights_summary=None,
        precision=16,
        amp_level='O2',
        amp_backend='apex',
        gpus=1
    )

    trainer.fit(model)

    num_manual_backward_calls = 3
    assert trainer.dev_debugger.count_events('backward_call') == limit_train_batches * num_manual_backward_calls


class ManualOptimizationExtendedModel(BoringModel):

    count = 0
    called = collections.defaultdict(int)
    detach = False

    def __init__(self):
        super().__init__()
        self.automatic_optimization = False

    @property
    def should_update(self):
        return self.count % 2 == 0

    def on_train_batch_start(self, batch, batch_idx, dataloader_idx):
        self.called["on_train_batch_start"] += 1
        self.weight_before = self.layer.weight.clone()

    def training_step(self, batch, batch_idx):
        self.called["training_step"] += 1
        opt = self.optimizers()
        output = self.layer(batch)

        loss = self.loss(batch, output)
        loss /= loss.clone().detach()
        loss *= 0.1

        if self.should_update:

            self.manual_backward(loss, opt)
            opt.step()

        return loss.detach() if self.detach else loss

    def on_train_batch_end(self, outputs, batch, batch_idx, dataloader_idx):
        self.called["on_train_batch_end"] += 1
        after_before = self.layer.weight.clone()
        if self.should_update:
            try:
                assert not torch.equal(self.weight_before, after_before), self.count
            # todo: specify the possible exception
            except Exception:
                # TODO: Figure out why 1 every 3 runs, weights don't get updated on count = 4"
                pass
        else:
            try:
                assert torch.equal(self.weight_before, after_before)
            # todo: specify the possible exception
            except Exception:
                # almost no diff between before and after
                assert torch.abs(torch.sum(self.weight_before) - torch.sum(after_before)).item() < 10e-6
        assert torch.all(self.layer.weight.grad == 0)
        self.count += 1

    def on_train_end(self):
        assert self.called["training_step"] == 10
        assert self.called["on_train_batch_start"] == 10
        assert self.called["on_train_batch_end"] == 10


@pytest.mark.skipif(not torch.cuda.is_available(), reason="test requires GPU machine")
@pytest.mark.skipif(torch.cuda.device_count() < 2, reason="test requires multi-GPU machine")
def test_manual_optimization_and_return_tensor(tmpdir):
    """
    This test verify that in `manual_optimization`
    we don't add gradient when the user return loss in `training_step`
    """

    model = ManualOptimizationExtendedModel()
    model.training_step_end = None
    model.training_epoch_end = None

    trainer = Trainer(
        max_epochs=1,
        default_root_dir=tmpdir,
        limit_train_batches=10,
        limit_test_batches=0,
        limit_val_batches=0,
        precision=16,
        amp_backend='native',
        accelerator="ddp_spawn",
        gpus=2,
    )
    trainer.fit(model)


@pytest.mark.skipif(not torch.cuda.is_available(), reason="test requires GPU machine")
@pytest.mark.skipif(torch.cuda.device_count() < 2, reason="test requires multi-GPU machine")
def test_manual_optimization_and_return_detached_tensor(tmpdir):
    """
    This test verify that in `manual_optimization`
    we don't add gradient when the user return loss in `training_step`
    When the tensor is detached, return MisConfiguration Error.
    """

    model = ManualOptimizationExtendedModel()
    model.detach = True
    model.training_step_end = None
    model.training_epoch_end = None

    trainer = Trainer(
        max_epochs=1,
        default_root_dir=tmpdir,
        limit_train_batches=10,
        limit_test_batches=0,
        limit_val_batches=0,
        precision=16,
        amp_backend='native',
        accelerator="ddp_spawn",
        gpus=2,
    )
    expected_message = "In manual optimization, `training_step` should not return a Tensor"
    with pytest.raises(Exception, match=expected_message):
        trainer.fit(model)


@pytest.mark.skipif(not torch.cuda.is_available(), reason="test requires GPU machine")
def test_manual_optimization_and_accumulated_gradient(tmpdir):
    """
    This test verify that in `automatic_optimization=False`,
    step is being called only when we shouldn't accumulate.
    """
    seed_everything(234)

    class ExtendedModel(BoringModel):

        count = 1
        called = collections.defaultdict(int)
        detach = False

        def __init__(self):
            super().__init__()
            self.automatic_optimization = False

        @property
        def should_update(self):
            return self.count % 2 == 0

        @property
        def should_have_updated(self):
            return self.count % 4 == 0

        @property
        def has_gradient(self):
            return self.layer.weight.grad is not None

        def on_train_batch_start(self, batch, batch_idx, dataloader_idx):
            self.called["on_train_batch_start"] += 1
            self.weight_before = self.layer.weight.clone()

        def training_step(self, batch, batch_idx):
            self.called["training_step"] += 1
            opt = self.optimizers()
            output = self.layer(batch)

            loss = self.loss(batch, output)
            loss /= loss.clone().detach()
            loss *= 0.1

            if self.should_update:

                self.manual_backward(loss, opt)
<<<<<<< HEAD
                if self.should_have_updated:
                    opt.step()
                    opt.zero_grad()
=======
                opt.step(make_optimizer_step=self.should_have_updated)
>>>>>>> 42dc5d2a

            return loss.detach() if self.detach else loss

        def on_train_batch_end(self, outputs, batch, batch_idx, dataloader_idx):
            self.called["on_train_batch_end"] += 1
            after_before = self.layer.weight.clone()
            if self.should_update and self.should_have_updated:
                assert not torch.equal(self.weight_before, after_before), self.count
                assert torch.all(self.layer.weight.grad == 0)
            else:
                assert torch.equal(self.weight_before, after_before)
                if self.count > 1:
                    if self.count % 4 == 1:
                        assert torch.all(self.layer.weight.grad == 0)
                    else:
                        assert torch.sum(self.layer.weight.grad) != 0
            self.count += 1

        def on_train_epoch_end(self, *_, **__):
            assert self.called["training_step"] == 20
            assert self.called["on_train_batch_start"] == 20
            assert self.called["on_train_batch_end"] == 20

    model = ExtendedModel()
    model.training_step_end = None
    model.training_epoch_end = None

    trainer = Trainer(
        max_epochs=1,
        default_root_dir=tmpdir,
        limit_train_batches=20,
        limit_test_batches=0,
        limit_val_batches=0,
        precision=16,
        amp_backend='native',
        accumulate_grad_batches=4,
        gpus=1,
    )
    trainer.fit(model)


@mock.patch.dict(os.environ, {"PL_DEV_DEBUG": "1"})
@pytest.mark.skipif(not torch.cuda.is_available(), reason="test requires GPU machine")
def test_multiple_optimizers_step(tmpdir):
    """
    Tests that `step` works with several optimizers
    """

    class TestModel(BoringModel):

        called = False

        def __init__(self):
            super().__init__()
            self.automatic_optimization = False

        def on_after_backward(self):
            self.called = True
            norm = torch.nn.utils.clip_grad_norm_(self.parameters(), 2)
            if not (torch.isinf(norm) or torch.isnan(norm)):
                assert norm.item() < 100, norm.item()

        def training_step(self, batch, batch_idx, optimizer_idx):
            # manual
            (opt_a, opt_b) = self.optimizers()
            x = batch[0]

            loss_1 = self(x)
            loss_1 = self.loss(loss_1, loss_1)

            # make sure there are no grads
            if self.layer.weight.grad is not None:
                assert torch.all(self.layer.weight.grad == 0)

            self.manual_backward(loss_1, opt_a)
            opt_a.step()

            # fake discriminator
            loss_2 = self(x)
            loss_2 = self.loss(loss_2, loss_2)

            # ensure we forward the correct params to the optimizer
            # without retain_graph we can't do multiple backward passes
            self.manual_backward(loss_2, opt_b, retain_graph=True)
            self.manual_backward(loss_2, opt_a, retain_graph=True)

            assert self.layer.weight.grad is not None
            opt_b.step()

        def training_epoch_end(self, outputs) -> None:
            # outputs should be an array with an entry per optimizer
            assert len(outputs) == 2

        def configure_optimizers(self):
            optimizer = torch.optim.SGD(self.layer.parameters(), lr=0.1)
            optimizer_2 = torch.optim.SGD(self.layer.parameters(), lr=0.1)
            return optimizer, optimizer_2

    model = TestModel()
    model.val_dataloader = None

    limit_train_batches = 2
    trainer = Trainer(
        default_root_dir=tmpdir,
        limit_train_batches=limit_train_batches,
        limit_val_batches=2,
        max_epochs=1,
        log_every_n_steps=1,
        weights_summary=None,
        precision=16,
        amp_backend='native',
        gpus=1,
    )

    trainer.fit(model)

    num_manual_backward_calls = 3
    assert trainer.dev_debugger.count_events('backward_call') == limit_train_batches * num_manual_backward_calls
    assert model.called


@mock.patch.dict(os.environ, {"PL_DEV_DEBUG": "1"})
def test_step_with_optimizer_closure(tmpdir):
    """
    Tests that `step` works with optimizer_closure
    """

    class TestModel(BoringModel):

        _losses = []

        def __init__(self):
            super().__init__()
            self.automatic_optimization = False

        def training_step(self, batch, batch_idx):
            # manual

            # make sure there are no grads
            if self.layer.weight.grad is not None:
                assert torch.all(self.layer.weight.grad == 0)

            opt = self.optimizers()

            def compute_loss():
                x = batch[0]
                x = F.dropout(x, 0.1)
                predictions = self(x)
                predictions = F.dropout(predictions, 0.1)
                loss = self.loss(None, predictions)
                return loss

            def optimizer_closure():
                # emulate bayesian optimization.
                num_backward = 2
                losses = []
                for backward_idx in range(num_backward):
                    loss = compute_loss()
                    losses.append(loss)
                    retain_graph = (num_backward - 1) != backward_idx
                    self.manual_backward(loss, opt, retain_graph=retain_graph)
                # emulate MC dropout training
                loss = torch.stack(losses).mean()
                self._losses.append(loss)
                self.log("train_loss", loss, on_step=True, prog_bar=True, on_epoch=True)
                assert losses[0] != losses[1]

            weight_before = self.layer.weight.clone()

            opt.step(closure=optimizer_closure)
            opt.zero_grad()

            weight_after = self.layer.weight.clone()
            assert not torch.equal(weight_before, weight_after)

        def training_epoch_end(self, outputs) -> None:
            # outputs should be an array with an entry per optimizer
            assert len(outputs) == 2

        def configure_optimizers(self):
            optimizer = torch.optim.SGD(self.layer.parameters(), lr=0.1)
            return optimizer

    model = TestModel()
    model.val_dataloader = None
    model.training_epoch_end = None

    limit_train_batches = 2
    trainer = Trainer(
        default_root_dir=tmpdir,
        limit_train_batches=limit_train_batches,
        limit_val_batches=2,
        max_epochs=1,
        log_every_n_steps=1,
    )

    trainer.fit(model)
    assert trainer.dev_debugger.count_events('backward_call') == limit_train_batches * 2
    assert trainer.logger_connector.progress_bar_metrics["train_loss_step"] == model._losses[-1]
    assert trainer.logger_connector.progress_bar_metrics["train_loss_epoch"] == torch.stack(model._losses).mean()


@mock.patch.dict(os.environ, {"PL_DEV_DEBUG": "1"})
def test_step_with_optimizer_closure_and_accumulated_grad(tmpdir):
    """
    Tests that `step` works with optimizer_closure and accumulated_grad
    """

    class TestModel(BoringModel):

        def __init__(self):
            super().__init__()
            self.automatic_optimization = False

        def training_step(self, batch, batch_idx):
            # manual
            opt = self.optimizers()
            x = batch[0]

            loss_1 = self(x)
            loss_1 = self.loss(loss_1, loss_1)

            def optimizer_closure():
                # emulate bayesian optimization.
                num_backward = 1
                for backward_idx in range(num_backward + 1):
                    retain_graph = num_backward != backward_idx  # noqa E225
                    self.manual_backward(loss_1, opt, retain_graph=retain_graph)

            weight_before = self.layer.weight.clone()

            opt.step(closure=optimizer_closure)

            weight_after = self.layer.weight.clone()
            if not self.trainer.train_loop.should_accumulate():
                assert not torch.equal(weight_before, weight_after)
            else:
                assert self.layer.weight.grad is not None

        def training_epoch_end(self, outputs) -> None:
            # outputs should be an array with an entry per optimizer
            assert len(outputs) == 2

        def configure_optimizers(self):
            optimizer = torch.optim.SGD(self.layer.parameters(), lr=0.1)
            return optimizer

    model = TestModel()
    model.val_dataloader = None
    model.training_epoch_end = None

    limit_train_batches = 4
    trainer = Trainer(
        default_root_dir=tmpdir,
        limit_train_batches=limit_train_batches,
        limit_val_batches=2,
        max_epochs=1,
        log_every_n_steps=1,
        accumulate_grad_batches=2,
    )

    trainer.fit(model)
    assert trainer.dev_debugger.count_events('backward_call') == limit_train_batches * 2


@mock.patch.dict(os.environ, {"PL_DEV_DEBUG": "1"})
@patch("torch.optim.SGD.step")
def test_step_with_optimizer_closure_and_extra_arguments(step_mock, tmpdir):
    """
    Tests that `step` works with optimizer_closure and extra arguments
    """

    class TestModel(BoringModel):

        def __init__(self):
            super().__init__()
            self.automatic_optimization = False

        def training_step(self, batch, batch_idx):
            # manual
            opt = self.optimizers()
            x = batch[0]

            loss_1 = self(x)
            loss_1 = self.loss(loss_1, loss_1)

            def optimizer_closure():
                # emulate bayesian optimization.
                num_backward = 1
                for backward_idx in range(num_backward + 1):
                    retain_graph = num_backward != backward_idx  # noqa E225
                    self.manual_backward(loss_1, opt, retain_graph=retain_graph)

            opt.step(closure=optimizer_closure, make_optimizer_step=True)

        def training_epoch_end(self, outputs) -> None:
            # outputs should be an array with an entry per optimizer
            assert len(outputs) == 2

        def configure_optimizers(self):
            optimizer = torch.optim.SGD(self.layer.parameters(), lr=0.1)
            return optimizer

    model = TestModel()
    model.val_dataloader = None
    model.training_epoch_end = None

    limit_train_batches = 4
    trainer = Trainer(
        default_root_dir=tmpdir,
        limit_train_batches=limit_train_batches,
        limit_val_batches=2,
        max_epochs=1,
        log_every_n_steps=1,
        accumulate_grad_batches=2,
    )

    trainer.fit(model)
    expected_calls = [call(closure=ANY) for s in range(2)]
    step_mock.assert_has_calls(expected_calls)


@mock.patch.dict(os.environ, {"PL_DEV_DEBUG": "1"})
@patch("torch.optim.Adam.step")
@patch("torch.optim.SGD.step")
def test_step_with_optimizer_closure_with_different_frequencies(mock_sgd_step, mock_adam_step, tmpdir):
    """
    Tests that `step` works with optimizer_closure and different accumulated_gradient frequency
    """

    class TestModel(BoringModel):

        def __init__(self):
            super().__init__()
            self.automatic_optimization = False

        def training_step(self, batch, batch_idx, optimizer_idx):

            # emulate gans training
            opt_gen, opt_dis = self.optimizers()

            # Note: Be careful, don't log on the same key in self.log in both closure
            # as they will be aggregated together on epoch_end

            def compute_loss():
                x = batch[0]
                x = F.dropout(x, 0.1)
                predictions = self(x)
                predictions = F.dropout(predictions, 0.1)
                loss = self.loss(None, predictions)
                return loss

            def gen_closure():
                loss_gen = compute_loss()
                self.log("loss_gen", loss_gen, on_step=True, on_epoch=True)
                self.manual_backward(loss_gen, opt_gen)

            def dis_closure():
                loss_dis = compute_loss()
                self.log("loss_dis", loss_dis, on_step=True, on_epoch=True)
                self.manual_backward(loss_dis, opt_dis)

            # this will accumulate gradients for 2 batches and then call opt_gen.step()
            gen_closure()
            if (batch_idx % 2 == 0):
                opt_gen.step(closure=gen_closure, optim='sgd')

            # update discriminator every 4 baches
            # therefore, no gradient accumulation for discriminator
            if batch_idx % 4 == 0:
                opt_dis.step(closure=dis_closure)

        def training_epoch_end(self, outputs) -> None:
            # outputs should be an array with an entry per optimizer
            assert len(outputs) == 2

        def configure_optimizers(self):
            optimizer_gen = torch.optim.SGD(self.layer.parameters(), lr=0.1)
            optimizer_dis = torch.optim.Adam(self.layer.parameters(), lr=0.001)
            return [optimizer_gen, optimizer_dis]

    model = TestModel()
    model.val_dataloader = None
    model.training_epoch_end = None

    limit_train_batches = 8
    trainer = Trainer(
        default_root_dir=tmpdir,
        limit_train_batches=limit_train_batches,
        limit_val_batches=2,
        max_epochs=1,
        log_every_n_steps=1,
        accumulate_grad_batches=2,
    )

    trainer.fit(model)
    expected_calls = [call(closure=ANY, optim='sgd') for s in range(4)]
    mock_sgd_step.assert_has_calls(expected_calls)
    expected_calls = [call(closure=ANY) for s in range(2)]
    mock_adam_step.assert_has_calls(expected_calls)


class TestManualOptimizationDDPCallack(Callback):

    def on_train_end(self, trainer, pl_module):

        opt_a, opt_b = pl_module.optimizers()
        assert opt_a._total_optimizer_step_calls == 4
        assert opt_b._total_optimizer_step_calls == 2


class TesManualOptimizationDDPModel(BoringModel):

    def __init__(self):
        super().__init__()
        self.automatic_optimization = False

    def loss_ones(self, batch, prediction):
        # An arbitrary loss to have a loss that updates the model weights during `Trainer.fit` calls
        return torch.nn.functional.mse_loss(prediction, torch.ones_like(prediction))

    def loss_zeros(self, batch, prediction):
        # An arbitrary loss to have a loss that updates the model weights during `Trainer.fit` calls
        return torch.nn.functional.mse_loss(prediction, torch.zeros_like(prediction))

    def manual_sync_grad(self) -> bool:
        torch_distrib.all_reduce(self.layer.weight.grad.data, async_op=False)
        return True

    def training_step(self, batch, batch_idx, optimizer_idx):

        # emulate gans training
        opt_gen, opt_dis = self.optimizers()

        # Note: Be careful, don't log on the same key in self.log in both closure
        # as they will be aggregated together on epoch_end
<<<<<<< HEAD

        world_size = torch_distrib.get_world_size(torch_distrib.group.WORLD)
        assert world_size == 2

=======

        world_size = torch_distrib.get_world_size(torch_distrib.group.WORLD)
        assert world_size == 2

>>>>>>> 42dc5d2a
        make_gen_optimizer_step = batch_idx % 2 == 1
        make_dis_optimizer_step = batch_idx % 4 == 0

        def compute_loss():
            x = batch[0]
            x = F.dropout(x, 0.1)
            predictions = self(x)
            predictions = F.dropout(predictions, 0.1)
            loss_ones = self.loss_ones(None, predictions)
            loss_zeros = self.loss_zeros(None, predictions)
            return loss_ones, loss_zeros

        def make_manual_backward(loss, opt, retain_graph=False, make_optimizer_step=True):
            self.manual_backward(loss, opt, retain_graph=retain_graph)
            if make_optimizer_step:
                grad_clone = self.layer.weight.grad.clone()
                assert self.manual_sync_grad()
                self.layer.weight.grad /= world_size
                assert torch.equal(self.layer.weight.grad, grad_clone)

        def gen_closure():
            loss_ones_gen, loss_zeros = compute_loss()
            make_manual_backward(loss_ones_gen, opt_gen, retain_graph=True, make_optimizer_step=make_gen_optimizer_step)
            make_manual_backward(loss_ones_gen, opt_gen, make_optimizer_step=make_gen_optimizer_step)

        def dis_closure():
            loss_ones_gen, loss_zeros = compute_loss()
            make_manual_backward(loss_ones_gen, opt_dis, retain_graph=True, make_optimizer_step=make_dis_optimizer_step)
            make_manual_backward(loss_ones_gen, opt_dis, make_optimizer_step=make_dis_optimizer_step)

        # this will accumulate gradients for 2 batches and then call opt_gen.step()
<<<<<<< HEAD
        if make_gen_optimizer_step:
            opt_gen.step(closure=gen_closure)
            opt_gen.zero_grad()
=======
        opt_gen.step(closure=gen_closure, make_optimizer_step=make_gen_optimizer_step)
>>>>>>> 42dc5d2a

        # update discriminator every 4 baches
        # therefore, no gradient accumulation for discriminator
        if make_dis_optimizer_step:
<<<<<<< HEAD
            opt_dis.step(closure=dis_closure)
=======
            # Note: Set make_optimizer_step to True or it will use by default
            # Trainer(accumulate_grad_batches=x)
            opt_dis.step(closure=dis_closure, make_optimizer_step=True)
>>>>>>> 42dc5d2a

    def training_epoch_end(self, outputs) -> None:
        # outputs should be an array with an entry per optimizer
        assert len(outputs) == 2
<<<<<<< HEAD

    def configure_optimizers(self):
        optimizer_gen = torch.optim.SGD(self.layer.parameters(), lr=0.1)
        optimizer_dis = torch.optim.Adam(self.layer.parameters(), lr=0.001)
        return [optimizer_gen, optimizer_dis]

=======

    def configure_optimizers(self):
        optimizer_gen = torch.optim.SGD(self.layer.parameters(), lr=0.1)
        optimizer_dis = torch.optim.Adam(self.layer.parameters(), lr=0.001)
        return [optimizer_gen, optimizer_dis]

>>>>>>> 42dc5d2a

def train_manual_optimization(tmpdir, accelerator):

    seed_everything(42)

    model = TesManualOptimizationDDPModel()
    model_copy = deepcopy(model)
    model.val_dataloader = None
    model.training_epoch_end = None

    limit_train_batches = 8
    trainer = Trainer(
        default_root_dir=tmpdir,
        limit_train_batches=limit_train_batches,
        limit_val_batches=2,
        max_epochs=1,
        log_every_n_steps=1,
        accumulate_grad_batches=2,
        gpus=2,
        accelerator=accelerator,
        callbacks=[TestManualOptimizationDDPCallack()]
    )

    trainer.fit(model)

    for param, param_copy in zip(model.parameters(), model_copy.parameters()):
        assert not torch.equal(param.cpu().data, param_copy.data)


@pytest.mark.skipif(torch.cuda.device_count() < 2, reason="test requires multi-GPU machine")
@pytest.mark.skipif(
    not os.getenv("PL_RUNNING_SPECIAL_TESTS", '0') == '1', reason="test should be run outside of pytest"
)
def test_step_with_optimizer_closure_with_different_frequencies_ddp(tmpdir):
    """
    Tests that `step` works with optimizer_closure and different accumulated_gradient frequency
    """

    train_manual_optimization(tmpdir, "ddp")


@pytest.mark.skipif(torch.cuda.device_count() < 2, reason="test requires multi-GPU machine")
def test_step_with_optimizer_closure_with_different_frequencies_ddp_spawn(tmpdir):
    """
    Tests that `step` works with optimizer_closure and different accumulated_gradient frequency
    """

    train_manual_optimization(tmpdir, "ddp_spawn")<|MERGE_RESOLUTION|>--- conflicted
+++ resolved
@@ -547,13 +547,9 @@
             if self.should_update:
 
                 self.manual_backward(loss, opt)
-<<<<<<< HEAD
                 if self.should_have_updated:
                     opt.step()
                     opt.zero_grad()
-=======
-                opt.step(make_optimizer_step=self.should_have_updated)
->>>>>>> 42dc5d2a
 
             return loss.detach() if self.detach else loss
 
@@ -990,17 +986,10 @@
 
         # Note: Be careful, don't log on the same key in self.log in both closure
         # as they will be aggregated together on epoch_end
-<<<<<<< HEAD
 
         world_size = torch_distrib.get_world_size(torch_distrib.group.WORLD)
         assert world_size == 2
 
-=======
-
-        world_size = torch_distrib.get_world_size(torch_distrib.group.WORLD)
-        assert world_size == 2
-
->>>>>>> 42dc5d2a
         make_gen_optimizer_step = batch_idx % 2 == 1
         make_dis_optimizer_step = batch_idx % 4 == 0
 
@@ -1032,43 +1021,24 @@
             make_manual_backward(loss_ones_gen, opt_dis, make_optimizer_step=make_dis_optimizer_step)
 
         # this will accumulate gradients for 2 batches and then call opt_gen.step()
-<<<<<<< HEAD
         if make_gen_optimizer_step:
             opt_gen.step(closure=gen_closure)
             opt_gen.zero_grad()
-=======
-        opt_gen.step(closure=gen_closure, make_optimizer_step=make_gen_optimizer_step)
->>>>>>> 42dc5d2a
 
         # update discriminator every 4 baches
         # therefore, no gradient accumulation for discriminator
         if make_dis_optimizer_step:
-<<<<<<< HEAD
             opt_dis.step(closure=dis_closure)
-=======
-            # Note: Set make_optimizer_step to True or it will use by default
-            # Trainer(accumulate_grad_batches=x)
-            opt_dis.step(closure=dis_closure, make_optimizer_step=True)
->>>>>>> 42dc5d2a
 
     def training_epoch_end(self, outputs) -> None:
         # outputs should be an array with an entry per optimizer
         assert len(outputs) == 2
-<<<<<<< HEAD
 
     def configure_optimizers(self):
         optimizer_gen = torch.optim.SGD(self.layer.parameters(), lr=0.1)
         optimizer_dis = torch.optim.Adam(self.layer.parameters(), lr=0.001)
         return [optimizer_gen, optimizer_dis]
 
-=======
-
-    def configure_optimizers(self):
-        optimizer_gen = torch.optim.SGD(self.layer.parameters(), lr=0.1)
-        optimizer_dis = torch.optim.Adam(self.layer.parameters(), lr=0.001)
-        return [optimizer_gen, optimizer_dis]
-
->>>>>>> 42dc5d2a
 
 def train_manual_optimization(tmpdir, accelerator):
 
