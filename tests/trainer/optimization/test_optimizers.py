# Copyright The PyTorch Lightning team.
#
# Licensed under the Apache License, Version 2.0 (the "License");
# you may not use this file except in compliance with the License.
# You may obtain a copy of the License at
#
#     http://www.apache.org/licenses/LICENSE-2.0
#
# Unless required by applicable law or agreed to in writing, software
# distributed under the License is distributed on an "AS IS" BASIS,
# WITHOUT WARRANTIES OR CONDITIONS OF ANY KIND, either express or implied.
# See the License for the specific language governing permissions and
# limitations under the License.
import pytest
import torch
from torch import optim

from pytorch_lightning import Callback, Trainer
from pytorch_lightning.utilities.exceptions import MisconfigurationException
from tests.base import EvalModelTemplate
from tests.helpers.boring_model import BoringModel
from tests.helpers.runif import RunIf


def test_optimizer_with_scheduling(tmpdir):
    """ Verify that learning rate scheduling is working """

    hparams = EvalModelTemplate.get_default_hparams()
    model = EvalModelTemplate(**hparams)
    model.configure_optimizers = model.configure_optimizers__single_scheduler

    # fit model
    trainer = Trainer(
        default_root_dir=tmpdir,
        max_epochs=1,
        limit_val_batches=0.1,
        limit_train_batches=0.2,
    )
    results = trainer.fit(model)
    assert results == 1

    init_lr = hparams.get('learning_rate')
    adjusted_lr = [pg['lr'] for pg in trainer.optimizers[0].param_groups]

    assert (
        len(trainer.lr_schedulers) == 1
    ), 'lr scheduler not initialized properly, it has %i elements instread of 1' % len(trainer.lr_schedulers)

    assert all(a == adjusted_lr[0] for a in adjusted_lr), 'Lr not equally adjusted for all param groups'
    adjusted_lr = adjusted_lr[0]

    assert init_lr * 0.1 == adjusted_lr, 'Lr not adjusted correctly, expected %f but got %f' % (
        init_lr * 0.1,
        adjusted_lr,
    )


def test_multi_optimizer_with_scheduling(tmpdir):
    """ Verify that learning rate scheduling is working """

    hparams = EvalModelTemplate.get_default_hparams()
    model = EvalModelTemplate(**hparams)
    model.configure_optimizers = model.configure_optimizers__multiple_schedulers

    # fit model
    trainer = Trainer(
        default_root_dir=tmpdir,
        max_epochs=1,
        limit_val_batches=0.1,
        limit_train_batches=0.2,
    )
    results = trainer.fit(model)
    assert results == 1

    init_lr = hparams.get('learning_rate')
    adjusted_lr1 = [pg['lr'] for pg in trainer.optimizers[0].param_groups]
    adjusted_lr2 = [pg['lr'] for pg in trainer.optimizers[1].param_groups]

    assert (
        len(trainer.lr_schedulers) == 2
    ), f'all lr scheduler not initialized properly, it has {len(trainer.lr_schedulers)} elements instread of 1'

    assert all(
        a == adjusted_lr1[0] for a in adjusted_lr1
    ), 'Lr not equally adjusted for all param groups for optimizer 1'
    adjusted_lr1 = adjusted_lr1[0]

    assert all(
        a == adjusted_lr2[0] for a in adjusted_lr2
    ), 'Lr not equally adjusted for all param groups for optimizer 2'
    adjusted_lr2 = adjusted_lr2[0]

    assert (
        init_lr * 0.1 == adjusted_lr1 and init_lr * 0.1 == adjusted_lr2
    ), f'Lr not adjusted correctly, expected {init_lr * 0.1} but got {adjusted_lr1}'


def test_multi_optimizer_with_scheduling_stepping(tmpdir):

    hparams = EvalModelTemplate.get_default_hparams()
    model = EvalModelTemplate(**hparams)
    model.configure_optimizers = model.configure_optimizers__multiple_schedulers

    # fit model
    trainer = Trainer(
        default_root_dir=tmpdir,
        max_epochs=1,
        limit_val_batches=0.1,
        limit_train_batches=0.2,
    )
    results = trainer.fit(model)
    assert results == 1

    init_lr = hparams.get('learning_rate')
    adjusted_lr1 = [pg['lr'] for pg in trainer.optimizers[0].param_groups]
    adjusted_lr2 = [pg['lr'] for pg in trainer.optimizers[1].param_groups]

    assert len(trainer.lr_schedulers) == 2, 'all lr scheduler not initialized properly'

    assert all(
        a == adjusted_lr1[0] for a in adjusted_lr1
    ), 'lr not equally adjusted for all param groups for optimizer 1'
    adjusted_lr1 = adjusted_lr1[0]

    assert all(
        a == adjusted_lr2[0] for a in adjusted_lr2
    ), 'lr not equally adjusted for all param groups for optimizer 2'
    adjusted_lr2 = adjusted_lr2[0]

    # Called ones after end of epoch
    assert init_lr * 0.1 ** 1 == adjusted_lr1, 'lr for optimizer 1 not adjusted correctly'
    # Called every 3 steps, meaning for 1 epoch of 11 batches, it is called 3 times
    assert init_lr * 0.1 == adjusted_lr2, 'lr for optimizer 2 not adjusted correctly'


def test_reducelronplateau_with_no_monitor_raises(tmpdir):
    """
    Test exception when a ReduceLROnPlateau is used with no monitor
    """
    model = EvalModelTemplate()
    optimizer = torch.optim.Adam(model.parameters())
    model.configure_optimizers = lambda: ([optimizer], [torch.optim.lr_scheduler.ReduceLROnPlateau(optimizer)])
    trainer = Trainer(default_root_dir=tmpdir, fast_dev_run=True)
    with pytest.raises(
        MisconfigurationException, match='`configure_optimizers` must include a monitor when a `ReduceLROnPlateau`'
    ):
        trainer.fit(model)


def test_reducelronplateau_with_no_monitor_in_lr_scheduler_dict_raises(tmpdir):
    """
    Test exception when lr_scheduler dict has a ReduceLROnPlateau with no monitor
    """
    model = EvalModelTemplate()
    optimizer = torch.optim.Adam(model.parameters())
    model.configure_optimizers = lambda: {
        'optimizer': optimizer,
        'lr_scheduler': {
            'scheduler': torch.optim.lr_scheduler.ReduceLROnPlateau(optimizer),
        },
    }
    trainer = Trainer(default_root_dir=tmpdir, fast_dev_run=True)
    with pytest.raises(MisconfigurationException, match='must include a monitor when a `ReduceLROnPlateau`'):
        trainer.fit(model)


def test_reducelronplateau_scheduling(tmpdir):
    model = EvalModelTemplate()
    optimizer = torch.optim.Adam(model.parameters())
    model.configure_optimizers = lambda: {
        'optimizer': optimizer,
        'lr_scheduler': torch.optim.lr_scheduler.ReduceLROnPlateau(optimizer),
        'monitor': 'early_stop_on',
    }
    trainer = Trainer(default_root_dir=tmpdir, fast_dev_run=True)
    results = trainer.fit(model)
    assert results == 1
    lr_scheduler = trainer.lr_schedulers[0]
    assert lr_scheduler == dict(
        scheduler=lr_scheduler['scheduler'],
        monitor='early_stop_on',
        interval='epoch',
        frequency=1,
        reduce_on_plateau=True,
        strict=True,
        opt_idx=None,
        name=None,
    ), 'lr scheduler was not correctly converted to dict'


def test_optimizer_return_options(tmpdir):
    trainer = Trainer(default_root_dir=tmpdir)
    model = EvalModelTemplate()

    # single optimizer
    opt_a = torch.optim.Adam(model.parameters(), lr=0.002)
    opt_b = torch.optim.SGD(model.parameters(), lr=0.002)
    scheduler_a = torch.optim.lr_scheduler.StepLR(opt_a, 10)
    scheduler_b = torch.optim.lr_scheduler.StepLR(opt_b, 10)

    # single optimizer
    model.configure_optimizers = lambda: opt_a
    optim, lr_sched, freq = trainer.init_optimizers(model)
    assert len(optim) == 1 and len(lr_sched) == len(freq) == 0

    # opt tuple
    model.configure_optimizers = lambda: (opt_a, opt_b)
    optim, lr_sched, freq = trainer.init_optimizers(model)
    assert optim == [opt_a, opt_b]
    assert len(lr_sched) == len(freq) == 0

    # opt list
    model.configure_optimizers = lambda: [opt_a, opt_b]
    optim, lr_sched, freq = trainer.init_optimizers(model)
    assert optim == [opt_a, opt_b]
    assert len(lr_sched) == len(freq) == 0

    # opt tuple of 2 lists
    model.configure_optimizers = lambda: ([opt_a], [scheduler_a])
    optim, lr_sched, freq = trainer.init_optimizers(model)
    assert len(optim) == len(lr_sched) == 1
    assert len(freq) == 0
    assert optim[0] == opt_a
    assert lr_sched[0] == dict(
        scheduler=scheduler_a,
        interval='epoch',
        frequency=1,
        reduce_on_plateau=False,
        monitor=None,
        strict=True,
        opt_idx=None,
        name=None,
    )

    # opt tuple of 1 list
    model.configure_optimizers = lambda: ([opt_a], scheduler_a)
    optim, lr_sched, freq = trainer.init_optimizers(model)
    assert len(optim) == len(lr_sched) == 1
    assert len(freq) == 0
    assert optim[0] == opt_a
    assert lr_sched[0] == dict(
        scheduler=scheduler_a,
        interval='epoch',
        frequency=1,
        reduce_on_plateau=False,
        monitor=None,
        strict=True,
        opt_idx=None,
        name=None,
    )

    # opt single dictionary
    model.configure_optimizers = lambda: {"optimizer": opt_a, "lr_scheduler": scheduler_a}
    optim, lr_sched, freq = trainer.init_optimizers(model)
    assert len(optim) == len(lr_sched) == 1
    assert len(freq) == 0
    assert optim[0] == opt_a
    assert lr_sched[0] == dict(
        scheduler=scheduler_a,
        interval='epoch',
        frequency=1,
        reduce_on_plateau=False,
        monitor=None,
        strict=True,
        opt_idx=None,
        name=None,
    )

    # opt multiple dictionaries with frequencies
    model.configure_optimizers = lambda: (
        {"optimizer": opt_a, "lr_scheduler": scheduler_a, "frequency": 1},
        {"optimizer": opt_b, "lr_scheduler": scheduler_b, "frequency": 5},
    )
    optim, lr_sched, freq = trainer.init_optimizers(model)
    assert len(optim) == len(lr_sched) == len(freq) == 2
    assert optim[0] == opt_a
    assert lr_sched[0] == dict(
        scheduler=scheduler_a,
        interval='epoch',
        frequency=1,
        reduce_on_plateau=False,
        monitor=None,
        strict=True,
        opt_idx=0,
        name=None,
    )
    assert lr_sched[1] == dict(
        scheduler=scheduler_b,
        interval='epoch',
        frequency=1,
        reduce_on_plateau=False,
        monitor=None,
        strict=True,
        opt_idx=1,
        name=None,
    )
    assert freq == [1, 5]


def test_none_optimizer_warning():

    trainer = Trainer()

    model = EvalModelTemplate()
    model.configure_optimizers = model.configure_optimizers__empty

    with pytest.warns(UserWarning, match='will run with no optimizer'):
        _, __, ___ = trainer.init_optimizers(model)


def test_none_optimizer(tmpdir):

    hparams = EvalModelTemplate.get_default_hparams()
    model = EvalModelTemplate(**hparams)
    model.configure_optimizers = model.configure_optimizers__empty

    # fit model
    trainer = Trainer(
        default_root_dir=tmpdir,
        max_epochs=1,
        limit_val_batches=0.1,
        limit_train_batches=0.2,
    )
    result = trainer.fit(model)

    # verify training completed
    assert result == 1


def test_configure_optimizer_from_dict(tmpdir):
    """Tests if `configure_optimizer` method could return a dictionary with `optimizer` field only."""

    class CurrentModel(EvalModelTemplate):
        def configure_optimizers(self):
            config = {'optimizer': torch.optim.SGD(params=self.parameters(), lr=1e-03)}
            return config

    hparams = EvalModelTemplate.get_default_hparams()
    model = CurrentModel(**hparams)

    # fit model
    trainer = Trainer(
        default_root_dir=tmpdir,
        max_epochs=1,
    )
    result = trainer.fit(model)
    assert result == 1


def test_configure_optimizers_with_frequency(tmpdir):
    """
    Test that multiple optimizers work when corresponding frequency is set.
    """
    model = EvalModelTemplate()
    model.configure_optimizers = model.configure_optimizers__multiple_optimizers_frequency

    trainer = Trainer(default_root_dir=tmpdir, max_epochs=1)
    result = trainer.fit(model)
    assert result


@pytest.mark.parametrize(
    'schedulers, kwargs, intervals, frequencies, expected_steps, max_epochs',
    [
        (
            (optim.lr_scheduler.OneCycleLR, optim.lr_scheduler.OneCycleLR),
            ({'max_lr': 0.01, 'total_steps': 3}, {'max_lr': 0.01, 'total_steps': 2}),
            ('step', 'step'),
            (3, 2),
            (4, 3),
            1,
        ),
        (
            (optim.lr_scheduler.OneCycleLR, optim.lr_scheduler.OneCycleLR),
            ({'max_lr': 0.01, 'total_steps': 5}, {'max_lr': 0.01, 'total_steps': 5}),
            ('step', 'step'),
            (None, None),
            (6, 6),
            1,
        ),
        (
            (optim.lr_scheduler.StepLR, optim.lr_scheduler.CosineAnnealingLR),
            ({'step_size': 5}, {'T_max': 2}),
            ('epoch', 'epoch'),
            (5, 10),
            (2, 3),
            3,
        ),
    ],
)
def test_step_scheduling_for_multiple_optimizers_with_frequency(
    tmpdir, schedulers, kwargs, intervals, frequencies, expected_steps, max_epochs
):
    """
    Test that step LR schedulers for multiple optimizers follow
    the optimizer frequencies when corresponding frequency is set.
    """

    class DummyModel(BoringModel):
        def training_step(self, batch, batch_idx, optimizer_idx):
            return super().training_step(batch, batch_idx)

        def training_epoch_end(self, outputs) -> None:
            pass

        def configure_optimizers(self):
            optimizer1 = optim.Adam(self.parameters(), lr=0.01)
            optimizer2 = optim.Adam(self.parameters(), lr=0.01)

            lr_dict_1 = {
                'scheduler': schedulers[0](optimizer1, **kwargs[0]),
                'interval': intervals[0],
            }
            lr_dict_2 = {
                'scheduler': schedulers[1](optimizer2, **kwargs[1]),
                'interval': intervals[1],
            }

            return [
                {'optimizer': optimizer1, 'frequency': frequencies[0], 'lr_scheduler': lr_dict_1},
                {'optimizer': optimizer2, 'frequency': frequencies[1], 'lr_scheduler': lr_dict_2},
            ]

    model = DummyModel()

    trainer = Trainer(default_root_dir=tmpdir, limit_val_batches=1, limit_train_batches=5, max_epochs=max_epochs)
    result = trainer.fit(model)
    assert trainer.lr_schedulers[0]['opt_idx'] == 0
    assert trainer.lr_schedulers[1]['opt_idx'] == 1
    # Step count is 1 greater than the expected value because scheduler.step() is called once during initialization
    assert trainer.lr_schedulers[0]['scheduler']._step_count == expected_steps[0]
    assert trainer.lr_schedulers[1]['scheduler']._step_count == expected_steps[1]
    assert result


@pytest.mark.parametrize("fn", ("validate", "test"))
def test_init_optimizers_during_evaluation(tmpdir, fn):
    """
    Test that optimizers is an empty list during evaluation
    """

    class TestModel(BoringModel):

        def configure_optimizers(self):
            optimizer1 = torch.optim.Adam(self.parameters(), lr=0.1)
            optimizer2 = torch.optim.Adam(self.parameters(), lr=0.1)
            lr_scheduler1 = torch.optim.lr_scheduler.StepLR(optimizer1, step_size=1)
            lr_scheduler2 = torch.optim.lr_scheduler.StepLR(optimizer2, step_size=1)
            return [optimizer1, optimizer2], [lr_scheduler1, lr_scheduler2]

    trainer = Trainer(default_root_dir=tmpdir, limit_val_batches=10, limit_test_batches=10)
    validate_or_test = getattr(trainer, fn)
    validate_or_test(TestModel(), ckpt_path=None)

    assert len(trainer.lr_schedulers) == 0
    assert len(trainer.optimizers) == 0
    assert len(trainer.optimizer_frequencies) == 0


def test_multiple_optimizers_callbacks(tmpdir):
    """
    Tests that multiple optimizers can be used with callbacks
    """

    class CB(Callback):
        def on_train_batch_end(self, trainer, pl_module, outputs, batch, batch_idx, dataloader_idx):
            pass

        def on_train_epoch_start(self, trainer, pl_module):
            pass

    class TestModel(BoringModel):
        def __init__(self):
            super().__init__()
            self.layer_1 = torch.nn.Linear(32, 2)
            self.layer_2 = torch.nn.Linear(32, 2)

        def training_step(self, batch, batch_idx, optimizer_idx):
            if optimizer_idx == 0:
                a = batch[0]
                acc = self.layer_1(a)
            else:
                a = batch[0]
                acc = self.layer_2(a)

            acc = self.loss(acc, acc)
            return acc

        def configure_optimizers(self):
            a = torch.optim.RMSprop(self.layer_1.parameters(), 1e-2)
            b = torch.optim.RMSprop(self.layer_2.parameters(), 1e-2)
            return a, b

    model = TestModel()
    model.training_epoch_end = None
    trainer = Trainer(
        callbacks=[CB()],
        default_root_dir=tmpdir,
        limit_train_batches=1,
        limit_val_batches=2,
        max_epochs=1,
        weights_summary=None,
    )
    trainer.fit(model)


def test_lr_scheduler_strict(tmpdir):
    """
    Test "strict" support in lr_scheduler dict
    """
    model = EvalModelTemplate()
    optimizer = torch.optim.Adam(model.parameters())
    scheduler = torch.optim.lr_scheduler.ReduceLROnPlateau(optimizer)
    trainer = Trainer(default_root_dir=tmpdir, max_epochs=1)

    model.configure_optimizers = lambda: {
        'optimizer': optimizer,
        'lr_scheduler': {'scheduler': scheduler, 'monitor': 'giraffe', 'strict': True},
    }
    with pytest.raises(
        MisconfigurationException,
        match=r'ReduceLROnPlateau conditioned on metric .* which is not available\. Available metrics are:',
    ):
        trainer.fit(model)

    model.configure_optimizers = lambda: {
        'optimizer': optimizer,
        'lr_scheduler': {
            'scheduler': scheduler,
            'monitor': 'giraffe',
            'strict': False,
        },
    }
    with pytest.warns(
        RuntimeWarning, match=r'ReduceLROnPlateau conditioned on metric .* which is not available but strict'
    ):
        trainer.fit(model)


def test_unknown_configure_optimizers_raises(tmpdir):
    """
    Test exception with an unsupported configure_optimizers return
    """
    model = EvalModelTemplate()
    model.configure_optimizers = lambda: 1
    trainer = Trainer(default_root_dir=tmpdir, fast_dev_run=True)
    with pytest.raises(MisconfigurationException, match="Unknown configuration for model optimizers"):
        trainer.fit(model)


def test_lr_scheduler_with_extra_keys_warns(tmpdir):
    """
    Test warning when lr_scheduler dict has extra keys
    """
    model = EvalModelTemplate()
    optimizer = torch.optim.Adam(model.parameters())
    model.configure_optimizers = lambda: {
        'optimizer': optimizer,
        'lr_scheduler': {
            'scheduler': torch.optim.lr_scheduler.StepLR(optimizer, 1),
            'foo': 1,
            'bar': 2,
        },
    }
    trainer = Trainer(default_root_dir=tmpdir, fast_dev_run=True)
    with pytest.warns(RuntimeWarning, match=r'Found unsupported keys in the lr scheduler dict: \[.+\]'):
        trainer.fit(model)


def test_lr_scheduler_with_no_actual_scheduler_raises(tmpdir):
    """
    Test exception when lr_scheduler dict has no scheduler
    """
    model = EvalModelTemplate()
    model.configure_optimizers = lambda: {
        'optimizer': torch.optim.Adam(model.parameters()),
        'lr_scheduler': {},
    }
    trainer = Trainer(default_root_dir=tmpdir, fast_dev_run=True)
    with pytest.raises(MisconfigurationException, match='The lr scheduler dict must have the key "scheduler"'):
        trainer.fit(model)


def test_invalid_optimizer_dict_raises(tmpdir):
    """
    Test exception when lr_scheduler dict has no scheduler
    """

    class DummyModel(BoringModel):
        def configure_optimizers(self):
            return [{'optimizer': optim.Adam(self.parameters())}, optim.Adam(self.parameters())]

    model = DummyModel()
    trainer = Trainer(default_root_dir=tmpdir, fast_dev_run=True)
<<<<<<< HEAD
    with pytest.raises(MisconfigurationException, match='Unknown configuration for model optimizers'):
        trainer.fit(model)
=======
    with pytest.raises(MisconfigurationException, match="attatched with an optimizer that wasn't returned"):
        trainer.fit(model)


def test_warn_invalid_scheduler_key_in_manual_optimization(tmpdir):
    """
    Test warning when invalid scheduler keys are provided in manual optimization.
    """

    class TestModel(BoringModel):

        def __init__(self):
            super().__init__()
            self.automatic_optimization = False

        def configure_optimizers(self):
            opt = torch.optim.SGD(self.layer.parameters(), lr=0.1)
            sch = torch.optim.lr_scheduler.StepLR(opt, step_size=1)
            return [opt], [{"scheduler": sch, "interval": "epoch"}]

    model = TestModel()
    trainer = Trainer(default_root_dir=tmpdir, fast_dev_run=True)
    with pytest.warns(RuntimeWarning, match='the keys will be ignored'):
        trainer.fit(model)


class TestModel(BoringModel):

    def configure_optimizers(self):
        # Adagrad creates state tensors immediately, model is not yet on GPU.
        return torch.optim.Adagrad(self.parameters())

    def on_train_start(self, *args, **kwargs):
        opt = self.optimizers()
        _, state = next(iter(opt.state.items()))
        assert state["sum"].device == torch.device("cuda", self.local_rank) == self.device


@RunIf(min_gpus=2, special=True)
def test_optimizer_state_on_device(tmpdir):
    """ Test that optimizers that create state initially at instantiation still end up with the state on the GPU. """
    model = TestModel()
    trainer = Trainer(
        default_root_dir=tmpdir,
        gpus=2,
        accelerator="ddp",
        fast_dev_run=True,
    )
    trainer.fit(model)
>>>>>>> c6a171b7
<|MERGE_RESOLUTION|>--- conflicted
+++ resolved
@@ -42,9 +42,9 @@
     init_lr = hparams.get('learning_rate')
     adjusted_lr = [pg['lr'] for pg in trainer.optimizers[0].param_groups]
 
-    assert (
-        len(trainer.lr_schedulers) == 1
-    ), 'lr scheduler not initialized properly, it has %i elements instread of 1' % len(trainer.lr_schedulers)
+    assert (len(
+        trainer.lr_schedulers
+    ) == 1), 'lr scheduler not initialized properly, it has %i elements instread of 1' % len(trainer.lr_schedulers)
 
     assert all(a == adjusted_lr[0] for a in adjusted_lr), 'Lr not equally adjusted for all param groups'
     adjusted_lr = adjusted_lr[0]
@@ -128,7 +128,7 @@
     adjusted_lr2 = adjusted_lr2[0]
 
     # Called ones after end of epoch
-    assert init_lr * 0.1 ** 1 == adjusted_lr1, 'lr for optimizer 1 not adjusted correctly'
+    assert init_lr * 0.1**1 == adjusted_lr1, 'lr for optimizer 1 not adjusted correctly'
     # Called every 3 steps, meaning for 1 epoch of 11 batches, it is called 3 times
     assert init_lr * 0.1 == adjusted_lr2, 'lr for optimizer 2 not adjusted correctly'
 
@@ -268,8 +268,16 @@
 
     # opt multiple dictionaries with frequencies
     model.configure_optimizers = lambda: (
-        {"optimizer": opt_a, "lr_scheduler": scheduler_a, "frequency": 1},
-        {"optimizer": opt_b, "lr_scheduler": scheduler_b, "frequency": 5},
+        {
+            "optimizer": opt_a,
+            "lr_scheduler": scheduler_a,
+            "frequency": 1
+        },
+        {
+            "optimizer": opt_b,
+            "lr_scheduler": scheduler_b,
+            "frequency": 5
+        },
     )
     optim, lr_sched, freq = trainer.init_optimizers(model)
     assert len(optim) == len(lr_sched) == len(freq) == 2
@@ -331,6 +339,7 @@
     """Tests if `configure_optimizer` method could return a dictionary with `optimizer` field only."""
 
     class CurrentModel(EvalModelTemplate):
+
         def configure_optimizers(self):
             config = {'optimizer': torch.optim.SGD(params=self.parameters(), lr=1e-03)}
             return config
@@ -364,7 +373,13 @@
     [
         (
             (optim.lr_scheduler.OneCycleLR, optim.lr_scheduler.OneCycleLR),
-            ({'max_lr': 0.01, 'total_steps': 3}, {'max_lr': 0.01, 'total_steps': 2}),
+            ({
+                'max_lr': 0.01,
+                'total_steps': 3
+            }, {
+                'max_lr': 0.01,
+                'total_steps': 2
+            }),
             ('step', 'step'),
             (3, 2),
             (4, 3),
@@ -372,7 +387,13 @@
         ),
         (
             (optim.lr_scheduler.OneCycleLR, optim.lr_scheduler.OneCycleLR),
-            ({'max_lr': 0.01, 'total_steps': 5}, {'max_lr': 0.01, 'total_steps': 5}),
+            ({
+                'max_lr': 0.01,
+                'total_steps': 5
+            }, {
+                'max_lr': 0.01,
+                'total_steps': 5
+            }),
             ('step', 'step'),
             (None, None),
             (6, 6),
@@ -380,7 +401,11 @@
         ),
         (
             (optim.lr_scheduler.StepLR, optim.lr_scheduler.CosineAnnealingLR),
-            ({'step_size': 5}, {'T_max': 2}),
+            ({
+                'step_size': 5
+            }, {
+                'T_max': 2
+            }),
             ('epoch', 'epoch'),
             (5, 10),
             (2, 3),
@@ -397,6 +422,7 @@
     """
 
     class DummyModel(BoringModel):
+
         def training_step(self, batch, batch_idx, optimizer_idx):
             return super().training_step(batch, batch_idx)
 
@@ -417,8 +443,16 @@
             }
 
             return [
-                {'optimizer': optimizer1, 'frequency': frequencies[0], 'lr_scheduler': lr_dict_1},
-                {'optimizer': optimizer2, 'frequency': frequencies[1], 'lr_scheduler': lr_dict_2},
+                {
+                    'optimizer': optimizer1,
+                    'frequency': frequencies[0],
+                    'lr_scheduler': lr_dict_1
+                },
+                {
+                    'optimizer': optimizer2,
+                    'frequency': frequencies[1],
+                    'lr_scheduler': lr_dict_2
+                },
             ]
 
     model = DummyModel()
@@ -463,6 +497,7 @@
     """
 
     class CB(Callback):
+
         def on_train_batch_end(self, trainer, pl_module, outputs, batch, batch_idx, dataloader_idx):
             pass
 
@@ -470,6 +505,7 @@
             pass
 
     class TestModel(BoringModel):
+
         def __init__(self):
             super().__init__()
             self.layer_1 = torch.nn.Linear(32, 2)
@@ -515,7 +551,11 @@
 
     model.configure_optimizers = lambda: {
         'optimizer': optimizer,
-        'lr_scheduler': {'scheduler': scheduler, 'monitor': 'giraffe', 'strict': True},
+        'lr_scheduler': {
+            'scheduler': scheduler,
+            'monitor': 'giraffe',
+            'strict': True
+        },
     }
     with pytest.raises(
         MisconfigurationException,
@@ -587,16 +627,13 @@
     """
 
     class DummyModel(BoringModel):
+
         def configure_optimizers(self):
             return [{'optimizer': optim.Adam(self.parameters())}, optim.Adam(self.parameters())]
 
     model = DummyModel()
     trainer = Trainer(default_root_dir=tmpdir, fast_dev_run=True)
-<<<<<<< HEAD
     with pytest.raises(MisconfigurationException, match='Unknown configuration for model optimizers'):
-        trainer.fit(model)
-=======
-    with pytest.raises(MisconfigurationException, match="attatched with an optimizer that wasn't returned"):
         trainer.fit(model)
 
 
@@ -644,5 +681,4 @@
         accelerator="ddp",
         fast_dev_run=True,
     )
-    trainer.fit(model)
->>>>>>> c6a171b7
+    trainer.fit(model)