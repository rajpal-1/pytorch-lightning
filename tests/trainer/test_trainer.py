# Copyright The PyTorch Lightning team.
#
# Licensed under the Apache License, Version 2.0 (the "License");
# you may not use this file except in compliance with the License.
# You may obtain a copy of the License at
#
#     http://www.apache.org/licenses/LICENSE-2.0
#
# Unless required by applicable law or agreed to in writing, software
# distributed under the License is distributed on an "AS IS" BASIS,
# WITHOUT WARRANTIES OR CONDITIONS OF ANY KIND, either express or implied.
# See the License for the specific language governing permissions and
# limitations under the License.
import gc
import logging
import math
import os
import pickle
import sys
from argparse import Namespace
from copy import deepcopy
from pathlib import Path
from unittest import mock
from unittest.mock import ANY, call, patch

import cloudpickle
import pytest
import torch
from torch.nn.parallel.distributed import DistributedDataParallel
from torch.optim import SGD
from torch.utils.data import DataLoader, IterableDataset

import tests.helpers.utils as tutils
from pytorch_lightning import Callback, LightningDataModule, LightningModule, Trainer
from pytorch_lightning.callbacks import EarlyStopping, GradientAccumulationScheduler, ModelCheckpoint, Timer
from pytorch_lightning.callbacks.prediction_writer import BasePredictionWriter
from pytorch_lightning.core.saving import load_hparams_from_tags_csv, load_hparams_from_yaml, save_hparams_to_tags_csv
from pytorch_lightning.loggers import TensorBoardLogger
from pytorch_lightning.overrides.distributed import IndexBatchSamplerWrapper, UnrepeatedDistributedSampler
from pytorch_lightning.plugins import (
    DataParallelStrategy,
    DDP2Strategy,
    DDPFullyShardedStrategy,
<<<<<<< HEAD
    DDPPlugin,
    DDPShardedPlugin,
    DDPSpawnShardedPlugin,
    DDPSpawnStrategy,
=======
    DDPShardedStrategy,
    DDPSpawnPlugin,
    DDPSpawnShardedPlugin,
    DDPStrategy,
>>>>>>> 0c69c757
)
from pytorch_lightning.trainer.states import TrainerFn
from pytorch_lightning.utilities import _AcceleratorType, _StrategyType
from pytorch_lightning.utilities.cloud_io import load as pl_load
from pytorch_lightning.utilities.exceptions import DeadlockDetectedException, MisconfigurationException
from pytorch_lightning.utilities.imports import _IS_WINDOWS, _OMEGACONF_AVAILABLE, _TORCH_GREATER_EQUAL_1_8
from pytorch_lightning.utilities.seed import seed_everything
from tests.helpers import BoringModel, RandomDataset
from tests.helpers.boring_model import RandomIterableDataset, RandomIterableDatasetWithLen
from tests.helpers.datamodules import ClassifDataModule
from tests.helpers.runif import RunIf
from tests.helpers.simple_models import ClassificationModel

if _OMEGACONF_AVAILABLE:
    from omegaconf import OmegaConf

if _TORCH_GREATER_EQUAL_1_8:
    from torch.multiprocessing import ProcessRaisedException
else:
    ProcessRaisedException = Exception


@pytest.mark.parametrize("url_ckpt", [True, False])
def test_no_val_module(monkeypatch, tmpdir, tmpdir_server, url_ckpt):
    """Tests use case where trainer saves the model, and user loads it from tags independently."""
    # set $TORCH_HOME, which determines torch hub's cache path, to tmpdir
    monkeypatch.setenv("TORCH_HOME", str(tmpdir))

    class CustomModel(BoringModel):
        def __init__(self, lr=1e-2):
            super().__init__()
            self.save_hyperparameters()

    lr = 1e-3
    model = CustomModel(lr=lr)

    # logger file to get meta
    logger = tutils.get_default_logger(tmpdir)

    trainer = Trainer(default_root_dir=tmpdir, max_steps=1, limit_val_batches=1, logger=logger)
    # fit model
    trainer.fit(model)
    # training complete
    assert trainer.state.finished, f"Training failed with {trainer.state}"

    # save model
    new_weights_path = os.path.join(tmpdir, "save_test.ckpt")
    trainer.save_checkpoint(new_weights_path)

    # assert ckpt has hparams
    ckpt = torch.load(new_weights_path)
    assert LightningModule.CHECKPOINT_HYPER_PARAMS_KEY in ckpt.keys(), "hyper_parameters missing from checkpoints"

    # load new model
    hparams_path = tutils.get_data_path(logger, path_dir=tmpdir)
    hparams_path = os.path.join(hparams_path, "hparams.yaml")
    ckpt_path = (
        f"http://{tmpdir_server[0]}:{tmpdir_server[1]}/{os.path.basename(new_weights_path)}"
        if url_ckpt
        else new_weights_path
    )
    model_2 = CustomModel.load_from_checkpoint(checkpoint_path=ckpt_path, hparams_file=hparams_path)
    assert model_2.hparams.lr == lr


@pytest.mark.parametrize("url_ckpt", [True, False])
def test_strict_model_load(monkeypatch, tmpdir, tmpdir_server, url_ckpt):
    """Tests use case where trainer saves the model, and user loads it from tags independently."""
    # set $TORCH_HOME, which determines torch hub's cache path, to tmpdir
    monkeypatch.setenv("TORCH_HOME", tmpdir)

    model = BoringModel()
    # Extra layer
    model.c_d3 = torch.nn.Linear(10, 12)

    # logger file to get meta
    logger = tutils.get_default_logger(tmpdir)

    # fit model
    trainer = Trainer(default_root_dir=tmpdir, fast_dev_run=1, logger=logger)
    trainer.fit(model)

    # training complete
    assert trainer.state.finished, f"Training failed with {trainer.state}"

    # save model
    new_weights_path = os.path.join(tmpdir, "save_test.ckpt")
    trainer.save_checkpoint(new_weights_path)

    # load new model
    hparams_path = tutils.get_data_path(logger, path_dir=tmpdir)
    hparams_path = os.path.join(hparams_path, "hparams.yaml")
    ckpt_path = (
        f"http://{tmpdir_server[0]}:{tmpdir_server[1]}/{os.path.basename(new_weights_path)}"
        if url_ckpt
        else new_weights_path
    )

    try:
        BoringModel.load_from_checkpoint(checkpoint_path=ckpt_path, hparams_file=hparams_path)
    # todo: specify the possible exception
    except Exception:
        failed = True
    else:
        failed = False

    assert failed, "Model should not been loaded since the extra layer added."

    failed = False
    try:
        BoringModel.load_from_checkpoint(checkpoint_path=ckpt_path, hparams_file=hparams_path, strict=False)
    # todo: specify the possible exception
    except Exception:
        failed = True

    assert not failed, "Model should be loaded due to strict=False."


def test_trainer_accumulate_grad_batches_incorrect_value(tmpdir):
    with pytest.raises(MisconfigurationException, match=".*should be an int or a dict.*"):
        Trainer(default_root_dir=tmpdir, accumulate_grad_batches=(2, 5))


def test_trainer_accumulate_grad_batches_with_grad_acc_callback(tmpdir):
    with pytest.raises(
        MisconfigurationException, match=".*set both `accumulate_grad_batches` and passed an instance.*"
    ):
        Trainer(default_root_dir=tmpdir, accumulate_grad_batches=7, callbacks=[GradientAccumulationScheduler({0: 2})])


@pytest.mark.parametrize(
    ["accumulate_grad_batches", "limit_train_batches"],
    [
        ({1: 2, 3: 4}, 1.0),
        ({1: 2, 3: 4}, 0.5),  # not to be divisible by accumulate_grad_batches on purpose
        (3, 1.0),
        (3, 0.8),  # not to be divisible by accumulate_grad_batches on purpose
        (4, 1.0),
        (4, 0.7),  # not to be divisible by accumulate_grad_batches on purpose
    ],
)
def test_gradient_accumulation_scheduling_last_batch(tmpdir, accumulate_grad_batches, limit_train_batches):
    """Verify optimizer.step() applied to last batch while grad accumulation."""

    class TestModel(BoringModel):
        def state_dict(self, *args, **kwargs):
            return deepcopy(super().state_dict(*args, **kwargs))

        def check(self, d1, d2, equal=True):
            keys = d1.keys() | d2.keys()
            values = [torch.equal(d1[k], d2[k]) for k in keys]
            return all(values) if equal else not any(values)

        def backward(self, *args, **kwargs) -> None:
            pre_bwd_state_dict = self.state_dict()
            assert self.check(self.start_state_dict, pre_bwd_state_dict)

            out = super().backward(*args, **kwargs)

            # state dict is equal, just the gradients changed
            assert self.check(pre_bwd_state_dict, self.state_dict())

            return out

        def optimizer_step(self, *args, **kwargs):
            pre_opt_step_state_dict = self.state_dict()
            assert self.check(self.start_state_dict, pre_opt_step_state_dict)

            # this calls `backward` and `on_after_backward` inside the closure
            out = super().optimizer_step(*args, **kwargs)

            # the state dict changed
            assert self.check(pre_opt_step_state_dict, self.state_dict(), equal=False)

            self.opt_step_called = True
            return out

        def on_train_batch_start(self, *_):
            self.start_state_dict = self.state_dict()
            self.opt_step_called = False

        def on_train_batch_end(self, outputs, batch, batch_idx):
            end_state_dict = self.state_dict()
            is_last_batch = (batch_idx + 1) == self.trainer.num_training_batches

            if is_last_batch or self.opt_step_called:
                assert self.check(self.start_state_dict, end_state_dict, equal=False)
            else:
                assert self.check(self.start_state_dict, end_state_dict)

    model = TestModel()
    trainer = Trainer(
        accumulate_grad_batches=accumulate_grad_batches,
        max_epochs=2,
        limit_train_batches=limit_train_batches,
        limit_val_batches=0,
        default_root_dir=tmpdir,
        enable_progress_bar=False,
    )

    trainer.fit(model)


def test_loading_meta_tags(tmpdir):
    """test for backward compatibility to meta_tags.csv."""
    hparams = {
        "batch_size": 32,
        "learning_rate": 0.001 * 8,
        "optimizer_name": "adam",
    }

    # save tags
    logger = tutils.get_default_logger(tmpdir)
    logger.log_hyperparams(Namespace(some_str="a_str", an_int=1, a_float=2.0))
    logger.log_hyperparams(hparams)
    logger.save()

    # load hparams
    path_expt_dir = tutils.get_data_path(logger, path_dir=tmpdir)
    hparams_path = os.path.join(path_expt_dir, TensorBoardLogger.NAME_HPARAMS_FILE)
    hparams = load_hparams_from_yaml(hparams_path)

    # save as legacy meta_tags.csv
    tags_path = os.path.join(path_expt_dir, "meta_tags.csv")
    save_hparams_to_tags_csv(tags_path, hparams)

    tags = load_hparams_from_tags_csv(tags_path)

    assert hparams == tags


def test_loading_yaml(tmpdir):
    hparams = {
        "batch_size": 32,
        "learning_rate": 0.001 * 8,
        "optimizer_name": "adam",
    }

    # save tags
    logger = tutils.get_default_logger(tmpdir)
    logger.log_hyperparams(Namespace(some_str="a_str", an_int=1, a_float=2.0))
    logger.log_hyperparams(hparams)
    logger.save()

    # load hparams
    path_expt_dir = tutils.get_data_path(logger, path_dir=tmpdir)
    hparams_path = os.path.join(path_expt_dir, "hparams.yaml")
    tags = load_hparams_from_yaml(hparams_path)

    assert tags["batch_size"] == 32 and tags["optimizer_name"] == "adam"


@pytest.mark.parametrize(
    "save_top_k,save_last,expected_files",
    [
        pytest.param(-1, False, [f"epoch={i}.ckpt" for i in range(5)], id="CASE K=-1  (all)"),
        pytest.param(1, False, {"epoch=4.ckpt"}, id="CASE K=1 (2.5, epoch 4)"),
        pytest.param(2, False, [f"epoch={i}.ckpt" for i in (2, 4)], id="CASE K=2 (2.5 epoch 4, 2.8 epoch 2)"),
        pytest.param(4, False, [f"epoch={i}.ckpt" for i in range(1, 5)], id="CASE K=4 (save all 4 base)"),
        pytest.param(3, False, [f"epoch={i}.ckpt" for i in range(2, 5)], id="CASE K=3 (save the 2nd, 3rd, 4th model)"),
        pytest.param(1, True, {"epoch=4.ckpt", "last.ckpt"}, id="CASE K=1 (save the 4th model and the last model)"),
    ],
)
def test_model_checkpoint_options(tmpdir, save_top_k, save_last, expected_files):
    """Test ModelCheckpoint options."""

    def mock_save_function(filepath, *args):
        open(filepath, "a").close()

    # simulated losses
    losses = [10, 9, 2.8, 5, 2.5]

    checkpoint_callback = ModelCheckpoint(
        dirpath=tmpdir,
        filename="{epoch}",
        monitor="checkpoint_on",
        save_top_k=save_top_k,
        save_last=save_last,
        verbose=True,
    )
    trainer = Trainer()
    trainer.state.fn = TrainerFn.FITTING
    trainer.save_checkpoint = mock_save_function

    # emulate callback's calls during the training
    for i, loss in enumerate(losses):
        trainer.fit_loop.current_epoch = i
        trainer.fit_loop.global_step = i
        trainer.callback_metrics.update({"checkpoint_on": torch.tensor(loss)})
        checkpoint_callback.on_validation_end(trainer, trainer.lightning_module)

    file_lists = set(os.listdir(tmpdir))

    assert len(file_lists) == len(
        expected_files
    ), f"Should save {len(expected_files)} models when save_top_k={save_top_k} but found={file_lists}"

    # verify correct naming
    for fname in expected_files:
        assert fname in file_lists


def test_model_checkpoint_only_weights(tmpdir):
    """Tests use case where ModelCheckpoint is configured to save only model weights, and user tries to load
    checkpoint to resume training."""
    model = BoringModel()

    trainer = Trainer(
        default_root_dir=tmpdir,
        max_epochs=1,
        limit_train_batches=1,
        limit_val_batches=1,
        callbacks=[ModelCheckpoint(dirpath=tmpdir, save_weights_only=True)],
    )
    # fit model
    trainer.fit(model)
    # training complete
    assert trainer.state.finished, f"Training failed with {trainer.state}"

    checkpoint_path = trainer.checkpoint_callback.best_model_path

    # assert saved checkpoint has no trainer data
    checkpoint = torch.load(checkpoint_path)
    assert "optimizer_states" not in checkpoint, "checkpoint should contain only model weights"
    assert "lr_schedulers" not in checkpoint, "checkpoint should contain only model weights"

    # assert loading model works when checkpoint has only weights
    assert BoringModel.load_from_checkpoint(checkpoint_path=checkpoint_path)

    # directly save model
    new_weights_path = os.path.join(tmpdir, "save_test.ckpt")
    trainer.save_checkpoint(new_weights_path, weights_only=True)
    # assert saved checkpoint has no trainer data
    checkpoint = torch.load(new_weights_path)
    assert "optimizer_states" not in checkpoint, "checkpoint should contain only model weights"
    assert "lr_schedulers" not in checkpoint, "checkpoint should contain only model weights"

    # assert restoring train state fails
    with pytest.raises(KeyError, match="checkpoint contains only the model"):
        trainer.checkpoint_connector.restore(new_weights_path)


def test_model_freeze_unfreeze():
    model = BoringModel()
    model.freeze()
    assert not model.training
    for param in model.parameters():
        assert not param.requires_grad

    model.unfreeze()
    assert model.training
    for param in model.parameters():
        assert param.requires_grad


@pytest.mark.parametrize("url_ckpt", [True, False])
def test_fit_ckpt_path_epoch_restored(monkeypatch, tmpdir, tmpdir_server, url_ckpt):
    """Verify resuming from checkpoint runs the right number of epochs."""
    # set $TORCH_HOME, which determines torch hub's cache path, to tmpdir
    monkeypatch.setenv("TORCH_HOME", tmpdir)

    class TestModel(BoringModel):
        # Model that tracks epochs and batches seen
        num_epochs_end_seen = 0
        num_batches_seen = 0
        num_on_load_checkpoint_called = 0

        def on_epoch_end(self):
            self.num_epochs_end_seen += 1

        def on_train_batch_start(self, *_):
            self.num_batches_seen += 1

        def on_load_checkpoint(self, _):
            self.num_on_load_checkpoint_called += 1

    model = TestModel()
    trainer = Trainer(
        max_epochs=2,
        limit_train_batches=0.65,
        limit_val_batches=1,
        callbacks=[ModelCheckpoint(dirpath=tmpdir, monitor="early_stop_on", save_top_k=-1)],
        default_root_dir=tmpdir,
        val_check_interval=1.0,
        enable_progress_bar=False,
        logger=False,
        enable_model_summary=False,
    )
    trainer.fit(model)

    # `on_epoch_end` will be called once for val_sanity, twice for train, twice for val
    assert model.num_epochs_end_seen == 1 + 2 + 2
    assert model.num_batches_seen == trainer.num_training_batches * 2
    assert model.num_on_load_checkpoint_called == 0

    # Other checkpoints can be uncommented if/when resuming mid-epoch is supported
    checkpoints = Path(trainer.checkpoint_callback.dirpath).glob("*.ckpt")
    if url_ckpt:
        # transform local paths into url checkpoints
        ip, port = tmpdir_server
        checkpoints = [f"http://{ip}:{port}/" + ckpt.name for ckpt in checkpoints]

    for ckpt in checkpoints:
        next_model = TestModel()
        state = pl_load(ckpt)

        # Resume training
        new_trainer = Trainer(default_root_dir=tmpdir, max_epochs=2)
        new_trainer.fit(next_model, ckpt_path=ckpt)
        assert state["global_step"] + next_model.num_batches_seen == trainer.num_training_batches * trainer.max_epochs
        assert next_model.num_on_load_checkpoint_called == 1


def test_trainer_max_steps_and_epochs(tmpdir):
    """Verify model trains according to specified max steps."""
    model = BoringModel()
    num_train_samples = math.floor(len(model.train_dataloader()) * 0.5)

    # define less train steps than epochs
    trainer_kwargs = {
        "limit_train_batches": 0.5,
        "default_root_dir": tmpdir,
        "max_epochs": 3,
        "max_steps": num_train_samples + 10,
        "logger": False,
        "enable_model_summary": False,
        "enable_progress_bar": False,
    }
    trainer = Trainer(**trainer_kwargs)
    trainer.fit(model)

    assert trainer.state.finished, f"Training failed with {trainer.state}"
    assert trainer.global_step == trainer.max_steps, "Model did not stop at max_steps"

    # define less train epochs than steps
    trainer_kwargs["max_epochs"] = 2
    trainer_kwargs["max_steps"] = 3 * 2 * num_train_samples
    trainer = Trainer(**trainer_kwargs)
    trainer.fit(model)

    assert trainer.state.finished, f"Training failed with {trainer.state}"
    assert trainer.global_step == num_train_samples * trainer.max_epochs
    assert trainer.current_epoch == trainer.max_epochs - 1, "Model did not stop at max_epochs"

    # if max_steps is positive and max_epochs is negative, use max_steps
    trainer_kwargs["max_epochs"] = -1
    trainer_kwargs["max_steps"] = 3
    trainer = Trainer(**trainer_kwargs)
    trainer.fit(model)

    assert trainer.state.finished, f"Training failed with {trainer.state}"
    assert trainer.global_step == 3


@pytest.mark.parametrize(
    "max_epochs,max_steps,incorrect_variable",
    [
        (-100, -1, "max_epochs"),
        (1, -2, "max_steps"),
    ],
)
def test_trainer_max_steps_and_epochs_validation(max_epochs, max_steps, incorrect_variable):
    """Don't allow max_epochs or max_steps to be less than -1 or a float."""
    with pytest.raises(
        MisconfigurationException,
        match=f"`{incorrect_variable}` must be a non-negative integer or -1",
    ):
        Trainer(max_epochs=max_epochs, max_steps=max_steps)


@pytest.mark.parametrize(
    "max_epochs,max_steps,is_done,correct_trainer_epochs",
    [
        (None, -1, False, 1000),
        (-1, -1, False, -1),
        (5, -1, False, 5),
        (-1, 10, False, -1),
        (None, 0, True, -1),
        (0, -1, True, 0),
        (-1, 0, True, -1),
        (0, -1, True, 0),
    ],
)
def test_trainer_max_steps_and_epochs_fit_loop_done(max_epochs, max_steps, is_done, correct_trainer_epochs):
    trainer = Trainer(max_epochs=max_epochs, max_steps=max_steps)

    assert trainer.max_epochs == correct_trainer_epochs
    assert trainer.max_steps == max_steps
    assert trainer.fit_loop.done is is_done

    # Make sure there is no timer
    timer_callbacks = [c for c in trainer.callbacks if isinstance(c, Timer)]
    assert len(timer_callbacks) == 0


def test_trainer_min_steps_and_epochs(tmpdir):
    """Verify model trains according to specified min steps."""
    num_train_samples = math.floor(len(BoringModel().train_dataloader()) * 0.5)

    class CustomModel(BoringModel):
        def training_step(self, *args, **kwargs):
            # try to force stop right after first step
            if self.global_step > 0:
                self.trainer.should_step = True

            return super().training_step(*args, **kwargs)

    model = CustomModel()

    trainer_kwargs = {
        "limit_train_batches": 0.5,
        "default_root_dir": tmpdir,
        "val_check_interval": 2,
        "min_epochs": 1,
        "max_epochs": 7,
        # define less min steps than 1 epoch
        "min_steps": num_train_samples // 2,
        "logger": False,
        "enable_model_summary": False,
        "enable_progress_bar": False,
    }
    trainer = Trainer(**trainer_kwargs)
    trainer.fit(model)

    assert trainer.state.finished, f"Training failed with {trainer.state}"
    assert trainer.current_epoch > 0
    assert trainer.global_step >= num_train_samples, "Model did not train for at least min_epochs"

    # define less epochs than min_steps
    trainer_kwargs["min_steps"] = math.floor(num_train_samples * 1.5)
    trainer = Trainer(**trainer_kwargs)
    trainer.fit(model)

    assert trainer.state.finished, f"Training failed with {trainer.state}"
    assert trainer.current_epoch > 0
    assert trainer.global_step >= math.floor(num_train_samples * 1.5), "Model did not train for at least min_steps"


def test_trainer_min_steps_and_min_epochs_not_reached(tmpdir, caplog):
    """Test that min_epochs/min_steps in Trainer are enforced even if EarlyStopping is triggered."""

    class TestModel(BoringModel):
        training_step_invoked = 0

        def training_step(self, batch, batch_idx):
            output = super().training_step(batch, batch_idx)
            output["loss"] = output["loss"] * 0.0  # force minimal loss to trigger early stopping
            self.log("loss", output["loss"])
            self.training_step_invoked += 1
            assert not self.trainer.should_stop
            return output

    model = TestModel()
    early_stop = EarlyStopping(monitor="loss", patience=0, check_on_train_epoch_end=True)
    min_epochs = 5
    trainer = Trainer(
        default_root_dir=tmpdir,
        enable_progress_bar=False,
        min_epochs=min_epochs,
        limit_val_batches=0,
        limit_train_batches=2,
        callbacks=[early_stop],
    )
    with caplog.at_level(logging.INFO, logger="pytorch_lightning.trainer.trainer"):
        trainer.fit(model)

    message = f"minimum epochs ({min_epochs}) or minimum steps (None) has not been met. Training will continue"
    num_messages = sum(1 for record in caplog.records if message in record.message)
    assert num_messages == min_epochs - 2
    assert model.training_step_invoked == min_epochs * 2


def test_trainer_max_steps_accumulate_batches(tmpdir):
    """Verify model trains according to specified max steps with grad accumulated batches."""
    model = BoringModel()
    num_train_samples = math.floor(len(model.train_dataloader()) * 0.5)

    # define less train steps than epochs
    trainer = Trainer(
        limit_train_batches=0.5,
        default_root_dir=tmpdir,
        max_steps=num_train_samples + 10,
        accumulate_grad_batches=10,
        logger=False,
        enable_progress_bar=False,
        enable_model_summary=False,
    )
    trainer.fit(model)

    assert trainer.state.finished, f"Training failed with {trainer.state}"
    assert trainer.global_step == trainer.max_steps, "Model did not stop at max_steps"


def test_benchmark_option(tmpdir):
    """Verify benchmark option."""

    model = BoringModel()

    # verify torch.backends.cudnn.benchmark is not turned on
    assert not torch.backends.cudnn.benchmark

    # fit model
    trainer = Trainer(default_root_dir=tmpdir, max_epochs=1, benchmark=True)
    trainer.fit(model)

    # verify training completed
    assert trainer.state.finished, f"Training failed with {trainer.state}"

    # verify torch.backends.cudnn.benchmark is not turned off
    assert torch.backends.cudnn.benchmark


@pytest.mark.parametrize("ckpt_path", (None, "best", "specific"))
@pytest.mark.parametrize("save_top_k", (-1, 0, 1, 2))
@pytest.mark.parametrize("fn", ("validate", "test", "predict"))
def test_checkpoint_path_input(tmpdir, ckpt_path, save_top_k, fn):
    class TestModel(BoringModel):
        def validation_step(self, batch, batch_idx):
            self.log("foo", -batch_idx)
            return super().validation_step(batch, batch_idx)

        def test_step(self, *args):
            return self.validation_step(*args)

        def predict_step(self, batch, *_):
            return self(batch)

    model = TestModel()
    model.test_epoch_end = None
    trainer = Trainer(
        max_epochs=2,
        limit_val_batches=1,
        limit_test_batches=1,
        limit_predict_batches=1,
        enable_progress_bar=False,
        default_root_dir=tmpdir,
        callbacks=[ModelCheckpoint(monitor="foo", save_top_k=save_top_k)],
    )
    trainer.fit(model)

    trainer_fn = getattr(trainer, fn)
    path_attr = f"{fn}{'d' if fn == 'validate' else 'ed'}_ckpt_path"
    assert getattr(trainer, path_attr) is None

    if ckpt_path == "best":
        # ckpt_path is 'best', meaning we load the best weights
        if save_top_k == 0:
            with pytest.raises(MisconfigurationException, match=".*is not configured to save the best.*"):
                trainer_fn(ckpt_path=ckpt_path)
            with pytest.raises(MisconfigurationException, match=".*is not configured to save the best.*"):
                trainer_fn(model, ckpt_path=ckpt_path)
        else:
            trainer_fn(ckpt_path=ckpt_path)
            assert getattr(trainer, path_attr) == trainer.checkpoint_callback.best_model_path

            trainer_fn(model, ckpt_path=ckpt_path)
            assert getattr(trainer, path_attr) == trainer.checkpoint_callback.best_model_path
    elif ckpt_path is None:
        # ckpt_path is None, meaning we don't load any checkpoints and use the provided model
        trainer_fn(model, ckpt_path=ckpt_path)
        assert getattr(trainer, path_attr) is None

        if save_top_k > 0:
            # ckpt_path is None with no model provided means load the best weights
            with pytest.warns(UserWarning, match="The best model of the previous `fit` call will be used"):
                trainer_fn(ckpt_path=ckpt_path)
                assert getattr(trainer, path_attr) == trainer.checkpoint_callback.best_model_path
    else:
        # specific checkpoint, pick one from saved ones
        if save_top_k == 0:
            with pytest.raises(FileNotFoundError):
                trainer_fn(ckpt_path="random.ckpt")
        else:
            ckpt_path = str(
                list((Path(tmpdir) / f"lightning_logs/version_{trainer.logger.version}/checkpoints").iterdir())[
                    0
                ].absolute()
            )
            trainer_fn(ckpt_path=ckpt_path)
            assert getattr(trainer, path_attr) == ckpt_path

            trainer_fn(model, ckpt_path=ckpt_path)
            assert getattr(trainer, path_attr) == ckpt_path


@pytest.mark.parametrize("enable_checkpointing", (False, True))
@pytest.mark.parametrize("fn", ("validate", "test", "predict"))
def test_tested_checkpoint_path_best(tmpdir, enable_checkpointing, fn):
    class TestModel(BoringModel):
        def validation_step(self, batch, batch_idx):
            self.log("foo", -batch_idx)
            return super().validation_step(batch, batch_idx)

        def test_step(self, *args):
            return self.validation_step(*args)

        def predict_step(self, batch, *_):
            return self(batch)

    model = TestModel()
    model.test_epoch_end = None
    trainer = Trainer(
        max_epochs=2,
        limit_val_batches=1,
        limit_test_batches=1,
        limit_predict_batches=1,
        enable_progress_bar=False,
        default_root_dir=tmpdir,
        enable_checkpointing=enable_checkpointing,
    )
    trainer.fit(model)

    trainer_fn = getattr(trainer, fn)
    path_attr = f"{fn}{'d' if fn == 'validate' else 'ed'}_ckpt_path"
    assert getattr(trainer, path_attr) is None

    if enable_checkpointing:
        trainer_fn(ckpt_path="best")
        assert getattr(trainer, path_attr) == trainer.checkpoint_callback.best_model_path

        trainer_fn(model, ckpt_path="best")
        assert getattr(trainer, path_attr) == trainer.checkpoint_callback.best_model_path
    else:
        with pytest.raises(MisconfigurationException, match="`ModelCheckpoint` is not configured."):
            trainer_fn(ckpt_path="best")
        with pytest.raises(MisconfigurationException, match="`ModelCheckpoint` is not configured."):
            trainer_fn(model, ckpt_path="best")


def test_disabled_training(tmpdir):
    """Verify that `limit_train_batches=0` disables the training loop unless `fast_dev_run=True`."""

    class CurrentModel(BoringModel):

        training_step_invoked = False
        training_epoch_end_invoked = False

        def training_step(self, *args, **kwargs):
            self.training_step_invoked = True
            return super().training_step(*args, **kwargs)

        def training_epoch_end(self, *args, **kwargs):
            self.training_epoch_end_invoked = True
            return super().training_epoch_end(*args, **kwargs)

    model = CurrentModel()

    trainer_options = dict(
        default_root_dir=tmpdir,
        enable_progress_bar=False,
        max_epochs=2,
        limit_train_batches=0.0,
        limit_val_batches=0.2,
        fast_dev_run=False,
    )

    before_state_dict = deepcopy(model.state_dict())

    trainer = Trainer(**trainer_options)
    trainer.fit(model)

    after_state_dict = model.state_dict()

    for key in before_state_dict.keys():
        assert torch.all(torch.eq(before_state_dict[key], after_state_dict[key]))

    # check that limit_train_batches=0 turns off training
    assert trainer.state.finished, f"Training failed with {trainer.state}"
    assert trainer.current_epoch == 0
    assert not model.training_step_invoked, "`training_step` should not run when `limit_train_batches=0`"
    assert not model.training_epoch_end_invoked, "`training_epoch_end` should not run when `limit_train_batches=0`"

    # check that limit_train_batches has no influence when fast_dev_run is turned on
    model = CurrentModel()
    trainer_options.update(fast_dev_run=True)
    before_state_dict = deepcopy(model.state_dict())

    trainer = Trainer(**trainer_options)
    trainer.fit(model)

    after_state_dict = model.state_dict()

    for key in before_state_dict.keys():
        assert not torch.all(torch.eq(before_state_dict[key], after_state_dict[key]))

    assert trainer.state.finished, f"Training failed with {trainer.state}"
    assert trainer.current_epoch == 0
    assert model.training_step_invoked, "did not run `training_step` with `fast_dev_run=True`"
    assert model.training_epoch_end_invoked, "did not run `training_epoch_end` with `fast_dev_run=True`"


def test_disabled_validation(tmpdir):
    """Verify that `limit_val_batches=0` disables the validation loop unless `fast_dev_run=True`."""

    class CurrentModel(BoringModel):

        validation_step_invoked = False
        validation_epoch_end_invoked = False

        def validation_step(self, *args, **kwargs):
            self.validation_step_invoked = True
            return super().validation_step(*args, **kwargs)

        def validation_epoch_end(self, *args, **kwargs):
            self.validation_epoch_end_invoked = True
            return super().validation_epoch_end(*args, **kwargs)

    model = CurrentModel()

    trainer_options = dict(
        default_root_dir=tmpdir,
        enable_progress_bar=False,
        max_epochs=2,
        limit_train_batches=0.4,
        limit_val_batches=0.0,
        fast_dev_run=False,
    )

    trainer = Trainer(**trainer_options)
    trainer.fit(model)

    # check that limit_val_batches=0 turns off validation
    assert trainer.state.finished, f"Training failed with {trainer.state}"
    assert trainer.current_epoch == 1
    assert not model.validation_step_invoked, "`validation_step` should not run when `limit_val_batches=0`"
    assert not model.validation_epoch_end_invoked, "`validation_epoch_end` should not run when `limit_val_batches=0`"

    # check that limit_val_batches has no influence when fast_dev_run is turned on
    model = CurrentModel()
    trainer_options.update(fast_dev_run=True)
    trainer = Trainer(**trainer_options)
    trainer.fit(model)

    assert trainer.state.finished, f"Training failed with {trainer.state}"
    assert trainer.current_epoch == 0
    assert model.validation_step_invoked, "did not run `validation_step` with `fast_dev_run=True`"
    assert model.validation_epoch_end_invoked, "did not run `validation_epoch_end` with `fast_dev_run=True`"


@mock.patch("torch.Tensor.backward")
def test_nan_loss_detection(backward_mock, tmpdir):
    class CurrentModel(BoringModel):
        test_batch_inf = 3

        def training_step(self, batch, batch_idx):
            output = super().training_step(batch, batch_idx)
            if batch_idx == self.test_batch_inf:
                if isinstance(output, dict):
                    output["loss"] *= torch.tensor(math.inf)  # make loss infinite
                else:
                    output /= 0
            return output

    model = CurrentModel()

    with pytest.deprecated_call(match="terminate_on_nan` was deprecated in v1.5"):
        trainer = Trainer(default_root_dir=tmpdir, max_steps=(model.test_batch_inf + 1), terminate_on_nan=True)

    with pytest.raises(ValueError, match=r".*The loss returned in `training_step` is.*"):
        trainer.fit(model)
        assert trainer.global_step == model.test_batch_inf
        assert backward_mock.call_count == model.test_batch_inf

    for param in model.parameters():
        assert torch.isfinite(param).all()


def test_invalid_terminate_on_nan(tmpdir):
    with pytest.raises(TypeError, match="`terminate_on_nan` should be a bool"), pytest.deprecated_call(
        match="terminate_on_nan` was deprecated in v1.5"
    ):
        Trainer(default_root_dir=tmpdir, terminate_on_nan="False")


@pytest.mark.parametrize("track_grad_norm", [0, torch.tensor(1), "nan"])
def test_invalid_track_grad_norm(tmpdir, track_grad_norm):
    with pytest.raises(MisconfigurationException, match="`track_grad_norm` must be a positive number or 'inf'"):
        Trainer(default_root_dir=tmpdir, track_grad_norm=track_grad_norm)


@mock.patch("torch.Tensor.backward")
def test_nan_params_detection(backward_mock, tmpdir):
    class CurrentModel(BoringModel):
        test_batch_nan = 3

        def on_after_backward(self):
            if self.global_step == self.test_batch_nan:
                # simulate parameter that became nan
                torch.nn.init.constant_(self.layer.bias, math.nan)

    model = CurrentModel()

    with pytest.deprecated_call(match="terminate_on_nan` was deprecated in v1.5"):
        trainer = Trainer(default_root_dir=tmpdir, max_steps=(model.test_batch_nan + 1), terminate_on_nan=True)

    with pytest.raises(ValueError, match=r".*Detected nan and/or inf values in `layer.bias`.*"):
        trainer.fit(model)
        assert trainer.global_step == model.test_batch_nan
        assert backward_mock.call_count == model.test_batch_nan + 1

    # after aborting the training loop, model still has nan-valued params
    params = torch.cat([param.view(-1) for param in model.parameters()])
    assert not torch.isfinite(params).all()


def test_on_exception_hook(tmpdir):
    """Test the on_exception callback hook and the trainer interrupted flag."""

    model = BoringModel()

    class InterruptCallback(Callback):
        def __init__(self):
            super().__init__()

        def on_train_batch_start(self, trainer, pl_module, batch, batch_idx):
            raise KeyboardInterrupt

        def on_test_start(self, trainer, pl_module):
            raise MisconfigurationException

    class HandleInterruptCallback(Callback):
        def __init__(self):
            super().__init__()
            self.exception = None
            self.exc_info = None

        def on_exception(self, trainer, pl_module, exception):
            self.exception = exception

        def on_keyboard_interrupt(self, trainer, pl_module):
            self.exc_info = sys.exc_info()

    interrupt_callback = InterruptCallback()
    handle_interrupt_callback = HandleInterruptCallback()

    trainer = Trainer(
        callbacks=[interrupt_callback, handle_interrupt_callback],
        max_epochs=1,
        limit_val_batches=0.1,
        limit_train_batches=0.2,
        enable_progress_bar=False,
        logger=False,
        default_root_dir=tmpdir,
    )
    assert not trainer.interrupted
    assert handle_interrupt_callback.exception is None
    assert handle_interrupt_callback.exc_info is None
    with pytest.deprecated_call(match="on_keyboard_interrupt` callback hook was deprecated in v1.5"):
        trainer.fit(model)
    assert trainer.interrupted
    assert isinstance(handle_interrupt_callback.exception, KeyboardInterrupt)
    assert isinstance(handle_interrupt_callback.exc_info[1], KeyboardInterrupt)
    with pytest.raises(MisconfigurationException), pytest.deprecated_call(
        match="on_keyboard_interrupt` callback hook was deprecated in v1.5"
    ):
        trainer.test(model)
    assert trainer.interrupted
    assert isinstance(handle_interrupt_callback.exception, MisconfigurationException)


@pytest.mark.parametrize("precision", [32, pytest.param(16, marks=RunIf(min_gpus=1))])
def test_gradient_clipping_by_norm(tmpdir, precision):
    """Test gradient clipping by norm."""
    tutils.reset_seed()

    trainer = Trainer(
        default_root_dir=tmpdir,
        max_steps=1,
        max_epochs=1,
        accelerator="auto",
        devices=1,
        precision=precision,
        gradient_clip_algorithm="norm",
        gradient_clip_val=0.05,
    )

    class TestModel(ClassificationModel):
        def configure_gradient_clipping(self, *args, **kwargs):
            super().configure_gradient_clipping(*args, **kwargs)
            # test that gradient is clipped correctly
            parameters = self.parameters()
            grad_norm = torch.norm(torch.stack([torch.norm(p.grad.detach(), 2) for p in parameters]), 2)
            torch.testing.assert_allclose(grad_norm, torch.tensor(0.05))
            self.assertion_called = True

    model = TestModel()
    trainer.fit(model, ClassifDataModule())
    assert model.assertion_called


@pytest.mark.parametrize("precision", [32, pytest.param(16, marks=RunIf(min_gpus=1))])
def test_gradient_clipping_by_value(tmpdir, precision):
    """Test gradient clipping by value."""
    tutils.reset_seed()

    trainer = Trainer(
        default_root_dir=tmpdir,
        max_steps=1,
        max_epochs=1,
        accelerator="auto",
        devices=1,
        precision=precision,
        gradient_clip_algorithm="value",
        gradient_clip_val=1e-10,
    )

    class TestModel(BoringModel):
        def configure_gradient_clipping(self, *args, **kwargs):
            super().configure_gradient_clipping(*args, **kwargs)
            # test that gradient is clipped correctly
            parameters = self.parameters()
            grad_max_list = [torch.max(p.grad.detach().abs()) for p in parameters]
            grad_max = torch.max(torch.stack(grad_max_list))
            torch.testing.assert_allclose(grad_max.abs(), torch.tensor(1e-10))
            self.assertion_called = True

    model = TestModel()
    trainer.fit(model)
    assert model.assertion_called


def test_invalid_gradient_clip_value(tmpdir):
    with pytest.raises(TypeError, match="`gradient_clip_val` should be an int or a float"):
        Trainer(default_root_dir=tmpdir, gradient_clip_val=(1, 2))


def test_invalid_gradient_clip_algo(tmpdir):
    with pytest.raises(MisconfigurationException, match="`gradient_clip_algorithm` norm2 is invalid"):
        Trainer(default_root_dir=tmpdir, gradient_clip_algorithm="norm2")


def test_gpu_choice(tmpdir):
    trainer_options = dict(default_root_dir=tmpdir)
    # Only run if CUDA is available
    if not torch.cuda.is_available():
        return

    num_gpus = torch.cuda.device_count()
    Trainer(**trainer_options, gpus=num_gpus, auto_select_gpus=True)

    with pytest.raises(RuntimeError, match=r".*No GPUs available.*"):
        Trainer(**trainer_options, gpus=num_gpus + 1, auto_select_gpus=True)


@pytest.mark.parametrize("limit_val_batches", [0.0, 1, 1.0, 0.5, 5])
def test_num_sanity_val_steps(tmpdir, limit_val_batches):
    """Test that the number of sanity check batches is clipped to `limit_val_batches`."""

    class CustomModel(BoringModel):
        def validation_step(self, batch, batch_idx, dataloader_idx):
            return super().validation_step(batch, batch_idx)

        def val_dataloader(self):
            return [DataLoader(RandomDataset(32, 64)), DataLoader(RandomDataset(32, 64))]

    model = CustomModel()
    model.validation_epoch_end = None
    num_sanity_val_steps = 4

    trainer = Trainer(
        default_root_dir=tmpdir,
        num_sanity_val_steps=num_sanity_val_steps,
        limit_val_batches=limit_val_batches,
        max_steps=1,
    )
    assert trainer.num_sanity_val_steps == num_sanity_val_steps

    class CustomModelMixedVal(CustomModel):
        def val_dataloader(self):
            return [DataLoader(RandomDataset(32, 64), batch_size=8), DataLoader(RandomDataset(32, 64))]

    model = CustomModelMixedVal()
    model.validation_epoch_end = None

    with patch.object(
        trainer.fit_loop.epoch_loop.val_loop.epoch_loop,
        "_evaluation_step",
        wraps=trainer.fit_loop.epoch_loop.val_loop.epoch_loop._evaluation_step,
    ) as mocked:
        trainer.fit(model)
        assert mocked.call_count == sum(
            min(num_sanity_val_steps, num_batches) for num_batches in trainer.num_val_batches
        )


@pytest.mark.parametrize("limit_val_batches", [0.0, 1, 1.0, 0.3])
def test_num_sanity_val_steps_neg_one(tmpdir, limit_val_batches):
    """Test that `num_sanity_val_steps=-1` runs through all validation data once, and as many batches as limited by
    `limit_val_batches` Trainer argument."""

    class CustomModel(BoringModel):
        def validation_step(self, batch, batch_idx, dataloader_idx):
            return super().validation_step(batch, batch_idx)

        def val_dataloader(self):
            return [DataLoader(RandomDataset(32, 64)), DataLoader(RandomDataset(32, 64))]

    model = CustomModel()
    model.validation_epoch_end = None
    trainer = Trainer(
        default_root_dir=tmpdir, num_sanity_val_steps=-1, limit_val_batches=limit_val_batches, max_steps=1
    )
    assert trainer.num_sanity_val_steps == float("inf")

    with patch.object(
        trainer.fit_loop.epoch_loop.val_loop.epoch_loop,
        "_evaluation_step",
        wraps=trainer.fit_loop.epoch_loop.val_loop.epoch_loop._evaluation_step,
    ) as mocked:
        val_dataloaders = model.val_dataloader()
        trainer.fit(model, val_dataloaders=val_dataloaders)

        assert mocked.call_count == sum(trainer.num_val_batches)


@pytest.mark.parametrize(
    "trainer_kwargs,expected",
    [
        (
            dict(accelerator=None, gpus=None),
            dict(_distrib_type=None, _device_type=_AcceleratorType.CPU, num_gpus=0, num_processes=1),
        ),
        (
            dict(accelerator="dp", gpus=None),
            dict(_distrib_type=None, _device_type=_AcceleratorType.CPU, num_gpus=0, num_processes=1),
        ),
        (
            dict(accelerator="ddp", gpus=None),
            dict(_distrib_type=None, _device_type=_AcceleratorType.CPU, num_gpus=0, num_processes=1),
        ),
        (
            dict(accelerator="ddp", num_processes=2, gpus=None),
            dict(_distrib_type=_StrategyType.DDP, _device_type=_AcceleratorType.CPU, num_gpus=0, num_processes=2),
        ),
        (
            dict(accelerator="ddp", num_nodes=2, gpus=None),
            dict(_distrib_type=_StrategyType.DDP, _device_type=_AcceleratorType.CPU, num_gpus=0, num_processes=1),
        ),
        (
            dict(accelerator="ddp_cpu", num_processes=2, gpus=None),
            dict(_distrib_type=_StrategyType.DDP_SPAWN, _device_type=_AcceleratorType.CPU, num_gpus=0, num_processes=2),
        ),
        (
            dict(accelerator="ddp2", gpus=None),
            dict(_distrib_type=None, _device_type=_AcceleratorType.CPU, num_gpus=0, num_processes=1),
        ),
        (
            dict(accelerator=None, gpus=1),
            dict(_distrib_type=None, _device_type=_AcceleratorType.GPU, num_gpus=1, num_processes=1),
        ),
        (
            dict(accelerator="dp", gpus=1),
            dict(_distrib_type=_StrategyType.DP, _device_type=_AcceleratorType.GPU, num_gpus=1, num_processes=1),
        ),
        (
            dict(accelerator="ddp", gpus=1),
            dict(_distrib_type=_StrategyType.DDP, _device_type=_AcceleratorType.GPU, num_gpus=1, num_processes=1),
        ),
        (
            dict(accelerator="ddp_cpu", num_processes=2, gpus=1),
            dict(_distrib_type=_StrategyType.DDP_SPAWN, _device_type=_AcceleratorType.CPU, num_gpus=0, num_processes=2),
        ),
        (
            dict(accelerator="ddp2", gpus=1),
            dict(_distrib_type=_StrategyType.DDP2, _device_type=_AcceleratorType.GPU, num_gpus=1, num_processes=1),
        ),
        (
            dict(accelerator=None, gpus=2),
            dict(_distrib_type=_StrategyType.DDP_SPAWN, _device_type=_AcceleratorType.GPU, num_gpus=2, num_processes=2),
        ),
        (
            dict(accelerator="dp", gpus=2),
            dict(_distrib_type=_StrategyType.DP, _device_type=_AcceleratorType.GPU, num_gpus=2, num_processes=1),
        ),
        (
            dict(accelerator="ddp", gpus=2),
            dict(_distrib_type=_StrategyType.DDP, _device_type=_AcceleratorType.GPU, num_gpus=2, num_processes=2),
        ),
        (
            dict(accelerator="ddp2", gpus=2),
            dict(_distrib_type=_StrategyType.DDP2, _device_type=_AcceleratorType.GPU, num_gpus=2, num_processes=1),
        ),
        (
            dict(accelerator="ddp2", num_processes=2, gpus=None),
            dict(_distrib_type=_StrategyType.DDP, _device_type=_AcceleratorType.CPU, num_gpus=0, num_processes=2),
        ),
        (
            dict(accelerator="dp", num_processes=2, gpus=None),
            dict(_distrib_type=_StrategyType.DDP, _device_type=_AcceleratorType.CPU, num_gpus=0, num_processes=2),
        ),
    ],
)
def test_trainer_config(trainer_kwargs, expected, monkeypatch):
    if trainer_kwargs["gpus"] is not None:
        monkeypatch.setattr(torch.cuda, "is_available", lambda: True)
        monkeypatch.setattr(torch.cuda, "device_count", lambda: trainer_kwargs["gpus"])
    if trainer_kwargs["accelerator"] in (None, "ddp_cpu"):
        trainer = Trainer(**trainer_kwargs)
    else:
        with pytest.deprecated_call(match=r"accelerator='.*'\)` has been deprecated in v1.5"):
            trainer = Trainer(**trainer_kwargs)
    assert len(expected) == 4
    for k, v in expected.items():
        assert getattr(trainer, k) == v, f"Failed {k}: {v}"


def test_trainer_subclassing():
    model = BoringModel()

    # First way of pulling out args from signature is to list them
    class TrainerSubclass(Trainer):
        def __init__(self, custom_arg, *args, custom_kwarg="test", **kwargs):
            super().__init__(*args, **kwargs)
            self.custom_arg = custom_arg
            self.custom_kwarg = custom_kwarg

    trainer = TrainerSubclass(123, custom_kwarg="custom", fast_dev_run=True)
    trainer.fit(model)
    assert trainer.state.finished, f"Training failed with {trainer.state}"
    assert trainer.custom_arg == 123
    assert trainer.custom_kwarg == "custom"
    assert trainer.fast_dev_run

    # Second way is to pop from the dict
    # It's a special case because Trainer does not have any positional args
    class TrainerSubclass(Trainer):
        def __init__(self, **kwargs):
            self.custom_arg = kwargs.pop("custom_arg", 0)
            self.custom_kwarg = kwargs.pop("custom_kwarg", "test")
            super().__init__(**kwargs)

    trainer = TrainerSubclass(custom_kwarg="custom", fast_dev_run=True)
    trainer.fit(model)
    assert trainer.state.finished, f"Training failed with {trainer.state}"
    assert trainer.custom_kwarg == "custom"
    assert trainer.fast_dev_run

    # when we pass in an unknown arg, the base class should complain
    with pytest.raises(TypeError, match=r"__init__\(\) got an unexpected keyword argument 'abcdefg'"):
        TrainerSubclass(abcdefg="unknown_arg")


@RunIf(omegaconf=True)
@pytest.mark.parametrize("trainer_params", [{"max_epochs": 1, "gpus": 1}, {"max_epochs": 1, "gpus": [0]}])
@mock.patch("torch.cuda.device_count", return_value=1)
def test_trainer_omegaconf(_, trainer_params):
    config = OmegaConf.create(trainer_params)
    Trainer(**config)


def test_trainer_pickle(tmpdir):
    trainer = Trainer(max_epochs=1, default_root_dir=tmpdir)
    pickle.dumps(trainer)
    cloudpickle.dumps(trainer)


@pytest.mark.parametrize("stage", ("fit", "validate", "test"))
def test_trainer_setup_call(tmpdir, stage):
    """Test setup call gets the correct stage."""

    class CurrentModel(BoringModel):
        def setup(self, stage):
            self.stage = stage

    class CurrentCallback(Callback):
        def setup(self, trainer, model, stage):
            assert model is not None
            self.stage = stage

    model = CurrentModel()
    callback = CurrentCallback()
    trainer = Trainer(default_root_dir=tmpdir, max_epochs=1, enable_checkpointing=False, callbacks=[callback])

    if stage == "fit":
        trainer.fit(model)
    elif stage == "validate":
        trainer.validate(model)
    else:
        trainer.test(model)

    assert callback.stage == stage
    assert model.stage == stage


@pytest.mark.parametrize("train_batches, max_steps, log_interval", [(10, 10, 1), (3, 10, 1), (3, 10, 5)])
@patch("pytorch_lightning.loggers.tensorboard.TensorBoardLogger.log_metrics")
def test_log_every_n_steps(log_metrics_mock, tmpdir, train_batches, max_steps, log_interval):
    class TestModel(BoringModel):
        def training_step(self, *args, **kwargs):
            self.log("foo", -1)
            return super().training_step(*args, **kwargs)

    model = TestModel()
    trainer = Trainer(
        default_root_dir=tmpdir,
        log_every_n_steps=log_interval,
        limit_train_batches=train_batches,
        limit_val_batches=0,
        max_steps=max_steps,
    )
    trainer.fit(model)
    expected_calls = [call(metrics=ANY, step=s) for s in range(log_interval - 1, max_steps, log_interval)]
    log_metrics_mock.assert_has_calls(expected_calls)


class TestLightningDataModule(LightningDataModule):
    def __init__(self, dataloaders):
        super().__init__()
        self._dataloaders = dataloaders

    def test_dataloader(self):
        return self._dataloaders

    def predict_dataloader(self):
        return self._dataloaders


class CustomPredictionWriter(BasePredictionWriter):

    write_on_batch_end_called = False
    write_on_epoch_end_called = False

    def __init__(self, output_dir: str, *args, **kwargs):
        super().__init__(*args, **kwargs)
        self.output_dir = output_dir

    def write_on_batch_end(self, trainer, pl_module, prediction, batch_indices, *args, **kwargs):
        assert prediction.shape == torch.Size([1, 2])
        assert len(batch_indices) == 1
        self.write_on_batch_end_called = True

    def write_on_epoch_end(self, trainer, pl_module, predictions, batch_indices):
        expected = 1 if trainer._accelerator_connector.is_distributed else 2
        assert len(predictions) == 2
        assert len(predictions[0]) == expected
        assert len(batch_indices) == 2
        assert len(batch_indices[0]) == expected
        self.write_on_epoch_end_called = True

    def on_predict_epoch_end(self, trainer, pl_module, outputs):
        if trainer._accelerator_connector.is_distributed:
            for idx in range(2):
                assert isinstance(trainer.predict_dataloaders[idx].batch_sampler.sampler, UnrepeatedDistributedSampler)
                assert isinstance(trainer.predict_dataloaders[idx].batch_sampler, IndexBatchSamplerWrapper)
        super().on_predict_epoch_end(trainer, pl_module, outputs)


def predict(
    tmpdir,
    strategy=None,
    accelerator=None,
    devices=None,
    model=None,
    plugins=None,
    datamodule=True,
    enable_progress_bar=True,
    use_callbacks=True,
):
    dataloaders = [torch.utils.data.DataLoader(RandomDataset(32, 2)), torch.utils.data.DataLoader(RandomDataset(32, 2))]

    model = model or BoringModel()
    dm = TestLightningDataModule(dataloaders)

    cb = CustomPredictionWriter(tmpdir, write_interval="batch")
    cb_1 = CustomPredictionWriter(tmpdir, write_interval="epoch")

    trainer = Trainer(
        default_root_dir=tmpdir,
        max_epochs=1,
        log_every_n_steps=1,
        enable_model_summary=False,
        strategy=strategy,
        accelerator=accelerator,
        devices=devices,
        plugins=plugins,
        enable_progress_bar=enable_progress_bar,
        callbacks=[cb, cb_1] if use_callbacks else [],
    )
    if strategy == "ddp_spawn":
        with pytest.raises(ProcessRaisedException, match="`return_predictions` should be set to `False`"):
            trainer.predict(model, datamodule=dm, return_predictions=True)

    if datamodule:
        results = trainer.predict(model, datamodule=dm)
    else:
        results = trainer.predict(model, dataloaders=dataloaders)

    if not isinstance(trainer.training_type_plugin, DDPSpawnStrategy):
        if use_callbacks:
            assert cb.write_on_batch_end_called
            assert not cb.write_on_epoch_end_called

            assert not cb_1.write_on_batch_end_called
            assert cb_1.write_on_epoch_end_called

        num_samples = 1 if strategy == "ddp" else 2
        assert len(results) == 2
        assert len(results[0]) == num_samples
        assert results[0][0].shape == torch.Size([1, 2])


def test_trainer_predict_no_return(tmpdir):
    """Test trainer.predict warns when nothing is returned."""

    class CustomBoringModel(BoringModel):
        def predict_step(self, batch, batch_idx, dataloader_idx=0):
            if (batch_idx + 1) % 2 == 0:
                return

            return super().predict_step(batch, batch_idx, dataloader_idx)

    with pytest.warns(UserWarning, match="predict returned None"):
        predict(tmpdir, model=CustomBoringModel(), use_callbacks=False)


def test_trainer_predict_grad(tmpdir):
    class CustomBoringModel(BoringModel):
        def predict_step(self, batch, batch_idx, dataloader_idx=0):
            assert batch.expand_as(batch).grad_fn is None
            return super().predict_step(batch, batch_idx, dataloader_idx)

    predict(tmpdir, model=CustomBoringModel(), use_callbacks=False)

    x = torch.zeros(1, requires_grad=True)
    assert x.expand_as(x).grad_fn is not None


@pytest.mark.parametrize("enable_progress_bar", [False, True])
@pytest.mark.parametrize("datamodule", [False, True])
def test_trainer_predict_cpu(tmpdir, datamodule, enable_progress_bar):
    predict(tmpdir, datamodule=datamodule, enable_progress_bar=enable_progress_bar)


@RunIf(min_gpus=2, standalone=True)
@pytest.mark.parametrize(
    "kwargs",
    [
        {"strategy": "dp", "devices": 1},
        {"strategy": "dp", "devices": 2},
        {"strategy": "ddp", "devices": 2},
    ],
)
def test_trainer_predict_standalone(tmpdir, kwargs):
    predict(tmpdir, accelerator="gpu", **kwargs)


@RunIf(min_gpus=1)
def test_trainer_predict_1_gpu(tmpdir):
    predict(tmpdir, accelerator="gpu", devices=1)


@RunIf(skip_windows=True)
def test_trainer_predict_ddp_spawn(tmpdir):
    predict(tmpdir, strategy="ddp_spawn", accelerator="auto", devices=2)


@pytest.mark.parametrize("dataset_cls", [RandomDataset, RandomIterableDatasetWithLen, RandomIterableDataset])
def test_index_batch_sampler_wrapper_with_iterable_dataset(dataset_cls, tmpdir):

    ds = dataset_cls(32, 8)
    loader = DataLoader(ds)
    is_iterable_dataset = isinstance(ds, IterableDataset)

    class CustomPredictionWriter(BasePredictionWriter):
        def __init__(self, output_dir: str, *args, **kwargs):
            super().__init__(*args, **kwargs)
            self.output_dir = output_dir

        def write_on_batch_end(self, trainer, pl_module, prediction, batch_indices, *args, **kwargs):
            assert not batch_indices if is_iterable_dataset else batch_indices

    cb = CustomPredictionWriter(tmpdir)
    trainer = Trainer(default_root_dir=tmpdir, callbacks=cb)
    predictions = trainer.predict(BoringModel(), dataloaders=loader)
    assert len(predictions) == 8


@pytest.mark.skipif(_IS_WINDOWS and not _TORCH_GREATER_EQUAL_1_8, reason="torch.distributed support required")
@patch("torch.cuda.device_count", return_value=2)
@patch("torch.cuda.is_available", return_value=True)
@pytest.mark.parametrize("accelerator", ("cpu", "gpu"))
def test_spawn_predict_return_predictions(_, __, accelerator):
    """Test that `return_predictions=True` raise a MisconfigurationException with spawn training type plugins."""
    model = BoringModel()
    trainer = Trainer(accelerator=accelerator, strategy="ddp_spawn", devices=2, fast_dev_run=True)
    assert isinstance(trainer.training_type_plugin, DDPSpawnStrategy)
    with pytest.raises(ProcessRaisedException, match="`return_predictions` should be set to `False`"):
        trainer.predict(model, dataloaders=model.train_dataloader(), return_predictions=True)


@pytest.mark.parametrize("return_predictions", [None, False, True])
@pytest.mark.parametrize("precision", [32, 64])
def test_predict_return_predictions_cpu(return_predictions, precision, tmpdir):
    """Test that `return_predictions=True`."""
    seed_everything(42)
    model = BoringModel()

    trainer = Trainer(default_root_dir=tmpdir, fast_dev_run=True, precision=precision)
    preds = trainer.predict(model, dataloaders=model.train_dataloader(), return_predictions=return_predictions)
    if return_predictions or return_predictions is None:
        assert len(preds) == 1
        assert preds[0].shape == torch.Size([1, 2])
        assert preds[0].dtype == (torch.float64 if precision == 64 else torch.float32)


@pytest.mark.parametrize(
    ["limit_train_batches", "global_step", "num_training_batches", "current_epoch", "should_train"],
    [(0.2, 0, 0, 0, False), (0.5, 10, 2, 4, True)],
)
def test_disabled_training_for_insufficient_limit_train_batches(
    tmpdir, limit_train_batches, global_step, num_training_batches, current_epoch, should_train
):
    """Verify when `limit_train_batches` is float & between [0.0, 1.0] and.

    `int(self.num_training_batches * self.limit_train_batches) == 0`, the training loop is disabled.
    """

    class CurrentModel(BoringModel):

        training_step_invoked = False
        training_epoch_end_invoked = False

        def training_step(self, *args, **kwargs):
            self.training_step_invoked = True
            return super().training_step(*args, **kwargs)

        def training_epoch_end(self, *args, **kwargs):
            self.training_epoch_end_invoked = True
            return super().training_epoch_end(*args, **kwargs)

    dataset_len = 100
    batch_size = 25

    train = RandomDataset(32, length=dataset_len)
    train_loader = DataLoader(train, batch_size=batch_size)

    model = CurrentModel()

    trainer = Trainer(default_root_dir=tmpdir, max_epochs=5, limit_train_batches=limit_train_batches)
    trainer.fit(model, train_loader)

    params_string = f"""`limit_train_batches={limit_train_batches}`, `dataset_len={dataset_len}`
                        & `batch_size={batch_size}` as
                        `num_training_batches={num_training_batches}`"""
    if should_train:
        error_string = f"should run with {params_string}"
    else:
        error_string = f"should not run with {params_string}"

    assert trainer.state.finished, f"Training failed with {trainer.state}"
    assert trainer.global_step == global_step
    assert trainer.num_training_batches == num_training_batches
    assert trainer.current_epoch == current_epoch
    assert model.training_step_invoked == should_train, f"`training_step` {error_string}"
    assert model.training_epoch_end_invoked == should_train, f"`training_epoch_end` {error_string}"


@pytest.mark.parametrize(["max_steps", "max_epochs", "global_step"], [(10, 5, 10), (20, None, 20)])
def test_repeated_fit_calls_with_max_epochs_and_steps(tmpdir, max_steps, max_epochs, global_step):
    """Ensure that the training loop is bound by `max_steps` and `max_epochs` for repeated calls of `trainer.fit`,
    and disabled if the limit is reached."""

    dataset_len = 200
    batch_size = 10

    train_data = DataLoader(RandomDataset(32, dataset_len), batch_size=batch_size)

    model = BoringModel()

    trainer = Trainer(default_root_dir=tmpdir, max_steps=max_steps, max_epochs=max_epochs)
    trainer.fit(model, train_data)
    assert trainer.global_step == global_step
    trainer.fit(model, train_data)
    assert trainer.global_step == global_step


def test_trainer_access_in_configure_optimizers(tmpdir):
    """Verify that the configure optimizer function can reference the trainer."""

    class TestModel(BoringModel):
        def configure_optimizers(self):
            assert self.trainer is not None, "Expect to have access to the trainer within `configure_optimizers`"

    train_data = torch.utils.data.DataLoader(RandomDataset(32, 64))

    model = TestModel()
    trainer = Trainer(default_root_dir=tmpdir, fast_dev_run=True)
    trainer.fit(model, train_data)


@RunIf(min_gpus=1)
def test_setup_hook_move_to_device_correctly(tmpdir):
    """Verify that if a user defines a layer in the setup hook function, this is moved to the correct device."""

    class TestModel(BoringModel):
        def setup(self, stage: str) -> None:
            self.new_layer = torch.nn.Linear(2, 2)

        def training_step(self, batch, batch_idx):
            output = self.layer(batch)
            # will crash if not moved to correct device
            output = self.new_layer(output)
            loss = self.loss(batch, output)
            return {"loss": loss}

    # fake data
    train_data = torch.utils.data.DataLoader(RandomDataset(32, 64))

    # model
    model = TestModel()
    trainer = Trainer(default_root_dir=tmpdir, fast_dev_run=True, gpus=1)
    trainer.fit(model, train_data)


def test_train_loop_system(tmpdir):
    """
    Test the following methods are called in the order in automatic optimization.
    1. optimizer.step (skip when gradient accumulation)
    2. model.training_step
    3. optimizer.zero_grad (run when the first batch of gradient accumulation)
    4. model.backward

    Note that the order is NOT `training_step`->`zero_grad`->`backward`->`step`.
    This is because `optimizer.step(closure)` calls `closure()` which then calls
    the three remaining methods `training_step`, `zero_grad` and `backward` inside.
    """
    called_methods = []

    trainer_options = dict(
        default_root_dir=tmpdir,
        max_epochs=1,
        limit_train_batches=5,
        limit_val_batches=1,
        limit_test_batches=1,
        enable_progress_bar=False,
    )

    class TestOptimizer(SGD):
        def step(self, *args, **kwargs):
            called_methods.append("step")
            return super().step(*args, **kwargs)

        def zero_grad(self, *args, **kwargs):
            called_methods.append("zero_grad")
            return super().zero_grad(*args, **kwargs)

    class TestModel(BoringModel):
        def configure_optimizers(self):
            return TestOptimizer(self.parameters(), lr=0.1)

        def training_step(self, *args, **kwargs):
            called_methods.append("training_step")
            return super().training_step(*args, **kwargs)

        def backward(self, *args, **kwargs):
            called_methods.append("backward")
            return super().backward(*args, **kwargs)

    model = TestModel()
    trainer = Trainer(**trainer_options)

    # No methods are called yet.
    assert called_methods == []

    trainer.fit(model)
    assert called_methods == ["step", "training_step", "zero_grad", "backward"] * trainer.limit_train_batches

    called_methods.clear()
    trainer = Trainer(**trainer_options, accumulate_grad_batches=3)

    # No methods are called yet.
    assert called_methods == []

    trainer.fit(model)
    assert called_methods == [
        # 0
        "training_step",
        "zero_grad",
        "backward",
        # 1
        "training_step",
        "backward",
        # 2
        "step",
        "training_step",
        "backward",
        # 3
        "training_step",
        "zero_grad",
        "backward",
        # 4
        "step",
        "training_step",
        "backward",
    ]


def test_init_optimizers_resets_lightning_optimizers(tmpdir):
    """Test that the Trainer resets the `lightning_optimizers` list everytime new optimizers get initialized."""

    def compare_optimizers():
        assert trainer.lightning_optimizers[0].optimizer is trainer.optimizers[0]

    model = BoringModel()
    model.lr = 0.2
    trainer = Trainer(default_root_dir=tmpdir, max_epochs=1, auto_lr_find=True)

    trainer.tune(model)
    compare_optimizers()

    trainer.fit(model)
    compare_optimizers()

    trainer.fit_loop.max_epochs = 2  # simulate multiple fit calls
    trainer.fit(model)
    compare_optimizers()


def test_check_val_every_n_epoch_exception(tmpdir):

    with pytest.raises(MisconfigurationException, match="should be an integer."):
        Trainer(default_root_dir=tmpdir, max_epochs=1, check_val_every_n_epoch=1.2)


def test_trainer_attach_data_pipeline_to_model(tmpdir):
    class DataPipeline:

        pass

    class TestDataModule(LightningDataModule):

        data_pipeline = DataPipeline()

        def train_dataloader(self):
            return DataLoader(RandomDataset(32, 64))

        def val_dataloader(self):
            return DataLoader(RandomDataset(32, 64))

        def test_dataloader(self):
            return DataLoader(RandomDataset(32, 64))

    class TestCallback(Callback):
        def on_fit_start(self, trainer, pl_module: LightningModule) -> None:
            """Called when fit begins."""
            assert isinstance(pl_module.data_pipeline, DataPipeline)

    model = BoringModel()
    dm = TestDataModule()

    trainer = Trainer(default_root_dir=tmpdir, max_epochs=1, callbacks=[TestCallback()])
    trainer.fit(model, datamodule=dm)


def test_exception_when_testing_or_validating_with_fast_dev_run(tmpdir):
    trainer = Trainer(default_root_dir=tmpdir, fast_dev_run=True)
    model = BoringModel()
    trainer.fit(model)

    with pytest.raises(MisconfigurationException, match=r"\.validate\(\)` with `fast_dev_run=True"):
        trainer.validate()
    with pytest.raises(MisconfigurationException, match=r"\.test\(\)` with `fast_dev_run=True"):
        trainer.test()


class TrainerStagesModel(BoringModel):
    def on_train_start(self) -> None:
        assert self.trainer.model.training
        assert self.training

    def on_validation_start(self) -> None:
        assert not self.trainer.model.training
        assert not self.training

    def on_test_start(self) -> None:
        assert not self.trainer.model.training
        assert not self.training

    def on_predict_start(self) -> None:
        assert not self.trainer.model.training
        assert not self.training


@pytest.mark.parametrize(
    "strategy,num_processes", [(None, 1), pytest.param("ddp_spawn", 1, marks=RunIf(skip_windows=True, skip_49370=True))]
)
def test_model_in_correct_mode_during_stages(tmpdir, strategy, num_processes):
    model = TrainerStagesModel()
    trainer = Trainer(default_root_dir=tmpdir, strategy=strategy, num_processes=num_processes, fast_dev_run=True)
    trainer.fit(model)
    trainer.validate(model)
    trainer.test(model)
    trainer.predict(model, model.val_dataloader())


class TestDummyModelForCheckpoint(BoringModel):
    def validation_step(self, batch, batch_idx):
        output = self.layer(batch)
        loss = self.loss(batch, output)
        self.log("x", loss)

    def validation_epoch_end(self, outputs) -> None:
        pass


@RunIf(skip_windows=True, skip_49370=True)
def test_fit_test_synchronization(tmpdir):
    """Test that the trainer synchronizes processes before returning control back to the caller."""
    tutils.set_random_main_port()
    model = TestDummyModelForCheckpoint()
    checkpoint = ModelCheckpoint(dirpath=tmpdir, monitor="x", mode="min", save_top_k=1)
    trainer = Trainer(
        default_root_dir=tmpdir, max_epochs=2, strategy="ddp_spawn", num_processes=2, callbacks=[checkpoint]
    )
    trainer.fit(model)
    assert os.path.exists(checkpoint.best_model_path), f"Could not find checkpoint at rank {trainer.global_rank}"
    trainer.test()


class CustomCallbackOnLoadCheckpoint(Callback):
    def on_save_checkpoint(self, trainer, pl_module, checkpoint) -> dict:
        return {"a": None}


def test_on_load_checkpoint_missing_callbacks(tmpdir):
    """Test a warning appears when callbacks in the checkpoint don't match callbacks provided when resuming."""

    model = BoringModel()
    chk = ModelCheckpoint(dirpath=tmpdir, save_last=True)

    trainer = Trainer(default_root_dir=tmpdir, max_epochs=3, callbacks=[chk, CustomCallbackOnLoadCheckpoint()])
    trainer.fit(model)

    trainer = Trainer(default_root_dir=tmpdir, max_epochs=5)
    with pytest.warns(UserWarning, match="CustomCallbackOnLoadCheckpoint"):
        trainer.fit(model, ckpt_path=chk.last_model_path)


def test_module_current_fx_attributes_reset(tmpdir):
    """Ensure that lightning module's attributes related to current fx are reset at the end of execution."""
    model = BoringModel()
    trainer = Trainer(default_root_dir=tmpdir, fast_dev_run=1, enable_checkpointing=False, logger=False)

    trainer.fit(model)
    assert model._current_fx_name is None

    trainer.test(model)
    assert model._current_fx_name is None


def test_exception_when_lightning_module_is_not_set_on_trainer():
    trainer = Trainer()

    with pytest.raises(MisconfigurationException, match=r"`model` must be provided.*validate"):
        trainer.validate()
    with pytest.raises(MisconfigurationException, match=r"`model` must be provided.*test"):
        trainer.test()
    with pytest.raises(MisconfigurationException, match=r"`model` must be provided.*predict"):
        trainer.predict()


class CustomException(Exception):
    pass


@RunIf(min_gpus=2, standalone=True)
def test_ddp_terminate_when_deadlock_is_detected(tmpdir):
    """Test that DDP kills the remaining processes when only one rank is throwing an exception."""

    class TestModel(BoringModel):
        def training_step(self, batch, batch_idx):
            if batch_idx == 1 and self.trainer.is_global_zero:
                # rank 0: raises an exception
                # rank 1: continues training but will hang on the next barrier in the training loop
                raise CustomException
            return super().training_step(batch, batch_idx)

    model = TestModel()

    trainer = Trainer(
        default_root_dir=tmpdir, max_epochs=1, limit_train_batches=5, num_sanity_val_steps=0, gpus=2, strategy="ddp"
    )

    # simulate random failure in training_step on rank 0
    with pytest.raises(DeadlockDetectedException, match="CustomException"):
        trainer.fit(model)


@RunIf(min_gpus=1)
def test_multiple_trainer_constant_memory_allocated(tmpdir):
    """This tests ensures calling the trainer several times reset the memory back to 0."""

    class TestModel(BoringModel):
        def training_step(self, batch, batch_idx):
            loss = super().training_step(batch, batch_idx)
            self.log("train_loss", loss["loss"])
            return loss

        def configure_optimizers(self):
            return torch.optim.Adam(self.layer.parameters(), lr=0.1)

    class Check(Callback):
        def on_epoch_start(self, trainer, *_):
            assert isinstance(trainer.training_type_plugin.model, DistributedDataParallel)

    def current_memory():
        # before measuring the memory force release any leftover allocations, including CUDA tensors
        gc.collect()
        return torch.cuda.memory_allocated(0)

    initial = current_memory()

    model = TestModel()
    trainer_kwargs = dict(
        default_root_dir=tmpdir,
        fast_dev_run=True,
        gpus=1,
        strategy="ddp",
        enable_progress_bar=False,
        callbacks=Check(),
    )
    trainer = Trainer(**trainer_kwargs)
    trainer.fit(model)

    assert trainer.training_type_plugin.model is model
    assert list(trainer.optimizers[0].state.values())[0]["exp_avg_sq"].device == torch.device("cpu")
    assert trainer.callback_metrics["train_loss"].device == torch.device("cpu")

    assert current_memory() <= initial

    deepcopy(trainer)

    assert current_memory() <= initial

    trainer_2 = Trainer(**trainer_kwargs)
    trainer_2.fit(model)

    assert current_memory() <= initial


class TrainerStagesErrorsModel(BoringModel):
    def on_train_start(self) -> None:
        raise Exception("Error during train")

    def on_validation_start(self) -> None:
        raise Exception("Error during validation")

    def on_test_start(self) -> None:
        raise Exception("Error during test")

    def on_predict_start(self) -> None:
        raise Exception("Error during predict")


@pytest.mark.parametrize(
    "strategy,num_processes",
    [
        (None, 1),
        pytest.param("ddp_spawn", 1, marks=RunIf(skip_windows=True)),
    ],
)
def test_error_handling_all_stages(tmpdir, strategy, num_processes):
    model = TrainerStagesErrorsModel()
    trainer = Trainer(default_root_dir=tmpdir, strategy=strategy, num_processes=num_processes, fast_dev_run=True)

    with pytest.raises(Exception, match=r"Error during train"), patch(
        "pytorch_lightning.Trainer._on_exception"
    ) as exception_hook:
        trainer.fit(model)
    exception_hook.assert_called()

    with pytest.raises(Exception, match=r"Error during validation"), patch(
        "pytorch_lightning.Trainer._on_exception"
    ) as exception_hook:
        trainer.validate(model)
    exception_hook.assert_called()

    with pytest.raises(Exception, match=r"Error during test"), patch(
        "pytorch_lightning.Trainer._on_exception"
    ) as exception_hook:
        trainer.test(model)
    exception_hook.assert_called()

    with pytest.raises(Exception, match=r"Error during predict"), patch(
        "pytorch_lightning.Trainer._on_exception"
    ) as exception_hook:
        trainer.predict(model, model.val_dataloader(), return_predictions=False)
    exception_hook.assert_called()


def test_trainer_metrics_reset_before_each_task(tmpdir):
    """Test that callback, logged and progress bar metrics are reset before each task starts."""

    class TestMetricRestartCallback(Callback):
        def _make_assertions(self, trainer):
            assert trainer.callback_metrics == {}
            assert trainer.progress_bar_metrics == {}
            assert trainer.logged_metrics == {}

        def on_train_start(self, trainer, *args, **kwargs):
            self._make_assertions(trainer)

        def on_validation_start(self, trainer, *args, **kwargs):
            if trainer.state.fn == TrainerFn.VALIDATING:
                self._make_assertions(trainer)

        def on_test_start(self, trainer, *args, **kwargs):
            self._make_assertions(trainer)

        def on_predict_start(self, trainer, *args, **kwargs):
            self._make_assertions(trainer)

    class CustomBoringModel(BoringModel):
        def __init__(self):
            super().__init__()

        def training_step(self, *args, **kwargs):
            self.log("train/metric", 7.0)
            return super().training_step(*args, **kwargs)

        def validation_step(self, *args, **kwargs):
            self.log("val/metric", 14.0)
            return super().validation_step(*args, **kwargs)

        def test_step(self, *args, **kwargs):
            self.log("test/metric", 21.0)
            return super().test_step(*args, **kwargs)

    model = CustomBoringModel()
    trainer = Trainer(default_root_dir=tmpdir, fast_dev_run=4, callbacks=[TestMetricRestartCallback()])
    trainer.fit(model)
    trainer.validate(model)
    trainer.test(model)
    trainer.predict(model)


def test_detect_anomaly_nan(tmpdir):
    class NanModel(BoringModel):
        def training_step(self, batch, batch_idx):
            output = super().training_step(batch, batch_idx)
            output["loss"] = output["loss"] * torch.tensor(float("nan"))
            return output

    model = NanModel()
    trainer = Trainer(default_root_dir=tmpdir, detect_anomaly=True)
    with pytest.raises(RuntimeError, match=r"returned nan values in its 0th output."):
        with pytest.warns(
            UserWarning, match=r".*Error detected in.* Traceback of forward call that caused the error.*"
        ):
            trainer.fit(model)


@pytest.mark.parametrize(
    "trainer_kwargs,expected",
    [
        (
            dict(strategy=None, gpus=None),
            dict(_distrib_type=None, _device_type=_AcceleratorType.CPU, num_gpus=0, num_processes=1),
        ),
        (
            dict(strategy="dp", gpus=None),
            dict(_distrib_type=None, _device_type=_AcceleratorType.CPU, num_gpus=0, num_processes=1),
        ),
        (
            dict(strategy="ddp", gpus=None),
            dict(_distrib_type=None, _device_type=_AcceleratorType.CPU, num_gpus=0, num_processes=1),
        ),
        (
            dict(strategy="ddp", num_processes=2, gpus=None),
            dict(_distrib_type=_StrategyType.DDP, _device_type=_AcceleratorType.CPU, num_gpus=0, num_processes=2),
        ),
        (
            dict(strategy="ddp", num_nodes=2, gpus=None),
            dict(_distrib_type=_StrategyType.DDP, _device_type=_AcceleratorType.CPU, num_gpus=0, num_processes=1),
        ),
        (
            dict(strategy="ddp2", gpus=None),
            dict(_distrib_type=None, _device_type=_AcceleratorType.CPU, num_gpus=0, num_processes=1),
        ),
        (
            dict(strategy=None, gpus=1),
            dict(_distrib_type=None, _device_type=_AcceleratorType.GPU, num_gpus=1, num_processes=1),
        ),
        (
            dict(strategy="dp", gpus=1),
            dict(_distrib_type=_StrategyType.DP, _device_type=_AcceleratorType.GPU, num_gpus=1, num_processes=1),
        ),
        (
            dict(strategy="ddp", gpus=1),
            dict(_distrib_type=_StrategyType.DDP, _device_type=_AcceleratorType.GPU, num_gpus=1, num_processes=1),
        ),
        (
            dict(strategy="ddp_spawn", gpus=1),
            dict(_distrib_type=_StrategyType.DDP_SPAWN, _device_type=_AcceleratorType.GPU, num_gpus=1, num_processes=1),
        ),
        (
            dict(strategy="ddp2", gpus=1),
            dict(_distrib_type=_StrategyType.DDP2, _device_type=_AcceleratorType.GPU, num_gpus=1, num_processes=1),
        ),
        (
            dict(strategy=None, gpus=2),
            dict(_distrib_type=_StrategyType.DDP_SPAWN, _device_type=_AcceleratorType.GPU, num_gpus=2, num_processes=2),
        ),
        (
            dict(strategy="dp", gpus=2),
            dict(_distrib_type=_StrategyType.DP, _device_type=_AcceleratorType.GPU, num_gpus=2, num_processes=1),
        ),
        (
            dict(strategy="ddp", gpus=2),
            dict(_distrib_type=_StrategyType.DDP, _device_type=_AcceleratorType.GPU, num_gpus=2, num_processes=2),
        ),
        (
            dict(strategy="ddp2", gpus=2),
            dict(_distrib_type=_StrategyType.DDP2, _device_type=_AcceleratorType.GPU, num_gpus=2, num_processes=1),
        ),
        (
            dict(strategy="ddp2", num_processes=2, gpus=None),
            dict(_distrib_type=_StrategyType.DDP, _device_type=_AcceleratorType.CPU, num_gpus=0, num_processes=2),
        ),
        (
            dict(strategy="dp", num_processes=2, gpus=None),
            dict(_distrib_type=_StrategyType.DDP, _device_type=_AcceleratorType.CPU, num_gpus=0, num_processes=2),
        ),
        (
            dict(strategy="ddp_spawn", num_processes=2, gpus=None),
            dict(_distrib_type=_StrategyType.DDP_SPAWN, _device_type=_AcceleratorType.CPU, num_gpus=0, num_processes=2),
        ),
        (
            dict(strategy="ddp_spawn", num_processes=1, gpus=None),
            dict(_distrib_type=None, _device_type=_AcceleratorType.CPU, num_gpus=0, num_processes=1),
        ),
        (
            dict(strategy="ddp_fully_sharded", gpus=1),
            dict(
                _distrib_type=_StrategyType.DDP_FULLY_SHARDED,
                _device_type=_AcceleratorType.GPU,
                num_gpus=1,
                num_processes=1,
            ),
        ),
        (
            dict(strategy=DDPSpawnStrategy(), num_processes=2, gpus=None),
            dict(_distrib_type=_StrategyType.DDP_SPAWN, _device_type=_AcceleratorType.CPU, num_gpus=0, num_processes=2),
        ),
        (
            dict(strategy=DDPSpawnStrategy(), gpus=2),
            dict(_distrib_type=_StrategyType.DDP_SPAWN, _device_type=_AcceleratorType.GPU, num_gpus=2, num_processes=1),
        ),
        (
            dict(strategy=DDPStrategy(), num_processes=2, gpus=None),
            dict(_distrib_type=_StrategyType.DDP, _device_type=_AcceleratorType.CPU, num_gpus=0, num_processes=2),
        ),
        (
            dict(strategy=DDPStrategy(), gpus=2),
            dict(_distrib_type=_StrategyType.DDP, _device_type=_AcceleratorType.GPU, num_gpus=2, num_processes=1),
        ),
        (
            dict(strategy=DDP2Strategy(), gpus=2),
            dict(_distrib_type=_StrategyType.DDP2, _device_type=_AcceleratorType.GPU, num_gpus=2, num_processes=1),
        ),
        (
            dict(strategy=DataParallelStrategy(), gpus=2),
            dict(_distrib_type=_StrategyType.DP, _device_type=_AcceleratorType.GPU, num_gpus=2, num_processes=1),
        ),
        (
            dict(strategy=DDPFullyShardedStrategy(), gpus=2),
            dict(
                _distrib_type=_StrategyType.DDP_FULLY_SHARDED,
                _device_type=_AcceleratorType.GPU,
                num_gpus=2,
                num_processes=1,
            ),
        ),
        (
            dict(strategy=DDPSpawnShardedPlugin(), gpus=2),
            dict(
                _distrib_type=_StrategyType.DDP_SHARDED_SPAWN,
                _device_type=_AcceleratorType.GPU,
                num_gpus=2,
                num_processes=1,
            ),
        ),
        (
            dict(strategy=DDPShardedStrategy(), gpus=2),
            dict(
                _distrib_type=_StrategyType.DDP_SHARDED, _device_type=_AcceleratorType.GPU, num_gpus=2, num_processes=1
            ),
        ),
    ],
)
def test_trainer_config_strategy(trainer_kwargs, expected, monkeypatch):
    if trainer_kwargs["gpus"] is not None:
        monkeypatch.setattr(torch.cuda, "is_available", lambda: True)
        monkeypatch.setattr(torch.cuda, "device_count", lambda: trainer_kwargs["gpus"])
    trainer = Trainer(**trainer_kwargs)
    assert len(expected) == 4
    for k, v in expected.items():
        assert getattr(trainer, k) == v, f"Failed {k}: {v}"<|MERGE_RESOLUTION|>--- conflicted
+++ resolved
@@ -41,17 +41,10 @@
     DataParallelStrategy,
     DDP2Strategy,
     DDPFullyShardedStrategy,
-<<<<<<< HEAD
-    DDPPlugin,
-    DDPShardedPlugin,
-    DDPSpawnShardedPlugin,
+    DDPShardedStrategy,
     DDPSpawnStrategy,
-=======
-    DDPShardedStrategy,
-    DDPSpawnPlugin,
     DDPSpawnShardedPlugin,
     DDPStrategy,
->>>>>>> 0c69c757
 )
 from pytorch_lightning.trainer.states import TrainerFn
 from pytorch_lightning.utilities import _AcceleratorType, _StrategyType
