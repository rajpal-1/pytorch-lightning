# Copyright The PyTorch Lightning team.
#
# Licensed under the Apache License, Version 2.0 (the "License");
# you may not use this file except in compliance with the License.
# You may obtain a copy of the License at
#
#     http://www.apache.org/licenses/LICENSE-2.0
#
# Unless required by applicable law or agreed to in writing, software
# distributed under the License is distributed on an "AS IS" BASIS,
# WITHOUT WARRANTIES OR CONDITIONS OF ANY KIND, either express or implied.
# See the License for the specific language governing permissions and
# limitations under the License.
import math
import os
import pickle
import sys
from argparse import Namespace
from copy import deepcopy
from distutils.version import LooseVersion
from pathlib import Path
from unittest.mock import ANY, call, patch

import cloudpickle
import pytest
import torch
from omegaconf import OmegaConf
from torch.optim import SGD
from torch.utils.data import DataLoader

import tests.helpers.utils as tutils
from pytorch_lightning import Callback, LightningDataModule, LightningModule, Trainer
from pytorch_lightning.callbacks import EarlyStopping, ModelCheckpoint
from pytorch_lightning.core.saving import load_hparams_from_tags_csv, load_hparams_from_yaml, save_hparams_to_tags_csv
from pytorch_lightning.loggers import TensorBoardLogger
from pytorch_lightning.profiler import AdvancedProfiler, PassThroughProfiler, PyTorchProfiler, SimpleProfiler
from pytorch_lightning.trainer.logging import TrainerLoggingMixin
from pytorch_lightning.trainer.states import TrainerState
from pytorch_lightning.utilities import _NATIVE_AMP_AVAILABLE
from pytorch_lightning.utilities.cloud_io import load as pl_load
from pytorch_lightning.utilities.exceptions import MisconfigurationException
from tests.base import EvalModelTemplate
from tests.helpers import BoringModel, RandomDataset
from tests.helpers.runif import RunIf


@pytest.fixture
def pytorch_profiler(tmpdir):
    profiler = PyTorchProfiler(output_filename=os.path.join(tmpdir, "profiler.txt"), local_rank=0)
    return profiler


@pytest.mark.parametrize("url_ckpt", [True, False])
def test_no_val_module(monkeypatch, tmpdir, tmpdir_server, url_ckpt):
    """Tests use case where trainer saves the model, and user loads it from tags independently."""
    # set $TORCH_HOME, which determines torch hub's cache path, to tmpdir
    monkeypatch.setenv("TORCH_HOME", str(tmpdir))

    model = EvalModelTemplate()

    # logger file to get meta
    logger = tutils.get_default_logger(tmpdir)

    trainer = Trainer(
        default_root_dir=tmpdir,
        max_epochs=1,
        logger=logger,
        callbacks=[ModelCheckpoint(dirpath=tmpdir)],
    )
    # fit model
    trainer.fit(model)
    # training complete
    assert trainer.state == TrainerState.FINISHED, f"Training failed with {trainer.state}"

    # save model
    new_weights_path = os.path.join(tmpdir, "save_test.ckpt")
    trainer.save_checkpoint(new_weights_path)

    # assert ckpt has hparams
    ckpt = torch.load(new_weights_path)
    assert LightningModule.CHECKPOINT_HYPER_PARAMS_KEY in ckpt.keys(), "hyper_parameters missing from checkpoints"

    # load new model
    hparams_path = tutils.get_data_path(logger, path_dir=tmpdir)
    hparams_path = os.path.join(hparams_path, "hparams.yaml")
    ckpt_path = (
        f"http://{tmpdir_server[0]}:{tmpdir_server[1]}/{os.path.basename(new_weights_path)}"
        if url_ckpt else new_weights_path
    )
    model_2 = EvalModelTemplate.load_from_checkpoint(
        checkpoint_path=ckpt_path,
        hparams_file=hparams_path,
    )
    model_2.eval()


@pytest.mark.parametrize("url_ckpt", [True, False])
def test_no_val_end_module(monkeypatch, tmpdir, tmpdir_server, url_ckpt):
    """Tests use case where trainer saves the model, and user loads it from tags independently."""
    # set $TORCH_HOME, which determines torch hub's cache path, to tmpdir
    monkeypatch.setenv("TORCH_HOME", tmpdir)

    model = EvalModelTemplate()

    # logger file to get meta
    logger = tutils.get_default_logger(tmpdir)

    # fit model
    trainer = Trainer(
        default_root_dir=tmpdir,
        max_epochs=1,
        logger=logger,
        callbacks=[ModelCheckpoint(dirpath=tmpdir)],
    )
    trainer.fit(model)

    # traning complete
    assert trainer.state == TrainerState.FINISHED, f"Training failed with {trainer.state}"

    # save model
    new_weights_path = os.path.join(tmpdir, "save_test.ckpt")
    trainer.save_checkpoint(new_weights_path)

    # load new model
    hparams_path = tutils.get_data_path(logger, path_dir=tmpdir)
    hparams_path = os.path.join(hparams_path, "hparams.yaml")
    ckpt_path = (
        f"http://{tmpdir_server[0]}:{tmpdir_server[1]}/{os.path.basename(new_weights_path)}"
        if url_ckpt else new_weights_path
    )
    model_2 = EvalModelTemplate.load_from_checkpoint(
        checkpoint_path=ckpt_path,
        hparams_file=hparams_path,
    )
    model_2.eval()


@pytest.mark.parametrize("url_ckpt", [True, False])
def test_strict_model_load(monkeypatch, tmpdir, tmpdir_server, url_ckpt):
    """Tests use case where trainer saves the model, and user loads it from tags independently."""
    # set $TORCH_HOME, which determines torch hub's cache path, to tmpdir
    monkeypatch.setenv("TORCH_HOME", tmpdir)

    model = EvalModelTemplate()
    # Extra layer
    model.c_d3 = torch.nn.Linear(model.hidden_dim, model.hidden_dim)

    # logger file to get meta
    logger = tutils.get_default_logger(tmpdir)

    # fit model
    trainer = Trainer(
        default_root_dir=tmpdir,
        max_epochs=1,
        logger=logger,
        callbacks=[ModelCheckpoint(dirpath=tmpdir)],
    )
    trainer.fit(model)

    # traning complete
    assert trainer.state == TrainerState.FINISHED, f"Training failed with {trainer.state}"
    assert trainer.state == TrainerState.FINISHED

    # save model
    new_weights_path = os.path.join(tmpdir, "save_test.ckpt")
    trainer.save_checkpoint(new_weights_path)

    # load new model
    hparams_path = tutils.get_data_path(logger, path_dir=tmpdir)
    hparams_path = os.path.join(hparams_path, "hparams.yaml")
    ckpt_path = (
        f"http://{tmpdir_server[0]}:{tmpdir_server[1]}/{os.path.basename(new_weights_path)}"
        if url_ckpt else new_weights_path
    )

    try:
        EvalModelTemplate.load_from_checkpoint(
            checkpoint_path=ckpt_path,
            hparams_file=hparams_path,
        )
    # todo: specify the possible exception
    except Exception:
        failed = True
    else:
        failed = False

    assert failed, "Model should not been loaded since the extra layer added."

    failed = False
    try:
        EvalModelTemplate.load_from_checkpoint(
            checkpoint_path=ckpt_path,
            hparams_file=hparams_path,
            strict=False,
        )
    # todo: specify the possible exception
    except Exception:
        failed = True

    assert not failed, "Model should be loaded due to strict=False."


@pytest.mark.parametrize("accumulate_grad_batches", (1, 2, 3))
def test_trainer_accumulate_grad_batches_zero_grad(tmpdir, accumulate_grad_batches):
    with patch("torch.optim.SGD.zero_grad") as sgd_zero_grad:
        model = BoringModel()
        trainer = Trainer(
            default_root_dir=tmpdir,
            limit_train_batches=20,
            limit_val_batches=1,
            max_epochs=1,
            weights_summary=None,
            accumulate_grad_batches=accumulate_grad_batches,
        )
        trainer.fit(model)

        assert sgd_zero_grad.call_count == math.ceil(trainer.limit_train_batches / accumulate_grad_batches)


@pytest.mark.parametrize(
    ["accumulate_grad_batches", "limit_train_batches"],
    [
        ({
            1: 2,
            3: 4
        }, 1.0),
        ({
            1: 2,
            3: 4
        }, 0.5),  # not to be divisible by accumulate_grad_batches on purpose
        (3, 1.0),
        (3, 0.8),  # not to be divisible by accumulate_grad_batches on purpose
        (4, 1.0),
        (4, 0.7),  # not to be divisible by accumulate_grad_batches on purpose
    ],
)
def test_gradient_accumulation_scheduling_last_batch(tmpdir, accumulate_grad_batches, limit_train_batches):
    """ Verify optimizer.step() applied to last batch while grad accumulation """

    class CurrentModel(BoringModel):

        def on_batch_start(self, *_):
            self.on_train_batch_start_state_dict = self.state_dict()

        def on_batch_end(self, outputs, batch, batch_idx, *_):
            self.on_train_batch_start_end_dict = self.state_dict()
            for key in self.on_train_batch_start_end_dict.keys():
                equal = torch.equal(self.on_train_batch_start_state_dict[key], self.on_train_batch_start_end_dict[key])
                if (batch_idx + 1) == self.trainer.num_training_batches:
                    assert equal
                else:
                    assert not equal

    model = CurrentModel()

    trainer = Trainer(
        accumulate_grad_batches=accumulate_grad_batches,
        max_epochs=2,
        limit_train_batches=limit_train_batches,
        limit_val_batches=0,
        limit_test_batches=0,
        default_root_dir=tmpdir,
    )

    trainer.fit(model)


def test_loading_meta_tags(tmpdir):
    """ test for backward compatibility to meta_tags.csv """
    tutils.reset_seed()

    hparams = EvalModelTemplate.get_default_hparams()

    # save tags
    logger = tutils.get_default_logger(tmpdir)
    logger.log_hyperparams(Namespace(some_str="a_str", an_int=1, a_float=2.0))
    logger.log_hyperparams(hparams)
    logger.save()

    # load hparams
    path_expt_dir = tutils.get_data_path(logger, path_dir=tmpdir)
    hparams_path = os.path.join(path_expt_dir, TensorBoardLogger.NAME_HPARAMS_FILE)
    hparams = load_hparams_from_yaml(hparams_path)

    # save as legacy meta_tags.csv
    tags_path = os.path.join(path_expt_dir, "meta_tags.csv")
    save_hparams_to_tags_csv(tags_path, hparams)

    tags = load_hparams_from_tags_csv(tags_path)

    assert hparams == tags


def test_loading_yaml(tmpdir):
    tutils.reset_seed()

    hparams = EvalModelTemplate.get_default_hparams()

    # save tags
    logger = tutils.get_default_logger(tmpdir)
    logger.log_hyperparams(Namespace(some_str="a_str", an_int=1, a_float=2.0))
    logger.log_hyperparams(hparams)
    logger.save()

    # load hparams
    path_expt_dir = tutils.get_data_path(logger, path_dir=tmpdir)
    hparams_path = os.path.join(path_expt_dir, "hparams.yaml")
    tags = load_hparams_from_yaml(hparams_path)

    assert tags["batch_size"] == 32 and tags["hidden_dim"] == 1000


def test_dp_output_reduce():
    mixin = TrainerLoggingMixin()

    # test identity when we have a single gpu
    out = torch.rand(3, 1)
    assert mixin.reduce_distributed_output(out, num_gpus=1) is out

    # average when we have multiples
    assert mixin.reduce_distributed_output(out, num_gpus=2) == out.mean()

    # when we have a dict of vals
    out = {"a": out, "b": {"c": out}}
    reduced = mixin.reduce_distributed_output(out, num_gpus=3)
    assert reduced["a"] == out["a"]
    assert reduced["b"]["c"] == out["b"]["c"]


@pytest.mark.parametrize(
    "save_top_k,save_last,expected_files",
    [
        pytest.param(-1, False, [f"epoch={i}.ckpt" for i in range(5)], id="CASE K=-1  (all)"),
        pytest.param(1, False, {"epoch=4.ckpt"}, id="CASE K=1 (2.5, epoch 4)"),
        pytest.param(2, False, [f"epoch={i}.ckpt" for i in (2, 4)], id="CASE K=2 (2.5 epoch 4, 2.8 epoch 2)"),
        pytest.param(4, False, [f"epoch={i}.ckpt" for i in range(1, 5)], id="CASE K=4 (save all 4 base)"),
        pytest.param(3, False, [f"epoch={i}.ckpt" for i in range(2, 5)], id="CASE K=3 (save the 2nd, 3rd, 4th model)"),
        pytest.param(1, True, {"epoch=4.ckpt", "last.ckpt"}, id="CASE K=1 (save the 4th model and the last model)"),
    ],
)
def test_model_checkpoint_options(tmpdir, save_top_k, save_last, expected_files):
    """Test ModelCheckpoint options."""

    def mock_save_function(filepath, *args):
        open(filepath, "a").close()

    # simulated losses
    losses = [10, 9, 2.8, 5, 2.5]

    checkpoint_callback = ModelCheckpoint(
        dirpath=tmpdir,
        filename='{epoch}',
        monitor='checkpoint_on',
        save_top_k=save_top_k,
        save_last=save_last,
        verbose=1
    )
    checkpoint_callback.save_function = mock_save_function
    trainer = Trainer()

    # emulate callback's calls during the training
    for i, loss in enumerate(losses):
        trainer.current_epoch = i
        trainer.global_step = i
        trainer.logger_connector.callback_metrics = {"checkpoint_on": torch.tensor(loss)}
        checkpoint_callback.on_validation_end(trainer, trainer.lightning_module)

    file_lists = set(os.listdir(tmpdir))

    assert len(file_lists) == len(
        expected_files
    ), f"Should save {len(expected_files)} models when save_top_k={save_top_k} but found={file_lists}"

    # verify correct naming
    for fname in expected_files:
        assert fname in file_lists


def test_model_checkpoint_only_weights(tmpdir):
    """Tests use case where ModelCheckpoint is configured to save only model weights, and
    user tries to load checkpoint to resume training.
    """
    model = EvalModelTemplate()

    trainer = Trainer(
        default_root_dir=tmpdir,
        max_epochs=1,
        callbacks=[ModelCheckpoint(dirpath=tmpdir, monitor='early_stop_on', save_weights_only=True)],
    )
    # fit model
    trainer.fit(model)
    # training complete
    assert trainer.state == TrainerState.FINISHED, f"Training failed with {trainer.state}"

    checkpoint_path = list(trainer.checkpoint_callback.best_k_models.keys())[0]

    # assert saved checkpoint has no trainer data
    checkpoint = torch.load(checkpoint_path)
    assert "optimizer_states" not in checkpoint, "checkpoint should contain only model weights"
    assert "lr_schedulers" not in checkpoint, "checkpoint should contain only model weights"

    # assert loading model works when checkpoint has only weights
    assert EvalModelTemplate.load_from_checkpoint(checkpoint_path=checkpoint_path)

    # directly save model
    new_weights_path = os.path.join(tmpdir, "save_test.ckpt")
    trainer.save_checkpoint(new_weights_path, weights_only=True)
    # assert saved checkpoint has no trainer data
    checkpoint = torch.load(new_weights_path)
    assert "optimizer_states" not in checkpoint, "checkpoint should contain only model weights"
    assert "lr_schedulers" not in checkpoint, "checkpoint should contain only model weights"

    # assert restoring train state fails
    with pytest.raises(KeyError, match="checkpoint contains only the model"):
        trainer.checkpoint_connector.restore_training_state(checkpoint)


def test_model_freeze_unfreeze():
    model = EvalModelTemplate()
    model.freeze()
    model.unfreeze()


@pytest.mark.parametrize("url_ckpt", [True, False])
def test_resume_from_checkpoint_epoch_restored(monkeypatch, tmpdir, tmpdir_server, url_ckpt):
    """Verify resuming from checkpoint runs the right number of epochs"""
    # set $TORCH_HOME, which determines torch hub's cache path, to tmpdir
    monkeypatch.setenv("TORCH_HOME", tmpdir)

    class TestModel(BoringModel):
        # Model that tracks epochs and batches seen
        num_epochs_end_seen = 0
        num_batches_seen = 0
        num_on_load_checkpoint_called = 0

        def on_epoch_end(self):
            self.num_epochs_end_seen += 1

        def on_train_batch_start(self, *_):
            self.num_batches_seen += 1

        def on_load_checkpoint(self, _):
            self.num_on_load_checkpoint_called += 1

    model = TestModel()
    trainer = Trainer(
        max_epochs=2,
        limit_train_batches=0.65,
        limit_val_batches=1,
        callbacks=[ModelCheckpoint(dirpath=tmpdir, monitor='early_stop_on', save_top_k=-1)],
        default_root_dir=tmpdir,
        val_check_interval=1.0,
        progress_bar_refresh_rate=0,
        logger=False,
        weights_summary=None,
    )
    trainer.fit(model)

    # `on_epoch_end` will be called once for val_sanity, twice for train, twice for val
    assert model.num_epochs_end_seen == 1 + 2 + 2
    assert model.num_batches_seen == trainer.num_training_batches * 2
    assert model.num_on_load_checkpoint_called == 0

    # Other checkpoints can be uncommented if/when resuming mid-epoch is supported
    checkpoints = Path(trainer.checkpoint_callback.dirpath).glob("*.ckpt")
    if url_ckpt:
        # transform local paths into url checkpoints
        ip, port = tmpdir_server
        checkpoints = [f"http://{ip}:{port}/" + ckpt.name for ckpt in checkpoints]

    for ckpt in checkpoints:
        next_model = TestModel()
        state = pl_load(ckpt)

        # Resume training
        new_trainer = Trainer(resume_from_checkpoint=ckpt, max_epochs=2)
        new_trainer.fit(next_model)
        assert state["global_step"] + next_model.num_batches_seen == trainer.num_training_batches * trainer.max_epochs
        assert next_model.num_on_load_checkpoint_called == 1


def test_trainer_max_steps_and_epochs(tmpdir):
    """Verify model trains according to specified max steps"""
    model = BoringModel()
    num_train_samples = math.floor(len(model.train_dataloader()) * 0.5)

    # define less train steps than epochs
    trainer_kwargs = {
        'limit_train_batches': 0.5,
        'default_root_dir': tmpdir,
        'max_epochs': 3,
        'max_steps': num_train_samples + 10,
        'logger': False,
        'weights_summary': None,
        'progress_bar_refresh_rate': 0,
    }
    trainer = Trainer(**trainer_kwargs)
    trainer.fit(model)

    assert trainer.state == TrainerState.FINISHED, f"Training failed with {trainer.state}"
    assert trainer.state == TrainerState.FINISHED
    assert trainer.global_step == trainer.max_steps, "Model did not stop at max_steps"

    # define less train epochs than steps
    trainer_kwargs['max_epochs'] = 2
    trainer_kwargs['max_steps'] = 3 * 2 * num_train_samples
    trainer = Trainer(**trainer_kwargs)
    trainer.fit(model)

    assert trainer.state == TrainerState.FINISHED, f"Training failed with {trainer.state}"
    assert trainer.global_step == num_train_samples * trainer.max_epochs
    assert trainer.current_epoch == trainer.max_epochs - 1, "Model did not stop at max_epochs"


def test_trainer_min_steps_and_epochs(tmpdir):
    """Verify model trains according to specified min steps"""
    model = EvalModelTemplate()
    num_train_samples = math.floor(len(model.train_dataloader()) * 0.5)

    trainer_kwargs = {
        'limit_train_batches': 0.5,
        'default_root_dir': tmpdir,
        # define callback for stopping the model
        'callbacks': [EarlyStopping(monitor="early_stop_on", min_delta=1.0)],
        'val_check_interval': 2,
        'min_epochs': 1,
        'max_epochs': 7,
        # define less min steps than 1 epoch
        'min_steps': num_train_samples // 2,
        'logger': False,
        'weights_summary': None,
        'progress_bar_refresh_rate': 0,
    }
    trainer = Trainer(**trainer_kwargs)
    trainer.fit(model)

    assert trainer.state == TrainerState.FINISHED, f"Training failed with {trainer.state}"
    assert trainer.state == TrainerState.FINISHED
    assert trainer.current_epoch > 0
    assert trainer.global_step >= num_train_samples, "Model did not train for at least min_epochs"

    # define less epochs than min_steps
    trainer_kwargs["min_steps"] = math.floor(num_train_samples * 1.5)
    trainer = Trainer(**trainer_kwargs)
    trainer.fit(model)

    assert trainer.state == TrainerState.FINISHED, f"Training failed with {trainer.state}"
    assert trainer.current_epoch > 0
    assert trainer.global_step >= math.floor(num_train_samples * 1.5), "Model did not train for at least min_steps"


def test_trainer_max_steps_accumulate_batches(tmpdir):
    """Verify model trains according to specified max steps with grad accumulated batches"""
    model = BoringModel()
    num_train_samples = math.floor(len(model.train_dataloader()) * 0.5)

    # define less train steps than epochs
    trainer = Trainer(
        limit_train_batches=0.5,
        default_root_dir=tmpdir,
        max_steps=num_train_samples + 10,
        accumulate_grad_batches=10,
        logger=False,
        weights_summary=None,
        progress_bar_refresh_rate=0,
    )
    trainer.fit(model)

    assert trainer.state == TrainerState.FINISHED, f"Training failed with {trainer.state}"
    assert trainer.state == TrainerState.FINISHED
    assert trainer.global_step == trainer.max_steps, "Model did not stop at max_steps"


def test_benchmark_option(tmpdir):
    """Verify benchmark option."""

    model = EvalModelTemplate()
    model.val_dataloader = model.val_dataloader__multiple

    # verify torch.backends.cudnn.benchmark is not turned on
    assert not torch.backends.cudnn.benchmark

    # fit model
    trainer = Trainer(
        default_root_dir=tmpdir,
        max_epochs=1,
        benchmark=True,
    )
    trainer.fit(model)

    # verify training completed
    assert trainer.state == TrainerState.FINISHED, f"Training failed with {trainer.state}"

    # verify torch.backends.cudnn.benchmark is not turned off
    assert torch.backends.cudnn.benchmark


@pytest.mark.parametrize("ckpt_path", [None, "best", "specific"])
@pytest.mark.parametrize("save_top_k", [-1, 0, 1, 2])
def test_test_checkpoint_path(tmpdir, ckpt_path, save_top_k):
    hparams = EvalModelTemplate.get_default_hparams()

    model = EvalModelTemplate(**hparams)
    trainer = Trainer(
        max_epochs=2,
        progress_bar_refresh_rate=0,
        default_root_dir=tmpdir,
        callbacks=[ModelCheckpoint(monitor="early_stop_on", save_top_k=save_top_k)],
    )
    trainer.fit(model)
    if ckpt_path == "best":
        # ckpt_path is 'best', meaning we load the best weights
        if save_top_k == 0:
            with pytest.raises(MisconfigurationException, match=".*is not configured to save the best.*"):
                trainer.test(ckpt_path=ckpt_path)
        else:
            trainer.test(ckpt_path=ckpt_path)
            assert trainer.tested_ckpt_path == trainer.checkpoint_callback.best_model_path
    elif ckpt_path is None:
        # ckpt_path is None, meaning we don't load any checkpoints and
        # use the weights from the end of training
        trainer.test(ckpt_path=ckpt_path)
        assert trainer.tested_ckpt_path is None
    else:
        # specific checkpoint, pick one from saved ones
        if save_top_k == 0:
            with pytest.raises(FileNotFoundError):
                trainer.test(ckpt_path="random.ckpt")
        else:
            ckpt_path = str(
                list((Path(tmpdir) / f"lightning_logs/version_{trainer.logger.version}/checkpoints").iterdir()
                     )[0].absolute()
            )
            trainer.test(ckpt_path=ckpt_path)
            assert trainer.tested_ckpt_path == ckpt_path


def test_disabled_training(tmpdir):
    """Verify that `limit_train_batches=0` disables the training loop unless `fast_dev_run=True`."""

    class CurrentModel(BoringModel):

        training_step_invoked = False
        training_epoch_end_invoked = False

        def training_step(self, *args, **kwargs):
            self.training_step_invoked = True
            return super().training_step(*args, **kwargs)

        def training_epoch_end(self, *args, **kwargs):
            self.training_epoch_end_invoked = True
            return super().training_epoch_end(*args, **kwargs)

    model = CurrentModel()

    trainer_options = dict(
        default_root_dir=tmpdir,
        progress_bar_refresh_rate=0,
        max_epochs=2,
        limit_train_batches=0.0,
        limit_val_batches=0.2,
        fast_dev_run=False,
    )

    before_state_dict = deepcopy(model.state_dict())

    trainer = Trainer(**trainer_options)
    trainer.fit(model)

    after_state_dict = model.state_dict()

    for key in before_state_dict.keys():
        assert torch.all(torch.eq(before_state_dict[key], after_state_dict[key]))

    # check that limit_train_batches=0 turns off training
    assert trainer.state == TrainerState.FINISHED, f"Training failed with {trainer.state}"
    assert trainer.current_epoch == 0
    assert not model.training_step_invoked, "`training_step` should not run when `limit_train_batches=0`"
    assert not model.training_epoch_end_invoked, "`training_epoch_end` should not run when `limit_train_batches=0`"

    # check that limit_train_batches has no influence when fast_dev_run is turned on
    model = CurrentModel()
    trainer_options.update(fast_dev_run=True)
    before_state_dict = deepcopy(model.state_dict())

    trainer = Trainer(**trainer_options)
    trainer.fit(model)

    after_state_dict = model.state_dict()

    for key in before_state_dict.keys():
        assert not torch.all(torch.eq(before_state_dict[key], after_state_dict[key]))

    assert trainer.state == TrainerState.FINISHED, f"Training failed with {trainer.state}"
    assert trainer.current_epoch == 0
    assert model.training_step_invoked, "did not run `training_step` with `fast_dev_run=True`"
    assert model.training_epoch_end_invoked, "did not run `training_epoch_end` with `fast_dev_run=True`"


def test_disabled_validation(tmpdir):
    """Verify that `limit_val_batches=0` disables the validation loop unless `fast_dev_run=True`."""

    class CurrentModel(EvalModelTemplate):

        validation_step_invoked = False
        validation_epoch_end_invoked = False

        def validation_step(self, *args, **kwargs):
            self.validation_step_invoked = True
            return super().validation_step(*args, **kwargs)

        def validation_epoch_end(self, *args, **kwargs):
            self.validation_epoch_end_invoked = True
            return super().validation_epoch_end(*args, **kwargs)

    hparams = EvalModelTemplate.get_default_hparams()
    model = CurrentModel(**hparams)

    trainer_options = dict(
        default_root_dir=tmpdir,
        progress_bar_refresh_rate=0,
        max_epochs=2,
        limit_train_batches=0.4,
        limit_val_batches=0.0,
        fast_dev_run=False,
    )

    trainer = Trainer(**trainer_options)
    result = trainer.fit(model)

    # check that limit_val_batches=0 turns off validation
    assert result == 1, "training failed to complete"
    assert trainer.state == TrainerState.FINISHED, f"Training failed with {trainer.state}"
    assert trainer.current_epoch == 1
    assert not model.validation_step_invoked, "`validation_step` should not run when `limit_val_batches=0`"
    assert not model.validation_epoch_end_invoked, "`validation_epoch_end` should not run when `limit_val_batches=0`"

    # check that limit_val_batches has no influence when fast_dev_run is turned on
    model = CurrentModel(**hparams)
    trainer_options.update(fast_dev_run=True)
    trainer = Trainer(**trainer_options)
    trainer.fit(model)

    assert trainer.state == TrainerState.FINISHED, f"Training failed with {trainer.state}"
    assert trainer.current_epoch == 0
    assert model.validation_step_invoked, "did not run `validation_step` with `fast_dev_run=True`"
    assert model.validation_epoch_end_invoked, "did not run `validation_epoch_end` with `fast_dev_run=True`"


def test_nan_loss_detection(tmpdir):

    class CurrentModel(EvalModelTemplate):
        test_batch_inf_loss = 8

        def training_step(self, batch, batch_idx, optimizer_idx=None):
            output = super().training_step(batch, batch_idx, optimizer_idx)
            if batch_idx == self.test_batch_inf_loss:
                if isinstance(output, dict):
                    output["loss"] *= torch.tensor(math.inf)  # make loss infinite
                else:
                    output /= 0
            return output

    model = CurrentModel()

    # fit model
    trainer = Trainer(
        default_root_dir=tmpdir,
        max_steps=(model.test_batch_inf_loss + 1),
        terminate_on_nan=True,
    )

    with pytest.raises(ValueError, match=r".*The loss returned in `training_step` is nan or inf.*"):
        trainer.fit(model)
        assert trainer.global_step == model.test_step_inf_loss

    for param in model.parameters():
        assert torch.isfinite(param).all()


def test_nan_params_detection(tmpdir):

    class CurrentModel(EvalModelTemplate):
        test_batch_nan = 8

        def on_after_backward(self):
            if self.global_step == self.test_batch_nan:
                # simulate parameter that became nan
                torch.nn.init.constant_(self.c_d1.bias, math.nan)

    model = CurrentModel()
    trainer = Trainer(
        default_root_dir=tmpdir,
        max_steps=(model.test_batch_nan + 1),
        terminate_on_nan=True,
    )

    with pytest.raises(ValueError, match=r".*Detected nan and/or inf values in `c_d1.bias`.*"):
        trainer.fit(model)
        assert trainer.global_step == model.test_batch_nan

    # after aborting the training loop, model still has nan-valued params
    params = torch.cat([param.view(-1) for param in model.parameters()])
    assert not torch.isfinite(params).all()


def test_trainer_interrupted_flag(tmpdir):
    """Test the flag denoting that a user interrupted training."""

    model = EvalModelTemplate()

    class InterruptCallback(Callback):

        def __init__(self):
            super().__init__()

        def on_train_batch_start(self, trainer, pl_module, batch, batch_idx, dataloader_idx):
            raise KeyboardInterrupt

    class HandleInterruptCallback(Callback):

        def __init__(self):
            super().__init__()
            self.exc_info = None

        def on_keyboard_interrupt(self, trainer, pl_module):
            self.exc_info = sys.exc_info()

    interrupt_callback = InterruptCallback()
    handle_interrupt_callback = HandleInterruptCallback()

    trainer = Trainer(
        callbacks=[interrupt_callback, handle_interrupt_callback],
        max_epochs=1,
        limit_val_batches=0.1,
        limit_train_batches=0.2,
        progress_bar_refresh_rate=0,
        logger=False,
        default_root_dir=tmpdir,
    )
    assert not trainer.interrupted
    assert handle_interrupt_callback.exc_info is None
    trainer.fit(model)
    assert trainer.interrupted
    assert isinstance(handle_interrupt_callback.exc_info[1], KeyboardInterrupt)


def test_gradient_clipping(tmpdir):
    """
    Test gradient clipping
    """
    tutils.reset_seed()

    model = EvalModelTemplate()

    trainer = Trainer(
        max_steps=1,
        max_epochs=1,
        gradient_clip_val=1.0,
        default_root_dir=tmpdir,
    )

    trainer.train_loop.old_training_step_and_backward = trainer.train_loop.training_step_and_backward

    def training_step_and_backward(split_batch, batch_idx, opt_idx, optimizer, hiddens):
        """
        wrap the forward step in a closure so second order methods work
        """
        # test that gradient is clipped correctly
        ret_val = trainer.train_loop.old_training_step_and_backward(split_batch, batch_idx, opt_idx, optimizer, hiddens)
        parameters = model.parameters()
        grad_norm = torch.norm(torch.stack([torch.norm(p.grad.detach(), 2) for p in parameters]), 2)
        assert (grad_norm - 1.0).abs() < 0.01, "Gradient norm != 1.0: {grad_norm}".format(grad_norm=grad_norm)

        return ret_val

    trainer.train_loop.training_step_and_backward = training_step_and_backward
    # for the test
    model.prev_called_batch_idx = 0

    trainer.fit(model)


<<<<<<< HEAD
def test_gradient_clipping_by_value(tmpdir):
    """
    Test gradient clipping by value
    """
    tutils.reset_seed()

    model = EvalModelTemplate()

    grad_clip_val = 0.0001
    trainer = Trainer(
        max_steps=10,
        max_epochs=1,
        gradient_clip_val=grad_clip_val,
        gradient_clip_algorithm='value',
        default_root_dir=tmpdir,
    )

    trainer.train_loop.old_training_step_and_backward = trainer.train_loop.training_step_and_backward

    def training_step_and_backward(split_batch, batch_idx, opt_idx, optimizer, hiddens):
        """
        wrap the forward step in a closure so second order methods work
        """
        # test that gradient is clipped correctly
        ret_val = trainer.train_loop.old_training_step_and_backward(split_batch, batch_idx, opt_idx, optimizer, hiddens)
        parameters = model.parameters()
        grad_max_list = [torch.max(p.grad.detach().abs()) for p in parameters]
        grad_max = torch.max(torch.stack(grad_max_list))
        assert round(grad_max.item(), 6) <= grad_clip_val, \
            f"Gradient max value {grad_max} > grad_clip_val {grad_clip_val} ."

        return ret_val

    trainer.train_loop.training_step_and_backward = training_step_and_backward
    # for the test
    model.prev_called_batch_idx = 0

    trainer.fit(model)


@pytest.mark.skipif(not torch.cuda.is_available(), reason="test requires GPU machine")
=======
@RunIf(min_gpus=1)
>>>>>>> 0f9134e0
@pytest.mark.skipif(not _NATIVE_AMP_AVAILABLE, reason="test requires native AMP.")
def test_gradient_clipping_fp16(tmpdir):
    """
    Test gradient clipping with fp16
    """
    tutils.reset_seed()

    model = EvalModelTemplate()

    trainer = Trainer(
        max_steps=1,
        max_epochs=1,
        precision=16,
        gpus=1,
        gradient_clip_val=1.0,
        default_root_dir=tmpdir,
    )

    trainer.train_loop.old_training_step_and_backward = trainer.train_loop.training_step_and_backward

    def training_step_and_backward(split_batch, batch_idx, opt_idx, optimizer, hiddens):
        """
        wrap the forward step in a closure so second order methods work
        """
        # test that gradient is clipped correctly
        ret_val = trainer.train_loop.old_training_step_and_backward(split_batch, batch_idx, opt_idx, optimizer, hiddens)
        parameters = model.parameters()
        grad_norm = torch.norm(torch.stack([torch.norm(p.grad.detach(), 2) for p in parameters]), 2)
        assert (grad_norm - 1.0).abs() < 0.01, "Gradient norm != 1.0: {grad_norm}".format(grad_norm=grad_norm)

        return ret_val

    trainer.train_loop.training_step_and_backward = training_step_and_backward
    model.prev_called_batch_idx = 0

    trainer.fit(model)


@pytest.mark.skipif(not torch.cuda.is_available(), reason="test requires GPU machine")
@pytest.mark.skipif(not _NATIVE_AMP_AVAILABLE, reason="test requires native AMP.")
def test_gradient_clipping_by_value_fp16(tmpdir):
    """
    Test gradient clipping by value with fp16
    """
    tutils.reset_seed()

    model = EvalModelTemplate()
    grad_clip_val = 0.0001
    trainer = Trainer(
        max_steps=10,
        max_epochs=1,
        precision=16,
        gpus=1,
        gradient_clip_val=grad_clip_val,
        gradient_clip_algorithm='value',
        default_root_dir=tmpdir,
    )

    trainer.train_loop.old_training_step_and_backward = trainer.train_loop.training_step_and_backward

    def training_step_and_backward(split_batch, batch_idx, opt_idx, optimizer, hiddens):
        """
        wrap the forward step in a closure so second order methods work
        """
        # test that gradient is clipped correctly
        ret_val = trainer.train_loop.old_training_step_and_backward(split_batch, batch_idx, opt_idx, optimizer, hiddens)
        parameters = model.parameters()
        grad_max = torch.max(torch.stack([p.grad.detach() for p in parameters]))
        assert round(grad_max.item(), 6) <= grad_clip_val, \
            f"Gradient max value {grad_max} > grad_clip_val {grad_clip_val} ."

        return ret_val

    trainer.train_loop.training_step_and_backward = training_step_and_backward
    model.prev_called_batch_idx = 0

    trainer.fit(model)


def test_gpu_choice(tmpdir):
    trainer_options = dict(default_root_dir=tmpdir)
    # Only run if CUDA is available
    if not torch.cuda.is_available():
        return

    num_gpus = torch.cuda.device_count()
    Trainer(**trainer_options, gpus=num_gpus, auto_select_gpus=True)

    with pytest.raises(RuntimeError, match=r".*No GPUs available.*"):
        Trainer(**trainer_options, gpus=num_gpus + 1, auto_select_gpus=True)


@pytest.mark.parametrize(
    ["limit_val_batches"],
    [
        pytest.param(0.0),  # this should run no sanity checks
        pytest.param(1),
        pytest.param(1.0),
        pytest.param(0.5),
        pytest.param(5),
    ],
)
def test_num_sanity_val_steps(tmpdir, limit_val_batches):
    """
    Test that the number of sanity check batches is clipped to `limit_val_batches`.
    """
    model = EvalModelTemplate()
    model.validation_step = model.validation_step__multiple_dataloaders
    model.validation_epoch_end = model.validation_epoch_end__multiple_dataloaders
    num_sanity_val_steps = 4

    trainer = Trainer(
        default_root_dir=tmpdir,
        num_sanity_val_steps=num_sanity_val_steps,
        limit_val_batches=limit_val_batches,
        max_steps=1,
    )
    assert trainer.num_sanity_val_steps == num_sanity_val_steps

    with patch.object(
        trainer.evaluation_loop, "evaluation_step", wraps=trainer.evaluation_loop.evaluation_step
    ) as mocked:
        val_dataloaders = model.val_dataloader__multiple_mixed_length()
        trainer.fit(model, val_dataloaders=val_dataloaders)

        assert mocked.call_count == sum(
            min(num_sanity_val_steps, num_batches) for num_batches in trainer.num_val_batches
        )


@pytest.mark.parametrize(
    ["limit_val_batches"],
    [
        pytest.param(0.0),  # this should run no sanity checks
        pytest.param(1),
        pytest.param(1.0),
        pytest.param(0.3),
    ],
)
def test_num_sanity_val_steps_neg_one(tmpdir, limit_val_batches):
    """
    Test that `num_sanity_val_steps=-1` runs through all validation data once, and as many batches as
    limited by `limit_val_batches` Trainer argument.
    """
    model = EvalModelTemplate()
    model.validation_step = model.validation_step__multiple_dataloaders
    model.validation_epoch_end = model.validation_epoch_end__multiple_dataloaders
    trainer = Trainer(
        default_root_dir=tmpdir,
        num_sanity_val_steps=-1,
        limit_val_batches=limit_val_batches,
        max_steps=1,
    )
    assert trainer.num_sanity_val_steps == float("inf")

    with patch.object(
        trainer.evaluation_loop, "evaluation_step", wraps=trainer.evaluation_loop.evaluation_step
    ) as mocked:
        val_dataloaders = model.val_dataloader__multiple()
        trainer.fit(model, val_dataloaders=val_dataloaders)

        assert mocked.call_count == sum(trainer.num_val_batches)


@pytest.mark.parametrize(
    "trainer_kwargs,expected",
    [
        (
            dict(accelerator=None, gpus=None),
            dict(
                use_dp=False,
                use_ddp=False,
                use_ddp2=False,
                num_gpus=0,
                on_gpu=False,
                use_single_gpu=False,
                num_processes=1,
            ),
        ),
        (
            dict(accelerator="dp", gpus=None),
            dict(
                use_dp=False,
                use_ddp=False,
                use_ddp2=False,
                num_gpus=0,
                on_gpu=False,
                use_single_gpu=False,
                num_processes=1,
            ),
        ),
        (
            dict(accelerator="dp", gpus=None),
            dict(
                use_dp=False,
                use_ddp=False,
                use_ddp2=False,
                num_gpus=0,
                on_gpu=False,
                use_single_gpu=False,
                num_processes=1,
            ),
        ),
        (
            dict(accelerator="ddp", gpus=None),
            dict(
                use_dp=False,
                use_ddp=False,
                use_ddp2=False,
                num_gpus=0,
                on_gpu=False,
                use_single_gpu=False,
                num_processes=1,
            ),
        ),
        (
            dict(accelerator="ddp", num_processes=2, gpus=None),
            dict(
                use_dp=False,
                use_ddp=True,
                use_ddp2=False,
                num_gpus=0,
                on_gpu=False,
                use_single_gpu=False,
                num_processes=2,
            ),
        ),
        (
            dict(accelerator="ddp", num_nodes=2, gpus=None),
            dict(
                use_dp=False,
                use_ddp=True,
                use_ddp2=False,
                num_gpus=0,
                on_gpu=False,
                use_single_gpu=False,
                num_processes=1,
            ),
        ),
        (
            dict(accelerator="ddp_cpu", num_processes=2, gpus=None),
            dict(
                use_dp=False,
                use_ddp=True,
                use_ddp2=False,
                num_gpus=0,
                on_gpu=False,
                use_single_gpu=False,
                num_processes=2,
            ),
        ),
        (
            dict(accelerator="ddp2", gpus=None),
            dict(
                use_dp=False,
                use_ddp=False,
                use_ddp2=False,
                num_gpus=0,
                on_gpu=False,
                use_single_gpu=False,
                num_processes=1,
            ),
        ),
        (
            dict(accelerator=None, gpus=1),
            dict(
                use_dp=False,
                use_ddp=False,
                use_ddp2=False,
                num_gpus=1,
                on_gpu=True,
                use_single_gpu=True,
                num_processes=1,
            ),
        ),
        (
            dict(accelerator="dp", gpus=1),
            dict(
                use_dp=True,
                use_ddp=False,
                use_ddp2=False,
                num_gpus=1,
                on_gpu=True,
                use_single_gpu=True,
                num_processes=1,
            ),
        ),
        (
            dict(accelerator="ddp", gpus=1),
            dict(
                use_dp=False,
                use_ddp=True,
                use_ddp2=False,
                num_gpus=1,
                on_gpu=True,
                use_single_gpu=True,
                num_processes=1,
            ),
        ),
        (
            dict(accelerator="ddp_cpu", num_processes=2, gpus=1),
            dict(
                use_dp=False,
                use_ddp=True,
                use_ddp2=False,
                num_gpus=0,
                on_gpu=False,
                use_single_gpu=False,
                num_processes=2,
            ),
        ),
        (
            dict(accelerator="ddp2", gpus=1),
            dict(
                use_dp=False,
                use_ddp=False,
                use_ddp2=True,
                num_gpus=1,
                on_gpu=True,
                use_single_gpu=False,
                num_processes=1,
            ),
        ),
        (
            dict(accelerator=None, gpus=2),
            dict(
                use_dp=False,
                use_ddp=True,
                use_ddp2=False,
                num_gpus=2,
                on_gpu=True,
                use_single_gpu=False,
                num_processes=2,
            ),
        ),
        (
            dict(accelerator="dp", gpus=2),
            dict(
                use_dp=True,
                use_ddp=False,
                use_ddp2=False,
                num_gpus=2,
                on_gpu=True,
                use_single_gpu=False,
                num_processes=1,
            ),
        ),
        (
            dict(accelerator="ddp", gpus=2),
            dict(
                use_dp=False,
                use_ddp=True,
                use_ddp2=False,
                num_gpus=2,
                on_gpu=True,
                use_single_gpu=False,
                num_processes=2,
            ),
        ),
        (
            dict(accelerator="ddp2", gpus=2),
            dict(
                use_dp=False,
                use_ddp=False,
                use_ddp2=True,
                num_gpus=2,
                on_gpu=True,
                use_single_gpu=False,
                num_processes=1,
            ),
        ),
    ],
)
def test_trainer_config(trainer_kwargs, expected, monkeypatch):
    if trainer_kwargs["gpus"] is not None:
        monkeypatch.setattr(torch.cuda, "is_available", lambda: True)
        monkeypatch.setattr(torch.cuda, "device_count", lambda: trainer_kwargs["gpus"])
    trainer = Trainer(**trainer_kwargs)
    assert len(expected) == 7
    for k, v in expected.items():
        assert getattr(trainer, k) == v, f"Failed {k}: {v}"


def test_trainer_subclassing():
    model = EvalModelTemplate()

    # First way of pulling out args from signature is to list them
    class TrainerSubclass(Trainer):

        def __init__(self, custom_arg, *args, custom_kwarg="test", **kwargs):
            super().__init__(*args, **kwargs)
            self.custom_arg = custom_arg
            self.custom_kwarg = custom_kwarg

    trainer = TrainerSubclass(123, custom_kwarg="custom", fast_dev_run=True)
    trainer.fit(model)
    assert trainer.state == TrainerState.FINISHED, f"Training failed with {trainer.state}"
    assert trainer.custom_arg == 123
    assert trainer.custom_kwarg == "custom"
    assert trainer.fast_dev_run

    # Second way is to pop from the dict
    # It's a special case because Trainer does not have any positional args
    class TrainerSubclass(Trainer):

        def __init__(self, **kwargs):
            self.custom_arg = kwargs.pop("custom_arg", 0)
            self.custom_kwarg = kwargs.pop("custom_kwarg", "test")
            super().__init__(**kwargs)

    trainer = TrainerSubclass(custom_kwarg="custom", fast_dev_run=True)
    trainer.fit(model)
    assert trainer.state == TrainerState.FINISHED, f"Training failed with {trainer.state}"
    assert trainer.custom_kwarg == "custom"
    assert trainer.fast_dev_run

    # when we pass in an unknown arg, the base class should complain
    with pytest.raises(TypeError, match=r"__init__\(\) got an unexpected keyword argument 'abcdefg'"):
        TrainerSubclass(abcdefg="unknown_arg")


@pytest.mark.parametrize(
    "trainer_params",
    [
        OmegaConf.create({
            "max_epochs": 1,
            "gpus": 1
        }),
        OmegaConf.create({
            "max_epochs": 1,
            "gpus": [0]
        }),
    ],
)
@RunIf(min_gpus=1)
def test_trainer_omegaconf(trainer_params):
    Trainer(**trainer_params)


def test_trainer_pickle(tmpdir):
    trainer = Trainer(
        max_epochs=1,
        default_root_dir=tmpdir,
    )
    pickle.dumps(trainer)
    cloudpickle.dumps(trainer)


def test_trainer_setup_call(tmpdir):
    """Test setup call with fit and test call."""

    class CurrentModel(EvalModelTemplate):

        def setup(self, stage):
            self.stage = stage

    class TrainerSubclass(Trainer):

        def setup(self, model, stage):
            assert model is not None
            self.stage = stage

    model = CurrentModel()

    # fit model
    trainer = TrainerSubclass(default_root_dir=tmpdir, max_epochs=1, checkpoint_callback=False)

    trainer.fit(model)
    assert trainer.stage == "fit"
    assert trainer.lightning_module.stage == "fit"

    trainer.test(ckpt_path=None)
    assert trainer.stage == "test"
    assert trainer.lightning_module.stage == "test"


@pytest.mark.parametrize(
    "train_batches, max_steps, log_interval",
    [
        pytest.param(10, 10, 1),
        pytest.param(3, 10, 1),
        pytest.param(3, 10, 5),
    ],
)
@patch("pytorch_lightning.loggers.tensorboard.TensorBoardLogger.log_metrics")
def test_log_every_n_steps(log_metrics_mock, tmpdir, train_batches, max_steps, log_interval):
    model = EvalModelTemplate()
    trainer = Trainer(
        default_root_dir=tmpdir,
        log_every_n_steps=log_interval,
        flush_logs_every_n_steps=log_interval,
        limit_train_batches=train_batches,
        limit_val_batches=0,
        max_steps=max_steps,
    )
    trainer.fit(model)
    expected_calls = [call(metrics=ANY, step=s) for s in range(log_interval - 1, max_steps, log_interval)]
    log_metrics_mock.assert_has_calls(expected_calls)


@pytest.mark.parametrize(['profiler', 'expected'], [
    (None, PassThroughProfiler),
    (SimpleProfiler(), SimpleProfiler),
    (AdvancedProfiler(), AdvancedProfiler),
    ('simple', SimpleProfiler),
    ('Simple', SimpleProfiler),
    ('advanced', AdvancedProfiler),
    ('pytorch', PyTorchProfiler),
])
def test_trainer_profiler_correct_args(profiler, expected):
    kwargs = {'profiler': profiler} if profiler is not None else {}
    trainer = Trainer(**kwargs)
    assert isinstance(trainer.profiler, expected)


def test_trainer_profiler_incorrect_str_arg():
    with pytest.raises(ValueError, match=r".*can only be 'simple' or 'advanced'"):
        Trainer(profiler="unknown_profiler")


@pytest.mark.parametrize('profiler', (
    42,
    [42],
    dict(a=42),
    torch.tensor(42),
    Trainer(),
))
def test_trainer_profiler_incorrect_arg_type(profiler):
    with pytest.raises(
        MisconfigurationException,
        match="Only None, str and subclasses of `BaseProfiler`"
        r" are valid values for `Trainer`'s `profiler` parameter. *"
    ):
        Trainer(profiler=profiler)


class TestLightningDataModule(LightningDataModule):

    def __init__(self, dataloaders):
        super().__init__()
        self._dataloaders = dataloaders

    def test_dataloader(self):
        return self._dataloaders

    def predict_dataloader(self):
        return self._dataloaders


def predict(tmpdir, accelerator, gpus, num_processes, plugins=None, datamodule=True):

    dataloaders = [torch.utils.data.DataLoader(RandomDataset(32, 2)), torch.utils.data.DataLoader(RandomDataset(32, 2))]

    model = BoringModel()
    datamodule = TestLightningDataModule(dataloaders)

    trainer = Trainer(
        default_root_dir=tmpdir,
        max_epochs=1,
        log_every_n_steps=1,
        weights_summary=None,
        accelerator=accelerator,
        gpus=gpus,
        num_processes=num_processes,
        plugins=plugins,
    )
    if datamodule:
        results = trainer.predict(model, datamodule=datamodule)
    else:
        results = trainer.predict(model, dataloaders=dataloaders)

    # todo: address this in another PR
    num_samples = 1 if accelerator in ["ddp", "ddp_cpu", "ddp_spawn"] else 2
    assert len(results) == 2
    assert len(results[0]) == num_samples
    assert results[0][0].shape == torch.Size([1, 2])


@pytest.mark.parametrize('datamodule', [False, True])
def test_trainer_predict_cpu(tmpdir, datamodule):
    predict(tmpdir, None, None, 1, datamodule=datamodule)


@RunIf(min_gpus=2)
@pytest.mark.skipif(
    not os.getenv("PL_RUNNING_SPECIAL_TESTS", '0') == '1', reason="test should be run outside of pytest"
)
@pytest.mark.parametrize('num_gpus', [1, 2])
def test_trainer_predict_dp(tmpdir, num_gpus):
    predict(tmpdir, "dp", num_gpus, None)


@RunIf(min_gpus=2)
@pytest.mark.skipif(
    not os.getenv("PL_RUNNING_SPECIAL_TESTS", '0') == '1', reason="test should be run outside of pytest"
)
def test_trainer_predict_ddp(tmpdir):
    predict(tmpdir, "ddp", 2, None, plugins=["ddp_sharded"])


@RunIf(min_gpus=2, skip_windows=True)
@pytest.mark.skipif(
    not os.getenv("PL_RUNNING_SPECIAL_TESTS", '0') == '1', reason="test should be run outside of pytest"
)
def test_trainer_predict_ddp_spawn(tmpdir):
    predict(tmpdir, "ddp_spawn", 2, None)


@RunIf(min_gpus=2)
@pytest.mark.skipif(
    not os.getenv("PL_RUNNING_SPECIAL_TESTS", '0') == '1', reason="test should be run outside of pytest"
)
def test_trainer_predict_1_gpu(tmpdir):
    predict(tmpdir, None, 1, None)


@RunIf(skip_windows=True)
@pytest.mark.skipif(
    not os.getenv("PL_RUNNING_SPECIAL_TESTS", '0') == '1', reason="test should be run outside of pytest"
)
def test_trainer_predict_ddp_cpu(tmpdir):
    predict(tmpdir, "ddp_cpu", 0, 2)


def test_pytorch_profiler_describe(pytorch_profiler):
    """Ensure the profiler won't fail when reporting the summary."""
    with pytorch_profiler.profile("test_step"):
        pass

    # log to stdout and print to file
    pytorch_profiler.describe()
    data = Path(pytorch_profiler.output_fname).read_text()
    assert len(data) > 0


def test_pytorch_profiler_value_errors(pytorch_profiler):
    """Ensure errors are raised where expected."""

    action = "test_step"
    with pytest.raises(ValueError):
        pytorch_profiler.stop(action)

    pytorch_profiler.start(action)
    pytorch_profiler.stop(action)


@RunIf(min_gpus=2)
@pytest.mark.skipif(
    not os.getenv("PL_RUNNING_SPECIAL_TESTS", '0') == '1', reason="test should be run outside of pytest"
)
@pytest.mark.parametrize("use_output_filename", [False, True])
def test_pytorch_profiler_trainer_ddp(tmpdir, use_output_filename):
    """Ensure that the profiler can be given to the training and default step are properly recorded. """

    if use_output_filename:
        output_filename = os.path.join(tmpdir, "profiler.txt")
    else:
        output_filename = None

    profiler = PyTorchProfiler(output_filename=output_filename)

    model = BoringModel()
    trainer = Trainer(
        fast_dev_run=True,
        profiler=profiler,
        accelerator="ddp",
        gpus=2,
    )
    trainer.fit(model)

    enabled = use_output_filename or not use_output_filename and profiler.local_rank == 0

    if enabled:
        assert len(profiler.summary()) > 0
        assert set(profiler.profiled_actions.keys()) == {'training_step_and_backward', 'validation_step'}
    else:
        assert profiler.summary() is None
        assert set(profiler.profiled_actions.keys()) == set()

    if use_output_filename:
        profiler.describe()
        data = Path(profiler.output_fname).read_text()
        assert len(data) > 0


def test_pytorch_profiler_nested(tmpdir):
    """Ensure that the profiler handles nested context"""

    pytorch_profiler = PyTorchProfiler(
        profiled_functions=["a", "b", "c"], use_cuda=False, output_filename=os.path.join(tmpdir, "profiler.txt")
    )

    with pytorch_profiler.profile("a"):
        a = torch.ones(42)
        with pytorch_profiler.profile("b"):
            b = torch.zeros(42)
        with pytorch_profiler.profile("c"):
            _ = a + b

    pa = pytorch_profiler.profiled_actions

    # From PyTorch 1.8.0, less operation are being traced.
    if LooseVersion(torch.__version__) >= LooseVersion("1.8.0"):
        expected_ = {
            'a': ['ones', 'empty', 'fill_', 'zeros', 'empty', 'zero_', 'add'],
            'b': ['zeros', 'empty', 'zero_'],
            'c': ['add'],
        }
    # From PyTorch 1.6.0, more operation are being traced.
    elif LooseVersion(torch.__version__) >= LooseVersion("1.6.0"):
        expected_ = {
            'a': ['ones', 'empty', 'fill_', 'zeros', 'empty', 'zero_', 'fill_', 'add', 'empty'],
            'b': ['zeros', 'empty', 'zero_', 'fill_'],
            'c': ['add', 'empty'],
        }
    else:
        expected_ = {
            'a': ['add'],
            'b': [],
            'c': ['add'],
        }

    for n in ('a', 'b', 'c'):
        pa[n] = [e.name for e in pa[n]]
        if LooseVersion(torch.__version__) >= LooseVersion("1.7.1"):
            pa[n] = [e.replace("aten::", "") for e in pa[n]]
        assert pa[n] == expected_[n]


@pytest.mark.parametrize(
    ["limit_train_batches", "global_step", "num_training_batches", "current_epoch", "should_train"],
    [(0.2, 0, 0, 0, False), (0.5, 10, 2, 4, True)],
)
def test_disabled_training_for_insufficient_limit_train_batches(
    tmpdir, limit_train_batches, global_step, num_training_batches, current_epoch, should_train
):
    """
    Verify when `limit_train_batches` is float & between [0.0, 1.0] and
    `int(self.num_training_batches * self.limit_train_batches) == 0`, the training loop is disabled.
    """

    class CurrentModel(BoringModel):

        training_step_invoked = False
        training_epoch_end_invoked = False

        def training_step(self, *args, **kwargs):
            self.training_step_invoked = True
            return super().training_step(*args, **kwargs)

        def training_epoch_end(self, *args, **kwargs):
            self.training_epoch_end_invoked = True
            return super().training_epoch_end(*args, **kwargs)

    dataset_len = 100
    batch_size = 25

    train = RandomDataset(32, length=dataset_len)
    train_loader = DataLoader(train, batch_size=batch_size)

    model = CurrentModel()

    trainer = Trainer(
        default_root_dir=tmpdir,
        max_epochs=5,
        limit_train_batches=limit_train_batches,
    )
    result = trainer.fit(model, train_loader)

    params_string = f"""`limit_train_batches={limit_train_batches}`, `dataset_len={dataset_len}`
                        & `batch_size={batch_size}` as
                        `num_training_batches={num_training_batches}`"""
    if should_train:
        error_string = f"should run with {params_string}"
    else:
        error_string = f"should not run with {params_string}"

    assert result == 1, "training failed to complete"
    assert trainer.state == TrainerState.FINISHED
    assert trainer.global_step == global_step
    assert trainer.num_training_batches == num_training_batches
    assert trainer.current_epoch == current_epoch
    assert model.training_step_invoked == should_train, f"`training_step` {error_string}"
    assert model.training_epoch_end_invoked == should_train, f"`training_epoch_end` {error_string}"


@pytest.mark.parametrize(["max_steps", "max_epochs", "global_step"], [(10, 5, 10), (20, None, 20)])
def test_repeated_fit_calls_with_max_epochs_and_steps(tmpdir, max_steps, max_epochs, global_step):
    """
    Ensure that the training loop is bound by `max_steps` and
    `max_epochs` for repeated calls of `trainer.fit`, and
    disabled if the limit is reached
    """

    dataset_len = 200
    batch_size = 10

    train_data = DataLoader(RandomDataset(32, dataset_len), batch_size=batch_size)

    model = BoringModel()

    trainer = Trainer(
        default_root_dir=tmpdir,
        max_steps=max_steps,
        max_epochs=max_epochs,
    )
    trainer.fit(model, train_data)
    assert trainer.global_step == global_step
    trainer.fit(model, train_data)
    assert trainer.global_step == global_step


def test_trainer_access_in_configure_optimizers(tmpdir):
    """
    Verify that the configure optimizer function can reference the trainer.
    """

    class TestModel(BoringModel):

        def configure_optimizers(self):
            assert self.trainer is not None, "Expect to have access to the trainer within `configure_optimizers`"

    train_data = torch.utils.data.DataLoader(RandomDataset(32, 64))

    model = TestModel()
    trainer = Trainer(default_root_dir=tmpdir, fast_dev_run=True)
    trainer.fit(model, train_data)


@RunIf(min_gpus=1)
def test_setup_hook_move_to_device_correctly(tmpdir):
    """
    Verify that if a user defines a layer in the setup hook function, this is moved to the correct device.
    """

    class TestModel(BoringModel):

        def setup(self, stage: str) -> None:
            self.new_layer = torch.nn.Linear(2, 2)

        def training_step(self, batch, batch_idx):
            output = self.layer(batch)
            # will crash if not moved to correct device
            output = self.new_layer(output)
            loss = self.loss(batch, output)
            return {"loss": loss}

    # fake data
    train_data = torch.utils.data.DataLoader(RandomDataset(32, 64))

    # model
    model = TestModel()
    trainer = Trainer(default_root_dir=tmpdir, fast_dev_run=True, gpus=1)
    trainer.fit(model, train_data)


def test_train_loop_system(tmpdir):
    """
    Test the following methods are called in the order in automatic optimization.
    1. optimizer.step (skip when gradient accumulation)
    2. model.training_step
    3. optimizer.zero_grad (run when the first batch of gradient accumulation)
    4. model.backward

    Note that the order is NOT `training_step`->`zero_grad`->`backward`->`step`.
    This is because `optimizer.step(closure)` calls `closure()` which then calls
    the three remaining methods `training_step`, `zero_grad` and `backward` inside.
    """
    called_methods = []

    trainer_options = dict(
        default_root_dir=tmpdir,
        max_epochs=1,
        limit_train_batches=5,
        limit_val_batches=1,
        limit_test_batches=1,
        progress_bar_refresh_rate=0,
    )

    class TestOptimizer(SGD):

        def step(self, *args, **kwargs):
            called_methods.append("step")
            return super().step(*args, **kwargs)

        def zero_grad(self, *args, **kwargs):
            called_methods.append("zero_grad")
            return super().zero_grad(*args, **kwargs)

    class TestModel(BoringModel):

        def configure_optimizers(self):
            return TestOptimizer(self.parameters(), lr=0.1)

        def training_step(self, *args, **kwargs):
            called_methods.append("training_step")
            return super().training_step(*args, **kwargs)

        def backward(self, *args, **kwargs):
            called_methods.append("backward")
            return super().backward(*args, **kwargs)

    model = TestModel()
    trainer = Trainer(**trainer_options)

    # No methods are called yet.
    assert called_methods == []

    trainer.fit(model)
    assert called_methods == [
        "step",
        "training_step",
        "zero_grad",
        "backward",
    ] * trainer.limit_train_batches

    called_methods.clear()
    trainer = Trainer(**trainer_options, accumulate_grad_batches=3)

    # No methods are called yet.
    assert called_methods == []

    trainer.fit(model)
    assert called_methods == [
        # 0
        "training_step",
        "zero_grad",
        "backward",
        # 1
        "training_step",
        "backward",
        # 2
        "step",
        "training_step",
        "backward",
        # 3
        "training_step",
        "zero_grad",
        "backward",
        # 4
        "step",
        "training_step",
        "backward",
    ]<|MERGE_RESOLUTION|>--- conflicted
+++ resolved
@@ -881,7 +881,6 @@
     trainer.fit(model)
 
 
-<<<<<<< HEAD
 def test_gradient_clipping_by_value(tmpdir):
     """
     Test gradient clipping by value
@@ -922,10 +921,7 @@
     trainer.fit(model)
 
 
-@pytest.mark.skipif(not torch.cuda.is_available(), reason="test requires GPU machine")
-=======
 @RunIf(min_gpus=1)
->>>>>>> 0f9134e0
 @pytest.mark.skipif(not _NATIVE_AMP_AVAILABLE, reason="test requires native AMP.")
 def test_gradient_clipping_fp16(tmpdir):
     """
