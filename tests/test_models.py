--- conflicted
+++ resolved
@@ -6,10 +6,6 @@
 import pytest
 import numpy as np
 import torch
-<<<<<<< HEAD
-=======
-from test_tube import Experiment
->>>>>>> 481aa249
 
 # sys.path += [os.path.abspath('..'), os.path.abspath('../..')]
 from pytorch_lightning import Trainer
