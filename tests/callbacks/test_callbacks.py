--- conflicted
+++ resolved
@@ -154,13 +154,8 @@
 
 
 def test_resume_callback_state_saved_by_type_hooks(tmpdir):
-<<<<<<< HEAD
-    """Test that a legacy checkpoint that didn't use a state key before can still be loaded, using
-    on_save/load_checkpoint."""
-=======
     """Test that a legacy checkpoint that didn't use a state key before can still be loaded, using deprecated
     on_save/load_checkpoint signatures."""
->>>>>>> 52320097
     # TODO: remove old on_save/load_checkpoint signature support in v1.8
     # in favor of Stateful and new on_save/load_checkpoint signatures
     # on_save_checkpoint() -> dict, on_load_checkpoint(callback_state)
@@ -169,25 +164,15 @@
     model = BoringModel()
     callback = OldStatefulCallbackHooks(state=111)
     trainer = Trainer(default_root_dir=tmpdir, max_steps=1, callbacks=[callback])
-<<<<<<< HEAD
     with pytest.deprecated_call():
         trainer.fit(model)
-=======
-    # TODO: catch deprecated call after deprecations introduced (see reference PR #11887)
-    trainer.fit(model)
->>>>>>> 52320097
     ckpt_path = Path(trainer.checkpoint_callback.best_model_path)
     assert ckpt_path.exists()
 
     callback = OldStatefulCallbackHooks(state=222)
     trainer = Trainer(default_root_dir=tmpdir, max_steps=2, callbacks=[callback])
-<<<<<<< HEAD
-    with pytest.deprecated_call():
-        trainer.fit(model, ckpt_path=ckpt_path)
-=======
-    # TODO: catch deprecated call after deprecations introduced (see reference PR #11887)
-    trainer.fit(model, ckpt_path=ckpt_path)
->>>>>>> 52320097
+    with pytest.deprecated_call():
+        trainer.fit(model, ckpt_path=ckpt_path)
     assert callback.state == 111
 
 
@@ -253,24 +238,14 @@
     model = BoringModel()
     callback = AllStatefulCallback(state=111)
     trainer = Trainer(default_root_dir=tmpdir, max_steps=1, callbacks=[callback])
-<<<<<<< HEAD
     with pytest.deprecated_call():
         trainer.fit(model)
-=======
-    # TODO: catch deprecated call after deprecations introduced (see reference PR #11887)
-    trainer.fit(model)
->>>>>>> 52320097
     ckpt_path = Path(trainer.checkpoint_callback.best_model_path)
     assert ckpt_path.exists()
 
     callback = AllStatefulCallback(state=222)
     trainer = Trainer(default_root_dir=tmpdir, max_steps=2, callbacks=[callback])
-<<<<<<< HEAD
-    with pytest.deprecated_call():
-        trainer.fit(model, ckpt_path=ckpt_path)
-=======
-    # TODO: catch deprecated call after deprecations introduced (see reference PR #11887)
-    trainer.fit(model, ckpt_path=ckpt_path)
->>>>>>> 52320097
+    with pytest.deprecated_call():
+        trainer.fit(model, ckpt_path=ckpt_path)
     assert callback.state == 10
     assert callback.old_state_precedence == 10