# Copyright The PyTorch Lightning team.
#
# Licensed under the Apache License, Version 2.0 (the "License");
# you may not use this file except in compliance with the License.
# You may obtain a copy of the License at
#
#     http://www.apache.org/licenses/LICENSE-2.0
#
# Unless required by applicable law or agreed to in writing, software
# distributed under the License is distributed on an "AS IS" BASIS,
# WITHOUT WARRANTIES OR CONDITIONS OF ANY KIND, either express or implied.
# See the License for the specific language governing permissions and
# limitations under the License.

from unittest import mock
from unittest.mock import MagicMock, call, ANY

<<<<<<< HEAD
def test_trainer_callback_system(tmpdir):
    """Test the callback system."""

    hparams = EvalModelTemplate.get_default_hparams()
    model = EvalModelTemplate(**hparams)

    def _check_args(trainer, pl_module):
        assert isinstance(trainer, Trainer)
        assert isinstance(pl_module, LightningModule)

    class TestCallback(Callback):
        def __init__(self):
            super().__init__()
            self.setup_called = False
            self.teardown_called = False
            self.on_init_start_called = False
            self.on_init_end_called = False
            self.on_fit_start_called = False
            self.on_fit_end_called = False
            self.on_sanity_check_start_called = False
            self.on_sanity_check_end_called = False
            self.on_epoch_start_called = False
            self.on_epoch_end_called = False
            self.on_batch_start_called = False
            self.on_batch_end_called = False
            self.on_train_batch_start_called = False
            self.on_train_batch_end_called = False
            self.on_validation_batch_start_called = False
            self.on_validation_batch_end_called = False
            self.on_test_batch_start_called = False
            self.on_test_batch_end_called = False
            self.on_train_start_called = False
            self.on_train_end_called = False
            self.on_pretrain_routine_start_called = False
            self.on_pretrain_routine_end_called = False
            self.on_validation_start_called = False
            self.on_validation_end_called = False
            self.on_test_start_called = False
            self.on_test_end_called = False
            self.on_after_backward_called = False
            self.on_before_zero_grad_called = False

        def setup(self, trainer, pl_module, stage: str):
            assert isinstance(trainer, Trainer)
            self.setup_called = stage

        def teardown(self, trainer, pl_module, step: str):
            assert isinstance(trainer, Trainer)
            self.teardown_called = True

        def on_init_start(self, trainer):
            assert isinstance(trainer, Trainer)
            self.on_init_start_called = True

        def on_init_end(self, trainer):
            assert isinstance(trainer, Trainer)
            self.on_init_end_called = True

        def on_fit_start(self, trainer, pl_module):
            assert isinstance(trainer, Trainer)
            self.on_fit_start_called = True

        def on_fit_end(self, trainer, pl_module):
            assert isinstance(trainer, Trainer)
            self.on_fit_end_called = True

        def on_sanity_check_start(self, trainer, pl_module):
            _check_args(trainer, pl_module)
            self.on_sanity_check_start_called = True

        def on_sanity_check_end(self, trainer, pl_module):
            _check_args(trainer, pl_module)
            self.on_sanity_check_end_called = True

        def on_epoch_start(self, trainer, pl_module):
            _check_args(trainer, pl_module)
            self.on_epoch_start_called = True

        def on_epoch_end(self, trainer, pl_module):
            _check_args(trainer, pl_module)
            self.on_epoch_end_called = True

        def on_batch_start(self, trainer, pl_module):
            _check_args(trainer, pl_module)
            self.on_batch_start_called = True

        def on_batch_end(self, trainer, pl_module):
            _check_args(trainer, pl_module)
            self.on_batch_end_called = True
=======
from pytorch_lightning import Trainer
from tests.base import BoringModel
>>>>>>> add387c6


@mock.patch("torch.save")  # need to mock torch.save or we get pickle error
def test_trainer_callback_system(torch_save):
    """Test the callback system."""

    model = BoringModel()

    callback_mock = MagicMock()

    trainer_options = dict(
        callbacks=[callback_mock],
        max_epochs=1,
        limit_val_batches=1,
        limit_train_batches=3,
        limit_test_batches=2,
        progress_bar_refresh_rate=0,
    )

    # no call yet
    callback_mock.assert_not_called()

    # fit model
    trainer = Trainer(**trainer_options)

    # check that only the to calls exists
    assert trainer.callbacks[0] == callback_mock
    assert callback_mock.method_calls == [
        call.on_init_start(trainer),
        call.on_init_end(trainer),
    ]

    trainer.fit(model)

<<<<<<< HEAD
    assert test_callback.setup_called == 'fit'
    assert test_callback.teardown_called
    assert test_callback.on_init_start_called
    assert test_callback.on_init_end_called
    assert test_callback.on_fit_start_called
    assert test_callback.on_fit_end_called
    assert test_callback.on_sanity_check_start_called
    assert test_callback.on_sanity_check_end_called
    assert test_callback.on_epoch_start_called
    assert test_callback.on_epoch_start_called
    assert test_callback.on_batch_start_called
    assert test_callback.on_batch_end_called
    assert test_callback.on_train_batch_start_called
    assert test_callback.on_train_batch_end_called
    assert test_callback.on_validation_batch_start_called
    assert test_callback.on_validation_batch_end_called
    assert test_callback.on_train_start_called
    assert test_callback.on_train_end_called
    assert test_callback.on_pretrain_routine_start_called
    assert test_callback.on_pretrain_routine_end_called
    assert test_callback.on_validation_start_called
    assert test_callback.on_validation_end_called
    assert not test_callback.on_test_batch_start_called
    assert not test_callback.on_test_batch_end_called
    assert not test_callback.on_test_start_called
    assert not test_callback.on_test_end_called
    assert test_callback.on_after_backward_called
    assert test_callback.on_before_zero_grad_called

    # reset setup teardown callback
    test_callback.teardown_called = False
    test_callback.setup_called = False

    # validate model
    test_callback = TestCallback()
    trainer_options.update(callbacks=[test_callback])
    trainer = Trainer(**trainer_options)
    trainer.validate(model)

    assert test_callback.setup_called == 'validation'
    assert test_callback.teardown_called
    assert test_callback.on_validation_start_called
    assert test_callback.on_validation_end_called
    assert test_callback.on_validation_batch_end_called
    assert test_callback.on_validation_batch_start_called
    assert not test_callback.on_test_batch_start_called
    assert not test_callback.on_test_batch_end_called
    assert not test_callback.on_test_start_called
    assert not test_callback.on_test_end_called
    assert not test_callback.on_after_backward_called
    assert not test_callback.on_before_zero_grad_called

    # test model
    test_callback = TestCallback()
    trainer_options.update(callbacks=[test_callback])
    trainer = Trainer(**trainer_options)
    trainer.test(model)

    assert test_callback.setup_called == 'test'
    assert test_callback.teardown_called
    assert test_callback.on_test_batch_start_called
    assert test_callback.on_test_batch_end_called
    assert test_callback.on_test_start_called
    assert test_callback.on_test_end_called
    assert not test_callback.on_validation_start_called
    assert not test_callback.on_validation_end_called
    assert not test_callback.on_validation_batch_end_called
    assert not test_callback.on_validation_batch_start_called
    assert not test_callback.on_after_backward_called
    assert not test_callback.on_before_zero_grad_called
=======
    assert callback_mock.method_calls == [
        call.on_init_start(trainer),
        call.on_init_end(trainer),
        call.setup(trainer, model, 'fit'),
        call.on_fit_start(trainer, model),
        call.on_pretrain_routine_start(trainer, model),
        call.on_pretrain_routine_end(trainer, model),
        call.on_sanity_check_start(trainer, model),
        call.on_validation_start(trainer, model),
        call.on_validation_epoch_start(trainer, model),
        call.on_validation_batch_start(trainer, model, ANY, 0, 0),
        call.on_validation_batch_end(trainer, model, ANY, ANY, 0, 0),
        call.on_validation_epoch_end(trainer, model),
        call.on_validation_end(trainer, model),
        call.on_sanity_check_end(trainer, model),
        call.on_train_start(trainer, model),
        call.on_epoch_start(trainer, model),
        call.on_train_epoch_start(trainer, model),
        call.on_batch_start(trainer, model),
        call.on_train_batch_start(trainer, model, ANY, 0, 0),
        call.on_after_backward(trainer, model),
        call.on_before_zero_grad(trainer, model, trainer.optimizers[0]),
        call.on_batch_end(trainer, model),
        call.on_train_batch_end(trainer, model, ANY, ANY, 0, 0),
        call.on_batch_start(trainer, model),
        call.on_train_batch_start(trainer, model, ANY, 1, 0),
        call.on_after_backward(trainer, model),
        call.on_before_zero_grad(trainer, model, trainer.optimizers[0]),
        call.on_batch_end(trainer, model),
        call.on_train_batch_end(trainer, model, ANY, ANY, 1, 0),
        call.on_batch_start(trainer, model),
        call.on_train_batch_start(trainer, model, ANY, 2, 0),
        call.on_after_backward(trainer, model),
        call.on_before_zero_grad(trainer, model, trainer.optimizers[0]),
        call.on_batch_end(trainer, model),
        call.on_train_batch_end(trainer, model, ANY, ANY, 2, 0),
        call.on_validation_start(trainer, model),
        call.on_validation_epoch_start(trainer, model),
        call.on_validation_batch_start(trainer, model, ANY, 0, 0),
        call.on_validation_batch_end(trainer, model, ANY, ANY, 0, 0),
        call.on_validation_epoch_end(trainer, model),
        call.on_validation_end(trainer, model),
        call.on_save_checkpoint(trainer, model),
        call.on_epoch_end(trainer, model),
        call.on_train_epoch_end(trainer, model, ANY),
        call.on_train_end(trainer, model),
        call.on_fit_end(trainer, model),
        call.teardown(trainer, model, 'fit'),
    ]

    callback_mock.reset_mock()
    trainer = Trainer(**trainer_options)
    trainer.test(model)

    assert callback_mock.method_calls == [
        call.on_init_start(trainer),
        call.on_init_end(trainer),
        call.setup(trainer, model, 'test'),
        call.on_fit_start(trainer, model),
        call.on_pretrain_routine_start(trainer, model),
        call.on_pretrain_routine_end(trainer, model),
        call.on_test_start(trainer, model),
        call.on_test_epoch_start(trainer, model),
        call.on_test_batch_start(trainer, model, ANY, 0, 0),
        call.on_test_batch_end(trainer, model, ANY, ANY, 0, 0),
        call.on_test_batch_start(trainer, model, ANY, 1, 0),
        call.on_test_batch_end(trainer, model, ANY, ANY, 1, 0),
        call.on_test_epoch_end(trainer, model),
        call.on_test_end(trainer, model),
        call.on_fit_end(trainer, model),
        call.teardown(trainer, model, 'fit'),
        call.teardown(trainer, model, 'test'),
    ]
>>>>>>> add387c6
<|MERGE_RESOLUTION|>--- conflicted
+++ resolved
@@ -15,100 +15,8 @@
 from unittest import mock
 from unittest.mock import MagicMock, call, ANY
 
-<<<<<<< HEAD
-def test_trainer_callback_system(tmpdir):
-    """Test the callback system."""
-
-    hparams = EvalModelTemplate.get_default_hparams()
-    model = EvalModelTemplate(**hparams)
-
-    def _check_args(trainer, pl_module):
-        assert isinstance(trainer, Trainer)
-        assert isinstance(pl_module, LightningModule)
-
-    class TestCallback(Callback):
-        def __init__(self):
-            super().__init__()
-            self.setup_called = False
-            self.teardown_called = False
-            self.on_init_start_called = False
-            self.on_init_end_called = False
-            self.on_fit_start_called = False
-            self.on_fit_end_called = False
-            self.on_sanity_check_start_called = False
-            self.on_sanity_check_end_called = False
-            self.on_epoch_start_called = False
-            self.on_epoch_end_called = False
-            self.on_batch_start_called = False
-            self.on_batch_end_called = False
-            self.on_train_batch_start_called = False
-            self.on_train_batch_end_called = False
-            self.on_validation_batch_start_called = False
-            self.on_validation_batch_end_called = False
-            self.on_test_batch_start_called = False
-            self.on_test_batch_end_called = False
-            self.on_train_start_called = False
-            self.on_train_end_called = False
-            self.on_pretrain_routine_start_called = False
-            self.on_pretrain_routine_end_called = False
-            self.on_validation_start_called = False
-            self.on_validation_end_called = False
-            self.on_test_start_called = False
-            self.on_test_end_called = False
-            self.on_after_backward_called = False
-            self.on_before_zero_grad_called = False
-
-        def setup(self, trainer, pl_module, stage: str):
-            assert isinstance(trainer, Trainer)
-            self.setup_called = stage
-
-        def teardown(self, trainer, pl_module, step: str):
-            assert isinstance(trainer, Trainer)
-            self.teardown_called = True
-
-        def on_init_start(self, trainer):
-            assert isinstance(trainer, Trainer)
-            self.on_init_start_called = True
-
-        def on_init_end(self, trainer):
-            assert isinstance(trainer, Trainer)
-            self.on_init_end_called = True
-
-        def on_fit_start(self, trainer, pl_module):
-            assert isinstance(trainer, Trainer)
-            self.on_fit_start_called = True
-
-        def on_fit_end(self, trainer, pl_module):
-            assert isinstance(trainer, Trainer)
-            self.on_fit_end_called = True
-
-        def on_sanity_check_start(self, trainer, pl_module):
-            _check_args(trainer, pl_module)
-            self.on_sanity_check_start_called = True
-
-        def on_sanity_check_end(self, trainer, pl_module):
-            _check_args(trainer, pl_module)
-            self.on_sanity_check_end_called = True
-
-        def on_epoch_start(self, trainer, pl_module):
-            _check_args(trainer, pl_module)
-            self.on_epoch_start_called = True
-
-        def on_epoch_end(self, trainer, pl_module):
-            _check_args(trainer, pl_module)
-            self.on_epoch_end_called = True
-
-        def on_batch_start(self, trainer, pl_module):
-            _check_args(trainer, pl_module)
-            self.on_batch_start_called = True
-
-        def on_batch_end(self, trainer, pl_module):
-            _check_args(trainer, pl_module)
-            self.on_batch_end_called = True
-=======
 from pytorch_lightning import Trainer
 from tests.base import BoringModel
->>>>>>> add387c6
 
 
 @mock.patch("torch.save")  # need to mock torch.save or we get pickle error
@@ -143,78 +51,6 @@
 
     trainer.fit(model)
 
-<<<<<<< HEAD
-    assert test_callback.setup_called == 'fit'
-    assert test_callback.teardown_called
-    assert test_callback.on_init_start_called
-    assert test_callback.on_init_end_called
-    assert test_callback.on_fit_start_called
-    assert test_callback.on_fit_end_called
-    assert test_callback.on_sanity_check_start_called
-    assert test_callback.on_sanity_check_end_called
-    assert test_callback.on_epoch_start_called
-    assert test_callback.on_epoch_start_called
-    assert test_callback.on_batch_start_called
-    assert test_callback.on_batch_end_called
-    assert test_callback.on_train_batch_start_called
-    assert test_callback.on_train_batch_end_called
-    assert test_callback.on_validation_batch_start_called
-    assert test_callback.on_validation_batch_end_called
-    assert test_callback.on_train_start_called
-    assert test_callback.on_train_end_called
-    assert test_callback.on_pretrain_routine_start_called
-    assert test_callback.on_pretrain_routine_end_called
-    assert test_callback.on_validation_start_called
-    assert test_callback.on_validation_end_called
-    assert not test_callback.on_test_batch_start_called
-    assert not test_callback.on_test_batch_end_called
-    assert not test_callback.on_test_start_called
-    assert not test_callback.on_test_end_called
-    assert test_callback.on_after_backward_called
-    assert test_callback.on_before_zero_grad_called
-
-    # reset setup teardown callback
-    test_callback.teardown_called = False
-    test_callback.setup_called = False
-
-    # validate model
-    test_callback = TestCallback()
-    trainer_options.update(callbacks=[test_callback])
-    trainer = Trainer(**trainer_options)
-    trainer.validate(model)
-
-    assert test_callback.setup_called == 'validation'
-    assert test_callback.teardown_called
-    assert test_callback.on_validation_start_called
-    assert test_callback.on_validation_end_called
-    assert test_callback.on_validation_batch_end_called
-    assert test_callback.on_validation_batch_start_called
-    assert not test_callback.on_test_batch_start_called
-    assert not test_callback.on_test_batch_end_called
-    assert not test_callback.on_test_start_called
-    assert not test_callback.on_test_end_called
-    assert not test_callback.on_after_backward_called
-    assert not test_callback.on_before_zero_grad_called
-
-    # test model
-    test_callback = TestCallback()
-    trainer_options.update(callbacks=[test_callback])
-    trainer = Trainer(**trainer_options)
-    trainer.test(model)
-
-    assert test_callback.setup_called == 'test'
-    assert test_callback.teardown_called
-    assert test_callback.on_test_batch_start_called
-    assert test_callback.on_test_batch_end_called
-    assert test_callback.on_test_start_called
-    assert test_callback.on_test_end_called
-    assert not test_callback.on_validation_start_called
-    assert not test_callback.on_validation_end_called
-    assert not test_callback.on_validation_batch_end_called
-    assert not test_callback.on_validation_batch_start_called
-    assert not test_callback.on_after_backward_called
-    assert not test_callback.on_before_zero_grad_called
-=======
     assert callback_mock.method_calls == [
         call.on_init_start(trainer),
         call.on_init_end(trainer),
@@ -287,5 +123,4 @@
         call.on_fit_end(trainer, model),
         call.teardown(trainer, model, 'fit'),
         call.teardown(trainer, model, 'test'),
-    ]
->>>>>>> add387c6
+    ]