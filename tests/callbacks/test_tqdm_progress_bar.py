--- conflicted
+++ resolved
@@ -128,25 +128,11 @@
         def test_dataloader(self):
             return self._get_dataloaders()
 
-<<<<<<< HEAD
         def predict_dataloader(self):
             return self._get_dataloaders()
 
         def validation_step(self, batch, batch_idx, dataloader_idx=None):
             return
-=======
-    # check main progress bar total
-    n = bar.total_train_batches
-    m = bar.total_val_batches
-    assert len(trainer.train_dataloader) == n
-    assert bar.main_progress_bar.total == n + m
-    assert bar.main_progress_bar.leave
-
-    # check val progress bar total
-    assert sum(len(loader) for loader in trainer.val_dataloaders) == m
-    assert bar.val_progress_bar.total == m
-    assert not bar.val_progress_bar.leave
->>>>>>> e3820da2
 
         def test_step(self, batch, batch_idx, dataloader_idx=None):
             return
@@ -167,19 +153,13 @@
     with mock.patch("pytorch_lightning.callbacks.progress.tqdm_progress.Tqdm", MockTqdm):
         trainer.fit(model)
 
-<<<<<<< HEAD
     expected_sanity_steps = [num_sanity_val_steps] * num_dl
     assert not bar.val_progress_bar.leave
     assert trainer.num_sanity_val_batches == expected_sanity_steps
     assert bar.val_progress_bar.total_values == expected_sanity_steps
     assert bar.val_progress_bar.n_values == list(range(1, num_sanity_val_steps + 1)) * num_dl
     assert bar.val_progress_bar.descriptions == [f"Sanity Checking DataLoader {i}: " for i in range(num_dl)]
-=======
-    assert bar.val_progress_bar.total == m
-    assert bar.val_progress_bar.n == m
-    assert bar.val_batch_idx == m
     assert bar.val_progress_bar.leave
->>>>>>> e3820da2
 
     # fit
     trainer = Trainer(default_root_dir=tmpdir, max_epochs=1)
@@ -194,19 +174,11 @@
     assert bar.main_progress_bar.leave
     assert bar.main_progress_bar.n == n + sum(m)
 
-<<<<<<< HEAD
     # check val progress bar total
     assert bar.val_progress_bar.total_values == m
     assert bar.val_progress_bar.n_values == list(range(1, m[0] + 1)) * num_dl
     assert bar.val_progress_bar.descriptions == [f"Validation DataLoader {i}: " for i in range(num_dl)]
     assert not bar.val_progress_bar.leave
-=======
-    # check test progress bar total
-    k = bar.total_test_batches
-    assert sum(len(loader) for loader in trainer.test_dataloaders) == k
-    assert bar.test_progress_bar.total == k
-    assert bar.test_progress_bar.leave
->>>>>>> e3820da2
 
     # validate
     with mock.patch("pytorch_lightning.callbacks.progress.tqdm_progress.Tqdm", MockTqdm):
@@ -224,6 +196,7 @@
     assert bar.test_progress_bar.total_values == k
     assert bar.test_progress_bar.n_values == list(range(1, k[0] + 1)) * num_dl
     assert bar.test_progress_bar.descriptions == [f"Testing DataLoader {i}: " for i in range(num_dl)]
+    assert bar.test_progress_bar.leave
 
     # predict
     with mock.patch("pytorch_lightning.callbacks.progress.tqdm_progress.Tqdm", MockTqdm):
@@ -233,6 +206,7 @@
     assert bar.predict_progress_bar.total_values == k
     assert bar.predict_progress_bar.n_values == list(range(1, k[0] + 1)) * num_dl
     assert bar.predict_progress_bar.descriptions == [f"Predicting DataLoader {i}: " for i in range(num_dl)]
+    assert bar.predict_progress_bar.leave
 
 
 def test_tqdm_progress_bar_fast_dev_run(tmpdir):
