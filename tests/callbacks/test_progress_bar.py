--- conflicted
+++ resolved
@@ -11,12 +11,9 @@
 # WITHOUT WARRANTIES OR CONDITIONS OF ANY KIND, either express or implied.
 # See the License for the specific language governing permissions and
 # limitations under the License.
-<<<<<<< HEAD
+import os
 from unittest.mock import Mock, call
 
-=======
-import os
->>>>>>> 9186abe7
 import pytest
 from unittest import mock
 
@@ -248,7 +245,17 @@
     assert trainer.progress_bar_callback.val_progress_bar_total == expected
 
 
-<<<<<<< HEAD
+@mock.patch.dict(os.environ, {'COLAB_GPU': '1'})
+def test_progress_bar_warning_on_colab(tmpdir):
+    with pytest.warns(UserWarning, match='on Google Colab. This may crash.'):
+        trainer = Trainer(
+            default_root_dir=tmpdir,
+            progress_bar_refresh_rate=19,
+        )
+
+    assert trainer.progress_bar_callback.refresh_rate == 19
+
+
 class MockedUpdateProgressBars(ProgressBar):
     """ Mocks the update method once bars get initializied. """
 
@@ -320,15 +327,4 @@
         checkpoint_callback=False,
     )
     trainer.test(model)
-    progress_bar.test_progress_bar.update.assert_has_calls([call(delta) for delta in test_deltas])
-=======
-@mock.patch.dict(os.environ, {'COLAB_GPU': '1'})
-def test_progress_bar_warning_on_colab(tmpdir):
-    with pytest.warns(UserWarning, match='on Google Colab. This may crash.'):
-        trainer = Trainer(
-            default_root_dir=tmpdir,
-            progress_bar_refresh_rate=19,
-        )
-
-    assert trainer.progress_bar_callback.refresh_rate == 19
->>>>>>> 9186abe7
+    progress_bar.test_progress_bar.update.assert_has_calls([call(delta) for delta in test_deltas])