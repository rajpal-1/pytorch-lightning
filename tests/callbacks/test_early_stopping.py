# Copyright The PyTorch Lightning team.
#
# Licensed under the Apache License, Version 2.0 (the "License");
# you may not use this file except in compliance with the License.
# You may obtain a copy of the License at
#
#     http://www.apache.org/licenses/LICENSE-2.0
#
# Unless required by applicable law or agreed to in writing, software
# distributed under the License is distributed on an "AS IS" BASIS,
# WITHOUT WARRANTIES OR CONDITIONS OF ANY KIND, either express or implied.
# See the License for the specific language governing permissions and
# limitations under the License.
import logging
import os
import pickle
from unittest import mock

import cloudpickle
import numpy as np
import pytest
import torch

<<<<<<< HEAD
from pytorch_lightning import seed_everything, Trainer
from pytorch_lightning.callbacks import EarlyStopping, ModelCheckpoint
from pytorch_lightning.utilities.exceptions import MisconfigurationException
from tests.base import BoringModel, EvalModelTemplate

_logger = logging.getLogger(__name__)
=======
from pytorch_lightning import _logger, seed_everything, Trainer
from pytorch_lightning.callbacks import EarlyStopping, ModelCheckpoint
from pytorch_lightning.trainer.states import TrainerState
from pytorch_lightning.utilities.exceptions import MisconfigurationException
from tests.helpers import BoringModel
from tests.helpers.datamodules import ClassifDataModule
from tests.helpers.simple_models import ClassificationModel
>>>>>>> 863a70c2


class EarlyStoppingTestRestore(EarlyStopping):
    # this class has to be defined outside the test function, otherwise we get pickle error
    def __init__(self, expected_state, *args, **kwargs):
        super().__init__(*args, **kwargs)
        self.expected_state = expected_state
        # cache the state for each epoch
        self.saved_states = []

    def on_train_start(self, trainer, pl_module):
        if self.expected_state:
            assert self.on_save_checkpoint(trainer, pl_module) == self.expected_state

    def on_validation_end(self, trainer, pl_module):
        super().on_validation_end(trainer, pl_module)
        self.saved_states.append(self.on_save_checkpoint(trainer, pl_module).copy())


def test_resume_early_stopping_from_checkpoint(tmpdir):
    """
    Prevent regressions to bugs:
    https://github.com/PyTorchLightning/pytorch-lightning/issues/1464
    https://github.com/PyTorchLightning/pytorch-lightning/issues/1463
    """
    seed_everything(42)
    model = ClassificationModel()
    dm = ClassifDataModule()
    checkpoint_callback = ModelCheckpoint(dirpath=tmpdir, monitor="train_loss", save_top_k=1)
    early_stop_callback = EarlyStoppingTestRestore(None, monitor='train_loss')
    trainer = Trainer(
        default_root_dir=tmpdir,
        callbacks=[early_stop_callback, checkpoint_callback],
        num_sanity_val_steps=0,
        max_epochs=4,
    )
    trainer.fit(model, datamodule=dm)

    checkpoint_filepath = checkpoint_callback.kth_best_model_path
    # ensure state is persisted properly
    checkpoint = torch.load(checkpoint_filepath)
    # the checkpoint saves "epoch + 1"
    early_stop_callback_state = early_stop_callback.saved_states[checkpoint["epoch"] - 1]
    assert 4 == len(early_stop_callback.saved_states)
    assert checkpoint["callbacks"][type(early_stop_callback)] == early_stop_callback_state

    # ensure state is reloaded properly (assertion in the callback)
    early_stop_callback = EarlyStoppingTestRestore(early_stop_callback_state, monitor='train_loss')
    new_trainer = Trainer(
        default_root_dir=tmpdir,
        max_epochs=1,
        resume_from_checkpoint=checkpoint_filepath,
        callbacks=[early_stop_callback],
    )

    with pytest.raises(MisconfigurationException, match=r'.*you restored a checkpoint with current_epoch*'):
        new_trainer.fit(model)


@mock.patch.dict(os.environ, {"PL_DEV_DEBUG": "1"})
def test_early_stopping_no_extraneous_invocations(tmpdir):
    """Test to ensure that callback methods aren't being invoked outside of the callback handler."""
<<<<<<< HEAD
    model = EvalModelTemplate()
    early_stop_callback = EarlyStopping()
=======
    model = ClassificationModel()
    dm = ClassifDataModule()
    early_stop_callback = EarlyStopping(monitor='train_loss')
>>>>>>> 863a70c2
    expected_count = 4
    trainer = Trainer(
        default_root_dir=tmpdir,
        callbacks=[early_stop_callback],
<<<<<<< HEAD
        val_check_interval=1.0,
=======
        limit_train_batches=4,
        limit_val_batches=4,
>>>>>>> 863a70c2
        max_epochs=expected_count,
    )
    trainer.fit(model, datamodule=dm)

    assert trainer.early_stopping_callback == early_stop_callback
    assert trainer.early_stopping_callbacks == [early_stop_callback]
    assert len(trainer.dev_debugger.early_stopping_history) == expected_count


@pytest.mark.parametrize(
    "loss_values, patience, expected_stop_epoch",
    [
        ([6, 5, 5, 5, 5, 5], 3, 4),
        ([6, 5, 4, 4, 3, 3], 1, 3),
        ([6, 5, 6, 5, 5, 5], 3, 4),
    ],
)
def test_early_stopping_patience(tmpdir, loss_values, patience, expected_stop_epoch):
    """Test to ensure that early stopping is not triggered before patience is exhausted."""

    class ModelOverrideValidationReturn(BoringModel):
        validation_return_values = torch.Tensor(loss_values)

        def validation_epoch_end(self, outputs):
            loss = self.validation_return_values[self.current_epoch]
            return {"test_val_loss": loss}

    model = ModelOverrideValidationReturn()
    early_stop_callback = EarlyStopping(monitor="test_val_loss", patience=patience, verbose=True)
    trainer = Trainer(
        default_root_dir=tmpdir,
        callbacks=[early_stop_callback],
        val_check_interval=1.0,
        num_sanity_val_steps=0,
        max_epochs=10,
    )
    trainer.fit(model)
    assert trainer.current_epoch == expected_stop_epoch


@pytest.mark.parametrize('validation_step', ['base', None])
@pytest.mark.parametrize(
    "loss_values, patience, expected_stop_epoch",
    [
        ([6, 5, 5, 5, 5, 5], 3, 4),
        ([6, 5, 4, 4, 3, 3], 1, 3),
        ([6, 5, 6, 5, 5, 5], 3, 4),
    ],
)
def test_early_stopping_patience_train(tmpdir, validation_step, loss_values, patience, expected_stop_epoch):
    """Test to ensure that early stopping is not triggered before patience is exhausted."""

    class ModelOverrideTrainReturn(BoringModel):
        train_return_values = torch.Tensor(loss_values)

        def training_epoch_end(self, outputs):
            loss = self.train_return_values[self.current_epoch]
            self.log('train_loss', loss)

    model = ModelOverrideTrainReturn()

    if validation_step is None:
        model.validation_step = None

    early_stop_callback = EarlyStopping(monitor="train_loss", patience=patience, verbose=True)
    trainer = Trainer(
        default_root_dir=tmpdir,
        callbacks=[early_stop_callback],
        num_sanity_val_steps=0,
        max_epochs=10,
    )
    trainer.fit(model)
    assert trainer.current_epoch == expected_stop_epoch


def test_pickling(tmpdir):
    early_stopping = EarlyStopping()

    early_stopping_pickled = pickle.dumps(early_stopping)
    early_stopping_loaded = pickle.loads(early_stopping_pickled)
    assert vars(early_stopping) == vars(early_stopping_loaded)

    early_stopping_pickled = cloudpickle.dumps(early_stopping)
    early_stopping_loaded = cloudpickle.loads(early_stopping_pickled)
    assert vars(early_stopping) == vars(early_stopping_loaded)


def test_early_stopping_no_val_step(tmpdir):
    """Test that early stopping callback falls back to training metrics when no validation defined."""

    model = ClassificationModel()
    dm = ClassifDataModule()
    model.validation_step = None
    model.val_dataloader = None

    stopping = EarlyStopping(monitor='train_loss', min_delta=0.1, patience=0)
    trainer = Trainer(
        default_root_dir=tmpdir,
        callbacks=[stopping],
        overfit_batches=0.20,
        max_epochs=10,
    )
    trainer.fit(model, datamodule=dm)

    assert trainer.state == TrainerState.FINISHED, f"Training failed with {trainer.state}"
    assert trainer.current_epoch < trainer.max_epochs - 1


def test_early_stopping_functionality(tmpdir):

    class CurrentModel(BoringModel):

        def validation_epoch_end(self, outputs):
            losses = [8, 4, 2, 3, 4, 5, 8, 10]
            val_loss = losses[self.current_epoch]
            self.log('abc', torch.tensor(val_loss))

    model = CurrentModel()

    trainer = Trainer(
        default_root_dir=tmpdir,
        callbacks=[EarlyStopping(monitor='abc')],
        overfit_batches=0.20,
        max_epochs=20,
    )
    trainer.fit(model)
    assert trainer.current_epoch == 5, 'early_stopping failed'


def test_early_stopping_functionality_arbitrary_key(tmpdir):
    """Tests whether early stopping works with a custom key and dictionary results on val step."""

    class CurrentModel(BoringModel):

        def validation_epoch_end(self, outputs):
            losses = [8, 4, 2, 3, 4, 5, 8, 10]
            val_loss = losses[self.current_epoch]
            return {'jiraffe': torch.tensor(val_loss)}

    model = CurrentModel()

    trainer = Trainer(
        default_root_dir=tmpdir,
        callbacks=[EarlyStopping(monitor='jiraffe')],
        overfit_batches=0.20,
        max_epochs=20,
    )
    trainer.fit(model)
    assert trainer.current_epoch >= 5, 'early_stopping failed'


@pytest.mark.parametrize('step_freeze, min_steps, min_epochs', [(5, 1, 1), (5, 1, 3), (3, 15, 1)])
def test_min_steps_override_early_stopping_functionality(tmpdir, step_freeze, min_steps, min_epochs):
    """Excepted Behaviour:
    IF `min_steps` was set to a higher value than the `trainer.global_step` when `early_stopping` is being triggered,
    THEN the trainer should continue until reaching `trainer.global_step` == `min_steps`, and stop.

    IF `min_epochs` resulted in a higher number of steps than the `trainer.global_step`
        when `early_stopping` is being triggered,
    THEN the trainer should continue until reaching
        `trainer.global_step` == `min_epochs * len(train_dataloader)`, and stop.
    This test validate this expected behaviour

    IF both `min_epochs` and `min_steps` are provided and higher than the `trainer.global_step`
        when `early_stopping` is being triggered,
    THEN the highest between `min_epochs * len(train_dataloader)` and `min_steps` would be reached.

    Caviat: IF min_steps is divisible by len(train_dataloader), then it will do min_steps + len(train_dataloader)

    This test validate those expected behaviours
    """

    _logger.disabled = True

    original_loss_value = 10
    limit_train_batches = 3
    patience = 3

    class Model(BoringModel):

        def __init__(self, step_freeze):
            super(Model, self).__init__()

            self._step_freeze = step_freeze

            self._loss_value = 10.0
            self._eps = 1e-1
            self._count_decrease = 0
            self._values = []

        def training_step(self, batch, batch_idx):
            output = self.layer(batch)
            loss = self.loss(batch, output)
            return {"loss": loss}

        def validation_step(self, batch, batch_idx):
            return {"test_val_loss": self._loss_value}

        def validation_epoch_end(self, outputs):
            _mean = np.mean([x['test_val_loss'] for x in outputs])
            if self.trainer.global_step <= self._step_freeze:
                self._count_decrease += 1
                self._loss_value -= self._eps
            self._values.append(_mean)
            return {"test_val_loss": _mean}

    model = Model(step_freeze)
    model.training_step_end = None
    model.test_dataloader = None
    early_stop_callback = EarlyStopping(monitor="test_val_loss", patience=patience, verbose=True)
    trainer = Trainer(
        default_root_dir=tmpdir,
        callbacks=[early_stop_callback],
        limit_train_batches=limit_train_batches,
        limit_val_batches=2,
        min_steps=min_steps,
        min_epochs=min_epochs
    )
    trainer.fit(model)

    # Make sure loss was properly decreased
    assert abs(original_loss_value - (model._count_decrease) * model._eps - model._loss_value) < 1e-6

    pos_diff = (np.diff(model._values) == 0).nonzero()[0][0]

    # Compute when the latest validation epoch end happened
    latest_validation_epoch_end = (pos_diff // limit_train_batches) * limit_train_batches
    if pos_diff % limit_train_batches == 0:
        latest_validation_epoch_end += limit_train_batches

    # Compute early stopping latest step
    by_early_stopping = latest_validation_epoch_end + (1 + limit_train_batches) * patience

    # Compute min_epochs latest step
    by_min_epochs = min_epochs * limit_train_batches

    # Make sure the trainer stops for the max of all minimun requirements
    assert trainer.global_step == max(min_steps, by_early_stopping, by_min_epochs), \
        (trainer.global_step, max(min_steps, by_early_stopping, by_min_epochs), step_freeze, min_steps, min_epochs)

    _logger.disabled = False


def test_early_stopping_mode_options():
    with pytest.raises(MisconfigurationException, match="`mode` can be auto, .* got unknown_option"):
        EarlyStopping(mode="unknown_option")<|MERGE_RESOLUTION|>--- conflicted
+++ resolved
@@ -21,14 +21,6 @@
 import pytest
 import torch
 
-<<<<<<< HEAD
-from pytorch_lightning import seed_everything, Trainer
-from pytorch_lightning.callbacks import EarlyStopping, ModelCheckpoint
-from pytorch_lightning.utilities.exceptions import MisconfigurationException
-from tests.base import BoringModel, EvalModelTemplate
-
-_logger = logging.getLogger(__name__)
-=======
 from pytorch_lightning import _logger, seed_everything, Trainer
 from pytorch_lightning.callbacks import EarlyStopping, ModelCheckpoint
 from pytorch_lightning.trainer.states import TrainerState
@@ -36,7 +28,6 @@
 from tests.helpers import BoringModel
 from tests.helpers.datamodules import ClassifDataModule
 from tests.helpers.simple_models import ClassificationModel
->>>>>>> 863a70c2
 
 
 class EarlyStoppingTestRestore(EarlyStopping):
@@ -99,24 +90,15 @@
 @mock.patch.dict(os.environ, {"PL_DEV_DEBUG": "1"})
 def test_early_stopping_no_extraneous_invocations(tmpdir):
     """Test to ensure that callback methods aren't being invoked outside of the callback handler."""
-<<<<<<< HEAD
-    model = EvalModelTemplate()
-    early_stop_callback = EarlyStopping()
-=======
     model = ClassificationModel()
     dm = ClassifDataModule()
     early_stop_callback = EarlyStopping(monitor='train_loss')
->>>>>>> 863a70c2
     expected_count = 4
     trainer = Trainer(
         default_root_dir=tmpdir,
         callbacks=[early_stop_callback],
-<<<<<<< HEAD
-        val_check_interval=1.0,
-=======
         limit_train_batches=4,
         limit_val_batches=4,
->>>>>>> 863a70c2
         max_epochs=expected_count,
     )
     trainer.fit(model, datamodule=dm)
