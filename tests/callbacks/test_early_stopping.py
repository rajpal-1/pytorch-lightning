import os
from copy import deepcopy
import pickle

import cloudpickle
import pytest
import torch

from pytorch_lightning import Trainer
from pytorch_lightning.callbacks import EarlyStopping, ModelCheckpoint
from tests.base import EvalModelTemplate


class EarlyStoppingTestRestore(EarlyStopping):
    # this class has to be defined outside the test function, otherwise we get pickle error
    def __init__(self, expected_state=None):
        super().__init__()
        self.expected_state = expected_state
        # cache the state for each epoch
        self.saved_states = []

    def on_train_start(self, trainer, pl_module):
        if self.expected_state:
            assert self.on_save_checkpoint(trainer, pl_module) == self.expected_state

    def on_validation_end(self, trainer, pl_module):
        super().on_validation_end(trainer, pl_module)
        self.saved_states.append(self.on_save_checkpoint(trainer, pl_module).copy())


def test_resume_early_stopping_from_checkpoint(tmpdir):
    """
    Prevent regressions to bugs:
    https://github.com/PyTorchLightning/pytorch-lightning/issues/1464
    https://github.com/PyTorchLightning/pytorch-lightning/issues/1463
    """

    model = EvalModelTemplate()
    checkpoint_callback = ModelCheckpoint(save_top_k=1)
    early_stop_callback = EarlyStoppingTestRestore()
    trainer = Trainer(
        default_root_dir=tmpdir,
        checkpoint_callback=checkpoint_callback,
        early_stop_callback=early_stop_callback,
        num_sanity_val_steps=0,
        max_epochs=4,
    )
    trainer.fit(model)

    checkpoint_filepath = checkpoint_callback.kth_best_model
    # ensure state is persisted properly
    checkpoint = torch.load(checkpoint_filepath)
    # the checkpoint saves "epoch + 1"
    early_stop_callback_state = early_stop_callback.saved_states[checkpoint["epoch"] - 1]
    assert 4 == len(early_stop_callback.saved_states)
    assert checkpoint["callbacks"][type(early_stop_callback)] == early_stop_callback_state

    # ensure state is reloaded properly (assertion in the callback)
    early_stop_callback = EarlyStoppingTestRestore(early_stop_callback_state)
    new_trainer = Trainer(
        default_root_dir=tmpdir,
        max_epochs=2,
        resume_from_checkpoint=checkpoint_filepath,
        early_stop_callback=early_stop_callback,
    )
    new_trainer.fit(model)


<<<<<<< HEAD
class EarlyStoppingTestInvocations(EarlyStopping):
    # this class has to be defined outside the test function, otherwise we get pickle error
    def __init__(self, expected_count):
        super().__init__()
        self.count = 0
        self.expected_count = expected_count

    def on_validation_end(self, trainer, pl_module):
        self.count += 1

    def on_train_end(self, trainer, pl_module):
        assert self.count == self.expected_count


def test_early_stopping_no_extraneous_invocations(tmpdir):
    """Test to ensure that callback methods aren't being invoked outside of the callback handler."""
=======
def test_early_stopping_no_extraneous_invocations(tmpdir):
    """Test to ensure that callback methods aren't being invoked outside of the callback handler."""
    os.environ['PL_DEV_DEBUG'] = '1'
>>>>>>> 4d98419b

    model = EvalModelTemplate()
    expected_count = 4
    trainer = Trainer(
        default_root_dir=tmpdir,
        early_stop_callback=True,
        val_check_interval=1.0,
        max_epochs=expected_count,
    )
    trainer.fit(model)

    assert len(trainer.dev_debugger.early_stopping_history) == expected_count


@pytest.mark.parametrize(
    "loss_values, patience, expected_stop_epoch",
    [([6, 5, 5, 5, 5, 5], 3, 4), ([6, 5, 4, 4, 3, 3], 1, 3), ([6, 5, 6, 5, 5, 5], 3, 4),],
)
def test_early_stopping_patience(tmpdir, loss_values, patience, expected_stop_epoch):
    """Test to ensure that early stopping is not triggered before patience is exhausted."""

    class ModelOverrideValidationReturn(EvalModelTemplate):
        validation_return_values = torch.Tensor(loss_values)
        count = 0

        def validation_epoch_end(self, outputs):
            loss = self.validation_return_values[self.count]
            self.count += 1
            return {"test_val_loss": loss}

    model = ModelOverrideValidationReturn()
    early_stop_callback = EarlyStopping(monitor="test_val_loss", patience=patience, verbose=True)
    trainer = Trainer(
        default_root_dir=tmpdir,
        early_stop_callback=early_stop_callback,
        val_check_interval=1.0,
        num_sanity_val_steps=0,
        max_epochs=10,
    )
    trainer.fit(model)
    assert trainer.current_epoch == expected_stop_epoch


def test_pickling(tmpdir):
    early_stopping = EarlyStopping()

    early_stopping_pickled = pickle.dumps(early_stopping)
    early_stopping_loaded = pickle.loads(early_stopping_pickled)
    assert vars(early_stopping) == vars(early_stopping_loaded)

    early_stopping_pickled = cloudpickle.dumps(early_stopping)
    early_stopping_loaded = cloudpickle.loads(early_stopping_pickled)
    assert vars(early_stopping) == vars(early_stopping_loaded)


def test_early_stopping_no_val_step(tmpdir):
    """Test that early stopping callback falls back to training metrics when no validation defined."""

    class CurrentModel(EvalModelTemplate):
        def training_step(self, *args, **kwargs):
            output = super().training_step(*args, **kwargs)
            output.update({'my_train_metric': output['loss']})  # could be anything else
            return output

    model = CurrentModel()
    model.validation_step = None
    model.val_dataloader = None

    stopping = EarlyStopping(monitor='my_train_metric', min_delta=0.1)
    trainer = Trainer(
        default_root_dir=tmpdir,
        early_stop_callback=stopping,
        overfit_batches=0.20,
        max_epochs=2,
    )
    result = trainer.fit(model)

    assert result == 1, 'training failed to complete'
    assert trainer.current_epoch < trainer.max_epochs


def test_early_stopping_functionality(tmpdir):

    class CurrentModel(EvalModelTemplate):
        def validation_epoch_end(self, outputs):
            losses = [8, 4, 2, 3, 4, 5, 8, 10]
            val_loss = losses[self.current_epoch]
            return {'val_loss': torch.tensor(val_loss)}

    model = CurrentModel()

    trainer = Trainer(
        default_root_dir=tmpdir,
        early_stop_callback=True,
        overfit_batches=0.20,
        max_epochs=20,
    )
    trainer.fit(model)
    assert trainer.current_epoch == 5, 'early_stopping failed'<|MERGE_RESOLUTION|>--- conflicted
+++ resolved
@@ -66,28 +66,9 @@
     new_trainer.fit(model)
 
 
-<<<<<<< HEAD
-class EarlyStoppingTestInvocations(EarlyStopping):
-    # this class has to be defined outside the test function, otherwise we get pickle error
-    def __init__(self, expected_count):
-        super().__init__()
-        self.count = 0
-        self.expected_count = expected_count
-
-    def on_validation_end(self, trainer, pl_module):
-        self.count += 1
-
-    def on_train_end(self, trainer, pl_module):
-        assert self.count == self.expected_count
-
-
-def test_early_stopping_no_extraneous_invocations(tmpdir):
-    """Test to ensure that callback methods aren't being invoked outside of the callback handler."""
-=======
 def test_early_stopping_no_extraneous_invocations(tmpdir):
     """Test to ensure that callback methods aren't being invoked outside of the callback handler."""
     os.environ['PL_DEV_DEBUG'] = '1'
->>>>>>> 4d98419b
 
     model = EvalModelTemplate()
     expected_count = 4
