# Copyright The PyTorch Lightning team.
#
# Licensed under the Apache License, Version 2.0 (the "License");
# you may not use this file except in compliance with the License.
# You may obtain a copy of the License at
#
#     http://www.apache.org/licenses/LICENSE-2.0
#
# Unless required by applicable law or agreed to in writing, software
# distributed under the License is distributed on an "AS IS" BASIS,
# WITHOUT WARRANTIES OR CONDITIONS OF ANY KIND, either express or implied.
# See the License for the specific language governing permissions and
# limitations under the License.
import logging
from unittest import mock

import pytest
import torch
from torch import nn
from torch.utils.data import DataLoader

from pytorch_lightning import LightningModule, Trainer
from pytorch_lightning.accelerators import Accelerator
from pytorch_lightning.plugins import DDPSpawnPlugin
from pytorch_lightning.trainer.connectors.data_connector import _PatchDataLoader
from pytorch_lightning.utilities import _TORCH_GREATER_EQUAL_1_6
from pytorch_lightning.utilities.exceptions import MisconfigurationException
from tests.helpers.boring_model import BoringModel, RandomDataset, RandomIterableDataset
from tests.helpers.runif import RunIf

if _TORCH_GREATER_EQUAL_1_6:
    from torch.optim.swa_utils import SWALR

    from pytorch_lightning.callbacks import StochasticWeightAveraging

    class SwaTestModel(BoringModel):

        def __init__(self, batchnorm: bool = True, interval: str = "epoch", iterable_dataset: bool = False):
            super().__init__()
            layers = [nn.Linear(32, 32)]
            if batchnorm:
                layers.append(nn.BatchNorm1d(32))
            layers += [nn.ReLU(), nn.Linear(32, 2)]
            self.layer = nn.Sequential(*layers)
            self.interval = interval
            self.iterable_dataset = iterable_dataset

        def training_step(self, batch, batch_idx):
            output = self.forward(batch)
            loss = self.loss(batch, output)
            return {"loss": loss}

        def train_dataloader(self):

            dset_cls = RandomIterableDataset if self.iterable_dataset else RandomDataset
            dset = dset_cls(32, 64)

            return DataLoader(dset, batch_size=2)

        def configure_optimizers(self):
            optimizer = torch.optim.SGD(self.layer.parameters(), lr=0.1)
            return {
                "optimizer": optimizer,
                "lr_scheduler": {
                    "scheduler": torch.optim.lr_scheduler.StepLR(optimizer, step_size=1),
                    "interval": self.interval,
                }
            }

    class SwaTestCallback(StochasticWeightAveraging):
        update_parameters_calls: int = 0
        transfer_weights_calls: int = 0

        def update_parameters(self, *args, **kwargs):
            self.update_parameters_calls += 1
            return StochasticWeightAveraging.update_parameters(*args, **kwargs)

        def transfer_weights(self, *args, **kwargs):
            self.transfer_weights_calls += 1
            return StochasticWeightAveraging.transfer_weights(*args, **kwargs)

        def on_train_epoch_start(self, trainer, *args):
            super().on_train_epoch_start(trainer, *args)
            assert trainer.fit_loop._skip_backward == (trainer.current_epoch > self.swa_end)
            if self.swa_start <= trainer.current_epoch:
                assert isinstance(trainer.lr_schedulers[0]["scheduler"], SWALR)
                assert trainer.lr_schedulers[0]["interval"] == "epoch"
                assert trainer.lr_schedulers[0]["frequency"] == 1

        def on_train_epoch_end(self, trainer, *args):
            super().on_train_epoch_end(trainer, *args)
            if self.swa_start <= trainer.current_epoch <= self.swa_end:
                swa_epoch = trainer.current_epoch - self.swa_start
                assert self.n_averaged == swa_epoch + 1
            elif trainer.current_epoch > self.swa_end:
                assert self.n_averaged == self._max_epochs - self.swa_start

        def on_train_end(self, trainer, pl_module):
            super().on_train_end(trainer, pl_module)

            # make sure these are correctly set again
            assert not trainer.fit_loop._skip_backward
            assert trainer.accumulate_grad_batches == 2
            assert trainer.num_training_batches == 5

            if not isinstance(trainer.training_type_plugin, DDPSpawnPlugin):
                # check backward call count. the batchnorm update epoch should not backward
                assert trainer.accelerator.backward.call_count == trainer.max_epochs * trainer.limit_train_batches

            # check call counts
            assert self.update_parameters_calls == trainer.max_epochs - (self._swa_epoch_start - 1)
            assert self.transfer_weights_calls == 1


def train_with_swa(
    tmpdir, batchnorm=True, accelerator=None, gpus=None, num_processes=1, interval="epoch", iterable_dataset=False
):
    model = SwaTestModel(batchnorm=batchnorm, interval=interval, iterable_dataset=iterable_dataset)
    swa_start = 2
    max_epochs = 5
    swa_callback = SwaTestCallback(swa_epoch_start=swa_start, swa_lrs=0.1)
    assert swa_callback.update_parameters_calls == 0
    assert swa_callback.transfer_weights_calls == 0

    trainer = Trainer(
        default_root_dir=tmpdir,
        progress_bar_refresh_rate=0,
        max_epochs=max_epochs,
        limit_train_batches=5,
        limit_val_batches=0,
        callbacks=[swa_callback],
        accumulate_grad_batches=2,
        accelerator=accelerator,
        gpus=gpus,
        num_processes=num_processes
    )

    with mock.patch.object(Accelerator, 'backward', wraps=trainer.accelerator.backward):
        trainer.fit(model)

    # check the model is the expected
    assert trainer.lightning_module == model


@RunIf(min_gpus=2, special=True)
def test_swa_callback_ddp(tmpdir):
    train_with_swa(tmpdir, accelerator="ddp", gpus=2)


@RunIf(min_gpus=2)
def test_swa_callback_ddp_spawn(tmpdir):
    train_with_swa(tmpdir, accelerator="ddp_spawn", gpus=2)


@RunIf(skip_windows=True)
def test_swa_callback_ddp_cpu(tmpdir):
    train_with_swa(tmpdir, accelerator="ddp_cpu", num_processes=2)


@RunIf(min_gpus=1)
def test_swa_callback_1_gpu(tmpdir):
    train_with_swa(tmpdir, gpus=1)


@pytest.mark.parametrize("batchnorm", (True, False))
@pytest.mark.parametrize('iterable_dataset', (True, False))
def test_swa_callback(tmpdir, batchnorm: bool, iterable_dataset: bool):
    train_with_swa(tmpdir, batchnorm=batchnorm, iterable_dataset=iterable_dataset)


@pytest.mark.parametrize("interval", ("epoch", "step"))
def test_swa_callback_scheduler_step(tmpdir, interval: str):
    train_with_swa(tmpdir, interval=interval)


def test_swa_warns(tmpdir, caplog):
    model = SwaTestModel(interval="step")
    trainer = Trainer(default_root_dir=tmpdir, fast_dev_run=True, stochastic_weight_avg=True)
    with caplog.at_level(level=logging.INFO), pytest.warns(UserWarning, match="SWA is currently only supported"):
        trainer.fit(model)
    assert "Swapping scheduler" in caplog.text


def test_swa_raises():
    with pytest.raises(MisconfigurationException, match=">0 integer or a float between 0 and 1"):
        StochasticWeightAveraging(swa_epoch_start=0, swa_lrs=0.1)
    with pytest.raises(MisconfigurationException, match=">0 integer or a float between 0 and 1"):
        StochasticWeightAveraging(swa_epoch_start=1.5, swa_lrs=0.1)
    with pytest.raises(MisconfigurationException, match=">0 integer or a float between 0 and 1"):
        StochasticWeightAveraging(swa_epoch_start=-1, swa_lrs=0.1)
    with pytest.raises(MisconfigurationException, match="positive float or a list of positive float"):
        StochasticWeightAveraging(swa_epoch_start=5, swa_lrs=[0.2, 1])


@pytest.mark.parametrize('stochastic_weight_avg', [False, True])
@pytest.mark.parametrize('use_callbacks', [False, True])
def test_trainer_and_stochastic_weight_avg(tmpdir, use_callbacks: bool, stochastic_weight_avg: bool):
    """Test to ensure SWA Callback is injected when `stochastic_weight_avg` is provided to the Trainer"""

    class TestModel(BoringModel):

        def configure_optimizers(self):
            optimizer = torch.optim.SGD(self.layer.parameters(), lr=0.1)
            return optimizer

    model = TestModel()
    trainer = Trainer(
        default_root_dir=tmpdir,
        callbacks=StochasticWeightAveraging(swa_lrs=1e-3) if use_callbacks else None,
        stochastic_weight_avg=stochastic_weight_avg,
        limit_train_batches=4,
        limit_val_batches=4,
        max_epochs=2,
    )
    trainer.fit(model)
    if use_callbacks or stochastic_weight_avg:
        assert len([cb for cb in trainer.callbacks if isinstance(cb, StochasticWeightAveraging)]) == 1
        assert trainer.callbacks[0]._swa_lrs == (1e-3 if use_callbacks else 0.1)
    else:
        assert all(not isinstance(cb, StochasticWeightAveraging) for cb in trainer.callbacks)


def test_swa_deepcopy(tmpdir):
    """Test to ensure SWA Callback doesn't deepcopy dataloaders and datamodule potentially leading to OOM"""

<<<<<<< HEAD
    class StochasticWeightAveragingCheck(StochasticWeightAveraging):
=======
    class TestSWA(StochasticWeightAveraging):

        def __init__(self, *args, **kwargs):
            super().__init__(*args, **kwargs)
            self.on_before_accelerator_backend_setup_called = False
>>>>>>> fd7aa0c0

        def on_before_accelerator_backend_setup(self, trainer: 'Trainer', pl_module: 'LightningModule'):
            super().on_before_accelerator_backend_setup(trainer, pl_module)
            assert self._average_model.train_dataloader is not pl_module.train_dataloader
<<<<<<< HEAD
            assert self._average_model.train_dataloader.__self__ == self._average_model
            assert isinstance(pl_module.train_dataloader, _PatchDataLoader)
            assert not hasattr(self._average_model, "trainer")

    model = BoringModel()
    trainer = Trainer(
        default_root_dir=tmpdir,
        callbacks=StochasticWeightAveragingCheck(swa_lrs=1e-3),
        fast_dev_run=True,
    )
    trainer.fit(model, train_dataloader=DataLoader(RandomDataset(32, 64)))
=======
            assert self._average_model.trainer is None
            self.on_before_accelerator_backend_setup_called = True

    model = BoringModel()
    swa = TestSWA()
    trainer = Trainer(
        default_root_dir=tmpdir,
        callbacks=swa,
        fast_dev_run=True,
    )
    trainer.fit(model)
    assert swa.on_before_accelerator_backend_setup_called
>>>>>>> fd7aa0c0
<|MERGE_RESOLUTION|>--- conflicted
+++ resolved
@@ -223,33 +223,18 @@
 def test_swa_deepcopy(tmpdir):
     """Test to ensure SWA Callback doesn't deepcopy dataloaders and datamodule potentially leading to OOM"""
 
-<<<<<<< HEAD
-    class StochasticWeightAveragingCheck(StochasticWeightAveraging):
-=======
     class TestSWA(StochasticWeightAveraging):
 
         def __init__(self, *args, **kwargs):
             super().__init__(*args, **kwargs)
             self.on_before_accelerator_backend_setup_called = False
->>>>>>> fd7aa0c0
 
         def on_before_accelerator_backend_setup(self, trainer: 'Trainer', pl_module: 'LightningModule'):
             super().on_before_accelerator_backend_setup(trainer, pl_module)
             assert self._average_model.train_dataloader is not pl_module.train_dataloader
-<<<<<<< HEAD
             assert self._average_model.train_dataloader.__self__ == self._average_model
             assert isinstance(pl_module.train_dataloader, _PatchDataLoader)
             assert not hasattr(self._average_model, "trainer")
-
-    model = BoringModel()
-    trainer = Trainer(
-        default_root_dir=tmpdir,
-        callbacks=StochasticWeightAveragingCheck(swa_lrs=1e-3),
-        fast_dev_run=True,
-    )
-    trainer.fit(model, train_dataloader=DataLoader(RandomDataset(32, 64)))
-=======
-            assert self._average_model.trainer is None
             self.on_before_accelerator_backend_setup_called = True
 
     model = BoringModel()
@@ -259,6 +244,5 @@
         callbacks=swa,
         fast_dev_run=True,
     )
-    trainer.fit(model)
-    assert swa.on_before_accelerator_backend_setup_called
->>>>>>> fd7aa0c0
+    trainer.fit(model, train_dataloader=DataLoader(RandomDataset(32, 2)))
+    assert swa.on_before_accelerator_backend_setup_called