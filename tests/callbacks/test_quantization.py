# Copyright The PyTorch Lightning team.
#
# Licensed under the Apache License, Version 2.0 (the "License");
# you may not use this file except in compliance with the License.
# You may obtain a copy of the License at
#
#     http://www.apache.org/licenses/LICENSE-2.0
#
# Unless required by applicable law or agreed to in writing, software
# distributed under the License is distributed on an "AS IS" BASIS,
# WITHOUT WARRANTIES OR CONDITIONS OF ANY KIND, either express or implied.
# See the License for the specific language governing permissions and
# limitations under the License.
import copy
from typing import Callable, Union

import pytest
import torch
from torch.quantization import FakeQuantizeBase
from torchmetrics.functional import mean_absolute_percentage_error as mape

from pytorch_lightning import seed_everything, Trainer
from pytorch_lightning.callbacks import QuantizationAwareTraining
from pytorch_lightning.utilities.exceptions import MisconfigurationException
<<<<<<< HEAD
from tests.helpers.datamodules import MultiInputDatamodule, RegressDataModule
=======
from pytorch_lightning.utilities.memory import get_model_size_mb
from tests.helpers.boring_model import RandomDataset
from tests.helpers.datamodules import RegressDataModule
>>>>>>> 59b0ccb6
from tests.helpers.runif import RunIf
from tests.helpers.simple_models import MultiInputModel, MultiOutputModel, RegressionModel


@pytest.mark.parametrize("observe", ["average", "histogram"])
@pytest.mark.parametrize("fuse", [True, False])
@pytest.mark.parametrize("convert", [True, False])
@RunIf(quantization=True)
def test_quantization(tmpdir, observe: str, fuse: bool, convert: bool):
    """Parity test for quant model."""
    seed_everything(42)
    dm = RegressDataModule()
    accelerator = "gpu" if torch.cuda.is_available() else "cpu"
    trainer_args = dict(default_root_dir=tmpdir, max_epochs=7, accelerator=accelerator, devices=1)
    model = RegressionModel()
    qmodel = copy.deepcopy(model)

    trainer = Trainer(**trainer_args)
    trainer.fit(model, datamodule=dm)
    org_size = get_model_size_mb(model)
    org_score = torch.mean(torch.tensor([mape(model(x), y) for x, y in dm.test_dataloader()]))

    fusing_layers = [(f"layer_{i}", f"layer_{i}a") for i in range(3)] if fuse else None
    qcb = QuantizationAwareTraining(
        observer_type=observe,
        modules_to_fuse=fusing_layers,
        quantize_on_fit_end=convert,
        observer_enabled_stages=("train", "validate"),
    )
    trainer = Trainer(callbacks=[qcb], **trainer_args)
    trainer.fit(qmodel, datamodule=dm)

    quant_calls = qcb._forward_calls
    assert quant_calls == qcb._forward_calls
    quant_score = torch.mean(torch.tensor([mape(qmodel(x), y) for x, y in dm.test_dataloader()]))
    # test that the test score is almost the same as with pure training
    assert torch.allclose(org_score, quant_score, atol=0.5)
    model_path = trainer.checkpoint_callback.best_model_path
    curr_epoch = trainer.current_epoch

    trainer_args.update(dict(max_epochs=1, enable_checkpointing=False))
    if not convert:
        trainer = Trainer(callbacks=[QuantizationAwareTraining()], **trainer_args)
        trainer.fit(qmodel, datamodule=dm)
        qmodel.eval()
        torch.quantization.convert(qmodel, inplace=True)

    quant_size = get_model_size_mb(qmodel)
    # test that the trained model is smaller then initial
    size_ratio = quant_size / org_size
    assert size_ratio < 0.65

    # todo: make it work also with strict loading
    qmodel2 = RegressionModel.load_from_checkpoint(model_path, strict=False)
<<<<<<< HEAD
    quant2_score = torch.mean(torch.tensor([mean_relative_error(qmodel2(x), y) for x, y in dm.test_dataloader()]))
    assert torch.allclose(org_score, quant2_score, atol=0.5)
=======
    quant2_score = torch.mean(torch.tensor([mape(qmodel2(x), y) for x, y in dm.test_dataloader()]))
    assert torch.allclose(org_score, quant2_score, atol=0.45)

    # test without and with QAT callback
    trainer_args.update(max_epochs=curr_epoch + 1)
    qmodel2 = RegressionModel()
    trainer = Trainer(callbacks=[QuantizationAwareTraining()], **trainer_args)
    trainer.fit(qmodel2, datamodule=dm, ckpt_path=model_path)
    quant2_score = torch.mean(torch.tensor([mape(qmodel2(x), y) for x, y in dm.test_dataloader()]))
    # test that the test score is almost the same as with pure training
    assert torch.allclose(org_score, quant2_score, atol=0.45)
>>>>>>> 59b0ccb6


@RunIf(quantization=True)
def test_quantize_torchscript(tmpdir):
    """Test converting to torchscipt."""
    dm = RegressDataModule()
    qmodel = RegressionModel()
    qcb = QuantizationAwareTraining(input_compatible=False)
    trainer = Trainer(callbacks=[qcb], default_root_dir=tmpdir, max_epochs=1)
    trainer.fit(qmodel, datamodule=dm)

    batch = iter(dm.test_dataloader()).next()
    qmodel(qmodel.quants[0](batch[0]))

    tsmodel = qmodel.to_torchscript()
    tsmodel(tsmodel.quants[0](batch[0]))


@RunIf(quantization=True)
def test_quantization_exceptions(tmpdir):
<<<<<<< HEAD
    """Test wrongly configured callback"""
=======
    """Test wrong fuse layers."""
>>>>>>> 59b0ccb6
    with pytest.raises(MisconfigurationException, match="Unsupported qconfig"):
        QuantizationAwareTraining(qconfig=["abc"])

    with pytest.raises(MisconfigurationException, match="Unsupported observer type"):
        QuantizationAwareTraining(observer_type="abc")

    with pytest.raises(MisconfigurationException, match="Unsupported `collect_quantization`"):
        QuantizationAwareTraining(collect_quantization="abc")

    with pytest.raises(MisconfigurationException, match="Unsupported `collect_quantization`"):
        QuantizationAwareTraining(collect_quantization=1.2)

    with pytest.raises(MisconfigurationException, match="Unsupported stages"):
        QuantizationAwareTraining(observer_enabled_stages=("abc",))

    fusing_layers = [(f"layers.mlp_{i}", f"layers.NONE-mlp_{i}a") for i in range(3)]
    qcb = QuantizationAwareTraining(modules_to_fuse=fusing_layers)
    trainer = Trainer(callbacks=[qcb], default_root_dir=tmpdir, max_epochs=1)
    with pytest.raises(MisconfigurationException, match="one or more of them is not your model attributes"):
        trainer.fit(RegressionModel(), datamodule=RegressDataModule())

    model = RegressionModel()
    model.example_input_array = None
    trainer = Trainer(callbacks=[QuantizationAwareTraining()], default_root_dir=tmpdir, max_epochs=1)
    with pytest.warns(UserWarning, match="Defaulting to singular QuantStub"):
        trainer.fit(model, datamodule=RegressDataModule())


def custom_trigger_never(trainer):
    return False


def custom_trigger_even(trainer):
    return trainer.current_epoch % 2 == 0


def custom_trigger_last(trainer):
    return trainer.current_epoch == (trainer.max_epochs - 1)


@pytest.mark.parametrize(
    "trigger_fn,expected_count",
    [(None, 10), (3, 3), (custom_trigger_never, 0), (custom_trigger_even, 6), (custom_trigger_last, 2)],
)
@RunIf(quantization=True)
def test_quantization_triggers(tmpdir, trigger_fn: Union[None, int, Callable], expected_count: int):
    """Test  how many times the quant is called."""
    dm = RegressDataModule()
    qmodel = RegressionModel()
    qcb = QuantizationAwareTraining(collect_quantization=trigger_fn)
    trainer = Trainer(
        callbacks=[qcb], default_root_dir=tmpdir, limit_train_batches=1, limit_val_batches=1, max_epochs=4
    )
    trainer.fit(qmodel, datamodule=dm)

    assert qcb._forward_calls == expected_count


<<<<<<< HEAD
@RunIf(quantization=True)
def test_quantize_wrapper_multi_input(tmpdir):
    """Pass multi-tensor input through QAT forward wrappers"""
    trainer = Trainer(callbacks=[QuantizationAwareTraining()], default_root_dir=tmpdir, max_epochs=1)
    trainer.fit(MultiInputModel(), datamodule=MultiInputDatamodule())


@RunIf(quantization=True)
@pytest.mark.parametrize("output_dtype", [list, tuple])
def test_quantize_wrapper_multi_output(tmpdir, output_dtype):
    """Dequantize multiple output tensors in QAT forward wrappers"""
    trainer = Trainer(callbacks=[QuantizationAwareTraining()], default_root_dir=tmpdir, max_epochs=1)
    trainer.fit(MultiOutputModel(output_dtype))


@RunIf(quantization=True)
def test_quantize_wrapper_kwargs(tmpdir):
    """Pass kwargs through QAT forward wrappers"""
    model = MultiInputModel()
    trainer = Trainer(callbacks=[QuantizationAwareTraining()], default_root_dir=tmpdir, max_epochs=1)
    trainer.fit(model, datamodule=MultiInputDatamodule())
    assert not model.triggered
    model.forward(*model.example_input_array, trigger=True)
    assert model.triggered
=======
def _get_observer_enabled(fake_quant: FakeQuantizeBase):
    # ``torch.quantization.FakeQuantize`` checks ``observer_enabled[0] == 1``.
    return fake_quant.observer_enabled[0] == 1


@pytest.mark.parametrize(
    "observer_enabled_stages",
    [("train", "validate", "test", "predict"), ("train",), ("validate",), ("test",), ("predict",), ()],
)
@RunIf(quantization=True)
def test_quantization_disable_observers(tmpdir, observer_enabled_stages):
    """Test disabling observers."""
    qmodel = RegressionModel()
    qcb = QuantizationAwareTraining(observer_enabled_stages=observer_enabled_stages)
    trainer = Trainer(callbacks=[qcb], default_root_dir=tmpdir)

    # Quantize qmodel.
    qcb.on_fit_start(trainer, qmodel)
    fake_quants = list(module for module in qmodel.modules() if isinstance(module, FakeQuantizeBase))
    # Disable some of observers before fitting.
    for fake_quant in fake_quants[::2]:
        fake_quant.disable_observer()

    for stage, on_stage_start, on_stage_end in [
        ("train", qcb.on_train_start, qcb.on_train_end),
        ("validate", qcb.on_validation_start, qcb.on_validation_end),
        ("test", qcb.on_test_start, qcb.on_test_end),
        ("predict", qcb.on_predict_start, qcb.on_predict_end),
    ]:
        before_stage_observer_enabled = torch.as_tensor(list(map(_get_observer_enabled, fake_quants)))

        on_stage_start(trainer, qmodel)
        expected_stage_observer_enabled = torch.as_tensor(
            before_stage_observer_enabled if stage in observer_enabled_stages else [False] * len(fake_quants)
        )
        assert torch.equal(
            torch.as_tensor(list(map(_get_observer_enabled, fake_quants))), expected_stage_observer_enabled
        )

        on_stage_end(trainer, qmodel)
        assert torch.equal(
            torch.as_tensor(list(map(_get_observer_enabled, fake_quants))), before_stage_observer_enabled
        )


@RunIf(quantization=True)
def test_quantization_val_test_predict(tmpdir):
    """Test the default quantization aware training not affected by validating, testing and predicting."""
    seed_everything(42)
    num_features = 16
    dm = RegressDataModule(num_features=num_features)
    qmodel = RegressionModel()

    val_test_predict_qmodel = copy.deepcopy(qmodel)
    trainer = Trainer(
        callbacks=[QuantizationAwareTraining(quantize_on_fit_end=False)],
        default_root_dir=tmpdir,
        limit_train_batches=1,
        limit_val_batches=1,
        limit_test_batches=1,
        limit_predict_batches=1,
        val_check_interval=1,
        num_sanity_val_steps=1,
        max_epochs=4,
    )
    trainer.fit(val_test_predict_qmodel, datamodule=dm)
    trainer.validate(model=val_test_predict_qmodel, datamodule=dm, verbose=False)
    trainer.test(model=val_test_predict_qmodel, datamodule=dm, verbose=False)
    trainer.predict(
        model=val_test_predict_qmodel, dataloaders=[torch.utils.data.DataLoader(RandomDataset(num_features, 16))]
    )

    expected_qmodel = copy.deepcopy(qmodel)
    # No validation in ``expected_qmodel`` fitting.
    Trainer(
        callbacks=[QuantizationAwareTraining(quantize_on_fit_end=False)],
        default_root_dir=tmpdir,
        limit_train_batches=1,
        limit_val_batches=0,
        max_epochs=4,
    ).fit(expected_qmodel, datamodule=dm)

    expected_state_dict = expected_qmodel.state_dict()
    for key, value in val_test_predict_qmodel.state_dict().items():
        expected_value = expected_state_dict[key]
        assert torch.allclose(value, expected_value)
>>>>>>> 59b0ccb6
<|MERGE_RESOLUTION|>--- conflicted
+++ resolved
@@ -22,13 +22,10 @@
 from pytorch_lightning import seed_everything, Trainer
 from pytorch_lightning.callbacks import QuantizationAwareTraining
 from pytorch_lightning.utilities.exceptions import MisconfigurationException
-<<<<<<< HEAD
-from tests.helpers.datamodules import MultiInputDatamodule, RegressDataModule
-=======
 from pytorch_lightning.utilities.memory import get_model_size_mb
 from tests.helpers.boring_model import RandomDataset
 from tests.helpers.datamodules import RegressDataModule
->>>>>>> 59b0ccb6
+from tests.helpers.datamodules import MultiInputDatamodule, RegressDataModule
 from tests.helpers.runif import RunIf
 from tests.helpers.simple_models import MultiInputModel, MultiOutputModel, RegressionModel
 
@@ -83,12 +80,8 @@
 
     # todo: make it work also with strict loading
     qmodel2 = RegressionModel.load_from_checkpoint(model_path, strict=False)
-<<<<<<< HEAD
     quant2_score = torch.mean(torch.tensor([mean_relative_error(qmodel2(x), y) for x, y in dm.test_dataloader()]))
     assert torch.allclose(org_score, quant2_score, atol=0.5)
-=======
-    quant2_score = torch.mean(torch.tensor([mape(qmodel2(x), y) for x, y in dm.test_dataloader()]))
-    assert torch.allclose(org_score, quant2_score, atol=0.45)
 
     # test without and with QAT callback
     trainer_args.update(max_epochs=curr_epoch + 1)
@@ -98,7 +91,6 @@
     quant2_score = torch.mean(torch.tensor([mape(qmodel2(x), y) for x, y in dm.test_dataloader()]))
     # test that the test score is almost the same as with pure training
     assert torch.allclose(org_score, quant2_score, atol=0.45)
->>>>>>> 59b0ccb6
 
 
 @RunIf(quantization=True)
@@ -119,11 +111,7 @@
 
 @RunIf(quantization=True)
 def test_quantization_exceptions(tmpdir):
-<<<<<<< HEAD
     """Test wrongly configured callback"""
-=======
-    """Test wrong fuse layers."""
->>>>>>> 59b0ccb6
     with pytest.raises(MisconfigurationException, match="Unsupported qconfig"):
         QuantizationAwareTraining(qconfig=["abc"])
 
@@ -182,32 +170,6 @@
     assert qcb._forward_calls == expected_count
 
 
-<<<<<<< HEAD
-@RunIf(quantization=True)
-def test_quantize_wrapper_multi_input(tmpdir):
-    """Pass multi-tensor input through QAT forward wrappers"""
-    trainer = Trainer(callbacks=[QuantizationAwareTraining()], default_root_dir=tmpdir, max_epochs=1)
-    trainer.fit(MultiInputModel(), datamodule=MultiInputDatamodule())
-
-
-@RunIf(quantization=True)
-@pytest.mark.parametrize("output_dtype", [list, tuple])
-def test_quantize_wrapper_multi_output(tmpdir, output_dtype):
-    """Dequantize multiple output tensors in QAT forward wrappers"""
-    trainer = Trainer(callbacks=[QuantizationAwareTraining()], default_root_dir=tmpdir, max_epochs=1)
-    trainer.fit(MultiOutputModel(output_dtype))
-
-
-@RunIf(quantization=True)
-def test_quantize_wrapper_kwargs(tmpdir):
-    """Pass kwargs through QAT forward wrappers"""
-    model = MultiInputModel()
-    trainer = Trainer(callbacks=[QuantizationAwareTraining()], default_root_dir=tmpdir, max_epochs=1)
-    trainer.fit(model, datamodule=MultiInputDatamodule())
-    assert not model.triggered
-    model.forward(*model.example_input_array, trigger=True)
-    assert model.triggered
-=======
 def _get_observer_enabled(fake_quant: FakeQuantizeBase):
     # ``torch.quantization.FakeQuantize`` checks ``observer_enabled[0] == 1``.
     return fake_quant.observer_enabled[0] == 1
@@ -294,4 +256,29 @@
     for key, value in val_test_predict_qmodel.state_dict().items():
         expected_value = expected_state_dict[key]
         assert torch.allclose(value, expected_value)
->>>>>>> 59b0ccb6
+
+
+@RunIf(quantization=True)
+def test_quantize_wrapper_multi_input(tmpdir):
+    """Pass multi-tensor input through QAT forward wrappers"""
+    trainer = Trainer(callbacks=[QuantizationAwareTraining()], default_root_dir=tmpdir, max_epochs=1)
+    trainer.fit(MultiInputModel(), datamodule=MultiInputDatamodule())
+
+
+@RunIf(quantization=True)
+@pytest.mark.parametrize("output_dtype", [list, tuple])
+def test_quantize_wrapper_multi_output(tmpdir, output_dtype):
+    """Dequantize multiple output tensors in QAT forward wrappers"""
+    trainer = Trainer(callbacks=[QuantizationAwareTraining()], default_root_dir=tmpdir, max_epochs=1)
+    trainer.fit(MultiOutputModel(output_dtype))
+
+
+@RunIf(quantization=True)
+def test_quantize_wrapper_kwargs(tmpdir):
+    """Pass kwargs through QAT forward wrappers"""
+    model = MultiInputModel()
+    trainer = Trainer(callbacks=[QuantizationAwareTraining()], default_root_dir=tmpdir, max_epochs=1)
+    trainer.fit(model, datamodule=MultiInputDatamodule())
+    assert not model.triggered
+    model.forward(*model.example_input_array, trigger=True)
+    assert model.triggered