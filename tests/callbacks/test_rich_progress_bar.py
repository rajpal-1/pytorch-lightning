--- conflicted
+++ resolved
@@ -227,7 +227,6 @@
 
 
 @RunIf(rich=True)
-<<<<<<< HEAD
 def test_rich_progress_bar_metric_display_task_id(tmpdir):
     class CustomModel(BoringModel):
         def training_step(self, *args, **kwargs):
@@ -247,7 +246,9 @@
     for key in ("loss", "v_num", "train_loss"):
         assert key in rendered[main_progress_bar_id][1]
         assert key not in rendered[val_progress_bar_id][1]
-=======
+
+
+@RunIf(rich=True)
 def test_rich_progress_bar_correct_value_epoch_end(tmpdir):
     """Rich counterpart to test_tqdm_progress_bar::test_tqdm_progress_bar_correct_value_epoch_end."""
 
@@ -309,5 +310,4 @@
     assert pbar.calls["validate"] == []
 
     trainer.test(model, verbose=False)
-    assert pbar.calls["test"] == []
->>>>>>> 0816a199
+    assert pbar.calls["test"] == []