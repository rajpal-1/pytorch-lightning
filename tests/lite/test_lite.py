# Copyright The PyTorch Lightning team.
#
# Licensed under the Apache License, Version 2.0 (the "License");
# you may not use this file except in compliance with the License.
# You may obtain a copy of the License at
#
#     http://www.apache.org/licenses/LICENSE-2.0
#
# Unless required by applicable law or agreed to in writing, software
# distributed under the License is distributed on an "AS IS" BASIS,
# WITHOUT WARRANTIES OR CONDITIONS OF ANY KIND, either express or implied.
# See the License for the specific language governing permissions and
# limitations under the License.
import os
from copy import deepcopy
from unittest import mock
from unittest.mock import MagicMock, Mock, PropertyMock

import pytest
import torch
import torch.distributed
import torch.nn.functional
from torch import nn
from torch.utils.data import DataLoader, DistributedSampler, Sampler

from pytorch_lightning.lite import LightningLite
from pytorch_lightning.lite.wrappers import _LiteDataLoader, _LiteModule, _LiteOptimizer
from pytorch_lightning.plugins import DeepSpeedPlugin, PrecisionPlugin, TrainingTypePlugin
from pytorch_lightning.utilities import DistributedType
from pytorch_lightning.utilities.exceptions import MisconfigurationException
from pytorch_lightning.utilities.seed import pl_worker_init_function
from tests.helpers.runif import RunIf


class EmptyLite(LightningLite):
    def run(self):
        pass


class BoringModel(nn.Module):
    def __init__(self):
        super().__init__()
        self.layer = torch.nn.Linear(32, 2, bias=False)

    def forward(self, x):
        x = self.layer(x)
        return torch.nn.functional.mse_loss(x, torch.ones_like(x))


def test_unsupported_accelerator():
    accelerator = "coconut"
    with pytest.raises(MisconfigurationException, match=f"`accelerator={repr(accelerator)}` is not a valid choice"):
        EmptyLite(accelerator=accelerator)


def test_unsupported_strategy():
    strategy = "coconut"
    with pytest.raises(MisconfigurationException, match=f"`strategy={repr(strategy)}` is not a valid choice"):
        EmptyLite(strategy=strategy)


def test_run_input_output():
    """Test that the dynamically patched run() method receives the input arguments and returns the result."""

    class Lite(LightningLite):

        run_args = ()
        run_kwargs = {}

        def run(self, *args, **kwargs):
            self.run_args = args
            self.run_kwargs = kwargs
            return "result"

    lite = Lite()
    result = lite.run(1, 2, three=3)
    assert result == "result"
    assert lite.run_args == (1, 2)
    assert lite.run_kwargs == {"three": 3}


def test_setup_optimizers():
    """Test that setup_optimizers can handle no optimizers, one optimizer, or multiple optimizers."""
    lite = EmptyLite()
    model = nn.Linear(1, 2)
    optimizer0 = torch.optim.SGD(model.parameters(), lr=0.1)
    optimizer1 = torch.optim.Adam(model.parameters(), lr=0.1)

    # no optimizer
    lite_model = lite.setup(model)
    assert isinstance(lite_model, _LiteModule)
    assert lite_model.module is model

    # single optimizer
    lite_model, lite_optimizer = lite.setup(model, optimizer0)
    assert isinstance(lite_model, _LiteModule)
    assert isinstance(lite_optimizer, _LiteOptimizer)
    assert lite_model.module is model
    assert lite_optimizer.optimizer is optimizer0

    # multiple optimizers
    lite_model, lite_optimizer0, lite_optimizer1 = lite.setup(model, optimizer0, optimizer1)
    assert isinstance(lite_model, _LiteModule)
    assert isinstance(lite_optimizer0, _LiteOptimizer)
    assert isinstance(lite_optimizer1, _LiteOptimizer)
    assert lite_model.module is model
    assert lite_optimizer0.optimizer is optimizer0
    assert lite_optimizer1.optimizer is optimizer1


def test_setup_twice_fails():
    """Test that calling setup with a model or optimizer that is already wrapped fails."""
    lite = EmptyLite()
    model = nn.Linear(1, 2)
    optimizer = torch.optim.Adam(model.parameters())

    lite_model, lite_optimizer = lite.setup(model, optimizer)
    with pytest.raises(MisconfigurationException, match="A model should be passed only once to the"):
        lite.setup(lite_model, optimizer)

    lite_model, lite_optimizer = lite.setup(model, optimizer)
    with pytest.raises(MisconfigurationException, match="An optimizer should be passed only once to the"):
        lite.setup(model, lite_optimizer)


def test_setup_tracks_num_models():
    """Test that setup() tracks how many times it has setup a model."""
    lite = EmptyLite()
    model = nn.Linear(1, 2)
    optimizer = torch.optim.Adam(model.parameters())

    assert lite._models_setup == 0
    lite.setup(model, optimizer)
    assert lite._models_setup == 1

    lite.setup(model, optimizer)
    assert lite._models_setup == 2


def test_setup_dataloaders_unsupported_type():
    """Test that the setup_dataloaders method fails when provided with non-DataLoader objects."""
    lite = EmptyLite()
    with pytest.raises(MisconfigurationException, match="Only PyTorch DataLoader are currently supported"):
        lite.setup_dataloaders(range(2))  # type: ignore


def test_setup_dataloaders_return_type():
    """Test that the setup method returns the dataloaders wrapped as LiteDataLoader and in the right order."""
    lite = EmptyLite()

    # single dataloader
    lite_dataloader = lite.setup_dataloaders(DataLoader(range(2)))
    assert isinstance(lite_dataloader, _LiteDataLoader)

    # multiple dataloaders
    dataset0 = Mock()
    dataset1 = Mock()
    dataloader0 = DataLoader(dataset0)
    dataloader1 = DataLoader(dataset1)
    lite_dataloader0, lite_dataloader1 = lite.setup_dataloaders(dataloader0, dataloader1)
    assert isinstance(lite_dataloader0, _LiteDataLoader)
    assert isinstance(lite_dataloader1, _LiteDataLoader)
    assert lite_dataloader0.dataset is dataset0
    assert lite_dataloader1.dataset is dataset1


def test_setup_dataloaders_with_custom_type():
    class DataLoaderSubclass1(DataLoader):
        def __init__(self, attribute1, *args, **kwargs):
            # intentionally not setting this attribute, calling super with different args
            # self.attribute1 = attribute1
            super().__init__(*args, **kwargs)

    class DataLoaderSubclass2(DataLoaderSubclass1):
        def __init__(self, attribute1, attribute2, *args, **kwargs):
            # intentionally not setting this attribute, calling super with different args
            # self.attribute2 = attribute2
            super().__init__(attribute1, *args, **kwargs)

    class LiteWithCustomDataLoader(LightningLite):
        def run(self):
            dataloader = DataLoaderSubclass2("attribute1", "attribute2", dataset=range(4), batch_size=2)
            lite_dataloader = self.setup_dataloaders(dataloader)
            assert lite_dataloader._dataloader.attribute1 == "attribute1"
            assert lite_dataloader._dataloader.attribute2 == "attribute2"

    LiteWithCustomDataLoader().run()


<<<<<<< HEAD
def test_setup_custom_dataloaders():
    """Test that the setup_dataloaders method returns the dataloaders wrapped as LiteDataLoader."""
=======
def test_setup_dataloaders_raises_for_unknown_custom_args():
    """Test that an error raises when custom dataloaders with unknown arguments are created from outside Lite's run
    method."""
>>>>>>> 771d3a11
    lite = EmptyLite()

    class CustomDataLoader(DataLoader):
        def __init__(self, value: int = 2, *args, **kwargs):
            self.value = value
            super().__init__(range(value), *args, **kwargs)

    dataloader = CustomDataLoader(2, batch_size=2)

    # single dataloader
    lite_dataloader = lite.setup_dataloaders(dataloader)
    assert lite_dataloader._dataloader
    assert lite_dataloader.value == 2
    batch0 = next(iter(lite_dataloader))
    assert torch.equal(batch0, torch.tensor([0, 1]))

    class CustomDataLoader2(DataLoader):
        def __init__(self, range, *args, **kwargs):
            self.range = range
            super().__init__(range, *args, **kwargs)

    dataloader = CustomDataLoader2(range(2), batch_size=2)

    # single dataloader
    lite_dataloader = lite.setup_dataloaders(dataloader)
    assert lite_dataloader._dataloader
    batch0 = next(iter(lite_dataloader))
    assert torch.equal(batch0, torch.tensor([0, 1]))

    class CustomDataLoader(DataLoader):
        def __init__(self, value: int, *args, **kwargs):
            super().__init__(range(value), *args, **kwargs)

    class LiteWithCustomDataLoader(LightningLite):
        def run(self):
            # This doesn't fail as the context manager would save all the arguments provided
            # to the dataloaders.
            dataloader = CustomDataLoader(2, batch_size=2)
            self.setup_dataloaders(dataloader)

    LiteWithCustomDataLoader().run()

    with pytest.raises(
        MisconfigurationException, match="Trying to inject `DistributedSampler` into the `CustomDataLoader` instance"
    ):
        dataloader = CustomDataLoader(2, batch_size=2)
        lite_dataloader = lite.setup_dataloaders(dataloader)


def test_setup_dataloaders_twice_fails():
    """Test that calling setup_dataloaders with a dataloader that is already wrapped fails."""
    lite = EmptyLite()
    dataloader = DataLoader(range(2))
    lite_dataloader = lite.setup_dataloaders(dataloader)

    with pytest.raises(MisconfigurationException, match="A dataloader should be passed only once to the"):
        lite.setup_dataloaders(lite_dataloader)


@mock.patch(
    "pytorch_lightning.lite.lite.LightningLite.device",
    new_callable=PropertyMock,
    return_value=torch.device("cuda", 1),
)
def test_setup_dataloaders_move_to_device(lite_device_mock):
    """Test that the setup configures LiteDataLoader to move the data to the device automatically."""
    lite = EmptyLite()
    lite_dataloaders = lite.setup_dataloaders(DataLoader(Mock()), DataLoader(Mock()), move_to_device=False)
    assert all(dl.device is None for dl in lite_dataloaders)
    lite_device_mock.assert_not_called()

    lite = EmptyLite()
    lite_dataloaders = lite.setup_dataloaders(DataLoader(Mock()), DataLoader(Mock()), move_to_device=True)
    assert all(dl.device == torch.device("cuda", 1) for dl in lite_dataloaders)
    lite_device_mock.assert_called()


def test_setup_dataloaders_distributed_sampler_not_needed():
    """Test that replace_sampler option has no effect when no distributed sampler is needed."""
    custom_sampler = Mock(spec=Sampler)
    dataloader = DataLoader(Mock(), sampler=custom_sampler)

    # keep the custom sampler when not needed to replace
    lite = EmptyLite()
    lite_dataloader = lite.setup_dataloaders(dataloader, replace_sampler=True)
    assert lite_dataloader.sampler is custom_sampler


@mock.patch.dict(os.environ, {}, clear=True)
def test_seed_everything():
    """Test that seed everything is static and sets the worker init function on the dataloader."""
    EmptyLite.seed_everything(3)

    lite = EmptyLite()
    lite_dataloader = lite.setup_dataloaders(DataLoader(Mock()))

    assert lite_dataloader.worker_init_fn.func is pl_worker_init_function
    assert os.environ == {"PL_GLOBAL_SEED": "3", "PL_SEED_WORKERS": "1"}


@pytest.mark.parametrize(
    "strategy",
    [
        DistributedType.DP,
        DistributedType.DDP,
        DistributedType.DDP_SPAWN,
        pytest.param(DistributedType.DEEPSPEED, marks=RunIf(deepspeed=True)),
        pytest.param(DistributedType.DDP_SHARDED, marks=RunIf(fairscale=True)),
        pytest.param(DistributedType.DDP_SHARDED_SPAWN, marks=RunIf(fairscale=True)),
    ],
)
def test_setup_dataloaders_replace_custom_sampler(strategy):
    """Test that asking to replace a custom sampler results in an error when a distributed sampler would be
    needed."""
    custom_sampler = Mock(spec=Sampler)
    dataloader = DataLoader(Mock(), sampler=custom_sampler)

    # explicitly asking to replace when a custom sampler is already configured raises an exception
    lite = EmptyLite(accelerator="cpu", strategy=strategy, devices=2)
    if lite._accelerator_connector.is_distributed:
        with pytest.raises(MisconfigurationException, match="You seem to have configured a sampler in your DataLoader"):
            lite.setup_dataloaders(dataloader, replace_sampler=True)

    # setting `replace_sampler=False` leaves the sampler untouched
    lite_dataloader = lite.setup_dataloaders(dataloader, replace_sampler=False)
    assert lite_dataloader.sampler is custom_sampler


@pytest.mark.parametrize(
    "strategy",
    [
        DistributedType.DP,
        DistributedType.DDP,
        DistributedType.DDP_SPAWN,
        pytest.param(DistributedType.DEEPSPEED, marks=RunIf(deepspeed=True)),
        pytest.param(DistributedType.DDP_SHARDED, marks=RunIf(fairscale=True)),
        pytest.param(DistributedType.DDP_SHARDED_SPAWN, marks=RunIf(fairscale=True)),
    ],
)
@pytest.mark.parametrize("shuffle", [True, False])
def test_setup_dataloaders_replace_standard_sampler(shuffle, strategy):
    """Test that Lite replaces the default samplers with DistributedSampler automatically."""
    lite = EmptyLite(accelerator="cpu", strategy=strategy, devices=2)
    is_distributed = lite._accelerator_connector.is_distributed
    lite_dataloader = lite.setup_dataloaders(DataLoader(range(3), shuffle=shuffle))
    assert not is_distributed or isinstance(lite_dataloader.sampler, DistributedSampler)


@pytest.mark.parametrize(
    "accelerator, expected",
    [
        ("cpu", torch.device("cpu")),
        pytest.param("gpu", torch.device("cuda", 0), marks=RunIf(min_gpus=1)),
        pytest.param("tpu", torch.device("xla", 0), marks=RunIf(tpu=True)),
    ],
)
def test_to_device(accelerator, expected):
    """Test that the to_device method can move various objects to the device determined by the accelerator."""
    lite = EmptyLite(accelerator=accelerator, devices=1)

    # module
    module = torch.nn.Linear(2, 3)
    module = lite.to_device(module)
    assert all(param.device == expected for param in module.parameters())

    # tensor
    tensor = torch.rand(2, 2)
    tensor = lite.to_device(tensor)
    assert tensor.device == expected

    # collection
    collection = {"data": torch.rand(2, 2), "int": 1}
    collection = lite.to_device(collection)
    assert collection["data"].device == expected


def test_rank_properties():
    """Test that the rank properties are determined by the strategy."""
    lite = EmptyLite()
    lite._strategy = Mock(spec=TrainingTypePlugin)
    lite._strategy.world_size = 1000
    assert lite.world_size == 1000
    lite._strategy.global_rank = 100
    assert lite.global_rank == 100
    lite._strategy.local_rank = 10
    assert lite.local_rank == 10
    lite._strategy.node_rank = 1
    assert lite.node_rank == 1


def test_backward():
    """Test that backward() calls into the precision plugin."""
    lite = EmptyLite()
    lite._precision_plugin = Mock(spec=PrecisionPlugin)
    loss = Mock()
    lite.backward(loss, "arg", keyword="kwarg")
    lite._precision_plugin._run_backward.assert_called_with(loss, None, "arg", keyword="kwarg")


@RunIf(deepspeed=True)
def test_backward_model_input_required():
    """Test that when using deepspeed and multiple models, backward() requires the model as input."""
    lite = EmptyLite(strategy="deepspeed")

    model0 = nn.Linear(1, 2)
    model1 = nn.Linear(1, 2)

    optimizer0 = torch.optim.Adam(model0.parameters())
    optimizer1 = torch.optim.Adam(model1.parameters())

    lite._strategy._setup_model_and_optimizer = lambda *args: args

    lite.setup(model0, optimizer0)
    lite.setup(model1, optimizer1)

    loss = model0(torch.randn(1, 1)).sum()

    with pytest.raises(MisconfigurationException, match="please provide the model used to perform"):
        lite.backward(loss)


def test_autocast():
    """Test that the Lite autocast context manager lets the precision plugin handle casting."""
    lite = EmptyLite()
    lite._precision_plugin.forward_context = MagicMock()

    lite._precision_plugin.forward_context().__enter__.assert_not_called()
    with lite.autocast():
        lite._precision_plugin.forward_context().__enter__.assert_called()
    lite._precision_plugin.forward_context().__exit__.assert_called()


@RunIf(min_gpus=2, deepspeed=True, special=True)
def test_deepspeed_multiple_models():
    class Lite(LightningLite):
        def run(self):
            model = BoringModel()
            optimizer = torch.optim.SGD(model.parameters(), lr=0.0001)
            model, optimizer = self.setup(model, optimizer)
            state_dict = deepcopy(model.state_dict())

            for _ in range(2):
                optimizer.zero_grad()
                x = model(torch.randn(1, 32).to(self.device))
                loss = x.sum()
                self.backward(loss, model=model)
                optimizer.step()

            for mw_b, mw_a in zip(state_dict.values(), model.state_dict().values()):
                assert not torch.equal(mw_b, mw_a)

            self.seed_everything(42)
            model_1 = BoringModel()
            optimizer_1 = torch.optim.SGD(model_1.parameters(), lr=0.0001)

            self.seed_everything(42)
            model_2 = BoringModel()
            optimizer_2 = torch.optim.SGD(model_2.parameters(), lr=0.0001)

            for mw_1, mw_2 in zip(model_1.state_dict().values(), model_2.state_dict().values()):
                assert torch.equal(mw_1, mw_2)

            model_1, optimizer_1 = self.setup(model_1, optimizer_1)
            model_2, optimizer_2 = self.setup(model_2, optimizer_2)

            self.seed_everything(42)
            data_list = []
            for _ in range(2):
                optimizer_1.zero_grad()
                data = torch.randn(1, 32).to(self.device)
                data_list.append(data)
                x = model_1(data)
                loss = x.sum()
                self.backward(loss, model=model_1)
                optimizer_1.step()

            for mw_1, mw_2 in zip(model_1.state_dict().values(), model_2.state_dict().values()):
                assert not torch.equal(mw_1, mw_2)

            for data in data_list:
                optimizer_2.zero_grad()
                x = model_2(data)
                loss = x.sum()
                self.backward(loss, model=model_2)
                optimizer_2.step()

            for mw_1, mw_2 in zip(model_1.state_dict().values(), model_2.state_dict().values()):
                assert torch.equal(mw_1, mw_2)

            # Verify collectives works as expected
            ranks = self.all_gather(torch.tensor([self.local_rank]).to(self.device))
            assert torch.equal(ranks.cpu(), torch.tensor([[0], [1]]))
            assert self.broadcast(True)
            assert self.is_global_zero == (self.local_rank == 0)

    Lite(strategy=DeepSpeedPlugin(stage=3, logging_batch_size_per_gpu=1), devices=2, accelerator="gpu").run()<|MERGE_RESOLUTION|>--- conflicted
+++ resolved
@@ -187,14 +187,9 @@
     LiteWithCustomDataLoader().run()
 
 
-<<<<<<< HEAD
-def test_setup_custom_dataloaders():
-    """Test that the setup_dataloaders method returns the dataloaders wrapped as LiteDataLoader."""
-=======
 def test_setup_dataloaders_raises_for_unknown_custom_args():
     """Test that an error raises when custom dataloaders with unknown arguments are created from outside Lite's run
     method."""
->>>>>>> 771d3a11
     lite = EmptyLite()
 
     class CustomDataLoader(DataLoader):
