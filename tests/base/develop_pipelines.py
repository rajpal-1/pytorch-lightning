--- conflicted
+++ resolved
@@ -60,17 +60,7 @@
     assert result == 1, 'amp + ddp model failed to complete'
 
     # test model loading
-<<<<<<< HEAD
-    if trainer.global_rank > 0:
-        # on higher ranks the checkpoint location is unknown
-        # we want to test checkpointing on rank 0 only
-        assert not hasattr(trainer, 'ckpt_path')
-        return
-
-    pretrained_model = load_model_from_checkpoint(logger, trainer.checkpoint_callback.dirpath)
-=======
     pretrained_model = load_model_from_checkpoint(logger, trainer.checkpoint_callback.best_model_path)
->>>>>>> 11069c87
 
     # test new model accuracy
     test_loaders = model.test_dataloader()
