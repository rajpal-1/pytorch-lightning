# Copyright The PyTorch Lightning team.
#
# Licensed under the Apache License, Version 2.0 (the "License");
# you may not use this file except in compliance with the License.
# You may obtain a copy of the License at
#
#     http://www.apache.org/licenses/LICENSE-2.0
#
# Unless required by applicable law or agreed to in writing, software
# distributed under the License is distributed on an "AS IS" BASIS,
# WITHOUT WARRANTIES OR CONDITIONS OF ANY KIND, either express or implied.
# See the License for the specific language governing permissions and
# limitations under the License.
import math
from abc import ABC
from collections import OrderedDict

import torch


class TrainingStepVariations(ABC):
    """
    Houses all variations of training steps
    """

    test_step_inf_loss = float('inf')

    def training_step(self, batch, batch_idx, optimizer_idx=None):
        """Lightning calls this inside the training loop"""
        self.training_step_called = True

        # forward pass
        x, y = batch
        x = x.view(x.size(0), -1)
        y_hat = self(x)

        # calculate loss
        loss_train = self.loss(y, y_hat)
        log_train = loss_train

        # alternate between tensors and scalars for "log" and "progress_bar"
        if batch_idx % 2 == 0:
            log_train = log_train.item()

        output = OrderedDict(
            {
                'loss': loss_train,
                'progress_bar': {'some_val': log_train * log_train},
                'log': {'train_some_val': log_train * log_train},
            }
        )
        return output

    def training_step__inf_loss(self, batch, batch_idx, optimizer_idx=None):
        output = self.training_step(batch, batch_idx, optimizer_idx)
        if batch_idx == self.test_step_inf_loss:
            if isinstance(output, dict):
                output['loss'] *= torch.tensor(math.inf)  # make loss infinite
            else:
                output /= 0
        return output

    def training_step__result_obj_dp(self, batch, batch_idx, optimizer_idx=None):

        # forward pass
        x, y = batch
        x = x.view(x.size(0), -1)
        y_hat = self(x.to(self.device))

        # calculate loss
        loss_train = self.loss(y.to(y_hat.device), y_hat)
        log_train = loss_train

        # alternate between tensors and scalars for "log" and "progress_bar"
        if batch_idx % 2 == 0:
            log_train = log_train.item()

        self.log('some_val', log_train * log_train, prog_bar=True, logger=False)
        self.log('train_some_val', log_train * log_train)

<<<<<<< HEAD
        return result

    def training_step_end_full_loop_result_obj_dp(self, result):
        """
        Full loop flow train step (result obj + dp)
        """
        result.minimize = result.minimize.mean()
        result.checkpoint_on = result.checkpoint_on.mean()
        result.train_step_metric = result.train_step_metric.mean()
        result.log('train_step_end_metric', 1)
        self.training_step_end_called = True
        return result

    def training_epoch_end_full_loop_result_obj_dp(self, result):
        """
        Full loop flow train step (result obj + dp)
        """
        result.log('train_epoch_end_metric', 1, on_epoch=True)
        self.training_epoch_end_called = True

        return result

    def eval_step_end_full_loop_result_obj_dp(self, result):
        """
        Full loop flow train step (result obj + dp)
        """
        eval_name = 'validation' if not self.trainer.testing else 'test'
        reduced = getattr(result, f'{eval_name}_step_metric_step').mean()
        setattr(result, f'{eval_name}_step_metric_step', reduced)

        reduced = getattr(result, f'{eval_name}_step_metric_epoch').mean()
        setattr(result, f'{eval_name}_step_metric_epoch', reduced)

        reduced = getattr(result, f'{eval_name}_step_metric').mean()
        setattr(result, f'{eval_name}_step_metric', reduced)

        result.checkpoint_on = result.checkpoint_on.mean()
        result.early_stop_on = result.early_stop_on.mean()
        result.log(f'{eval_name}_step_end_metric', torch.tensor(1).type_as(result.checkpoint_on))
        setattr(self, f'{eval_name}_step_end_called', True)

        return result

    def eval_epoch_end_full_loop_result_obj_dp(self, result):
        """
        Full loop flow train step (result obj + dp)
        """
        eval_name = 'validation' if not self.trainer.testing else 'test'
        result.log(f'{eval_name}_epoch_end_metric', torch.tensor(1).type_as(result.checkpoint_on), on_epoch=True)
        result.checkpoint_on = result.checkpoint_on.mean()
        result.early_stop_on = result.early_stop_on.mean()
        setattr(self, f'{eval_name}_epoch_end_called', True)

        # reduce the parametrized values
        reduced = getattr(result, f'{eval_name}_step_metric_step').mean()
        setattr(result, f'{eval_name}_step_metric_step', reduced)

        reduced = getattr(result, f'{eval_name}_step_metric_epoch').mean()
        setattr(result, f'{eval_name}_step_metric_epoch', reduced)

        reduced = getattr(result, f'{eval_name}_step_end_metric').mean()
        setattr(result, f'{eval_name}_step_end_metric', reduced)

        reduced = getattr(result, f'{eval_name}_step_metric').mean()
        setattr(result, f'{eval_name}_step_metric', reduced)

        return result

    def training_step__multiple_dataloaders(self, batch, batch_idx, optimizer_idx=None):
        """Training step for multiple train loaders"""

        assert isinstance(batch, dict)
        assert len(batch) == 2
        assert 'a' in batch and 'b' in batch

        # forward pass
        x, y = batch['a']
        x = x.view(x.size(0), -1)
        y_hat = self(x)

        # calculate loss
        loss_val = self.loss(y, y_hat)
        log_val = loss_val

        # alternate between tensors and scalars for "log" and "progress_bar"
        if batch_idx % 2 == 0:
            log_val = log_val.item()

        output = OrderedDict(
            {
                'loss': loss_val,
                'progress_bar': {'some_val': log_val * log_val},
                'log': {'train_some_val': log_val * log_val},
            }
        )
        return output
=======
        return loss_train
>>>>>>> b72ed71d
<|MERGE_RESOLUTION|>--- conflicted
+++ resolved
@@ -78,8 +78,7 @@
         self.log('some_val', log_train * log_train, prog_bar=True, logger=False)
         self.log('train_some_val', log_train * log_train)
 
-<<<<<<< HEAD
-        return result
+        return loss_train
 
     def training_step_end_full_loop_result_obj_dp(self, result):
         """
@@ -175,6 +174,3 @@
             }
         )
         return output
-=======
-        return loss_train
->>>>>>> b72ed71d
