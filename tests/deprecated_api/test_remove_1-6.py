--- conflicted
+++ resolved
@@ -330,7 +330,6 @@
         from pytorch_lightning.utilities.device_dtype_mixin import DeviceDtypeModuleMixin  # noqa: F401
 
 
-<<<<<<< HEAD
 def test_v1_6_0_passing_strategy_to_accelerator_trainer_flag():
     with pytest.deprecated_call(match="has been deprecated in v1.5 and will be removed in v1.6."):
         Trainer(accelerator="ddp_spawn")
@@ -341,10 +340,7 @@
         Trainer(plugins="ddp_spawn")
 
 
-def test_v1_7_0_deprecated_accelerator_collective():
-=======
 def test_v1_6_0_deprecated_accelerator_collective():
->>>>>>> 14fb076a
     from pytorch_lightning.plugins.precision import PrecisionPlugin
     from pytorch_lightning.plugins.training_type import SingleDevicePlugin
 
