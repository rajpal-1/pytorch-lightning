--- conflicted
+++ resolved
@@ -21,16 +21,13 @@
 from pytorch_lightning import Trainer
 from pytorch_lightning.callbacks import ModelCheckpoint
 from pytorch_lightning.callbacks.early_stopping import EarlyStopping
-<<<<<<< HEAD
 from pytorch_lightning.plugins import PrecisionPlugin
-=======
 from pytorch_lightning.plugins.environments import (
     KubeflowEnvironment,
     LightningEnvironment,
     SLURMEnvironment,
     TorchElasticEnvironment,
 )
->>>>>>> 21a5867d
 from pytorch_lightning.plugins.training_type import DDPPlugin, DDPSpawnPlugin
 from pytorch_lightning.utilities.distributed import rank_zero_deprecation, rank_zero_warn
 from pytorch_lightning.utilities.model_helpers import is_overridden
@@ -434,11 +431,6 @@
         trainer._accelerator_connector.is_slurm_managing_tasks = False
 
 
-<<<<<<< HEAD
-def test_v1_6_0_master_params():
-    with pytest.deprecated_call(match="`PrecisionPlugin.master_params` was deprecated in v1.5"):
-        PrecisionPlugin().master_params(Mock(spec=Optimizer))
-=======
 @pytest.mark.parametrize(
     "cluster_environment",
     [
@@ -451,4 +443,8 @@
 def test_v1_6_0_cluster_environment_creates_children(cluster_environment):
     with pytest.deprecated_call(match="was deprecated in v1.5 and will be removed in v1.6"):
         cluster_environment.creates_children()
->>>>>>> 21a5867d
+
+
+def test_v1_6_0_master_params():
+    with pytest.deprecated_call(match="`PrecisionPlugin.master_params` was deprecated in v1.5"):
+        PrecisionPlugin().master_params(Mock(spec=Optimizer))