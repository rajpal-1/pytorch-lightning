--- conflicted
+++ resolved
@@ -12,11 +12,7 @@
 # See the License for the specific language governing permissions and
 # limitations under the License.
 """Test deprecated functionality which will be removed in v1.6.0."""
-<<<<<<< HEAD
-from unittest.mock import Mock, call
-=======
 from unittest.mock import call, Mock
->>>>>>> d67aff74
 
 import pytest
 
