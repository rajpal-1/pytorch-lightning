# Copyright The PyTorch Lightning team.
#
# Licensed under the Apache License, Version 2.0 (the "License");
# you may not use this file except in compliance with the License.
# You may obtain a copy of the License at
#
#     http://www.apache.org/licenses/LICENSE-2.0
#
# Unless required by applicable law or agreed to in writing, software
# distributed under the License is distributed on an "AS IS" BASIS,
# WITHOUT WARRANTIES OR CONDITIONS OF ANY KIND, either express or implied.
# See the License for the specific language governing permissions and
# limitations under the License.
""" Test deprecated functionality which will be removed in v1.6.0 """
import pytest

from pytorch_lightning import Trainer
from pytorch_lightning.plugins.training_type import DDPPlugin, DDPSpawnPlugin
from tests.helpers import BoringDataModule, BoringModel


def test_v1_6_0_trainer_model_hook_mixin(tmpdir):
    model = BoringModel()
    trainer = Trainer(default_root_dir=tmpdir, max_epochs=1, checkpoint_callback=False, logger=False)
    trainer.fit(model)
    with pytest.deprecated_call(match="is deprecated in v1.4 and will be removed in v1.6"):
        trainer.is_function_implemented("training_step", model)

    with pytest.deprecated_call(match="is deprecated in v1.4 and will be removed in v1.6"):
        trainer.has_arg("training_step", "batch")


def test_old_transfer_batch_to_device_hook(tmpdir):

    class OldModel(BoringModel):

        def transfer_batch_to_device(self, batch, device):
            return super().transfer_batch_to_device(batch, device, None)

    trainer = Trainer(default_root_dir=tmpdir, limit_train_batches=1, limit_val_batches=0, max_epochs=1)
    with pytest.deprecated_call(match='old signature will be removed in v1.6'):
        trainer.fit(OldModel())


def test_v1_6_0_ddp_num_nodes():
    with pytest.deprecated_call(match="Argument `num_nodes` in `DDPPlugin` is deprecated in v1.4"):
        DDPPlugin(num_nodes=1)


def test_v1_6_0_ddp_sync_batchnorm():
    with pytest.deprecated_call(match="Argument `sync_batchnorm` in `DDPPlugin` is deprecated in v1.4"):
        DDPPlugin(sync_batchnorm=False)


def test_v1_6_0_ddp_spawn_num_nodes():
    with pytest.deprecated_call(match="Argument `num_nodes` in `DDPPlugin` is deprecated in v1.4"):
        DDPSpawnPlugin(num_nodes=1)


def test_v1_6_0_ddp_spawn_sync_batchnorm():
    with pytest.deprecated_call(match="Argument `sync_batchnorm` in `DDPPlugin` is deprecated in v1.4"):
        DDPSpawnPlugin(sync_batchnorm=False)


def test_v1_6_0_tbptt_reduce_fx(tmpdir):

    class TestModel(BoringModel):

        def training_step(self, *args):
            self.log("foo", 1, tbptt_reduce_fx=lambda x: x)
            return super().training_step(*args)

    trainer = Trainer(default_root_dir=tmpdir, fast_dev_run=True)
    with pytest.deprecated_call(match=r"tbptt_reduce_fx=...\)` is no longer supported"):
        trainer.fit(TestModel())


def test_v1_6_0_tbptt_pad_token(tmpdir):

    class TestModel(BoringModel):

        def training_step(self, *args):
            self.log("foo", 1, tbptt_pad_token=0)
            return super().training_step(*args)

    trainer = Trainer(default_root_dir=tmpdir, fast_dev_run=True)
    with pytest.deprecated_call(match=r"tbptt_pad_token=...\)` is no longer supported"):
        trainer.fit(TestModel())


<<<<<<< HEAD
def test_v1_6_0_sync_dist_op(tmpdir):

    class TestModel(BoringModel):

        def training_step(self, *args):
            self.log("foo", 1, sync_dist_op='sum')
            return super().training_step(*args)

    trainer = Trainer(default_root_dir=tmpdir, fast_dev_run=True)
    with pytest.deprecated_call(match=r"`self.log\(sync_dist_op='sum'\)` is deprecated"):
        trainer.fit(TestModel())
=======
def test_v1_6_0_datamodule_lifecycle_properties(tmpdir):
    dm = BoringDataModule()
    with pytest.deprecated_call(match=r"DataModule property `has_prepared_data` was deprecated in v1.4"):
        dm.has_prepared_data
    with pytest.deprecated_call(match=r"DataModule property `has_setup_fit` was deprecated in v1.4"):
        dm.has_setup_fit
    with pytest.deprecated_call(match=r"DataModule property `has_setup_validate` was deprecated in v1.4"):
        dm.has_setup_validate
    with pytest.deprecated_call(match=r"DataModule property `has_setup_test` was deprecated in v1.4"):
        dm.has_setup_test
    with pytest.deprecated_call(match=r"DataModule property `has_setup_predict` was deprecated in v1.4"):
        dm.has_setup_predict
    with pytest.deprecated_call(match=r"DataModule property `has_teardown_fit` was deprecated in v1.4"):
        dm.has_teardown_fit
    with pytest.deprecated_call(match=r"DataModule property `has_teardown_validate` was deprecated in v1.4"):
        dm.has_teardown_validate
    with pytest.deprecated_call(match=r"DataModule property `has_teardown_test` was deprecated in v1.4"):
        dm.has_teardown_test
    with pytest.deprecated_call(match=r"DataModule property `has_teardown_predict` was deprecated in v1.4"):
        dm.has_teardown_predict


def test_v1_6_0_datamodule_hooks_calls(tmpdir):
    """Test that repeated calls to DataHooks' hooks show a warning about the coming API change."""

    class TestDataModule(BoringDataModule):
        setup_calls = []
        teardown_calls = []
        prepare_data_calls = 0

        def setup(self, stage=None):
            super().setup(stage=stage)
            self.setup_calls.append(stage)

        def teardown(self, stage=None):
            super().teardown(stage=stage)
            self.teardown_calls.append(stage)

        def prepare_data(self):
            super().prepare_data()
            self.prepare_data_calls += 1

    dm = TestDataModule()
    dm.prepare_data()
    dm.prepare_data()
    dm.setup('fit')
    with pytest.deprecated_call(
        match=r"DataModule.setup has already been called, so it will not be called again. "
        "In v1.6 this behavior will change to always call DataModule.setup"
    ):
        dm.setup('fit')
    dm.setup()
    dm.setup()
    dm.teardown('validate')
    with pytest.deprecated_call(
        match=r"DataModule.teardown has already been called, so it will not be called again. "
        "In v1.6 this behavior will change to always call DataModule.teardown"
    ):
        dm.teardown('validate')

    assert dm.prepare_data_calls == 1
    assert dm.setup_calls == ['fit', None]
    assert dm.teardown_calls == ['validate']

    trainer = Trainer(default_root_dir=tmpdir, fast_dev_run=1)
    trainer.test(BoringModel(), datamodule=dm)

    # same number of calls
    assert dm.prepare_data_calls == 1
    assert dm.setup_calls == ['fit', None]
    assert dm.teardown_calls == ['validate', 'test']
>>>>>>> 6fee9262
<|MERGE_RESOLUTION|>--- conflicted
+++ resolved
@@ -88,7 +88,6 @@
         trainer.fit(TestModel())
 
 
-<<<<<<< HEAD
 def test_v1_6_0_sync_dist_op(tmpdir):
 
     class TestModel(BoringModel):
@@ -100,7 +99,8 @@
     trainer = Trainer(default_root_dir=tmpdir, fast_dev_run=True)
     with pytest.deprecated_call(match=r"`self.log\(sync_dist_op='sum'\)` is deprecated"):
         trainer.fit(TestModel())
-=======
+
+
 def test_v1_6_0_datamodule_lifecycle_properties(tmpdir):
     dm = BoringDataModule()
     with pytest.deprecated_call(match=r"DataModule property `has_prepared_data` was deprecated in v1.4"):
@@ -171,5 +171,4 @@
     # same number of calls
     assert dm.prepare_data_calls == 1
     assert dm.setup_calls == ['fit', None]
-    assert dm.teardown_calls == ['validate', 'test']
->>>>>>> 6fee9262
+    assert dm.teardown_calls == ['validate', 'test']