# Copyright The PyTorch Lightning team.
#
# Licensed under the Apache License, Version 2.0 (the "License");
# you may not use this file except in compliance with the License.
# You may obtain a copy of the License at
#
#     http://www.apache.org/licenses/LICENSE-2.0
#
# Unless required by applicable law or agreed to in writing, software
# distributed under the License is distributed on an "AS IS" BASIS,
# WITHOUT WARRANTIES OR CONDITIONS OF ANY KIND, either express or implied.
# See the License for the specific language governing permissions and
# limitations under the License.
"""Test deprecated functionality which will be removed in v1.8.0."""
import os
import time
from unittest import mock
from unittest.mock import Mock

import numpy as np
import pytest
import torch
from torch import optim

import pytorch_lightning
from pytorch_lightning import Callback, Trainer
from pytorch_lightning.callbacks import ModelCheckpoint
from pytorch_lightning.loggers import CSVLogger, Logger, LoggerCollection
from pytorch_lightning.plugins.precision.precision_plugin import PrecisionPlugin
from pytorch_lightning.plugins.training_type.ddp import DDPPlugin
from pytorch_lightning.plugins.training_type.ddp2 import DDP2Plugin
from pytorch_lightning.plugins.training_type.ddp_spawn import DDPSpawnPlugin
from pytorch_lightning.plugins.training_type.deepspeed import DeepSpeedPlugin
from pytorch_lightning.plugins.training_type.dp import DataParallelPlugin
from pytorch_lightning.plugins.training_type.fully_sharded import DDPFullyShardedPlugin
from pytorch_lightning.plugins.training_type.ipu import IPUPlugin
from pytorch_lightning.plugins.training_type.sharded import DDPShardedPlugin
from pytorch_lightning.plugins.training_type.sharded_spawn import DDPSpawnShardedPlugin
from pytorch_lightning.plugins.training_type.single_device import SingleDevicePlugin
from pytorch_lightning.plugins.training_type.single_tpu import SingleTPUPlugin
from pytorch_lightning.plugins.training_type.tpu_spawn import TPUSpawnPlugin
from pytorch_lightning.profiler import AbstractProfiler, AdvancedProfiler, BaseProfiler, Profiler, SimpleProfiler
from pytorch_lightning.strategies import ParallelStrategy
from pytorch_lightning.trainer.configuration_validator import _check_datamodule_checkpoint_hooks
from pytorch_lightning.trainer.states import RunningStage
from pytorch_lightning.utilities.apply_func import move_data_to_device
from pytorch_lightning.utilities.enums import DeviceType, DistributedType
from pytorch_lightning.utilities.imports import _TORCHTEXT_LEGACY
from pytorch_lightning.utilities.rank_zero import rank_zero_only, rank_zero_warn
from tests.deprecated_api import no_deprecated_call
from tests.helpers.boring_model import BoringDataModule, BoringModel
from tests.helpers.runif import RunIf
from tests.helpers.torchtext_utils import get_dummy_torchtext_data_iterator


def test_v1_8_0_deprecated_distributed_type_enum():

    with pytest.warns(FutureWarning)(match="has been deprecated in v1.6 and will be removed in v1.8."):
        _ = DistributedType.DDP


def test_v1_8_0_deprecated_device_type_enum():

    with pytest.warns(FutureWarning)(match="has been deprecated in v1.6 and will be removed in v1.8."):
        _ = DeviceType.CPU


@pytest.mark.skipif(not _TORCHTEXT_LEGACY, reason="torchtext.legacy is deprecated.")
def test_v1_8_0_deprecated_torchtext_batch():

    with pytest.warns(FutureWarning)(match="is deprecated and Lightning will remove support for it in v1.8"):
        data_iterator, _ = get_dummy_torchtext_data_iterator(num_samples=3, batch_size=3)
        batch = next(iter(data_iterator))
        _ = move_data_to_device(batch=batch, device=torch.device("cpu"))


def test_v1_8_0_on_init_start_end(tmpdir):
    class TestCallback(Callback):
        def on_init_start(self, trainer):
            print("Starting to init trainer!")

        def on_init_end(self, trainer):
            print("Trainer is init now")

    model = BoringModel()

    trainer = Trainer(
        callbacks=[TestCallback()],
        max_epochs=1,
        fast_dev_run=True,
        enable_progress_bar=False,
        logger=False,
        default_root_dir=tmpdir,
    )
    with pytest.warns(FutureWarning)(
        match="The `on_init_start` callback hook was deprecated in v1.6 and will be removed in v1.8"
    ):
        trainer.fit(model)
    with pytest.warns(FutureWarning)(
        match="The `on_init_end` callback hook was deprecated in v1.6 and will be removed in v1.8"
    ):
        trainer.validate(model)


def test_v1_8_0_deprecated_call_hook():
    trainer = Trainer(
        max_epochs=1,
        limit_val_batches=0.1,
        limit_train_batches=0.2,
        enable_progress_bar=False,
        logger=False,
    )
    with pytest.warns(FutureWarning)(match="was deprecated in v1.6 and will be removed in v1.8."):
        trainer.call_hook("test_hook")


def test_v1_8_0_deprecated_warning_positional_category():
    with pytest.warns(FutureWarning)(match=r"use `category=FutureWarning."):
        rank_zero_warn("foo", FutureWarning)


def test_v1_8_0_deprecated_on_hpc_hooks(tmpdir):
    class TestModelSave(BoringModel):
        def on_hpc_save(self):
            print("on_hpc_save override")

    class TestModelLoad(BoringModel):
        def on_hpc_load(self):
            print("on_hpc_load override")

    save_model = TestModelSave()
    load_model = TestModelLoad()
    trainer = Trainer(default_root_dir=tmpdir, max_epochs=1, fast_dev_run=True)

    with pytest.warns(FutureWarning)(
        match=r"Method `LightningModule.on_hpc_save` is deprecated in v1.6 and will be removed in v1.8."
    ):
        trainer.fit(save_model)
    with pytest.warns(FutureWarning)(
        match=r"Method `LightningModule.on_hpc_load` is deprecated in v1.6 and will be removed in v1.8."
    ):
        trainer.fit(load_model)


def test_v1_8_0_deprecated_run_stage():
    trainer = Trainer()
    trainer._run_stage = Mock()
    with pytest.warns(FutureWarning)(match="`Trainer.run_stage` is deprecated in v1.6 and will be removed in v1.8."):
        trainer.run_stage()


def test_v1_8_0_trainer_verbose_evaluate():
    trainer = Trainer()
    with pytest.warns(FutureWarning)(match="verbose_evaluate` property has been deprecated and will be removed in v1.8"):
        assert trainer.verbose_evaluate

    with pytest.warns(FutureWarning)(match="verbose_evaluate` property has been deprecated and will be removed in v1.8"):
        trainer.verbose_evaluate = False


@pytest.mark.parametrize("fn_prefix", ["validated", "tested", "predicted"])
def test_v1_8_0_trainer_ckpt_path_attributes(fn_prefix: str):
    test_attr = f"{fn_prefix}_ckpt_path"
    trainer = Trainer()
    with pytest.deprecated_call(match=f"{test_attr}` attribute was deprecated in v1.6 and will be removed in v1.8"):
        _ = getattr(trainer, test_attr)
    with pytest.deprecated_call(match=f"{test_attr}` attribute was deprecated in v1.6 and will be removed in v1.8"):
        setattr(trainer, test_attr, "v")


def test_v1_8_0_deprecated_trainer_should_rank_save_checkpoint(tmpdir):
    trainer = Trainer()
    with pytest.warns(FutureWarning)(
        match=r"`Trainer.should_rank_save_checkpoint` is deprecated in v1.6 and will be removed in v1.8."
    ):
        _ = trainer.should_rank_save_checkpoint


def test_v1_8_0_deprecated_lr_scheduler():
    trainer = Trainer()
    with pytest.warns(FutureWarning)(match=r"`Trainer.lr_schedulers` is deprecated in v1.6 and will be removed in v1.8."):
        assert trainer.lr_schedulers == []


def test_v1_8_0_trainer_optimizers_mixin():
    trainer = Trainer()
    model = BoringModel()
    trainer.strategy.connect(model)
    trainer.lightning_module.trainer = trainer

    with pytest.warns(FutureWarning)(
        match=r"`TrainerOptimizersMixin.init_optimizers` was deprecated in v1.6 and will be removed in v1.8."
    ):
        trainer.init_optimizers(model)

    with pytest.warns(FutureWarning)(
        match=r"`TrainerOptimizersMixin.convert_to_lightning_optimizers` was deprecated in v1.6 and will be removed in "
        "v1.8."
    ):
        trainer.convert_to_lightning_optimizers()


def test_v1_8_0_deprecate_trainer_callback_hook_mixin():
    methods_with_self = [
        "on_before_accelerator_backend_setup",
        "on_configure_sharded_model",
        "on_init_start",
        "on_init_end",
        "on_fit_start",
        "on_fit_end",
        "on_sanity_check_start",
        "on_sanity_check_end",
        "on_train_epoch_start",
        "on_train_epoch_end",
        "on_validation_epoch_start",
        "on_validation_epoch_end",
        "on_test_epoch_start",
        "on_test_epoch_end",
        "on_predict_epoch_start",
        "on_epoch_start",
        "on_epoch_end",
        "on_train_start",
        "on_train_end",
        "on_pretrain_routine_start",
        "on_pretrain_routine_end",
        "on_batch_start",
        "on_batch_end",
        "on_validation_start",
        "on_validation_end",
        "on_test_start",
        "on_test_end",
        "on_predict_start",
        "on_predict_end",
        "on_after_backward",
    ]
    methods_with_stage = [
        "setup",
        "teardown",
    ]
    methods_with_batch_batch_idx_dataloader_idx = [
        "on_validation_batch_start",
        "on_test_batch_start",
        "on_predict_batch_start",
    ]
    methods_with_outputs_batch_batch_idx_dataloader_idx = [
        "on_validation_batch_end",
        "on_test_batch_end",
        "on_predict_batch_end",
    ]
    methods_with_checkpoint = ["on_save_checkpoint", "on_load_checkpoint"]
    trainer = Trainer(
        max_epochs=1,
        limit_val_batches=0.1,
        limit_train_batches=0.2,
        enable_progress_bar=False,
        logger=False,
    )
    model = BoringModel()
    # need to attach model to trainer for testing of `on_pretrain_routine_start`
    trainer.strategy.connect(model)
    for method_name in methods_with_self:
        fn = getattr(trainer, method_name, None)
        with pytest.warns(FutureWarning)(match="was deprecated in v1.6 and will be removed in v1.8"):
            fn()
    for method_name in methods_with_stage:
        fn = getattr(trainer, method_name)
        with pytest.warns(FutureWarning)(match="was deprecated in v1.6 and will be removed in v1.8"):
            fn(stage="test")
    for method_name in methods_with_batch_batch_idx_dataloader_idx:
        fn = getattr(trainer, method_name)
        with pytest.warns(FutureWarning)(match="was deprecated in v1.6 and will be removed in v1.8"):
            fn(batch={}, batch_idx=0, dataloader_idx=0)
    for method_name in methods_with_outputs_batch_batch_idx_dataloader_idx:
        fn = getattr(trainer, method_name)
        with pytest.warns(FutureWarning)(match="was deprecated in v1.6 and will be removed in v1.8"):
            fn(outputs=torch.tensor([[1.0, -1.0], [1.0, -1.0]]), batch={}, batch_idx=0, dataloader_idx=0)
    for method_name in methods_with_checkpoint:
        fn = getattr(trainer, method_name)
        with pytest.warns(FutureWarning)(match="was deprecated in v1.6 and will be removed in v1.8"):
            fn(checkpoint={})
<<<<<<< HEAD
    with pytest.warns(FutureWarning)(match="was deprecated in v1.6 and will be removed in v1.8"):
=======
    with pytest.deprecated_call(match="was deprecated in v1.6 and will be removed in v1.8"):
        trainer.on_train_batch_start(batch={}, batch_idx=0)
    with pytest.deprecated_call(match="was deprecated in v1.6 and will be removed in v1.8"):
        trainer.on_train_batch_end(outputs=torch.tensor([[1.0, -1.0], [1.0, -1.0]]), batch={}, batch_idx=0)
    with pytest.deprecated_call(match="was deprecated in v1.6 and will be removed in v1.8"):
>>>>>>> 79de6a95
        trainer.on_predict_epoch_end(outputs=torch.tensor([[1.0, -1.0], [1.0, -1.0]]))
    with pytest.warns(FutureWarning)(match="was deprecated in v1.6 and will be removed in v1.8"):
        trainer.on_exception(exception=Exception)
    with pytest.warns(FutureWarning)(match="was deprecated in v1.6 and will be removed in v1.8"):
        trainer.on_before_backward(loss=torch.tensor([[1.0, -1.0], [1.0, -1.0]]))
    with pytest.warns(FutureWarning)(match="was deprecated in v1.6 and will be removed in v1.8"):
        trainer.on_before_optimizer_step(
            optimizer=optim.SGD(model.parameters(), lr=0.01, momentum=0.9), optimizer_idx=0
        )
    with pytest.warns(FutureWarning)(match="was deprecated in v1.6 and will be removed in v1.8"):
        trainer.on_before_zero_grad(optimizer=optim.SGD(model.parameters(), lr=0.01, momentum=0.9))


def test_v1_8_0_deprecated_training_type_plugin_property():
    trainer = Trainer()
    with pytest.warns(FutureWarning)(match="in v1.6 and will be removed in v1.8"):
        trainer.training_type_plugin


def test_v1_8_0_deprecate_trainer_data_loading_mixin():
    trainer = Trainer(max_epochs=1)
    model = BoringModel()
    dm = BoringDataModule()
    trainer.fit(model, datamodule=dm)

    with pytest.warns(FutureWarning)(
        match=r"`TrainerDataLoadingMixin.prepare_dataloader` was deprecated in v1.6 and will be removed in v1.8.",
    ):
        trainer.prepare_dataloader(dataloader=model.train_dataloader, shuffle=False)
    with pytest.warns(FutureWarning)(
        match=r"`TrainerDataLoadingMixin.request_dataloader` was deprecated in v1.6 and will be removed in v1.8.",
    ):
        trainer.request_dataloader(stage=RunningStage.TRAINING)


def test_v_1_8_0_deprecated_device_stats_monitor_prefix_metric_keys():
    from pytorch_lightning.callbacks.device_stats_monitor import prefix_metric_keys

    with pytest.warns(FutureWarning)(match="in v1.6 and will be removed in v1.8"):
        prefix_metric_keys({"foo": 1.0}, "bar")


@pytest.mark.parametrize(
    "cls",
    [
        DDPPlugin,
        DDP2Plugin,
        DDPSpawnPlugin,
        pytest.param(DeepSpeedPlugin, marks=RunIf(deepspeed=True)),
        DataParallelPlugin,
        DDPFullyShardedPlugin,
        pytest.param(IPUPlugin, marks=RunIf(ipu=True)),
        DDPShardedPlugin,
        DDPSpawnShardedPlugin,
        TPUSpawnPlugin,
    ],
)
def test_v1_8_0_deprecated_training_type_plugin_classes(cls):
    old_name = cls.__name__
    new_name = old_name.replace("Plugin", "Strategy")
    with pytest.warns(FutureWarning)(
        match=f"{old_name}` is deprecated in v1.6 and will be removed in v1.8. Use .*{new_name}` instead."
    ):
        cls()


def test_v1_8_0_deprecated_single_device_plugin_class():
    with pytest.warns(FutureWarning)(
        match=(
            "SingleDevicePlugin` is deprecated in v1.6 and will be removed in v1.8."
            " Use `.*SingleDeviceStrategy` instead."
        )
    ):
        SingleDevicePlugin("cpu")


@RunIf(tpu=True)
def test_v1_8_0_deprecated_single_tpu_plugin_class():
    with pytest.warns(FutureWarning)(
        match=(
            "SingleTPUPlugin` is deprecated in v1.6 and will be removed in v1.8." " Use `.*SingleTPUStrategy` instead."
        )
    ):
        SingleTPUPlugin(0)


def test_v1_8_0_deprecated_lightning_optimizers():
    trainer = Trainer()
    with pytest.warns(FutureWarning)(
        match="Trainer.lightning_optimizers` is deprecated in v1.6 and will be removed in v1.8"
    ):
        assert trainer.lightning_optimizers == {}


def test_v1_8_0_remove_on_batch_start_end(tmpdir):
    class TestCallback(Callback):
        def on_batch_start(self, *args, **kwargs):
            print("on_batch_start")

    model = BoringModel()
    trainer = Trainer(
        callbacks=[TestCallback()],
        fast_dev_run=True,
        default_root_dir=tmpdir,
    )
    with pytest.deprecated_call(
        match="The `Callback.on_batch_start` hook was deprecated in v1.6 and will be removed in v1.8"
    ):
        trainer.fit(model)

    class TestCallback(Callback):
        def on_batch_end(self, *args, **kwargs):
            print("on_batch_end")

    trainer = Trainer(
        callbacks=[TestCallback()],
        fast_dev_run=True,
        default_root_dir=tmpdir,
    )
    with pytest.deprecated_call(
        match="The `Callback.on_batch_end` hook was deprecated in v1.6 and will be removed in v1.8"
    ):
        trainer.fit(model)


def test_v1_8_0_on_configure_sharded_model(tmpdir):
    class TestCallback(Callback):
        def on_configure_sharded_model(self, trainer, model):
            print("Configuring sharded model")

    model = BoringModel()

    trainer = Trainer(
        callbacks=[TestCallback()],
        max_epochs=1,
        fast_dev_run=True,
        enable_progress_bar=False,
        logger=False,
        default_root_dir=tmpdir,
    )
    with pytest.deprecated_call(
        match="The `on_configure_sharded_model` callback hook was deprecated in v1.6 and will be removed in v1.8."
    ):
        trainer.fit(model)


def test_v1_8_0_remove_on_epoch_start_end_lightning_module(tmpdir):
    class CustomModel(BoringModel):
        def on_epoch_start(self, *args, **kwargs):
            print("on_epoch_start")

    model = CustomModel()
    trainer = Trainer(
        fast_dev_run=True,
        default_root_dir=tmpdir,
    )
    with pytest.deprecated_call(
        match="The `LightningModule.on_epoch_start` hook was deprecated in v1.6 and will be removed in v1.8"
    ):
        trainer.fit(model)

    class CustomModel(BoringModel):
        def on_epoch_end(self, *args, **kwargs):
            print("on_epoch_end")

    trainer = Trainer(
        fast_dev_run=True,
        default_root_dir=tmpdir,
    )

    model = CustomModel()
    with pytest.deprecated_call(
        match="The `LightningModule.on_epoch_end` hook was deprecated in v1.6 and will be removed in v1.8"
    ):
        trainer.fit(model)


def test_v1_8_0_remove_on_pretrain_routine_start_end_lightning_module(tmpdir):
    class CustomModel(BoringModel):
        def on_pretrain_routine_start(self, *args, **kwargs):
            print("foo")

    model = CustomModel()
    trainer = Trainer(
        fast_dev_run=True,
        default_root_dir=tmpdir,
    )
    with pytest.deprecated_call(
        match="The `LightningModule.on_pretrain_routine_start` hook was deprecated in v1.6 and will be removed in v1.8"
    ):
        trainer.fit(model)

    class CustomModel(BoringModel):
        def on_pretrain_routine_end(self, *args, **kwargs):
            print("foo")

    trainer = Trainer(
        fast_dev_run=True,
        default_root_dir=tmpdir,
    )

    model = CustomModel()
    with pytest.deprecated_call(
        match="The `LightningModule.on_pretrain_routine_end` hook was deprecated in v1.6 and will be removed in v1.8"
    ):
        trainer.fit(model)


def test_v1_8_0_rank_zero_imports():

    import warnings

    from pytorch_lightning.utilities.distributed import rank_zero_debug, rank_zero_info
    from pytorch_lightning.utilities.warnings import LightningDeprecationWarning, rank_zero_deprecation, rank_zero_warn

    with pytest.deprecated_call(
        match="pytorch_lightning.utilities.distributed.rank_zero_debug has been deprecated in v1.6"
        " and will be removed in v1.8."
    ):
        rank_zero_debug("foo")
    with pytest.deprecated_call(
        match="pytorch_lightning.utilities.distributed.rank_zero_info has been deprecated in v1.6"
        " and will be removed in v1.8."
    ):
        rank_zero_info("foo")
    with pytest.deprecated_call(
        match="pytorch_lightning.utilities.warnings.rank_zero_warn has been deprecated in v1.6"
        " and will be removed in v1.8."
    ):
        rank_zero_warn("foo")
    with pytest.deprecated_call(
        match="pytorch_lightning.utilities.warnings.rank_zero_deprecation has been deprecated in v1.6"
        " and will be removed in v1.8."
    ):
        rank_zero_deprecation("foo")
    with pytest.deprecated_call(
        match="pytorch_lightning.utilities.warnings.LightningDeprecationWarning has been deprecated in v1.6"
        " and will be removed in v1.8."
    ):
        warnings.warn("foo", LightningDeprecationWarning, stacklevel=5)


def test_v1_8_0_on_before_accelerator_backend_setup(tmpdir):
    class TestCallback(Callback):
        def on_before_accelerator_backend_setup(self, *args, **kwargs):
            print("on_before_accelerator_backend called.")

    model = BoringModel()

    trainer = Trainer(
        callbacks=[TestCallback()],
        max_epochs=1,
        fast_dev_run=True,
        enable_progress_bar=False,
        logger=False,
        default_root_dir=tmpdir,
    )
    with pytest.deprecated_call(
        match="The `on_before_accelerator_backend_setup` callback hook was deprecated in v1.6"
        " and will be removed in v1.8"
    ):
        trainer.fit(model)


def test_v1_8_0_logger_agg_parameters():
    class CustomLogger(Logger):
        @rank_zero_only
        def log_hyperparams(self, params):
            pass

        @rank_zero_only
        def log_metrics(self, metrics, step):
            pass

        @property
        def name(self):
            pass

        @property
        def version(self):
            pass

    with pytest.deprecated_call(
        match="The `agg_key_funcs` parameter for `Logger` was deprecated in v1.6" " and will be removed in v1.8."
    ):
        CustomLogger(agg_key_funcs={"mean", np.mean})

    with pytest.deprecated_call(
        match="The `agg_default_func` parameter for `Logger` was deprecated in v1.6" " and will be removed in v1.8."
    ):
        CustomLogger(agg_default_func=np.mean)

    # Should have no deprecation warning
    logger = CustomLogger()

    with pytest.deprecated_call(match="`Logger.update_agg_funcs` was deprecated in v1.6 and will be removed in v1.8."):
        logger.update_agg_funcs()


def test_v1_8_0_deprecated_agg_and_log_metrics_override(tmpdir):
    class AggregationOverrideLogger(CSVLogger):
        @rank_zero_only
        def agg_and_log_metrics(self, metrics, step):
            self.log_metrics(metrics=metrics, step=step)

    logger = AggregationOverrideLogger(tmpdir)
    logger2 = CSVLogger(tmpdir)
    logger3 = CSVLogger(tmpdir)

    # Test single loggers
    with pytest.deprecated_call(
        match="`Logger.agg_and_log_metrics` is deprecated in v1.6 and will be removed"
        " in v1.8. `Trainer` will directly call `Logger.log_metrics` so custom"
        " loggers should not implement `Logger.agg_and_log_metrics`."
    ):
        Trainer(logger=logger)
    # Should have no deprecation warning
    Trainer(logger=logger2)

    # Test multiple loggers
    with pytest.deprecated_call(
        match="`Logger.agg_and_log_metrics` is deprecated in v1.6 and will be removed"
        " in v1.8. `Trainer` will directly call `Logger.log_metrics` so custom"
        " loggers should not implement `Logger.agg_and_log_metrics`."
    ):
        Trainer(logger=[logger, logger3])
    # Should have no deprecation warning
    Trainer(logger=[logger2, logger3])


def test_v1_8_0_callback_on_pretrain_routine_start_end(tmpdir):
    class TestCallback(Callback):
        def on_pretrain_routine_start(self, trainer, pl_module):
            print("on_pretrain_routine_start called.")

    model = BoringModel()

    trainer = Trainer(
        callbacks=[TestCallback()],
        fast_dev_run=True,
        enable_progress_bar=False,
        default_root_dir=tmpdir,
    )
    with pytest.deprecated_call(
        match="The `Callback.on_pretrain_routine_start` hook has been deprecated in v1.6 and will be removed in v1.8"
    ):
        trainer.fit(model)

    class TestCallback(Callback):
        def on_pretrain_routine_end(self, trainer, pl_module):
            print("on_pretrain_routine_end called.")

    model = BoringModel()

    trainer = Trainer(
        callbacks=[TestCallback()],
        fast_dev_run=True,
        enable_progress_bar=False,
        default_root_dir=tmpdir,
    )
    with pytest.deprecated_call(
        match="The `Callback.on_pretrain_routine_end` hook has been deprecated in v1.6 and will be removed in v1.8"
    ):
        trainer.fit(model)


def test_v1_8_0_weights_save_path(tmpdir):
    with pytest.deprecated_call(match=r"Setting `Trainer\(weights_save_path=\)` has been deprecated in v1.6"):
        trainer = Trainer(weights_save_path=tmpdir)
    with pytest.deprecated_call(match=r"`Trainer.weights_save_path` has been deprecated in v1.6"):
        _ = trainer.weights_save_path


def test_deprecated_epoch_outputs_format(tmpdir):
    class DeprecationModel(BoringModel):
        def __init__(self):
            super().__init__()
            self.truncated_bptt_steps = 1

        def training_step(self, batch, batch_idx, optimizer_idx, hiddens):
            output = super().training_step(batch, batch_idx)
            output["hiddens"] = hiddens
            return output

        def tbptt_split_batch(self, batch, split_size):
            return [batch, batch]

        def training_epoch_end(self, outputs):
            ...

        def on_train_batch_end(self, outputs, batch, batch_idx) -> None:
            ...

        def configure_optimizers(self):
            return [torch.optim.Adam(self.parameters()), torch.optim.Adam(self.parameters())]

    trainer = Trainer(default_root_dir=tmpdir, fast_dev_run=True)
    model = DeprecationModel()
    batch_match = r"on_train_batch_end.*will change in version v1.8 to \(tbptt_steps, n_optimizers\)"
    with pytest.deprecated_call(match=batch_match):
        trainer.fit(model)

    class DeprecationModel2(DeprecationModel):
        def on_train_batch_end(self, *args, new_format=True):
            ...

    trainer = Trainer(default_root_dir=tmpdir, fast_dev_run=True)
    model = DeprecationModel()
    epoch_match = r"training_epoch_end.*will change in version v1.8 to \(n_batches, tbptt_steps, n_optimizers\)"
    with pytest.deprecated_call(match=epoch_match):
        trainer.fit(model)

    class NoDeprecationModel(DeprecationModel2):
        def training_epoch_end(self, outputs, new_format=True):
            ...

    trainer = Trainer(default_root_dir=tmpdir, fast_dev_run=True)
    model = NoDeprecationModel()
    with no_deprecated_call(match="will change in version v1.8.*new_format=True"):
        trainer.fit(model)


@pytest.mark.flaky(reruns=3)
@pytest.mark.parametrize(["action", "expected"], [("a", [3, 1]), ("b", [2]), ("c", [1])])
def test_simple_profiler_iterable_durations(tmpdir, action: str, expected: list):
    """Ensure the reported durations are reasonably accurate."""

    def _sleep_generator(durations):
        """the profile_iterable method needs an iterable in which we can ensure that we're properly timing how long
        it takes to call __next__"""
        for duration in durations:
            time.sleep(duration)
            yield duration

    def _get_python_cprofile_total_duration(profile):
        return sum(x.inlinetime for x in profile.getstats())

    simple_profiler = SimpleProfiler()
    iterable = _sleep_generator(expected)

    with pytest.deprecated_call(
        match="`SimpleProfiler.profile_iterable` is deprecated in v1.6 and will be removed in v1.8."
    ):
        for _ in simple_profiler.profile_iterable(iterable, action):
            pass

    # we exclude the last item in the recorded durations since that's when StopIteration is raised
    np.testing.assert_allclose(simple_profiler.recorded_durations[action][:-1], expected, rtol=0.2)

    advanced_profiler = AdvancedProfiler(dirpath=tmpdir, filename="profiler")

    iterable = _sleep_generator(expected)

    with pytest.deprecated_call(
        match="`AdvancedProfiler.profile_iterable` is deprecated in v1.6 and will be removed in v1.8."
    ):
        for _ in advanced_profiler.profile_iterable(iterable, action):
            pass

    recorded_total_duration = _get_python_cprofile_total_duration(advanced_profiler.profiled_actions[action])
    expected_total_duration = np.sum(expected)
    np.testing.assert_allclose(recorded_total_duration, expected_total_duration, rtol=0.2)


def test_v1_8_0_logger_collection(tmpdir):
    logger1 = CSVLogger(tmpdir)
    logger2 = CSVLogger(tmpdir)

    trainer1 = Trainer(logger=logger1)
    trainer2 = Trainer(logger=[logger1, logger2])

    # Should have no deprecation warning
    trainer1.logger
    trainer1.loggers
    trainer2.loggers

    with pytest.deprecated_call(match="logger` will return the first logger"):
        _ = trainer2.logger
    with pytest.deprecated_call(match="`LoggerCollection` is deprecated in v1.6"):
        _ = LoggerCollection([logger1, logger2])


def test_v1_8_0_precision_plugin_checkpoint_hooks(tmpdir):
    class PrecisionPluginSaveHook(PrecisionPlugin):
        def on_save_checkpoint(self, checkpoint):
            print("override on_save_checkpoint")

    class PrecisionPluginLoadHook(PrecisionPlugin):
        def on_load_checkpoint(self, checkpoint):
            print("override on_load_checkpoint")

    model = BoringModel()

    precplugin_save = PrecisionPluginSaveHook()
    trainer = Trainer(default_root_dir=tmpdir, max_epochs=1, plugins=[precplugin_save])
    with pytest.deprecated_call(
        match="`PrecisionPlugin.on_save_checkpoint` was deprecated in"
        " v1.6 and will be removed in v1.8. Use `state_dict` instead."
    ):
        trainer.fit(model)

    precplugin_load = PrecisionPluginLoadHook()
    trainer = Trainer(default_root_dir=tmpdir, max_epochs=1, plugins=[precplugin_load])
    with pytest.deprecated_call(
        match="`PrecisionPlugin.on_load_checkpoint` was deprecated in"
        " v1.6 and will be removed in v1.8. Use `load_state_dict` instead."
    ):
        trainer.fit(model)


def test_v1_8_0_abstract_profiler():
    assert "`AbstractProfiler` was deprecated in v1.6" in AbstractProfiler.__doc__


def test_v1_8_0_datamodule_checkpointhooks():
    class CustomBoringDataModuleSave(BoringDataModule):
        def on_save_checkpoint(self, checkpoint):
            print("override on_save_checkpoint")

    class CustomBoringDataModuleLoad(BoringDataModule):
        def on_load_checkpoint(self, checkpoint):
            print("override on_load_checkpoint")

    trainer = Mock()

    trainer.datamodule = CustomBoringDataModuleSave()
    with pytest.deprecated_call(
        match="`LightningDataModule.on_save_checkpoint` was deprecated in"
        " v1.6 and will be removed in v1.8. Use `state_dict` instead."
    ):
        _check_datamodule_checkpoint_hooks(trainer)

    trainer.datamodule = CustomBoringDataModuleLoad()
    with pytest.deprecated_call(
        match="`LightningDataModule.on_load_checkpoint` was deprecated in"
        " v1.6 and will be removed in v1.8. Use `load_state_dict` instead."
    ):
        _check_datamodule_checkpoint_hooks(trainer)


def test_v1_8_0_trainer_use_amp(tmpdir):
    trainer = Trainer()

    with pytest.deprecated_call(match="`Trainer.use_amp` is deprecated in v1.6.0"):
        _ = trainer.use_amp


def test_v1_8_0_lightning_module_use_amp():
    model = BoringModel()
    with pytest.deprecated_call(match="`LightningModule.use_amp` was deprecated in v1.6"):
        _ = model.use_amp
    with pytest.deprecated_call(match="`LightningModule.use_amp` was deprecated in v1.6"):
        model.use_amp = False


@mock.patch.dict(os.environ, {"PL_TORCH_DISTRIBUTED_BACKEND": "foo"})
def test_v1_8_0_torch_distributed_backend_env():
    from pytorch_lightning.utilities.distributed import _get_process_group_backend_from_env

    with pytest.deprecated_call(
        match="Environment variable `PL_TORCH_DISTRIBUTED_BACKEND`"
        " was deprecated in v1.6 and will be removed in v1.8."
    ):
        _get_process_group_backend_from_env()


def test_parallel_strategy_torch_distributed_backend():
    class CustomParallel(ParallelStrategy):
        @property
        def root_device(self) -> torch.device:
            return torch.device("cpu")

        def model_to_device(self):
            pass

        @property
        def is_global_zero(self):
            return True

        def broadcast(self, obj):
            return obj

        def reduce(self, tensor):
            return tensor

        def barrier(self):
            return

        def all_gather(self, tensor):
            return tensor

    strategy = CustomParallel()
    with pytest.deprecated_call(
        match="ParallelStrategy.torch_distributed_backend was deprecated" " in v1.6 and will be removed in v1.8."
    ):
        strategy.torch_distributed_backend


def test_trainer_config_device_ids():
    trainer = Trainer(devices=2)
    with pytest.deprecated_call(
        match="`Trainer.devices` was deprecated in v1.6 and will be removed in v1.8."
        " Please use `Trainer.num_devices` or `Trainer.device_ids` to get device information instead."
    ):
        trainer.devices == 2


@pytest.mark.parametrize(
    ["gpus", "expected_root_gpu", "strategy"],
    [
        pytest.param(None, None, "ddp", id="None is None"),
        pytest.param(0, None, "ddp", id="O gpus, expect gpu root device to be None."),
        pytest.param(1, 0, "ddp", id="1 gpu, expect gpu root device to be 0."),
        pytest.param(-1, 0, "ddp", id="-1 - use all gpus, expect gpu root device to be 0."),
        pytest.param("-1", 0, "ddp", id="'-1' - use all gpus, expect gpu root device to be 0."),
        pytest.param(3, 0, "ddp", id="3 gpus, expect gpu root device to be 0.(backend:ddp)"),
    ],
)
def test_root_gpu_property(monkeypatch, gpus, expected_root_gpu, strategy):
    monkeypatch.setattr(torch.cuda, "is_available", lambda: True)
    monkeypatch.setattr(torch.cuda, "device_count", lambda: 16)
    with pytest.deprecated_call(
        match="`Trainer.root_gpu` is deprecated in v1.6 and will be removed in v1.8. "
        "Please use `Trainer.strategy.root_device.index` instead."
    ):
        assert Trainer(gpus=gpus, strategy=strategy).root_gpu == expected_root_gpu


@pytest.mark.parametrize(
    ["gpus", "expected_root_gpu", "strategy"],
    [
        pytest.param(None, None, None, id="None is None"),
        pytest.param(None, None, "ddp", id="None is None"),
        pytest.param(0, None, "ddp", id="None is None"),
    ],
)
def test_root_gpu_property_0_passing(monkeypatch, gpus, expected_root_gpu, strategy):
    monkeypatch.setattr(torch.cuda, "device_count", lambda: 0)
    with pytest.deprecated_call(
        match="`Trainer.root_gpu` is deprecated in v1.6 and will be removed in v1.8. "
        "Please use `Trainer.strategy.root_device.index` instead."
    ):
        assert Trainer(gpus=gpus, strategy=strategy).root_gpu == expected_root_gpu


@pytest.mark.parametrize(
    ["gpus", "expected_num_gpus", "strategy"],
    [
        pytest.param(None, 0, None, id="None - expect 0 gpu to use."),
        pytest.param(0, 0, None, id="Oth gpu, expect 1 gpu to use."),
        pytest.param(1, 1, None, id="1st gpu, expect 1 gpu to use."),
        pytest.param(-1, 16, "ddp", id="-1 - use all gpus"),
        pytest.param("-1", 16, "ddp", id="'-1' - use all gpus"),
        pytest.param(3, 3, "ddp", id="3rd gpu - 1 gpu to use (backend:ddp)"),
    ],
)
def test_trainer_gpu_parse(monkeypatch, gpus, expected_num_gpus, strategy):
    monkeypatch.setattr(torch.cuda, "is_available", lambda: True)
    monkeypatch.setattr(torch.cuda, "device_count", lambda: 16)
    with pytest.deprecated_call(
        match="`Trainer.num_gpus` was deprecated in v1.6 and will be removed in v1.8."
        " Please use `Trainer.num_devices` instead."
    ):
        assert Trainer(gpus=gpus, strategy=strategy).num_gpus == expected_num_gpus


@pytest.mark.parametrize(
    ["gpus", "expected_num_gpus", "strategy"],
    [
        pytest.param(None, 0, None, id="None - expect 0 gpu to use."),
        pytest.param(None, 0, "ddp", id="None - expect 0 gpu to use."),
    ],
)
def test_trainer_num_gpu_0(monkeypatch, gpus, expected_num_gpus, strategy):
    monkeypatch.setattr(torch.cuda, "device_count", lambda: 0)
    with pytest.deprecated_call(
        match="`Trainer.num_gpus` was deprecated in v1.6 and will be removed in v1.8."
        " Please use `Trainer.num_devices` instead."
    ):
        assert Trainer(gpus=gpus, strategy=strategy).num_gpus == expected_num_gpus


def test_v1_8_0_base_profiler(tmpdir):
    class CustomProfiler1(BaseProfiler):
        def start(self, action_name: str) -> None:
            pass

        def stop(self, action_name: str) -> None:
            pass

    class CustomProfiler2(Profiler):
        def start(self, action_name: str) -> None:
            pass

        def stop(self, action_name: str) -> None:
            pass

    with pytest.deprecated_call(match="`BaseProfiler` was deprecated in v1.6"):
        CustomProfiler1()

    # No deprecation message
    CustomProfiler2()


@pytest.mark.parametrize(
    ["trainer_kwargs", "expected_ipus"],
    [
        ({}, 0),
        ({"devices": 1}, 0),
        ({"accelerator": "ipu", "devices": 1}, 1),
        ({"accelerator": "ipu", "devices": 8}, 8),
    ],
)
def test_trainer_config_ipus(monkeypatch, trainer_kwargs, expected_ipus):
    monkeypatch.setattr(pytorch_lightning.accelerators.ipu.IPUAccelerator, "is_available", lambda _: True)
    monkeypatch.setattr(pytorch_lightning.strategies.ipu, "_IPU_AVAILABLE", lambda: True)
    trainer = Trainer(**trainer_kwargs)
    with pytest.deprecated_call(
        match="`Trainer.ipus` was deprecated in v1.6 and will be removed in v1.8."
        " Please use `Trainer.num_devices` instead."
    ):
        trainer.ipus == expected_ipus


@pytest.mark.parametrize(
    ["trainer_kwargs", "expected_num_processes"],
    [
        ({}, 1),
        ({"devices": 1}, 1),
        ({"devices": 4}, 4),
        ({"accelerator": "cpu", "devices": 1}, 0),
        ({"accelerator": "gpu", "devices": 4}, 4),
    ],
)
def test_trainer_num_processes(monkeypatch, trainer_kwargs, expected_num_processes):
    if trainer_kwargs.get("accelerator") == "gpu":
        monkeypatch.setattr(torch.cuda, "is_available", lambda: True)
        monkeypatch.setattr(torch.cuda, "device_count", lambda: 16)
    trainer = Trainer(**trainer_kwargs)
    with pytest.deprecated_call(
        match="`Trainer.num_processes` is deprecated in v1.6 and will be removed in v1.8. "
        "Please use `Trainer.num_devices` instead."
    ):
        trainer.num_processes == expected_num_processes


@pytest.mark.parametrize(
    ["trainer_kwargs", "expected_data_parallel_device_ids"],
    [
        ({}, None),
        ({"devices": 1}, None),
        ({"devices": "1"}, None),
        ({"accelerator": "gpu", "devices": 1}, [0]),
        ({"accelerator": "gpu", "devices": 2}, [0, 1]),
        ({"accelerator": "gpu", "devices": [1]}, [1]),
        ({"accelerator": "gpu", "devices": "0,"}, [0]),
    ],
)
def test_trainer_data_parallel_device_ids(monkeypatch, trainer_kwargs, expected_data_parallel_device_ids):
    """Test multi type argument with bool."""
    if trainer_kwargs.get("accelerator") == "gpu":
        monkeypatch.setattr(torch.cuda, "is_available", lambda: True)
        monkeypatch.setattr(torch.cuda, "device_count", lambda: 2)

    trainer = Trainer(**trainer_kwargs)
    with pytest.deprecated_call(
        match="`Trainer.data_parallel_device_ids` was deprecated in v1.6 and will be removed in v1.8."
        " Please use `Trainer.device_ids` instead."
    ):
        assert trainer.data_parallel_device_ids == expected_data_parallel_device_ids


def test_deprecated_mc_save_checkpoint():
    mc = ModelCheckpoint()
    trainer = Trainer()
    with mock.patch.object(trainer, "save_checkpoint"), pytest.deprecated_call(
        match=r"ModelCheckpoint.save_checkpoint\(\)` was deprecated in v1.6"
    ):
        mc.save_checkpoint(trainer)


def test_v1_8_0_callback_on_load_checkpoint_hook(tmpdir):
    class TestCallbackLoadHook(Callback):
        def on_load_checkpoint(self, trainer, pl_module, callback_state):
            print("overriding on_load_checkpoint")

    model = BoringModel()
    trainer = Trainer(
        callbacks=[TestCallbackLoadHook()],
        max_epochs=1,
        fast_dev_run=True,
        enable_progress_bar=False,
        logger=False,
        default_root_dir=tmpdir,
    )
    with pytest.deprecated_call(
        match="`TestCallbackLoadHook.on_load_checkpoint` will change its signature and behavior in v1.8."
        " If you wish to load the state of the callback, use `load_state_dict` instead."
        r" In v1.8 `on_load_checkpoint\(..., checkpoint\)` will receive the entire loaded"
        " checkpoint dictionary instead of callback state."
    ):
        trainer.fit(model)


def test_v1_8_0_callback_on_save_checkpoint_hook(tmpdir):
    class TestCallbackSaveHookReturn(Callback):
        def on_save_checkpoint(self, trainer, pl_module, checkpoint):
            return {"returning": "on_save_checkpoint"}

    class TestCallbackSaveHookOverride(Callback):
        def on_save_checkpoint(self, trainer, pl_module, checkpoint):
            print("overriding without returning")

    model = BoringModel()
    trainer = Trainer(
        callbacks=[TestCallbackSaveHookReturn()],
        max_epochs=1,
        fast_dev_run=True,
        enable_progress_bar=False,
        logger=False,
        default_root_dir=tmpdir,
    )
    trainer.fit(model)
    with pytest.deprecated_call(
        match="Returning a value from `TestCallbackSaveHookReturn.on_save_checkpoint` is deprecated in v1.6"
        " and will be removed in v1.8. Please override `Callback.state_dict`"
        " to return state to be saved."
    ):
        trainer.save_checkpoint(tmpdir + "/path.ckpt")

    trainer.callbacks = [TestCallbackSaveHookOverride()]
    trainer.save_checkpoint(tmpdir + "/pathok.ckpt")


@pytest.mark.parametrize(
    "trainer_kwargs",
    [
        {"accelerator": "gpu", "devices": 2},
        {"accelerator": "gpu", "devices": [0, 2]},
        {"accelerator": "gpu", "devices": "2"},
        {"accelerator": "gpu", "devices": "0,"},
    ],
)
def test_trainer_gpus(monkeypatch, trainer_kwargs):
    monkeypatch.setattr(torch.cuda, "is_available", lambda: True)
    monkeypatch.setattr(torch.cuda, "device_count", lambda: 4)
    trainer = Trainer(**trainer_kwargs)
    with pytest.deprecated_call(
        match="`Trainer.gpus` was deprecated in v1.6 and will be removed in v1.8."
        " Please use `Trainer.num_devices` or `Trainer.device_ids` to get device information instead."
    ):
        assert trainer.gpus == trainer_kwargs["devices"]


def test_trainer_tpu_cores(monkeypatch):
    monkeypatch.setattr(pytorch_lightning.accelerators.tpu.TPUAccelerator, "is_available", lambda _: True)
    trainer = Trainer(accelerator="tpu", devices=8)
    with pytest.deprecated_call(
        match="`Trainer.tpu_cores` is deprecated in v1.6 and will be removed in v1.8. "
        "Please use `Trainer.num_devices` instead."
    ):
        trainer.tpu_cores == 8<|MERGE_RESOLUTION|>--- conflicted
+++ resolved
@@ -151,10 +151,14 @@
 
 def test_v1_8_0_trainer_verbose_evaluate():
     trainer = Trainer()
-    with pytest.warns(FutureWarning)(match="verbose_evaluate` property has been deprecated and will be removed in v1.8"):
+    with pytest.warns(FutureWarning)(
+        match="verbose_evaluate` property has been deprecated and will be removed in v1.8"
+    ):
         assert trainer.verbose_evaluate
 
-    with pytest.warns(FutureWarning)(match="verbose_evaluate` property has been deprecated and will be removed in v1.8"):
+    with pytest.warns(FutureWarning)(
+        match="verbose_evaluate` property has been deprecated and will be removed in v1.8"
+    ):
         trainer.verbose_evaluate = False
 
 
@@ -162,9 +166,13 @@
 def test_v1_8_0_trainer_ckpt_path_attributes(fn_prefix: str):
     test_attr = f"{fn_prefix}_ckpt_path"
     trainer = Trainer()
-    with pytest.deprecated_call(match=f"{test_attr}` attribute was deprecated in v1.6 and will be removed in v1.8"):
+    with pytest.warns(FutureWarning)(
+        match=f"{test_attr}` attribute was deprecated in v1.6 and will be removed in v1.8"
+    ):
         _ = getattr(trainer, test_attr)
-    with pytest.deprecated_call(match=f"{test_attr}` attribute was deprecated in v1.6 and will be removed in v1.8"):
+    with pytest.warns(FutureWarning)(
+        match=f"{test_attr}` attribute was deprecated in v1.6 and will be removed in v1.8"
+    ):
         setattr(trainer, test_attr, "v")
 
 
@@ -178,7 +186,9 @@
 
 def test_v1_8_0_deprecated_lr_scheduler():
     trainer = Trainer()
-    with pytest.warns(FutureWarning)(match=r"`Trainer.lr_schedulers` is deprecated in v1.6 and will be removed in v1.8."):
+    with pytest.warns(FutureWarning)(
+        match=r"`Trainer.lr_schedulers` is deprecated in v1.6 and will be removed in v1.8."
+    ):
         assert trainer.lr_schedulers == []
 
 
@@ -278,15 +288,11 @@
         fn = getattr(trainer, method_name)
         with pytest.warns(FutureWarning)(match="was deprecated in v1.6 and will be removed in v1.8"):
             fn(checkpoint={})
-<<<<<<< HEAD
     with pytest.warns(FutureWarning)(match="was deprecated in v1.6 and will be removed in v1.8"):
-=======
-    with pytest.deprecated_call(match="was deprecated in v1.6 and will be removed in v1.8"):
         trainer.on_train_batch_start(batch={}, batch_idx=0)
-    with pytest.deprecated_call(match="was deprecated in v1.6 and will be removed in v1.8"):
+    with pytest.warns(FutureWarning)(match="was deprecated in v1.6 and will be removed in v1.8"):
         trainer.on_train_batch_end(outputs=torch.tensor([[1.0, -1.0], [1.0, -1.0]]), batch={}, batch_idx=0)
-    with pytest.deprecated_call(match="was deprecated in v1.6 and will be removed in v1.8"):
->>>>>>> 79de6a95
+    with pytest.warns(FutureWarning)(match="was deprecated in v1.6 and will be removed in v1.8"):
         trainer.on_predict_epoch_end(outputs=torch.tensor([[1.0, -1.0], [1.0, -1.0]]))
     with pytest.warns(FutureWarning)(match="was deprecated in v1.6 and will be removed in v1.8"):
         trainer.on_exception(exception=Exception)
@@ -392,7 +398,7 @@
         fast_dev_run=True,
         default_root_dir=tmpdir,
     )
-    with pytest.deprecated_call(
+    with pytest.warns(FutureWarning)(
         match="The `Callback.on_batch_start` hook was deprecated in v1.6 and will be removed in v1.8"
     ):
         trainer.fit(model)
@@ -406,7 +412,7 @@
         fast_dev_run=True,
         default_root_dir=tmpdir,
     )
-    with pytest.deprecated_call(
+    with pytest.warns(FutureWarning)(
         match="The `Callback.on_batch_end` hook was deprecated in v1.6 and will be removed in v1.8"
     ):
         trainer.fit(model)
@@ -427,7 +433,7 @@
         logger=False,
         default_root_dir=tmpdir,
     )
-    with pytest.deprecated_call(
+    with pytest.warns(FutureWarning)(
         match="The `on_configure_sharded_model` callback hook was deprecated in v1.6 and will be removed in v1.8."
     ):
         trainer.fit(model)
@@ -443,7 +449,7 @@
         fast_dev_run=True,
         default_root_dir=tmpdir,
     )
-    with pytest.deprecated_call(
+    with pytest.warns(FutureWarning)(
         match="The `LightningModule.on_epoch_start` hook was deprecated in v1.6 and will be removed in v1.8"
     ):
         trainer.fit(model)
@@ -458,7 +464,7 @@
     )
 
     model = CustomModel()
-    with pytest.deprecated_call(
+    with pytest.warns(FutureWarning)(
         match="The `LightningModule.on_epoch_end` hook was deprecated in v1.6 and will be removed in v1.8"
     ):
         trainer.fit(model)
@@ -474,7 +480,7 @@
         fast_dev_run=True,
         default_root_dir=tmpdir,
     )
-    with pytest.deprecated_call(
+    with pytest.warns(FutureWarning)(
         match="The `LightningModule.on_pretrain_routine_start` hook was deprecated in v1.6 and will be removed in v1.8"
     ):
         trainer.fit(model)
@@ -489,7 +495,7 @@
     )
 
     model = CustomModel()
-    with pytest.deprecated_call(
+    with pytest.warns(FutureWarning)(
         match="The `LightningModule.on_pretrain_routine_end` hook was deprecated in v1.6 and will be removed in v1.8"
     ):
         trainer.fit(model)
@@ -502,27 +508,27 @@
     from pytorch_lightning.utilities.distributed import rank_zero_debug, rank_zero_info
     from pytorch_lightning.utilities.warnings import LightningDeprecationWarning, rank_zero_deprecation, rank_zero_warn
 
-    with pytest.deprecated_call(
+    with pytest.warns(FutureWarning)(
         match="pytorch_lightning.utilities.distributed.rank_zero_debug has been deprecated in v1.6"
         " and will be removed in v1.8."
     ):
         rank_zero_debug("foo")
-    with pytest.deprecated_call(
+    with pytest.warns(FutureWarning)(
         match="pytorch_lightning.utilities.distributed.rank_zero_info has been deprecated in v1.6"
         " and will be removed in v1.8."
     ):
         rank_zero_info("foo")
-    with pytest.deprecated_call(
+    with pytest.warns(FutureWarning)(
         match="pytorch_lightning.utilities.warnings.rank_zero_warn has been deprecated in v1.6"
         " and will be removed in v1.8."
     ):
         rank_zero_warn("foo")
-    with pytest.deprecated_call(
+    with pytest.warns(FutureWarning)(
         match="pytorch_lightning.utilities.warnings.rank_zero_deprecation has been deprecated in v1.6"
         " and will be removed in v1.8."
     ):
         rank_zero_deprecation("foo")
-    with pytest.deprecated_call(
+    with pytest.warns(FutureWarning)(
         match="pytorch_lightning.utilities.warnings.LightningDeprecationWarning has been deprecated in v1.6"
         " and will be removed in v1.8."
     ):
@@ -544,7 +550,7 @@
         logger=False,
         default_root_dir=tmpdir,
     )
-    with pytest.deprecated_call(
+    with pytest.warns(FutureWarning)(
         match="The `on_before_accelerator_backend_setup` callback hook was deprecated in v1.6"
         " and will be removed in v1.8"
     ):
@@ -569,12 +575,12 @@
         def version(self):
             pass
 
-    with pytest.deprecated_call(
+    with pytest.warns(FutureWarning)(
         match="The `agg_key_funcs` parameter for `Logger` was deprecated in v1.6" " and will be removed in v1.8."
     ):
         CustomLogger(agg_key_funcs={"mean", np.mean})
 
-    with pytest.deprecated_call(
+    with pytest.warns(FutureWarning)(
         match="The `agg_default_func` parameter for `Logger` was deprecated in v1.6" " and will be removed in v1.8."
     ):
         CustomLogger(agg_default_func=np.mean)
@@ -582,7 +588,9 @@
     # Should have no deprecation warning
     logger = CustomLogger()
 
-    with pytest.deprecated_call(match="`Logger.update_agg_funcs` was deprecated in v1.6 and will be removed in v1.8."):
+    with pytest.warns(FutureWarning)(
+        match="`Logger.update_agg_funcs` was deprecated in v1.6 and will be removed in v1.8."
+    ):
         logger.update_agg_funcs()
 
 
@@ -597,7 +605,7 @@
     logger3 = CSVLogger(tmpdir)
 
     # Test single loggers
-    with pytest.deprecated_call(
+    with pytest.warns(FutureWarning)(
         match="`Logger.agg_and_log_metrics` is deprecated in v1.6 and will be removed"
         " in v1.8. `Trainer` will directly call `Logger.log_metrics` so custom"
         " loggers should not implement `Logger.agg_and_log_metrics`."
@@ -607,7 +615,7 @@
     Trainer(logger=logger2)
 
     # Test multiple loggers
-    with pytest.deprecated_call(
+    with pytest.warns(FutureWarning)(
         match="`Logger.agg_and_log_metrics` is deprecated in v1.6 and will be removed"
         " in v1.8. `Trainer` will directly call `Logger.log_metrics` so custom"
         " loggers should not implement `Logger.agg_and_log_metrics`."
@@ -630,7 +638,7 @@
         enable_progress_bar=False,
         default_root_dir=tmpdir,
     )
-    with pytest.deprecated_call(
+    with pytest.warns(FutureWarning)(
         match="The `Callback.on_pretrain_routine_start` hook has been deprecated in v1.6 and will be removed in v1.8"
     ):
         trainer.fit(model)
@@ -647,16 +655,16 @@
         enable_progress_bar=False,
         default_root_dir=tmpdir,
     )
-    with pytest.deprecated_call(
+    with pytest.warns(FutureWarning)(
         match="The `Callback.on_pretrain_routine_end` hook has been deprecated in v1.6 and will be removed in v1.8"
     ):
         trainer.fit(model)
 
 
 def test_v1_8_0_weights_save_path(tmpdir):
-    with pytest.deprecated_call(match=r"Setting `Trainer\(weights_save_path=\)` has been deprecated in v1.6"):
+    with pytest.warns(FutureWarning)(match=r"Setting `Trainer\(weights_save_path=\)` has been deprecated in v1.6"):
         trainer = Trainer(weights_save_path=tmpdir)
-    with pytest.deprecated_call(match=r"`Trainer.weights_save_path` has been deprecated in v1.6"):
+    with pytest.warns(FutureWarning)(match=r"`Trainer.weights_save_path` has been deprecated in v1.6"):
         _ = trainer.weights_save_path
 
 
@@ -686,7 +694,7 @@
     trainer = Trainer(default_root_dir=tmpdir, fast_dev_run=True)
     model = DeprecationModel()
     batch_match = r"on_train_batch_end.*will change in version v1.8 to \(tbptt_steps, n_optimizers\)"
-    with pytest.deprecated_call(match=batch_match):
+    with pytest.warns(FutureWarning)(match=batch_match):
         trainer.fit(model)
 
     class DeprecationModel2(DeprecationModel):
@@ -696,7 +704,7 @@
     trainer = Trainer(default_root_dir=tmpdir, fast_dev_run=True)
     model = DeprecationModel()
     epoch_match = r"training_epoch_end.*will change in version v1.8 to \(n_batches, tbptt_steps, n_optimizers\)"
-    with pytest.deprecated_call(match=epoch_match):
+    with pytest.warns(FutureWarning)(match=epoch_match):
         trainer.fit(model)
 
     class NoDeprecationModel(DeprecationModel2):
@@ -727,7 +735,7 @@
     simple_profiler = SimpleProfiler()
     iterable = _sleep_generator(expected)
 
-    with pytest.deprecated_call(
+    with pytest.warns(FutureWarning)(
         match="`SimpleProfiler.profile_iterable` is deprecated in v1.6 and will be removed in v1.8."
     ):
         for _ in simple_profiler.profile_iterable(iterable, action):
@@ -740,7 +748,7 @@
 
     iterable = _sleep_generator(expected)
 
-    with pytest.deprecated_call(
+    with pytest.warns(FutureWarning)(
         match="`AdvancedProfiler.profile_iterable` is deprecated in v1.6 and will be removed in v1.8."
     ):
         for _ in advanced_profiler.profile_iterable(iterable, action):
@@ -763,9 +771,9 @@
     trainer1.loggers
     trainer2.loggers
 
-    with pytest.deprecated_call(match="logger` will return the first logger"):
+    with pytest.warns(FutureWarning)(match="logger` will return the first logger"):
         _ = trainer2.logger
-    with pytest.deprecated_call(match="`LoggerCollection` is deprecated in v1.6"):
+    with pytest.warns(FutureWarning)(match="`LoggerCollection` is deprecated in v1.6"):
         _ = LoggerCollection([logger1, logger2])
 
 
@@ -782,7 +790,7 @@
 
     precplugin_save = PrecisionPluginSaveHook()
     trainer = Trainer(default_root_dir=tmpdir, max_epochs=1, plugins=[precplugin_save])
-    with pytest.deprecated_call(
+    with pytest.warns(FutureWarning)(
         match="`PrecisionPlugin.on_save_checkpoint` was deprecated in"
         " v1.6 and will be removed in v1.8. Use `state_dict` instead."
     ):
@@ -790,7 +798,7 @@
 
     precplugin_load = PrecisionPluginLoadHook()
     trainer = Trainer(default_root_dir=tmpdir, max_epochs=1, plugins=[precplugin_load])
-    with pytest.deprecated_call(
+    with pytest.warns(FutureWarning)(
         match="`PrecisionPlugin.on_load_checkpoint` was deprecated in"
         " v1.6 and will be removed in v1.8. Use `load_state_dict` instead."
     ):
@@ -813,14 +821,14 @@
     trainer = Mock()
 
     trainer.datamodule = CustomBoringDataModuleSave()
-    with pytest.deprecated_call(
+    with pytest.warns(FutureWarning)(
         match="`LightningDataModule.on_save_checkpoint` was deprecated in"
         " v1.6 and will be removed in v1.8. Use `state_dict` instead."
     ):
         _check_datamodule_checkpoint_hooks(trainer)
 
     trainer.datamodule = CustomBoringDataModuleLoad()
-    with pytest.deprecated_call(
+    with pytest.warns(FutureWarning)(
         match="`LightningDataModule.on_load_checkpoint` was deprecated in"
         " v1.6 and will be removed in v1.8. Use `load_state_dict` instead."
     ):
@@ -830,15 +838,15 @@
 def test_v1_8_0_trainer_use_amp(tmpdir):
     trainer = Trainer()
 
-    with pytest.deprecated_call(match="`Trainer.use_amp` is deprecated in v1.6.0"):
+    with pytest.warns(FutureWarning)(match="`Trainer.use_amp` is deprecated in v1.6.0"):
         _ = trainer.use_amp
 
 
 def test_v1_8_0_lightning_module_use_amp():
     model = BoringModel()
-    with pytest.deprecated_call(match="`LightningModule.use_amp` was deprecated in v1.6"):
+    with pytest.warns(FutureWarning)(match="`LightningModule.use_amp` was deprecated in v1.6"):
         _ = model.use_amp
-    with pytest.deprecated_call(match="`LightningModule.use_amp` was deprecated in v1.6"):
+    with pytest.warns(FutureWarning)(match="`LightningModule.use_amp` was deprecated in v1.6"):
         model.use_amp = False
 
 
@@ -846,7 +854,7 @@
 def test_v1_8_0_torch_distributed_backend_env():
     from pytorch_lightning.utilities.distributed import _get_process_group_backend_from_env
 
-    with pytest.deprecated_call(
+    with pytest.warns(FutureWarning)(
         match="Environment variable `PL_TORCH_DISTRIBUTED_BACKEND`"
         " was deprecated in v1.6 and will be removed in v1.8."
     ):
@@ -879,7 +887,7 @@
             return tensor
 
     strategy = CustomParallel()
-    with pytest.deprecated_call(
+    with pytest.warns(FutureWarning)(
         match="ParallelStrategy.torch_distributed_backend was deprecated" " in v1.6 and will be removed in v1.8."
     ):
         strategy.torch_distributed_backend
@@ -887,7 +895,7 @@
 
 def test_trainer_config_device_ids():
     trainer = Trainer(devices=2)
-    with pytest.deprecated_call(
+    with pytest.warns(FutureWarning)(
         match="`Trainer.devices` was deprecated in v1.6 and will be removed in v1.8."
         " Please use `Trainer.num_devices` or `Trainer.device_ids` to get device information instead."
     ):
@@ -908,7 +916,7 @@
 def test_root_gpu_property(monkeypatch, gpus, expected_root_gpu, strategy):
     monkeypatch.setattr(torch.cuda, "is_available", lambda: True)
     monkeypatch.setattr(torch.cuda, "device_count", lambda: 16)
-    with pytest.deprecated_call(
+    with pytest.warns(FutureWarning)(
         match="`Trainer.root_gpu` is deprecated in v1.6 and will be removed in v1.8. "
         "Please use `Trainer.strategy.root_device.index` instead."
     ):
@@ -925,7 +933,7 @@
 )
 def test_root_gpu_property_0_passing(monkeypatch, gpus, expected_root_gpu, strategy):
     monkeypatch.setattr(torch.cuda, "device_count", lambda: 0)
-    with pytest.deprecated_call(
+    with pytest.warns(FutureWarning)(
         match="`Trainer.root_gpu` is deprecated in v1.6 and will be removed in v1.8. "
         "Please use `Trainer.strategy.root_device.index` instead."
     ):
@@ -946,7 +954,7 @@
 def test_trainer_gpu_parse(monkeypatch, gpus, expected_num_gpus, strategy):
     monkeypatch.setattr(torch.cuda, "is_available", lambda: True)
     monkeypatch.setattr(torch.cuda, "device_count", lambda: 16)
-    with pytest.deprecated_call(
+    with pytest.warns(FutureWarning)(
         match="`Trainer.num_gpus` was deprecated in v1.6 and will be removed in v1.8."
         " Please use `Trainer.num_devices` instead."
     ):
@@ -962,7 +970,7 @@
 )
 def test_trainer_num_gpu_0(monkeypatch, gpus, expected_num_gpus, strategy):
     monkeypatch.setattr(torch.cuda, "device_count", lambda: 0)
-    with pytest.deprecated_call(
+    with pytest.warns(FutureWarning)(
         match="`Trainer.num_gpus` was deprecated in v1.6 and will be removed in v1.8."
         " Please use `Trainer.num_devices` instead."
     ):
@@ -984,7 +992,7 @@
         def stop(self, action_name: str) -> None:
             pass
 
-    with pytest.deprecated_call(match="`BaseProfiler` was deprecated in v1.6"):
+    with pytest.warns(FutureWarning)(match="`BaseProfiler` was deprecated in v1.6"):
         CustomProfiler1()
 
     # No deprecation message
@@ -1004,7 +1012,7 @@
     monkeypatch.setattr(pytorch_lightning.accelerators.ipu.IPUAccelerator, "is_available", lambda _: True)
     monkeypatch.setattr(pytorch_lightning.strategies.ipu, "_IPU_AVAILABLE", lambda: True)
     trainer = Trainer(**trainer_kwargs)
-    with pytest.deprecated_call(
+    with pytest.warns(FutureWarning)(
         match="`Trainer.ipus` was deprecated in v1.6 and will be removed in v1.8."
         " Please use `Trainer.num_devices` instead."
     ):
@@ -1026,7 +1034,7 @@
         monkeypatch.setattr(torch.cuda, "is_available", lambda: True)
         monkeypatch.setattr(torch.cuda, "device_count", lambda: 16)
     trainer = Trainer(**trainer_kwargs)
-    with pytest.deprecated_call(
+    with pytest.warns(FutureWarning)(
         match="`Trainer.num_processes` is deprecated in v1.6 and will be removed in v1.8. "
         "Please use `Trainer.num_devices` instead."
     ):
@@ -1052,7 +1060,7 @@
         monkeypatch.setattr(torch.cuda, "device_count", lambda: 2)
 
     trainer = Trainer(**trainer_kwargs)
-    with pytest.deprecated_call(
+    with pytest.warns(FutureWarning)(
         match="`Trainer.data_parallel_device_ids` was deprecated in v1.6 and will be removed in v1.8."
         " Please use `Trainer.device_ids` instead."
     ):
@@ -1062,7 +1070,7 @@
 def test_deprecated_mc_save_checkpoint():
     mc = ModelCheckpoint()
     trainer = Trainer()
-    with mock.patch.object(trainer, "save_checkpoint"), pytest.deprecated_call(
+    with mock.patch.object(trainer, "save_checkpoint"), pytest.warns(FutureWarning)(
         match=r"ModelCheckpoint.save_checkpoint\(\)` was deprecated in v1.6"
     ):
         mc.save_checkpoint(trainer)
@@ -1082,7 +1090,7 @@
         logger=False,
         default_root_dir=tmpdir,
     )
-    with pytest.deprecated_call(
+    with pytest.warns(FutureWarning)(
         match="`TestCallbackLoadHook.on_load_checkpoint` will change its signature and behavior in v1.8."
         " If you wish to load the state of the callback, use `load_state_dict` instead."
         r" In v1.8 `on_load_checkpoint\(..., checkpoint\)` will receive the entire loaded"
@@ -1110,7 +1118,7 @@
         default_root_dir=tmpdir,
     )
     trainer.fit(model)
-    with pytest.deprecated_call(
+    with pytest.warns(FutureWarning)(
         match="Returning a value from `TestCallbackSaveHookReturn.on_save_checkpoint` is deprecated in v1.6"
         " and will be removed in v1.8. Please override `Callback.state_dict`"
         " to return state to be saved."
@@ -1134,7 +1142,7 @@
     monkeypatch.setattr(torch.cuda, "is_available", lambda: True)
     monkeypatch.setattr(torch.cuda, "device_count", lambda: 4)
     trainer = Trainer(**trainer_kwargs)
-    with pytest.deprecated_call(
+    with pytest.warns(FutureWarning)(
         match="`Trainer.gpus` was deprecated in v1.6 and will be removed in v1.8."
         " Please use `Trainer.num_devices` or `Trainer.device_ids` to get device information instead."
     ):
@@ -1144,7 +1152,7 @@
 def test_trainer_tpu_cores(monkeypatch):
     monkeypatch.setattr(pytorch_lightning.accelerators.tpu.TPUAccelerator, "is_available", lambda _: True)
     trainer = Trainer(accelerator="tpu", devices=8)
-    with pytest.deprecated_call(
+    with pytest.warns(FutureWarning)(
         match="`Trainer.tpu_cores` is deprecated in v1.6 and will be removed in v1.8. "
         "Please use `Trainer.num_devices` instead."
     ):
