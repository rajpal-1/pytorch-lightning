# Copyright The PyTorch Lightning team.
#
# Licensed under the Apache License, Version 2.0 (the "License");
# you may not use this file except in compliance with the License.
# You may obtain a copy of the License at
#
#     http://www.apache.org/licenses/LICENSE-2.0
#
# Unless required by applicable law or agreed to in writing, software
# distributed under the License is distributed on an "AS IS" BASIS,
# WITHOUT WARRANTIES OR CONDITIONS OF ANY KIND, either express or implied.
# See the License for the specific language governing permissions and
# limitations under the License.
"""Test deprecated functionality which will be removed in vX.Y.Z"""
import sys

import pytest
import torch

from pytorch_lightning import Trainer
from pytorch_lightning.overrides.data_parallel import (
    LightningDataParallel,
    LightningDistributedDataParallel,
    LightningParallelModule,
)
from pytorch_lightning.overrides.distributed import LightningDistributedModule
from pytorch_lightning.plugins import DDPSpawnPlugin
from pytorch_lightning.plugins.environments import TorchElasticEnvironment
from tests.deprecated_api import _soft_unimport_module
from tests.helpers import BoringModel


<<<<<<< HEAD
def test_v1_4_0_deprecated_trainer_attributes():
    with pytest.deprecated_call(match="will be removed in v1.4."):
        trainer = Trainer()
        _ = trainer.accelerator_backend
    assert trainer.accelerator == trainer.accelerator_backend
=======
def test_v1_4_0_deprecated_trainer_methods():
    with pytest.deprecated_call(match='will be removed in v1.4'):
        trainer = Trainer()
        _ = trainer.get_model()
    assert trainer.get_model() == trainer.lightning_module
>>>>>>> 02ac4b0b


def test_v1_4_0_deprecated_imports():
    _soft_unimport_module('pytorch_lightning.utilities.argparse_utils')
    with pytest.deprecated_call(match='will be removed in v1.4'):
        from pytorch_lightning.utilities.argparse_utils import from_argparse_args  # noqa: F811 F401

    _soft_unimport_module('pytorch_lightning.utilities.model_utils')
    with pytest.deprecated_call(match='will be removed in v1.4'):
        from pytorch_lightning.utilities.model_utils import is_overridden  # noqa: F811 F401

    _soft_unimport_module('pytorch_lightning.utilities.warning_utils')
    with pytest.deprecated_call(match='will be removed in v1.4'):
        from pytorch_lightning.utilities.warning_utils import WarningCache  # noqa: F811 F401

    _soft_unimport_module('pytorch_lightning.utilities.xla_device_utils')
    with pytest.deprecated_call(match='will be removed in v1.4'):
        from pytorch_lightning.utilities.xla_device_utils import XLADeviceUtils  # noqa: F811 F401


def test_v1_4_0_deprecated_trainer_device_distrib():
    """Test that Trainer attributes works fine."""
    trainer = Trainer()
    trainer.accelerator_connector._distrib_type = None
    trainer.accelerator_connector._device_type = None

    with pytest.deprecated_call(match='deprecated in v1.2 and will be removed in v1.4'):
        trainer.on_cpu = True
    with pytest.deprecated_call(match='deprecated in v1.2 and will be removed in v1.4'):
        assert trainer.on_cpu

    with pytest.deprecated_call(match='deprecated in v1.2 and will be removed in v1.4'):
        trainer.on_gpu = True
    with pytest.deprecated_call(match='deprecated in v1.2 and will be removed in v1.4'):
        assert trainer.on_gpu

    with pytest.deprecated_call(match='deprecated in v1.2 and will be removed in v1.4'):
        trainer.on_tpu = True
    with pytest.deprecated_call(match='deprecated in v1.2 and will be removed in v1.4'):
        assert trainer.on_tpu
    trainer.accelerator_connector._device_type = None
    with pytest.deprecated_call(match='deprecated in v1.2 and will be removed in v1.4'):
        trainer.use_tpu = True
    with pytest.deprecated_call(match='deprecated in v1.2 and will be removed in v1.4'):
        assert trainer.use_tpu

    with pytest.deprecated_call(match='deprecated in v1.2 and will be removed in v1.4'):
        trainer.use_dp = True
    with pytest.deprecated_call(match='deprecated in v1.2 and will be removed in v1.4'):
        assert trainer.use_dp

    with pytest.deprecated_call(match='deprecated in v1.2 and will be removed in v1.4'):
        trainer.use_ddp = True
    with pytest.deprecated_call(match='deprecated in v1.2 and will be removed in v1.4'):
        assert trainer.use_ddp

    with pytest.deprecated_call(match='deprecated in v1.2 and will be removed in v1.4'):
        trainer.use_ddp2 = True
    with pytest.deprecated_call(match='deprecated in v1.2 and will be removed in v1.4'):
        assert trainer.use_ddp2

    with pytest.deprecated_call(match='deprecated in v1.2 and will be removed in v1.4'):
        trainer.use_horovod = True
    with pytest.deprecated_call(match='deprecated in v1.2 and will be removed in v1.4'):
        assert trainer.use_horovod


def test_v1_4_0_deprecated_metrics():
    from pytorch_lightning.metrics.functional.classification import stat_scores_multiple_classes
    with pytest.deprecated_call(match='will be removed in v1.4'):
        stat_scores_multiple_classes(pred=torch.tensor([0, 1]), target=torch.tensor([0, 1]))

    from pytorch_lightning.metrics.functional.classification import iou
    with pytest.deprecated_call(match='will be removed in v1.4'):
        iou(torch.randint(0, 2, (10, 3, 3)), torch.randint(0, 2, (10, 3, 3)))

    from pytorch_lightning.metrics.functional.classification import recall
    with pytest.deprecated_call(match='will be removed in v1.4'):
        recall(torch.randint(0, 2, (10, 3, 3)), torch.randint(0, 2, (10, 3, 3)))

    from pytorch_lightning.metrics.functional.classification import precision
    with pytest.deprecated_call(match='will be removed in v1.4'):
        precision(torch.randint(0, 2, (10, 3, 3)), torch.randint(0, 2, (10, 3, 3)))

    from pytorch_lightning.metrics.functional.classification import precision_recall
    with pytest.deprecated_call(match='will be removed in v1.4'):
        precision_recall(torch.randint(0, 2, (10, 3, 3)), torch.randint(0, 2, (10, 3, 3)))

    # Testing deprecation of class_reduction arg in the *new* precision
    from pytorch_lightning.metrics.functional import precision
    with pytest.deprecated_call(match='will be removed in v1.4'):
        precision(torch.randint(0, 2, (10, )), torch.randint(0, 2, (10, )), class_reduction='micro')

    # Testing deprecation of class_reduction arg in the *new* recall
    from pytorch_lightning.metrics.functional import recall
    with pytest.deprecated_call(match='will be removed in v1.4'):
        recall(torch.randint(0, 2, (10, )), torch.randint(0, 2, (10, )), class_reduction='micro')

    from pytorch_lightning.metrics.functional.classification import auc
    with pytest.deprecated_call(match='will be removed in v1.4'):
        auc(torch.rand(10, ).sort().values, torch.rand(10, ))

    from pytorch_lightning.metrics.functional.classification import auroc
    with pytest.deprecated_call(match='will be removed in v1.4'):
        auroc(torch.rand(10, ), torch.randint(0, 2, (10, )))

    from pytorch_lightning.metrics.functional.classification import multiclass_auroc
    with pytest.deprecated_call(match='will be removed in v1.4'):
        multiclass_auroc(torch.rand(20, 5).softmax(dim=-1), torch.randint(0, 5, (20, )), num_classes=5)

    from pytorch_lightning.metrics.functional.classification import auc_decorator
    with pytest.deprecated_call(match='will be removed in v1.4'):
        auc_decorator()

    from pytorch_lightning.metrics.functional.classification import multiclass_auc_decorator
    with pytest.deprecated_call(match='will be removed in v1.4'):
        multiclass_auc_decorator()


class CustomDDPPlugin(DDPSpawnPlugin):

    def configure_ddp(self):
        # old, deprecated implementation
        with pytest.deprecated_call(
            match='`LightningDistributedDataParallel` is deprecated since v1.2 and will be removed in v1.4.'
        ):
            self._model = LightningDistributedDataParallel(
                module=self.lightning_module,
                device_ids=self.determine_ddp_device_ids(),
                **self._ddp_kwargs,
            )
            assert isinstance(self.model, torch.nn.parallel.DistributedDataParallel)
            assert isinstance(self.model.module, LightningDistributedModule)


@pytest.mark.skipif(torch.cuda.device_count() < 2, reason="test requires multi-GPU machine")
@pytest.mark.skipif(sys.platform == "win32", reason="DDP not available on windows")
def test_v1_4_0_deprecated_lightning_distributed_data_parallel(tmpdir):
    model = BoringModel()
    trainer = Trainer(
        default_root_dir=tmpdir,
        fast_dev_run=True,
        gpus=2,
        accelerator="ddp_spawn",
        plugins=[
            CustomDDPPlugin(
                parallel_devices=[torch.device("cuda", 0), torch.device("cuda", 1)],
                cluster_environment=TorchElasticEnvironment(),
            )
        ]
    )
    trainer.fit(model)


@pytest.mark.skipif(not torch.cuda.is_available(), reason="test requires GPU machine")
def test_v1_4_0_deprecated_lightning_data_parallel():
    model = BoringModel()
    with pytest.deprecated_call(match="`LightningDataParallel` is deprecated since v1.2 and will be removed in v1.4."):
        dp_model = LightningDataParallel(model, device_ids=[0])
    assert isinstance(dp_model, torch.nn.DataParallel)
    assert isinstance(dp_model.module, LightningParallelModule)


def test_v1_4_0_deprecated_manual_optimization_optimizer(tmpdir):

    class TestModel(BoringModel):

        def training_step(self, batch, *_, **kwargs):
            opt = self.optimizers()
            output = self.layer(batch)
            loss = self.loss(batch, output)
            self.manual_backward(loss, opt)

        @property
        def automatic_optimization(self):
            return False

    model = TestModel()
    model.training_epoch_end = None
    trainer = Trainer(
        default_root_dir=tmpdir,
        fast_dev_run=True,
    )
    with pytest.deprecated_call(
        match="`optimizer` argument to `manual_backward` is deprecated in v1.2 and will be removed in v1.4"
    ):
        trainer.fit(model)


def test_v1_4_0_deprecated_checkpoint_on(tmpdir):
    from pytorch_lightning.callbacks.model_checkpoint import warning_cache
    warning_cache.clear()

    class TestModel(BoringModel):

        def training_step(self, batch, batch_idx):
            self.log("val_loss", -batch_idx)
            return super().training_step(batch, batch_idx)

    trainer = Trainer(default_root_dir=tmpdir, checkpoint_callback=True, max_epochs=1)

    with pytest.warns(DeprecationWarning, match=r"Relying on.*is deprecated in v1.2 and will be removed in v1.4"):
        trainer.fit(TestModel())<|MERGE_RESOLUTION|>--- conflicted
+++ resolved
@@ -30,19 +30,18 @@
 from tests.helpers import BoringModel
 
 
-<<<<<<< HEAD
 def test_v1_4_0_deprecated_trainer_attributes():
     with pytest.deprecated_call(match="will be removed in v1.4."):
         trainer = Trainer()
         _ = trainer.accelerator_backend
     assert trainer.accelerator == trainer.accelerator_backend
-=======
+
+
 def test_v1_4_0_deprecated_trainer_methods():
     with pytest.deprecated_call(match='will be removed in v1.4'):
         trainer = Trainer()
         _ = trainer.get_model()
     assert trainer.get_model() == trainer.lightning_module
->>>>>>> 02ac4b0b
 
 
 def test_v1_4_0_deprecated_imports():
