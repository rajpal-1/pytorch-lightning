--- conflicted
+++ resolved
@@ -115,7 +115,6 @@
         iou(torch.randint(0, 2, (10, 3, 3)),
             torch.randint(0, 2, (10, 3, 3)))
 
-<<<<<<< HEAD
     from pytorch_lightning.metrics.functional.classification import recall
     with pytest.deprecated_call(match='will be removed in v1.4'):
         recall(torch.randint(0, 2, (10, 3, 3)),
@@ -134,15 +133,14 @@
     from pytorch_lightning.metrics.functional import precision
     with pytest.deprecated_call(match='will be removed in v1.4'):
         precision(torch.randint(0, 2, (10, 3, 3)),
-                         torch.randint(0, 2, (10, 3, 3)),
-                         class_reduction='micro')
+                  torch.randint(0, 2, (10, 3, 3)),
+                  class_reduction='micro')
 
     from pytorch_lightning.metrics.functional import recall
     with pytest.deprecated_call(match='will be removed in v1.4'):
         recall(torch.randint(0, 2, (10, 3)),
-                         torch.randint(0, 2, (10, 3)),
-                         class_reduction='micro')
-=======
+               torch.randint(0, 2, (10, 3)),
+               class_reduction='micro')
 
 class CustomDDPPlugin(DDPPlugin):
 
@@ -170,5 +168,4 @@
         accelerator="ddp_spawn",
         plugins=[CustomDDPPlugin()]
     )
-    trainer.fit(model)
->>>>>>> ac531ec9
+    trainer.fit(model)