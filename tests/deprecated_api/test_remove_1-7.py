# Copyright The PyTorch Lightning team.
#
# Licensed under the Apache License, Version 2.0 (the "License");
# you may not use this file except in compliance with the License.
# You may obtain a copy of the License at
#
#     http://www.apache.org/licenses/LICENSE-2.0
#
# Unless required by applicable law or agreed to in writing, software
# distributed under the License is distributed on an "AS IS" BASIS,
# WITHOUT WARRANTIES OR CONDITIONS OF ANY KIND, either express or implied.
# See the License for the specific language governing permissions and
# limitations under the License.
"""Test deprecated functionality which will be removed in v1.7.0."""
import os
from re import escape
from unittest import mock
from unittest.mock import Mock

import pytest
import torch

from pytorch_lightning import Callback, LightningDataModule, Trainer
from pytorch_lightning.callbacks.lr_monitor import LearningRateMonitor
from pytorch_lightning.loggers import LoggerCollection, TestTubeLogger
from pytorch_lightning.overrides.distributed import IndexBatchSamplerWrapper
from pytorch_lightning.plugins.environments import (
    KubeflowEnvironment,
    LightningEnvironment,
    LSFEnvironment,
    SLURMEnvironment,
    TorchElasticEnvironment,
)
from pytorch_lightning.strategies import SingleDeviceStrategy
from tests.deprecated_api import _soft_unimport_module
from tests.helpers import BoringModel
from tests.helpers.datamodules import MNISTDataModule
from tests.loggers.test_logger import CustomLogger
from tests.plugins.environments.test_lsf_environment import _make_rankfile


def test_v1_7_0_datamodule_transform_properties(tmpdir):
    dm = MNISTDataModule()
    with pytest.deprecated_call(match=r"DataModule property `val_transforms` was deprecated in v1.5"):
        dm.val_transforms = "b"
    with pytest.deprecated_call(match=r"DataModule property `val_transforms` was deprecated in v1.5"):
        _ = LightningDataModule(val_transforms="b")
<<<<<<< HEAD


def test_v1_7_0_datamodule_size_property(tmpdir):
    dm = MNISTDataModule()
    with pytest.deprecated_call(match=r"DataModule property `size` was deprecated in v1.5"):
        dm.size()


def test_v1_7_0_datamodule_dims_property(tmpdir):
    dm = MNISTDataModule()
    with pytest.deprecated_call(match=r"DataModule property `dims` was deprecated in v1.5"):
        _ = dm.dims
    with pytest.deprecated_call(match=r"DataModule property `dims` was deprecated in v1.5"):
        _ = LightningDataModule(dims=(1, 1, 1))
=======
    with pytest.deprecated_call(match=r"DataModule property `test_transforms` was deprecated in v1.5"):
        _ = LightningDataModule(test_transforms="c")
>>>>>>> c482ae34


def test_v1_7_0_moved_get_progress_bar_dict(tmpdir):
    class TestModel(BoringModel):
        def get_progress_bar_dict(self):
            items = super().get_progress_bar_dict()
            items.pop("v_num", None)
            return items

    trainer = Trainer(
        default_root_dir=tmpdir,
        fast_dev_run=True,
    )
    test_model = TestModel()
    with pytest.deprecated_call(match=r"`LightningModule.get_progress_bar_dict` method was deprecated in v1.5"):
        trainer.fit(test_model)
    standard_metrics_postfix = trainer.progress_bar_callback.main_progress_bar.postfix
    assert "loss" in standard_metrics_postfix
    assert "v_num" not in standard_metrics_postfix

    with pytest.deprecated_call(match=r"`trainer.progress_bar_dict` is deprecated in v1.5"):
        _ = trainer.progress_bar_dict


def test_v1_7_0_deprecated_on_task_dataloader(tmpdir):
    class CustomBoringModel(BoringModel):
        def on_train_dataloader(self):
            print("on_train_dataloader")

        def on_val_dataloader(self):
            print("on_val_dataloader")

        def on_test_dataloader(self):
            print("on_test_dataloader")

        def on_predict_dataloader(self):
            print("on_predict_dataloader")

    def _run(model, task="fit"):
        trainer = Trainer(default_root_dir=tmpdir, fast_dev_run=2)
        getattr(trainer, task)(model)

    model = CustomBoringModel()

    with pytest.deprecated_call(
        match="Method `on_train_dataloader` is deprecated in v1.5.0 and will be removed in v1.7.0."
    ):
        _run(model, "fit")

    with pytest.deprecated_call(
        match="Method `on_val_dataloader` is deprecated in v1.5.0 and will be removed in v1.7.0."
    ):
        _run(model, "fit")

    with pytest.deprecated_call(
        match="Method `on_val_dataloader` is deprecated in v1.5.0 and will be removed in v1.7.0."
    ):
        _run(model, "validate")

    with pytest.deprecated_call(
        match="Method `on_test_dataloader` is deprecated in v1.5.0 and will be removed in v1.7.0."
    ):
        _run(model, "test")

    with pytest.deprecated_call(
        match="Method `on_predict_dataloader` is deprecated in v1.5.0 and will be removed in v1.7.0."
    ):
        _run(model, "predict")


@mock.patch("pytorch_lightning.loggers.test_tube.Experiment")
def test_v1_7_0_test_tube_logger(_, tmpdir):
    with pytest.deprecated_call(match="The TestTubeLogger is deprecated since v1.5 and will be removed in v1.7"):
        _ = TestTubeLogger(tmpdir)


def test_v1_7_0_on_interrupt(tmpdir):
    class HandleInterruptCallback(Callback):
        def on_keyboard_interrupt(self, trainer, pl_module):
            print("keyboard interrupt")

    model = BoringModel()
    handle_interrupt_callback = HandleInterruptCallback()

    trainer = Trainer(
        callbacks=[handle_interrupt_callback],
        max_epochs=1,
        limit_val_batches=0.1,
        limit_train_batches=0.2,
        enable_progress_bar=False,
        logger=False,
        default_root_dir=tmpdir,
    )
    with pytest.deprecated_call(
        match="The `on_keyboard_interrupt` callback hook was deprecated in v1.5 and will be removed in v1.7"
    ):
        trainer.fit(model)


def test_v1_7_0_process_position_trainer_constructor(tmpdir):
    with pytest.deprecated_call(match=r"Setting `Trainer\(process_position=5\)` is deprecated in v1.5"):
        _ = Trainer(process_position=5)


def test_v1_7_0_flush_logs_every_n_steps_trainer_constructor(tmpdir):
    with pytest.deprecated_call(match=r"Setting `Trainer\(flush_logs_every_n_steps=10\)` is deprecated in v1.5"):
        _ = Trainer(flush_logs_every_n_steps=10)


class BoringCallbackDDPSpawnModel(BoringModel):
    def add_to_queue(self, queue):
        ...

    def get_from_queue(self, queue):
        ...


def test_v1_7_0_deprecate_add_get_queue(tmpdir):
    model = BoringCallbackDDPSpawnModel()
    trainer = Trainer(default_root_dir=tmpdir, fast_dev_run=True)

    with pytest.deprecated_call(match=r"`LightningModule.add_to_queue` method was deprecated in v1.5"):
        trainer.fit(model)

    with pytest.deprecated_call(match=r"`LightningModule.get_from_queue` method was deprecated in v1.5"):
        trainer.fit(model)


def test_v1_7_0_lightning_logger_base_close(tmpdir):
    logger = CustomLogger()
    with pytest.deprecated_call(match="`Logger.close` method is deprecated in v1.5 and will be removed in v1.7."):
        logger.close()
    with pytest.deprecated_call(
        match="`LoggerCollection.close` method is deprecated in v1.5 and will be removed in v1.7."
    ):
        logger = LoggerCollection([logger])
        logger.close()


def test_v1_7_0_deprecate_lightning_distributed(tmpdir):
    with pytest.deprecated_call(match="LightningDistributed is deprecated in v1.5 and will be removed in v1.7."):
        from pytorch_lightning.distributed.dist import LightningDistributed

        _ = LightningDistributed()


def test_v1_7_0_checkpoint_callback_trainer_constructor(tmpdir):
    with pytest.deprecated_call(match=r"Setting `Trainer\(checkpoint_callback=True\)` is deprecated in v1.5"):
        _ = Trainer(checkpoint_callback=True)


def test_v1_7_0_deprecate_on_post_move_to_device(tmpdir):
    class TestModel(BoringModel):
        def on_post_move_to_device(self):
            print("on_post_move_to_device")

    model = TestModel()

    trainer = Trainer(default_root_dir=tmpdir, limit_train_batches=5, max_epochs=1)

    with pytest.deprecated_call(
        match=r"Method `on_post_move_to_device` has been deprecated in v1.5 and will be removed in v1.7"
    ):
        trainer.fit(model)


def test_v1_7_0_deprecate_parameter_validation():

    _soft_unimport_module("pytorch_lightning.core.decorators")
    with pytest.deprecated_call(
        match="Using `pytorch_lightning.core.decorators.parameter_validation` is deprecated in v1.5"
    ):
        from pytorch_lightning.core.decorators import parameter_validation  # noqa: F401


def test_v1_7_0_weights_summary_trainer(tmpdir):
    with pytest.deprecated_call(match=r"Setting `Trainer\(weights_summary=full\)` is deprecated in v1.5"):
        t = Trainer(weights_summary="full")

    with pytest.deprecated_call(match=r"Setting `Trainer\(weights_summary=None\)` is deprecated in v1.5"):
        t = Trainer(weights_summary=None)

    t = Trainer(weights_summary="top")
    with pytest.deprecated_call(match=r"`Trainer.weights_summary` is deprecated in v1.5"):
        _ = t.weights_summary

    with pytest.deprecated_call(match=r"Setting `Trainer.weights_summary` is deprecated in v1.5"):
        t.weights_summary = "blah"


def test_v1_7_0_deprecated_slurm_job_id():
    trainer = Trainer()
    with pytest.deprecated_call(match="Method `slurm_job_id` is deprecated in v1.6.0 and will be removed in v1.7.0."):
        trainer.slurm_job_id


def test_v1_7_0_deprecated_max_steps_none(tmpdir):
    with pytest.deprecated_call(match="`max_steps = None` is deprecated in v1.5"):
        _ = Trainer(max_steps=None)

    trainer = Trainer()
    with pytest.deprecated_call(match="`max_steps = None` is deprecated in v1.5"):
        trainer.fit_loop.max_steps = None


def test_v1_7_0_deprecate_lr_sch_names(tmpdir):
    model = BoringModel()
    lr_monitor = LearningRateMonitor()
    trainer = Trainer(default_root_dir=tmpdir, fast_dev_run=True, callbacks=[lr_monitor])
    trainer.fit(model)

    with pytest.deprecated_call(match="`LearningRateMonitor.lr_sch_names` has been deprecated in v1.5"):
        assert lr_monitor.lr_sch_names == ["lr-SGD"]


@pytest.mark.parametrize(
    "cls",
    [
        KubeflowEnvironment,
        LightningEnvironment,
        SLURMEnvironment,
        TorchElasticEnvironment,
    ],
)
def test_v1_7_0_cluster_environment_master_address(cls):
    class MyClusterEnvironment(cls):
        def master_address(self):
            pass

    with pytest.deprecated_call(
        match="MyClusterEnvironment.master_address` has been deprecated in v1.6 and will be removed in v1.7"
    ):
        MyClusterEnvironment()


@pytest.mark.parametrize(
    "cls",
    [
        KubeflowEnvironment,
        LightningEnvironment,
        SLURMEnvironment,
        TorchElasticEnvironment,
    ],
)
def test_v1_7_0_cluster_environment_master_port(cls):
    class MyClusterEnvironment(cls):
        def master_port(self):
            pass

    with pytest.deprecated_call(
        match="MyClusterEnvironment.master_port` has been deprecated in v1.6 and will be removed in v1.7"
    ):
        MyClusterEnvironment()


@pytest.mark.parametrize(
    "cls,method_name",
    [
        (KubeflowEnvironment, "is_using_kubeflow"),
        (LSFEnvironment, "is_using_lsf"),
        (TorchElasticEnvironment, "is_using_torchelastic"),
    ],
)
def test_v1_7_0_cluster_environment_detection(cls, method_name, tmp_path):
    class MyClusterEnvironment(cls):
        @staticmethod
        def is_using_kubeflow():
            pass

        @staticmethod
        def is_using_lsf():
            pass

        @staticmethod
        def is_using_torchelastic():
            pass

    environ = {
        "LSB_DJOB_RANKFILE": _make_rankfile(tmp_path),
        "LSB_JOBID": "1234",
        "JSM_NAMESPACE_SIZE": "4",
        "JSM_NAMESPACE_RANK": "3",
        "JSM_NAMESPACE_LOCAL_RANK": "1",
    }
    with mock.patch.dict(os.environ, environ):
        with mock.patch("socket.gethostname", return_value="10.10.10.2"):
            with pytest.deprecated_call(
                match=f"MyClusterEnvironment.{method_name}` has been deprecated in v1.6 and will be removed in v1.7"
            ):
                MyClusterEnvironment()


def test_v1_7_0_index_batch_sampler_wrapper_batch_indices():
    sampler = IndexBatchSamplerWrapper(Mock())
    with pytest.deprecated_call(match="was deprecated in v1.5 and will be removed in v1.7"):
        _ = sampler.batch_indices

    with pytest.deprecated_call(match="was deprecated in v1.5 and will be removed in v1.7"):
        sampler.batch_indices = []


def test_v1_7_0_post_dispatch_hook():
    class CustomPlugin(SingleDeviceStrategy):
        def post_dispatch(self, trainer):
            pass

    with pytest.deprecated_call(match=escape("`CustomPlugin.post_dispatch()` has been deprecated in v1.6")):
        CustomPlugin(torch.device("cpu"))<|MERGE_RESOLUTION|>--- conflicted
+++ resolved
@@ -45,25 +45,6 @@
         dm.val_transforms = "b"
     with pytest.deprecated_call(match=r"DataModule property `val_transforms` was deprecated in v1.5"):
         _ = LightningDataModule(val_transforms="b")
-<<<<<<< HEAD
-
-
-def test_v1_7_0_datamodule_size_property(tmpdir):
-    dm = MNISTDataModule()
-    with pytest.deprecated_call(match=r"DataModule property `size` was deprecated in v1.5"):
-        dm.size()
-
-
-def test_v1_7_0_datamodule_dims_property(tmpdir):
-    dm = MNISTDataModule()
-    with pytest.deprecated_call(match=r"DataModule property `dims` was deprecated in v1.5"):
-        _ = dm.dims
-    with pytest.deprecated_call(match=r"DataModule property `dims` was deprecated in v1.5"):
-        _ = LightningDataModule(dims=(1, 1, 1))
-=======
-    with pytest.deprecated_call(match=r"DataModule property `test_transforms` was deprecated in v1.5"):
-        _ = LightningDataModule(test_transforms="c")
->>>>>>> c482ae34
 
 
 def test_v1_7_0_moved_get_progress_bar_dict(tmpdir):
