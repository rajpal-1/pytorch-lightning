--- conflicted
+++ resolved
@@ -276,7 +276,6 @@
         _ = LightningDistributed()
 
 
-<<<<<<< HEAD
 def test_v1_7_0_checkpoint_callback_trainer_constructor(tmpdir):
     with pytest.deprecated_call(match=r"Setting `Trainer\(checkpoint_callback=True\)` is deprecated in v1.5"):
         _ = Trainer(checkpoint_callback=True)
@@ -388,12 +387,12 @@
 def test_v1_7_0_deprecate_xla_stats_monitor(tmpdir):
     with pytest.deprecated_call(match="The `XLAStatsMonitor` callback was deprecated in v1.5"):
         _ = XLAStatsMonitor()
-=======
+
+
 def test_v1_7_0_resume_from_checkpoint_trainer_constructor(tmpdir):
     with pytest.deprecated_call(match=r"Setting `Trainer\(resume_from_checkpoint=\)` is deprecated in v1.5"):
         trainer = Trainer(resume_from_checkpoint="a")
     with pytest.deprecated_call(
         match=r"trainer.resume_from_checkpoint` is deprecated in v1.5 and will be removed in v1.7."
     ):
-        _ = trainer.resume_from_checkpoint
->>>>>>> d5069ecd
+        _ = trainer.resume_from_checkpoint