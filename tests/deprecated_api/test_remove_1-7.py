# Copyright The PyTorch Lightning team.
#
# Licensed under the Apache License, Version 2.0 (the "License");
# you may not use this file except in compliance with the License.
# You may obtain a copy of the License at
#
#     http://www.apache.org/licenses/LICENSE-2.0
#
# Unless required by applicable law or agreed to in writing, software
# distributed under the License is distributed on an "AS IS" BASIS,
# WITHOUT WARRANTIES OR CONDITIONS OF ANY KIND, either express or implied.
# See the License for the specific language governing permissions and
# limitations under the License.
"""Test deprecated functionality which will be removed in v1.7.0."""
from unittest import mock

import pytest
import torch

from pytorch_lightning import Callback, LightningDataModule, Trainer
from pytorch_lightning.callbacks.gpu_stats_monitor import GPUStatsMonitor
from pytorch_lightning.callbacks.xla_stats_monitor import XLAStatsMonitor
from pytorch_lightning.loggers import LoggerCollection, TestTubeLogger
from tests.callbacks.test_callbacks import OldStatefulCallback
from tests.deprecated_api import _soft_unimport_module
from tests.helpers import BoringModel
from tests.helpers.datamodules import MNISTDataModule
from tests.helpers.runif import RunIf
from tests.loggers.test_base import CustomLogger


def test_v1_7_0_deprecated_lightning_module_summarize(tmpdir):
    from pytorch_lightning.core.lightning import warning_cache

    model = BoringModel()
    model.summarize(max_depth=1)
    assert any("The `LightningModule.summarize` method is deprecated in v1.5" in w for w in warning_cache)
    warning_cache.clear()


def test_v1_7_0_moved_model_summary_and_layer_summary(tmpdir):
    _soft_unimport_module("pytorch_lightning.core.memory")
    with pytest.deprecated_call(match="to `pytorch_lightning.utilities.model_summary` since v1.5"):
        from pytorch_lightning.core.memory import LayerSummary, ModelSummary  # noqa: F401


def test_v1_7_0_moved_get_memory_profile_and_get_gpu_memory_map(tmpdir):
    _soft_unimport_module("pytorch_lightning.core.memory")
    with pytest.deprecated_call(match="to `pytorch_lightning.utilities.memory` since v1.5"):
        from pytorch_lightning.core.memory import get_gpu_memory_map, get_memory_profile  # noqa: F401


def test_v1_7_0_deprecated_model_size():
    model = BoringModel()
    with pytest.deprecated_call(
        match="LightningModule.model_size` property was deprecated in v1.5 and will be removed in v1.7"
    ):
        _ = model.model_size


def test_v1_7_0_datamodule_transform_properties(tmpdir):
    dm = MNISTDataModule()
    with pytest.deprecated_call(match=r"DataModule property `train_transforms` was deprecated in v1.5"):
        dm.train_transforms = "a"
    with pytest.deprecated_call(match=r"DataModule property `val_transforms` was deprecated in v1.5"):
        dm.val_transforms = "b"
    with pytest.deprecated_call(match=r"DataModule property `test_transforms` was deprecated in v1.5"):
        dm.test_transforms = "c"
    with pytest.deprecated_call(match=r"DataModule property `train_transforms` was deprecated in v1.5"):
        _ = LightningDataModule(train_transforms="a")
    with pytest.deprecated_call(match=r"DataModule property `val_transforms` was deprecated in v1.5"):
        _ = LightningDataModule(val_transforms="b")
    with pytest.deprecated_call(match=r"DataModule property `test_transforms` was deprecated in v1.5"):
        _ = LightningDataModule(test_transforms="c")
    with pytest.deprecated_call(match=r"DataModule property `test_transforms` was deprecated in v1.5"):
        _ = LightningDataModule(test_transforms="c", dims=(1, 1, 1))


def test_v1_7_0_datamodule_size_property(tmpdir):
    dm = MNISTDataModule()
    with pytest.deprecated_call(match=r"DataModule property `size` was deprecated in v1.5"):
        dm.size()


def test_v1_7_0_datamodule_dims_property(tmpdir):
    dm = MNISTDataModule()
    with pytest.deprecated_call(match=r"DataModule property `dims` was deprecated in v1.5"):
        _ = dm.dims
    with pytest.deprecated_call(match=r"DataModule property `dims` was deprecated in v1.5"):
        _ = LightningDataModule(dims=(1, 1, 1))


def test_v1_7_0_moved_get_progress_bar_dict(tmpdir):
    class TestModel(BoringModel):
        def get_progress_bar_dict(self):
            items = super().get_progress_bar_dict()
            items.pop("v_num", None)
            return items

    trainer = Trainer(
        default_root_dir=tmpdir,
        progress_bar_refresh_rate=None,
        fast_dev_run=True,
    )
    test_model = TestModel()
    with pytest.deprecated_call(match=r"`LightningModule.get_progress_bar_dict` method was deprecated in v1.5"):
        trainer.fit(test_model)
    standard_metrics_postfix = trainer.progress_bar_callback.main_progress_bar.postfix
    assert "loss" in standard_metrics_postfix
    assert "v_num" not in standard_metrics_postfix

    with pytest.deprecated_call(match=r"`trainer.progress_bar_dict` is deprecated in v1.5"):
        _ = trainer.progress_bar_dict


def test_v1_7_0_trainer_prepare_data_per_node(tmpdir):
    with pytest.deprecated_call(
        match="Setting `prepare_data_per_node` with the trainer flag is deprecated and will be removed in v1.7.0!"
    ):
        _ = Trainer(prepare_data_per_node=False)


def test_v1_7_0_stochastic_weight_avg_trainer_constructor(tmpdir):
    with pytest.deprecated_call(match=r"Setting `Trainer\(stochastic_weight_avg=True\)` is deprecated in v1.5"):
        _ = Trainer(stochastic_weight_avg=True)


@pytest.mark.parametrize("terminate_on_nan", [True, False])
def test_v1_7_0_trainer_terminate_on_nan(tmpdir, terminate_on_nan):
    with pytest.deprecated_call(
        match="Trainer argument `terminate_on_nan` was deprecated in v1.5 and will be removed in 1.7"
    ):
        trainer = Trainer(terminate_on_nan=terminate_on_nan)
        assert trainer.terminate_on_nan is terminate_on_nan
        assert trainer._detect_anomaly is False

    trainer = Trainer()
    with pytest.deprecated_call(match=r"`Trainer.terminate_on_nan` is deprecated in v1.5"):
        _ = trainer.terminate_on_nan

    with pytest.deprecated_call(match=r"Setting `Trainer.terminate_on_nan = True` is deprecated in v1.5"):
        trainer.terminate_on_nan = True


def test_v1_7_0_deprecated_on_task_dataloader(tmpdir):
    class CustomBoringModel(BoringModel):
        def on_train_dataloader(self):
            print("on_train_dataloader")

        def on_val_dataloader(self):
            print("on_val_dataloader")

        def on_test_dataloader(self):
            print("on_test_dataloader")

        def on_predict_dataloader(self):
            print("on_predict_dataloader")

    def _run(model, task="fit"):
        trainer = Trainer(default_root_dir=tmpdir, fast_dev_run=2)
        getattr(trainer, task)(model)

    model = CustomBoringModel()

    with pytest.deprecated_call(
        match="Method `on_train_dataloader` in DataHooks is deprecated and will be removed in v1.7.0."
    ):
        _run(model, "fit")

    with pytest.deprecated_call(
        match="Method `on_val_dataloader` in DataHooks is deprecated and will be removed in v1.7.0."
    ):
        _run(model, "fit")

    with pytest.deprecated_call(
        match="Method `on_val_dataloader` in DataHooks is deprecated and will be removed in v1.7.0."
    ):
        _run(model, "validate")

    with pytest.deprecated_call(
        match="Method `on_test_dataloader` in DataHooks is deprecated and will be removed in v1.7.0."
    ):
        _run(model, "test")

    with pytest.deprecated_call(
        match="Method `on_predict_dataloader` in DataHooks is deprecated and will be removed in v1.7.0."
    ):
        _run(model, "predict")


@mock.patch("pytorch_lightning.loggers.test_tube.Experiment")
def test_v1_7_0_test_tube_logger(_, tmpdir):
    with pytest.deprecated_call(match="The TestTubeLogger is deprecated since v1.5 and will be removed in v1.7"):
        _ = TestTubeLogger(tmpdir)


def test_v1_7_0_on_interrupt(tmpdir):
    class HandleInterruptCallback(Callback):
        def on_keyboard_interrupt(self, trainer, pl_module):
            print("keyboard interrupt")

    model = BoringModel()
    handle_interrupt_callback = HandleInterruptCallback()

    trainer = Trainer(
        callbacks=[handle_interrupt_callback],
        max_epochs=1,
        limit_val_batches=0.1,
        limit_train_batches=0.2,
        enable_progress_bar=False,
        logger=False,
        default_root_dir=tmpdir,
    )
    with pytest.deprecated_call(
        match="The `on_keyboard_interrupt` callback hook was deprecated in v1.5 and will be removed in v1.7"
    ):
        trainer.fit(model)


def test_v1_7_0_process_position_trainer_constructor(tmpdir):
    with pytest.deprecated_call(match=r"Setting `Trainer\(process_position=5\)` is deprecated in v1.5"):
        _ = Trainer(process_position=5)


def test_v1_7_0_flush_logs_every_n_steps_trainer_constructor(tmpdir):
    with pytest.deprecated_call(match=r"Setting `Trainer\(flush_logs_every_n_steps=10\)` is deprecated in v1.5"):
        _ = Trainer(flush_logs_every_n_steps=10)


class BoringCallbackDDPSpawnModel(BoringModel):
    def __init__(self):
        super().__init__()

    def add_to_queue(self, queue: torch.multiprocessing.SimpleQueue) -> None:
        queue.put("test_val")
        return super().add_to_queue(queue)

    def get_from_queue(self, queue: torch.multiprocessing.SimpleQueue) -> None:
        self.test_val = queue.get()
        return super().get_from_queue(queue)


@RunIf(skip_windows=True)
def test_v1_7_0_deprecate_add_get_queue(tmpdir):
    model = BoringCallbackDDPSpawnModel()
    trainer = Trainer(default_root_dir=tmpdir, fast_dev_run=True, num_processes=2, strategy="ddp_spawn")

    with pytest.deprecated_call(match=r"`LightningModule.add_to_queue` method was deprecated in v1.5"):
        trainer.fit(model)

    with pytest.deprecated_call(match=r"`LightningModule.get_from_queue` method was deprecated in v1.5"):
        trainer.fit(model)


def test_v1_7_0_progress_bar_refresh_rate_trainer_constructor(tmpdir):
    with pytest.deprecated_call(match=r"Setting `Trainer\(progress_bar_refresh_rate=1\)` is deprecated in v1.5"):
        _ = Trainer(progress_bar_refresh_rate=1)


def test_v1_7_0_lightning_logger_base_close(tmpdir):
    logger = CustomLogger()
    with pytest.deprecated_call(
        match="`LightningLoggerBase.close` method is deprecated in v1.5 and will be removed in v1.7."
    ):
        logger.close()
    with pytest.deprecated_call(
        match="`LoggerCollection.close` method is deprecated in v1.5 and will be removed in v1.7."
    ):
        logger = LoggerCollection([logger])
        logger.close()


def test_v1_7_0_deprecate_lightning_distributed(tmpdir):
    with pytest.deprecated_call(match="LightningDistributed is deprecated in v1.5 and will be removed in v1.7."):
        from pytorch_lightning.distributed.dist import LightningDistributed

        _ = LightningDistributed()


def test_v1_7_0_checkpoint_callback_trainer_constructor(tmpdir):
    with pytest.deprecated_call(match=r"Setting `Trainer\(checkpoint_callback=True\)` is deprecated in v1.5"):
        _ = Trainer(checkpoint_callback=True)


def test_v1_7_0_old_on_train_batch_start(tmpdir):
    class OldSignature(Callback):
        def on_train_batch_start(self, trainer, pl_module, batch, batch_idx, dataloader_idx):
            ...

    class OldSignatureModel(BoringModel):
        def on_train_batch_start(self, batch, batch_idx, dataloader_idx):
            ...

    model = BoringModel()
    trainer = Trainer(default_root_dir=tmpdir, max_epochs=1, callbacks=OldSignature())
    with pytest.deprecated_call(match="`dataloader_idx` argument will be removed in v1.7."):
        trainer.fit(model)

    model = OldSignatureModel()
    trainer = Trainer(default_root_dir=tmpdir, max_epochs=1)
    with pytest.deprecated_call(match="`dataloader_idx` argument will be removed in v1.7."):
        trainer.fit(model)


def test_v1_7_0_old_on_train_batch_end(tmpdir):
    class OldSignature(Callback):
        def on_train_batch_end(self, trainer, pl_module, outputs, batch, batch_idx, dataloader_idx):
            ...

    class OldSignatureModel(BoringModel):
        def on_train_batch_end(self, outputs, batch, batch_idx, dataloader_idx):
            ...

    model = BoringModel()
    trainer = Trainer(default_root_dir=tmpdir, max_epochs=1, callbacks=OldSignature(), fast_dev_run=True)
    with pytest.deprecated_call(match="`dataloader_idx` argument will be removed in v1.7."):
        trainer.fit(model)

    model = OldSignatureModel()
    trainer = Trainer(default_root_dir=tmpdir, max_epochs=1, callbacks=OldSignature(), fast_dev_run=True)
    with pytest.deprecated_call(match="`dataloader_idx` argument will be removed in v1.7."):
        trainer.fit(model)


def test_v1_7_0_deprecate_on_post_move_to_device(tmpdir):
    class TestModel(BoringModel):
        def on_post_move_to_device(self):
            print("on_post_move_to_device")

    model = TestModel()

    trainer = Trainer(default_root_dir=tmpdir, limit_train_batches=5, max_epochs=1)

    with pytest.deprecated_call(
        match=r"Method `on_post_move_to_device` has been deprecated in v1.5 and will be removed in v1.7"
    ):
        trainer.fit(model)


def test_v1_7_0_deprecate_parameter_validation():

    _soft_unimport_module("pytorch_lightning.core.decorators")
    with pytest.deprecated_call(
        match="Using `pytorch_lightning.core.decorators.parameter_validation` is deprecated in v1.5"
    ):
        from pytorch_lightning.core.decorators import parameter_validation  # noqa: F401


def test_v1_7_0_passing_strategy_to_accelerator_trainer_flag():
    with pytest.deprecated_call(match="has been deprecated in v1.5 and will be removed in v1.7."):
        Trainer(accelerator="ddp_spawn")


def test_v1_7_0_passing_strategy_to_plugins_flag():
    with pytest.deprecated_call(match="has been deprecated in v1.5 and will be removed in v1.7."):
        Trainer(plugins="ddp_spawn")


def test_v1_7_0_weights_summary_trainer(tmpdir):
    with pytest.deprecated_call(match=r"Setting `Trainer\(weights_summary=full\)` is deprecated in v1.5"):
        t = Trainer(weights_summary="full")

    with pytest.deprecated_call(match=r"Setting `Trainer\(weights_summary=None\)` is deprecated in v1.5"):
        t = Trainer(weights_summary=None)

    t = Trainer(weights_summary="top")
    with pytest.deprecated_call(match=r"`Trainer.weights_summary` is deprecated in v1.5"):
        _ = t.weights_summary

    with pytest.deprecated_call(match=r"Setting `Trainer.weights_summary` is deprecated in v1.5"):
        t.weights_summary = "blah"


def test_v1_7_0_trainer_log_gpu_memory(tmpdir):
    with pytest.deprecated_call(
        match="Setting `log_gpu_memory` with the trainer flag is deprecated in v1.5 and will be removed"
    ):
        _ = Trainer(log_gpu_memory="min_max")


@RunIf(min_gpus=1)
def test_v1_7_0_deprecate_gpu_stats_monitor(tmpdir):
    with pytest.deprecated_call(match="The `GPUStatsMonitor` callback was deprecated in v1.5"):
        _ = GPUStatsMonitor()


@RunIf(tpu=True)
def test_v1_7_0_deprecate_xla_stats_monitor(tmpdir):
    with pytest.deprecated_call(match="The `XLAStatsMonitor` callback was deprecated in v1.5"):
        _ = XLAStatsMonitor()


<<<<<<< HEAD
def test_v1_7_0_deprecated_max_steps_none(tmpdir):
    with pytest.deprecated_call(match="`max_steps = None` is deprecated in v1.5"):
        _ = Trainer(max_steps=None)

    trainer = Trainer()
    with pytest.deprecated_call(match="`max_steps = None` is deprecated in v1.5"):
        trainer.fit_loop.max_steps = None
=======
def test_v1_7_0_resume_from_checkpoint_trainer_constructor(tmpdir):
    with pytest.deprecated_call(match=r"Setting `Trainer\(resume_from_checkpoint=\)` is deprecated in v1.5"):
        trainer = Trainer(resume_from_checkpoint="a")
    with pytest.deprecated_call(
        match=r"trainer.resume_from_checkpoint` is deprecated in v1.5 and will be removed in v1.7."
    ):
        _ = trainer.resume_from_checkpoint

    # test resume_from_checkpoint still works until v1.7 deprecation
    model = BoringModel()
    callback = OldStatefulCallback(state=111)
    trainer = Trainer(default_root_dir=tmpdir, max_steps=1, callbacks=[callback])
    trainer.fit(model)
    ckpt_path = trainer.checkpoint_callback.best_model_path

    callback = OldStatefulCallback(state=222)
    trainer = Trainer(default_root_dir=tmpdir, max_steps=2, callbacks=[callback], resume_from_checkpoint=ckpt_path)
    assert trainer.checkpoint_connector.resume_checkpoint_path is None
    assert trainer.checkpoint_connector.resume_from_checkpoint_fit_path == ckpt_path
    trainer.validate(model=model, ckpt_path=ckpt_path)
    assert callback.state == 222
    assert trainer.checkpoint_connector.resume_checkpoint_path is None
    assert trainer.checkpoint_connector.resume_from_checkpoint_fit_path == ckpt_path
    trainer.fit(model)
    assert callback.state == 111
    assert trainer.checkpoint_connector.resume_checkpoint_path is None
    assert trainer.checkpoint_connector.resume_from_checkpoint_fit_path is None
    trainer.predict(model=model, ckpt_path=ckpt_path)
    assert trainer.checkpoint_connector.resume_checkpoint_path is None
    assert trainer.checkpoint_connector.resume_from_checkpoint_fit_path is None
    trainer.fit(model)
    assert trainer.checkpoint_connector.resume_checkpoint_path is None
    assert trainer.checkpoint_connector.resume_from_checkpoint_fit_path is None

    # test fit(ckpt_path=) precedence over Trainer(resume_from_checkpoint=) path
    model = BoringModel()
    trainer = Trainer(resume_from_checkpoint="trainer_arg_path")
    with pytest.raises(FileNotFoundError, match="Checkpoint at fit_arg_ckpt_path not found. Aborting training."):
        trainer.fit(model, ckpt_path="fit_arg_ckpt_path")
>>>>>>> d9dfb2e9
<|MERGE_RESOLUTION|>--- conflicted
+++ resolved
@@ -390,7 +390,6 @@
         _ = XLAStatsMonitor()
 
 
-<<<<<<< HEAD
 def test_v1_7_0_deprecated_max_steps_none(tmpdir):
     with pytest.deprecated_call(match="`max_steps = None` is deprecated in v1.5"):
         _ = Trainer(max_steps=None)
@@ -398,7 +397,8 @@
     trainer = Trainer()
     with pytest.deprecated_call(match="`max_steps = None` is deprecated in v1.5"):
         trainer.fit_loop.max_steps = None
-=======
+
+
 def test_v1_7_0_resume_from_checkpoint_trainer_constructor(tmpdir):
     with pytest.deprecated_call(match=r"Setting `Trainer\(resume_from_checkpoint=\)` is deprecated in v1.5"):
         trainer = Trainer(resume_from_checkpoint="a")
@@ -437,5 +437,4 @@
     model = BoringModel()
     trainer = Trainer(resume_from_checkpoint="trainer_arg_path")
     with pytest.raises(FileNotFoundError, match="Checkpoint at fit_arg_ckpt_path not found. Aborting training."):
-        trainer.fit(model, ckpt_path="fit_arg_ckpt_path")
->>>>>>> d9dfb2e9
+        trainer.fit(model, ckpt_path="fit_arg_ckpt_path")