import os
import random
import sys
from typing import Any, List
from unittest import mock

import numpy as np
import pytest
import torch
from lightning import seed_everything
from lightning.data.streaming import data_processor as data_processor_module
from lightning.data.streaming import functions
from lightning.data.streaming.cache import Cache, Dir
from lightning.data.streaming.data_processor import (
    DataChunkRecipe,
    DataProcessor,
    DataTransformRecipe,
    _associated_items_to_workers,
    _download_data_target,
    _get_item_filesizes,
    _remove_target,
    _upload_fn,
    _wait_for_file_to_exist,
)
from lightning.data.streaming.functions import LambdaDataTransformRecipe, map, optimize
from lightning_utilities.core.imports import RequirementCache

_PIL_AVAILABLE = RequirementCache("PIL")


@pytest.mark.skipif(condition=sys.platform == "win32", reason="Not supported on windows")
def test_upload_fn(tmpdir):
    input_dir = os.path.join(tmpdir, "input_dir")
    os.makedirs(input_dir, exist_ok=True)

    cache_dir = os.path.join(tmpdir, "cache_dir")
    os.makedirs(cache_dir, exist_ok=True)

    remote_output_dir = os.path.join(tmpdir, "remote_output_dir")
    os.makedirs(remote_output_dir, exist_ok=True)

    filepath = os.path.join(input_dir, "a.txt")

    with open(filepath, "w") as f:
        f.write("HERE")

    upload_queue = mock.MagicMock()

    paths = [filepath, None]

    def fn(*_, **__):
        value = paths.pop(0)
        if value is None:
            return value
        return value

    upload_queue.get = fn

    remove_queue = mock.MagicMock()

    assert os.listdir(remote_output_dir) == []

    _upload_fn(upload_queue, remove_queue, cache_dir, Dir(path=remote_output_dir, url=remote_output_dir))

    assert os.listdir(remote_output_dir) == ["a.txt"]


@pytest.mark.skipif(condition=sys.platform == "win32", reason="Not supported on windows")
def test_upload_s3_fn(tmpdir, monkeypatch):
    input_dir = os.path.join(tmpdir, "input_dir")
    os.makedirs(input_dir, exist_ok=True)

    cache_dir = os.path.join(tmpdir, "cache_dir")
    os.makedirs(cache_dir, exist_ok=True)

    remote_output_dir = os.path.join(tmpdir, "remote_output_dir")
    os.makedirs(remote_output_dir, exist_ok=True)

    filepath = os.path.join(input_dir, "a.txt")

    with open(filepath, "w") as f:
        f.write("HERE")

    upload_queue = mock.MagicMock()

    paths = [filepath, None]

    def fn(*_, **__):
        value = paths.pop(0)
        if value is None:
            return value
        return value

    upload_queue.get = fn

    remove_queue = mock.MagicMock()

    s3_client = mock.MagicMock()

    called = False

    def copy_file(local_filepath, *args):
        nonlocal called
        called = True
        from shutil import copyfile

        copyfile(local_filepath, os.path.join(remote_output_dir, os.path.basename(local_filepath)))

    s3_client.client.upload_file = copy_file

    monkeypatch.setattr(data_processor_module, "S3Client", mock.MagicMock(return_value=s3_client))

    assert os.listdir(remote_output_dir) == []

    assert not called

    _upload_fn(upload_queue, remove_queue, cache_dir, Dir(path=remote_output_dir, url="s3://url"))

    assert called

    assert len(paths) == 0

    assert os.listdir(remote_output_dir) == ["a.txt"]


@pytest.mark.skipif(condition=sys.platform == "win32", reason="Not supported on windows")
def test_remove_target(tmpdir):
    input_dir = os.path.join(tmpdir, "input_dir")
    os.makedirs(input_dir, exist_ok=True)

    cache_dir = os.path.join(tmpdir, "cache_dir")
    os.makedirs(cache_dir, exist_ok=True)

    filepath = os.path.join(cache_dir, "a.txt")

    with open(filepath, "w") as f:
        f.write("HERE")

    filepath = os.path.join(input_dir, "a.txt")

    queue_in = mock.MagicMock()

    paths = [filepath, None]

    def fn(*_, **__):
        value = paths.pop(0)
        if value is None:
            return value
        return [value]

    queue_in.get = fn

    assert os.listdir(cache_dir) == ["a.txt"]

    _remove_target(Dir(path=input_dir), cache_dir, queue_in)

    assert os.listdir(cache_dir) == []


@pytest.mark.skipif(condition=sys.platform == "win32", reason="Not supported on windows")
def test_download_data_target(tmpdir):
    input_dir = os.path.join(tmpdir, "input_dir")
    os.makedirs(input_dir, exist_ok=True)

    remote_input_dir = os.path.join(tmpdir, "remote_input_dir")
    os.makedirs(remote_input_dir, exist_ok=True)

    with open(os.path.join(remote_input_dir, "a.txt"), "w") as f:
        f.write("HERE")

    cache_dir = os.path.join(tmpdir, "cache_dir")
    os.makedirs(cache_dir, exist_ok=True)

    queue_in = mock.MagicMock()

    paths = [os.path.join(input_dir, "a.txt"), None]

    def fn(*_, **__):
        value = paths.pop(0)
        if value is None:
            return value
        return (0, [value])

    queue_in.get = fn

    queue_out = mock.MagicMock()
    _download_data_target(Dir(input_dir, remote_input_dir), cache_dir, queue_in, queue_out)

    assert queue_out.put._mock_call_args_list[0].args == (0,)
    assert queue_out.put._mock_call_args_list[1].args == (None,)

    assert os.listdir(cache_dir) == ["a.txt"]


@pytest.mark.skipif(condition=sys.platform == "win32", reason="Not supported on windows")
def test_wait_for_file_to_exist():
    import botocore

    s3 = mock.MagicMock()
    obj = mock.MagicMock()
    raise_error = [True, True, False]

    def fn(*_, **__):
        value = raise_error.pop(0)
        if value:
            raise botocore.exceptions.ClientError({"Error": {"Code": "404", "Message": "Not Found"}}, "HeadObject")
        return

    s3.client.head_object = fn

    _wait_for_file_to_exist(s3, obj, sleep_time=0.01)

    assert len(raise_error) == 0

    def fn(*_, **__):
        raise ValueError("HERE")

    s3.client.head_object = fn

    with pytest.raises(ValueError, match="HERE"):
        _wait_for_file_to_exist(s3, obj, sleep_time=0.01)


def test_broadcast_object(tmpdir, monkeypatch):
    data_processor = DataProcessor(input_dir=tmpdir)
    assert data_processor._broadcast_object("dummy") == "dummy"
    monkeypatch.setenv("DATA_OPTIMIZER_NUM_NODES", "2")
    monkeypatch.setattr(data_processor_module, "_distributed_is_initialized", lambda: True)
    torch_mock = mock.MagicMock()
    monkeypatch.setattr(data_processor_module, "torch", torch_mock)
    assert data_processor._broadcast_object("dummy") == "dummy"
    assert torch_mock.distributed.broadcast_object_list._mock_call_args.args == (["dummy"], 0)


def test_cache_dir_cleanup(tmpdir, monkeypatch):
    cache_dir = os.path.join(tmpdir, "chunks")
    cache_data_dir = os.path.join(tmpdir, "data")

    os.makedirs(cache_dir)

    with open(os.path.join(cache_dir, "a.txt"), "w") as f:
        f.write("Hello World !")

    assert os.listdir(cache_dir) == ["a.txt"]

    data_processor = DataProcessor(input_dir=tmpdir)
    monkeypatch.setenv("DATA_OPTIMIZER_CACHE_FOLDER", str(cache_dir))
    monkeypatch.setenv("DATA_OPTIMIZER_DATA_CACHE_FOLDER", str(cache_data_dir))
    data_processor._cleanup_cache()

    assert os.listdir(cache_dir) == []


def test_associated_items_to_workers(monkeypatch):
    workers_user_items = _associated_items_to_workers(1, list(range(5)))
    assert workers_user_items == [list(range(5))]
    workers_user_items = _associated_items_to_workers(2, list(range(5)))
    assert workers_user_items == [[0, 2, 4], [1, 3]]
    workers_user_items = _associated_items_to_workers(3, list(range(5)))
    assert workers_user_items == [[0, 3], [1, 4], [2]]
    workers_user_items = _associated_items_to_workers(4, list(range(5)))
    assert workers_user_items == [[0, 4], [1], [2], [3]]

    monkeypatch.setenv("DATA_OPTIMIZER_NUM_NODES", "2")
    monkeypatch.setenv("DATA_OPTIMIZER_NODE_RANK", "0")
    workers_user_items = _associated_items_to_workers(1, list(range(5)))
    assert workers_user_items == [[0, 2, 4]]
    workers_user_items = _associated_items_to_workers(2, list(range(5)))
    assert workers_user_items == [[0, 4], [1]]

    monkeypatch.setenv("DATA_OPTIMIZER_NUM_NODES", "2")
    monkeypatch.setenv("DATA_OPTIMIZER_NODE_RANK", "1")
    workers_user_items = _associated_items_to_workers(1, list(range(5)))
    assert workers_user_items == [[1, 3]]
    workers_user_items = _associated_items_to_workers(2, list(range(5)))
    assert workers_user_items == [[2], [3]]

    monkeypatch.setenv("DATA_OPTIMIZER_NUM_NODES", "4")
    monkeypatch.setenv("DATA_OPTIMIZER_NODE_RANK", "0")
    workers_user_items = _associated_items_to_workers(1, list(range(32)))
    assert workers_user_items == [[0, 4, 8, 12, 16, 20, 24, 28]]
    workers_user_items = _associated_items_to_workers(2, list(range(32)))
    assert workers_user_items == [[0, 8, 16, 24], [1, 9, 17, 25]]
    workers_user_items = _associated_items_to_workers(3, list(range(32)))
    assert workers_user_items == [[0, 12, 24], [1, 13, 25], [2, 14, 26]]
    workers_user_items = _associated_items_to_workers(4, list(range(32)))
    assert workers_user_items == [[0, 16], [1, 17], [2, 18], [3, 19]]

    monkeypatch.setenv("DATA_OPTIMIZER_NUM_NODES", "4")
    monkeypatch.setenv("DATA_OPTIMIZER_NODE_RANK", "3")
    workers_user_items = _associated_items_to_workers(1, list(range(32)))
    assert workers_user_items == [[3, 7, 11, 15, 19, 23, 27, 31]]
    workers_user_items = _associated_items_to_workers(2, list(range(32)))
    assert workers_user_items == [[6, 14, 22, 30], [7, 15, 23, 31]]
    workers_user_items = _associated_items_to_workers(3, list(range(32)))
    assert workers_user_items == [[9, 21], [10, 22], [11, 23]]
    workers_user_items = _associated_items_to_workers(4, list(range(32)))
    assert workers_user_items == [[12, 28], [13, 29], [14, 30], [15, 31]]


class CustomDataChunkRecipe(DataChunkRecipe):
    def prepare_structure(self, input_dir: str) -> List[Any]:
        filepaths = self.listdir(input_dir)
        assert len(filepaths) == 30
        return filepaths

    def prepare_item(self, item):
        return item


@pytest.mark.parametrize("delete_cached_files", [True])
@pytest.mark.parametrize("fast_dev_run", [10])
@pytest.mark.skipif(condition=not _PIL_AVAILABLE or sys.platform == "win32", reason="Requires: ['pil']")
def test_data_processsor(fast_dev_run, delete_cached_files, tmpdir, monkeypatch):
    from PIL import Image

    input_dir = os.path.join(tmpdir, "input_dir")
    os.makedirs(input_dir)

    imgs = []
    for i in range(30):
        np_data = np.random.randint(255, size=(28, 28), dtype=np.uint32)
        img = Image.fromarray(np_data).convert("L")
        imgs.append(img)
        img.save(os.path.join(input_dir, f"{i}.JPEG"))

    home_dir = os.path.join(tmpdir, "home")
    cache_dir = os.path.join(tmpdir, "cache", "chunks")
    cache_data_dir = os.path.join(tmpdir, "cache", "data")
    monkeypatch.setenv("DATA_OPTIMIZER_HOME_FOLDER", home_dir)
    monkeypatch.setenv("DATA_OPTIMIZER_CACHE_FOLDER", cache_dir)
    monkeypatch.setenv("DATA_OPTIMIZER_DATA_CACHE_FOLDER", cache_data_dir)

    data_processor = DataProcessor(
        input_dir=input_dir,
        num_workers=2,
        delete_cached_files=delete_cached_files,
        fast_dev_run=fast_dev_run,
    )
    data_processor.run(CustomDataChunkRecipe(chunk_size=2))

    fast_dev_run_enabled_chunks = [
        "chunk-0-0.bin",
        "chunk-0-1.bin",
        "chunk-0-2.bin",
        "chunk-0-3.bin",
        "chunk-0-4.bin",
        "chunk-1-0.bin",
        "chunk-1-1.bin",
        "chunk-1-2.bin",
        "chunk-1-3.bin",
        "chunk-1-4.bin",
        "index.json",
    ]

    fast_dev_run_disabled_chunks = [
        "chunk-0-0.bin",
        "chunk-0-1.bin",
        "chunk-0-2.bin",
        "chunk-0-3.bin",
        "chunk-0-4.bin",
        "chunk-0-5.bin",
        "chunk-0-6.bin",
        "chunk-0-7.bin",
        "chunk-1-0.bin",
        "chunk-1-1.bin",
        "chunk-1-2.bin",
        "chunk-1-3.bin",
        "chunk-1-4.bin",
        "chunk-1-5.bin",
        "chunk-1-6.bin",
        "chunk-1-7.bin",
        "index.json",
    ]

    chunks = fast_dev_run_enabled_chunks if fast_dev_run == 10 else fast_dev_run_disabled_chunks

    assert sorted(os.listdir(cache_dir)) == chunks

    files = []
    for _, _, filenames in os.walk(os.path.join(cache_dir, "data")):
        files.extend(filenames)

    expected = (0 if delete_cached_files else 20) if fast_dev_run == 10 else (0 if delete_cached_files else 30)
    assert len(files) == expected


class TestDataProcessor(DataProcessor):
    def _broadcast_object(self, obj: Any) -> Any:
        return obj


@pytest.mark.parametrize("delete_cached_files", [False])
@pytest.mark.parametrize("fast_dev_run", [False])
@pytest.mark.skipif(
    condition=(not _PIL_AVAILABLE or sys.platform == "win32" or sys.platform == "linux"), reason="Requires: ['pil']"
)
def test_data_processsor_distributed(fast_dev_run, delete_cached_files, tmpdir, monkeypatch):
    """This test ensures the data optimizer works in a fully distributed settings."""

    seed_everything(42)

    monkeypatch.setattr(data_processor_module.os, "_exit", mock.MagicMock())

    _create_dataset_mock = mock.MagicMock()

    monkeypatch.setattr(data_processor_module, "_create_dataset", _create_dataset_mock)

    from PIL import Image

    input_dir = os.path.join(tmpdir, "dataset")
    os.makedirs(input_dir)

    imgs = []
    for i in range(30):
        np_data = np.random.randint(255, size=(28, 28), dtype=np.uint32)
        img = Image.fromarray(np_data).convert("L")
        imgs.append(img)
        img.save(os.path.join(input_dir, f"{i}.JPEG"))

    home_dir = os.path.join(tmpdir, "home")
    monkeypatch.setenv("DATA_OPTIMIZER_HOME_FOLDER", home_dir)

    remote_output_dir = os.path.join(tmpdir, "dst")
    os.makedirs(remote_output_dir, exist_ok=True)

    cache_dir = os.path.join(tmpdir, "cache_1")
    monkeypatch.setenv("DATA_OPTIMIZER_CACHE_FOLDER", cache_dir)
    data_cache_dir = os.path.join(tmpdir, "data_cache_1")
    monkeypatch.setenv("DATA_OPTIMIZER_DATA_CACHE_FOLDER", data_cache_dir)
    monkeypatch.setenv("DATA_OPTIMIZER_NUM_NODES", "2")
    monkeypatch.setenv("DATA_OPTIMIZER_NODE_RANK", "0")
    data_processor = TestDataProcessor(
        input_dir=input_dir,
        num_workers=2,
        delete_cached_files=delete_cached_files,
        fast_dev_run=fast_dev_run,
        output_dir=remote_output_dir,
    )
    data_processor.run(CustomDataChunkRecipe(chunk_size=2))

    fast_dev_run_disabled_chunks_0 = [
        "0-index.json",
        "chunk-0-0.bin",
        "chunk-0-1.bin",
        "chunk-0-2.bin",
        "chunk-0-3.bin",
        "chunk-1-0.bin",
        "chunk-1-1.bin",
        "chunk-1-2.bin",
        "chunk-1-3.bin",
    ]

    assert sorted(os.listdir(cache_dir)) == fast_dev_run_disabled_chunks_0

    cache_dir = os.path.join(tmpdir, "cache_2")
    monkeypatch.setenv("DATA_OPTIMIZER_CACHE_FOLDER", cache_dir)
    monkeypatch.setenv("DATA_OPTIMIZER_NUM_NODES", "2")
    monkeypatch.setenv("DATA_OPTIMIZER_NODE_RANK", "1")
    data_processor = TestDataProcessor(
        input_dir=input_dir,
        num_workers=2,
        num_downloaders=1,
        delete_cached_files=delete_cached_files,
        fast_dev_run=fast_dev_run,
        output_dir=remote_output_dir,
    )
    data_processor.run(CustomDataChunkRecipe(chunk_size=2))

    fast_dev_run_disabled_chunks_1 = [
        "chunk-2-0.bin",
        "chunk-2-1.bin",
        "chunk-2-2.bin",
        "chunk-2-3.bin",
        "chunk-3-0.bin",
        "chunk-3-1.bin",
        "chunk-3-2.bin",
        "chunk-3-3.bin",
        "index.json",
    ]

    assert sorted(os.listdir(cache_dir)) == fast_dev_run_disabled_chunks_1

    expected = sorted(fast_dev_run_disabled_chunks_0 + fast_dev_run_disabled_chunks_1 + ["1-index.json"])

    assert sorted(os.listdir(remote_output_dir)) == expected

    _create_dataset_mock.assert_called()

    assert _create_dataset_mock._mock_mock_calls[0].kwargs == {
        "input_dir": str(input_dir),
        "storage_dir": str(remote_output_dir),
        "dataset_type": "CHUNKED",
        "empty": False,
        "size": 30,
        "num_bytes": 26657,
        "data_format": "jpeg",
        "compression": None,
        "num_chunks": 16,
        "num_bytes_per_chunk": [2, 2, 2, 1, 2, 2, 2, 2, 2, 2, 2, 1, 2, 2, 2, 2],
    }


class TextTokenizeRecipe(DataChunkRecipe):
    def prepare_structure(self, input_dir: str) -> List[Any]:
        return [os.path.join(input_dir, "dummy.txt")]

    def prepare_item(self, filepath):
        for _ in range(100):
            yield torch.randint(0, 1000, (np.random.randint(0, 1000),)).to(torch.int)


@pytest.mark.skipif(condition=sys.platform == "win32", reason="Not supported on windows")
def test_data_processsor_nlp(tmpdir, monkeypatch):
    seed_everything(42)

    monkeypatch.setenv("DATA_OPTIMIZER_CACHE_FOLDER", os.path.join(tmpdir, "chunks"))
    monkeypatch.setenv("DATA_OPTIMIZER_DATA_CACHE_FOLDER", os.path.join(tmpdir, "data"))

    with open(os.path.join(tmpdir, "dummy.txt"), "w") as f:
        f.write("Hello World !")

    data_processor = DataProcessor(input_dir=tmpdir, num_workers=1, num_downloaders=1)
    data_processor.run(TextTokenizeRecipe(chunk_size=1024 * 11))


class ImageResizeRecipe(DataTransformRecipe):
    def prepare_structure(self, input_dir: str):
        filepaths = [os.path.join(input_dir, filename) for filename in os.listdir(input_dir)]
        return [filepath for filepath in filepaths if os.path.isfile(filepath)]

    def prepare_item(self, output_dir: str, filepath: Any) -> None:
        from PIL import Image

        img = Image.open(filepath)
        img = img.resize((12, 12))
        assert os.path.exists(output_dir)
        img.save(os.path.join(output_dir, os.path.basename(filepath)))


@pytest.mark.skipif(condition=not _PIL_AVAILABLE or sys.platform == "win32", reason="Requires: ['pil']")
def test_data_process_transform(monkeypatch, tmpdir):
    from PIL import Image

    input_dir = os.path.join(tmpdir, "input_dir")
    os.makedirs(input_dir)

    imgs = []
    for i in range(5):
        np_data = np.random.randint(255, size=(28, 28), dtype=np.uint32)
        img = Image.fromarray(np_data).convert("L")
        imgs.append(img)
        img.save(os.path.join(input_dir, f"{i}.JPEG"))

    home_dir = os.path.join(tmpdir, "home")
    cache_dir = os.path.join(tmpdir, "cache")
    output_dir = os.path.join(tmpdir, "output_dir")
    os.makedirs(output_dir, exist_ok=True)
    monkeypatch.setenv("DATA_OPTIMIZER_HOME_FOLDER", home_dir)
    monkeypatch.setenv("DATA_OPTIMIZER_CACHE_FOLDER", cache_dir)
    monkeypatch.setenv("DATA_OPTIMIZER_DATA_CACHE_FOLDER", cache_dir)

    data_processor = DataProcessor(
        input_dir=input_dir,
        num_workers=1,
        output_dir=output_dir,
        fast_dev_run=False,
    )
    data_processor.run(ImageResizeRecipe())

    assert sorted(os.listdir(output_dir)) == ["0.JPEG", "1.JPEG", "2.JPEG", "3.JPEG", "4.JPEG"]

    from PIL import Image

    img = Image.open(os.path.join(output_dir, "0.JPEG"))
    assert img.size == (12, 12)


def map_fn(output_dir, filepath):
    from PIL import Image

    img = Image.open(filepath)
    img = img.resize((12, 12))
    assert os.path.exists(output_dir)
    img.save(os.path.join(output_dir, os.path.basename(filepath)))


@pytest.mark.skipif(condition=not _PIL_AVAILABLE or sys.platform == "win32", reason="Requires: ['pil']")
def test_data_processing_map(monkeypatch, tmpdir):
    from PIL import Image

    input_dir = os.path.join(tmpdir, "input_dir")
    os.makedirs(input_dir, exist_ok=True)
    imgs = []
    for i in range(5):
        np_data = np.random.randint(255, size=(28, 28), dtype=np.uint32)
        img = Image.fromarray(np_data).convert("L")
        imgs.append(img)
        img.save(os.path.join(input_dir, f"{i}.JPEG"))

    cache_dir = os.path.join(tmpdir, "cache")
    output_dir = os.path.join(tmpdir, "target_dir")
    os.makedirs(output_dir, exist_ok=True)
    monkeypatch.setenv("DATA_OPTIMIZER_CACHE_FOLDER", cache_dir)
    monkeypatch.setenv("DATA_OPTIMIZER_DATA_CACHE_FOLDER", cache_dir)

    inputs = [os.path.join(input_dir, filename) for filename in os.listdir(input_dir)]
    inputs = [filepath for filepath in inputs if os.path.isfile(filepath)]

    monkeypatch.setattr(functions, "_get_input_dir", lambda x: input_dir)

    map(map_fn, inputs, output_dir=output_dir, num_workers=1)

    assert sorted(os.listdir(output_dir)) == ["0.JPEG", "1.JPEG", "2.JPEG", "3.JPEG", "4.JPEG"]

    from PIL import Image

    img = Image.open(os.path.join(output_dir, "0.JPEG"))
    assert img.size == (12, 12)


def optimize_fn(filepath):
    print(filepath)
    from PIL import Image

    return [Image.open(filepath), os.path.basename(filepath)]


@pytest.mark.skipif(condition=not _PIL_AVAILABLE or sys.platform == "win32", reason="Requires: ['pil']")
def test_data_processing_optimize(monkeypatch, tmpdir):
    from PIL import Image

    input_dir = os.path.join(tmpdir, "input_dir")
    os.makedirs(input_dir, exist_ok=True)
    imgs = []
    for i in range(5):
        np_data = np.random.randint(255, size=(28, 28), dtype=np.uint32)
        img = Image.fromarray(np_data).convert("L")
        imgs.append(img)
        img.save(os.path.join(input_dir, f"{i}.JPEG"))

    home_dir = os.path.join(tmpdir, "home")
    cache_dir = os.path.join(tmpdir, "cache", "chunks")
    data_cache_dir = os.path.join(tmpdir, "cache", "data")
    output_dir = os.path.join(tmpdir, "output_dir")
    os.makedirs(output_dir, exist_ok=True)
    monkeypatch.setenv("DATA_OPTIMIZER_HOME_FOLDER", home_dir)
    monkeypatch.setenv("DATA_OPTIMIZER_CACHE_FOLDER", cache_dir)
    monkeypatch.setenv("DATA_OPTIMIZER_DATA_CACHE_FOLDER", data_cache_dir)

    inputs = [os.path.join(input_dir, filename) for filename in os.listdir(input_dir)]
    inputs = [filepath for filepath in inputs if os.path.isfile(filepath)]

    monkeypatch.setattr(functions, "_get_input_dir", lambda x: input_dir)

    optimize(optimize_fn, inputs, output_dir=output_dir, chunk_size=2, num_workers=1)

    assert sorted(os.listdir(output_dir)) == ["chunk-0-0.bin", "chunk-0-1.bin", "chunk-0-2.bin", "index.json"]

    cache = Cache(output_dir, chunk_size=1)
    assert len(cache) == 5


class Optimize:
    def __call__(self, filepath):
        from PIL import Image

        return [Image.open(filepath), os.path.basename(filepath)]


@pytest.mark.skipif(condition=not _PIL_AVAILABLE or sys.platform == "win32", reason="Requires: ['pil']")
def test_data_processing_optimize_class(monkeypatch, tmpdir):
    from PIL import Image

    input_dir = os.path.join(tmpdir, "input_dir")
    os.makedirs(input_dir, exist_ok=True)
    imgs = []
    for i in range(5):
        np_data = np.random.randint(255, size=(28, 28), dtype=np.uint32)
        img = Image.fromarray(np_data).convert("L")
        imgs.append(img)
        img.save(os.path.join(input_dir, f"{i}.JPEG"))

    home_dir = os.path.join(tmpdir, "home")
    cache_dir = os.path.join(tmpdir, "cache", "chunks")
    data_cache_dir = os.path.join(tmpdir, "cache", "data")
    output_dir = os.path.join(tmpdir, "target_dir")
    os.makedirs(output_dir, exist_ok=True)
    monkeypatch.setenv("DATA_OPTIMIZER_HOME_FOLDER", home_dir)
    monkeypatch.setenv("DATA_OPTIMIZER_CACHE_FOLDER", cache_dir)
    monkeypatch.setenv("DATA_OPTIMIZER_DATA_CACHE_FOLDER", data_cache_dir)

    inputs = [os.path.join(input_dir, filename) for filename in os.listdir(input_dir)]
    inputs = [filepath for filepath in inputs if os.path.isfile(filepath)]

    monkeypatch.setattr(functions, "_get_input_dir", lambda x: input_dir)

    optimize(Optimize(), inputs, output_dir=output_dir, chunk_size=2, num_workers=1)

    assert sorted(os.listdir(output_dir)) == ["chunk-0-0.bin", "chunk-0-1.bin", "chunk-0-2.bin", "index.json"]

    cache = Cache(output_dir, chunk_size=1)
    assert len(cache) == 5


class OptimizeYield:
    def __call__(self, filepath):
        from PIL import Image

        for _ in range(1):
            yield [Image.open(filepath), os.path.basename(filepath)]


@pytest.mark.skipif(condition=not _PIL_AVAILABLE or sys.platform == "win32", reason="Requires: ['pil']")
def test_data_processing_optimize_class_yield(monkeypatch, tmpdir):
    from PIL import Image

    input_dir = os.path.join(tmpdir, "input_dir")
    os.makedirs(input_dir, exist_ok=True)
    imgs = []
    for i in range(5):
        np_data = np.random.randint(255, size=(28, 28), dtype=np.uint32)
        img = Image.fromarray(np_data).convert("L")
        imgs.append(img)
        img.save(os.path.join(input_dir, f"{i}.JPEG"))

    home_dir = os.path.join(tmpdir, "home")
    cache_dir = os.path.join(tmpdir, "cache", "chunks")
    data_cache_dir = os.path.join(tmpdir, "cache", "data")
    output_dir = os.path.join(tmpdir, "target_dir")
    os.makedirs(output_dir, exist_ok=True)
    monkeypatch.setenv("DATA_OPTIMIZER_HOME_FOLDER", home_dir)
    monkeypatch.setenv("DATA_OPTIMIZER_CACHE_FOLDER", cache_dir)
    monkeypatch.setenv("DATA_OPTIMIZER_DATA_CACHE_FOLDER", data_cache_dir)

    inputs = [os.path.join(input_dir, filename) for filename in os.listdir(input_dir)]
    inputs = [filepath for filepath in inputs if os.path.isfile(filepath)]

    monkeypatch.setattr(functions, "_get_input_dir", lambda x: input_dir)

    optimize(OptimizeYield(), inputs, output_dir=output_dir, chunk_size=2, num_workers=1)

    assert sorted(os.listdir(output_dir)) == ["chunk-0-0.bin", "chunk-0-1.bin", "chunk-0-2.bin", "index.json"]

    cache = Cache(output_dir, chunk_size=1)
    assert len(cache) == 5


<<<<<<< HEAD
def _generate_file_with_size(file_path, num_bytes):
    assert num_bytes % 8 == 0
    content = bytearray(random.getrandbits(8) for _ in range(num_bytes))
    with open(file_path, "wb") as file:
        file.write(content)


def test_get_item_filesizes(tmp_path):
    _generate_file_with_size(tmp_path / "file1", 32)
    _generate_file_with_size(tmp_path / "file2", 64)
    _generate_file_with_size(tmp_path / "file3", 128)
    _generate_file_with_size(tmp_path / "file4", 256)

    items = [
        # not a path
        "not a path",
        # single file path
        str(tmp_path / "file1"),
        # tuple: one file path
        (1, 2, str(tmp_path / "file2")),
        # list: two file paths
        [str(tmp_path / "file2"), None, str(tmp_path / "file3")],
        # list: one file path exists, one does not
        [str(tmp_path / "other" / "other"), None, str(tmp_path / "file4")],
        # dict: with file path
        {"file": str(tmp_path / "file4"), "data": "not file"},
    ]
    num_bytes = _get_item_filesizes(items, base_path=str(tmp_path))
    assert num_bytes == [0, 32, 64, 64 + 128, 256, 256]

    with open(tmp_path / "empty_file", "w"):
        pass
    assert os.path.getsize(tmp_path / "empty_file") == 0
    with pytest.raises(RuntimeError, match="has 0 bytes!"):
        _get_item_filesizes([str(tmp_path / "empty_file")])
=======
def test_lambda_transform_recipe(monkeypatch):
    torch_mock = mock.MagicMock()
    torch_mock.cuda.device_count.return_value = 3

    monkeypatch.setattr(functions, "torch", torch_mock)
    monkeypatch.setenv("DATA_OPTIMIZER_GLOBAL_RANK", 2)

    called = False

    def fn(output_dir, item, device):
        nonlocal called
        assert device == "cuda:2"
        called = True

    data_recipe = LambdaDataTransformRecipe(fn, range(1))

    data_recipe.prepare_item("", 1)
    assert called


def test_lambda_transform_recipe_class(monkeypatch):
    torch_mock = mock.MagicMock()
    torch_mock.cuda.device_count.return_value = 3

    monkeypatch.setattr(functions, "torch", torch_mock)
    monkeypatch.setenv("DATA_OPTIMIZER_GLOBAL_RANK", 2)

    called = False

    class Transform:
        def __call__(self, output_dir, item, device):
            nonlocal called
            assert device == "cuda:2"
            called = True

    data_recipe = LambdaDataTransformRecipe(Transform(), range(1))

    data_recipe.prepare_item("", 1)
    assert called
>>>>>>> 54093a41
<|MERGE_RESOLUTION|>--- conflicted
+++ resolved
@@ -746,7 +746,47 @@
     assert len(cache) == 5
 
 
-<<<<<<< HEAD
+def test_lambda_transform_recipe(monkeypatch):
+    torch_mock = mock.MagicMock()
+    torch_mock.cuda.device_count.return_value = 3
+
+    monkeypatch.setattr(functions, "torch", torch_mock)
+    monkeypatch.setenv("DATA_OPTIMIZER_GLOBAL_RANK", 2)
+
+    called = False
+
+    def fn(output_dir, item, device):
+        nonlocal called
+        assert device == "cuda:2"
+        called = True
+
+    data_recipe = LambdaDataTransformRecipe(fn, range(1))
+
+    data_recipe.prepare_item("", 1)
+    assert called
+
+
+def test_lambda_transform_recipe_class(monkeypatch):
+    torch_mock = mock.MagicMock()
+    torch_mock.cuda.device_count.return_value = 3
+
+    monkeypatch.setattr(functions, "torch", torch_mock)
+    monkeypatch.setenv("DATA_OPTIMIZER_GLOBAL_RANK", 2)
+
+    called = False
+
+    class Transform:
+        def __call__(self, output_dir, item, device):
+            nonlocal called
+            assert device == "cuda:2"
+            called = True
+
+    data_recipe = LambdaDataTransformRecipe(Transform(), range(1))
+
+    data_recipe.prepare_item("", 1)
+    assert called
+
+
 def _generate_file_with_size(file_path, num_bytes):
     assert num_bytes % 8 == 0
     content = bytearray(random.getrandbits(8) for _ in range(num_bytes))
@@ -781,45 +821,4 @@
         pass
     assert os.path.getsize(tmp_path / "empty_file") == 0
     with pytest.raises(RuntimeError, match="has 0 bytes!"):
-        _get_item_filesizes([str(tmp_path / "empty_file")])
-=======
-def test_lambda_transform_recipe(monkeypatch):
-    torch_mock = mock.MagicMock()
-    torch_mock.cuda.device_count.return_value = 3
-
-    monkeypatch.setattr(functions, "torch", torch_mock)
-    monkeypatch.setenv("DATA_OPTIMIZER_GLOBAL_RANK", 2)
-
-    called = False
-
-    def fn(output_dir, item, device):
-        nonlocal called
-        assert device == "cuda:2"
-        called = True
-
-    data_recipe = LambdaDataTransformRecipe(fn, range(1))
-
-    data_recipe.prepare_item("", 1)
-    assert called
-
-
-def test_lambda_transform_recipe_class(monkeypatch):
-    torch_mock = mock.MagicMock()
-    torch_mock.cuda.device_count.return_value = 3
-
-    monkeypatch.setattr(functions, "torch", torch_mock)
-    monkeypatch.setenv("DATA_OPTIMIZER_GLOBAL_RANK", 2)
-
-    called = False
-
-    class Transform:
-        def __call__(self, output_dir, item, device):
-            nonlocal called
-            assert device == "cuda:2"
-            called = True
-
-    data_recipe = LambdaDataTransformRecipe(Transform(), range(1))
-
-    data_recipe.prepare_item("", 1)
-    assert called
->>>>>>> 54093a41
+        _get_item_filesizes([str(tmp_path / "empty_file")])