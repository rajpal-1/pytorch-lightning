from functools import partial

import pytest
import torch
from distutils.version import LooseVersion
from sklearn.metrics import (
    accuracy_score as sk_accuracy,
    jaccard_score as sk_jaccard_score,
    precision_score as sk_precision,
    recall_score as sk_recall,
    roc_auc_score as sk_roc_auc_score,
)

from pytorch_lightning import seed_everything
from pytorch_lightning.metrics.functional.classification import (
    stat_scores,
    stat_scores_multiple_classes,
    accuracy,
    precision,
    recall,
    _binary_clf_curve,
    dice_score,
    auroc,
    multiclass_auroc,
    auc,
    iou,
)
from pytorch_lightning.metrics.utils import to_onehot, get_num_classes, to_categorical


@pytest.mark.parametrize(['sklearn_metric', 'torch_metric', 'only_binary'], [
    pytest.param(sk_accuracy, accuracy, False, id='accuracy'),
    pytest.param(partial(sk_jaccard_score, average='macro'), iou, False, id='iou'),
    pytest.param(partial(sk_precision, average='micro'), precision, False, id='precision'),
    pytest.param(partial(sk_recall, average='micro'), recall, False, id='recall'),
    pytest.param(sk_roc_auc_score, auroc, True, id='auroc')
])
def test_against_sklearn(sklearn_metric, torch_metric, only_binary):
    """Compare PL metrics to sklearn version. """
    device = 'cuda' if torch.cuda.is_available() else 'cpu'

    # for metrics with only_binary=False, we try out different combinations of number
    # of labels in pred and target (also test binary)
    # for metrics with only_binary=True, target is always binary and pred will be
    # (unnormalized) class probabilities
    class_comb = [(5, 2)] if only_binary else [(10, 10), (5, 10), (10, 5), (2, 2)]
    for n_cls_pred, n_cls_target in class_comb:
        pred = torch.randint(n_cls_pred, (300,), device=device)
        target = torch.randint(n_cls_target, (300,), device=device)

        sk_score = sklearn_metric(target.cpu().detach().numpy(),
                                  pred.cpu().detach().numpy())
        pl_score = torch_metric(pred, target)

        # if multi output
        if isinstance(sk_score, tuple):
            sk_score = [torch.tensor(sk_s.copy(), dtype=torch.float, device=device) for sk_s in sk_score]
            for sk_s, pl_s in zip(sk_score, pl_score):
                assert torch.allclose(sk_s, pl_s.float())
        else:
            sk_score = torch.tensor(sk_score, dtype=torch.float, device=device)
            assert torch.allclose(sk_score, pl_score)


@pytest.mark.parametrize('class_reduction', ['micro', 'macro', 'weighted'])
@pytest.mark.parametrize(['sklearn_metric', 'torch_metric'], [
    pytest.param(sk_precision, precision, id='precision'),
    pytest.param(sk_recall, recall, id='recall'),
])
def test_different_reduction_against_sklearn(class_reduction, sklearn_metric, torch_metric):
    """ Test metrics where the class_reduction parameter have a correponding
        value in sklearn """
    device = 'cuda' if torch.cuda.is_available() else 'cpu'
    pred = torch.randint(10, (300,), device=device)
    target = torch.randint(10, (300,), device=device)
    sk_score = sklearn_metric(target.cpu().detach().numpy(),
                              pred.cpu().detach().numpy(),
                              average=class_reduction)
    sk_score = torch.tensor(sk_score, dtype=torch.float, device=device)
    pl_score = torch_metric(pred, target, class_reduction=class_reduction)
    assert torch.allclose(sk_score, pl_score)


def test_onehot():
    test_tensor = torch.tensor([[0, 1, 2, 3, 4], [5, 6, 7, 8, 9]])
    expected = torch.stack([
        torch.cat([torch.eye(5, dtype=int), torch.zeros((5, 5), dtype=int)]),
        torch.cat([torch.zeros((5, 5), dtype=int), torch.eye(5, dtype=int)])
    ])

    assert test_tensor.shape == (2, 5)
    assert expected.shape == (2, 10, 5)

    onehot_classes = to_onehot(test_tensor, num_classes=10)
    onehot_no_classes = to_onehot(test_tensor)

    assert torch.allclose(onehot_classes, onehot_no_classes)

    assert onehot_classes.shape == expected.shape
    assert onehot_no_classes.shape == expected.shape

    assert torch.allclose(expected.to(onehot_no_classes), onehot_no_classes)
    assert torch.allclose(expected.to(onehot_classes), onehot_classes)


def test_to_categorical():
    test_tensor = torch.stack([
        torch.cat([torch.eye(5, dtype=int), torch.zeros((5, 5), dtype=int)]),
        torch.cat([torch.zeros((5, 5), dtype=int), torch.eye(5, dtype=int)])
    ]).to(torch.float)

    expected = torch.tensor([[0, 1, 2, 3, 4], [5, 6, 7, 8, 9]])
    assert expected.shape == (2, 5)
    assert test_tensor.shape == (2, 10, 5)

    result = to_categorical(test_tensor)

    assert result.shape == expected.shape
    assert torch.allclose(result, expected.to(result.dtype))


@pytest.mark.parametrize(['pred', 'target', 'num_classes', 'expected_num_classes'], [
    pytest.param(torch.rand(32, 10, 28, 28), torch.randint(10, (32, 28, 28)), 10, 10),
    pytest.param(torch.rand(32, 10, 28, 28), torch.randint(10, (32, 28, 28)), None, 10),
    pytest.param(torch.rand(32, 28, 28), torch.randint(10, (32, 28, 28)), None, 10),
])
def test_get_num_classes(pred, target, num_classes, expected_num_classes):
    assert get_num_classes(pred, target, num_classes) == expected_num_classes


@pytest.mark.parametrize(['pred', 'target', 'expected_tp', 'expected_fp',
                          'expected_tn', 'expected_fn', 'expected_support'], [
    pytest.param(torch.tensor([0., 2., 4., 4.]), torch.tensor([0., 4., 3., 4.]), 1, 1, 1, 1, 2),
    pytest.param(to_onehot(torch.tensor([0., 2., 4., 4.])), torch.tensor([0., 4., 3., 4.]), 1, 1, 1, 1, 2)
])
def test_stat_scores(pred, target, expected_tp, expected_fp, expected_tn, expected_fn, expected_support):
    tp, fp, tn, fn, sup = stat_scores(pred, target, class_index=4)

    assert tp.item() == expected_tp
    assert fp.item() == expected_fp
    assert tn.item() == expected_tn
    assert fn.item() == expected_fn
    assert sup.item() == expected_support


@pytest.mark.parametrize(['pred', 'target', 'reduction', 'expected_tp', 'expected_fp',
                          'expected_tn', 'expected_fn', 'expected_support'], [
    pytest.param(torch.tensor([0., 2., 4., 4.]), torch.tensor([0., 4., 3., 4.]), 'none',
                 [1, 0, 0, 0, 1], [0, 0, 1, 0, 1], [3, 4, 3, 3, 1], [0, 0, 0, 1, 1], [1, 0, 0, 1, 2]),
    pytest.param(to_onehot(torch.tensor([0., 2., 4., 4.])), torch.tensor([0., 4., 3., 4.]), 'none',
                 [1, 0, 0, 0, 1], [0, 0, 1, 0, 1], [3, 4, 3, 3, 1], [0, 0, 0, 1, 1], [1, 0, 0, 1, 2]),
    pytest.param(to_onehot(torch.tensor([0., 2., 4., 4.])), torch.tensor([0., 4., 3., 4.]), 'sum',
                 torch.tensor(2), torch.tensor(2), torch.tensor(14), torch.tensor(2), torch.tensor(4)),
    pytest.param(to_onehot(torch.tensor([0., 2., 4., 4.])), torch.tensor([0., 4., 3., 4.]), 'elementwise_mean',
                 torch.tensor(0.4), torch.tensor(0.4), torch.tensor(2.8), torch.tensor(0.4), torch.tensor(0.8))
])
def test_stat_scores_multiclass(pred, target, reduction, expected_tp, expected_fp, expected_tn, expected_fn, expected_support):
    tp, fp, tn, fn, sup = stat_scores_multiple_classes(pred, target, reduction=reduction)

    assert torch.allclose(torch.tensor(expected_tp).to(tp), tp)
    assert torch.allclose(torch.tensor(expected_fp).to(fp), fp)
    assert torch.allclose(torch.tensor(expected_tn).to(tn), tn)
    assert torch.allclose(torch.tensor(expected_fn).to(fn), fn)
    assert torch.allclose(torch.tensor(expected_support).to(sup), sup)


def test_multilabel_accuracy():
    # Dense label indicator matrix format
    y1 = torch.tensor([[0, 1, 1], [1, 0, 1]])
    y2 = torch.tensor([[0, 0, 1], [1, 0, 1]])

    assert torch.allclose(accuracy(y1, y2, class_reduction='none'), torch.tensor([2 / 3, 1.]))
    assert torch.allclose(accuracy(y1, y1, class_reduction='none'), torch.tensor([1., 1.]))
    assert torch.allclose(accuracy(y2, y2, class_reduction='none'), torch.tensor([1., 1.]))
    assert torch.allclose(accuracy(y2, torch.logical_not(y2), class_reduction='none'), torch.tensor([0., 0.]))
    assert torch.allclose(accuracy(y1, torch.logical_not(y1), class_reduction='none'), torch.tensor([0., 0.]))

    # num_classes does not match extracted number from input we expect a warning
    with pytest.warns(RuntimeWarning,
                      match=r'You have set .* number of classes which is'
                            r' different from predicted (.*) and'
                            r' target (.*) number of classes'):
        _ = accuracy(y2, torch.zeros_like(y2), num_classes=3)


def test_accuracy():
    pred = torch.tensor([0, 1, 2, 3])
    target = torch.tensor([0, 1, 2, 2])
    acc = accuracy(pred, target)

    assert acc.item() == 0.75

    pred = torch.tensor([0, 1, 2, 2])
    target = torch.tensor([0, 1, 1, 3])
    acc = accuracy(pred, target)

    assert acc.item() == 0.50


@pytest.mark.parametrize(['pred', 'target', 'expected_prec', 'expected_rec'], [
    pytest.param(torch.tensor([1., 0., 1., 0.]), torch.tensor([0., 1., 1., 0.]), [0.5, 0.5], [0.5, 0.5]),
    pytest.param(to_onehot(torch.tensor([1., 0., 1., 0.])), torch.tensor([0., 1., 1., 0.]), [0.5, 0.5], [0.5, 0.5])
])
def test_precision_recall(pred, target, expected_prec, expected_rec):
    prec = precision(pred, target, class_reduction='none')
    rec = recall(pred, target, class_reduction='none')

    assert torch.allclose(torch.tensor(expected_prec).to(prec), prec)
    assert torch.allclose(torch.tensor(expected_rec).to(rec), rec)


@pytest.mark.parametrize(['sample_weight', 'pos_label', "exp_shape"], [
    pytest.param(1, 1., 42),
    pytest.param(None, 1., 42),
])
def test_binary_clf_curve(sample_weight, pos_label, exp_shape):
    # TODO: move back the pred and target to test func arguments
    #  if you fix the array inside the function, you'd also have fix the shape,
    #  because when the array changes, you also have to fix the shape
    seed_everything(0)
    pred = torch.randint(low=51, high=99, size=(100,), dtype=torch.float) / 100
    target = torch.tensor([0, 1] * 50, dtype=torch.int)
    if sample_weight is not None:
        sample_weight = torch.ones_like(pred) * sample_weight

    fps, tps, thresh = _binary_clf_curve(pred, target, sample_weight, pos_label)

    assert isinstance(tps, torch.Tensor)
    assert isinstance(fps, torch.Tensor)
    assert isinstance(thresh, torch.Tensor)
    assert tps.shape == (exp_shape,)
    assert fps.shape == (exp_shape,)
    assert thresh.shape == (exp_shape,)


<<<<<<< HEAD
@pytest.mark.parametrize(['pred', 'target', 'expected_p', 'expected_r', 'expected_t'], [
    pytest.param([1, 2, 3, 4], [1, 0, 0, 1], [0.5, 1 / 3, 0.5, 1., 1.], [1, 0.5, 0.5, 0.5, 0.], [1, 2, 3, 4])
])
def test_pr_curve(pred, target, expected_p, expected_r, expected_t):
    p, r, t = precision_recall_curve(torch.tensor(pred), torch.tensor(target))
    assert p.size() == r.size()
    assert p.size(0) == t.size(0) + 1

    assert torch.allclose(p, torch.tensor(expected_p).to(p))
    assert torch.allclose(r, torch.tensor(expected_r).to(r))
    assert torch.allclose(t, torch.tensor(expected_t).to(t))


@pytest.mark.parametrize(['pred', 'target', 'expected_tpr', 'expected_fpr'], [
    pytest.param([0, 1], [0, 1], [0, 1, 1], [0, 0, 1]),
    pytest.param([1, 0], [0, 1], [0, 0, 1], [0, 1, 1]),
    pytest.param([1, 1], [1, 0], [0, 1], [0, 1]),
    pytest.param([1, 0], [1, 0], [0, 1, 1], [0, 0, 1]),
    pytest.param([0.5, 0.5], [0, 1], [0, 1], [0, 1]),
])
def test_roc_curve(pred, target, expected_tpr, expected_fpr):
    fpr, tpr, thresh = roc(torch.tensor(pred), torch.tensor(target))

    assert fpr.shape == tpr.shape
    assert fpr.size(0) == thresh.size(0)
    assert torch.allclose(fpr, torch.tensor(expected_fpr).to(fpr))
    assert torch.allclose(tpr, torch.tensor(expected_tpr).to(tpr))


@pytest.mark.parametrize(['pred', 'target', 'max_fpr', 'expected'], [
    pytest.param([0, 1, 0, 1], [0, 1, 0, 1], None, 1.),
    pytest.param([1, 1, 0, 0], [0, 0, 1, 1], None, 0.),
    pytest.param([1, 1, 1, 1], [1, 1, 0, 0], 0.8, 0.5),
    pytest.param([1, 1, 0, 0], [1, 1, 0, 0], 0.5, 1.),
    pytest.param([0.5, 0.5, 0.5, 0.5], [1, 1, 0, 0], 0.2, 0.5),
=======
@pytest.mark.parametrize(['pred', 'target', 'expected'], [
    pytest.param([0, 1, 0, 1], [0, 1, 0, 1], 1.),
    pytest.param([1, 1, 0, 0], [0, 0, 1, 1], 0.),
    pytest.param([1, 1, 1, 1], [1, 1, 0, 0], 0.5),
    pytest.param([1, 1, 0, 0], [1, 1, 0, 0], 1.),
    pytest.param([0.5, 0.5, 0.5, 0.5], [1, 1, 0, 0], 0.5),
>>>>>>> 1b40a405
])
def test_auroc(pred, target, max_fpr, expected):
    if max_fpr is not None and LooseVersion(torch.__version__) < LooseVersion('1.6.0'):
        pytest.skip('requires torch v1.6 or higher to test max_fpr argument')

    score = auroc(torch.tensor(pred), torch.tensor(target), max_fpr=max_fpr).item()
    assert score == expected


@pytest.mark.skipif(LooseVersion(torch.__version__) < LooseVersion('1.6.0'),
                    reason='requires torch v1.6 or higher to test max_fpr argument')
@pytest.mark.parametrize(['max_fpr'], [
    pytest.param(None),
    pytest.param(1),
    pytest.param(0.99),
    pytest.param(0.98),
    pytest.param(0.8),
    pytest.param(0.5),
    pytest.param(0.25),
    pytest.param(0.1),
    pytest.param(0.01),
])
def test_auroc_with_max_fpr_against_sklearn(max_fpr):
    device = 'cuda' if torch.cuda.is_available() else 'cpu'

    pred = torch.rand((300,), device=device)
    # Supports only binary classification
    target = torch.randint(2, (300,), dtype=torch.float64, device=device)
    sk_score = sk_roc_auc_score(target.cpu().detach().numpy(),
                                pred.cpu().detach().numpy(),
                                max_fpr=max_fpr)
    pl_score = auroc(pred, target, max_fpr=max_fpr)

    sk_score = torch.tensor(sk_score, dtype=torch.float, device=device)
    assert torch.allclose(sk_score, pl_score)


def test_multiclass_auroc():
    with pytest.raises(ValueError,
                       match=r".*probabilities, i.e. they should sum up to 1.0 over classes"):
        _ = multiclass_auroc(pred=torch.tensor([[0.9, 0.9],
                                                [1.0, 0]]),
                             target=torch.tensor([0, 1]))

    with pytest.raises(ValueError,
                       match=r".*not defined when all of the classes do not occur in the target.*"):
        _ = multiclass_auroc(pred=torch.rand((4, 3)).softmax(dim=1),
                             target=torch.tensor([1, 0, 1, 0]))

    with pytest.raises(ValueError,
                       match=r".*does not equal the number of classes passed in 'num_classes'.*"):
        _ = multiclass_auroc(pred=torch.rand((5, 4)).softmax(dim=1),
                             target=torch.tensor([0, 1, 2, 2, 3]),
                             num_classes=6)


@pytest.mark.parametrize('n_cls', [2, 5, 10, 50])
def test_multiclass_auroc_against_sklearn(n_cls):
    device = 'cuda' if torch.cuda.is_available() else 'cpu'

    n_samples = 300
    pred = torch.rand(n_samples, n_cls, device=device).softmax(dim=1)
    target = torch.randint(n_cls, (n_samples,), device=device)
    # Make sure target includes all class labels so that multiclass AUROC is defined
    target[10:10 + n_cls] = torch.arange(n_cls)

    pl_score = multiclass_auroc(pred, target)
    # For the binary case, sklearn expects an (n_samples,) array of probabilities of
    # the positive class
    pred = pred[:, 1] if n_cls == 2 else pred
    sk_score = sk_roc_auc_score(target.cpu().detach().numpy(),
                                pred.cpu().detach().numpy(),
                                multi_class="ovr")

    sk_score = torch.tensor(sk_score, dtype=torch.float, device=device)
    assert torch.allclose(sk_score, pl_score)


@pytest.mark.parametrize(['x', 'y', 'expected'], [
    pytest.param([0, 1], [0, 1], 0.5),
    pytest.param([1, 0], [0, 1], 0.5),
    pytest.param([1, 0, 0], [0, 1, 1], 0.5),
    pytest.param([0, 1], [1, 1], 1),
    pytest.param([0, 0.5, 1], [0, 0.5, 1], 0.5),
])
def test_auc(x, y, expected):
    # Test Area Under Curve (AUC) computation
    assert auc(torch.tensor(x), torch.tensor(y)) == expected


@pytest.mark.parametrize(['pred', 'target', 'expected'], [
    pytest.param([[0, 0], [1, 1]], [[0, 0], [1, 1]], 1.),
    pytest.param([[1, 1], [0, 0]], [[0, 0], [1, 1]], 0.),
    pytest.param([[1, 1], [1, 1]], [[1, 1], [0, 0]], 2 / 3),
    pytest.param([[1, 1], [0, 0]], [[1, 1], [0, 0]], 1.),
])
def test_dice_score(pred, target, expected):
    score = dice_score(torch.tensor(pred), torch.tensor(target))
    assert score == expected


@pytest.mark.parametrize(['half_ones', 'reduction', 'ignore_index', 'expected'], [
    pytest.param(False, 'none', None, torch.Tensor([1, 1, 1])),
    pytest.param(False, 'elementwise_mean', None, torch.Tensor([1])),
    pytest.param(False, 'none', 0, torch.Tensor([1, 1])),
    pytest.param(True, 'none', None, torch.Tensor([0.5, 0.5, 0.5])),
    pytest.param(True, 'elementwise_mean', None, torch.Tensor([0.5])),
    pytest.param(True, 'none', 0, torch.Tensor([0.5, 0.5])),
])
def test_iou(half_ones, reduction, ignore_index, expected):
    pred = (torch.arange(120) % 3).view(-1, 1)
    target = (torch.arange(120) % 3).view(-1, 1)
    if half_ones:
        pred[:60] = 1
    iou_val = iou(
        pred=pred,
        target=target,
        ignore_index=ignore_index,
        reduction=reduction,
    )
    assert torch.allclose(iou_val, expected, atol=1e-9)


def test_iou_input_check():
    with pytest.raises(ValueError, match=r"'pred' shape (.*) must equal 'target' shape (.*)"):
        _ = iou(pred=torch.randint(0, 2, (3, 4, 3)),
                target=torch.randint(0, 2, (3, 3)))

    with pytest.raises(ValueError, match="'pred' must contain integer targets."):
        _ = iou(pred=torch.rand((3, 3)),
                target=torch.randint(0, 2, (3, 3)))


@pytest.mark.parametrize('metric', [auroc])
def test_error_on_multiclass_input(metric):
    """ check that these metrics raise an error if they are used for multiclass problems  """
    pred = torch.randint(0, 10, (100, ))
    target = torch.randint(0, 10, (100, ))
    with pytest.raises(ValueError, match="AUROC metric is meant for binary classification"):
        _ = metric(pred, target)


# TODO: When the jaccard_score of the sklearn version we use accepts `zero_division` (see
#       https://github.com/scikit-learn/scikit-learn/pull/17866), consider adding a test here against our
#       `absent_score`.
@pytest.mark.parametrize(['pred', 'target', 'ignore_index', 'absent_score', 'num_classes', 'expected'], [
    # Note that -1 is used as the absent_score in almost all tests here to distinguish it from the range of valid
    # scores the function can return ([0., 1.] range, inclusive).
    # 2 classes, class 0 is correct everywhere, class 1 is absent.
    pytest.param([0], [0], None, -1., 2, [1., -1.]),
    pytest.param([0, 0], [0, 0], None, -1., 2, [1., -1.]),
    # absent_score not applied if only class 0 is present and it's the only class.
    pytest.param([0], [0], None, -1., 1, [1.]),
    # 2 classes, class 1 is correct everywhere, class 0 is absent.
    pytest.param([1], [1], None, -1., 2, [-1., 1.]),
    pytest.param([1, 1], [1, 1], None, -1., 2, [-1., 1.]),
    # When 0 index ignored, class 0 does not get a score (not even the absent_score).
    pytest.param([1], [1], 0, -1., 2, [1.0]),
    # 3 classes. Only 0 and 2 are present, and are perfectly predicted. 1 should get absent_score.
    pytest.param([0, 2], [0, 2], None, -1., 3, [1., -1., 1.]),
    pytest.param([2, 0], [2, 0], None, -1., 3, [1., -1., 1.]),
    # 3 classes. Only 0 and 1 are present, and are perfectly predicted. 2 should get absent_score.
    pytest.param([0, 1], [0, 1], None, -1., 3, [1., 1., -1.]),
    pytest.param([1, 0], [1, 0], None, -1., 3, [1., 1., -1.]),
    # 3 classes, class 0 is 0.5 IoU, class 1 is 0 IoU (in pred but not target; should not get absent_score), class
    # 2 is absent.
    pytest.param([0, 1], [0, 0], None, -1., 3, [0.5, 0., -1.]),
    # 3 classes, class 0 is 0.5 IoU, class 1 is 0 IoU (in target but not pred; should not get absent_score), class
    # 2 is absent.
    pytest.param([0, 0], [0, 1], None, -1., 3, [0.5, 0., -1.]),
    # Sanity checks with absent_score of 1.0.
    pytest.param([0, 2], [0, 2], None, 1.0, 3, [1., 1., 1.]),
    pytest.param([0, 2], [0, 2], 0, 1.0, 3, [1., 1.]),
])
def test_iou_absent_score(pred, target, ignore_index, absent_score, num_classes, expected):
    iou_val = iou(
        pred=torch.tensor(pred),
        target=torch.tensor(target),
        ignore_index=ignore_index,
        absent_score=absent_score,
        num_classes=num_classes,
        reduction='none',
    )
    assert torch.allclose(iou_val, torch.tensor(expected).to(iou_val))


# example data taken from
# https://github.com/scikit-learn/scikit-learn/blob/master/sklearn/metrics/tests/test_ranking.py
@pytest.mark.parametrize(['pred', 'target', 'ignore_index', 'num_classes', 'reduction', 'expected'], [
    # Ignoring an index outside of [0, num_classes-1] should have no effect.
    pytest.param([0, 1, 1, 2, 2], [0, 1, 2, 2, 2], None, 3, 'none', [1, 1 / 2, 2 / 3]),
    pytest.param([0, 1, 1, 2, 2], [0, 1, 2, 2, 2], -1, 3, 'none', [1, 1 / 2, 2 / 3]),
    pytest.param([0, 1, 1, 2, 2], [0, 1, 2, 2, 2], 255, 3, 'none', [1, 1 / 2, 2 / 3]),
    # Ignoring a valid index drops only that index from the result.
    pytest.param([0, 1, 1, 2, 2], [0, 1, 2, 2, 2], 0, 3, 'none', [1 / 2, 2 / 3]),
    pytest.param([0, 1, 1, 2, 2], [0, 1, 2, 2, 2], 1, 3, 'none', [1, 2 / 3]),
    pytest.param([0, 1, 1, 2, 2], [0, 1, 2, 2, 2], 2, 3, 'none', [1, 1 / 2]),
    # When reducing to mean or sum, the ignored index does not contribute to the output.
    pytest.param([0, 1, 1, 2, 2], [0, 1, 2, 2, 2], 0, 3, 'elementwise_mean', [7 / 12]),
    pytest.param([0, 1, 1, 2, 2], [0, 1, 2, 2, 2], 0, 3, 'sum', [7 / 6]),
])
def test_iou_ignore_index(pred, target, ignore_index, num_classes, reduction, expected):
    iou_val = iou(
        pred=torch.tensor(pred),
        target=torch.tensor(target),
        ignore_index=ignore_index,
        num_classes=num_classes,
        reduction=reduction,
    )
    assert torch.allclose(iou_val, torch.tensor(expected).to(iou_val))<|MERGE_RESOLUTION|>--- conflicted
+++ resolved
@@ -233,50 +233,12 @@
     assert thresh.shape == (exp_shape,)
 
 
-<<<<<<< HEAD
-@pytest.mark.parametrize(['pred', 'target', 'expected_p', 'expected_r', 'expected_t'], [
-    pytest.param([1, 2, 3, 4], [1, 0, 0, 1], [0.5, 1 / 3, 0.5, 1., 1.], [1, 0.5, 0.5, 0.5, 0.], [1, 2, 3, 4])
-])
-def test_pr_curve(pred, target, expected_p, expected_r, expected_t):
-    p, r, t = precision_recall_curve(torch.tensor(pred), torch.tensor(target))
-    assert p.size() == r.size()
-    assert p.size(0) == t.size(0) + 1
-
-    assert torch.allclose(p, torch.tensor(expected_p).to(p))
-    assert torch.allclose(r, torch.tensor(expected_r).to(r))
-    assert torch.allclose(t, torch.tensor(expected_t).to(t))
-
-
-@pytest.mark.parametrize(['pred', 'target', 'expected_tpr', 'expected_fpr'], [
-    pytest.param([0, 1], [0, 1], [0, 1, 1], [0, 0, 1]),
-    pytest.param([1, 0], [0, 1], [0, 0, 1], [0, 1, 1]),
-    pytest.param([1, 1], [1, 0], [0, 1], [0, 1]),
-    pytest.param([1, 0], [1, 0], [0, 1, 1], [0, 0, 1]),
-    pytest.param([0.5, 0.5], [0, 1], [0, 1], [0, 1]),
-])
-def test_roc_curve(pred, target, expected_tpr, expected_fpr):
-    fpr, tpr, thresh = roc(torch.tensor(pred), torch.tensor(target))
-
-    assert fpr.shape == tpr.shape
-    assert fpr.size(0) == thresh.size(0)
-    assert torch.allclose(fpr, torch.tensor(expected_fpr).to(fpr))
-    assert torch.allclose(tpr, torch.tensor(expected_tpr).to(tpr))
-
-
 @pytest.mark.parametrize(['pred', 'target', 'max_fpr', 'expected'], [
     pytest.param([0, 1, 0, 1], [0, 1, 0, 1], None, 1.),
     pytest.param([1, 1, 0, 0], [0, 0, 1, 1], None, 0.),
     pytest.param([1, 1, 1, 1], [1, 1, 0, 0], 0.8, 0.5),
+    pytest.param([0.5, 0.5, 0.5, 0.5], [1, 1, 0, 0], 0.2, 0.5),
     pytest.param([1, 1, 0, 0], [1, 1, 0, 0], 0.5, 1.),
-    pytest.param([0.5, 0.5, 0.5, 0.5], [1, 1, 0, 0], 0.2, 0.5),
-=======
-@pytest.mark.parametrize(['pred', 'target', 'expected'], [
-    pytest.param([0, 1, 0, 1], [0, 1, 0, 1], 1.),
-    pytest.param([1, 1, 0, 0], [0, 0, 1, 1], 0.),
-    pytest.param([1, 1, 1, 1], [1, 1, 0, 0], 0.5),
-    pytest.param([1, 1, 0, 0], [1, 1, 0, 0], 1.),
-    pytest.param([0.5, 0.5, 0.5, 0.5], [1, 1, 0, 0], 0.5),
->>>>>>> 1b40a405
 ])
 def test_auroc(pred, target, max_fpr, expected):
     if max_fpr is not None and LooseVersion(torch.__version__) < LooseVersion('1.6.0'):
