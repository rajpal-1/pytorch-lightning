from functools import partial

import numpy as np
import pytest
import torch
from sklearn.metrics import precision_score, recall_score

from pytorch_lightning.metrics.classification.utils import _input_format_classification
from pytorch_lightning.metrics import Precision, Recall
from pytorch_lightning.metrics.functional import precision, recall
from tests.metrics.classification.inputs import (
    _binary_inputs,
    _binary_prob_inputs,
    _multiclass_inputs,
    _multiclass_prob_inputs as _mc_prob,
    _multidim_multiclass_inputs as _mdmc,
    _multidim_multiclass_prob_inputs as _mdmc_prob,
    _multilabel_inputs as _ml,
    _multilabel_prob_inputs as _ml_prob,
    _multilabel_multidim_prob_inputs as _mlmd_prob,
    _multilabel_multidim_inputs as _mlmd,
)
from tests.metrics.utils import EXTRA_DIM, NUM_CLASSES, THRESHOLD, MetricTester

torch.manual_seed(42)


def _sk_prec_recall(
    preds, target, sk_fn, num_classes, average, is_multiclass, zero_division, ignore_index, mdmc_average=None
):
    if average == "none":
        average = None
    if num_classes == 1:
        average = "binary"

    labels = list(range(num_classes))
    try:
        labels.remove(ignore_index)
    except ValueError:
        pass

    sk_preds, sk_target, _ = _input_format_classification(
        preds, target, THRESHOLD, num_classes=num_classes, is_multiclass=is_multiclass
    )
    sk_preds, sk_target = sk_preds.numpy(), sk_target.numpy()

    sk_scores = sk_fn(sk_target, sk_preds, average=average, zero_division=zero_division, labels=labels)

    if len(labels) != num_classes and not average:
        sk_scores = np.insert(sk_scores, ignore_index, np.nan)

    return sk_scores


def _sk_prec_recall_mdmc(
    preds, target, sk_fn, num_classes, average, is_multiclass, zero_division, ignore_index, mdmc_average
):
    preds, target, _ = _input_format_classification(
        preds, target, threshold=THRESHOLD, num_classes=num_classes, is_multiclass=is_multiclass
    )

    if mdmc_average == "global":
        preds = torch.movedim(preds, 1, -1).reshape(-1, preds.shape[1])
        target = torch.movedim(target, 1, -1).reshape(-1, target.shape[1])

        return _sk_prec_recall(preds, target, sk_fn, num_classes, average, False, zero_division, ignore_index)
    else:  # mdmc_average == "samplewise"
        scores = []

        for i in range(preds.shape[0]):
            pred_i = preds[i, ...].T
            target_i = target[i, ...].T
            scores_i = _sk_prec_recall(
                pred_i, target_i, sk_fn, num_classes, average, False, zero_division, ignore_index
            )

            scores.append(np.expand_dims(scores_i, 0))

        return np.concatenate(scores).mean()


@pytest.mark.parametrize("metric, fn_metric", [(Precision, precision), (Recall, recall)])
def test_wrong_params(metric, fn_metric):
    with pytest.raises(ValueError):
        metric(zero_division=None)

    with pytest.raises(ValueError):
        fn_metric(_binary_inputs.preds[0], _binary_inputs.target[0], zero_division=None)


######################################################################################
# Testing for MDMC inputs is partially skipped, because some cases appear where
# (with mdmc_average1 =! None, ignore_index=1, average='weighted') a sample in
# target contains only labels "1" - and as we are ignoring this index, weights of
# all labels will be zero. In this special edge case, sklearn handles the situation
# differently for each metric (recall, precision, fscore), which breaks ours handling
# everything in _reduce_scores (where the return value is 0 in this situation).
######################################################################################


@pytest.mark.parametrize(
<<<<<<< HEAD
    "metric_class, sk_fn, metric_fn", [(Precision, precision_score, precision), (Recall, recall_score, recall)]
=======
    "preds, target, sk_metric, num_classes, multilabel",
    [
        (_binary_prob_inputs.preds, _binary_prob_inputs.target, _sk_prec_recall_binary_prob, 1, False),
        (_binary_inputs.preds, _binary_inputs.target, _sk_prec_recall_binary, 1, False),
        (_multilabel_prob_inputs.preds, _multilabel_prob_inputs.target,
         _sk_prec_recall_multilabel_prob, NUM_CLASSES, True),
        (_multilabel_inputs.preds, _multilabel_inputs.target, _sk_prec_recall_multilabel, NUM_CLASSES, True),
        (_multiclass_prob_inputs.preds, _multiclass_prob_inputs.target,
         _sk_prec_recall_multiclass_prob, NUM_CLASSES, False),
        (_multiclass_inputs.preds, _multiclass_inputs.target, _sk_prec_recall_multiclass, NUM_CLASSES, False),
        (_multidim_multiclass_prob_inputs.preds, _multidim_multiclass_prob_inputs.target,
         _sk_prec_recall_multidim_multiclass_prob, NUM_CLASSES, False),
        (_multidim_multiclass_inputs.preds, _multidim_multiclass_inputs.target,
         _sk_prec_recall_multidim_multiclass, NUM_CLASSES, False),
    ],
>>>>>>> 7f71ee92
)
@pytest.mark.parametrize("average", ["micro", "macro", None, "weighted", "samples"])
@pytest.mark.parametrize("zero_division", [0, 1])
@pytest.mark.parametrize("ignore_index", [None, 1])
@pytest.mark.parametrize(
    "preds, target, num_classes, is_multiclass, mdmc_average, sk_wrapper",
    [
        (_binary_prob_inputs.preds, _binary_prob_inputs.target, 1, None, None, _sk_prec_recall),
        (_binary_inputs.preds, _binary_inputs.target, 1, False, None, _sk_prec_recall),
        (_ml_prob.preds, _ml_prob.target, NUM_CLASSES, None, None, _sk_prec_recall),
        (_ml.preds, _ml.target, NUM_CLASSES, False, None, _sk_prec_recall),
        (_mc_prob.preds, _mc_prob.target, NUM_CLASSES, None, None, _sk_prec_recall),
        (_multiclass_inputs.preds, _multiclass_inputs.target, NUM_CLASSES, None, None, _sk_prec_recall),
        (_mlmd_prob.preds, _mlmd_prob.target, EXTRA_DIM * NUM_CLASSES, None, None, _sk_prec_recall),
        (_mlmd.preds, _mlmd.target, EXTRA_DIM * NUM_CLASSES, False, None, _sk_prec_recall),
        (_mdmc.preds, _mdmc.target, NUM_CLASSES, None, "global", _sk_prec_recall_mdmc),
        (_mdmc_prob.preds, _mdmc_prob.target, NUM_CLASSES, None, "global", _sk_prec_recall_mdmc),
        (_mdmc.preds, _mdmc.target, NUM_CLASSES, None, "samplewise", _sk_prec_recall_mdmc),
        (_mdmc_prob.preds, _mdmc_prob.target, NUM_CLASSES, None, "samplewise", _sk_prec_recall_mdmc),
    ],
)
class TestPrecisionRecall(MetricTester):
    @pytest.mark.parametrize("ddp", [True, False])
    @pytest.mark.parametrize("dist_sync_on_step", [True, False])
    def test_precision_recall_class(
        self,
        ddp,
        dist_sync_on_step,
        preds,
        target,
        sk_wrapper,
        metric_class,
        metric_fn,
        sk_fn,
        is_multiclass,
        num_classes,
        average,
        mdmc_average,
        zero_division,
        ignore_index,
    ):
        if num_classes == 1 and average != "micro":
            pytest.skip("Only test binary data for 'micro' avg (equivalent of 'binary' in sklearn)")

        if average == "weighted" and ignore_index is not None and mdmc_average is not None:
            pytest.skip("Ignore special case where we are ignoring entire sample for 'weighted' average")

        self.run_class_metric_test(
            ddp=ddp,
            preds=preds,
            target=target,
            metric_class=metric_class,
            sk_metric=partial(
                sk_wrapper,
                sk_fn=sk_fn,
                average=average,
                num_classes=num_classes,
                is_multiclass=is_multiclass,
                zero_division=zero_division,
                ignore_index=ignore_index,
                mdmc_average=mdmc_average,
            ),
            dist_sync_on_step=dist_sync_on_step,
            metric_args={
                "num_classes": num_classes,
                "average": average,
                "threshold": THRESHOLD,
                "is_multiclass": is_multiclass,
                "zero_division": zero_division,
                "ignore_index": ignore_index,
                "mdmc_average": mdmc_average,
            },
            check_dist_sync_on_step=True,
            check_batch=True,
        )

    def test_precision_recall_fn(
        self,
        preds,
        target,
        sk_wrapper,
        metric_class,
        metric_fn,
        sk_fn,
        is_multiclass,
        num_classes,
        average,
        mdmc_average,
        zero_division,
        ignore_index,
    ):
        if num_classes == 1 and average != "micro":
            pytest.skip("Only test binary data for 'micro' avg (equivalent of 'binary' in sklearn)")

        if average == "weighted" and ignore_index is not None and mdmc_average is not None:
            pytest.skip("Ignore special case where we are ignoring entire sample for 'weighted' average")

        self.run_functional_metric_test(
            preds,
            target,
            metric_functional=metric_fn,
            sk_metric=partial(
                sk_wrapper,
                sk_fn=sk_fn,
                average=average,
                num_classes=num_classes,
                is_multiclass=is_multiclass,
                zero_division=zero_division,
                ignore_index=ignore_index,
                mdmc_average=mdmc_average,
            ),
            metric_args={
                "num_classes": num_classes,
                "average": average,
                "threshold": THRESHOLD,
                "is_multiclass": is_multiclass,
                "zero_division": zero_division,
                "ignore_index": ignore_index,
                "mdmc_average": mdmc_average,
            },
        )<|MERGE_RESOLUTION|>--- conflicted
+++ resolved
@@ -99,9 +99,6 @@
 
 
 @pytest.mark.parametrize(
-<<<<<<< HEAD
-    "metric_class, sk_fn, metric_fn", [(Precision, precision_score, precision), (Recall, recall_score, recall)]
-=======
     "preds, target, sk_metric, num_classes, multilabel",
     [
         (_binary_prob_inputs.preds, _binary_prob_inputs.target, _sk_prec_recall_binary_prob, 1, False),
@@ -117,7 +114,6 @@
         (_multidim_multiclass_inputs.preds, _multidim_multiclass_inputs.target,
          _sk_prec_recall_multidim_multiclass, NUM_CLASSES, False),
     ],
->>>>>>> 7f71ee92
 )
 @pytest.mark.parametrize("average", ["micro", "macro", None, "weighted", "samples"])
 @pytest.mark.parametrize("zero_division", [0, 1])
