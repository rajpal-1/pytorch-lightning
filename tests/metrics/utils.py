--- conflicted
+++ resolved
@@ -102,20 +102,12 @@
                 sk_batch_result = sk_metric(ddp_preds, ddp_target)
                 # assert for dist_sync_on_step
                 if check_dist_sync_on_step:
-<<<<<<< HEAD
-                    assert np.allclose(batch_result.numpy(), sk_batch_result, atol=atol, equal_nan=True)
-=======
                     _assert_allclose(batch_result, sk_batch_result, atol=atol)
->>>>>>> 72349706
         else:
             sk_batch_result = sk_metric(preds[i], target[i])
             # assert for batch
             if check_batch:
-<<<<<<< HEAD
-                assert np.allclose(batch_result.numpy(), sk_batch_result, atol=atol, equal_nan=True)
-=======
                 _assert_allclose(batch_result, sk_batch_result, atol=atol)
->>>>>>> 72349706
 
     # check on all batches on all ranks
     result = metric.compute()
@@ -126,11 +118,7 @@
     sk_result = sk_metric(total_preds, total_target)
 
     # assert after aggregation
-<<<<<<< HEAD
-    assert np.allclose(result.numpy(), sk_result, atol=atol, equal_nan=True)
-=======
     _assert_allclose(result, sk_result, atol=atol)
->>>>>>> 72349706
 
 
 def _functional_test(
@@ -158,11 +146,7 @@
         sk_result = sk_metric(preds[i], target[i])
 
         # assert its the same
-<<<<<<< HEAD
-        assert np.allclose(lightning_result.numpy(), sk_result, atol=atol, equal_nan=True)
-=======
         _assert_allclose(lightning_result, sk_result, atol=atol)
->>>>>>> 72349706
 
 
 class MetricTester:
