--- conflicted
+++ resolved
@@ -42,11 +42,6 @@
     return sk_fn(sk_preds, sk_target)
 
 
-<<<<<<< HEAD
-@pytest.mark.parametrize("ddp", [True, False])
-@pytest.mark.parametrize("dist_sync_on_step", [True, False])
-=======
->>>>>>> 9823f97a
 @pytest.mark.parametrize(
     "preds, target, sk_metric",
     [
@@ -62,10 +57,6 @@
         (MeanSquaredLogError, mean_squared_log_error, sk_mean_squared_log_error),
     ],
 )
-<<<<<<< HEAD
-def test_mean_error(ddp, dist_sync_on_step, preds, target, sk_metric, metric_class, sk_fn):
-    compute_batch(preds, target, metric_class, partial(sk_metric, sk_fn=sk_fn), dist_sync_on_step, ddp)
-=======
 class TestMeanError(MetricTester):
     @pytest.mark.parametrize("ddp", [True, False])
     @pytest.mark.parametrize("dist_sync_on_step", [True, False])
@@ -93,5 +84,4 @@
 def test_error_on_different_shape(metric_class):
     metric = metric_class()
     with pytest.raises(RuntimeError, match='Predictions and targets are expected to have the same shape'):
-        metric(torch.randn(100,), torch.randn(50,))
->>>>>>> 9823f97a
+        metric(torch.randn(100,), torch.randn(50,))