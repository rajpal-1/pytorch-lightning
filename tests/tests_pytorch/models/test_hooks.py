# Copyright The PyTorch Lightning team.
#
# Licensed under the Apache License, Version 2.0 (the "License");
# you may not use this file except in compliance with the License.
# You may obtain a copy of the License at
#
#     http://www.apache.org/licenses/LICENSE-2.0
#
# Unless required by applicable law or agreed to in writing, software
# distributed under the License is distributed on an "AS IS" BASIS,
# WITHOUT WARRANTIES OR CONDITIONS OF ANY KIND, either express or implied.
# See the License for the specific language governing permissions and
# limitations under the License.
from functools import partial, update_wrapper
from inspect import getmembers, isfunction
from unittest import mock
from unittest.mock import ANY, PropertyMock

import pytest
import torch
from torch import Tensor
from torch.utils.data import DataLoader

from lightning.pytorch import __version__, Callback, LightningDataModule, LightningModule, Trainer
from lightning.pytorch.demos.boring_classes import BoringDataModule, BoringModel, RandomDataset
from tests_pytorch.helpers.runif import RunIf


class HookedDataModule(BoringDataModule):
    def __init__(self, called):
        super().__init__()

        def call(hook, fn, *args, **kwargs):
            out = fn(*args, **kwargs)
            d = {"name": hook}
            if args:
                d["args"] = args
            if kwargs:
                d["kwargs"] = kwargs
            called.append(d)
            return out

        for h in get_members(LightningDataModule):
            attr = getattr(self, h)
            partial_h = partial(call, h, attr)
            update_wrapper(partial_h, attr)
            setattr(self, h, partial_h)


@pytest.mark.parametrize("max_steps", [1, 2, 3])
def test_on_before_zero_grad_called(tmpdir, max_steps):
    class CurrentTestModel(BoringModel):
        on_before_zero_grad_called = 0

        def on_before_zero_grad(self, optimizer):
            self.on_before_zero_grad_called += 1

    model = CurrentTestModel()

    trainer = Trainer(default_root_dir=tmpdir, max_steps=max_steps, max_epochs=2)
    assert 0 == model.on_before_zero_grad_called
    trainer.fit(model)
    assert max_steps == model.on_before_zero_grad_called

    model.on_before_zero_grad_called = 0
    trainer.test(model)
    assert 0 == model.on_before_zero_grad_called


def test_training_epoch_end_metrics_collection(tmpdir):
    """Test that progress bar metrics also get collected at the end of an epoch."""
    num_epochs = 3

    class CurrentModel(BoringModel):
        def training_step(self, *args, **kwargs):
            output = super().training_step(*args, **kwargs)
            self.log_dict({"step_metric": torch.tensor(-1), "shared_metric": 100}, logger=False, prog_bar=True)
            return output

        def training_epoch_end(self, outputs):
            epoch = self.current_epoch
            # both scalar tensors and Python numbers are accepted
            self.log_dict(
                {f"epoch_metric_{epoch}": torch.tensor(epoch), "shared_metric": 111}, logger=False, prog_bar=True
            )

    model = CurrentModel()
    trainer = Trainer(max_epochs=num_epochs, default_root_dir=tmpdir, overfit_batches=2)
    trainer.fit(model)
    assert trainer.state.finished, f"Training failed with {trainer.state}"
    metrics = trainer.progress_bar_callback.get_metrics(trainer, model)

    # metrics added in training step should be unchanged by epoch end method
    assert metrics["step_metric"] == -1
    # a metric shared in both methods gets overwritten by epoch_end
    assert metrics["shared_metric"] == 111
    # metrics are kept after each epoch
    for i in range(num_epochs):
        assert metrics[f"epoch_metric_{i}"] == i


def test_training_epoch_end_metrics_collection_on_override(tmpdir):
    """Test that batch end metrics are collected when training_epoch_end is overridden at the end of an epoch."""

    class OverriddenModel(BoringModel):
        def __init__(self):
            super().__init__()
            self.len_outputs = 0

        def on_train_epoch_start(self):
            self.num_train_batches = 0

        def training_epoch_end(self, outputs):
            self.len_outputs = len(outputs)

        def on_train_batch_end(self, outputs, batch, batch_idx):
            self.num_train_batches += 1

    class NotOverriddenModel(BoringModel):
        def on_train_epoch_start(self):
            self.num_train_batches = 0

        def on_train_batch_end(self, outputs, batch, batch_idx):
            self.num_train_batches += 1

    overridden_model = OverriddenModel()
    not_overridden_model = NotOverriddenModel()
    not_overridden_model.training_epoch_end = None

    trainer = Trainer(max_epochs=1, default_root_dir=tmpdir, overfit_batches=2)

    trainer.fit(overridden_model)
    assert overridden_model.len_outputs == overridden_model.num_train_batches


@pytest.mark.parametrize(
    "accelerator,expected_device_str",
    [
        pytest.param("gpu", "cuda:0", marks=RunIf(min_cuda_gpus=1)),
        pytest.param("mps", "mps:0", marks=RunIf(mps=True)),
    ],
)
@mock.patch(
    "lightning.pytorch.strategies.Strategy.lightning_module",
    new_callable=PropertyMock,
)
def test_apply_batch_transfer_handler(model_getter_mock, accelerator, expected_device_str):
    expected_device = torch.device(expected_device_str)

    class CustomBatch:
        def __init__(self, data):
            self.samples = data[0]
            self.targets = data[1]

    class CurrentTestModel(BoringModel):
        rank = 0
        transfer_batch_to_device_hook_rank = None
        on_after_batch_transfer_hook_rank = None

        def on_after_batch_transfer(self, batch, dataloader_idx):
            assert dataloader_idx == 0
            assert batch.samples.device == batch.targets.device == expected_device
            self.on_after_batch_transfer_hook_rank = self.rank
            self.rank += 1
            batch.targets *= 2
            return batch

        def transfer_batch_to_device(self, batch, device, dataloader_idx):
            assert dataloader_idx == 0
            self.transfer_batch_to_device_hook_rank = self.rank
            self.rank += 1
            batch.samples = batch.samples.to(device)
            batch.targets = batch.targets.to(device)
            return batch

    model = CurrentTestModel()
    batch = CustomBatch((torch.zeros(5, 32), torch.ones(5, 1, dtype=torch.long)))

    trainer = Trainer(accelerator=accelerator, devices=1)
    # running .fit() would require us to implement custom data loaders, we mock the model reference instead

    model_getter_mock.return_value = model
    batch_gpu = trainer.strategy.batch_to_device(batch, expected_device)

    assert model.transfer_batch_to_device_hook_rank == 0
    assert model.on_after_batch_transfer_hook_rank == 1
    assert batch_gpu.samples.device == batch_gpu.targets.device == expected_device
    assert torch.allclose(batch_gpu.samples.cpu(), torch.zeros(5, 32))
    assert torch.allclose(batch_gpu.targets.cpu(), torch.ones(5, 1, dtype=torch.long) * 2)


@RunIf(min_cuda_gpus=2, standalone=True)
def test_transfer_batch_hook_ddp(tmpdir):
    """Test custom data are properly moved to the right device using ddp."""

    class CustomBatch:
        def __init__(self, data):
            self.samples = data[0]

        def to(self, device, **kwargs):
            self.samples = self.samples.to(device, **kwargs)
            return self

    def collate_fn(batch):
        return CustomBatch(batch)

    class TestModel(BoringModel):
        def training_step(self, batch, batch_idx):
            assert batch.samples.device == self.device
            assert isinstance(batch_idx, int)

        def train_dataloader(self):
            return torch.utils.data.DataLoader(RandomDataset(32, 64), collate_fn=collate_fn)

    model = TestModel()
    model.validation_step = None
    model.training_epoch_end = None
    trainer = Trainer(
        default_root_dir=tmpdir,
        limit_train_batches=2,
        limit_val_batches=0,
        max_epochs=1,
        strategy="ddp",
        accelerator="gpu",
        devices=2,
        enable_progress_bar=False,
        enable_model_summary=False,
    )
    trainer.fit(model)


def get_members(cls):
    return {h for h, _ in getmembers(cls, predicate=isfunction) if not h.startswith("_")}


class HookedCallback(Callback):
    def __init__(self, called):
        def call(hook, fn, *args, **kwargs):
            out = fn(*args, **kwargs)
            d = {"name": f"Callback.{hook}"}
            if args:
                d["args"] = args
            if kwargs:
                d["kwargs"] = kwargs
            called.append(d)
            return out

        for h in get_members(Callback):
            attr = getattr(self, h)
            partial_h = partial(call, h, attr)
            update_wrapper(partial_h, attr)
            setattr(self, h, partial_h)

    def state_dict(*args, **kwargs):
        return {"foo": True}


class HookedModel(BoringModel):
    def __init__(self, called):
        super().__init__()
        pl_module_hooks = get_members(LightningModule)
        # remove non-hooks
        pl_module_hooks.difference_update({"optimizers", "log", "log_dict"})
        # remove most `nn.Module` hooks
        module_hooks = get_members(torch.nn.Module)
        module_hooks.difference_update({"forward", "zero_grad", "train"})
        pl_module_hooks.difference_update(module_hooks)

        def call(hook, fn, *args, **kwargs):
            out = fn(*args, **kwargs)
            d = {"name": hook}
            if args:
                d["args"] = args
            elif hook == "train":
                # DeepSpeed calls `train(mode)` but we do not. Standardize
                # https://github.com/microsoft/DeepSpeed/pull/571
                d["args"] = (True,)
            if kwargs:
                d["kwargs"] = kwargs
            called.append(d)
            return out

        for h in pl_module_hooks:
            attr = getattr(self, h)
            partial_h = partial(call, h, attr)
            update_wrapper(partial_h, attr)
            setattr(self, h, partial_h)

    def validation_epoch_end(self, *args, **kwargs):
        # `BoringModel` does not have a return for `validation_step_end` so this would fail
        pass

    def test_epoch_end(self, *args, **kwargs):
        # `BoringModel` does not have a return for `test_step_end` so this would fail
        pass

    def _train_batch(self, *args, **kwargs):
        if self.automatic_optimization:
            return self._auto_train_batch(*args, **kwargs)
        return self._manual_train_batch(*args, **kwargs)

    @staticmethod
    def _auto_train_batch(
        trainer, model, batches, device=torch.device("cpu"), current_epoch=0, current_batch=0, **kwargs
    ):
        using_deepspeed = kwargs.get("strategy") == "deepspeed"
        using_native_amp = trainer.precision == 16 and trainer.amp_backend == "native"
        out = []
        for i in range(current_batch, batches):
            out.extend(
                [
                    dict(name="on_before_batch_transfer", args=(ANY, 0)),
                    dict(name="transfer_batch_to_device", args=(ANY, device, 0)),
                    dict(name="on_after_batch_transfer", args=(ANY, 0)),
                    dict(name="Callback.on_train_batch_start", args=(trainer, model, ANY, i)),
                    dict(name="on_train_batch_start", args=(ANY, i)),
                    dict(name="forward", args=(ANY,)),
                    dict(name="training_step", args=(ANY, i)),
                    dict(name="training_step_end", args=(dict(loss=ANY),)),
                    dict(name="Callback.on_before_zero_grad", args=(trainer, model, ANY)),
                    dict(name="on_before_zero_grad", args=(ANY,)),
                    dict(name="optimizer_zero_grad", args=(current_epoch, i, ANY)),
                    dict(name="Callback.on_before_backward", args=(trainer, model, ANY)),
                    dict(name="on_before_backward", args=(ANY,)),
                    # DeepSpeed handles backward internally
                    *([dict(name="backward", args=(ANY,))] if not using_deepspeed else []),
                    dict(name="Callback.on_after_backward", args=(trainer, model)),
                    dict(name="on_after_backward"),
                    # note: unscaling happens here in the case of AMP
                    dict(name="Callback.on_before_optimizer_step", args=(trainer, model, ANY)),
                    dict(name="on_before_optimizer_step", args=(ANY,)),
                    *([dict(name="log_grad_norm", args=ANY)] if not using_deepspeed else []),
                    dict(
                        name="clip_gradients",
                        args=(ANY,),
                        kwargs=dict(gradient_clip_val=None, gradient_clip_algorithm=None),
                    ),
                    dict(
                        name="configure_gradient_clipping",
                        args=(ANY,),
                        kwargs=dict(gradient_clip_val=None, gradient_clip_algorithm=None),
                    ),
                    # this is after because it refers to the `LightningModule.optimizer_step` hook which encapsulates
                    # the actual call to `PrecisionPlugin.optimizer_step`
                    dict(
                        name="optimizer_step",
                        args=(current_epoch, i, ANY, ANY),
                    ),
                    *(
<<<<<<< HEAD
                        [dict(name="lr_scheduler_step", args=(ANY, 0, None)) if not using_native_amp else ANY]
=======
                        [dict(name="lr_scheduler_step", args=(ANY, None))]
>>>>>>> eb82e307
                        if i == (trainer.num_training_batches - 1)
                        else []
                    ),
                    dict(name="Callback.on_train_batch_end", args=(trainer, model, dict(loss=ANY), ANY, i)),
                    dict(name="on_train_batch_end", args=(dict(loss=ANY), ANY, i)),
                ]
            )
        return out

    @staticmethod
    def _manual_train_batch(trainer, model, batches, device=torch.device("cpu"), **kwargs):
        using_deepspeed = kwargs.get("strategy") == "deepspeed"
        out = []
        for i in range(batches):
            out.extend(
                [
                    dict(name="on_before_batch_transfer", args=(ANY, 0)),
                    dict(name="transfer_batch_to_device", args=(ANY, device, 0)),
                    dict(name="on_after_batch_transfer", args=(ANY, 0)),
                    dict(name="Callback.on_train_batch_start", args=(trainer, model, ANY, i)),
                    dict(name="on_train_batch_start", args=(ANY, i)),
                    dict(name="forward", args=(ANY,)),
                    dict(name="Callback.on_before_backward", args=(trainer, model, ANY)),
                    dict(name="on_before_backward", args=(ANY,)),
                    # DeepSpeed handles backward internally
                    *([dict(name="backward", args=(ANY,))] if not using_deepspeed else []),
                    dict(name="Callback.on_after_backward", args=(trainer, model)),
                    dict(name="on_after_backward"),
                    # `manual_backward` calls the previous 3
                    dict(name="manual_backward", args=(ANY,)),
                    dict(name="closure"),
                    dict(name="Callback.on_before_optimizer_step", args=(trainer, model, ANY)),
                    dict(name="on_before_optimizer_step", args=(ANY,)),
                    *([dict(name="log_grad_norm", args=ANY)] if not using_deepspeed else []),
                    dict(name="training_step", args=(ANY, i)),
                    dict(name="training_step_end", args=(dict(loss=ANY),)),
                    dict(name="Callback.on_train_batch_end", args=(trainer, model, dict(loss=ANY), ANY, i)),
                    dict(name="on_train_batch_end", args=(dict(loss=ANY), ANY, i)),
                ]
            )
        return out

    @staticmethod
    def _eval_epoch(fn, trainer, model, batches, key, device=torch.device("cpu")):
        outputs = {key: ANY}
        return [
            dict(name=f"Callback.on_{fn}_epoch_start", args=(trainer, model)),
            dict(name=f"on_{fn}_epoch_start"),
            *HookedModel._eval_batch(fn, trainer, model, batches, key, device=device),
            dict(name=f"{fn}_epoch_end", args=([outputs] * batches,)),
            dict(name=f"Callback.on_{fn}_epoch_end", args=(trainer, model)),
            dict(name=f"on_{fn}_epoch_end"),
        ]

    @staticmethod
    def _eval_batch(fn, trainer, model, batches, key, device=torch.device("cpu")):
        out = []
        outputs = {key: ANY}
        for i in range(batches):
            out.extend(
                [
                    dict(name="on_before_batch_transfer", args=(ANY, 0)),
                    dict(name="transfer_batch_to_device", args=(ANY, device, 0)),
                    dict(name="on_after_batch_transfer", args=(ANY, 0)),
                    dict(name=f"Callback.on_{fn}_batch_start", args=(trainer, model, ANY, i, 0)),
                    dict(name=f"on_{fn}_batch_start", args=(ANY, i, 0)),
                    dict(name="forward", args=(ANY,)),
                    dict(name=f"{fn}_step", args=(ANY, i)),
                    dict(name=f"{fn}_step_end", args=(outputs,)),
                    dict(name=f"Callback.on_{fn}_batch_end", args=(trainer, model, outputs, ANY, i, 0)),
                    dict(name=f"on_{fn}_batch_end", args=(outputs, ANY, i, 0)),
                ]
            )
        return out

    @staticmethod
    def _predict_batch(trainer, model, batches):
        out = []
        for i in range(batches):
            out.extend(
                [
                    dict(name="on_before_batch_transfer", args=(ANY, 0)),
                    dict(name="transfer_batch_to_device", args=(ANY, torch.device("cpu"), 0)),
                    dict(name="on_after_batch_transfer", args=(ANY, 0)),
                    dict(name="Callback.on_predict_batch_start", args=(trainer, model, ANY, i, 0)),
                    dict(name="on_predict_batch_start", args=(ANY, i, 0)),
                    dict(name="forward", args=(ANY,)),
                    dict(name="predict_step", args=(ANY, i)),
                    # TODO: `predict_step_end`
                    dict(name="Callback.on_predict_batch_end", args=(trainer, model, ANY, ANY, i, 0)),
                    dict(name="on_predict_batch_end", args=(ANY, ANY, i, 0)),
                ]
            )
        return out


@pytest.mark.parametrize(
    "kwargs",
    [
        {},
        # these precision plugins modify the optimization flow, so testing them explicitly
        pytest.param(dict(accelerator="gpu", devices=1, precision=16), marks=RunIf(min_cuda_gpus=1)),
        pytest.param(
            dict(accelerator="gpu", devices=1, precision=16, strategy="deepspeed"),
            marks=RunIf(min_cuda_gpus=1, standalone=True, deepspeed=True),
        ),
    ],
)
@pytest.mark.parametrize("automatic_optimization", (True, False))
def test_trainer_model_hook_system_fit(tmpdir, kwargs, automatic_optimization):
    called = []

    class TestModel(HookedModel):
        def __init__(self, *args):
            super().__init__(*args)
            self.automatic_optimization = automatic_optimization

        def training_step(self, batch, batch_idx):
            if self.automatic_optimization:
                return super().training_step(batch, batch_idx)
            loss = self.step(batch[0])
            opt = self.optimizers()
            opt.zero_grad()
            self.manual_backward(loss)
            opt.step(lambda: called.append({"name": "closure"}))
            return {"loss": loss}

    model = TestModel(called)
    callback = HookedCallback(called)
    train_batches = 2
    val_batches = 2
    trainer = Trainer(
        default_root_dir=tmpdir,
        max_epochs=1,
        limit_train_batches=train_batches,
        limit_val_batches=val_batches,
        enable_progress_bar=False,
        enable_model_summary=False,
        callbacks=[callback],
        track_grad_norm=1,
        **kwargs,
    )
    trainer.fit(model)
    saved_ckpt = {
        "callbacks": ANY,
        "epoch": 0,
        "global_step": train_batches,
        "lr_schedulers": ANY,
        "optimizer_states": ANY,
        "pytorch-lightning_version": __version__,
        "state_dict": ANY,
        "loops": ANY,
    }
    using_deepspeed = kwargs.get("strategy") == "deepspeed"
    if kwargs.get("precision") == 16 and not using_deepspeed:
        saved_ckpt[trainer.precision_plugin.__class__.__qualname__] = ANY
    device = torch.device("cuda:0" if "accelerator" in kwargs and kwargs["accelerator"] == "gpu" else "cpu")
    expected = [
        dict(name="configure_callbacks"),
        dict(name="prepare_data"),
        # DeepSpeed needs the batch size to figure out throughput logging
        *([dict(name="train_dataloader")] if using_deepspeed else []),
        dict(name="Callback.setup", args=(trainer, model), kwargs=dict(stage="fit")),
        dict(name="setup", kwargs=dict(stage="fit")),
        dict(name="configure_sharded_model"),
        dict(name="configure_optimizers"),
        dict(name="Callback.on_fit_start", args=(trainer, model)),
        dict(name="on_fit_start"),
        dict(name="Callback.on_sanity_check_start", args=(trainer, model)),
        dict(name="val_dataloader"),
        dict(name="train", args=(False,)),
        dict(name="on_validation_model_eval"),
        dict(name="zero_grad"),
        dict(name="Callback.on_validation_start", args=(trainer, model)),
        dict(name="on_validation_start"),
        *model._eval_epoch("validation", trainer, model, val_batches, "x", device=device),
        dict(name="Callback.on_validation_end", args=(trainer, model)),
        dict(name="on_validation_end"),
        dict(name="train", args=(True,)),
        dict(name="on_validation_model_train"),
        dict(name="Callback.on_sanity_check_end", args=(trainer, model)),
        # duplicate `train` because `_run_train` calls it again in case validation wasn't run
        dict(name="train", args=(True,)),
        dict(name="train_dataloader"),
        dict(name="Callback.on_train_start", args=(trainer, model)),
        dict(name="on_train_start"),
        dict(name="Callback.on_train_epoch_start", args=(trainer, model)),
        dict(name="on_train_epoch_start"),
        *model._train_batch(trainer, model, train_batches, device=device, **kwargs),
        dict(name="train", args=(False,)),
        dict(name="on_validation_model_eval"),
        dict(name="zero_grad"),
        dict(name="Callback.on_validation_start", args=(trainer, model)),
        dict(name="on_validation_start"),
        *model._eval_epoch("validation", trainer, model, val_batches, "x", device=device),
        dict(name="Callback.on_validation_end", args=(trainer, model)),
        dict(name="on_validation_end"),
        dict(name="train", args=(True,)),
        dict(name="on_validation_model_train"),
        dict(name="training_epoch_end", args=([dict(loss=ANY)] * train_batches,)),
        dict(name="Callback.on_train_epoch_end", args=(trainer, model)),
        dict(name="on_train_epoch_end"),  # before ModelCheckpoint because it's a "monitoring callback"
        # `ModelCheckpoint.save_checkpoint` is called here
        dict(name="Callback.state_dict"),
        dict(name="Callback.on_save_checkpoint", args=(trainer, model, saved_ckpt)),
        dict(name="on_save_checkpoint", args=(saved_ckpt,)),
        dict(name="Callback.on_train_end", args=(trainer, model)),
        dict(name="on_train_end"),
        dict(name="Callback.on_fit_end", args=(trainer, model)),
        dict(name="on_fit_end"),
        dict(name="Callback.teardown", args=(trainer, model), kwargs=dict(stage="fit")),
        dict(name="teardown", kwargs=dict(stage="fit")),
    ]
    assert called == expected


def test_trainer_model_hook_system_fit_no_val_and_resume_max_epochs(tmpdir):
    # initial training to get a checkpoint
    model = BoringModel()
    trainer = Trainer(
        default_root_dir=tmpdir,
        max_epochs=1,
        limit_train_batches=2,
        limit_val_batches=0,
        enable_progress_bar=False,
        enable_model_summary=False,
        callbacks=[HookedCallback([])],
    )
    trainer.fit(model)
    best_model_path = trainer.checkpoint_callback.best_model_path

    called = []
    callback = HookedCallback(called)
    # already performed 1 step, resume and do 2 more
    trainer = Trainer(
        default_root_dir=tmpdir,
        max_epochs=2,
        limit_train_batches=2,
        limit_val_batches=0,
        enable_progress_bar=False,
        enable_model_summary=False,
        callbacks=[callback],
        track_grad_norm=1,
    )

    # resume from checkpoint with HookedModel
    model = HookedModel(called)
    trainer.fit(model, ckpt_path=best_model_path)
    loaded_ckpt = {
        "callbacks": ANY,
        "epoch": 0,
        "global_step": 2,
        "lr_schedulers": ANY,
        "optimizer_states": ANY,
        "pytorch-lightning_version": __version__,
        "state_dict": ANY,
        "loops": ANY,
    }
    saved_ckpt = {**loaded_ckpt, "global_step": 4, "epoch": 1}
    expected = [
        dict(name="configure_callbacks"),
        dict(name="prepare_data"),
        dict(name="Callback.setup", args=(trainer, model), kwargs=dict(stage="fit")),
        dict(name="setup", kwargs=dict(stage="fit")),
        dict(name="on_load_checkpoint", args=(loaded_ckpt,)),
        dict(name="Callback.on_load_checkpoint", args=(trainer, model, loaded_ckpt)),
        dict(name="Callback.load_state_dict", args=({"foo": True},)),
        dict(name="configure_sharded_model"),
        dict(name="configure_optimizers"),
        dict(name="Callback.on_fit_start", args=(trainer, model)),
        dict(name="on_fit_start"),
        dict(name="train", args=(True,)),
        dict(name="train_dataloader"),
        dict(name="Callback.on_train_start", args=(trainer, model)),
        dict(name="on_train_start"),
        dict(name="Callback.on_train_epoch_start", args=(trainer, model)),
        dict(name="on_train_epoch_start"),
        *model._train_batch(trainer, model, 2, current_epoch=1, current_batch=0),
        dict(name="training_epoch_end", args=([dict(loss=ANY)] * 2,)),
        dict(name="Callback.on_train_epoch_end", args=(trainer, model)),
        dict(name="on_train_epoch_end"),  # before ModelCheckpoint because it's a "monitoring callback"
        # `ModelCheckpoint.save_checkpoint` is called here
        dict(name="Callback.state_dict"),
        dict(name="Callback.on_save_checkpoint", args=(trainer, model, saved_ckpt)),
        dict(name="on_save_checkpoint", args=(saved_ckpt,)),
        dict(name="Callback.on_train_end", args=(trainer, model)),
        dict(name="on_train_end"),
        dict(name="Callback.on_fit_end", args=(trainer, model)),
        dict(name="on_fit_end"),
        dict(name="Callback.teardown", args=(trainer, model), kwargs=dict(stage="fit")),
        dict(name="teardown", kwargs=dict(stage="fit")),
    ]
    assert called == expected


def test_trainer_model_hook_system_fit_no_val_and_resume_max_steps(tmpdir):
    # initial training to get a checkpoint
    model = BoringModel()
    trainer = Trainer(
        default_root_dir=tmpdir,
        max_steps=1,
        limit_val_batches=0,
        enable_progress_bar=False,
        enable_model_summary=False,
        callbacks=[HookedCallback([])],
    )
    trainer.fit(model)
    best_model_path = trainer.checkpoint_callback.best_model_path

    # resume from checkpoint with HookedModel
    called = []
    model = HookedModel(called)
    callback = HookedCallback(called)

    # already performed 1 step, resume and do 2 more
    train_batches = 2
    steps_after_reload = 1 + train_batches
    trainer = Trainer(
        default_root_dir=tmpdir,
        max_steps=steps_after_reload,
        limit_val_batches=0,
        enable_progress_bar=False,
        enable_model_summary=False,
        callbacks=[callback],
        track_grad_norm=1,
    )

    trainer.fit(model, ckpt_path=best_model_path)
    loaded_ckpt = {
        "callbacks": ANY,
        "epoch": 0,
        "global_step": 1,
        "lr_schedulers": ANY,
        "optimizer_states": ANY,
        "pytorch-lightning_version": __version__,
        "state_dict": ANY,
        "loops": ANY,
    }
    saved_ckpt = {**loaded_ckpt, "global_step": steps_after_reload}
    expected = [
        dict(name="configure_callbacks"),
        dict(name="prepare_data"),
        dict(name="Callback.setup", args=(trainer, model), kwargs=dict(stage="fit")),
        dict(name="setup", kwargs=dict(stage="fit")),
        dict(name="on_load_checkpoint", args=(loaded_ckpt,)),
        dict(name="Callback.on_load_checkpoint", args=(trainer, model, loaded_ckpt)),
        dict(name="Callback.load_state_dict", args=({"foo": True},)),
        dict(name="configure_sharded_model"),
        dict(name="configure_optimizers"),
        dict(name="Callback.on_fit_start", args=(trainer, model)),
        dict(name="on_fit_start"),
        dict(name="train", args=(True,)),
        dict(name="train_dataloader"),
        dict(name="Callback.on_train_start", args=(trainer, model)),
        dict(name="on_train_start"),
        dict(name="Callback.on_train_epoch_start", args=(trainer, model)),
        dict(name="on_train_epoch_start"),
        *model._train_batch(trainer, model, steps_after_reload, current_batch=1),
        dict(name="training_epoch_end", args=([dict(loss=ANY)] * train_batches,)),
        dict(name="Callback.on_train_epoch_end", args=(trainer, model)),
        dict(name="on_train_epoch_end"),  # before ModelCheckpoint because it's a "monitoring callback"
        # `ModelCheckpoint.save_checkpoint` is called here
        dict(name="Callback.state_dict"),
        dict(name="Callback.on_save_checkpoint", args=(trainer, model, saved_ckpt)),
        dict(name="on_save_checkpoint", args=(saved_ckpt,)),
        dict(name="Callback.on_train_end", args=(trainer, model)),
        dict(name="on_train_end"),
        dict(name="Callback.on_fit_end", args=(trainer, model)),
        dict(name="on_fit_end"),
        dict(name="Callback.teardown", args=(trainer, model), kwargs=dict(stage="fit")),
        dict(name="teardown", kwargs=dict(stage="fit")),
    ]
    assert called == expected


@pytest.mark.parametrize("batches", (0, 2))
@pytest.mark.parametrize(
    ["verb", "noun", "dataloader", "key"], [("validate", "validation", "val", "x"), ("test", "test", "test", "y")]
)
def test_trainer_model_hook_system_eval(tmpdir, batches, verb, noun, dataloader, key):
    called = []
    model = HookedModel(called)
    callback = HookedCallback(called)
    trainer = Trainer(
        default_root_dir=tmpdir,
        max_epochs=1,
        limit_val_batches=batches,
        limit_test_batches=batches,
        enable_progress_bar=False,
        enable_model_summary=False,
        callbacks=[callback],
    )
    fn = getattr(trainer, verb)
    fn(model, verbose=False)
    hooks = [
        dict(name=f"{dataloader}_dataloader"),
        dict(name="train", args=(False,)),
        dict(name=f"on_{noun}_model_eval"),
        dict(name="zero_grad"),
        dict(name=f"Callback.on_{noun}_start", args=(trainer, model)),
        dict(name=f"on_{noun}_start"),
        *model._eval_epoch(noun, trainer, model, batches, key),
        dict(name=f"Callback.on_{noun}_end", args=(trainer, model)),
        dict(name=f"on_{noun}_end"),
        dict(name="train", args=(True,)),
        dict(name=f"on_{noun}_model_train"),
    ]
    expected = [
        dict(name="configure_callbacks"),
        dict(name="prepare_data"),
        dict(name="Callback.setup", args=(trainer, model), kwargs=dict(stage=verb)),
        dict(name="setup", kwargs=dict(stage=verb)),
        dict(name="configure_sharded_model"),
        *(hooks if batches else []),
        dict(name="Callback.teardown", args=(trainer, model), kwargs=dict(stage=verb)),
        dict(name="teardown", kwargs=dict(stage=verb)),
    ]
    assert called == expected


def test_trainer_model_hook_system_predict(tmpdir):
    called = []
    model = HookedModel(called)
    callback = HookedCallback(called)
    batches = 2
    trainer = Trainer(
        default_root_dir=tmpdir, limit_predict_batches=batches, enable_progress_bar=False, callbacks=[callback]
    )
    trainer.predict(model)
    expected = [
        dict(name="configure_callbacks"),
        dict(name="prepare_data"),
        dict(name="Callback.setup", args=(trainer, model), kwargs=dict(stage="predict")),
        dict(name="setup", kwargs=dict(stage="predict")),
        dict(name="configure_sharded_model"),
        dict(name="predict_dataloader"),
        dict(name="train", args=(False,)),
        dict(name="on_predict_model_eval"),
        dict(name="zero_grad"),
        dict(name="Callback.on_predict_start", args=(trainer, model)),
        dict(name="on_predict_start"),
        dict(name="Callback.on_predict_epoch_start", args=(trainer, model)),
        dict(name="on_predict_epoch_start"),
        *model._predict_batch(trainer, model, batches),
        # TODO: `predict_epoch_end`
        dict(name="Callback.on_predict_epoch_end", args=(trainer, model, [[ANY] * batches])),
        dict(name="on_predict_epoch_end", args=([[ANY] * batches],)),
        dict(name="Callback.on_predict_end", args=(trainer, model)),
        dict(name="on_predict_end"),
        # TODO: `on_predict_model_train`
        dict(name="Callback.teardown", args=(trainer, model), kwargs=dict(stage="predict")),
        dict(name="teardown", kwargs=dict(stage="predict")),
    ]
    assert called == expected


def test_hooks_with_different_argument_names(tmpdir):
    """Test that argument names can be anything in the hooks."""

    class CustomBoringModel(BoringModel):
        def assert_args(self, x, batch_nb):
            assert isinstance(x, Tensor)
            assert x.size() == (1, 32)
            assert isinstance(batch_nb, int)

        def training_step(self, x1, batch_nb1):
            self.assert_args(x1, batch_nb1)
            return super().training_step(x1, batch_nb1)

        def validation_step(self, x2, batch_nb2):
            self.assert_args(x2, batch_nb2)
            return super().validation_step(x2, batch_nb2)

        def test_step(self, x3, batch_nb3, dl_idx3):
            self.assert_args(x3, batch_nb3)
            assert isinstance(dl_idx3, int)
            return super().test_step(x3, batch_nb3)

        def predict(self, x4, batch_nb4, dl_idx4):
            self.assert_args(x4, batch_nb4)
            assert isinstance(dl_idx4, int)
            return super().predict(x4, batch_nb4, dl_idx4)

        def test_dataloader(self):
            return [DataLoader(RandomDataset(32, 64)), DataLoader(RandomDataset(32, 64))]

        def predict_dataloader(self):
            return [DataLoader(RandomDataset(32, 64)), DataLoader(RandomDataset(32, 64))]

    model = CustomBoringModel()
    model.test_epoch_end = None

    trainer = Trainer(default_root_dir=tmpdir, fast_dev_run=5)

    trainer.fit(model)
    assert trainer.state.finished, f"Training failed with {trainer.state}"
    trainer.test(model)

    preds = trainer.predict(model)
    assert len(preds) == 2
    assert all(len(x) == 5 for x in preds)


def test_trainer_datamodule_hook_system(tmpdir):
    """Test the LightningDataModule hook system."""

    model = BoringModel()
    batches = 2
    trainer = Trainer(
        default_root_dir=tmpdir,
        max_epochs=1,
        limit_train_batches=batches,
        limit_val_batches=batches,
        limit_test_batches=batches,
        limit_predict_batches=batches,
        enable_progress_bar=False,
        enable_model_summary=False,
        reload_dataloaders_every_n_epochs=1,
    )

    called = []
    dm = HookedDataModule(called)
    trainer.fit(model, datamodule=dm)
    expected = [
        dict(name="prepare_data"),
        dict(name="setup", kwargs=dict(stage="fit")),
        dict(name="val_dataloader"),
        dict(name="train_dataloader"),
        dict(name="state_dict"),
        dict(name="teardown", kwargs=dict(stage="fit")),
    ]
    assert called == expected

    called = []
    dm = HookedDataModule(called)
    trainer.validate(model, datamodule=dm, verbose=False)
    expected = [
        dict(name="prepare_data"),
        dict(name="setup", kwargs=dict(stage="validate")),
        dict(name="val_dataloader"),
        dict(name="teardown", kwargs=dict(stage="validate")),
    ]
    assert called == expected

    called = []
    dm = HookedDataModule(called)
    trainer.test(model, datamodule=dm, verbose=False)
    expected = [
        dict(name="prepare_data"),
        dict(name="setup", kwargs=dict(stage="test")),
        dict(name="test_dataloader"),
        dict(name="teardown", kwargs=dict(stage="test")),
    ]
    assert called == expected

    called = []
    dm = HookedDataModule(called)
    trainer.predict(model, datamodule=dm)
    expected = [
        dict(name="prepare_data"),
        dict(name="setup", kwargs=dict(stage="predict")),
        dict(name="predict_dataloader"),
        dict(name="teardown", kwargs=dict(stage="predict")),
    ]
    assert called == expected


def test_load_from_checkpoint_hook_calls(tmpdir):
    class CustomHookedDataModule(HookedDataModule):
        def state_dict(self):
            return {"foo": "bar"}

    lm_called, ldm_called = [], []
    model = HookedModel(lm_called)
    datamodule = CustomHookedDataModule(ldm_called)
    trainer = Trainer()
    trainer.strategy.connect(model)
    trainer._data_connector.attach_data(model, datamodule=datamodule)
    ckpt_path = str(tmpdir / "file.ckpt")
    trainer.save_checkpoint(ckpt_path)

    datamodule_state_dict_key = datamodule.__class__.__qualname__
    saved_ckpt = {
        "callbacks": ANY,
        "epoch": 0,
        "global_step": 0,
        "lr_schedulers": ANY,
        "optimizer_states": ANY,
        "pytorch-lightning_version": __version__,
        "state_dict": ANY,
        "loops": ANY,
        datamodule_state_dict_key: {"foo": "bar"},
    }

    assert lm_called == [dict(name="on_save_checkpoint", args=(saved_ckpt,))]
    assert ldm_called == [dict(name="state_dict")]

    lm_called, ldm_called = [], []
    _ = HookedModel.load_from_checkpoint(ckpt_path, called=lm_called)
    _ = CustomHookedDataModule.load_from_checkpoint(ckpt_path, called=ldm_called)
    assert lm_called == [dict(name="on_load_checkpoint", args=({**saved_ckpt, "hyper_parameters": ANY},))]
    assert ldm_called == [dict(name="load_state_dict", args=(saved_ckpt[datamodule_state_dict_key],))]<|MERGE_RESOLUTION|>--- conflicted
+++ resolved
@@ -304,7 +304,6 @@
         trainer, model, batches, device=torch.device("cpu"), current_epoch=0, current_batch=0, **kwargs
     ):
         using_deepspeed = kwargs.get("strategy") == "deepspeed"
-        using_native_amp = trainer.precision == 16 and trainer.amp_backend == "native"
         out = []
         for i in range(current_batch, batches):
             out.extend(
@@ -347,11 +346,7 @@
                         args=(current_epoch, i, ANY, ANY),
                     ),
                     *(
-<<<<<<< HEAD
-                        [dict(name="lr_scheduler_step", args=(ANY, 0, None)) if not using_native_amp else ANY]
-=======
-                        [dict(name="lr_scheduler_step", args=(ANY, None))]
->>>>>>> eb82e307
+                        [dict(name="lr_scheduler_step", args=ANY)]
                         if i == (trainer.num_training_batches - 1)
                         else []
                     ),
