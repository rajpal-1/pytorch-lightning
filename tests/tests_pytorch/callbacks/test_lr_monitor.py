# Copyright The PyTorch Lightning team.
#
# Licensed under the Apache License, Version 2.0 (the "License");
# you may not use this file except in compliance with the License.
# You may obtain a copy of the License at
#
#     http://www.apache.org/licenses/LICENSE-2.0
#
# Unless required by applicable law or agreed to in writing, software
# distributed under the License is distributed on an "AS IS" BASIS,
# WITHOUT WARRANTIES OR CONDITIONS OF ANY KIND, either express or implied.
# See the License for the specific language governing permissions and
# limitations under the License.
import pytest
import torch
from torch import optim

from pytorch_lightning import Trainer
from pytorch_lightning.callbacks import LearningRateMonitor
from pytorch_lightning.callbacks.callback import Callback
from pytorch_lightning.callbacks.finetuning import BackboneFinetuning
from pytorch_lightning.demos.boring_classes import BoringModel
from pytorch_lightning.loggers import CSVLogger
from pytorch_lightning.utilities.exceptions import MisconfigurationException
from tests_pytorch.helpers.datamodules import ClassifDataModule
from tests_pytorch.helpers.runif import RunIf
from tests_pytorch.helpers.simple_models import ClassificationModel


def test_lr_monitor_single_lr(tmpdir):
    """Test that learning rates are extracted and logged for single lr scheduler."""
    model = BoringModel()

    lr_monitor = LearningRateMonitor()
    trainer = Trainer(
        default_root_dir=tmpdir,
        max_epochs=2,
        limit_val_batches=0.1,
        limit_train_batches=0.5,
        callbacks=[lr_monitor],
        logger=CSVLogger(tmpdir),
    )
    trainer.fit(model)

    assert lr_monitor.lrs, "No learning rates logged"
    assert all(v is None for v in lr_monitor.last_momentum_values.values()), "Momentum should not be logged by default"
    assert len(lr_monitor.lrs) == len(trainer.lr_scheduler_configs)
    assert list(lr_monitor.lrs) == ["lr-SGD"]


@pytest.mark.parametrize("opt", ["SGD", "Adam"])
def test_lr_monitor_single_lr_with_momentum(tmpdir, opt: str):
    """Test that learning rates and momentum are extracted and logged for single lr scheduler."""

    class LogMomentumModel(BoringModel):
        def __init__(self, opt):
            super().__init__()
            self.opt = opt

        def configure_optimizers(self):
            if self.opt == "SGD":
                opt_kwargs = {"momentum": 0.9}
            elif self.opt == "Adam":
                opt_kwargs = {"betas": (0.9, 0.999)}

            optimizer = getattr(optim, self.opt)(self.parameters(), lr=1e-2, **opt_kwargs)
            lr_scheduler = optim.lr_scheduler.OneCycleLR(optimizer, max_lr=1e-2, total_steps=10_000)
            return [optimizer], [lr_scheduler]

    model = LogMomentumModel(opt=opt)
    lr_monitor = LearningRateMonitor(log_momentum=True)
    trainer = Trainer(
        default_root_dir=tmpdir,
        max_epochs=2,
        limit_val_batches=2,
        limit_train_batches=5,
        log_every_n_steps=1,
        callbacks=[lr_monitor],
        logger=CSVLogger(tmpdir),
    )
    trainer.fit(model)

    assert all(v is not None for v in lr_monitor.last_momentum_values.values()), "Expected momentum to be logged"
    assert len(lr_monitor.last_momentum_values) == len(trainer.lr_scheduler_configs)
    assert all(k == f"lr-{opt}-momentum" for k in lr_monitor.last_momentum_values)


def test_log_momentum_no_momentum_optimizer(tmpdir):
    """Test that if optimizer doesn't have momentum then a warning is raised with log_momentum=True."""

    class LogMomentumModel(BoringModel):
        def configure_optimizers(self):
            optimizer = optim.ASGD(self.parameters(), lr=1e-2)
            lr_scheduler = optim.lr_scheduler.StepLR(optimizer, step_size=1)
            return [optimizer], [lr_scheduler]

    model = LogMomentumModel()
    lr_monitor = LearningRateMonitor(log_momentum=True)
    trainer = Trainer(
        default_root_dir=tmpdir,
        max_epochs=1,
        limit_val_batches=2,
        limit_train_batches=5,
        log_every_n_steps=1,
        callbacks=[lr_monitor],
        logger=CSVLogger(tmpdir),
    )
    with pytest.warns(RuntimeWarning, match="optimizers do not have momentum."):
        trainer.fit(model)

    assert all(v == 0 for v in lr_monitor.last_momentum_values.values()), "Expected momentum to be logged"
    assert len(lr_monitor.last_momentum_values) == len(trainer.lr_scheduler_configs)
    assert all(k == "lr-ASGD-momentum" for k in lr_monitor.last_momentum_values)


def test_lr_monitor_no_lr_scheduler_single_lr(tmpdir):
    """Test that learning rates are extracted and logged for no lr scheduler."""

    class CustomBoringModel(BoringModel):
        def configure_optimizers(self):
            optimizer = optim.SGD(self.parameters(), lr=0.1)
            return optimizer

    model = CustomBoringModel()

    lr_monitor = LearningRateMonitor()
    trainer = Trainer(
        default_root_dir=tmpdir,
        max_epochs=2,
        limit_val_batches=0.1,
        limit_train_batches=0.5,
        callbacks=[lr_monitor],
        logger=CSVLogger(tmpdir),
    )

    trainer.fit(model)

    assert lr_monitor.lrs, "No learning rates logged"
    assert len(lr_monitor.lrs) == len(trainer.optimizers)
    assert list(lr_monitor.lrs) == ["lr-SGD"]


@pytest.mark.parametrize("opt", ["SGD", "Adam"])
def test_lr_monitor_no_lr_scheduler_single_lr_with_momentum(tmpdir, opt: str):
    """Test that learning rates and momentum are extracted and logged for no lr scheduler."""

    class LogMomentumModel(BoringModel):
        def __init__(self, opt):
            super().__init__()
            self.opt = opt

        def configure_optimizers(self):
            if self.opt == "SGD":
                opt_kwargs = {"momentum": 0.9}
            elif self.opt == "Adam":
                opt_kwargs = {"betas": (0.9, 0.999)}

            optimizer = getattr(optim, self.opt)(self.parameters(), lr=1e-2, **opt_kwargs)
            return [optimizer]

    model = LogMomentumModel(opt=opt)
    lr_monitor = LearningRateMonitor(log_momentum=True)
    trainer = Trainer(
        default_root_dir=tmpdir,
        max_epochs=2,
        limit_val_batches=2,
        limit_train_batches=5,
        log_every_n_steps=1,
        callbacks=[lr_monitor],
        logger=CSVLogger(tmpdir),
    )
    trainer.fit(model)

    assert all(v is not None for v in lr_monitor.last_momentum_values.values()), "Expected momentum to be logged"
    assert len(lr_monitor.last_momentum_values) == len(trainer.optimizers)
    assert all(k == f"lr-{opt}-momentum" for k in lr_monitor.last_momentum_values)


def test_log_momentum_no_momentum_optimizer_no_lr_scheduler(tmpdir):
    """Test that if optimizer doesn't have momentum then a warning is raised with log_momentum=True."""

    class LogMomentumModel(BoringModel):
        def configure_optimizers(self):
            optimizer = optim.ASGD(self.parameters(), lr=1e-2)
            return [optimizer]

    model = LogMomentumModel()
    lr_monitor = LearningRateMonitor(log_momentum=True)
    trainer = Trainer(
        default_root_dir=tmpdir,
        max_epochs=1,
        limit_val_batches=2,
        limit_train_batches=5,
        log_every_n_steps=1,
        callbacks=[lr_monitor],
        logger=CSVLogger(tmpdir),
    )
    with pytest.warns(RuntimeWarning, match="optimizers do not have momentum."):
        trainer.fit(model)

    assert all(v == 0 for v in lr_monitor.last_momentum_values.values()), "Expected momentum to be logged"
    assert len(lr_monitor.last_momentum_values) == len(trainer.optimizers)
    assert all(k == "lr-ASGD-momentum" for k in lr_monitor.last_momentum_values)


def test_lr_monitor_no_logger(tmpdir):
    model = BoringModel()

    lr_monitor = LearningRateMonitor()
    trainer = Trainer(default_root_dir=tmpdir, max_epochs=1, callbacks=[lr_monitor], logger=False)

    with pytest.raises(MisconfigurationException, match="`Trainer` that has no logger"):
        trainer.fit(model)


@pytest.mark.parametrize("logging_interval", ["step", "epoch"])
def test_lr_monitor_multi_lrs(tmpdir, logging_interval: str):
    """Test that learning rates are extracted and logged for multi lr schedulers."""

    class CustomBoringModel(BoringModel):
        def __init__(self):
            super().__init__()
            self.automatic_optimization = False

        def training_step(self, batch, batch_idx):
            opt1, opt2 = self.optimizers()

            loss = self.loss(self.step(batch))
<<<<<<< HEAD
            self.manual_backward(loss)
            opt1.step()
            opt1.zero_grad()

            loss = self.loss(self.step(batch))
            self.manual_backward(loss)
            opt2.step()
            opt2.zero_grad()
=======
            opt1.zero_grad()
            self.manual_backward(loss)
            opt1.step()

            loss = self.loss(self.step(batch))
            opt2.zero_grad()
            self.manual_backward(loss)
            opt2.step()
>>>>>>> dd468734

        def on_train_epoch_end(self):
            scheduler1, scheduler2 = self.lr_schedulers()
            scheduler1.step()
            scheduler2.step()

        def configure_optimizers(self):
            optimizer1 = optim.Adam(self.parameters(), lr=1e-2)
            optimizer2 = optim.Adam(self.parameters(), lr=1e-2)
            lr_scheduler1 = optim.lr_scheduler.StepLR(optimizer1, 1, gamma=0.1)
            lr_scheduler2 = optim.lr_scheduler.StepLR(optimizer2, 1, gamma=0.1)
            return [optimizer1, optimizer2], [lr_scheduler1, lr_scheduler2]

    model = CustomBoringModel()
    model.training_epoch_end = None

    lr_monitor = LearningRateMonitor(logging_interval=logging_interval)
    log_every_n_steps = 2

    trainer = Trainer(
        default_root_dir=tmpdir,
        max_epochs=2,
        log_every_n_steps=log_every_n_steps,
        limit_train_batches=7,
        limit_val_batches=0.1,
        callbacks=[lr_monitor],
        logger=CSVLogger(tmpdir),
    )
    trainer.fit(model)

    assert lr_monitor.lrs, "No learning rates logged"
    assert len(lr_monitor.lrs) == len(trainer.lr_scheduler_configs)
    assert list(lr_monitor.lrs) == ["lr-Adam", "lr-Adam-1"], "Names of learning rates not set correctly"

    if logging_interval == "step":
        # divide by 2 because we have 2 optimizers
        expected_number_logged = trainer.global_step // 2 // log_every_n_steps
    if logging_interval == "epoch":
        expected_number_logged = trainer.max_epochs

    assert all(len(lr) == expected_number_logged for lr in lr_monitor.lrs.values())


@pytest.mark.parametrize("logging_interval", ["step", "epoch"])
def test_lr_monitor_no_lr_scheduler_multi_lrs(tmpdir, logging_interval: str):
    """Test that learning rates are extracted and logged for multi optimizers but no lr scheduler."""

    class CustomBoringModel(BoringModel):
        def __init__(self):
            super().__init__()
            self.automatic_optimization = False

        def training_step(self, batch, batch_idx):
            opt1, opt2 = self.optimizers()

            loss = self.loss(self.step(batch))
<<<<<<< HEAD
            self.manual_backward(loss)
            opt1.step()
            opt1.zero_grad()

            loss = self.loss(self.step(batch))
            self.manual_backward(loss)
            opt2.step()
            opt2.zero_grad()
=======
            opt1.zero_grad()
            self.manual_backward(loss)
            opt1.step()

            loss = self.loss(self.step(batch))
            opt2.zero_grad()
            self.manual_backward(loss)
            opt2.step()
>>>>>>> dd468734

        def configure_optimizers(self):
            optimizer1 = optim.Adam(self.parameters(), lr=1e-2)
            optimizer2 = optim.Adam(self.parameters(), lr=1e-2)

            return [optimizer1, optimizer2]

    model = CustomBoringModel()
    model.training_epoch_end = None

    lr_monitor = LearningRateMonitor(logging_interval=logging_interval)
    log_every_n_steps = 2

    trainer = Trainer(
        default_root_dir=tmpdir,
        max_epochs=2,
        log_every_n_steps=log_every_n_steps,
        limit_train_batches=7,
        limit_val_batches=0.1,
        callbacks=[lr_monitor],
        logger=CSVLogger(tmpdir),
    )
    trainer.fit(model)

    assert lr_monitor.lrs, "No learning rates logged"
    assert len(lr_monitor.lrs) == len(trainer.optimizers)
    assert list(lr_monitor.lrs) == ["lr-Adam", "lr-Adam-1"], "Names of learning rates not set correctly"

    if logging_interval == "step":
        # divide by 2 because we have 2 optimizers
        expected_number_logged = trainer.global_step // 2 // log_every_n_steps
    if logging_interval == "epoch":
        expected_number_logged = trainer.max_epochs

    assert all(len(lr) == expected_number_logged for lr in lr_monitor.lrs.values())


@RunIf(sklearn=True)
def test_lr_monitor_param_groups(tmpdir):
    """Test that learning rates are extracted and logged for single lr scheduler."""

    class CustomClassificationModel(ClassificationModel):
        def configure_optimizers(self):
            param_groups = [
                {"params": list(self.parameters())[:2], "lr": self.lr * 0.1},
                {"params": list(self.parameters())[2:], "lr": self.lr},
            ]

            optimizer = optim.Adam(param_groups)
            lr_scheduler = optim.lr_scheduler.StepLR(optimizer, 1, gamma=0.1)
            return [optimizer], [lr_scheduler]

    model = CustomClassificationModel()
    dm = ClassifDataModule()

    lr_monitor = LearningRateMonitor()
    trainer = Trainer(
        default_root_dir=tmpdir,
        max_epochs=2,
        limit_val_batches=0.1,
        limit_train_batches=0.5,
        callbacks=[lr_monitor],
        logger=CSVLogger(tmpdir),
    )
    trainer.fit(model, datamodule=dm)

    assert lr_monitor.lrs, "No learning rates logged"
    assert len(lr_monitor.lrs) == 2 * len(trainer.lr_scheduler_configs)
    assert list(lr_monitor.lrs) == ["lr-Adam/pg1", "lr-Adam/pg2"], "Names of learning rates not set correctly"


def test_lr_monitor_custom_name(tmpdir):
    class TestModel(BoringModel):
        def configure_optimizers(self):
            optimizer, [scheduler] = super().configure_optimizers()
            lr_scheduler = {"scheduler": scheduler, "name": "my_logging_name"}
            return optimizer, [lr_scheduler]

    lr_monitor = LearningRateMonitor()
    trainer = Trainer(
        default_root_dir=tmpdir,
        max_epochs=2,
        limit_val_batches=0.1,
        limit_train_batches=0.5,
        callbacks=[lr_monitor],
        enable_progress_bar=False,
        enable_model_summary=False,
        logger=CSVLogger(tmpdir),
    )
    trainer.fit(TestModel())
    assert list(lr_monitor.lrs) == ["my_logging_name"]


def test_lr_monitor_custom_pg_name(tmpdir):
    class TestModel(BoringModel):
        def configure_optimizers(self):
            optimizer = torch.optim.SGD([{"params": list(self.layer.parameters()), "name": "linear"}], lr=0.1)
            lr_scheduler = torch.optim.lr_scheduler.StepLR(optimizer, step_size=1)
            return [optimizer], [lr_scheduler]

    lr_monitor = LearningRateMonitor()
    trainer = Trainer(
        default_root_dir=tmpdir,
        max_epochs=2,
        limit_val_batches=2,
        limit_train_batches=2,
        callbacks=[lr_monitor],
        logger=CSVLogger(tmpdir),
        enable_progress_bar=False,
        enable_model_summary=False,
    )
    trainer.fit(TestModel())
    assert list(lr_monitor.lrs) == ["lr-SGD/linear"]


def test_lr_monitor_duplicate_custom_pg_names(tmpdir):
    class TestModel(BoringModel):
        def __init__(self):
            super().__init__()
            self.linear_a = torch.nn.Linear(32, 16)
            self.linear_b = torch.nn.Linear(16, 2)

        def forward(self, x):
            x = self.linear_a(x)
            x = self.linear_b(x)
            return x

        def configure_optimizers(self):
            param_groups = [
                {"params": list(self.linear_a.parameters()), "name": "linear"},
                {"params": list(self.linear_b.parameters()), "name": "linear"},
            ]
            optimizer = torch.optim.SGD(param_groups, lr=0.1)
            lr_scheduler = torch.optim.lr_scheduler.StepLR(optimizer, step_size=1)
            return [optimizer], [lr_scheduler]

    lr_monitor = LearningRateMonitor()
    trainer = Trainer(
        default_root_dir=tmpdir,
        max_epochs=2,
        limit_val_batches=2,
        limit_train_batches=2,
        callbacks=[lr_monitor],
        logger=CSVLogger(tmpdir),
        enable_progress_bar=False,
        enable_model_summary=False,
    )

    with pytest.raises(
        MisconfigurationException, match="A single `Optimizer` cannot have multiple parameter groups with identical"
    ):
        trainer.fit(TestModel())


def test_multiple_optimizers_basefinetuning(tmpdir):
    class TestModel(BoringModel):
        def __init__(self):
            super().__init__()
            self.automatic_optimization = False
            self.backbone = torch.nn.Sequential(
                torch.nn.Linear(32, 32), torch.nn.Linear(32, 32), torch.nn.Linear(32, 32), torch.nn.ReLU(True)
            )
            self.layer = torch.nn.Linear(32, 2)

        def training_step(self, batch, batch_idx):
            opt1, opt2, opt3 = self.optimizers()

            # optimizer 1
            loss = self.step(batch)
            self.manual_backward(loss)
            opt1.step()
            opt1.zero_grad()

            # optimizer 2
            loss = self.step(batch)
            self.manual_backward(loss)
            opt2.step()
            opt2.zero_grad()

            # optimizer 3
            loss = self.step(batch)
            self.manual_backward(loss)
            opt3.step()
            opt3.zero_grad()

        def on_train_epoch_end(self) -> None:
            lr_sched1, lr_sched2 = self.lr_schedulers()
            lr_sched1.step()
            lr_sched2.step()

        def forward(self, x):
            return self.layer(self.backbone(x))

        def configure_optimizers(self):
            parameters = list(filter(lambda p: p.requires_grad, self.parameters()))
            opt = optim.SGD(parameters, lr=0.1)
            opt_2 = optim.Adam(parameters, lr=0.1)
            opt_3 = optim.AdamW(parameters, lr=0.1)
            optimizers = [opt, opt_2, opt_3]
            schedulers = [
                optim.lr_scheduler.StepLR(opt, step_size=1, gamma=0.5),
                optim.lr_scheduler.StepLR(opt_2, step_size=1, gamma=0.5),
            ]
            return optimizers, schedulers

    class Check(Callback):
        def on_train_epoch_start(self, trainer, pl_module) -> None:
            num_param_groups = sum(len(opt.param_groups) for opt in trainer.optimizers)

            if trainer.current_epoch == 0:
                assert num_param_groups == 3
            elif trainer.current_epoch == 1:
                assert num_param_groups == 4
                assert list(lr_monitor.lrs) == ["lr-Adam", "lr-AdamW", "lr-SGD/pg1", "lr-SGD/pg2"]
            elif trainer.current_epoch == 2:
                assert num_param_groups == 5
                assert list(lr_monitor.lrs) == [
                    "lr-AdamW",
                    "lr-SGD/pg1",
                    "lr-SGD/pg2",
                    "lr-Adam/pg1",
                    "lr-Adam/pg2",
                ]
            else:
                expected = [
                    "lr-AdamW",
                    "lr-SGD/pg1",
                    "lr-SGD/pg2",
                    "lr-Adam/pg1",
                    "lr-Adam/pg2",
                    "lr-Adam/pg3",
                ]
                assert list(lr_monitor.lrs) == expected

    class TestFinetuning(BackboneFinetuning):
        def freeze_before_training(self, pl_module):
            self.freeze(pl_module.backbone[0])
            self.freeze(pl_module.backbone[1])
            self.freeze(pl_module.layer)

        def finetune_function(self, pl_module, epoch: int, optimizer):
            """Called when the epoch begins."""
            if epoch == 1 and isinstance(optimizer, torch.optim.SGD):
                self.unfreeze_and_add_param_group(pl_module.backbone[0], optimizer, lr=0.1)
            if epoch == 2 and isinstance(optimizer, torch.optim.Adam):
                self.unfreeze_and_add_param_group(pl_module.layer, optimizer, lr=0.1)

            if epoch == 3 and isinstance(optimizer, torch.optim.Adam):
                assert len(optimizer.param_groups) == 2
                self.unfreeze_and_add_param_group(pl_module.backbone[1], optimizer, lr=0.1)
                assert len(optimizer.param_groups) == 3

    lr_monitor = LearningRateMonitor()
    trainer = Trainer(
        default_root_dir=tmpdir,
        max_epochs=5,
        limit_val_batches=0,
        limit_train_batches=2,
        callbacks=[TestFinetuning(), lr_monitor, Check()],
        logger=CSVLogger(tmpdir),
        enable_progress_bar=False,
        enable_model_summary=False,
        enable_checkpointing=False,
    )
    model = TestModel()
    model.training_epoch_end = None
    trainer.fit(model)

    expected = [0.1, 0.1, 0.1, 0.1, 0.1]
    assert lr_monitor.lrs["lr-AdamW"] == expected

    expected = [0.1, 0.05, 0.025, 0.0125, 0.00625]
    assert lr_monitor.lrs["lr-SGD/pg1"] == expected

    expected = [0.1, 0.05, 0.025, 0.0125]
    assert lr_monitor.lrs["lr-SGD/pg2"] == expected

    expected = [0.1, 0.05, 0.025, 0.0125, 0.00625]
    assert lr_monitor.lrs["lr-Adam/pg1"] == expected

    expected = [0.1, 0.05, 0.025]
    assert lr_monitor.lrs["lr-Adam/pg2"] == expected

    expected = [0.1, 0.05]
    assert lr_monitor.lrs["lr-Adam/pg3"] == expected


def test_lr_monitor_multiple_param_groups_no_lr_scheduler(tmpdir):
    """Test that the `LearningRateMonitor` is able to log correct keys with multiple param groups and no
    lr_scheduler."""

    class TestModel(BoringModel):
        def __init__(self, lr, momentum):
            super().__init__()
            self.save_hyperparameters()
            self.linear_a = torch.nn.Linear(32, 16)
            self.linear_b = torch.nn.Linear(16, 2)

        def forward(self, x):
            x = self.linear_a(x)
            x = self.linear_b(x)
            return x

        def configure_optimizers(self):
            param_groups = [
                {"params": list(self.linear_a.parameters())},
                {"params": list(self.linear_b.parameters())},
            ]
            optimizer = torch.optim.Adam(param_groups, lr=self.hparams.lr, betas=self.hparams.momentum)
            return optimizer

    lr_monitor = LearningRateMonitor(log_momentum=True)
    trainer = Trainer(
        default_root_dir=tmpdir,
        max_epochs=2,
        limit_val_batches=2,
        limit_train_batches=2,
        callbacks=[lr_monitor],
        logger=CSVLogger(tmpdir),
        enable_progress_bar=False,
        enable_model_summary=False,
    )

    lr = 1e-2
    momentum = 0.7
    model = TestModel(lr=lr, momentum=(momentum, 0.999))
    trainer.fit(model)

    assert len(lr_monitor.lrs) == len(trainer.optimizers[0].param_groups)
    assert list(lr_monitor.lrs) == ["lr-Adam/pg1", "lr-Adam/pg2"]
    assert list(lr_monitor.last_momentum_values) == ["lr-Adam/pg1-momentum", "lr-Adam/pg2-momentum"]
    assert all(val == momentum for val in lr_monitor.last_momentum_values.values())
    assert all(all(val == lr for val in lr_monitor.lrs[lr_key]) for lr_key in lr_monitor.lrs)<|MERGE_RESOLUTION|>--- conflicted
+++ resolved
@@ -226,16 +226,6 @@
             opt1, opt2 = self.optimizers()
 
             loss = self.loss(self.step(batch))
-<<<<<<< HEAD
-            self.manual_backward(loss)
-            opt1.step()
-            opt1.zero_grad()
-
-            loss = self.loss(self.step(batch))
-            self.manual_backward(loss)
-            opt2.step()
-            opt2.zero_grad()
-=======
             opt1.zero_grad()
             self.manual_backward(loss)
             opt1.step()
@@ -244,7 +234,6 @@
             opt2.zero_grad()
             self.manual_backward(loss)
             opt2.step()
->>>>>>> dd468734
 
         def on_train_epoch_end(self):
             scheduler1, scheduler2 = self.lr_schedulers()
@@ -301,16 +290,6 @@
             opt1, opt2 = self.optimizers()
 
             loss = self.loss(self.step(batch))
-<<<<<<< HEAD
-            self.manual_backward(loss)
-            opt1.step()
-            opt1.zero_grad()
-
-            loss = self.loss(self.step(batch))
-            self.manual_backward(loss)
-            opt2.step()
-            opt2.zero_grad()
-=======
             opt1.zero_grad()
             self.manual_backward(loss)
             opt1.step()
@@ -319,7 +298,6 @@
             opt2.zero_grad()
             self.manual_backward(loss)
             opt2.step()
->>>>>>> dd468734
 
         def configure_optimizers(self):
             optimizer1 = optim.Adam(self.parameters(), lr=1e-2)
