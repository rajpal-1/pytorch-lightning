# Copyright The PyTorch Lightning team.
#
# Licensed under the Apache License, Version 2.0 (the "License");
# you may not use this file except in compliance with the License.
# You may obtain a copy of the License at
#
#     http://www.apache.org/licenses/LICENSE-2.0
#
# Unless required by applicable law or agreed to in writing, software
# distributed under the License is distributed on an "AS IS" BASIS,
# WITHOUT WARRANTIES OR CONDITIONS OF ANY KIND, either express or implied.
# See the License for the specific language governing permissions and
# limitations under the License.
"""Tests to ensure that the behaviours related to multiple optimizers works."""
import pytest
import torch

import pytorch_lightning as pl
from pytorch_lightning.demos.boring_classes import BoringModel


class MultiOptModel(BoringModel):
    def configure_optimizers(self):
        opt_a = torch.optim.SGD(self.layer.parameters(), lr=0.001)
        opt_b = torch.optim.SGD(self.layer.parameters(), lr=0.001)
        return opt_a, opt_b


def test_multiple_optimizers_automatic_optimization_raises():
    """Test that multiple optimizers in automatic optimization is not allowed."""

<<<<<<< HEAD
    class TestModel(MultiOptModel):

        actual = {0: [], 1: []}

        def training_step(self, batch, batch_idx, optimizer_idx):
            out = super().training_step(batch, batch_idx)
            loss = out["loss"]
            self.log(f"loss_{optimizer_idx}", loss, on_epoch=True)
            self.actual[optimizer_idx].append(loss)
            return out

    model = TestModel()

    # Initialize a trainer
    trainer = pl.Trainer(
        default_root_dir=tmpdir, max_epochs=1, limit_train_batches=5, limit_val_batches=5, enable_model_summary=False
    )
    trainer.fit(model)

    for k, v in model.actual.items():
        assert torch.equal(trainer.callback_metrics[f"loss_{k}_step"], v[-1])
        # test loss is properly reduced
        torch.testing.assert_close(trainer.callback_metrics[f"loss_{k}_epoch"], torch.tensor(v).mean())


def test_multiple_optimizers(tmpdir):
    class TestModel(MultiOptModel):

        seen = [False, False]

        def training_step(self, batch, batch_idx, optimizer_idx):
            self.seen[optimizer_idx] = True
            return super().training_step(batch, batch_idx)
=======
    class TestModel(BoringModel):
        def configure_optimizers(self):
            return torch.optim.Adam(self.parameters()), torch.optim.Adam(self.parameters())
>>>>>>> 01b152f1

    model = TestModel()
    model.automatic_optimization = True

    trainer = pl.Trainer()
    with pytest.raises(RuntimeError, match="multiple optimizers is only supported with manual optimization"):
        trainer.fit(model)


def test_multiple_optimizers_manual(tmpdir):
    class TestModel(MultiOptModel):
        def __init__(self):
            super().__init__()
            self.automatic_optimization = False

        def training_step(self, batch, batch_idx):
            self.training_step_called = True

            # manual optimization
            opt_a, opt_b = self.optimizers()
            loss_1 = self.step(batch[0])

            # fake generator
            self.manual_backward(loss_1)
            opt_a.step()
            opt_a.zero_grad()

            # fake discriminator
            loss_2 = self.step(batch[0])
            self.manual_backward(loss_2)
            opt_b.step()
            opt_b.zero_grad()

    model = TestModel()
    model.val_dataloader = None

    trainer = pl.Trainer(
        default_root_dir=tmpdir, limit_train_batches=2, max_epochs=1, log_every_n_steps=1, enable_model_summary=False
    )
    trainer.fit(model)

<<<<<<< HEAD
    assert model.training_step_called


def test_multiple_optimizers_no_opt_idx_argument(tmpdir):
    """Test that an error is raised if no optimizer_idx is present when multiple optimizeres are passed in case of
    automatic_optimization."""

    class TestModel(MultiOptModel):
        def training_step(self, batch, batch_idx):
            return super().training_step(batch, batch_idx)

    trainer = pl.Trainer(default_root_dir=tmpdir, fast_dev_run=2)

    with pytest.raises(ValueError, match="`training_step` is missing the `optimizer_idx`"):
        trainer.fit(TestModel())


def test_custom_optimizer_step_with_multiple_optimizers(tmpdir):
    """This tests ensures custom optimizer_step works, even when optimizer.step is not called for a particular
    optimizer."""

    class TestModel(BoringModel):
        training_step_called = [0, 0]
        optimizer_step_called = [0, 0]

        def __init__(self):
            super().__init__()
            self.layer_a = torch.nn.Linear(32, 2)
            self.layer_b = torch.nn.Linear(32, 2)

        def configure_optimizers(self):
            opt_a = torch.optim.SGD(self.layer_a.parameters(), lr=0.001)
            opt_b = torch.optim.SGD(self.layer_b.parameters(), lr=0.001)
            return opt_a, opt_b

        def training_step(self, batch, batch_idx, optimizer_idx):
            self.training_step_called[optimizer_idx] += 1
            x = self.layer_a(batch[0]) if (optimizer_idx == 0) else self.layer_b(batch[0])
            loss = torch.nn.functional.mse_loss(x, torch.ones_like(x))
            return loss

        def optimizer_step(self, epoch, batch_idx, optimizer, optimizer_idx, optimizer_closure, **_):
            # update first optimizer every step
            if optimizer_idx == 0:
                self.optimizer_step_called[optimizer_idx] += 1
                optimizer.step(closure=optimizer_closure)

            # update second optimizer every 2 steps
            if optimizer_idx == 1:
                if batch_idx % 2 == 0:
                    self.optimizer_step_called[optimizer_idx] += 1
                    optimizer.step(closure=optimizer_closure)
                else:
                    optimizer_closure()

    model = TestModel()
    model.val_dataloader = None

    limit_train_batches = 4
    trainer = pl.Trainer(
        default_root_dir=tmpdir,
        limit_train_batches=limit_train_batches,
        max_epochs=1,
        log_every_n_steps=1,
        enable_model_summary=False,
    )
    trainer.fit(model)
    assert len(model.training_step_called) == len(model.optimizer_step_called) == len(model.optimizers())
    assert model.training_step_called == [limit_train_batches, limit_train_batches]
    assert model.optimizer_step_called == [limit_train_batches, limit_train_batches // 2]
=======
    assert model.training_step_called
>>>>>>> 01b152f1
<|MERGE_RESOLUTION|>--- conflicted
+++ resolved
@@ -29,45 +29,9 @@
 def test_multiple_optimizers_automatic_optimization_raises():
     """Test that multiple optimizers in automatic optimization is not allowed."""
 
-<<<<<<< HEAD
-    class TestModel(MultiOptModel):
-
-        actual = {0: [], 1: []}
-
-        def training_step(self, batch, batch_idx, optimizer_idx):
-            out = super().training_step(batch, batch_idx)
-            loss = out["loss"]
-            self.log(f"loss_{optimizer_idx}", loss, on_epoch=True)
-            self.actual[optimizer_idx].append(loss)
-            return out
-
-    model = TestModel()
-
-    # Initialize a trainer
-    trainer = pl.Trainer(
-        default_root_dir=tmpdir, max_epochs=1, limit_train_batches=5, limit_val_batches=5, enable_model_summary=False
-    )
-    trainer.fit(model)
-
-    for k, v in model.actual.items():
-        assert torch.equal(trainer.callback_metrics[f"loss_{k}_step"], v[-1])
-        # test loss is properly reduced
-        torch.testing.assert_close(trainer.callback_metrics[f"loss_{k}_epoch"], torch.tensor(v).mean())
-
-
-def test_multiple_optimizers(tmpdir):
-    class TestModel(MultiOptModel):
-
-        seen = [False, False]
-
-        def training_step(self, batch, batch_idx, optimizer_idx):
-            self.seen[optimizer_idx] = True
-            return super().training_step(batch, batch_idx)
-=======
     class TestModel(BoringModel):
         def configure_optimizers(self):
             return torch.optim.Adam(self.parameters()), torch.optim.Adam(self.parameters())
->>>>>>> 01b152f1
 
     model = TestModel()
     model.automatic_optimization = True
@@ -109,77 +73,4 @@
     )
     trainer.fit(model)
 
-<<<<<<< HEAD
-    assert model.training_step_called
-
-
-def test_multiple_optimizers_no_opt_idx_argument(tmpdir):
-    """Test that an error is raised if no optimizer_idx is present when multiple optimizeres are passed in case of
-    automatic_optimization."""
-
-    class TestModel(MultiOptModel):
-        def training_step(self, batch, batch_idx):
-            return super().training_step(batch, batch_idx)
-
-    trainer = pl.Trainer(default_root_dir=tmpdir, fast_dev_run=2)
-
-    with pytest.raises(ValueError, match="`training_step` is missing the `optimizer_idx`"):
-        trainer.fit(TestModel())
-
-
-def test_custom_optimizer_step_with_multiple_optimizers(tmpdir):
-    """This tests ensures custom optimizer_step works, even when optimizer.step is not called for a particular
-    optimizer."""
-
-    class TestModel(BoringModel):
-        training_step_called = [0, 0]
-        optimizer_step_called = [0, 0]
-
-        def __init__(self):
-            super().__init__()
-            self.layer_a = torch.nn.Linear(32, 2)
-            self.layer_b = torch.nn.Linear(32, 2)
-
-        def configure_optimizers(self):
-            opt_a = torch.optim.SGD(self.layer_a.parameters(), lr=0.001)
-            opt_b = torch.optim.SGD(self.layer_b.parameters(), lr=0.001)
-            return opt_a, opt_b
-
-        def training_step(self, batch, batch_idx, optimizer_idx):
-            self.training_step_called[optimizer_idx] += 1
-            x = self.layer_a(batch[0]) if (optimizer_idx == 0) else self.layer_b(batch[0])
-            loss = torch.nn.functional.mse_loss(x, torch.ones_like(x))
-            return loss
-
-        def optimizer_step(self, epoch, batch_idx, optimizer, optimizer_idx, optimizer_closure, **_):
-            # update first optimizer every step
-            if optimizer_idx == 0:
-                self.optimizer_step_called[optimizer_idx] += 1
-                optimizer.step(closure=optimizer_closure)
-
-            # update second optimizer every 2 steps
-            if optimizer_idx == 1:
-                if batch_idx % 2 == 0:
-                    self.optimizer_step_called[optimizer_idx] += 1
-                    optimizer.step(closure=optimizer_closure)
-                else:
-                    optimizer_closure()
-
-    model = TestModel()
-    model.val_dataloader = None
-
-    limit_train_batches = 4
-    trainer = pl.Trainer(
-        default_root_dir=tmpdir,
-        limit_train_batches=limit_train_batches,
-        max_epochs=1,
-        log_every_n_steps=1,
-        enable_model_summary=False,
-    )
-    trainer.fit(model)
-    assert len(model.training_step_called) == len(model.optimizer_step_called) == len(model.optimizers())
-    assert model.training_step_called == [limit_train_batches, limit_train_batches]
-    assert model.optimizer_step_called == [limit_train_batches, limit_train_batches // 2]
-=======
-    assert model.training_step_called
->>>>>>> 01b152f1
+    assert model.training_step_called