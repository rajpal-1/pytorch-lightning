--- conflicted
+++ resolved
@@ -42,11 +42,7 @@
 
 
 @RunIf(skip_windows=True)
-<<<<<<< HEAD
-def test_fault_tolerant_sig_handler(tmpdir):
-=======
 def test_sigterm_handler_can_be_added(tmpdir):
->>>>>>> 1008f313
     handler_ran = False
 
     def handler(*_):
