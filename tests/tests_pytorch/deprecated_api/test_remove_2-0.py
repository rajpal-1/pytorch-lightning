--- conflicted
+++ resolved
@@ -139,36 +139,6 @@
     trainer.save_checkpoint(tmpdir + "/pathok.ckpt")
 
 
-<<<<<<< HEAD
-@pytest.mark.parametrize("attribute", ["gpus", "num_gpus", "root_gpu", "devices", "tpu_cores", "ipus"])
-def test_v2_0_0_trainer_unsupported_device_attributes(attribute):
-    trainer = Trainer()
-    with pytest.raises(
-        AttributeError, match=f"`Trainer.{attribute}` was deprecated in v1.6 and is no longer accessible as of v1.8."
-    ):
-        getattr(trainer, attribute)
-
-
-def test_v2_0_0_unsupported_use_amp():
-    trainer = Trainer()
-    with pytest.raises(
-        AttributeError, match=f"`Trainer.use_amp` was deprecated in v1.6 and is no longer accessible as of v1.8."
-    ):
-        _ = trainer.use_amp
-
-    model = BoringModel()
-    with pytest.raises(
-        AttributeError,
-        match=f"`LightningModule.use_amp` was deprecated in v1.6 and is no longer accessible as of v1.8.",
-    ):
-        _ = model.use_amp
-
-    with pytest.raises(
-        AttributeError,
-        match=f"`LightningModule.use_amp` was deprecated in v1.6 and is no longer accessible as of v1.8.",
-    ):
-        model.use_amp = False
-=======
 def test_v2_0_0_remove_on_batch_start_end(tmpdir):
     class TestCallback(Callback):
         def on_batch_start(self, *args, **kwargs):
@@ -330,4 +300,33 @@
         match=r"ModelCheckpoint.save_checkpoint\(\)` was deprecated in v1.6 and is no longer supported as of 1.8.",
     ):
         mc.save_checkpoint(trainer)
->>>>>>> 31830792
+
+
+@pytest.mark.parametrize("attribute", ["gpus", "num_gpus", "root_gpu", "devices", "tpu_cores", "ipus"])
+def test_v2_0_0_trainer_unsupported_device_attributes(attribute):
+    trainer = Trainer()
+    with pytest.raises(
+        AttributeError, match=f"`Trainer.{attribute}` was deprecated in v1.6 and is no longer accessible as of v1.8."
+    ):
+        getattr(trainer, attribute)
+
+
+def test_v2_0_0_unsupported_use_amp():
+    trainer = Trainer()
+    with pytest.raises(
+        AttributeError, match=f"`Trainer.use_amp` was deprecated in v1.6 and is no longer accessible as of v1.8."
+    ):
+        _ = trainer.use_amp
+
+    model = BoringModel()
+    with pytest.raises(
+        AttributeError,
+        match=f"`LightningModule.use_amp` was deprecated in v1.6 and is no longer accessible as of v1.8.",
+    ):
+        _ = model.use_amp
+
+    with pytest.raises(
+        AttributeError,
+        match=f"`LightningModule.use_amp` was deprecated in v1.6 and is no longer accessible as of v1.8.",
+    ):
+        model.use_amp = False