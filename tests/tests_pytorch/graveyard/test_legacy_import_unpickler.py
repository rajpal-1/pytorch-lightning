import glob
import os
import sys

import pytest
import torch
from lightning_utilities.core.imports import package_available
<<<<<<< HEAD
=======
from packaging.version import Version
>>>>>>> 27a1f5c8

from tests_pytorch.checkpointing.test_legacy_checkpoints import (
    CHECKPOINT_EXTENSION,
    LEGACY_BACK_COMPATIBLE_PL_VERSIONS,
    LEGACY_CHECKPOINTS_PATH,
)
from tests_pytorch.helpers.utils import no_warning_call


@pytest.mark.parametrize("pl_version", LEGACY_BACK_COMPATIBLE_PL_VERSIONS)
@pytest.mark.skipif(
    package_available("lightning.pytorch"), reason="This test is only relevant for the standalone package"
)
def test_imports_standalone(pl_version: str):
    assert any(
        key.startswith("pytorch_" + "lightning") for key in sys.modules.keys()
    ), "Imported PL, so it has to be in sys.modules"
    path_legacy = os.path.join(LEGACY_CHECKPOINTS_PATH, pl_version)
    path_ckpts = sorted(glob.glob(os.path.join(path_legacy, f"*{CHECKPOINT_EXTENSION}")))
    assert path_ckpts, f'No checkpoints found in folder "{path_legacy}"'
    path_ckpt = path_ckpts[-1]

    with no_warning_call(match="Redirecting import of*"):
        torch.load(path_ckpt)

    assert any(
        key.startswith("pytorch_" + "lightning") for key in sys.modules.keys()
    ), "Imported PL, so it has to be in sys.modules"
    assert not any(
        key.startswith("lightning.pytorch") for key in sys.modules.keys()
    ), "Did not import the unified package, so it should not be in sys.modules"


@pytest.mark.parametrize("pl_version", LEGACY_BACK_COMPATIBLE_PL_VERSIONS)
@pytest.mark.skipif(
<<<<<<< HEAD
    package_available("pytorch_" + "lightning"),
=======
    not package_available("lightning.pytorch"),
>>>>>>> 27a1f5c8
    reason="This test is only relevant for the unified package",
)
def test_imports_unified(pl_version: str):
    assert any(
        key.startswith("lightning.pytorch") for key in sys.modules.keys()
    ), "Imported unified package, so it has to be in sys.modules"
    assert not any(
        key.startswith("pytorch_" + "lightning") for key in sys.modules.keys()
    ), "Should not import standalone package, all imports should be redirected to the unified package"

    path_legacy = os.path.join(LEGACY_CHECKPOINTS_PATH, pl_version)
    path_ckpts = sorted(glob.glob(os.path.join(path_legacy, f"*{CHECKPOINT_EXTENSION}")))
    assert path_ckpts, f'No checkpoints found in folder "{path_legacy}"'
    path_ckpt = path_ckpts[-1]

    # only below version 1.5.0 we pickled stuff in checkpoints
    if Version(pl_version) < Version("1.5.0"):
        context = pytest.warns(UserWarning, match="Redirecting import of")
    else:
        context = no_warning_call(match="Redirecting import of*")
    with context:
        torch.load(path_ckpt)

    assert any(
        key.startswith("lightning.pytorch") for key in sys.modules.keys()
    ), "Imported unified package, so it has to be in sys.modules"
    assert not any(
        key.startswith("pytorch_" + "lightning") for key in sys.modules.keys()
    ), "Should not import standalone package, all imports should be redirected to the unified package"<|MERGE_RESOLUTION|>--- conflicted
+++ resolved
@@ -5,10 +5,9 @@
 import pytest
 import torch
 from lightning_utilities.core.imports import package_available
-<<<<<<< HEAD
-=======
+
 from packaging.version import Version
->>>>>>> 27a1f5c8
+
 
 from tests_pytorch.checkpointing.test_legacy_checkpoints import (
     CHECKPOINT_EXTENSION,
@@ -44,11 +43,7 @@
 
 @pytest.mark.parametrize("pl_version", LEGACY_BACK_COMPATIBLE_PL_VERSIONS)
 @pytest.mark.skipif(
-<<<<<<< HEAD
-    package_available("pytorch_" + "lightning"),
-=======
     not package_available("lightning.pytorch"),
->>>>>>> 27a1f5c8
     reason="This test is only relevant for the unified package",
 )
 def test_imports_unified(pl_version: str):
