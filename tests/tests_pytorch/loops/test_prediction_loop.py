--- conflicted
+++ resolved
@@ -1,11 +1,3 @@
-<<<<<<< HEAD
-import itertools
-from unittest import mock
-from unittest.mock import call
-
-import pytest
-
-=======
 # Copyright The Lightning AI team.
 #
 # Licensed under the Apache License, Version 2.0 (the "License");
@@ -19,10 +11,12 @@
 # WITHOUT WARRANTIES OR CONDITIONS OF ANY KIND, either express or implied.
 # See the License for the specific language governing permissions and
 # limitations under the License.
+import itertools
 from unittest import mock
 from unittest.mock import call
 
->>>>>>> d27881e3
+import pytest
+
 from lightning.pytorch import Trainer
 from lightning.pytorch.demos.boring_classes import BoringModel
 
@@ -71,7 +65,6 @@
 
     with mock.patch("lightning.pytorch.overrides.distributed.IndexBatchSamplerWrapper.set_epoch") as set_epoch_mock:
         trainer.predict(model)
-<<<<<<< HEAD
     assert set_epoch_mock.mock_calls == [call(2)]
 
 
@@ -106,7 +99,4 @@
 
     model = MyModel()
     with pytest.raises(NotImplementedError, match="dataloader_iter.*is not supported with multiple dataloaders"):
-        trainer.predict(model, {"a": [0, 1], "b": [2, 3]})
-=======
-    assert set_epoch_mock.mock_calls == [call(2)]
->>>>>>> d27881e3
+        trainer.predict(model, {"a": [0, 1], "b": [2, 3]})