--- conflicted
+++ resolved
@@ -151,23 +151,8 @@
                 self.out_b = out
             return out
 
-<<<<<<< HEAD
-        def backward(self, loss, optimizer, optimizer_idx):
-            return LightningModule.backward(self, loss, optimizer, optimizer_idx)
-=======
-        def validation_epoch_end(self, outputs):
-            self.validation_epoch_end_called = True
-            assert len(outputs) == 2
-
-            out_a = outputs[0]
-            out_b = outputs[1]
-
-            assert out_a == self.out_a
-            assert out_b == self.out_b
-
-        def backward(self, loss):
-            return LightningModule.backward(self, loss)
->>>>>>> 01b152f1
+        def backward(self, loss):
+            return LightningModule.backward(self, loss)
 
     model = TestModel()
     model.validation_step_end = None
@@ -214,23 +199,8 @@
             assert self.last_out == out
             return out
 
-<<<<<<< HEAD
-        def backward(self, loss, optimizer, optimizer_idx):
-            return LightningModule.backward(self, loss, optimizer, optimizer_idx)
-=======
-        def validation_epoch_end(self, outputs):
-            self.validation_epoch_end_called = True
-            assert len(outputs) == 2
-
-            out_a = outputs[0]
-            out_b = outputs[1]
-
-            assert out_a == self.out_a
-            assert out_b == self.out_b
-
-        def backward(self, loss):
-            return LightningModule.backward(self, loss)
->>>>>>> 01b152f1
+        def backward(self, loss):
+            return LightningModule.backward(self, loss)
 
     model = TestModel()
 
