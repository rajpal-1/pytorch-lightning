--- conflicted
+++ resolved
@@ -177,39 +177,38 @@
     assert kill_patch.mock_calls == [call(proc0.pid, 15), call(proc1.pid, 15)]
 
 
-<<<<<<< HEAD
+class SimpleModel(BoringModel):
+    def __init__(self):
+        super().__init__()
+        self.tied_layer = torch.nn.Linear(32, 2)
+        self.tied_layer.weight = self.layer.weight
+        self.register_buffer("buffer", torch.ones(3))
+
+    def on_fit_start(self) -> None:
+        assert not self.layer.weight.is_shared()
+        assert not self.tied_layer.weight.is_shared()
+        assert not self.buffer.is_shared()
+
+        # weights remain tied
+        assert self.layer.weight.data_ptr() == self.tied_layer.weight.data_ptr()
+        assert torch.equal(self.layer.weight.data, self.tied_layer.weight.data)
+
+
+def test_memory_sharing_disabled():
+    """Test that the multiprocessing launcher disables memory sharing on model parameters and buffers to avoid race
+    conditions on model updates."""
+    model = SimpleModel()
+    assert not model.layer.weight.is_shared()
+    assert model.layer.weight.data_ptr() == model.tied_layer.weight.data_ptr()
+
+    trainer = Trainer(accelerator="cpu", devices=2, strategy="ddp_spawn", max_steps=0)
+    trainer.fit(model)
+
+
 def test_check_for_missing_main_guard():
     launcher = _MultiProcessingLauncher(strategy=Mock(), start_method="spawn")
     with mock.patch(
         "lightning.pytorch.strategies.launchers.multiprocessing.mp.current_process",
         return_value=Mock(_inheriting=True),  # pretend that main is importing itself
     ), pytest.raises(RuntimeError, match="requires that your script guards the main"):
-        launcher.launch(function=Mock())
-=======
-class SimpleModel(BoringModel):
-    def __init__(self):
-        super().__init__()
-        self.tied_layer = torch.nn.Linear(32, 2)
-        self.tied_layer.weight = self.layer.weight
-        self.register_buffer("buffer", torch.ones(3))
-
-    def on_fit_start(self) -> None:
-        assert not self.layer.weight.is_shared()
-        assert not self.tied_layer.weight.is_shared()
-        assert not self.buffer.is_shared()
-
-        # weights remain tied
-        assert self.layer.weight.data_ptr() == self.tied_layer.weight.data_ptr()
-        assert torch.equal(self.layer.weight.data, self.tied_layer.weight.data)
-
-
-def test_memory_sharing_disabled():
-    """Test that the multiprocessing launcher disables memory sharing on model parameters and buffers to avoid race
-    conditions on model updates."""
-    model = SimpleModel()
-    assert not model.layer.weight.is_shared()
-    assert model.layer.weight.data_ptr() == model.tied_layer.weight.data_ptr()
-
-    trainer = Trainer(accelerator="cpu", devices=2, strategy="ddp_spawn", max_steps=0)
-    trainer.fit(model)
->>>>>>> 6df43685
+        launcher.launch(function=Mock())