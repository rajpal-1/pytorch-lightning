import os
from functools import partial
from typing import Any, Callable, Dict, Optional
from unittest import mock
from unittest.mock import ANY, Mock

import pytest
import torch
import torch.nn as nn

from lightning.fabric.utilities.imports import _TORCH_GREATER_EQUAL_1_12, _TORCH_GREATER_EQUAL_2_0
from lightning.pytorch import Trainer
from lightning.pytorch.callbacks import ModelCheckpoint
from lightning.pytorch.demos.boring_classes import BoringModel
from lightning.pytorch.plugins.precision.fsdp import FSDPMixedPrecisionPlugin
from lightning.pytorch.strategies import FSDPStrategy
from lightning.pytorch.utilities.exceptions import MisconfigurationException
from tests_pytorch.helpers.runif import RunIf

if _TORCH_GREATER_EQUAL_1_12:
    from torch.distributed.fsdp.fully_sharded_data_parallel import CPUOffload, FullyShardedDataParallel, MixedPrecision
    from torch.distributed.fsdp.wrap import size_based_auto_wrap_policy, wrap
else:
    size_based_auto_wrap_policy = object

if _TORCH_GREATER_EQUAL_2_0:
    from torch.distributed.fsdp.wrap import _FSDPPolicy
else:
    _FSDPPolicy = object


class TestFSDPModel(BoringModel):
    def __init__(self):
        super().__init__()
        self.layer: Optional[torch.nn.Module] = None

    def _init_model(self) -> None:
        self.layer = torch.nn.Sequential(torch.nn.Linear(32, 32), torch.nn.ReLU(), torch.nn.Linear(32, 2))

    def setup(self, stage: str) -> None:
        if self.layer is None:
            self._init_model()

    def configure_sharded_model(self) -> None:
        # the model is already wrapped with FSDP: no need to wrap again!
        if isinstance(self.layer, FullyShardedDataParallel):
            return
        for i, layer in enumerate(self.layer):
            if i % 2 == 0:
                self.layer[i] = wrap(layer)
        self.layer = wrap(self.layer)

    def on_load_checkpoint(self, checkpoint: Dict[str, Any]) -> None:
        # when loading full state dict, we first need to create a new unwrapped model
        self._init_model()

    def configure_optimizers(self):
        return torch.optim.SGD(self.layer.parameters(), lr=0.1)

    def on_train_batch_end(self, *_) -> None:
        self._assert_layer_fsdp_instance()

    def on_test_batch_end(self, *_) -> None:
        self._assert_layer_fsdp_instance()

    def on_validation_batch_end(self, *_) -> None:
        self._assert_layer_fsdp_instance()

    def on_predict_batch_end(self, *_) -> None:
        self._assert_layer_fsdp_instance()

    def _assert_layer_fsdp_instance(self) -> None:
        assert isinstance(self.layer, FullyShardedDataParallel)
        assert isinstance(self.trainer.strategy.precision_plugin, FSDPMixedPrecisionPlugin)
        precision = torch.float16 if self.trainer.precision == "16-mixed" else torch.bfloat16
        assert self.layer.mixed_precision.param_dtype == precision
        assert self.layer.mixed_precision.reduce_dtype == precision
        assert self.layer.mixed_precision.buffer_dtype == precision

        for layer_num in [0, 2]:
            assert isinstance(self.layer.module[layer_num], FullyShardedDataParallel)
            assert self.layer[layer_num].mixed_precision.param_dtype == precision
            assert self.layer[layer_num].mixed_precision.reduce_dtype == precision
            assert self.layer[layer_num].mixed_precision.buffer_dtype == precision


class TestFSDPModelAutoWrapped(BoringModel):
    def __init__(self):
        super().__init__()
        self.layer = torch.nn.Sequential(torch.nn.Linear(32, 32), torch.nn.ReLU(), torch.nn.Linear(32, 2))

    def configure_optimizers(self):
        return torch.optim.SGD(self.trainer.model.parameters(), lr=0.1)

    def on_train_batch_end(self, *_) -> None:
        self._assert_layer_fsdp_instance()

    def on_test_batch_end(self, *_) -> None:
        self._assert_layer_fsdp_instance()

    def on_validation_batch_end(self, *_) -> None:
        self._assert_layer_fsdp_instance()

    def on_predict_batch_end(self, *_) -> None:
        self._assert_layer_fsdp_instance()

    def _assert_layer_fsdp_instance(self) -> None:
        assert isinstance(self.layer, torch.nn.Sequential)
        assert isinstance(self.trainer.strategy.precision_plugin, FSDPMixedPrecisionPlugin)

        precision = torch.float16 if self.trainer.precision == "16-mixed" else torch.bfloat16
        for layer_num in [0, 2]:
            assert isinstance(self.layer[layer_num], FullyShardedDataParallel)
            assert self.layer[layer_num].mixed_precision.param_dtype == precision
            assert self.layer[layer_num].mixed_precision.reduce_dtype == precision
            assert self.layer[layer_num].mixed_precision.buffer_dtype == precision


def _run_multiple_stages(trainer, model, model_path: Optional[str] = None):
    trainer.fit(model)
    model_path = trainer.strategy.broadcast(model_path)
    model_path = model_path if model_path else trainer.checkpoint_callback.last_model_path

    trainer.save_checkpoint(model_path, weights_only=True)

    _assert_save_equality(trainer, model_path, cls=model.__class__)

    with torch.inference_mode():
        # Test entry point
        trainer.test(model)  # model is wrapped, will not call `configure_sharded_model`

        # provide model path, will create a new unwrapped model and load and then call `configure_shared_model` to wrap
        trainer.test(ckpt_path=model_path)

        # Predict entry point
        trainer.predict(model)  # model is wrapped, will not call `configure_sharded_model`

        # provide model path, will create a new unwrapped model and load and then call `configure_shared_model` to wrap
        trainer.predict(ckpt_path=model_path)


def _assert_save_equality(trainer, ckpt_path, cls=TestFSDPModel):
    # Use FullySharded to get the state dict for the sake of comparison
    model_state_dict = trainer.strategy.lightning_module_state_dict()

    if trainer.is_global_zero:
        saved_model = cls.load_from_checkpoint(ckpt_path)

        # Assert model parameters are identical after loading
        for ddp_param, shard_param in zip(model_state_dict.values(), saved_model.state_dict().values()):
            assert torch.equal(ddp_param.float().cpu(), shard_param)


<<<<<<< HEAD
def custom_auto_wrap_policy(
    module,
    recurse,
    unwrapped_params: int,
    min_num_params: int = int(1e8),
) -> bool:
    return unwrapped_params >= 2


def custom_auto_wrap_policy_2x(
    module,
    recurse,
    nonwrapped_numel: int,
) -> bool:
    return nonwrapped_numel >= 2


class CustomWrapPolicy(_FSDPPolicy):
    """This is a wrapper around :func:`_module_wrap_policy`."""

    def __init__(self, min_num_params: int):
        self._policy: Callable = partial(size_based_auto_wrap_policy, min_num_params=min_num_params)

    @property
    def policy(self):
        return self._policy


custom_fsdp_policy = CustomWrapPolicy(min_num_params=2)


=======
>>>>>>> fca69e68
@RunIf(min_torch="1.12")
def test_invalid_on_cpu(tmpdir):
    """Test to ensure that we raise Misconfiguration for FSDP on CPU."""
    with pytest.raises(
        MisconfigurationException,
        match=f"You selected strategy to be `{FSDPStrategy.strategy_name}`, but GPU accelerator is not used.",
    ):
        trainer = Trainer(default_root_dir=tmpdir, fast_dev_run=True, strategy="fsdp")
        assert isinstance(trainer.strategy, FSDPStrategy)
        trainer.strategy.setup_environment()


@RunIf(min_torch="1.12", min_cuda_gpus=1)
@pytest.mark.parametrize("precision, expected", [("16-mixed", torch.float16), ("bf16-mixed", torch.bfloat16)])
def test_precision_plugin_config(precision, expected):
    plugin = FSDPMixedPrecisionPlugin(precision=precision, device="cuda")
    config = plugin.mixed_precision_config
    assert config.param_dtype == expected
    assert config.buffer_dtype == expected
    assert config.reduce_dtype == expected


@RunIf(min_torch="1.12")
def test_fsdp_custom_mixed_precision(tmpdir):
    """Test to ensure that passing a custom mixed precision config works."""
    config = MixedPrecision()
    strategy = FSDPStrategy(mixed_precision=config)
    assert strategy.mixed_precision_config == config


@RunIf(min_cuda_gpus=2, skip_windows=True, standalone=True, min_torch="1.12")
def test_fsdp_strategy_sync_batchnorm(tmpdir):
    """Test to ensure that sync_batchnorm works when using FSDP and GPU, and all stages can be run."""

    model = TestFSDPModel()
    trainer = Trainer(
        default_root_dir=tmpdir,
        accelerator="gpu",
        devices=2,
        strategy="fsdp",
        precision="16-mixed",
        max_epochs=1,
        sync_batchnorm=True,
    )
    _run_multiple_stages(trainer, model, os.path.join(tmpdir, "last.ckpt"))


@RunIf(min_cuda_gpus=1, skip_windows=True, standalone=True, min_torch="1.12")
@pytest.mark.parametrize("precision", ("16-mixed", pytest.param("bf16-mixed", marks=RunIf(bf16_cuda=True))))
def test_fsdp_strategy_checkpoint(tmpdir, precision):
    """Test to ensure that checkpoint is saved correctly when using a single GPU, and all stages can be run."""
    model = TestFSDPModel()
    trainer = Trainer(
        default_root_dir=tmpdir, accelerator="gpu", devices=1, strategy="fsdp", precision=precision, max_epochs=1
    )
    _run_multiple_stages(trainer, model, os.path.join(tmpdir, "last.ckpt"))


if _TORCH_GREATER_EQUAL_2_0:

    def custom_auto_wrap_policy(
        module,
        recurse,
        nonwrapped_numel: int,
    ) -> bool:
        return nonwrapped_numel >= 2

else:

    def custom_auto_wrap_policy(
        module,
        recurse,
        unwrapped_params: int,
    ) -> bool:
        return unwrapped_params >= 2


@RunIf(min_cuda_gpus=2, skip_windows=True, standalone=True, min_torch="1.12")
@pytest.mark.parametrize(
    "model, strategy, strategy_cfg",
    [
        (TestFSDPModel(), "fsdp", None),
        pytest.param(
            TestFSDPModelAutoWrapped(),
            FSDPStrategy,
            {"auto_wrap_policy": custom_auto_wrap_policy},
            marks=RunIf(max_torch="2.0.0"),
        ),
        pytest.param(
            TestFSDPModelAutoWrapped(),
            FSDPStrategy,
            {"auto_wrap_policy": custom_auto_wrap_policy_2x},
            marks=RunIf(min_torch="2.0.0"),
        ),
        pytest.param(
            TestFSDPModelAutoWrapped(),
            FSDPStrategy,
            {"auto_wrap_policy": custom_fsdp_policy, "use_orig_params": True},
            marks=RunIf(min_torch="2.0.0"),
        ),
    ],
    ids=["manually_wrapped", "autowrap_1x", "autowrap_2x", "autowrap_use_orig_params"],
)
def test_fsdp_checkpoint_multi_gpus(tmpdir, model, strategy, strategy_cfg):
    """Test to ensure that checkpoint is saved correctly when using multiple GPUs, and all stages can be run."""

    ck = ModelCheckpoint(save_last=True)

    strategy_cfg = strategy_cfg or {}
    if not isinstance(strategy, str):
        strategy = strategy(**strategy_cfg)

    trainer = Trainer(
        default_root_dir=tmpdir,
        accelerator="gpu",
        devices=2,
        strategy=strategy,
        precision="16-mixed",
        max_epochs=1,
        limit_train_batches=2,
        limit_val_batches=2,
        limit_test_batches=2,
        limit_predict_batches=2,
        callbacks=[ck],
        inference_mode=not _TORCH_GREATER_EQUAL_2_0,  # TODO(carmocca): inference_mode raises RuntimeError
    )
    _run_multiple_stages(trainer, model)


@RunIf(min_cuda_gpus=1, skip_windows=True, standalone=True, min_torch="1.12")
def test_invalid_parameters_in_optimizer():
    trainer = Trainer(strategy="fsdp", accelerator="cuda", devices=1)

    class EmptyParametersModel(BoringModel):
        def configure_optimizers(self):
            return torch.optim.Adam(self.parameters(), lr=1e-2)

    model = EmptyParametersModel()
    with pytest.raises(ValueError, match="The optimizer does not seem to reference any FSDP parameters"):
        trainer.fit(model)

    class NoFlatParametersModel(BoringModel):
        def configure_optimizers(self):
            layer = torch.nn.Linear(4, 5)
            return torch.optim.Adam(layer.parameters(), lr=1e-2)

    model = NoFlatParametersModel()
    with pytest.raises(ValueError, match="The optimizer does not seem to reference any FSDP parameters"):
        trainer.fit(model)


@RunIf(min_torch="1.12")
@mock.patch("lightning.pytorch.strategies.fsdp._TORCH_GREATER_EQUAL_1_13", False)
def test_fsdp_activation_checkpointing_support():
    """Test that we error out if activation checkpointing requires a newer PyTorch version."""
    with pytest.raises(ValueError, match="Activation checkpointing requires torch >= 1.13.0"):
        FSDPStrategy(activation_checkpointing=Mock())


@RunIf(min_torch="1.13")
def test_fsdp_activation_checkpointing():
    """Test that the FSDP strategy can apply activation checkpointing to the given layers."""

    class Block1(nn.Linear):
        pass

    class Block2(nn.Linear):
        pass

    class Model(BoringModel):
        def __init__(self):
            super().__init__()
            self.layer0 = nn.Sequential(Block1(4, 4), Block1(5, 5))
            self.layer1 = Block2(2, 2)
            self.layer2 = nn.Linear(3, 3)

    strategy = FSDPStrategy(activation_checkpointing=Block1)
    assert strategy._activation_checkpointing == [Block1]

    strategy = FSDPStrategy(activation_checkpointing=[Block1, Block2])
    assert strategy._activation_checkpointing == [Block1, Block2]

    model = Model()
    strategy._parallel_devices = [torch.device("cuda", 0)]
    strategy._lightning_module = model
    strategy._process_group = Mock()
    with mock.patch("lightning.pytorch.strategies.fsdp.FullyShardedDataParallel") as fsdp_mock, mock.patch(
        "torch.distributed.algorithms._checkpoint.checkpoint_wrapper.apply_activation_checkpointing"
    ) as ckpt_mock:
        strategy._setup_model(model)
        ckpt_mock.assert_called_with(fsdp_mock(), checkpoint_wrapper_fn=ANY, check_fn=ANY)


@RunIf(min_torch="1.12")
def test_fsdp_strategy_cpu_offload():
    """Test the different ways cpu offloading can be enabled."""
    # bool
    strategy = FSDPStrategy(cpu_offload=True)
    assert strategy.cpu_offload == CPUOffload(offload_params=True)

    # dataclass
    config = CPUOffload()
    strategy = FSDPStrategy(cpu_offload=config)
    assert strategy.cpu_offload == config<|MERGE_RESOLUTION|>--- conflicted
+++ resolved
@@ -151,7 +151,6 @@
             assert torch.equal(ddp_param.float().cpu(), shard_param)
 
 
-<<<<<<< HEAD
 def custom_auto_wrap_policy(
     module,
     recurse,
@@ -183,8 +182,6 @@
 custom_fsdp_policy = CustomWrapPolicy(min_num_params=2)
 
 
-=======
->>>>>>> fca69e68
 @RunIf(min_torch="1.12")
 def test_invalid_on_cpu(tmpdir):
     """Test to ensure that we raise Misconfiguration for FSDP on CPU."""
