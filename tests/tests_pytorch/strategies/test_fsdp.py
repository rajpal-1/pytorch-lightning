import os
from contextlib import nullcontext
from copy import deepcopy
from datetime import timedelta
from functools import partial
from pathlib import Path
from re import escape
from typing import Optional
from unittest import mock
from unittest.mock import ANY, MagicMock, Mock

import pytest
import torch
import torch.nn as nn
from lightning.fabric.plugins.environments import LightningEnvironment
from lightning.fabric.strategies.fsdp import _is_sharded_checkpoint
from lightning.fabric.utilities.imports import (
    _TORCH_GREATER_EQUAL_2_0,
    _TORCH_GREATER_EQUAL_2_1,
    _TORCH_GREATER_EQUAL_2_2,
)
from lightning.fabric.utilities.load import _load_distributed_checkpoint
from lightning.pytorch import Trainer
from lightning.pytorch.callbacks import ModelCheckpoint
from lightning.pytorch.demos.boring_classes import BoringModel
from lightning.pytorch.plugins import HalfPrecision
from lightning.pytorch.plugins.precision.fsdp import FSDPPrecision
from lightning.pytorch.strategies import FSDPStrategy
from lightning.pytorch.trainer.states import TrainerFn
from lightning.pytorch.utilities.consolidate_checkpoint import _format_checkpoint
from lightning.pytorch.utilities.exceptions import MisconfigurationException
from torch.distributed.fsdp.fully_sharded_data_parallel import CPUOffload, FullyShardedDataParallel, MixedPrecision
from torch.distributed.fsdp.wrap import always_wrap_policy, size_based_auto_wrap_policy, wrap
from torchmetrics import Accuracy

from tests_pytorch.helpers.runif import RunIf

if _TORCH_GREATER_EQUAL_2_0:
    from torch.distributed.fsdp.wrap import ModuleWrapPolicy
else:
    ModuleWrapPolicy = object


class TestFSDPModel(BoringModel):
    def __init__(self):
        super().__init__()
        self.layer: Optional[nn.Module] = None

    def _init_model(self) -> None:
        self.layer = torch.nn.Sequential(torch.nn.Linear(32, 32), torch.nn.ReLU(), torch.nn.Linear(32, 2))

    def configure_model(self) -> None:
        if self.layer is None:
            self._init_model()
        # the model is already wrapped with FSDP: no need to wrap again!
        if isinstance(self.layer, FullyShardedDataParallel):
            return
        for i, layer in enumerate(self.layer):
            if i % 2 == 0:
                self.layer[i] = wrap(layer)
        self.layer = wrap(self.layer)

    def configure_optimizers(self):
        # There is some issue with SGD optimizer state in FSDP
        return torch.optim.AdamW(self.layer.parameters(), lr=0.1)

    def on_train_batch_start(self, batch, batch_idx):
        assert batch.dtype == torch.float32

    def on_train_batch_end(self, _, batch, batch_idx):
        assert batch.dtype == torch.float32
        self._assert_layer_fsdp_instance()

    def on_test_batch_end(self, _, batch, batch_idx):
        assert batch.dtype == torch.float32
        self._assert_layer_fsdp_instance()

    def on_validation_batch_end(self, _, batch, batch_idx):
        assert batch.dtype == torch.float32
        self._assert_layer_fsdp_instance()

    def on_predict_batch_end(self, _, batch, batch_idx):
        assert batch.dtype == torch.float32
        self._assert_layer_fsdp_instance()

    def _assert_layer_fsdp_instance(self) -> None:
        assert isinstance(self.layer, FullyShardedDataParallel)
        assert isinstance(self.trainer.strategy.precision_plugin, FSDPPrecision)

        if self.trainer.precision == "16-mixed":
            param_dtype = None if not _TORCH_GREATER_EQUAL_2_0 else torch.float32
            reduce_dtype = buffer_dtype = torch.float16
        elif self.trainer.precision == "bf16-mixed":
            param_dtype = None if not _TORCH_GREATER_EQUAL_2_0 else torch.float32
            reduce_dtype = buffer_dtype = torch.bfloat16
        elif self.trainer.precision == "16-true":
            param_dtype = reduce_dtype = buffer_dtype = torch.float16
        elif self.trainer.precision == "bf16-true":
            param_dtype = reduce_dtype = buffer_dtype = torch.bfloat16
        else:
            raise ValueError(f"Unknown precision {self.trainer.precision}")

        assert self.layer.mixed_precision.param_dtype == param_dtype
        assert self.layer.mixed_precision.reduce_dtype == reduce_dtype
        assert self.layer.mixed_precision.buffer_dtype == buffer_dtype

        for layer_num in [0, 2]:
            assert isinstance(self.layer.module[layer_num], FullyShardedDataParallel)
            assert self.layer[layer_num].mixed_precision.param_dtype == param_dtype
            assert self.layer[layer_num].mixed_precision.reduce_dtype == reduce_dtype
            assert self.layer[layer_num].mixed_precision.buffer_dtype == buffer_dtype


class TestBoringModel(BoringModel):
    def __init__(self, wrap_min_params: int = 2):
        super().__init__()

        self.save_hyperparameters()
        self.layer = torch.nn.Sequential(torch.nn.Linear(32, 32), torch.nn.ReLU(), torch.nn.Linear(32, 2))
        self.should_be_wrapped = [wrap_min_params < (32 * 32 + 32), None, wrap_min_params < (32 * 2 + 2)]

    def configure_optimizers(self):
        parameters = self.parameters() if _TORCH_GREATER_EQUAL_2_0 else self.trainer.model.parameters()

        # SGD's FSDP optimier state is fixed in https://github.com/pytorch/pytorch/pull/99214
        return torch.optim.AdamW(parameters, lr=0.1)


class TestFSDPModelAutoWrapped(TestBoringModel):
    def on_train_batch_start(self, batch, batch_idx):
        assert batch.dtype == torch.float32

    def on_train_batch_end(self, _, batch, batch_idx):
        assert batch.dtype == torch.float32
        self._assert_layer_fsdp_instance()

    def on_test_batch_end(self, _, batch, batch_idx):
        assert batch.dtype == torch.float32
        self._assert_layer_fsdp_instance()

    def on_validation_batch_end(self, _, batch, batch_idx):
        assert batch.dtype == torch.float32
        self._assert_layer_fsdp_instance()

    def on_predict_batch_end(self, _, batch, batch_idx):
        assert batch.dtype == torch.float32
        self._assert_layer_fsdp_instance()

    def _assert_layer_fsdp_instance(self) -> None:
        assert isinstance(self.layer, torch.nn.Sequential)
        assert isinstance(self.trainer.strategy.precision_plugin, FSDPPrecision)

        if self.trainer.precision == "16-mixed":
            param_dtype = None if not _TORCH_GREATER_EQUAL_2_0 else torch.float32
            reduce_dtype = buffer_dtype = torch.float16
        elif self.trainer.precision == "bf16-mixed":
            param_dtype = None if not _TORCH_GREATER_EQUAL_2_0 else torch.float32
            reduce_dtype = buffer_dtype = torch.bfloat16
        elif self.trainer.precision == "16-true":
            param_dtype = reduce_dtype = buffer_dtype = torch.float16
        elif self.trainer.precision == "bf16-true":
            param_dtype = reduce_dtype = buffer_dtype = torch.bfloat16
        else:
            raise ValueError(f"Unknown precision {self.trainer.precision}")

        for layer_num in [0, 2]:
            if not self.should_be_wrapped[layer_num]:
                # this layer is not wrapped
                assert not isinstance(self.layer[layer_num], FullyShardedDataParallel)
                continue
            assert isinstance(self.layer[layer_num], FullyShardedDataParallel)
            assert self.layer[layer_num].mixed_precision.param_dtype == param_dtype
            assert self.layer[layer_num].mixed_precision.reduce_dtype == reduce_dtype
            assert self.layer[layer_num].mixed_precision.buffer_dtype == buffer_dtype


def _run_multiple_stages(trainer, model, model_path: Optional[str] = None):
    trainer.fit(model)
    trainer.test(model)

    model_path = trainer.strategy.broadcast(model_path)
    model_path = Path(model_path if model_path else trainer.checkpoint_callback.last_model_path)

    # Save another checkpoint after testing, without optimizer states
    trainer.save_checkpoint(model_path.with_name("after-test"))
    trainer.save_checkpoint(model_path, weights_only=True)

    _assert_save_equality(trainer, model_path, cls=model.__class__)

    with torch.inference_mode():
        # Test entry point
        trainer.test(model)  # model is wrapped, will not call `configure_model`

        # provide model path, will create a new unwrapped model and load and then call `configure_shared_model` to wrap
        trainer.test(ckpt_path=model_path)

        # Predict entry point
        trainer.predict(model)  # model is wrapped, will not call `configure_model`

        # provide model path, will create a new unwrapped model and load and then call `configure_shared_model` to wrap
        trainer.predict(ckpt_path=model_path)


def _assert_save_equality(trainer, ckpt_path, cls=TestFSDPModel):
    # Use FullySharded to get the state dict for the sake of comparison
    model_state_dict = trainer.strategy.lightning_module_state_dict()

    if trainer.is_global_zero:
        saved_model = cls.load_from_checkpoint(ckpt_path)

        # Assert model parameters are identical after loading
        for ddp_param, shard_param in zip(model_state_dict.values(), saved_model.state_dict().values()):
            assert torch.equal(ddp_param, shard_param)


def test_invalid_on_cpu(tmpdir, cuda_count_0):
    """Test to ensure that we raise Misconfiguration for FSDP on CPU."""
    with pytest.raises(
        MisconfigurationException,
        match=f"You selected strategy to be `{FSDPStrategy.strategy_name}`, but GPU accelerator is not used.",
    ):
        trainer = Trainer(accelerator="cpu", default_root_dir=tmpdir, fast_dev_run=True, strategy="fsdp")
        assert isinstance(trainer.strategy, FSDPStrategy)
        trainer.strategy.setup_environment()


def test_fsdp_custom_mixed_precision():
    """Test to ensure that passing a custom mixed precision config works."""
    config = MixedPrecision()
    strategy = FSDPStrategy(mixed_precision=config)
    assert strategy.mixed_precision_config == config


@RunIf(min_cuda_gpus=2, skip_windows=True, standalone=True)
def test_fsdp_strategy_sync_batchnorm(tmpdir):
    """Test to ensure that sync_batchnorm works when using FSDP and GPU, and all stages can be run."""
    model = TestFSDPModel()
    trainer = Trainer(
        default_root_dir=tmpdir,
        accelerator="gpu",
        devices=2,
        strategy="fsdp",
        precision="16-mixed",
        max_epochs=1,
        sync_batchnorm=True,
    )
    _run_multiple_stages(trainer, model, os.path.join(tmpdir, "last.ckpt"))


@RunIf(min_cuda_gpus=1, skip_windows=True)
def test_fsdp_modules_without_parameters(tmp_path):
    """Test that TorchMetrics get moved to the device despite not having any parameters."""

    class MetricsModel(BoringModel):
        def __init__(self):
            super().__init__()
            self.metric = Accuracy("multiclass", num_classes=10)
            assert self.metric.device == self.metric.tp.device == torch.device("cpu")

        def setup(self, stage) -> None:
            assert self.metric.device == self.metric.tp.device == torch.device("cpu")

        def training_step(self, batch, batch_idx):
            loss = super().training_step(batch, batch_idx)
            assert self.metric.device == self.metric.tp.device == torch.device("cuda", 0)
            self.metric(torch.rand(2, 10, device=self.device), torch.randint(0, 10, size=(2,), device=self.device))
            return loss

    model = MetricsModel()
    trainer = Trainer(
        default_root_dir=tmp_path,
        accelerator="cuda",
        devices=1,
        strategy="fsdp",
        max_steps=1,
    )
    trainer.fit(model)


@RunIf(min_cuda_gpus=2, skip_windows=True, standalone=True)
@pytest.mark.parametrize("precision", ["16-mixed", pytest.param("bf16-mixed", marks=RunIf(bf16_cuda=True))])
def test_fsdp_strategy_checkpoint(tmpdir, precision):
    """Test to ensure that checkpoint is saved correctly when using a single GPU, and all stages can be run."""
    model = TestFSDPModel()
    trainer = Trainer(
        default_root_dir=tmpdir, accelerator="gpu", devices=2, strategy="fsdp", precision=precision, max_epochs=1
    )
    _run_multiple_stages(trainer, model, os.path.join(tmpdir, "last.ckpt"))


if _TORCH_GREATER_EQUAL_2_0:

    def custom_auto_wrap_policy(
        module,
        recurse,
        nonwrapped_numel: int,
    ) -> bool:
        return nonwrapped_numel >= 2

else:

    def custom_auto_wrap_policy(
        module,
        recurse,
        unwrapped_params: int,
    ) -> bool:
        return unwrapped_params >= 2


@RunIf(min_cuda_gpus=2, skip_windows=True, standalone=True)
@pytest.mark.parametrize("wrap_min_params", [2, 1024, 100000000])
def test_fsdp_strategy_full_state_dict(tmpdir, wrap_min_params):
    """Test to ensure that the full state dict is extracted when using FSDP strategy.

    Based on `wrap_min_params`, the model will be fully wrapped, half wrapped, and not wrapped at all.

    """
    model = TestFSDPModelAutoWrapped(wrap_min_params=wrap_min_params)
    correct_state_dict = model.state_dict()  # State dict before wrapping

    strategy = FSDPStrategy(auto_wrap_policy=partial(size_based_auto_wrap_policy, min_num_params=wrap_min_params))
    trainer = Trainer(
        default_root_dir=tmpdir,
        accelerator="gpu",
        devices=2,
        strategy=strategy,
        precision="16-mixed",
        max_epochs=1,
        barebones=True,
    )
    trainer.fit(model)

    full_state_dict = trainer.strategy.lightning_module_state_dict()

    if trainer.global_rank != 0:
        assert len(full_state_dict) == 0
        return

    # State dict should contain same number of keys
    assert len(correct_state_dict) == len(full_state_dict)
    # OrderedDict should return the same keys in the same order
    assert all(_ex == _co for _ex, _co in zip(full_state_dict.keys(), correct_state_dict.keys()))


@RunIf(min_cuda_gpus=2, skip_windows=True, standalone=True)
@pytest.mark.parametrize(
    ("model", "strategy", "strategy_cfg"),
    [
        pytest.param(TestFSDPModel(), "fsdp", None, id="manually_wrapped"),
        pytest.param(
            TestFSDPModelAutoWrapped(),
            FSDPStrategy,
            {"auto_wrap_policy": custom_auto_wrap_policy},
            marks=RunIf(max_torch="2.0.0"),
            id="autowrap_1x",
        ),
        pytest.param(
            TestFSDPModelAutoWrapped(),
            FSDPStrategy,
            {"auto_wrap_policy": custom_auto_wrap_policy},
            marks=RunIf(min_torch="2.0.0"),
            id="autowrap_2x",
        ),
        pytest.param(
            TestFSDPModelAutoWrapped(),
            FSDPStrategy,
            {
                "auto_wrap_policy": ModuleWrapPolicy({nn.Linear}) if _TORCH_GREATER_EQUAL_2_1 else None,
                "use_orig_params": True,
            },
            marks=RunIf(min_torch="2.1.0"),
            id="autowrap_use_orig_params",
        ),
    ],
)
def test_fsdp_checkpoint_multi_gpus(tmpdir, model, strategy, strategy_cfg):
    """Test to ensure that checkpoint is saved correctly when using multiple GPUs, and all stages can be run."""
    ck = ModelCheckpoint(save_last=True)

    strategy_cfg = strategy_cfg or {}
    if not isinstance(strategy, str):
        strategy = strategy(**strategy_cfg)

    trainer = Trainer(
        default_root_dir=tmpdir,
        accelerator="gpu",
        devices=2,
        strategy=strategy,
        precision="16-mixed",
        max_epochs=1,
        limit_train_batches=2,
        limit_val_batches=2,
        limit_test_batches=2,
        limit_predict_batches=2,
        callbacks=[ck],
    )
    _run_multiple_stages(trainer, model)


@RunIf(min_cuda_gpus=2, skip_windows=True, standalone=True)
@pytest.mark.parametrize("state_dict_type", ["full", "sharded"])
<<<<<<< HEAD
def test_checkpoint_weights_only(tmpdir, state_dict_type):
    """Test to ensure that full and sharded state dicts are saved correctly if checkpointing weights only"""
    
    ck = ModelCheckpoint(save_last=True,
                         dirpath=tmpdir,
                         save_weights_only=True)
    
    strategy = FSDPStrategy(state_dict_type=state_dict_type)
        
    model = TestFSDPModel()
=======
def test_checkpoint_weights_only(tmpdir, save_weights_only, state_dict_type):
    ck = ModelCheckpoint(save_last=True, save_weights_only=save_weights_only)

    strategy = FSDPStrategy(auto_wrap_policy=custom_auto_wrap_policy, state_dict_type=state_dict_type)

    class TestShardedFSDPModelAutoWrapped(TestFSDPModelAutoWrapped):
        @classmethod
        def load_from_checkpoint(cls, ckpt_path):
            return strategy.load_checkpoint(ckpt_path)

    model = TestShardedFSDPModelAutoWrapped()
>>>>>>> 99414fca

    trainer = Trainer(
        default_root_dir=tmpdir,
        accelerator="gpu",
        devices=2,
        strategy=strategy,
        precision="16-mixed",
        max_epochs=1,
        limit_train_batches=2,
        limit_val_batches=2,
        limit_test_batches=2,
        limit_predict_batches=2,
<<<<<<< HEAD
        callbacks=[ck],)
    
    trainer.fit(model) 
=======
        callbacks=[ck],
    )

    _run_multiple_stages(trainer, model)
>>>>>>> 99414fca


@RunIf(min_cuda_gpus=1, skip_windows=True, standalone=True)
@pytest.mark.parametrize("use_orig_params", [None, False, True])
def test_invalid_parameters_in_optimizer(use_orig_params):
    fsdp_kwargs = {}
    if _TORCH_GREATER_EQUAL_2_0 and use_orig_params is not None:
        fsdp_kwargs = {"use_orig_params": use_orig_params}

    trainer = Trainer(
        strategy=FSDPStrategy(**fsdp_kwargs),
        accelerator="cuda",
        devices=1,
        fast_dev_run=1,
    )

    error_context = (
        nullcontext()
        if _TORCH_GREATER_EQUAL_2_0 and (_TORCH_GREATER_EQUAL_2_1 or use_orig_params is not False)
        else pytest.raises(ValueError, match="The optimizer does not seem to reference any FSDP parameters")
    )

    class EmptyParametersModel(BoringModel):
        def configure_optimizers(self):
            return torch.optim.Adam(self.parameters(), lr=1e-2)

    model = EmptyParametersModel()
    with error_context:
        trainer.fit(model)

    class NoFlatParametersModel(BoringModel):
        def configure_optimizers(self):
            layer = torch.nn.Linear(4, 5)
            return torch.optim.Adam(layer.parameters(), lr=1e-2)

    error_context = (
        nullcontext()
        if _TORCH_GREATER_EQUAL_2_0 and use_orig_params is not False
        else pytest.raises(ValueError, match="The optimizer does not seem to reference any FSDP parameters")
    )

    model = NoFlatParametersModel()
    with error_context:
        trainer.fit(model)


def test_fsdp_forbidden_precision_raises():
    with pytest.raises(TypeError, match="can only work with the `FSDPPrecision"):
        FSDPStrategy(precision_plugin=HalfPrecision())

    strategy = FSDPStrategy()
    with pytest.raises(TypeError, match="can only work with the `FSDPPrecision"):
        strategy.precision_plugin = HalfPrecision()


def test_fsdp_activation_checkpointing():
    """Test that the FSDP strategy can apply activation checkpointing to the given layers."""

    class Block1(nn.Linear):
        pass

    class Block2(nn.Linear):
        pass

    class Model(BoringModel):
        def __init__(self):
            super().__init__()
            self.layer0 = nn.Sequential(Block1(4, 4), Block1(5, 5))
            self.layer1 = Block2(2, 2)
            self.layer2 = nn.Linear(3, 3)

    if _TORCH_GREATER_EQUAL_2_1:
        from torch.distributed.fsdp.wrap import ModuleWrapPolicy

        strategy = FSDPStrategy(activation_checkpointing_policy={Block1})
        assert set(strategy._activation_checkpointing_kwargs) == {"auto_wrap_policy"}
        assert isinstance(strategy._activation_checkpointing_kwargs["auto_wrap_policy"], ModuleWrapPolicy)

        strategy = FSDPStrategy(activation_checkpointing_policy=ModuleWrapPolicy({Block1, Block2}))
        assert set(strategy._activation_checkpointing_kwargs) == {"auto_wrap_policy"}
        assert isinstance(strategy._activation_checkpointing_kwargs["auto_wrap_policy"], ModuleWrapPolicy)
    else:
        strategy = FSDPStrategy(activation_checkpointing=Block1)
        assert set(strategy._activation_checkpointing_kwargs) == {"check_fn"}

        strategy = FSDPStrategy(activation_checkpointing=[Block1, Block2])
        assert set(strategy._activation_checkpointing_kwargs) == {"check_fn"}

        strategy = FSDPStrategy(activation_checkpointing_policy={Block1})
        assert set(strategy._activation_checkpointing_kwargs) == {"check_fn"}

        strategy = FSDPStrategy(activation_checkpointing_policy={Block1, Block2})
        assert set(strategy._activation_checkpointing_kwargs) == {"check_fn"}

    model = Model()
    strategy._parallel_devices = [torch.device("cuda", 0)]
    strategy._lightning_module = model
    strategy._process_group = Mock()
    with mock.patch("torch.distributed.fsdp.FullyShardedDataParallel", new=MagicMock), mock.patch(
        "torch.distributed.algorithms._checkpoint.checkpoint_wrapper.apply_activation_checkpointing"
    ) as apply_mock:
        wrapped = strategy._setup_model(model)
    apply_mock.assert_called_with(wrapped, checkpoint_wrapper_fn=ANY, **strategy._activation_checkpointing_kwargs)


def test_fsdp_strategy_cpu_offload():
    """Test the different ways cpu offloading can be enabled."""
    # bool
    strategy = FSDPStrategy(cpu_offload=True)
    assert strategy.cpu_offload == CPUOffload(offload_params=True)

    # dataclass
    config = CPUOffload()
    strategy = FSDPStrategy(cpu_offload=config)
    assert strategy.cpu_offload == config


def test_fsdp_sharding_strategy():
    """Test the different ways the sharding strategy can be set."""
    from torch.distributed.fsdp import ShardingStrategy

    # default
    strategy = FSDPStrategy()
    assert strategy.sharding_strategy == ShardingStrategy.FULL_SHARD

    # enum
    strategy = FSDPStrategy(sharding_strategy=ShardingStrategy.SHARD_GRAD_OP)
    assert strategy.sharding_strategy == ShardingStrategy.SHARD_GRAD_OP

    # string
    strategy = FSDPStrategy(sharding_strategy="NO_SHARD")
    assert strategy.sharding_strategy == ShardingStrategy.NO_SHARD
    strategy = FSDPStrategy(sharding_strategy="no_shard")
    assert strategy.sharding_strategy == ShardingStrategy.NO_SHARD


@RunIf(min_torch="2.0")
@pytest.mark.parametrize("sharding_strategy", ["HYBRID_SHARD", "_HYBRID_SHARD_ZERO2"])
def test_fsdp_hybrid_sharding_strategy(sharding_strategy):
    """Test that the hybrid sharding strategies can only be used with automatic wrapping or a manually specified pg."""
    with pytest.raises(RuntimeError, match="The hybrid sharding strategy requires you to pass at least one of"):
        FSDPStrategy(sharding_strategy=sharding_strategy)

    strategy = FSDPStrategy(auto_wrap_policy={nn.Linear}, sharding_strategy=sharding_strategy)
    assert strategy.sharding_strategy.name == sharding_strategy

    process_group = (Mock(), Mock())
    strategy = FSDPStrategy(sharding_strategy=sharding_strategy, process_group=process_group)
    assert strategy.sharding_strategy.name == sharding_strategy
    assert strategy.kwargs["process_group"] is process_group

    device_mesh = Mock()
    strategy = FSDPStrategy(sharding_strategy=sharding_strategy, device_mesh=device_mesh)
    assert strategy.sharding_strategy.name == sharding_strategy
    assert strategy.kwargs["device_mesh"] is device_mesh

    with pytest.raises(ValueError, match="process_group.* device_mesh=.* are mutually exclusive"):
        FSDPStrategy(sharding_strategy=sharding_strategy, process_group=process_group, device_mesh=device_mesh)


def test_fsdp_use_orig_params():
    """Test that Lightning enables `use_orig_params` in PyTorch >= 2.0."""
    with mock.patch("lightning.pytorch.strategies.fsdp._TORCH_GREATER_EQUAL_2_0", False):
        strategy = FSDPStrategy()
        assert "use_orig_params" not in strategy.kwargs

    with mock.patch("lightning.pytorch.strategies.fsdp._TORCH_GREATER_EQUAL_2_0", True):
        strategy = FSDPStrategy()
        assert strategy.kwargs["use_orig_params"]
        strategy = FSDPStrategy(use_orig_params=False)
        assert not strategy.kwargs["use_orig_params"]


@mock.patch("torch.distributed.init_process_group")
def test_set_timeout(init_process_group_mock):
    """Test that the timeout gets passed to the ``torch.distributed.init_process_group`` function."""
    test_timedelta = timedelta(seconds=30)
    strategy = FSDPStrategy(timeout=test_timedelta, parallel_devices=[torch.device("cpu")])
    strategy.cluster_environment = LightningEnvironment()
    strategy.accelerator = Mock()
    strategy.setup_environment()
    process_group_backend = strategy._get_process_group_backend()
    global_rank = strategy.cluster_environment.global_rank()
    world_size = strategy.cluster_environment.world_size()
    init_process_group_mock.assert_called_with(
        process_group_backend, rank=global_rank, world_size=world_size, timeout=test_timedelta
    )


@RunIf(min_torch="2.0")
@mock.patch("lightning.pytorch.strategies.fsdp._load_raw_module_state")
def test_fsdp_strategy_load_optimizer_states_multiple(_, tmp_path):
    strategy = FSDPStrategy(parallel_devices=[torch.device("cpu")], state_dict_type="full")
    trainer = Trainer()
    trainer.state.fn = TrainerFn.FITTING
    strategy._lightning_module = Mock(trainer=trainer)
    spec = torch.optim.Optimizer

    # More states than optimizers configured
    strategy.optimizers = [Mock(spec=spec)]
    checkpoint = {"state_dict": {}, "optimizer_states": [{"state": {}}, {"state": {}}]}
    torch.save(checkpoint, tmp_path / "two-states.ckpt")
    with pytest.raises(RuntimeError, match="1 optimizers but the checkpoint contains 2 optimizers to load"):
        strategy.load_checkpoint(tmp_path / "two-states.ckpt")

    # Fewer states than optimizers configured
    strategy.optimizers = [Mock(spec=spec), Mock(spec=spec)]
    checkpoint = {"state_dict": {}, "optimizer_states": [{"state": {}}]}
    torch.save(checkpoint, tmp_path / "one-state.ckpt")
    with pytest.raises(RuntimeError, match="2 optimizers but the checkpoint contains 1 optimizers to load"):
        strategy.load_checkpoint(tmp_path / "one-state.ckpt")


@RunIf(min_cuda_gpus=2, skip_windows=True, standalone=True)
@pytest.mark.parametrize("wrap_min_params", [2, 1024, 100000000])
def test_fsdp_strategy_save_optimizer_states(tmpdir, wrap_min_params):
    """Test to ensure that the full state dict and optimizer states is saved when using FSDP strategy.

    Based on `wrap_min_params`, the model will be fully wrapped, half wrapped, and not wrapped at all. If the model can
    be restored to DDP, it means that the optimizer states were saved correctly.

    """
    model = TestFSDPModelAutoWrapped(wrap_min_params=wrap_min_params)

    strategy = FSDPStrategy(auto_wrap_policy=partial(size_based_auto_wrap_policy, min_num_params=wrap_min_params))
    trainer = Trainer(
        default_root_dir=tmpdir,
        accelerator="gpu",
        devices=2,
        strategy=strategy,
        precision="16-mixed",
        max_epochs=1,
        barebones=True,
    )

    trainer.fit(model)
    model_path = os.path.join(tmpdir, "last.ckpt")
    model_path = trainer.strategy.broadcast(model_path)
    trainer.save_checkpoint(model_path)

    model_state_dict = trainer.strategy.lightning_module_state_dict()
    optimizer_state_dict = trainer.strategy.optimizer_state(model.optimizers())

    if trainer.global_rank != 0:
        assert len(model_state_dict) == 0

    if trainer.global_rank != 0 and _TORCH_GREATER_EQUAL_2_1 or not _TORCH_GREATER_EQUAL_2_0:
        assert len(optimizer_state_dict) == 0

    if not _TORCH_GREATER_EQUAL_2_0:
        return

    # restore model to ddp
    model = TestBoringModel()
    trainer = Trainer(default_root_dir=tmpdir, accelerator="gpu", devices=2, strategy="ddp", max_epochs=1)

    # This step will restore the model and optimizer states
    trainer.fit(model, ckpt_path=model_path)

    # Get the model and optimizer states from the restored ddp model
    restored_model_state_dict = trainer.strategy.lightning_module_state_dict()
    restored_optimizer_state_dict = trainer.strategy.optimizer_state(model.optimizers())

    if trainer.global_rank == 0:
        # assert everything is the same
        assert len(model_state_dict) == len(restored_model_state_dict)
        assert len(optimizer_state_dict) == len(restored_optimizer_state_dict)

        torch.testing.assert_close(model_state_dict, restored_model_state_dict, atol=0, rtol=0)
        torch.testing.assert_close(optimizer_state_dict, restored_optimizer_state_dict, atol=0, rtol=0)

    trainer.strategy.barrier()


@RunIf(min_cuda_gpus=2, skip_windows=True, standalone=True)
@pytest.mark.parametrize("wrap_min_params", [2, 1024, 100000000])
def test_fsdp_strategy_load_optimizer_states(tmpdir, wrap_min_params):
    """Test to ensure that the full state dict and optimizer states can be load when using FSDP strategy.

    Based on `wrap_min_params`, the model will be fully wrapped, half wrapped, and not wrapped at all. If the DDP model
    can be restored to FSDP, it means that the optimizer states were restored correctly.

    """

    # restore model to ddp
    model = TestBoringModel()
    trainer = Trainer(default_root_dir=tmpdir, accelerator="gpu", devices=2, strategy="ddp", max_epochs=1)

    # This step will restore the model and optimizer states
    trainer.fit(model)
    model_path = os.path.join(tmpdir, "last.ckpt")
    model_path = trainer.strategy.broadcast(model_path)
    trainer.save_checkpoint(model_path)

    # Get the model and optimizer states from the restored ddp model
    model_state_dict = trainer.strategy.lightning_module_state_dict()
    optimizer_state_dict = trainer.strategy.optimizer_state(model.optimizers())

    # Build a new FSDP model
    model = TestFSDPModelAutoWrapped(wrap_min_params=wrap_min_params)

    strategy = FSDPStrategy(auto_wrap_policy=partial(size_based_auto_wrap_policy, min_num_params=wrap_min_params))
    trainer = Trainer(
        default_root_dir=tmpdir,
        accelerator="gpu",
        devices=2,
        strategy=strategy,
        precision="16-mixed",
        max_epochs=1,
        barebones=True,
    )

    trainer.fit(model, ckpt_path=model_path)

    restored_model_state_dict = trainer.strategy.lightning_module_state_dict()
    restored_optimizer_state_dict = trainer.strategy.optimizer_state(model.optimizers())

    if trainer.global_rank != 0:
        assert len(restored_model_state_dict) == 0

    if trainer.global_rank != 0 and _TORCH_GREATER_EQUAL_2_1 or not _TORCH_GREATER_EQUAL_2_0:
        assert len(restored_optimizer_state_dict) == 0

    if trainer.global_rank == 0 and _TORCH_GREATER_EQUAL_2_0:
        # assert everything is the same
        assert len(model_state_dict) == len(restored_model_state_dict)
        assert len(optimizer_state_dict) == len(restored_optimizer_state_dict)
        torch.testing.assert_close(model_state_dict, restored_model_state_dict, atol=0, rtol=0)
        torch.testing.assert_close(optimizer_state_dict, restored_optimizer_state_dict, atol=0, rtol=0)

    trainer.strategy.barrier()


@RunIf(min_cuda_gpus=2, skip_windows=True, standalone=True)
@pytest.mark.parametrize(
    ("precision", "expected_dtype"),
    [
        ("32-true", torch.float32),
    ],
)
def test_configure_model(precision, expected_dtype):
    """Test that the module under configure_model gets moved to the right device and dtype."""
    trainer = Trainer(
        accelerator="cuda",
        devices=2,
        strategy=FSDPStrategy(auto_wrap_policy=always_wrap_policy),
        precision=precision,
        max_epochs=1,
    )

    class MyModel(BoringModel):
        def configure_model(self):
            self.layer = torch.nn.Linear(32, 2)
            # The model is on the CPU until after `.setup()``
            # TODO: Support initialization on meta device
            expected_device = torch.device("cpu")
            assert self.layer.weight.device == expected_device
            assert self.layer.weight.dtype == expected_dtype

        def configure_optimizers(self):
            # There is some issue with SGD optimizer state in FSDP
            return torch.optim.AdamW(self.layer.parameters(), lr=0.1)

        def on_fit_start(self):
            # Parameters get sharded in `.setup()` and moved to the target device
            assert self.layer.weight.device == torch.device("cuda", self.local_rank)
            assert self.layer.weight.dtype == expected_dtype

    model = MyModel()
    trainer.fit(model)


@mock.patch("lightning.pytorch.strategies.fsdp._TORCH_GREATER_EQUAL_2_0", False)
@mock.patch("lightning.pytorch.strategies.fsdp.torch.load")
@mock.patch("lightning.pytorch.strategies.fsdp._load_raw_module_state")
def test_load_save_optimizer_torch_lt_2_0(_, __, tmp_path):
    strategy = FSDPStrategy(state_dict_type="full")
    with pytest.warns(UserWarning, match="does not support saving the optimizer state"):
        strategy.optimizer_state(Mock())

    file = tmp_path / "test.ckpt"
    file.touch()
    trainer = Trainer()
    trainer.state.fn = TrainerFn.FITTING
    strategy._lightning_module = Mock(trainer=trainer)
    with pytest.warns(UserWarning, match="does not support loading the optimizer state"):
        strategy.load_checkpoint(file)


@mock.patch("lightning.pytorch.strategies.fsdp._TORCH_GREATER_EQUAL_2_0", False)
def test_sharded_state_dict_type_support():
    """Test that the sharded state dict type is supported."""
    with pytest.raises(
        NotImplementedError,
        match=escape("`FSDPStrategy(state_dict_type='sharded')` is not supported in PyTorch < 2.0"),
    ):
        FSDPStrategy(state_dict_type="sharded")


def test_save_checkpoint_storage_options(tmp_path):
    """Test that the FSDP strategy does not accept storage options for saving checkpoints."""
    strategy = FSDPStrategy()
    with pytest.raises(TypeError, match=escape("FSDPStrategy.save_checkpoint(..., storage_options=...)` is not")):
        strategy.save_checkpoint(filepath=tmp_path, checkpoint=Mock(), storage_options=Mock())


@RunIf(min_torch="2.0.0")
@mock.patch("lightning.pytorch.strategies.fsdp.FSDPStrategy.broadcast", lambda _, x: x)
@mock.patch("lightning.pytorch.strategies.fsdp._get_full_state_dict_context")
@mock.patch("lightning.pytorch.strategies.fsdp._get_sharded_state_dict_context")
@mock.patch("lightning.fabric.plugins.io.torch_io._atomic_save")
@mock.patch("lightning.pytorch.strategies.fsdp.shutil")
def test_fsdp_save_checkpoint_path_exists(shutil_mock, torch_save_mock, __, ___, tmp_path):
    strategy = FSDPStrategy(state_dict_type="full")

    # state_dict_type='full', path exists, path is not a sharded checkpoint: error
    path = tmp_path / "not-empty"
    path.mkdir()
    (path / "file").touch()
    assert not _is_sharded_checkpoint(path)
    with pytest.raises(IsADirectoryError, match="exists and is a directory"):
        strategy.save_checkpoint(Mock(), filepath=path)

    # state_dict_type='full', path exists, path is a sharded checkpoint: no error (overwrite)
    path = tmp_path / "sharded-checkpoint"
    path.mkdir()
    (path / "meta.pt").touch()
    assert _is_sharded_checkpoint(path)
    model = Mock(spec=FullyShardedDataParallel)
    model.modules.return_value = [model]
    strategy.save_checkpoint(Mock(), filepath=path)
    shutil_mock.rmtree.assert_called_once_with(path)

    # state_dict_type='full', path exists, path is a file: no error (overwrite)
    path = tmp_path / "file.pt"
    path.touch()
    model = Mock(spec=FullyShardedDataParallel)
    model.modules.return_value = [model]
    torch_save_mock.reset_mock()
    strategy.save_checkpoint(Mock(), filepath=path)
    torch_save_mock.assert_called_once()

    strategy = FSDPStrategy(state_dict_type="sharded")

    save_mock = mock.patch(
        "torch.distributed.checkpoint.save"
        if _TORCH_GREATER_EQUAL_2_2
        else "torch.distributed.checkpoint.save_state_dict"
    )

    # state_dict_type='sharded', path exists, path is a folder: no error (overwrite)
    path = tmp_path / "not-empty-2"
    path.mkdir()
    (path / "file").touch()
    model = Mock(spec=FullyShardedDataParallel)
    model.modules.return_value = [model]
    with save_mock:
        strategy.save_checkpoint({"state_dict": {}, "optimizer_states": {"": {}}}, filepath=path)
    assert (path / "file").exists()

    # state_dict_type='sharded', path exists, path is a file: no error (overwrite)
    path = tmp_path / "file-2.pt"
    path.touch()
    model = Mock(spec=FullyShardedDataParallel)
    model.modules.return_value = [model]
    with save_mock:
        strategy.save_checkpoint({"state_dict": {}, "optimizer_states": {"": {}}}, filepath=path)
    assert path.is_dir()


@mock.patch("lightning.pytorch.strategies.fsdp.FSDPStrategy.broadcast", lambda _, x: x)
def test_fsdp_save_checkpoint_unknown_state_dict_type(tmp_path):
    strategy = FSDPStrategy(state_dict_type="invalid")
    with pytest.raises(ValueError, match="Unknown state_dict_type"):
        strategy.save_checkpoint(checkpoint=Mock(), filepath=tmp_path)


def test_fsdp_load_unknown_checkpoint_type(tmp_path):
    """Test that the strategy validates the contents at the checkpoint path."""
    strategy = FSDPStrategy()
    strategy.model = Mock()
    strategy._lightning_module = Mock()
    path = tmp_path / "empty_dir"  # neither a single file nor a directory with meta file
    path.mkdir()
    with pytest.raises(ValueError, match="does not point to a valid checkpoint"):
        strategy.load_checkpoint(checkpoint_path=path)


class TestFSDPCheckpointModel(BoringModel):
    def __init__(self, params_to_compare=None):
        super().__init__()
        self.layer = torch.nn.Sequential(torch.nn.Linear(32, 32), torch.nn.ReLU(), torch.nn.Linear(32, 2))
        self.params_to_compare = params_to_compare

    def configure_optimizers(self):
        # SGD's FSDP optimier state is fixed in https://github.com/pytorch/pytorch/pull/99214
        return torch.optim.AdamW(self.parameters(), lr=0.1)

    def on_train_start(self):
        if self.params_to_compare is None:
            return
        for p0, p1 in zip(self.params_to_compare, self.trainer.model.parameters()):
            torch.testing.assert_close(p0, p1, atol=0, rtol=0, equal_nan=True)


@RunIf(min_cuda_gpus=2, standalone=True, min_torch="2.0.0")
def test_save_load_sharded_state_dict(tmp_path):
    """Test FSDP saving and loading with the sharded state dict format."""
    strategy = FSDPStrategy(auto_wrap_policy={nn.Linear}, state_dict_type="sharded")
    trainer_kwargs = {
        "default_root_dir": tmp_path,
        "accelerator": "cuda",
        "devices": 2,
        "max_epochs": 1,
        "enable_progress_bar": False,
        "enable_model_summary": False,
        "logger": False,
    }

    # Initial training
    model = TestFSDPCheckpointModel()
    trainer = Trainer(**trainer_kwargs, strategy=strategy)
    trainer.fit(model)
    params_before = deepcopy(list(trainer.model.parameters()))

    checkpoint_path = Path(trainer.strategy.broadcast(trainer.checkpoint_callback.best_model_path))
    assert set(os.listdir(checkpoint_path)) == {"meta.pt", ".metadata", "__0_0.distcp", "__1_0.distcp"}

    metadata = torch.load(checkpoint_path / "meta.pt")
    assert "pytorch-lightning_version" in metadata
    assert len(metadata["callbacks"]) == 1  # model checkpoint callback
    assert "state_dict" not in metadata
    assert "optimizer_states" not in metadata

    # Load checkpoint and continue training
    trainer_kwargs.update(max_epochs=2)
    model = TestFSDPCheckpointModel(params_to_compare=params_before)
    strategy = FSDPStrategy(auto_wrap_policy={nn.Linear}, state_dict_type="sharded")
    trainer = Trainer(**trainer_kwargs, strategy=strategy)
    trainer.fit(model, ckpt_path=checkpoint_path)


@mock.patch("lightning.pytorch.strategies.fsdp.torch.load")
@mock.patch("lightning.pytorch.strategies.fsdp._lazy_load")
@mock.patch("lightning.pytorch.strategies.fsdp._load_raw_module_state")
def test_fsdp_lazy_load_full_state_dict(_, lazy_load_mock, torch_load_mock, tmp_path):
    """Test that loading a single file (full state) is lazy to reduce peak CPU memory usage."""
    model = BoringModel()
    checkpoint = {"state_dict": model.state_dict()}
    lazy_load_mock.return_value = checkpoint

    strategy = FSDPStrategy()
    trainer = Trainer()
    model.trainer = trainer
    strategy._lightning_module = model
    strategy.model = model

    file = tmp_path / "test.ckpt"
    file.touch()

    strategy.load_checkpoint(checkpoint_path=file)
    if _TORCH_GREATER_EQUAL_2_0:
        lazy_load_mock.assert_called_once()
    else:
        torch_load_mock.assert_called_once()


@RunIf(min_cuda_gpus=2, skip_windows=True, standalone=True)
@pytest.mark.parametrize(
    ("precision", "expected_dtype"),
    [
        ("32-true", torch.float32),
        ("16-true", torch.float16),
        pytest.param("bf16-true", torch.bfloat16, marks=RunIf(bf16_cuda=True)),
    ],
)
def test_module_init_context(precision, expected_dtype):
    """Test that the module under the init-context gets moved to the right device and dtype."""

    class Model(BoringModel):
        def configure_optimizers(self):
            return torch.optim.Adam(self.parameters(), lr=1e-2)

        def on_train_start(self):
            # Parameters get sharded in `FSDPStrategy.setup()` and moved to the target device
            assert self.layer.weight.device == torch.device("cuda", self.local_rank)
            assert self.layer.weight.dtype == expected_dtype
            optimizer = self.optimizers(use_pl_optimizer=False)
            assert optimizer.param_groups[0]["params"][0].device.type == "cuda"

    def _run_setup_assertions(empty_init, expected_device):
        trainer = Trainer(
            accelerator="cuda",
            devices=2,
            strategy=FSDPStrategy(auto_wrap_policy={torch.nn.Linear}),
            precision=precision,
            max_steps=1,
            barebones=True,
        )
        with trainer.init_module(empty_init=empty_init):
            model = Model()

        # The model is on the CPU/meta-device until after `FSDPStrategy.setup()`
        assert model.layer.weight.device == expected_device
        assert model.layer.weight.dtype == expected_dtype
        trainer.fit(model)

    # Case 1: No empty init
    _run_setup_assertions(empty_init=False, expected_device=torch.device("cpu"))

    if _TORCH_GREATER_EQUAL_2_1:
        # Case 2: Empty-init with PyTorch >= 2.1 supports meta device
        _run_setup_assertions(empty_init=True, expected_device=torch.device("meta"))
    else:
        # Case 2: Empty-init with PyTorch < 2.1 only supports `torch.empty()`-init
        _run_setup_assertions(empty_init=True, expected_device=torch.device("cpu"))


# TODO: Support checkpoint consolidation with PyTorch >= 2.2
@RunIf(min_cuda_gpus=2, standalone=True, min_torch="2.1.0", max_torch="2.2.0")
def test_save_sharded_and_consolidate_and_load(tmp_path):
    """Test the consolidation of a FSDP-sharded checkpoint into a single file."""

    model = BoringModel()
    trainer = Trainer(
        default_root_dir=tmp_path,
        accelerator="cuda",
        devices=2,
        strategy=FSDPStrategy(auto_wrap_policy=always_wrap_policy, state_dict_type="sharded"),
        max_steps=3,
    )
    trainer.fit(model)

    checkpoint_path_sharded = trainer.strategy.broadcast(str(trainer.checkpoint_callback.best_model_path))
    assert set(os.listdir(checkpoint_path_sharded)) == {"meta.pt", ".metadata", "__0_0.distcp", "__1_0.distcp"}

    # consolidate the checkpoint to a single file
    checkpoint_path_full = trainer.strategy.broadcast(str(tmp_path / "checkpoint_full.ckpt"))
    if trainer.global_rank == 0:
        checkpoint = _load_distributed_checkpoint(Path(checkpoint_path_sharded))
        checkpoint = _format_checkpoint(checkpoint)
        torch.save(checkpoint, checkpoint_path_full)
    trainer.strategy.barrier()

    model = BoringModel()
    trainer = Trainer(
        default_root_dir=tmp_path,
        accelerator="cuda",
        devices=2,
        strategy="ddp",
        max_steps=4,
    )
    trainer.fit(model, ckpt_path=checkpoint_path_full)<|MERGE_RESOLUTION|>--- conflicted
+++ resolved
@@ -399,7 +399,6 @@
 
 @RunIf(min_cuda_gpus=2, skip_windows=True, standalone=True)
 @pytest.mark.parametrize("state_dict_type", ["full", "sharded"])
-<<<<<<< HEAD
 def test_checkpoint_weights_only(tmpdir, state_dict_type):
     """Test to ensure that full and sharded state dicts are saved correctly if checkpointing weights only"""
     
@@ -410,19 +409,6 @@
     strategy = FSDPStrategy(state_dict_type=state_dict_type)
         
     model = TestFSDPModel()
-=======
-def test_checkpoint_weights_only(tmpdir, save_weights_only, state_dict_type):
-    ck = ModelCheckpoint(save_last=True, save_weights_only=save_weights_only)
-
-    strategy = FSDPStrategy(auto_wrap_policy=custom_auto_wrap_policy, state_dict_type=state_dict_type)
-
-    class TestShardedFSDPModelAutoWrapped(TestFSDPModelAutoWrapped):
-        @classmethod
-        def load_from_checkpoint(cls, ckpt_path):
-            return strategy.load_checkpoint(ckpt_path)
-
-    model = TestShardedFSDPModelAutoWrapped()
->>>>>>> 99414fca
 
     trainer = Trainer(
         default_root_dir=tmpdir,
@@ -435,16 +421,9 @@
         limit_val_batches=2,
         limit_test_batches=2,
         limit_predict_batches=2,
-<<<<<<< HEAD
         callbacks=[ck],)
     
     trainer.fit(model) 
-=======
-        callbacks=[ck],
-    )
-
-    _run_multiple_stages(trainer, model)
->>>>>>> 99414fca
 
 
 @RunIf(min_cuda_gpus=1, skip_windows=True, standalone=True)
