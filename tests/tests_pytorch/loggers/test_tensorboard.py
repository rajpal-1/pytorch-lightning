--- conflicted
+++ resolved
@@ -275,11 +275,7 @@
 def test_tensorboard_finalize(summary_writer, tmpdir):
     """Test that the SummaryWriter closes in finalize."""
     logger = TensorBoardLogger(save_dir=tmpdir)
-<<<<<<< HEAD
-    _ = logger.experiment  # without an experiment, finalize would be no-op
-=======
     assert logger._experiment is None
->>>>>>> 4f9c7793
     logger.finalize("any")
 
     # no log calls, no experiment created -> nothing to flush
