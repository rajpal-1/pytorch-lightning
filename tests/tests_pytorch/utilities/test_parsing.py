--- conflicted
+++ resolved
@@ -252,16 +252,4 @@
     # Test updating existing items
     ad = AttributeDict({"key1": 1})
     ad.key1 = 123
-<<<<<<< HEAD
-    assert ad.key1 == 123
-=======
-    assert ad.key1 == 123
-
-
-def test_flatten_dict():
-    d = {"1": 1, "_": {"2": 2, "_": {"3": 3, "4": 4}}}
-
-    expected = {"1": 1, "2": 2, "3": 3, "4": 4}
-
-    assert flatten_dict(d) == expected
->>>>>>> 99cb2cd0
+    assert ad.key1 == 123