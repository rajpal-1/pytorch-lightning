--- conflicted
+++ resolved
@@ -27,10 +27,7 @@
 import pytorch_lightning as pl
 from lightning_fabric.utilities.warnings import PossibleUserWarning
 from pytorch_lightning import Trainer
-<<<<<<< HEAD
-=======
-from pytorch_lightning.callbacks import ModelCheckpoint, OnExceptionCheckpoint
->>>>>>> d562319a
+from pytorch_lightning.callbacks import OnExceptionCheckpoint
 from pytorch_lightning.demos.boring_classes import BoringModel
 from pytorch_lightning.trainer.connectors.logger_connector.result import (
     _Metadata,
@@ -288,14 +285,7 @@
         return f"{self.__class__.__name__}(sum={self.sum}, count={self.count})"
 
 
-<<<<<<< HEAD
-def result_collection_reload(accelerator="auto", devices=1, **kwargs):
-=======
 def result_collection_reload(default_root_dir, accelerator="auto", devices=1, **kwargs):
-    """This test is going to validate _ResultCollection is properly being reload and final accumulation with Fault
-    Tolerant Training is correct."""
-
->>>>>>> d562319a
     class CustomException(Exception):
         pass
 
@@ -402,9 +392,7 @@
     assert model.has_validated_sum
 
 
-@mock.patch.dict(os.environ, {"PL_FAULT_TOLERANT_TRAINING": "1"})
 def test_result_collection_reload(tmpdir):
-    # TODO: remove dict above after OnExceptionCheckpoint is merged
     result_collection_reload(default_root_dir=tmpdir)
 
 
@@ -414,13 +402,11 @@
         pytest.param("gpu", marks=RunIf(min_cuda_gpus=1)),
     ],
 )
-@mock.patch.dict(os.environ, {"PL_FAULT_TOLERANT_TRAINING": "1"})
 def test_result_collection_reload_1_gpu_ddp(tmpdir, accelerator):
     result_collection_reload(default_root_dir=tmpdir, strategy="ddp", accelerator=accelerator)
 
 
 @RunIf(min_cuda_gpus=2, standalone=True)
-@mock.patch.dict(os.environ, {"PL_FAULT_TOLERANT_TRAINING": "1"})
 def test_result_collection_reload_2_gpus(tmpdir):
     result_collection_reload(default_root_dir=tmpdir, strategy="ddp", accelerator="gpu", devices=2)
 
