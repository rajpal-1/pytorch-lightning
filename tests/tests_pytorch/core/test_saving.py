--- conflicted
+++ resolved
@@ -1,7 +1,4 @@
-<<<<<<< HEAD
-=======
 
->>>>>>> 8c56d660
 import pytest
 import torch
 
