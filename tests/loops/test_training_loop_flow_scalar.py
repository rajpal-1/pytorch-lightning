# Copyright The PyTorch Lightning team.
#
# Licensed under the Apache License, Version 2.0 (the "License");
# you may not use this file except in compliance with the License.
# You may obtain a copy of the License at
#
#     http://www.apache.org/licenses/LICENSE-2.0
#
# Unless required by applicable law or agreed to in writing, software
# distributed under the License is distributed on an "AS IS" BASIS,
# WITHOUT WARRANTIES OR CONDITIONS OF ANY KIND, either express or implied.
# See the License for the specific language governing permissions and
# limitations under the License.
import pytest
import torch
from torch.utils.data import DataLoader
from torch.utils.data._utils.collate import default_collate

from pytorch_lightning import Trainer
from pytorch_lightning.core.lightning import LightningModule
from pytorch_lightning.loops.optimization.optimizer_loop import Closure
from pytorch_lightning.trainer.states import RunningStage
from tests.helpers.boring_model import BoringModel, RandomDataset
from tests.helpers.deterministic_model import DeterministicModel
from tests.helpers.utils import no_warning_call


def test__training_step__flow_scalar(tmpdir):
    """Tests that only training_step can be used."""

    class TestModel(DeterministicModel):
        def training_step(self, batch, batch_idx):
            acc = self.step(batch, batch_idx)
            acc = acc + batch_idx
            self.training_step_called = True
            return acc

        def backward(self, loss, optimizer, optimizer_idx):
            return LightningModule.backward(self, loss, optimizer, optimizer_idx)

    model = TestModel()
    model.val_dataloader = None

    trainer = Trainer(
        default_root_dir=tmpdir,
        limit_train_batches=2,
        limit_val_batches=2,
        max_epochs=2,
        log_every_n_steps=1,
        enable_model_summary=False,
    )
    trainer.fit(model)

    # make sure correct steps were called
    assert model.training_step_called
    assert not model.training_step_end_called
    assert not model.training_epoch_end_called


def test__training_step__tr_step_end__flow_scalar(tmpdir):
    """Tests that only training_step can be used."""

    class TestModel(DeterministicModel):
        def training_step(self, batch, batch_idx):
            acc = self.step(batch, batch_idx)
            acc = acc + batch_idx
            self.training_step_called = True
            self.out = acc
            return acc

        def training_step_end(self, tr_step_output):
            assert self.out == tr_step_output
            assert self.count_num_graphs({"loss": tr_step_output}) == 1
            self.training_step_end_called = True
            return tr_step_output

        def backward(self, loss, optimizer, optimizer_idx):
            return LightningModule.backward(self, loss, optimizer, optimizer_idx)

    model = TestModel()
    model.val_dataloader = None

    trainer = Trainer(
        default_root_dir=tmpdir,
        limit_train_batches=2,
        limit_val_batches=2,
        max_epochs=2,
        log_every_n_steps=1,
        enable_model_summary=False,
    )
    trainer.fit(model)

    # make sure correct steps were called
    assert model.training_step_called
    assert model.training_step_end_called
    assert not model.training_epoch_end_called


def test__training_step__epoch_end__flow_scalar(tmpdir):
    """Tests that only training_step can be used."""

    class TestModel(DeterministicModel):
        def training_step(self, batch, batch_idx):
            acc = self.step(batch, batch_idx)
            acc = acc + batch_idx

            self.training_step_called = True
            return acc

        def training_epoch_end(self, outputs):
            self.training_epoch_end_called = True

            # verify we saw the current num of batches
            assert len(outputs) == 2

            for b in outputs:
                # time = 1
                assert len(b) == 1
                assert "loss" in b
                assert isinstance(b, dict)

        def backward(self, loss, optimizer, optimizer_idx):
            return LightningModule.backward(self, loss, optimizer, optimizer_idx)

    model = TestModel()
    model.val_dataloader = None

    trainer = Trainer(
        default_root_dir=tmpdir,
        limit_train_batches=2,
        limit_val_batches=2,
        max_epochs=2,
        log_every_n_steps=1,
        enable_model_summary=False,
    )
    trainer.fit(model)

    # make sure correct steps were called
    assert model.training_step_called
    assert not model.training_step_end_called
    assert model.training_epoch_end_called

    # assert epoch end metrics were added
    assert len(trainer.callback_metrics) == 0
    assert len(trainer.progress_bar_metrics) == 0

    trainer.state.stage = RunningStage.TRAINING
    # make sure training outputs what is expected
    batch_idx, batch = 0, next(iter(model.train_dataloader()))
    train_step_out = trainer.fit_loop.epoch_loop.batch_loop.run(batch, batch_idx)

    assert len(train_step_out) == 1
    train_step_out = train_step_out[0][0]
    assert isinstance(train_step_out["loss"], torch.Tensor)
    assert train_step_out["loss"].item() == 171

    # make sure the optimizer closure returns the correct things
    opt_closure = trainer.fit_loop.epoch_loop.batch_loop.optimizer_loop._make_closure(
        batch, batch_idx, 0, trainer.optimizers[0]
    )
    opt_closure_result = opt_closure()
    assert opt_closure_result.item() == 171


def test__training_step__step_end__epoch_end__flow_scalar(tmpdir):
    """Checks train_step + training_step_end + training_epoch_end (all with scalar return from train_step)."""

    class TestModel(DeterministicModel):
        def training_step(self, batch, batch_idx):
            acc = self.step(batch, batch_idx)
            acc = acc + batch_idx

            self.training_step_called = True
            return acc

        def training_step_end(self, tr_step_output):
            assert isinstance(tr_step_output, torch.Tensor)
            assert self.count_num_graphs({"loss": tr_step_output}) == 1
            self.training_step_end_called = True
            return tr_step_output

        def training_epoch_end(self, outputs):
            self.training_epoch_end_called = True

            # verify we saw the current num of batches
            assert len(outputs) == 2

            for b in outputs:
                # time = 1
                assert len(b) == 1
                assert "loss" in b
                assert isinstance(b, dict)

        def backward(self, loss, optimizer, optimizer_idx):
            return LightningModule.backward(self, loss, optimizer, optimizer_idx)

    model = TestModel()
    model.val_dataloader = None

    trainer = Trainer(
        default_root_dir=tmpdir,
        limit_train_batches=2,
        limit_val_batches=2,
        max_epochs=2,
        log_every_n_steps=1,
        enable_model_summary=False,
    )
    trainer.fit(model)

    # make sure correct steps were called
    assert model.training_step_called
    assert model.training_step_end_called
    assert model.training_epoch_end_called

    # assert epoch end metrics were added
    assert len(trainer.callback_metrics) == 0
    assert len(trainer.progress_bar_metrics) == 0

    trainer.state.stage = RunningStage.TRAINING
    # make sure training outputs what is expected
    batch_idx, batch = 0, next(iter(model.train_dataloader()))
    train_step_out = trainer.fit_loop.epoch_loop.batch_loop.run(batch, batch_idx)

    assert len(train_step_out) == 1
    train_step_out = train_step_out[0][0]
    assert isinstance(train_step_out["loss"], torch.Tensor)
    assert train_step_out["loss"].item() == 171

    # make sure the optimizer closure returns the correct things
    opt_closure = trainer.fit_loop.epoch_loop.batch_loop.optimizer_loop._make_closure(
        batch, batch_idx, 0, trainer.optimizers[0]
    )
    opt_closure_result = opt_closure()
    assert opt_closure_result.item() == 171


def test_train_step_no_return(tmpdir):
    """Tests that only training_step raises a warning when nothing is returned in case of
    automatic_optimization."""

    class TestModel(BoringModel):
        def training_step(self, batch, batch_idx):
            self.training_step_called = True
            loss = self.step(batch[0])
            self.log("a", loss, on_step=True, on_epoch=True)

        def training_epoch_end(self, outputs) -> None:
            assert len(outputs) == 0, outputs

        def validation_step(self, batch, batch_idx):
            self.validation_step_called = True

        def validation_epoch_end(self, outputs):
            assert len(outputs) == 0, outputs

    model = TestModel()
    trainer_args = dict(default_root_dir=tmpdir, fast_dev_run=2)
    trainer = Trainer(**trainer_args)

    Closure.warning_cache.clear()

    with pytest.warns(UserWarning, match=r"training_step` returned `None"):
        trainer.fit(model)

    assert model.training_step_called
    assert model.validation_step_called

    model = TestModel()
    model.automatic_optimization = False
    trainer = Trainer(**trainer_args)

    Closure.warning_cache.clear()

    with no_warning_call(UserWarning, match=r"training_step` returned `None"):
        trainer.fit(model)


def test_training_step_no_return_when_even(tmpdir):
    """Tests correctness when some training steps have been skipped."""

    class TestModel(BoringModel):
        def training_step(self, batch, batch_idx):
            self.training_step_called = True
            loss = self.step(batch[0])
            self.log("a", loss, on_step=True, on_epoch=True)
            return loss if batch_idx % 2 else None

    model = TestModel()
    trainer = Trainer(
        default_root_dir=tmpdir,
        limit_train_batches=4,
        limit_val_batches=1,
        max_epochs=4,
        enable_model_summary=False,
        logger=False,
        enable_checkpointing=False,
    )

    Closure.warning_cache.clear()

    with pytest.warns(UserWarning, match=r".*training_step` returned `None.*"):
        trainer.fit(model)

    trainer.state.stage = RunningStage.TRAINING

    # manually check a few batches
    for batch_idx, batch in enumerate(model.train_dataloader()):
        out = trainer.fit_loop.epoch_loop.batch_loop.run(batch, batch_idx)
        if not batch_idx % 2:
            assert out == []


def test_training_step_none_batches(tmpdir):
    """Tests correctness when the train dataloader gives None for some steps."""

    class TestModel(BoringModel):
        def __init__(self):
            super().__init__()
            self.counter = 0

        def collate_none_when_even(self, batch):
            if self.counter % 2 == 0:
                result = None
            else:
                result = default_collate(batch)
            self.counter += 1
            return result

        def train_dataloader(self):
            return DataLoader(RandomDataset(32, 4), collate_fn=self.collate_none_when_even)

        def on_train_batch_end(self, outputs, batch, batch_idx, dataloader_idx):
            if batch_idx % 2 == 0:
                assert outputs == []
            else:
                assert outputs

    model = TestModel()
    trainer = Trainer(
        default_root_dir=tmpdir,
        limit_val_batches=1,
        max_epochs=4,
        enable_model_summary=False,
        logger=False,
<<<<<<< HEAD
        checkpoint_callback=False,
        progress_bar_refresh_rate=0,
=======
        enable_checkpointing=False,
>>>>>>> db4e7700
    )

    with pytest.warns(UserWarning, match=r".*train_dataloader yielded None.*"):
        trainer.fit(model)<|MERGE_RESOLUTION|>--- conflicted
+++ resolved
@@ -342,12 +342,7 @@
         max_epochs=4,
         enable_model_summary=False,
         logger=False,
-<<<<<<< HEAD
-        checkpoint_callback=False,
-        progress_bar_refresh_rate=0,
-=======
         enable_checkpointing=False,
->>>>>>> db4e7700
     )
 
     with pytest.warns(UserWarning, match=r".*train_dataloader yielded None.*"):
