--- conflicted
+++ resolved
@@ -40,11 +40,9 @@
         "test_loop": trainer.test_loop.state_dict(),
         "predict_loop": trainer.predict_loop.state_dict(),
     }
-    # todo (tchaton) Update this once new progress as been added.
     # yapf: disable
     expected = {
         "fit_loop": {
-<<<<<<< HEAD
             "state_dict": {},
             "epoch_loop.state_dict": {},
             "epoch_loop.progress": {
@@ -150,11 +148,6 @@
                     "current": {"ready": 0, "started": 0, "processed": 0, "completed": 0},
                     "dataloader_idx": 0,
                     "batch": {
-=======
-            "epoch_loop": {
-                "batch_loop": {
-                    "state_dict": {},
-                    "progress": {
                         "total": {"ready": 0, "started": 0, "processed": 0, "completed": 0},
                         "current": {
                             "ready": 0,
@@ -162,97 +155,6 @@
                             "processed": 0,
                             "completed": 0,
                         },
-                    },
-                    "optim_progress": {
-                        "optimizer": {
-                            "step": {
-                                "total": {
-                                    "ready": 0,
-                                    "started": 0,
-                                    "processed": None,
-                                    "completed": 0,
-                                },
-                                "current": {
-                                    "ready": 0,
-                                    "started": 0,
-                                    "processed": None,
-                                    "completed": 0,
-                                },
-                            },
-                            "zero_grad": {
-                                "total": {
-                                    "ready": 0,
-                                    "started": 0,
-                                    "processed": None,
-                                    "completed": 0,
-                                },
-                                "current": {
-                                    "ready": 0,
-                                    "started": 0,
-                                    "processed": None,
-                                    "completed": 0,
-                                },
-                            },
-                        },
-                        "scheduler": {
-                            "total": {
-                                "ready": 0,
-                                "started": None,
-                                "processed": None,
-                                "completed": 0,
-                            },
-                            "current": {
-                                "ready": 0,
-                                "started": None,
-                                "processed": None,
-                                "completed": 0,
-                            },
-                        },
-                    },
-                },
-                "val_loop": {
-                    "state_dict": {},
-                    "progress": {
-                        "epoch": {
-                            "total": {
-                                "ready": 0,
-                                "started": 0,
-                                "processed": 0,
-                                "completed": 0,
-                            },
-                            "current": {
-                                "ready": 0,
-                                "started": 0,
-                                "processed": 0,
-                                "completed": 0,
-                            },
-                            "batch": {
-                                "total": {
-                                    "ready": 0,
-                                    "started": 0,
-                                    "processed": 0,
-                                    "completed": 0,
-                                },
-                                "current": {
-                                    "ready": 0,
-                                    "started": 0,
-                                    "processed": 0,
-                                    "completed": 0,
-                                },
-                            },
-                        }
-                    },
-                    "epoch_loop.state_dict": {},
-                    "epoch_loop.progress": {
->>>>>>> 370fa670
-                        "total": {"ready": 0, "started": 0, "processed": 0, "completed": 0},
-                        "current": {
-                            "ready": 0,
-                            "started": 0,
-                            "processed": 0,
-                            "completed": 0,
-                        },
-<<<<<<< HEAD
                     },
                 }
             },
@@ -267,107 +169,6 @@
                 },
             },
         },
-=======
-                        "batch": {
-                            "total": {
-                                "ready": 0,
-                                "started": 0,
-                                "processed": 0,
-                                "completed": 0,
-                            },
-                            "current": {
-                                "ready": 0,
-                                "started": 0,
-                                "processed": 0,
-                                "completed": 0,
-                            },
-                        },
-                    },
-                },
-            }
-        },
-        "validate_loop": {
-            "state_dict": {},
-            "progress": {
-                "epoch": {
-                    "total": {"ready": 0, "started": 0, "processed": 0, "completed": 0},
-                    "current": {"ready": 0, "started": 0, "processed": 0, "completed": 0},
-                    "batch": {
-                        "total": {"ready": 0, "started": 0, "processed": 0, "completed": 0},
-                        "current": {
-                            "ready": 0,
-                            "started": 0,
-                            "processed": 0,
-                            "completed": 0,
-                        },
-                    },
-                }
-            },
-            "epoch_loop.state_dict": {},
-            "epoch_loop.progress": {
-                "total": {"ready": 0, "started": 0, "processed": 0, "completed": 0},
-                "current": {"ready": 0, "started": 0, "processed": 0, "completed": 0},
-                "batch": {
-                    "total": {"ready": 0, "started": 0, "processed": 0, "completed": 0},
-                    "current": {"ready": 0, "started": 0, "processed": 0, "completed": 0},
-                },
-            },
-        },
-        "test_loop": {
-            "state_dict": {},
-            "progress": {
-                "epoch": {
-                    "total": {"ready": 0, "started": 0, "processed": 0, "completed": 0},
-                    "current": {"ready": 0, "started": 0, "processed": 0, "completed": 0},
-                    "batch": {
-                        "total": {"ready": 0, "started": 0, "processed": 0, "completed": 0},
-                        "current": {
-                            "ready": 0,
-                            "started": 0,
-                            "processed": 0,
-                            "completed": 0,
-                        },
-                    },
-                }
-            },
-            "epoch_loop.state_dict": {},
-            "epoch_loop.progress": {
-                "total": {"ready": 0, "started": 0, "processed": 0, "completed": 0},
-                "current": {"ready": 0, "started": 0, "processed": 0, "completed": 0},
-                "batch": {
-                    "total": {"ready": 0, "started": 0, "processed": 0, "completed": 0},
-                    "current": {"ready": 0, "started": 0, "processed": 0, "completed": 0},
-                },
-            },
-        },
-        "predict_loop": {
-            "state_dict": {},
-            "progress": {
-                "epoch": {
-                    "total": {"ready": 0, "started": 0, "processed": 0, "completed": 0},
-                    "current": {"ready": 0, "started": 0, "processed": 0, "completed": 0},
-                    "batch": {
-                        "total": {"ready": 0, "started": 0, "processed": 0, "completed": 0},
-                        "current": {
-                            "ready": 0,
-                            "started": 0,
-                            "processed": 0,
-                            "completed": 0,
-                        },
-                    },
-                }
-            },
-            "epoch_loop.state_dict": {},
-            "epoch_loop.progress": {
-                "total": {"ready": 0, "started": 0, "processed": 0, "completed": 0},
-                "current": {"ready": 0, "started": 0, "processed": 0, "completed": 0},
-                "batch": {
-                    "total": {"ready": 0, "started": 0, "processed": 0, "completed": 0},
-                    "current": {"ready": 0, "started": 0, "processed": 0, "completed": 0},
-                },
-            },
-        },
->>>>>>> 370fa670
     }
     # yapf: enable
     assert state_dict == expected