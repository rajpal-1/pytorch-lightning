--- conflicted
+++ resolved
@@ -11,23 +11,16 @@
 # WITHOUT WARRANTIES OR CONDITIONS OF ANY KIND, either express or implied.
 # See the License for the specific language governing permissions and
 # limitations under the License.
-<<<<<<< HEAD
-=======
 from unittest.mock import Mock
->>>>>>> 5735b851
 
 import pytest
 import torch
 from torch.optim import Adam, SGD
 
 from pytorch_lightning import Trainer
-<<<<<<< HEAD
+from pytorch_lightning.core.optimizer import LightningOptimizer
 from pytorch_lightning.loops.optimization.optimizer_loop import ClosureResult
 from pytorch_lightning.utilities.exceptions import MisconfigurationException
-=======
-from pytorch_lightning.core.optimizer import LightningOptimizer
-from pytorch_lightning.loops.optimization.optimizer_loop import ClosureResult
->>>>>>> 5735b851
 from tests.helpers import BoringModel
 
 
@@ -55,7 +48,6 @@
 
 
 @pytest.mark.parametrize(
-<<<<<<< HEAD
     "case", [(5.0, "must return a Tensor, a dict, or None"), ({"a": 5}, "the 'loss' key needs to be present")]
 )
 def test_warning_invalid_trainstep_output(tmpdir, case):
@@ -70,7 +62,9 @@
 
     with pytest.raises(MisconfigurationException, match=match):
         trainer.fit(model)
-=======
+
+
+@pytest.mark.parametrize(
     "frequencies,expected",
     [
         (
@@ -132,5 +126,4 @@
     opt_idx_sequence = [args[3] for args in positional_args]
     assert all(isinstance(opt, LightningOptimizer) for opt in pl_optimizer_sequence)
     optimizer_sequence = [opt._optimizer.__class__.__name__ for opt in pl_optimizer_sequence]
-    assert list(zip(opt_idx_sequence, optimizer_sequence)) == expected
->>>>>>> 5735b851
+    assert list(zip(opt_idx_sequence, optimizer_sequence)) == expected