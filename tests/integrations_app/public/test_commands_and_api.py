import os
from subprocess import Popen
from time import sleep

import pytest
from integrations_app.public import _PATH_EXAMPLES

from lightning_app.testing.testing import run_app_in_cloud


@pytest.mark.timeout(300)
@pytest.mark.cloud
def test_commands_and_api_example_cloud() -> None:
    with run_app_in_cloud(os.path.join(_PATH_EXAMPLES, "app_commands_and_api")) as (
        admin_page,
        view_page,
        fetch_logs,
        app_name,
    ):
        # Connect to the App and send the first & second command with the client
        # Requires to be run within the same process.
        cmd_1 = f"python -m lightning connect {app_name}"
        cmd_2 = "python -m lightning command with client --name=this"
        cmd_3 = "python -m lightning command without client --name=is"
        cmd_4 = "python -m lightning command without client --name=awesome"
        cmd_5 = "lightning disconnect"
        process = Popen(" && ".join([cmd_1, cmd_2, cmd_3, cmd_4, cmd_5]), shell=True)
        process.wait()

        "/".join(view_page.url.split("/")[:-2])

        # Validate the logs.
        has_logs = False
        while not has_logs:
            for log in fetch_logs():
                if "['this', 'is', 'awesome']" in log:
                    has_logs = True
<<<<<<< HEAD
            sleep(1)
=======
            sleep(1)

        # Send a request to the Rest API directly.
        resp = requests.get(base_url + "/pure_function")
        assert resp.status_code == 200
        assert resp.json() == "Hello World !"
>>>>>>> 8b0706a6
<|MERGE_RESOLUTION|>--- conflicted
+++ resolved
@@ -35,13 +35,4 @@
             for log in fetch_logs():
                 if "['this', 'is', 'awesome']" in log:
                     has_logs = True
-<<<<<<< HEAD
-            sleep(1)
-=======
-            sleep(1)
-
-        # Send a request to the Rest API directly.
-        resp = requests.get(base_url + "/pure_function")
-        assert resp.status_code == 200
-        assert resp.json() == "Hello World !"
->>>>>>> 8b0706a6
+            sleep(1)