--- conflicted
+++ resolved
@@ -28,29 +28,7 @@
         process = Popen(" && ".join([cmd_1, cmd_2, cmd_3, cmd_4, cmd_5]), shell=True)
         process.wait()
 
-<<<<<<< HEAD
         base_url = "/".join(view_page.url.split("/")[:-2])
-=======
-        # This prevents some flakyness in the CI. Couldn't reproduce it locally.
-        sleep(5)
-
-        # Send a request to the Rest API directly.
-        client = LightningClient()
-        project = _get_project(client)
-
-        lit_apps = [
-            lit_app
-            for lit_app in client.lightningapp_instance_service_list_lightningapp_instances(
-                project_id=project.project_id,
-            ).lightningapps
-            if lit_app.name == app_name
-        ]
-        app = lit_apps[0]
-
-        base_url = app.status.url
-        resp = requests.post(base_url + "/user/command_without_client?name=awesome")
-        assert resp.status_code == 200, resp.json()
->>>>>>> 39b7cb80
 
         # Validate the logs.
         has_logs = False
