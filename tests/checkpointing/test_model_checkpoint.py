--- conflicted
+++ resolved
@@ -126,14 +126,8 @@
         max_epochs=max_epochs,
         progress_bar_refresh_rate=0,
     )
-<<<<<<< HEAD
-    results = trainer.fit(model)
-    assert results
+    trainer.fit(model)
     assert trainer.state.finished, f"Training failed with {trainer.state}"
-=======
-    trainer.fit(model)
-    assert trainer.state == TrainerState.FINISHED, f"Training failed with {trainer.state}"
->>>>>>> e0c64f0e
 
     ckpt_files = list(Path(tmpdir).glob('*.ckpt'))
     scores = [metric[monitor] for metric in trainer.dev_debugger.logged_metrics if monitor in metric]
@@ -236,14 +230,8 @@
         progress_bar_refresh_rate=0,
         num_sanity_val_steps=0,
     )
-<<<<<<< HEAD
-    results = trainer.fit(model)
-    assert results
+    trainer.fit(model)
     assert trainer.state.finished, f"Training failed with {trainer.state}"
-=======
-    trainer.fit(model)
-    assert trainer.state == TrainerState.FINISHED, f"Training failed with {trainer.state}"
->>>>>>> e0c64f0e
 
     ckpt_files = list(Path(tmpdir).glob('*.ckpt'))
     scores = [metric[monitor] for metric in trainer.dev_debugger.logged_metrics if monitor in metric]
