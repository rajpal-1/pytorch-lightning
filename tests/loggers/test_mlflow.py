import os

from unittest import mock
<<<<<<< HEAD
=======
from unittest.mock import MagicMock

from mlflow.tracking import MlflowClient
>>>>>>> 0823cdd5

from pytorch_lightning import Trainer
from pytorch_lightning.loggers import MLFlowLogger
from tests.base import EvalModelTemplate


@mock.patch('pytorch_lightning.loggers.mlflow.mlflow')
@mock.patch('pytorch_lightning.loggers.mlflow.MlflowClient')
def test_mlflow_logger_exists(client, mlflow, tmpdir):
    """ Test launching three independent loggers with either same or different experiment name. """

    run1 = MagicMock()
    run1.info.run_id = "run-id-1"

    run2 = MagicMock()
    run2.info.run_id = "run-id-2"

    run3 = MagicMock()
    run3.info.run_id = "run-id-3"

    # simulate non-existing experiment creation
    client.return_value.get_experiment_by_name = MagicMock(return_value=None)
    client.return_value.create_experiment = MagicMock(return_value="exp-id-1")  # experiment_id
    client.return_value.create_run = MagicMock(return_value=run1)

    logger = MLFlowLogger('test', save_dir=tmpdir)
    assert logger._experiment_id is None
    assert logger._run_id is None
    _ = logger.experiment
    assert logger.experiment_id == "exp-id-1"
    assert logger.run_id == "run-id-1"
    assert logger.experiment.create_experiment.asset_called_once()
    client.reset_mock(return_value=True)

    # simulate existing experiment returns experiment id
    exp1 = MagicMock()
    exp1.experiment_id = "exp-id-1"
    client.return_value.get_experiment_by_name = MagicMock(return_value=exp1)
    client.return_value.create_run = MagicMock(return_value=run2)

    # same name leads to same experiment id, but different runs get recorded
    logger2 = MLFlowLogger('test', save_dir=tmpdir)
    assert logger2.experiment_id == logger.experiment_id
    assert logger2.run_id == "run-id-2"
    assert logger2.experiment.create_experiment.call_count == 0
    assert logger2.experiment.create_run.asset_called_once()
    client.reset_mock(return_value=True)

    # simulate a 3rd experiment with new name
    client.return_value.get_experiment_by_name = MagicMock(return_value=None)
    client.return_value.create_experiment = MagicMock(return_value="exp-id-3")
    client.return_value.create_run = MagicMock(return_value=run3)

    # logger with new experiment name causes new experiment id and new run id to be created
    logger3 = MLFlowLogger('new', save_dir=tmpdir)
    assert logger3.experiment_id == "exp-id-3" != logger.experiment_id
    assert logger3.run_id == "run-id-3"


def test_mlflow_logger_dirs_creation(tmpdir):
    """ Test that the logger creates the folders and files in the right place. """
    assert not os.listdir(tmpdir)
    logger = MLFlowLogger('test', save_dir=tmpdir)
    assert logger.save_dir == tmpdir
    assert set(os.listdir(tmpdir)) == {'.trash'}
    run_id = logger.run_id
    exp_id = logger.experiment_id

    # multiple experiment calls should not lead to new experiment folders
    for i in range(2):
        _ = logger.experiment
        assert set(os.listdir(tmpdir)) == {'.trash', exp_id}
        assert set(os.listdir(tmpdir / exp_id)) == {run_id, 'meta.yaml'}

    model = EvalModelTemplate()
    trainer = Trainer(default_root_dir=tmpdir, logger=logger, max_epochs=1, limit_val_batches=3)
    trainer.fit(model)
    assert set(os.listdir(tmpdir / exp_id)) == {run_id, 'meta.yaml'}
    assert 'epoch' in os.listdir(tmpdir / exp_id / run_id / 'metrics')
    assert set(os.listdir(tmpdir / exp_id / run_id / 'params')) == model.hparams.keys()
    assert trainer.checkpoint_callback.dirpath == (tmpdir / exp_id / run_id / 'checkpoints')
    assert set(os.listdir(trainer.checkpoint_callback.dirpath)) == {'epoch=0.ckpt'}


@mock.patch('pytorch_lightning.loggers.mlflow.mlflow')
@mock.patch('pytorch_lightning.loggers.mlflow.MlflowClient')
def test_mlflow_experiment_id_retrieved_once(client, mlflow, tmpdir):
    logger = MLFlowLogger('test', save_dir=tmpdir)
    _ = logger.experiment
    _ = logger.experiment
    _ = logger.experiment
    assert logger.experiment.get_experiment_by_name.call_count == 1<|MERGE_RESOLUTION|>--- conflicted
+++ resolved
@@ -1,12 +1,8 @@
 import os
 
 from unittest import mock
-<<<<<<< HEAD
-=======
 from unittest.mock import MagicMock
-
 from mlflow.tracking import MlflowClient
->>>>>>> 0823cdd5
 
 from pytorch_lightning import Trainer
 from pytorch_lightning.loggers import MLFlowLogger
