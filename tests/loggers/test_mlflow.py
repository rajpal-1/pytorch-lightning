--- conflicted
+++ resolved
@@ -12,11 +12,6 @@
 # See the License for the specific language governing permissions and
 # limitations under the License.
 import os
-<<<<<<< HEAD
-from pathlib import Path
-
-=======
->>>>>>> e7298b5d
 from unittest import mock
 from unittest.mock import MagicMock
 
@@ -24,12 +19,8 @@
 
 from pytorch_lightning import Trainer
 from pytorch_lightning.loggers import _MLFLOW_AVAILABLE, MLFlowLogger
-<<<<<<< HEAD
-from tests.base import EvalModelTemplate
+from tests.helpers import BoringModel
 import tests.base.plotting
-=======
-from tests.helpers import BoringModel
->>>>>>> e7298b5d
 
 
 def mock_mlflow_run_creation(logger, experiment_name=None, experiment_id=None, run_id=None):
@@ -146,9 +137,6 @@
         assert set(os.listdir(tmpdir)) == {'.trash', exp_id}
         assert set(os.listdir(tmpdir / exp_id)) == {run_id, 'meta.yaml'}
 
-<<<<<<< HEAD
-    model = EvalModelTemplate()
-=======
     class CustomModel(BoringModel):
 
         def training_epoch_end(self, *args, **kwargs):
@@ -157,17 +145,12 @@
 
     model = CustomModel()
     limit_batches = 5
->>>>>>> e7298b5d
     trainer = Trainer(
         default_root_dir=tmpdir,
         logger=logger,
         max_epochs=1,
-<<<<<<< HEAD
-        limit_val_batches=3,
-=======
         limit_train_batches=limit_batches,
         limit_val_batches=limit_batches,
->>>>>>> e7298b5d
         log_gpu_memory=True,
     )
     trainer.fit(model)
@@ -206,7 +189,21 @@
 
 @mock.patch('pytorch_lightning.loggers.mlflow.mlflow')
 @mock.patch('pytorch_lightning.loggers.mlflow.MlflowClient')
-<<<<<<< HEAD
+def test_mlflow_logger_with_long_param_value(client, mlflow, tmpdir):
+    """
+    Test that the logger raises warning with special characters not accepted by MLFlow.
+    """
+    logger = MLFlowLogger('test', save_dir=tmpdir)
+    value = 'test' * 100
+    key = 'test_param'
+    params = {key: value}
+
+    with pytest.warns(RuntimeWarning, match=f'Discard {key}={value}'):
+        logger.log_hyperparams(params)
+
+
+@mock.patch('pytorch_lightning.loggers.mlflow.mlflow')
+@mock.patch('pytorch_lightning.loggers.mlflow.MlflowClient')
 @pytest.mark.parametrize("step_idx", [10, None])
 @pytest.mark.parametrize("figure_format", ['.png', '.pdf'])
 def test_mlflow_log_figure(client, mlflow, step_idx, figure_format, tmpdir):
@@ -222,17 +219,4 @@
     fname_expect = logger.save_dir + f'/dummy_step_{step_idx}{figure_format}'
     artifact_expect = 'figure_dummy'
 
-    mock_log.assert_called_once_with(logger.run_id, fname_expect, artifact_path=artifact_expect)
-=======
-def test_mlflow_logger_with_long_param_value(client, mlflow, tmpdir):
-    """
-    Test that the logger raises warning with special characters not accepted by MLFlow.
-    """
-    logger = MLFlowLogger('test', save_dir=tmpdir)
-    value = 'test' * 100
-    key = 'test_param'
-    params = {key: value}
-
-    with pytest.warns(RuntimeWarning, match=f'Discard {key}={value}'):
-        logger.log_hyperparams(params)
->>>>>>> e7298b5d
+    mock_log.assert_called_once_with(logger.run_id, fname_expect, artifact_path=artifact_expect)