--- conflicted
+++ resolved
@@ -88,14 +88,10 @@
 
     # Test api_key given
     with patch('pytorch_lightning.loggers.comet.CometExperiment') as comet_experiment:
-<<<<<<< HEAD
-        logger = CometLogger(api_key=api_key, experiment_name=experiment_name,)
-=======
         logger = CometLogger(
             api_key=api_key,
             experiment_name=experiment_name,
         )
->>>>>>> 863a70c2
         assert logger._experiment is None
 
         _ = logger.experiment
@@ -155,22 +151,13 @@
     logger.experiment.id = '1'
     logger.experiment.project_name = 'test'
 
-<<<<<<< HEAD
-    model = EvalModelTemplate()
-    trainer = Trainer(default_root_dir=tmpdir, logger=logger, max_epochs=1, limit_val_batches=3)
-=======
     model = BoringModel()
     trainer = Trainer(default_root_dir=tmpdir, logger=logger, max_epochs=1, limit_train_batches=3, limit_val_batches=3)
->>>>>>> 863a70c2
     assert trainer.log_dir == logger.save_dir
     trainer.fit(model)
 
     assert trainer.checkpoint_callback.dirpath == (tmpdir / 'test' / "1" / 'checkpoints')
-<<<<<<< HEAD
-    assert set(os.listdir(trainer.checkpoint_callback.dirpath)) == {'epoch=0-step=9.ckpt'}
-=======
     assert set(os.listdir(trainer.checkpoint_callback.dirpath)) == {'epoch=0-step=2.ckpt'}
->>>>>>> 863a70c2
     assert trainer.log_dir == logger.save_dir
 
 
