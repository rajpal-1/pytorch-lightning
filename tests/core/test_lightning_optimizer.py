# Copyright The PyTorch Lightning team.
#
# Licensed under the Apache License, Version 2.0 (the "License");
# you may not use this file except in compliance with the License.
# You may obtain a copy of the License at
#
#     http://www.apache.org/licenses/LICENSE-2.0
#
# Unless required by applicable law or agreed to in writing, software
# distributed under the License is distributed on an "AS IS" BASIS,
# WITHOUT WARRANTIES OR CONDITIONS OF ANY KIND, either express or implied.
# See the License for the specific language governing permissions and
# limitations under the License.
from unittest.mock import patch

import torch
from torch.optim import Adam
from torch.optim import Optimizer

from pytorch_lightning import Trainer
from pytorch_lightning.core.optimizer import LightningOptimizer
from pytorch_lightning.utilities.exceptions import MisconfigurationException
from tests.helpers.boring_model import BoringModel


def test_lightning_optimizer(tmpdir):
    """
    Test that optimizer are correctly wrapped by our LightningOptimizer
    """

    class TestModel(BoringModel):

        def configure_optimizers(self):
            optimizer = torch.optim.SGD(self.layer.parameters(), lr=0.1)
            lr_scheduler = torch.optim.lr_scheduler.StepLR(optimizer, step_size=1)
            return [optimizer], [lr_scheduler]

    model = TestModel()
    trainer = Trainer(
        default_root_dir=tmpdir,
        limit_train_batches=1,
        limit_val_batches=1,
        max_epochs=1,
        weights_summary=None,
    )
    trainer.fit(model)

    groups = "{'dampening': 0, 'initial_lr': 0.1, 'lr': 0.01, 'momentum': 0, 'nesterov': False, 'weight_decay': 0}"
    expected = f"LightningSGD(groups=[{groups}])"
    assert trainer._lightning_optimizers[0].__repr__() == expected


def test_lightning_optimizer_from_user(tmpdir):
    """
    Test that the user can use our LightningOptimizer. Not recommended.
    """

    class TestModel(BoringModel):

        def configure_optimizers(self):
            optimizer = torch.optim.Adam(self.layer.parameters(), lr=0.1)
            optimizer = LightningOptimizer(optimizer)
            lr_scheduler = torch.optim.lr_scheduler.StepLR(optimizer, step_size=1)
            return [optimizer], [lr_scheduler]

    model = TestModel()
    trainer = Trainer(
        default_root_dir=tmpdir,
        limit_train_batches=1,
        limit_val_batches=1,
        max_epochs=1,
        weights_summary=None,
    )
    trainer.fit(model)

    groups = "{'amsgrad': False, 'betas': (0.9, 0.999), 'eps': 1e-08, 'initial_lr': 0.1, 'lr': 0.01, 'weight_decay': 0}"
    expected = f"LightningAdam(groups=[{groups}])"
    assert trainer._lightning_optimizers[0].__repr__() == expected


@patch("torch.optim.Adam.step", autospec=True)
@patch("torch.optim.SGD.step", autospec=True)
def test_lightning_optimizer_manual_optimization(mock_sgd_step, mock_adam_step, tmpdir):
    """
    Test that the user can use our LightningOptimizer. Not recommended for now.
    """

    class TestModel(BoringModel):

        def __init__(self):
            super().__init__()
            self.automatic_optimization = False

        def training_step(self, batch, batch_idx, optimizer_idx=None):
            (opt_1, opt_2) = self.optimizers()
            assert isinstance(opt_1, LightningOptimizer)
            assert isinstance(opt_2, LightningOptimizer)

            output = self.layer(batch)
            loss_1 = self.loss(batch, output)
            self.manual_backward(loss_1)
            opt_1.step(zero_grad=True)

            def closure():
                output = self.layer(batch)
                loss_2 = self.loss(batch, output)
<<<<<<< HEAD
                self.manual_backward(loss_2)
            opt_2.step(closure=closure, make_optimizer_step=batch_idx % 2 == 0, zero_grad=True)
=======
                self.manual_backward(loss_2, opt_2)

            opt_2.step(closure=closure)
>>>>>>> ab859d78

        def configure_optimizers(self):
            optimizer_1 = torch.optim.SGD(self.layer.parameters(), lr=0.1)
            optimizer_2 = torch.optim.Adam(self.layer.parameters(), lr=0.1)
            optimizer_1 = LightningOptimizer(optimizer_1)

            lr_scheduler = torch.optim.lr_scheduler.StepLR(optimizer_1, step_size=1)
            return [optimizer_1, optimizer_2], [lr_scheduler]

    model = TestModel()
    model.training_step_end = None
    model.training_epoch_end = None
    trainer = Trainer(
        default_root_dir=tmpdir,
        limit_train_batches=8,
        limit_val_batches=1,
        max_epochs=1,
        weights_summary=None,
    )
    trainer.fit(model)

    assert len(mock_sgd_step.mock_calls) == 8
    assert len(mock_adam_step.mock_calls) == 4


@patch("torch.optim.Adam.step", autospec=True)
@patch("torch.optim.SGD.step", autospec=True)
def test_lightning_optimizer_manual_optimization_and_accumulated_gradients(mock_sgd_step, mock_adam_step, tmpdir):
    """
    Test that the user can use our LightningOptimizer. Not recommended.
    """

    class TestModel(BoringModel):

        def __init__(self):
            super().__init__()
            self.automatic_optimization = False

        def training_step(self, batch, batch_idx, optimizer_idx=None):
            (opt_1, opt_2) = self.optimizers()
            assert isinstance(opt_1, LightningOptimizer)
            assert isinstance(opt_2, LightningOptimizer)

            output = self.layer(batch)
            loss_1 = self.loss(batch, output)
            self.manual_backward(loss_1)
            opt_1.step()

            def closure():
                output = self.layer(batch)
                loss_2 = self.loss(batch, output)
<<<<<<< HEAD
                self.manual_backward(loss_2)
=======
                self.manual_backward(loss_2, opt_2)

>>>>>>> ab859d78
            opt_2.step(closure=closure)

        def configure_optimizers(self):
            optimizer_1 = torch.optim.SGD(self.layer.parameters(), lr=0.1)
            optimizer_2 = torch.optim.Adam(self.layer.parameters(), lr=0.1)
            optimizer_1 = LightningOptimizer(optimizer_1)

            lr_scheduler = torch.optim.lr_scheduler.StepLR(optimizer_1, step_size=1)
            return [optimizer_1, optimizer_2], [lr_scheduler]

    model = TestModel()
    model.training_step_end = None
    model.training_epoch_end = None
    trainer = Trainer(
        default_root_dir=tmpdir,
        limit_train_batches=8,
        limit_val_batches=1,
        max_epochs=1,
        weights_summary=None,
        accumulate_grad_batches=2,
    )
    trainer.fit(model)

    assert len(mock_sgd_step.mock_calls) == 8
    assert len(mock_adam_step.mock_calls) == 8


def test_state(tmpdir):
    model = torch.nn.Linear(3, 4)
    optimizer = torch.optim.Adam(model.parameters())
    lightning_optimizer = LightningOptimizer(optimizer)

    # test state
    assert optimizer.state == lightning_optimizer.state
    lightning_optimizer.state = optimizer.state
    assert optimizer.state == lightning_optimizer.state

    # test param_groups
    assert optimizer.param_groups == lightning_optimizer.param_groups
    lightning_optimizer.param_groups = optimizer.param_groups
    assert optimizer.param_groups == lightning_optimizer.param_groups

    # test defaults
    assert optimizer.defaults == lightning_optimizer.defaults
    lightning_optimizer.defaults = optimizer.defaults
    assert optimizer.defaults == lightning_optimizer.defaults

    assert isinstance(lightning_optimizer, LightningOptimizer)
    assert isinstance(lightning_optimizer, Adam)
    assert isinstance(lightning_optimizer, Optimizer)

    lightning_dict = {}
    special_attrs = [
        "_accumulate_grad_batches", "_optimizer", "_optimizer_idx", "_support_closure", "_trainer", "__getstate__",
        "__setstate__", "state_dict", "load_state_dict", "zero_grad", "__setstate__", "add_param_group",
        "_total_optimizer_step_calls",
    ]

    for k, v in lightning_optimizer.__dict__.items():
        if k not in special_attrs:
            lightning_dict[k] = v

    assert lightning_dict == optimizer.__dict__
    assert optimizer.state_dict() == lightning_optimizer.state_dict()
    assert optimizer.state == lightning_optimizer.state


def test_lightning_optimizer_automatic_optimization(tmpdir):
    """
    Test lightning optimize works with make_optimizer_step in automatic_optimization
    """

    class TestModel(BoringModel):

        def training_step(self, batch, batch_idx, optimizer_idx=None):
            output = self.layer(batch)
            loss = self.loss(batch, output)
            return {"loss": loss}

        def training_epoch_end(self, outputs):
            outputs = sum(outputs, [])
            torch.stack([x["loss"] for x in outputs]).mean()

        def optimizer_step(
            self, epoch, batch_idx, optimizer, optimizer_idx, optimizer_closure, on_tpu, using_native_amp, using_lbfgs
        ):

            assert optimizer_closure.__name__ == "train_step_and_backward_closure"

            optimizer.step(closure=optimizer_closure, make_optimizer_step=batch_idx % 2 == 0)

        def configure_optimizers(self):
            optimizer_1 = torch.optim.SGD(self.layer.parameters(), lr=0.1)
            optimizer_2 = torch.optim.Adam(self.layer.parameters(), lr=0.1)
            optimizer_1 = LightningOptimizer(optimizer_1)

            lr_scheduler = torch.optim.lr_scheduler.StepLR(optimizer_1, step_size=1)
            return [optimizer_1, optimizer_2], [lr_scheduler]

    model = TestModel()
    trainer = Trainer(
        default_root_dir=tmpdir,
        limit_train_batches=10,
        limit_val_batches=1,
        max_epochs=1,
        weights_summary=None,
    )
    trainer.fit(model)


def test_lightning_optimizer_automatic_optimization_optimizer_zero_grad(tmpdir):
    """
    Test lightning optimize works with optimizer_zero_grad overrides in automatic_optimization
    """

    with patch("torch.optim.Adam.zero_grad") as adam_zero_grad, \
         patch("torch.optim.SGD.zero_grad") as sgd_zero_grad:

        class TestModel(BoringModel):

            def training_step(self, batch, batch_idx, optimizer_idx=None):
                output = self.layer(batch)
                loss = self.loss(batch, output)
                return {"loss": loss}

            def training_epoch_end(self, outputs):
                outputs = sum(outputs, [])
                torch.stack([x["loss"] for x in outputs]).mean()

            def optimizer_zero_grad(self, epoch: int, batch_idx: int, optimizer: Optimizer, optimizer_idx: int):
                if optimizer_idx == 0:
                    if batch_idx % 2 == 0:
                        optimizer.zero_grad()

                if optimizer_idx == 1:
                    if batch_idx % 5 == 0:
                        optimizer.zero_grad()

            def optimizer_step(
                self,
                epoch,
                batch_idx,
                optimizer,
                optimizer_idx,
                optimizer_closure,
                on_tpu,
                using_native_amp,
                using_lbfgs,
            ):

                assert optimizer_closure.__name__ == "train_step_and_backward_closure"

                optimizer.step(closure=optimizer_closure)

            def configure_optimizers(self):
                optimizer_1 = torch.optim.SGD(self.layer.parameters(), lr=0.1)
                optimizer_2 = torch.optim.Adam(self.layer.parameters(), lr=0.1)
                lr_scheduler = torch.optim.lr_scheduler.StepLR(optimizer_1, step_size=1)
                return [optimizer_1, optimizer_2], [lr_scheduler]

        model = TestModel()
        trainer = Trainer(
            default_root_dir=tmpdir,
            limit_train_batches=10,
            limit_val_batches=1,
            max_epochs=1,
            weights_summary=None,
        )
        trainer.fit(model)

        assert adam_zero_grad.call_count == 2
        assert sgd_zero_grad.call_count == 5


def test_lightning_optimizer_automatic_optimization_optimizer_zero_grad_make_optimizer_step(tmpdir):
    """
    Test lightning optimize works with optimizer_zero_grad overrides and make_optimizer_step in automatic_optimization
    """

    try:
        with patch("torch.optim.Adam.zero_grad") as adam_zero_grad, \
             patch("torch.optim.SGD.zero_grad") as sgd_zero_grad:

            class TestModel(BoringModel):

                def training_step(self, batch, batch_idx, optimizer_idx=None):
                    output = self.layer(batch)
                    loss = self.loss(batch, output)
                    return {"loss": loss}

                def training_epoch_end(self, outputs):
                    outputs = sum(outputs, [])
                    torch.stack([x["loss"] for x in outputs]).mean()

                def optimizer_zero_grad(self, epoch: int, batch_idx: int, optimizer: Optimizer, optimizer_idx: int):
                    if optimizer_idx == 0:
                        if batch_idx % 2 == 0:
                            optimizer.zero_grad()

                    if optimizer_idx == 1:
                        if batch_idx % 5 == 0:
                            optimizer.zero_grad()

                def optimizer_step(
                    self,
                    epoch,
                    batch_idx,
                    optimizer,
                    optimizer_idx,
                    optimizer_closure,
                    on_tpu,
                    using_native_amp,
                    using_lbfgs,
                ):

                    assert optimizer_closure.__name__ == "train_step_and_backward_closure"

                    if optimizer_idx == 0:
                        optimizer.step(closure=optimizer_closure, make_optimizer_step=batch_idx % 3 == 0)
                        return
                    optimizer.step(closure=optimizer_closure)

                def configure_optimizers(self):
                    optimizer_1 = torch.optim.SGD(self.layer.parameters(), lr=0.1)
                    optimizer_2 = torch.optim.Adam(self.layer.parameters(), lr=0.1)
                    lr_scheduler = torch.optim.lr_scheduler.StepLR(optimizer_1, step_size=1)
                    return [optimizer_1, optimizer_2], [lr_scheduler]

            model = TestModel()
            trainer = Trainer(
                default_root_dir=tmpdir,
                limit_train_batches=20,
                limit_val_batches=1,
                max_epochs=1,
                weights_summary=None,
            )
            trainer.fit(model)

            assert adam_zero_grad.call_count == 4
            assert sgd_zero_grad.call_count == 10

    except MisconfigurationException as e:
        assert "When overriding LightningModule `optimizer_zero_grad`, make_optimizer_step is not allowed" in str(e)


def test_lightning_optimizer_automatic_optimization_make_optimizer_step_2(tmpdir):
    """
    Test lightning optimize works with make_optimizer_step in automatic_optimization
    """

    with patch("torch.optim.Adam.zero_grad") as adam_zero_grad, \
         patch("torch.optim.SGD.zero_grad") as sgd_zero_grad:

        class TestModel(BoringModel):

            def training_step(self, batch, batch_idx, optimizer_idx=None):
                output = self.layer(batch)
                loss = self.loss(batch, output)
                return {"loss": loss}

            def training_epoch_end(self, outputs):
                outputs = sum(outputs, [])
                torch.stack([x["loss"] for x in outputs]).mean()

            def optimizer_step(
                self,
                epoch,
                batch_idx,
                optimizer,
                optimizer_idx,
                optimizer_closure,
                on_tpu,
                using_native_amp,
                using_lbfgs,
            ):

                assert optimizer_closure.__name__ == "train_step_and_backward_closure"

                make_optimizer_step = None
                if optimizer_idx == 0:
                    make_optimizer_step = batch_idx % 4 == 0
                optimizer.step(closure=optimizer_closure, make_optimizer_step=make_optimizer_step)

            def configure_optimizers(self):
                optimizer_1 = torch.optim.SGD(self.layer.parameters(), lr=0.1)
                optimizer_2 = torch.optim.Adam(self.layer.parameters(), lr=0.1)
                lr_scheduler = torch.optim.lr_scheduler.StepLR(optimizer_1, step_size=1)
                return [optimizer_1, optimizer_2], [lr_scheduler]

        model = TestModel()
        trainer = Trainer(
            default_root_dir=tmpdir,
            limit_train_batches=20,
            limit_val_batches=1,
            max_epochs=1,
            weights_summary=None,
        )
        trainer.fit(model)

        assert adam_zero_grad.call_count == 20
        assert sgd_zero_grad.call_count == 5<|MERGE_RESOLUTION|>--- conflicted
+++ resolved
@@ -14,8 +14,7 @@
 from unittest.mock import patch
 
 import torch
-from torch.optim import Adam
-from torch.optim import Optimizer
+from torch.optim import Adam, Optimizer
 
 from pytorch_lightning import Trainer
 from pytorch_lightning.core.optimizer import LightningOptimizer
@@ -99,19 +98,16 @@
             output = self.layer(batch)
             loss_1 = self.loss(batch, output)
             self.manual_backward(loss_1)
-            opt_1.step(zero_grad=True)
+            opt_1.step()
+            opt_1.zero_grad()
 
             def closure():
                 output = self.layer(batch)
                 loss_2 = self.loss(batch, output)
-<<<<<<< HEAD
                 self.manual_backward(loss_2)
-            opt_2.step(closure=closure, make_optimizer_step=batch_idx % 2 == 0, zero_grad=True)
-=======
-                self.manual_backward(loss_2, opt_2)
-
-            opt_2.step(closure=closure)
->>>>>>> ab859d78
+
+            opt_2.step(closure=closure, make_optimizer_step=batch_idx % 2 == 0)
+            opt_2.zero_grad()
 
         def configure_optimizers(self):
             optimizer_1 = torch.optim.SGD(self.layer.parameters(), lr=0.1)
@@ -163,12 +159,8 @@
             def closure():
                 output = self.layer(batch)
                 loss_2 = self.loss(batch, output)
-<<<<<<< HEAD
                 self.manual_backward(loss_2)
-=======
-                self.manual_backward(loss_2, opt_2)
-
->>>>>>> ab859d78
+
             opt_2.step(closure=closure)
 
         def configure_optimizers(self):
@@ -222,8 +214,18 @@
 
     lightning_dict = {}
     special_attrs = [
-        "_accumulate_grad_batches", "_optimizer", "_optimizer_idx", "_support_closure", "_trainer", "__getstate__",
-        "__setstate__", "state_dict", "load_state_dict", "zero_grad", "__setstate__", "add_param_group",
+        "_accumulate_grad_batches",
+        "_optimizer",
+        "_optimizer_idx",
+        "_support_closure",
+        "_trainer",
+        "__getstate__",
+        "__setstate__",
+        "state_dict",
+        "load_state_dict",
+        "zero_grad",
+        "__setstate__",
+        "add_param_group",
         "_total_optimizer_step_calls",
     ]
 
