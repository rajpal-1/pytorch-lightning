# Copyright The PyTorch Lightning team.
#
# Licensed under the Apache License, Version 2.0 (the "License");
# you may not use this file except in compliance with the License.
# You may obtain a copy of the License at
#
#     http://www.apache.org/licenses/LICENSE-2.0
#
# Unless required by applicable law or agreed to in writing, software
# distributed under the License is distributed on an "AS IS" BASIS,
# WITHOUT WARRANTIES OR CONDITIONS OF ANY KIND, either express or implied.
# See the License for the specific language governing permissions and
# limitations under the License.
import pickle
<<<<<<< HEAD
from argparse import ArgumentParser, Namespace
=======
from argparse import ArgumentParser
from dataclasses import dataclass
>>>>>>> b91747ef
from typing import Any, Dict
from unittest import mock
from unittest.mock import call, PropertyMock

import pytest
import torch
from omegaconf import OmegaConf

from pytorch_lightning import LightningDataModule, Trainer
from pytorch_lightning.callbacks import ModelCheckpoint
from pytorch_lightning.utilities import AttributeDict
from pytorch_lightning.utilities.exceptions import MisconfigurationException
from pytorch_lightning.utilities.model_helpers import is_overridden
from tests.helpers import BoringDataModule, BoringModel
from tests.helpers.datamodules import ClassifDataModule
from tests.helpers.runif import RunIf
from tests.helpers.simple_models import ClassificationModel
from tests.helpers.utils import reset_seed


@mock.patch("pytorch_lightning.trainer.trainer.Trainer.node_rank", new_callable=PropertyMock)
@mock.patch("pytorch_lightning.trainer.trainer.Trainer.local_rank", new_callable=PropertyMock)
def test_can_prepare_data(local_rank, node_rank):
    dm = BoringDataModule()
    trainer = Trainer()
    trainer.datamodule = dm

    # 1 no DM
    # prepare_data_per_node = True
    # local rank = 0   (True)
    dm.random_full = None
    dm._has_prepared_data = False
    local_rank.return_value = 0
    assert trainer.local_rank == 0

    trainer.data_connector.prepare_data()
    assert dm.random_full is not None

    # local rank = 1   (False)
    dm.random_full = None
    dm._has_prepared_data = False
    local_rank.return_value = 1
    assert trainer.local_rank == 1

    trainer.data_connector.prepare_data()
    assert dm.random_full is None

    # prepare_data_per_node = False (prepare across all nodes)
    # global rank = 0   (True)
    dm.random_full = None
    dm._has_prepared_data = False
    dm.prepare_data_per_node = False
    node_rank.return_value = 0
    local_rank.return_value = 0

    trainer.data_connector.prepare_data()
    assert dm.random_full is not None

    # global rank = 1   (False)
    dm.random_full = None
    dm._has_prepared_data = False
    node_rank.return_value = 1
    local_rank.return_value = 0

    trainer.data_connector.prepare_data()
    assert dm.random_full is None

    node_rank.return_value = 0
    local_rank.return_value = 1

    trainer.data_connector.prepare_data()
    assert dm.random_full is None

    # 2 dm
    # prepar per node = True
    # local rank = 0 (True)
    dm.prepare_data_per_node = True
    local_rank.return_value = 0

    with mock.patch.object(trainer.datamodule, "prepare_data") as dm_mock:
        # is_overridden prepare data = True
        # has been called
        # False
        dm._has_prepared_data = True
        trainer.data_connector.prepare_data()
        dm_mock.assert_not_called()

        # has not been called
        # True
        dm._has_prepared_data = False
        trainer.data_connector.prepare_data()
        dm_mock.assert_called_once()


def test_hooks_no_recursion_error():
    # hooks were appended in cascade every tine a new data module was instantiated leading to a recursion error.
    # See https://github.com/PyTorchLightning/pytorch-lightning/issues/3652
    class DummyDM(LightningDataModule):
        def setup(self, *args, **kwargs):
            pass

        def prepare_data(self, *args, **kwargs):
            pass

    for i in range(1005):
        dm = DummyDM()
        dm.setup()
        dm.prepare_data()


def test_helper_boringdatamodule():
    dm = BoringDataModule()
    dm.prepare_data()
    dm.setup()


def test_helper_boringdatamodule_with_verbose_setup():
    dm = BoringDataModule()
    dm.prepare_data()
    dm.setup("fit")
    dm.setup("test")


def test_data_hooks_called():
    dm = BoringDataModule()
    assert not dm.has_prepared_data
    assert not dm.has_setup_fit
    assert not dm.has_setup_test
    assert not dm.has_setup_validate
    assert not dm.has_setup_predict
    assert not dm.has_teardown_fit
    assert not dm.has_teardown_test
    assert not dm.has_teardown_validate
    assert not dm.has_teardown_predict

    dm.prepare_data()
    assert dm.has_prepared_data
    assert not dm.has_setup_fit
    assert not dm.has_setup_test
    assert not dm.has_setup_validate
    assert not dm.has_setup_predict
    assert not dm.has_teardown_fit
    assert not dm.has_teardown_test
    assert not dm.has_teardown_validate
    assert not dm.has_teardown_predict

    dm.setup()
    assert dm.has_prepared_data
    assert dm.has_setup_fit
    assert dm.has_setup_test
    assert dm.has_setup_validate
    assert not dm.has_setup_predict
    assert not dm.has_teardown_fit
    assert not dm.has_teardown_test
    assert not dm.has_teardown_validate
    assert not dm.has_teardown_predict

    dm.teardown()
    assert dm.has_prepared_data
    assert dm.has_setup_fit
    assert dm.has_setup_test
    assert dm.has_setup_validate
    assert not dm.has_setup_predict
    assert dm.has_teardown_fit
    assert dm.has_teardown_test
    assert dm.has_teardown_validate
    assert not dm.has_teardown_predict


@pytest.mark.parametrize("use_kwarg", (False, True))
def test_data_hooks_called_verbose(use_kwarg):
    dm = BoringDataModule()
    dm.prepare_data()
    assert not dm.has_setup_fit
    assert not dm.has_setup_test
    assert not dm.has_setup_validate
    assert not dm.has_setup_predict
    assert not dm.has_teardown_fit
    assert not dm.has_teardown_test
    assert not dm.has_teardown_validate
    assert not dm.has_teardown_predict

    dm.setup(stage="fit") if use_kwarg else dm.setup("fit")
    assert dm.has_setup_fit
    assert not dm.has_setup_validate
    assert not dm.has_setup_test
    assert not dm.has_setup_predict

    dm.setup(stage="validate") if use_kwarg else dm.setup("validate")
    assert dm.has_setup_fit
    assert dm.has_setup_validate
    assert not dm.has_setup_test
    assert not dm.has_setup_predict

    dm.setup(stage="test") if use_kwarg else dm.setup("test")
    assert dm.has_setup_fit
    assert dm.has_setup_validate
    assert dm.has_setup_test
    assert not dm.has_setup_predict

    dm.setup(stage="predict") if use_kwarg else dm.setup("predict")
    assert dm.has_setup_fit
    assert dm.has_setup_validate
    assert dm.has_setup_test
    assert dm.has_setup_predict

    dm.teardown(stage="fit") if use_kwarg else dm.teardown("fit")
    assert dm.has_teardown_fit
    assert not dm.has_teardown_validate
    assert not dm.has_teardown_test
    assert not dm.has_teardown_predict

    dm.teardown(stage="validate") if use_kwarg else dm.teardown("validate")
    assert dm.has_teardown_fit
    assert dm.has_teardown_validate
    assert not dm.has_teardown_test
    assert not dm.has_teardown_predict

    dm.teardown(stage="test") if use_kwarg else dm.teardown("test")
    assert dm.has_teardown_fit
    assert dm.has_teardown_validate
    assert dm.has_teardown_test
    assert not dm.has_teardown_predict

    dm.teardown(stage="predict") if use_kwarg else dm.teardown("predict")
    assert dm.has_teardown_fit
    assert dm.has_teardown_validate
    assert dm.has_teardown_test
    assert dm.has_teardown_predict


def test_dm_add_argparse_args(tmpdir):
    parser = ArgumentParser()
    parser = BoringDataModule.add_argparse_args(parser)
    args = parser.parse_args(["--data_dir", str(tmpdir)])
    assert args.data_dir == str(tmpdir)


def test_dm_init_from_argparse_args(tmpdir):
    parser = ArgumentParser()
    parser = BoringDataModule.add_argparse_args(parser)
    args = parser.parse_args(["--data_dir", str(tmpdir)])
    dm = BoringDataModule.from_argparse_args(args)
    dm.prepare_data()
    dm.setup()
    assert dm.data_dir == args.data_dir == str(tmpdir)


def test_dm_pickle_after_init():
    dm = BoringDataModule()
    pickle.dumps(dm)


def test_train_loop_only(tmpdir):
    reset_seed()

    dm = ClassifDataModule()
    model = ClassificationModel()

    model.validation_step = None
    model.validation_step_end = None
    model.validation_epoch_end = None
    model.test_step = None
    model.test_step_end = None
    model.test_epoch_end = None

    trainer = Trainer(default_root_dir=tmpdir, max_epochs=1, weights_summary=None)

    # fit model
    trainer.fit(model, datamodule=dm)
    assert trainer.state.finished, f"Training failed with {trainer.state}"
    assert trainer.callback_metrics["train_loss"] < 1.0


def test_train_val_loop_only(tmpdir):
    reset_seed()

    dm = ClassifDataModule()
    model = ClassificationModel()

    model.validation_step = None
    model.validation_step_end = None
    model.validation_epoch_end = None

    trainer = Trainer(default_root_dir=tmpdir, max_epochs=1, weights_summary=None)

    # fit model
    trainer.fit(model, datamodule=dm)
    assert trainer.state.finished, f"Training failed with {trainer.state}"
    assert trainer.callback_metrics["train_loss"] < 1.0


def test_dm_checkpoint_save(tmpdir):
    class CustomBoringModel(BoringModel):
        def validation_step(self, batch, batch_idx):
            out = super().validation_step(batch, batch_idx)
            self.log("early_stop_on", out["x"])
            return out

    class CustomBoringDataModule(BoringDataModule):
        def on_save_checkpoint(self, checkpoint: Dict[str, Any]) -> None:
            checkpoint[self.__class__.__name__] = self.__class__.__name__

        def on_load_checkpoint(self, checkpoint: Dict[str, Any]) -> None:
            self.checkpoint_state = checkpoint.get(self.__class__.__name__)

    reset_seed()
    dm = CustomBoringDataModule()
    model = CustomBoringModel()

    trainer = Trainer(
        default_root_dir=tmpdir,
        max_epochs=1,
        limit_train_batches=2,
        limit_val_batches=1,
        weights_summary=None,
        callbacks=[ModelCheckpoint(dirpath=tmpdir, monitor="early_stop_on")],
    )

    # fit model
    trainer.fit(model, dm)
    assert trainer.state.finished, f"Training failed with {trainer.state}"
    checkpoint_path = list(trainer.checkpoint_callback.best_k_models.keys())[0]
    checkpoint = torch.load(checkpoint_path)
    assert dm.__class__.__name__ in checkpoint
    assert checkpoint[dm.__class__.__name__] == dm.__class__.__name__


def test_full_loop(tmpdir):
    reset_seed()

    dm = ClassifDataModule()
    model = ClassificationModel()

    trainer = Trainer(default_root_dir=tmpdir, max_epochs=1, weights_summary=None, deterministic=True)

    # fit model
    trainer.fit(model, dm)
    assert trainer.state.finished, f"Training failed with {trainer.state}"
    assert dm.trainer is not None

    # validate
    result = trainer.validate(model, dm)
    assert dm.trainer is not None
    assert result[0]["val_acc"] > 0.7

    # test
    result = trainer.test(model, dm)
    assert dm.trainer is not None
    assert result[0]["test_acc"] > 0.6


@RunIf(min_gpus=1)
@mock.patch("pytorch_lightning.accelerators.accelerator.Accelerator.lightning_module", new_callable=PropertyMock)
def test_dm_apply_batch_transfer_handler(get_module_mock):
    expected_device = torch.device("cuda", 0)

    class CustomBatch:
        def __init__(self, data):
            self.samples = data[0]
            self.targets = data[1]

    class CurrentTestDM(LightningDataModule):
        rank = 0
        transfer_batch_to_device_hook_rank = None
        on_before_batch_transfer_hook_rank = None
        on_after_batch_transfer_hook_rank = None

        def on_before_batch_transfer(self, batch, dataloader_idx):
            assert dataloader_idx == 0
            self.on_before_batch_transfer_hook_rank = self.rank
            self.rank += 1
            batch.samples += 1
            return batch

        def on_after_batch_transfer(self, batch, dataloader_idx):
            assert dataloader_idx == 0
            assert batch.samples.device == batch.targets.device == expected_device
            self.on_after_batch_transfer_hook_rank = self.rank
            self.rank += 1
            batch.targets *= 2
            return batch

        def transfer_batch_to_device(self, batch, device, dataloader_idx):
            assert dataloader_idx == 0
            self.transfer_batch_to_device_hook_rank = self.rank
            self.rank += 1
            batch.samples = batch.samples.to(device)
            batch.targets = batch.targets.to(device)
            return batch

    dm = CurrentTestDM()
    model = BoringModel()

    batch = CustomBatch((torch.zeros(5, 32), torch.ones(5, 1, dtype=torch.long)))

    trainer = Trainer(gpus=1)
    # running .fit() would require us to implement custom data loaders, we mock the model reference instead
    get_module_mock.return_value = model
    if is_overridden("transfer_batch_to_device", dm):
        model.transfer_batch_to_device = dm.transfer_batch_to_device

    model.on_before_batch_transfer = dm.on_before_batch_transfer
    model.transfer_batch_to_device = dm.transfer_batch_to_device
    model.on_after_batch_transfer = dm.on_after_batch_transfer

    batch_gpu = trainer.accelerator.batch_to_device(batch, expected_device)

    assert dm.on_before_batch_transfer_hook_rank == 0
    assert dm.transfer_batch_to_device_hook_rank == 1
    assert dm.on_after_batch_transfer_hook_rank == 2
    assert batch_gpu.samples.device == batch_gpu.targets.device == expected_device
    assert torch.allclose(batch_gpu.samples.cpu(), torch.ones(5, 32))
    assert torch.allclose(batch_gpu.targets.cpu(), torch.ones(5, 1, dtype=torch.long) * 2)


def test_dm_reload_dataloaders_every_n_epochs(tmpdir):
    """
    Test datamodule, where trainer argument
    reload_dataloaders_every_n_epochs is set to a non negative integer
    """

    class CustomBoringDataModule(BoringDataModule):
        def __init__(self):
            super().__init__()
            self._epochs_called_for = []

        def train_dataloader(self):
            assert self.trainer.current_epoch not in self._epochs_called_for
            self._epochs_called_for.append(self.trainer.current_epoch)
            return super().train_dataloader()

    dm = CustomBoringDataModule()
    model = BoringModel()

    model.validation_step = None
    model.validation_step_end = None
    model.validation_epoch_end = None
    model.test_step = None
    model.test_step_end = None
    model.test_epoch_end = None

    trainer = Trainer(default_root_dir=tmpdir, max_epochs=3, limit_train_batches=2, reload_dataloaders_every_n_epochs=2)
    trainer.fit(model, dm)


class DummyDS(torch.utils.data.Dataset):
    def __getitem__(self, index):
        return 1

    def __len__(self):
        return 100


class DummyIDS(torch.utils.data.IterableDataset):
    def __iter__(self):
        yield 1


@pytest.mark.parametrize("iterable", (False, True))
def test_dm_init_from_datasets_dataloaders(iterable):
    ds = DummyIDS if iterable else DummyDS

    train_ds = ds()
    dm = LightningDataModule.from_datasets(train_ds, batch_size=4, num_workers=0)
    with mock.patch("pytorch_lightning.core.datamodule.DataLoader") as dl_mock:
        dm.train_dataloader()
        dl_mock.assert_called_once_with(train_ds, batch_size=4, shuffle=not iterable, num_workers=0, pin_memory=True)
    with pytest.raises(NotImplementedError):
        _ = dm.val_dataloader()
    with pytest.raises(NotImplementedError):
        _ = dm.test_dataloader()

    train_ds_sequence = [ds(), ds()]
    dm = LightningDataModule.from_datasets(train_ds_sequence, batch_size=4, num_workers=0)
    with mock.patch("pytorch_lightning.core.datamodule.DataLoader") as dl_mock:
        dm.train_dataloader()
        dl_mock.assert_has_calls(
            [
                call(train_ds_sequence[0], batch_size=4, shuffle=not iterable, num_workers=0, pin_memory=True),
                call(train_ds_sequence[1], batch_size=4, shuffle=not iterable, num_workers=0, pin_memory=True),
            ]
        )
    with pytest.raises(NotImplementedError):
        _ = dm.val_dataloader()
    with pytest.raises(NotImplementedError):
        _ = dm.test_dataloader()

    valid_ds = ds()
    test_ds = ds()
    dm = LightningDataModule.from_datasets(val_dataset=valid_ds, test_dataset=test_ds, batch_size=2, num_workers=0)
    with mock.patch("pytorch_lightning.core.datamodule.DataLoader") as dl_mock:
        dm.val_dataloader()
        dl_mock.assert_called_with(valid_ds, batch_size=2, shuffle=False, num_workers=0, pin_memory=True)
        dm.test_dataloader()
        dl_mock.assert_called_with(test_ds, batch_size=2, shuffle=False, num_workers=0, pin_memory=True)
    with pytest.raises(NotImplementedError):
        _ = dm.train_dataloader()

    valid_dss = [ds(), ds()]
    test_dss = [ds(), ds()]
    dm = LightningDataModule.from_datasets(train_ds, valid_dss, test_dss, batch_size=4, num_workers=0)
    with mock.patch("pytorch_lightning.core.datamodule.DataLoader") as dl_mock:
        dm.val_dataloader()
        dm.test_dataloader()
        dl_mock.assert_has_calls(
            [
                call(valid_dss[0], batch_size=4, shuffle=False, num_workers=0, pin_memory=True),
                call(valid_dss[1], batch_size=4, shuffle=False, num_workers=0, pin_memory=True),
                call(test_dss[0], batch_size=4, shuffle=False, num_workers=0, pin_memory=True),
                call(test_dss[1], batch_size=4, shuffle=False, num_workers=0, pin_memory=True),
            ]
        )


# all args
class DataModuleWithHparams_0(LightningDataModule):
    def __init__(self, arg0, arg1, kwarg0=None):
        super().__init__()
        self.save_hyperparameters()


# single arg
class DataModuleWithHparams_1(LightningDataModule):
    def __init__(self, arg0, *args, **kwargs):
        super().__init__()
        self.save_hyperparameters(arg0)


def test_hyperparameters_saving():
    data = DataModuleWithHparams_0(10, "foo", kwarg0="bar")
    assert data.hparams == AttributeDict({"arg0": 10, "arg1": "foo", "kwarg0": "bar"})

    data = DataModuleWithHparams_1(Namespace(**{"hello": "world"}), "foo", kwarg0="bar")
    assert data.hparams == AttributeDict({"hello": "world"})

    data = DataModuleWithHparams_1({"hello": "world"}, "foo", kwarg0="bar")
    assert data.hparams == AttributeDict({"hello": "world"})

    data = DataModuleWithHparams_1(OmegaConf.create({"hello": "world"}), "foo", kwarg0="bar")
    assert data.hparams == OmegaConf.create({"hello": "world"})


def test_define_as_dataclass():
    # makes sure that no functionality is broken and the user can still manually make
    # super().__init__ call with parameters
    # also tests all the dataclass features that can be enabled without breaking anything
    @dataclass(init=True, repr=True, eq=True, order=True, unsafe_hash=True, frozen=False)
    class BoringDataModule1(LightningDataModule):
        batch_size: int
        dims: int = 2

        def __post_init__(self):
            super().__init__(dims=self.dims)

    # asserts for the different dunder methods added by dataclass, when __init__ is implemented, i.e.
    # __repr__, __eq__, __lt__, __le__, etc.
    assert BoringDataModule1(batch_size=64).dims == 2
    assert BoringDataModule1(batch_size=32)
    assert hasattr(BoringDataModule1, "__repr__")
    assert BoringDataModule1(batch_size=32) == BoringDataModule1(batch_size=32)

    # asserts inherent calling of super().__init__ in case user doesn't make the call
    @dataclass
    class BoringDataModule2(LightningDataModule):
        batch_size: int

    # asserts for the different dunder methods added by dataclass, when super class is inherently initialized, i.e.
    # __init__, __repr__, __eq__, __lt__, __le__, etc.
    assert BoringDataModule2(batch_size=32)
    assert hasattr(BoringDataModule2, "__repr__")
    assert BoringDataModule2(batch_size=32).prepare_data() is None
    assert BoringDataModule2(batch_size=32) == BoringDataModule2(batch_size=32)

    # checking for all the different multilevel inhertiance scenarios, for init call on LightningDataModule
    @dataclass
    class BoringModuleBase1(LightningDataModule):
        num_features: int

    class BoringModuleBase2(LightningDataModule):
        def __init__(self, num_features: int):
            self.num_features = num_features

    @dataclass
    class BoringModuleDerived1(BoringModuleBase1):
        ...

    class BoringModuleDerived2(BoringModuleBase1):
        def __init__(self):
            ...

    @dataclass
    class BoringModuleDerived3(BoringModuleBase2):
        ...

    class BoringModuleDerived4(BoringModuleBase2):
        def __init__(self):
            ...

    assert hasattr(BoringModuleDerived1(num_features=2), "_has_prepared_data")
    assert hasattr(BoringModuleDerived2(), "_has_prepared_data")
    assert hasattr(BoringModuleDerived3(), "_has_prepared_data")
    assert hasattr(BoringModuleDerived4(), "_has_prepared_data")


def test_inconsistent_prepare_data_per_node(tmpdir):
    with pytest.raises(MisconfigurationException, match="Inconsistent settings found for `prepare_data_per_node`."):
        model = BoringModel()
        dm = BoringDataModule()
        trainer = Trainer(prepare_data_per_node=False)
        trainer.model = model
        trainer.datamodule = dm
        trainer.data_connector.prepare_data()<|MERGE_RESOLUTION|>--- conflicted
+++ resolved
@@ -12,12 +12,8 @@
 # See the License for the specific language governing permissions and
 # limitations under the License.
 import pickle
-<<<<<<< HEAD
 from argparse import ArgumentParser, Namespace
-=======
-from argparse import ArgumentParser
 from dataclasses import dataclass
->>>>>>> b91747ef
 from typing import Any, Dict
 from unittest import mock
 from unittest.mock import call, PropertyMock
