# Copyright The Lightning AI team.
#
# Licensed under the Apache License, Version 2.0 (the "License");
# you may not use this file except in compliance with the License.
# You may obtain a copy of the License at
#
#     http://www.apache.org/licenses/LICENSE-2.0
#
# Unless required by applicable law or agreed to in writing, software
# distributed under the License is distributed on an "AS IS" BASIS,
# WITHOUT WARRANTIES OR CONDITIONS OF ANY KIND, either express or implied.
# See the License for the specific language governing permissions and
# limitations under the License.
"""Test that the warnings actually appear and they have the correct `stacklevel`

Needs to be run outside of `pytest` as it captures all the warnings.

"""
import inspect
import sys
from contextlib import redirect_stderr
from io import StringIO
from pathlib import Path

from lightning.fabric.utilities.rank_zero import rank_zero_deprecation, rank_zero_warn
<<<<<<< HEAD
from lightning_utilities.core.rank_zero import WarningCache, _warn
=======
from lightning.fabric.utilities.warnings import _is_path_in_lightning


def line_number():
    return inspect.currentframe().f_back.f_lineno

>>>>>>> f1df76ce

if __name__ == "__main__":
    stderr = StringIO()
    # recording
    with redirect_stderr(stderr):
        base_line = line_number() + 1
        _warn("test1")
        _warn("test2", category=DeprecationWarning)

        rank_zero_warn("test3")
        rank_zero_warn("test4", category=DeprecationWarning)

        rank_zero_deprecation("test5")

        cache = WarningCache()
        cache.warn("test6")
        cache.deprecation("test7")

    output = stderr.getvalue()
<<<<<<< HEAD
    base_line = 28
=======
>>>>>>> f1df76ce
    expected_lines = [
        f"test_warnings.py:{base_line}: test1",
        f"test_warnings.py:{base_line+1}: test2",
        f"test_warnings.py:{base_line+3}: test3",
        f"test_warnings.py:{base_line+4}: test4",
        f"test_warnings.py:{base_line+6}: test5",
        f"test_warnings.py:{base_line+9}: test6",
        f"test_warnings.py:{base_line+10}: test7",
    ]

    for ln in expected_lines:
        assert ln in output, f"Missing line {ln!r} in:\n{output}"
        assert "rank_zero_warn(" not in output, "customized warning wrapper is not used"

    # check that logging is properly configured
    import logging

    root_logger = logging.getLogger()
    lightning_logger = logging.getLogger("lightning.fabric")
    # should have a `StreamHandler`
    assert lightning_logger.hasHandlers()
    assert len(lightning_logger.handlers) == 1
    # set our own stream for testing
    handler = lightning_logger.handlers[0]
    assert isinstance(handler, logging.StreamHandler)
    stderr = StringIO()
    # necessary with `propagate = False`
    lightning_logger.handlers[0].stream = stderr

    # necessary with `propagate = True`
    with redirect_stderr(stderr):
        # Lightning should not configure the root `logging` logger by default
        logging.info("test1")
        root_logger.info("test1")
        # but our logger instance
        lightning_logger.info("test2")
        # level is set to INFO
        lightning_logger.debug("test3")

    output = stderr.getvalue()
    assert output == "test2\n", repr(output)


def test_is_path_in_lightning(monkeypatch, tmp_path):
    monkeypatch.chdir(tmp_path)
    if sys.platform != "win32":
        assert _is_path_in_lightning(Path("/a/b/c/lightning"))
        assert _is_path_in_lightning(Path("/a/b/c/lightning/core/lightning.py"))
        assert _is_path_in_lightning(Path("/a/b/c/lightning/lightning"))
        assert not _is_path_in_lightning(Path("/a/b/c/"))
        # The following statements should assert the opposite for correctness, but a naive implementation of
        # `_is_path_in_lightning` was requested, thus it cannot handle these cases
        assert _is_path_in_lightning(Path(""))
        assert _is_path_in_lightning(Path("/a/b/lightning"))
        assert _is_path_in_lightning(Path("a/b/c/lightning"))
    else:
        assert _is_path_in_lightning(Path(r"C:\a\b\c\lightning"))
        assert _is_path_in_lightning(Path(r"C:\a\b\c\lightning\core\lightning.py"))
        assert _is_path_in_lightning(Path(r"C:\a\b\c\lightning\lightning"))
        assert not _is_path_in_lightning(Path(r"\a\b\c"))
        assert not _is_path_in_lightning(Path(r"C:\a\b\c"))
        # The following statements should assert the opposite for correctness, but a naive implementation of
        # `_is_path_in_lightning` was requested, thus it cannot handle these cases
        assert _is_path_in_lightning(Path(r"D:\a\b\c\lightning"))  # drive letter mismatch<|MERGE_RESOLUTION|>--- conflicted
+++ resolved
@@ -22,17 +22,15 @@
 from io import StringIO
 from pathlib import Path
 
+from lightning_utilities.core.rank_zero import _warn, WarningCache
+
 from lightning.fabric.utilities.rank_zero import rank_zero_deprecation, rank_zero_warn
-<<<<<<< HEAD
-from lightning_utilities.core.rank_zero import WarningCache, _warn
-=======
 from lightning.fabric.utilities.warnings import _is_path_in_lightning
 
 
 def line_number():
     return inspect.currentframe().f_back.f_lineno
 
->>>>>>> f1df76ce
 
 if __name__ == "__main__":
     stderr = StringIO()
@@ -52,10 +50,6 @@
         cache.deprecation("test7")
 
     output = stderr.getvalue()
-<<<<<<< HEAD
-    base_line = 28
-=======
->>>>>>> f1df76ce
     expected_lines = [
         f"test_warnings.py:{base_line}: test1",
         f"test_warnings.py:{base_line+1}: test2",
