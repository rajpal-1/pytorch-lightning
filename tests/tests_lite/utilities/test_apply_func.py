--- conflicted
+++ resolved
@@ -14,336 +14,8 @@
 import pytest
 import torch
 
-<<<<<<< HEAD
-from lightning_lite.utilities.apply_func import apply_to_collection, apply_to_collections, move_data_to_device
+from lightning_lite.utilities.apply_func import move_data_to_device
 from lightning_lite.utilities.exceptions import MisconfigurationException
-
-
-@dataclasses.dataclass
-class Feature:
-    input_ids: torch.Tensor
-    segment_ids: np.ndarray
-
-    def __eq__(self, o: object) -> bool:
-        if not isinstance(o, Feature):
-            return NotImplemented
-
-        return torch.equal(self.input_ids, o.input_ids) and np.equal(self.segment_ids, o.segment_ids).all()
-
-
-@dataclasses.dataclass
-class ModelExample:
-    example_ids: List[str]
-    feature: Feature
-    label: torch.Tensor
-    some_constant: int = dataclasses.field(init=False)
-
-    def __post_init__(self):
-        self.some_constant = 7
-
-    def __eq__(self, o: object) -> bool:
-        if not isinstance(o, ModelExample):
-            return NotImplemented
-
-        return (
-            self.example_ids == o.example_ids
-            and self.feature == o.feature
-            and torch.equal(self.label, o.label)
-            and self.some_constant == o.some_constant
-        )
-
-
-@dataclasses.dataclass
-class WithClassVar:
-    class_var: ClassVar[int] = 0
-    dummy: Any
-
-    def __eq__(self, o: object) -> bool:
-        if not isinstance(o, WithClassVar):
-            return NotImplemented
-        elif isinstance(self.dummy, torch.Tensor):
-            return torch.equal(self.dummy, o.dummy)
-
-        return self.dummy == o.dummy
-
-
-@dataclasses.dataclass
-class WithInitVar:
-    dummy: Any
-    override: InitVar[Optional[Any]] = None
-
-    def __post_init__(self, override: Optional[Any]):
-        if override is not None:
-            self.dummy = override
-
-    def __eq__(self, o: object) -> bool:
-        if not isinstance(o, WithInitVar):
-            return NotImplemented
-        elif isinstance(self.dummy, torch.Tensor):
-            return torch.equal(self.dummy, o.dummy)
-
-        return self.dummy == o.dummy
-
-
-@dataclasses.dataclass
-class WithClassAndInitVar:
-    class_var: ClassVar[torch.Tensor] = torch.tensor(0)
-    dummy: Any
-    override: InitVar[Optional[Any]] = torch.tensor(1)
-
-    def __post_init__(self, override: Optional[Any]):
-        if override is not None:
-            self.dummy = override
-
-    def __eq__(self, o: object) -> bool:
-        if not isinstance(o, WithClassAndInitVar):
-            return NotImplemented
-        elif isinstance(self.dummy, torch.Tensor):
-            return torch.equal(self.dummy, o.dummy)
-
-        return self.dummy == o.dummy
-
-
-def test_recursive_application_to_collection():
-    ntc = namedtuple("Foo", ["bar"])
-
-    model_example = ModelExample(
-        example_ids=["i-1", "i-2", "i-3"],
-        feature=Feature(input_ids=torch.tensor([1.0, 2.0, 3.0]), segment_ids=np.array([4.0, 5.0, 6.0])),
-        label=torch.tensor([7.0, 8.0, 9.0]),
-    )
-
-    to_reduce = {
-        "a": torch.tensor([1.0]),  # Tensor
-        "b": [torch.tensor([2.0])],  # list
-        "c": (torch.tensor([100.0]),),  # tuple
-        "d": ntc(bar=5.0),  # named tuple
-        "e": np.array([10.0]),  # numpy array
-        "f": "this_is_a_dummy_str",  # string
-        "g": 12.0,  # number
-        "h": Feature(input_ids=torch.tensor([1.0, 2.0, 3.0]), segment_ids=np.array([4.0, 5.0, 6.0])),  # dataclass
-        "i": model_example,  # nested dataclass
-        "j": WithClassVar(torch.arange(3)),  # dataclass with class variable
-        "k": WithInitVar("this_gets_overridden", torch.tensor([2.0])),  # dataclass with init-only variable
-        "l": WithClassAndInitVar(model_example, None),  # nested dataclass with class and init-only variables
-    }
-
-    model_example_result = ModelExample(
-        example_ids=["i-1", "i-2", "i-3"],
-        feature=Feature(input_ids=torch.tensor([2.0, 4.0, 6.0]), segment_ids=np.array([8.0, 10.0, 12.0])),
-        label=torch.tensor([14.0, 16.0, 18.0]),
-    )
-
-    expected_result = {
-        "a": torch.tensor([2.0]),
-        "b": [torch.tensor([4.0])],
-        "c": (torch.tensor([200.0]),),
-        "d": ntc(bar=torch.tensor([10.0])),
-        "e": np.array([20.0]),
-        "f": "this_is_a_dummy_str",
-        "g": 24.0,
-        "h": Feature(input_ids=torch.tensor([2.0, 4.0, 6.0]), segment_ids=np.array([8.0, 10.0, 12.0])),
-        "i": model_example_result,
-        "j": WithClassVar(torch.arange(0, 6, 2)),
-        "k": WithInitVar(torch.tensor([4.0])),
-        "l": WithClassAndInitVar(model_example_result, None),
-    }
-
-    reduced = apply_to_collection(to_reduce, (torch.Tensor, numbers.Number, np.ndarray), lambda x: x * 2)
-
-    assert isinstance(reduced, dict), "Type Consistency of dict not preserved"
-    assert all(x in reduced for x in to_reduce), "Not all entries of the dict were preserved"
-    assert all(
-        isinstance(reduced[k], type(expected_result[k])) for k in to_reduce
-    ), "At least one type was not correctly preserved"
-
-    assert isinstance(reduced["a"], torch.Tensor), "Reduction Result of a Tensor should be a Tensor"
-    assert torch.equal(expected_result["a"], reduced["a"]), "Reduction of a tensor does not yield the expected value"
-
-    assert isinstance(reduced["b"], list), "Reduction Result of a list should be a list"
-    assert all(
-        torch.equal(x, y) for x, y in zip(reduced["b"], expected_result["b"])
-    ), "At least one value of list reduction did not come out as expected"
-
-    assert isinstance(reduced["c"], tuple), "Reduction Result of a tuple should be a tuple"
-    assert all(
-        torch.equal(x, y) for x, y in zip(reduced["c"], expected_result["c"])
-    ), "At least one value of tuple reduction did not come out as expected"
-
-    assert isinstance(reduced["d"], ntc), "Type Consistency for named tuple not given"
-    assert isinstance(
-        reduced["d"].bar, numbers.Number
-    ), "Failure in type promotion while reducing fields of named tuples"
-    assert reduced["d"].bar == expected_result["d"].bar
-
-    assert isinstance(reduced["e"], np.ndarray), "Type Promotion in reduction of numpy arrays failed"
-    assert reduced["e"] == expected_result["e"], "Reduction of numpy array did not yield the expected result"
-
-    assert isinstance(reduced["f"], str), "A string should not be reduced"
-    assert reduced["f"] == expected_result["f"], "String not preserved during reduction"
-
-    assert isinstance(reduced["g"], numbers.Number), "Reduction of a number should result in a number"
-    assert reduced["g"] == expected_result["g"], "Reduction of a number did not yield the desired result"
-
-    def _assert_dataclass_reduction(actual, expected, dataclass_type: str = ""):
-        assert dataclasses.is_dataclass(actual) and not isinstance(
-            actual, type
-        ), f"Reduction of a {dataclass_type} dataclass should result in a dataclass"
-        for field in dataclasses.fields(actual):
-            if dataclasses.is_dataclass(field.type):
-                _assert_dataclass_reduction(getattr(actual, field.name), getattr(expected, field.name), "nested")
-        assert actual == expected, f"Reduction of a {dataclass_type} dataclass did not yield the desired result"
-
-    _assert_dataclass_reduction(reduced["h"], expected_result["h"])
-
-    _assert_dataclass_reduction(reduced["i"], expected_result["i"])
-
-    dataclass_type = "ClassVar-containing"
-    _assert_dataclass_reduction(reduced["j"], expected_result["j"], dataclass_type)
-    assert WithClassVar.class_var == 0, f"Reduction of a {dataclass_type} dataclass should not change the class var"
-
-    _assert_dataclass_reduction(reduced["k"], expected_result["k"], "InitVar-containing")
-
-    dataclass_type = "Class-and-InitVar-containing"
-    _assert_dataclass_reduction(reduced["l"], expected_result["l"], dataclass_type)
-    assert torch.equal(
-        WithClassAndInitVar.class_var, torch.tensor(0)
-    ), f"Reduction of a {dataclass_type} dataclass should not change the class var"
-
-    # mapping support
-    reduced = apply_to_collection({"a": 1, "b": 2}, int, lambda x: str(x))
-    assert reduced == {"a": "1", "b": "2"}
-    reduced = apply_to_collection(OrderedDict([("b", 2), ("a", 1)]), int, lambda x: str(x))
-    assert reduced == OrderedDict([("b", "2"), ("a", "1")])
-
-    # custom mappings
-    class _CustomCollection(dict):
-        def __init__(self, initial_dict):
-            super().__init__(initial_dict)
-
-    to_reduce = _CustomCollection({"a": 1, "b": 2, "c": 3})
-    reduced = apply_to_collection(to_reduce, int, lambda x: str(x))
-    assert reduced == _CustomCollection({"a": "1", "b": "2", "c": "3"})
-
-    # defaultdict
-    to_reduce = defaultdict(int, {"a": 1, "b": 2, "c": 3})
-    reduced = apply_to_collection(to_reduce, int, lambda x: str(x))
-    assert reduced == defaultdict(int, {"a": "1", "b": "2", "c": "3"})
-
-
-def test_apply_to_collection_include_none():
-    to_reduce = [1, 2, 3.4, 5.6, 7, (8, 9.1, {10: 10})]
-
-    def fn(x):
-        if isinstance(x, float):
-            return x
-
-    reduced = apply_to_collection(to_reduce, (int, float), fn)
-    assert reduced == [None, None, 3.4, 5.6, None, (None, 9.1, {10: None})]
-
-    reduced = apply_to_collection(to_reduce, (int, float), fn, include_none=False)
-    assert reduced == [3.4, 5.6, (9.1, {})]
-
-
-def test_apply_to_collections():
-    to_reduce_1 = {"a": {"b": [1, 2]}, "c": 5}
-    to_reduce_2 = {"a": {"b": [3, 4]}, "c": 6}
-
-    def fn(a, b):
-        return a + b
-
-    # basic test
-    reduced = apply_to_collections(to_reduce_1, to_reduce_2, int, fn)
-    assert reduced == {"a": {"b": [4, 6]}, "c": 11}
-
-    with pytest.raises(KeyError):
-        # strict mode - if a key does not exist in both we fail
-        apply_to_collections({**to_reduce_2, "d": "foo"}, to_reduce_1, float, fn)
-
-    # multiple dtypes
-    reduced = apply_to_collections(to_reduce_1, to_reduce_2, (list, int), fn)
-    assert reduced == {"a": {"b": [1, 2, 3, 4]}, "c": 11}
-
-    # wrong dtype
-    reduced = apply_to_collections(to_reduce_1, to_reduce_2, (list, int), fn, wrong_dtype=int)
-    assert reduced == {"a": {"b": [1, 2, 3, 4]}, "c": 5}
-
-    # list takes precedence because it is the type of data1
-    reduced = apply_to_collections([1, 2, 3], [4], (int, list), fn)
-    assert reduced == [1, 2, 3, 4]
-
-    # different sizes
-    with pytest.raises(AssertionError, match="Sequence collections have different sizes"):
-        apply_to_collections([[1, 2], [3]], [4], int, fn)
-
-    def fn(a, b):
-        return a.keys() | b.keys()
-
-    # base case
-    reduced = apply_to_collections(to_reduce_1, to_reduce_2, dict, fn)
-    assert reduced == {"a", "c"}
-
-    # type conversion
-    to_reduce = [(1, 2), (3, 4)]
-    reduced = apply_to_collections(to_reduce, to_reduce, int, lambda *x: sum(x))
-    assert reduced == [(2, 4), (6, 8)]
-
-    # named tuple
-    foo = namedtuple("Foo", ["bar"])
-    to_reduce = [foo(1), foo(2), foo(3)]
-    reduced = apply_to_collections(to_reduce, to_reduce, int, lambda *x: sum(x))
-    assert reduced == [foo(2), foo(4), foo(6)]
-
-    # passing none
-    reduced1 = apply_to_collections([1, 2, 3], None, int, lambda x: x * x)
-    reduced2 = apply_to_collections(None, [1, 2, 3], int, lambda x: x * x)
-    assert reduced1 == reduced2 == [1, 4, 9]
-    reduced = apply_to_collections(None, None, int, lambda x: x * x)
-    assert reduced is None
-
-
-def test_apply_to_collections_dataclass():
-    to_reduce_1 = Feature(input_ids=torch.tensor([1.0, 2.0, 3.0]), segment_ids=np.array([4.0, 5.0, 6.0]))
-    to_reduce_2 = Feature(input_ids=torch.tensor([1.0, 2.0, 3.0]), segment_ids=np.array([4.0, 5.0, 6.0]))
-
-    def fn(a, b):
-        return a + b
-
-    reduced = apply_to_collections(to_reduce_1, to_reduce_2, (torch.Tensor, numbers.Number, np.ndarray), fn)
-
-    assert reduced == Feature(input_ids=torch.tensor([2.0, 4.0, 6.0]), segment_ids=np.array([8.0, 10.0, 12.0]))
-
-    model_example = ModelExample(
-        example_ids=["i-1", "i-2", "i-3"],
-        feature=to_reduce_1,
-        label=torch.tensor([7.0, 8.0, 9.0]),
-    )
-
-    # different types
-    with pytest.raises(TypeError, match="Expected inputs to be dataclasses of the same type"):
-        apply_to_collections(to_reduce_1, [1, 2], (torch.Tensor, numbers.Number, np.ndarray), fn)
-
-    # unmatched fields
-    with pytest.raises(TypeError, match="Dataclasses fields do not match"):
-        apply_to_collections(to_reduce_1, model_example, (torch.Tensor, numbers.Number, np.ndarray), fn)
-
-    classvar = WithClassVar(torch.arange(3))  # dataclass with same number but different type of fields
-    with pytest.raises(TypeError, match="Dataclasses fields do not match"):
-        apply_to_collections(to_reduce_1, classvar, (torch.Tensor, numbers.Number, np.ndarray), fn)
-
-
-def test_apply_to_collection_frozen_dataclass():
-    @dataclasses.dataclass(frozen=True)
-    class Foo:
-        input: torch.Tensor
-
-    foo = Foo(torch.tensor(0))
-
-    with pytest.raises(MisconfigurationException, match="frozen dataclass was passed"):
-        apply_to_collection(foo, torch.Tensor, lambda t: t.to(torch.int))
-=======
-from lightning_lite.utilities.apply_func import move_data_to_device
->>>>>>> 273a9ed8
 
 
 @pytest.mark.parametrize("should_return", [False, True])
