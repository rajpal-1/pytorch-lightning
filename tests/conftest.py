<<<<<<< HEAD
=======
# Copyright The PyTorch Lightning team.
#
# Licensed under the Apache License, Version 2.0 (the "License");
# you may not use this file except in compliance with the License.
# You may obtain a copy of the License at
#
#     http://www.apache.org/licenses/LICENSE-2.0
#
# Unless required by applicable law or agreed to in writing, software
# distributed under the License is distributed on an "AS IS" BASIS,
# WITHOUT WARRANTIES OR CONDITIONS OF ANY KIND, either express or implied.
# See the License for the specific language governing permissions and
# limitations under the License.

import sys
import threading
>>>>>>> 79565be2
from functools import partial, wraps
from http.server import SimpleHTTPRequestHandler
import sys
import threading

import pytest
import torch.multiprocessing as mp


def pytest_configure(config):
    config.addinivalue_line("markers", "spawn: spawn test in a separate process using torch.multiprocessing.spawn")


@pytest.mark.tryfirst
def pytest_pyfunc_call(pyfuncitem):
    if pyfuncitem.get_closest_marker("spawn"):
        testfunction = pyfuncitem.obj
        funcargs = pyfuncitem.funcargs
        testargs = tuple([funcargs[arg] for arg in pyfuncitem._fixtureinfo.argnames])

        mp.spawn(wraps, (testfunction, testargs))
        return True


@pytest.fixture
def tmpdir_server(tmpdir):
    if sys.version_info >= (3, 7):
        Handler = partial(SimpleHTTPRequestHandler, directory=str(tmpdir))
        from http.server import ThreadingHTTPServer
    else:
        # unfortunately SimpleHTTPRequestHandler doesn't accept the directory arg in python3.6
        # so we have to hack it like this
        import os

        class Handler(SimpleHTTPRequestHandler):
            def translate_path(self, path):
                # get the path from cwd
                path = super().translate_path(path)
                # get the relative path
                relpath = os.path.relpath(path, os.getcwd())
                # return the full path from root_dir
                return os.path.join(str(tmpdir), relpath)

        # ThreadingHTTPServer was added in 3.7, so we need to define it ourselves
        from http.server import HTTPServer
        from socketserver import ThreadingMixIn

        class ThreadingHTTPServer(ThreadingMixIn, HTTPServer):
            daemon_threads = True

    with ThreadingHTTPServer(('localhost', 0), Handler) as server:
        server_thread = threading.Thread(target=server.serve_forever)
        # Exit the server thread when the main thread terminates
        server_thread.daemon = True
        server_thread.start()
        yield server.server_address
        server.shutdown()<|MERGE_RESOLUTION|>--- conflicted
+++ resolved
@@ -1,5 +1,3 @@
-<<<<<<< HEAD
-=======
 # Copyright The PyTorch Lightning team.
 #
 # Licensed under the Apache License, Version 2.0 (the "License");
@@ -16,7 +14,6 @@
 
 import sys
 import threading
->>>>>>> 79565be2
 from functools import partial, wraps
 from http.server import SimpleHTTPRequestHandler
 import sys
