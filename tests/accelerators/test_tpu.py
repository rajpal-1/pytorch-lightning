# Copyright The PyTorch Lightning team.
#
# Licensed under the Apache License, Version 2.0 (the "License");
# you may not use this file except in compliance with the License.
# You may obtain a copy of the License at
#
#     http://www.apache.org/licenses/LICENSE-2.0
#
# Unless required by applicable law or agreed to in writing, software
# distributed under the License is distributed on an "AS IS" BASIS,
# WITHOUT WARRANTIES OR CONDITIONS OF ANY KIND, either express or implied.
# See the License for the specific language governing permissions and
# limitations under the License
import collections
from copy import deepcopy
from unittest.mock import patch

import pytest
import torch
from torch import nn
from torch.utils.data import DataLoader

from pytorch_lightning import Trainer
from pytorch_lightning.accelerators.cpu import CPUAccelerator
from pytorch_lightning.accelerators.tpu import TPUAccelerator
from pytorch_lightning.plugins import PrecisionPlugin, TPUPrecisionPlugin, XLACheckpointIO
from pytorch_lightning.strategies import DDPStrategy, TPUSpawnStrategy
from pytorch_lightning.utilities import find_shared_parameters
from pytorch_lightning.utilities.exceptions import MisconfigurationException
from tests.helpers.boring_model import BoringModel, RandomDataset
from tests.helpers.runif import RunIf
from tests.helpers.utils import pl_multi_process_test


class WeightSharingModule(BoringModel):
    def __init__(self):
        super().__init__()
        self.layer_1 = nn.Linear(32, 10, bias=False)
        self.layer_2 = nn.Linear(10, 32, bias=False)
        self.layer_3 = nn.Linear(32, 10, bias=False)
        self.layer_3.weight = self.layer_1.weight

    def forward(self, x):
        x = self.layer_1(x)
        x = self.layer_2(x)
        x = self.layer_3(x)
        return x


@RunIf(tpu=True)
@pl_multi_process_test
def test_resume_training_on_cpu(tmpdir):
    """Checks if training can be resumed from a saved checkpoint on CPU."""
    # Train a model on TPU
    model = BoringModel()
    trainer = Trainer(max_epochs=1, tpu_cores=8)
    trainer.fit(model)

    model_path = trainer.checkpoint_callback.best_model_path

    # Verify saved Tensors are on CPU
    ckpt = torch.load(model_path)
    weight_tensor = list(ckpt["state_dict"].values())[0]
    assert weight_tensor.device == torch.device("cpu")

    # Verify that training is resumed on CPU
    trainer = Trainer(max_epochs=1, default_root_dir=tmpdir)
    trainer.fit(model, ckpt_path=model_path)
    assert trainer.state.finished, f"Training failed with {trainer.state}"


@RunIf(tpu=True)
@pl_multi_process_test
def test_if_test_works_after_train(tmpdir):
    """Ensure that .test() works after .fit()"""

    # Train a model on TPU
    model = BoringModel()
    trainer = Trainer(max_epochs=1, tpu_cores=8, default_root_dir=tmpdir, fast_dev_run=True)
    trainer.fit(model)
    assert len(trainer.test(model)) == 1


@RunIf(tpu=True)
def test_accelerator_cpu_with_tpu_cores_flag():
    assert TPUAccelerator.is_available()

    trainer = Trainer(accelerator="cpu", tpu_cores=8)
    assert isinstance(trainer.accelerator, CPUAccelerator)

    trainer = Trainer(accelerator="tpu", tpu_cores=8)
    assert isinstance(trainer.accelerator, TPUAccelerator)
    assert isinstance(trainer.strategy, TPUSpawnStrategy)


@RunIf(tpu=True)
@pytest.mark.parametrize(["accelerator", "devices"], [("auto", 8), ("auto", "auto"), ("tpu", None)])
def test_accelerator_tpu(accelerator, devices):
    assert TPUAccelerator.is_available()

    trainer = Trainer(accelerator=accelerator, devices=devices)
    assert isinstance(trainer.accelerator, TPUAccelerator)
    assert isinstance(trainer.strategy, TPUSpawnStrategy)
    assert trainer.devices == 8
    assert trainer.tpu_cores == 8


@RunIf(tpu=True)
def test_accelerator_tpu_with_tpu_cores_priority():
    """Test for checking `tpu_cores` flag takes priority over `devices`."""

    tpu_cores = 8
    with pytest.warns(UserWarning, match="The flag `devices=1` will be ignored,"):
        trainer = Trainer(accelerator="tpu", devices=1, tpu_cores=tpu_cores)

    assert trainer.tpu_cores == tpu_cores


@RunIf(tpu=True)
def test_set_devices_if_none_tpu():

    trainer = Trainer(accelerator="tpu", tpu_cores=8)
    assert trainer.devices == 8


@RunIf(tpu=True)
def test_manual_optimization_tpus(tmpdir):
    class ManualOptimizationModel(BoringModel):

        count = 0
        called = collections.defaultdict(int)

        def __init__(self):
            super().__init__()
            self.automatic_optimization = False

        @property
        def should_update(self):
            return self.count % 2 == 0

        def on_train_batch_start(self, batch, batch_idx):
            self.called["on_train_batch_start"] += 1
            self.weight_before = self.layer.weight.clone()

        def training_step(self, batch, batch_idx):
            self.called["training_step"] += 1
            opt = self.optimizers()
            output = self.layer(batch)
            loss = self.loss(batch, output)

            if self.should_update:
                self.manual_backward(loss)
                opt.step()
                opt.zero_grad()
            return loss

        def on_train_batch_end(self, outputs, batch, batch_idx):
            self.called["on_train_batch_end"] += 1
            after_before = self.layer.weight.clone()
            if self.should_update:
                assert not torch.equal(self.weight_before, after_before), self.count
            else:
                assert torch.equal(self.weight_before, after_before)
            assert torch.all(self.layer.weight.grad == 0)
            self.count += 1

        def on_train_start(self):
            opt = self.optimizers()
            self.opt_step_patch = patch.object(opt, "step", wraps=opt.step)
            self.opt_step_mock = self.opt_step_patch.start()

        def on_train_end(self):
            assert self.called["training_step"] == 5
            assert self.called["on_train_batch_start"] == 5
            assert self.called["on_train_batch_end"] == 5

            self.opt_step_patch.stop()
            assert self.opt_step_mock.call_count == 3

    model = ManualOptimizationModel()
    model_copy = deepcopy(model)
    model.training_step_end = None
    model.training_epoch_end = None

    trainer = Trainer(
        max_epochs=1,
        default_root_dir=tmpdir,
        limit_train_batches=5,
        limit_test_batches=0,
        limit_val_batches=0,
        tpu_cores=8,
    )
    trainer.fit(model)

    for param, param_copy in zip(model.parameters(), model_copy.parameters()):
        assert not torch.equal(param.cpu().data, param_copy.data)


@RunIf(tpu=True)
def test_ddp_cpu_not_supported_on_tpus():
    with pytest.raises(MisconfigurationException, match="`accelerator='ddp_cpu'` is not supported on TPU machines"):
        Trainer(accelerator="ddp_cpu")


@RunIf(tpu=True)
def test_strategy_choice_tpu_str_ddp_spawn(tmpdir):
    with pytest.raises(ValueError, match="TPUAccelerator` can only be used with a `SingleTPUStrategy`"):
        Trainer(strategy="ddp_spawn", accelerator="tpu", devices=8)


@RunIf(tpu=True)
def test_strategy_choice_tpu_str_tpu_spawn_debug(tmpdir):
    trainer = Trainer(strategy="tpu_spawn_debug", accelerator="tpu", devices=8)
    assert isinstance(trainer.strategy, TPUSpawnStrategy)


@RunIf(tpu=True)
def test_strategy_choice_tpu_strategy(tmpdir):
    trainer = Trainer(strategy=TPUSpawnStrategy(), accelerator="tpu", devices=8)
    assert isinstance(trainer.strategy, TPUSpawnStrategy)


@RunIf(tpu=True)
def test_auto_parameters_tying_tpus(tmpdir):

    model = WeightSharingModule()
    shared_params = find_shared_parameters(model)

    assert shared_params[0] == ["layer_1.weight", "layer_3.weight"]

    trainer = Trainer(default_root_dir=tmpdir, limit_train_batches=5, tpu_cores=8, max_epochs=1)
    trainer.fit(model)

    assert torch.all(torch.eq(model.layer_1.weight, model.layer_3.weight))


@RunIf(tpu=True)
def test_auto_parameters_tying_tpus_nested_module(tmpdir):
    class SubModule(nn.Module):
        def __init__(self, layer):
            super().__init__()
            self.layer = layer

        def forward(self, x):
            return self.layer(x)

    class NestedModule(BoringModel):
        def __init__(self):
            super().__init__()
            self.layer = nn.Linear(32, 10, bias=False)
            self.net_a = SubModule(self.layer)
            self.layer_2 = nn.Linear(10, 32, bias=False)
            self.net_b = SubModule(self.layer)

        def forward(self, x):
            x = self.net_a(x)
            x = self.layer_2(x)
            x = self.net_b(x)
            return x

    model = NestedModule()

    trainer = Trainer(default_root_dir=tmpdir, limit_train_batches=5, tpu_cores=8, max_epochs=1)
    trainer.fit(model)

    assert torch.all(torch.eq(model.net_a.layer.weight, model.net_b.layer.weight))


def test_tpu_invalid_raises():
    strategy = TPUSpawnStrategy(accelerator=TPUAccelerator(), precision_plugin=PrecisionPlugin())
    with pytest.raises(ValueError, match="TPUAccelerator` can only be used with a `TPUPrecisionPlugin"):
        Trainer(strategy=strategy)

    strategy = DDPStrategy(accelerator=TPUAccelerator(), precision_plugin=TPUPrecisionPlugin())
    with pytest.raises(ValueError, match="TPUAccelerator` can only be used with a `SingleTPUStrategy`"):
        Trainer(strategy=strategy)


def test_tpu_invalid_raises_set_precision_with_strategy():
    accelerator = TPUAccelerator()
    strategy = TPUSpawnStrategy(accelerator=accelerator, precision_plugin=PrecisionPlugin())
    with pytest.raises(ValueError, match="`TPUAccelerator` can only be used with a `TPUPrecisionPlugin`"):
        Trainer(strategy=strategy)

    accelerator = TPUAccelerator()
    strategy = DDPStrategy(accelerator=accelerator, precision_plugin=TPUPrecisionPlugin())
    with pytest.raises(
        ValueError, match="The `TPUAccelerator` can only be used with a `SingleTPUStrategy` or `TPUSpawnStrategy"
    ):
        Trainer(strategy=strategy)


@RunIf(tpu=True)
def test_xla_checkpoint_plugin_being_default():
    trainer = Trainer(tpu_cores=8)
    assert isinstance(trainer.strategy.checkpoint_io, XLACheckpointIO)


@RunIf(tpu=True)
@patch("pytorch_lightning.strategies.tpu_spawn.xm")
def test_mp_device_dataloader_attribute(_):
    dataset = RandomDataset(32, 64)
    dataloader = TPUSpawnStrategy().process_dataloader(DataLoader(dataset))
<<<<<<< HEAD
    assert dataloader.dataset == dataset


@RunIf(tpu=True)
def test_devices_auto_choice_tpu():
    trainer = Trainer(accelerator="auto", devices="auto")
    assert trainer.devices == 8
    assert trainer.tpu_cores == 8


@RunIf(tpu=True)
def test_warning_if_tpus_not_used():
    with pytest.warns(UserWarning, match="TPU available but not used. Set `accelerator` and `devices`"):
        Trainer()
=======
    assert dataloader.dataset == dataset
>>>>>>> 4c4b9d54
<|MERGE_RESOLUTION|>--- conflicted
+++ resolved
@@ -301,21 +301,10 @@
 def test_mp_device_dataloader_attribute(_):
     dataset = RandomDataset(32, 64)
     dataloader = TPUSpawnStrategy().process_dataloader(DataLoader(dataset))
-<<<<<<< HEAD
     assert dataloader.dataset == dataset
-
-
-@RunIf(tpu=True)
-def test_devices_auto_choice_tpu():
-    trainer = Trainer(accelerator="auto", devices="auto")
-    assert trainer.devices == 8
-    assert trainer.tpu_cores == 8
 
 
 @RunIf(tpu=True)
 def test_warning_if_tpus_not_used():
     with pytest.warns(UserWarning, match="TPU available but not used. Set `accelerator` and `devices`"):
-        Trainer()
-=======
-    assert dataloader.dataset == dataset
->>>>>>> 4c4b9d54
+        Trainer()