--- conflicted
+++ resolved
@@ -313,14 +313,14 @@
 
 
 @RunIf(tpu=True)
-<<<<<<< HEAD
-def test_accelerator_auto_choice_and_devices_tpu():
-    trainer = Trainer(accelerator="auto")
-    assert trainer.devices == 1
-    assert trainer.tpu_cores == 1
-=======
 def test_devices_auto_choice_tpu():
     trainer = Trainer(accelerator="auto", devices="auto")
     assert trainer.devices == 8
     assert trainer.tpu_cores == 8
->>>>>>> 305a42c3
+
+
+@RunIf(tpu=True)
+def test_accelerator_auto_choice_and_devices_tpu():
+    trainer = Trainer(accelerator="auto")
+    assert trainer.devices == 1
+    assert trainer.tpu_cores == 1