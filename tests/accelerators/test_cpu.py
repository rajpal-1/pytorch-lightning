--- conflicted
+++ resolved
@@ -1,13 +1,9 @@
 from unittest.mock import Mock
 
 import pytest
-import pytorch_lightning as pl
 import torch
-<<<<<<< HEAD
-=======
 
 from pytorch_lightning import Trainer
->>>>>>> 0ea8f398
 from pytorch_lightning.accelerators import CPUAccelerator
 from pytorch_lightning.plugins import SingleDevicePlugin
 from pytorch_lightning.plugins.precision import MixedPrecisionPlugin
@@ -27,15 +23,6 @@
 
 
 @pytest.mark.parametrize("delay_dispatch", [True, False])
-<<<<<<< HEAD
-def test_plugin_setup_optimizers_after_dispatch(tmpdir, delay_dispatch):
-    """
-    Test when using a custom training type plugin that delays setup optimizers,
-    we do not call setup optimizers till after ``pre_dispatch``.
-    """
-
-    class TestModel(BoringModel):
-=======
 def test_plugin_setup_optimizers_in_pre_dispatch(tmpdir, delay_dispatch):
     """
     Test when using a custom training type plugin that delays setup optimizers,
@@ -44,7 +31,6 @@
 
     class TestModel(BoringModel):
 
->>>>>>> 0ea8f398
         def on_fit_start(self):
             if delay_dispatch:
                 # Ensure we haven't setup optimizers if we've delayed dispatch
@@ -56,18 +42,6 @@
             assert len(self.trainer.optimizers) > 0
 
     class CustomPlugin(SingleDevicePlugin):
-<<<<<<< HEAD
-        @property
-        def setup_optimizers_after_dispatch(self) -> bool:
-            return delay_dispatch
-
-    model = TestModel()
-    trainer = pl.Trainer(
-        default_root_dir=tmpdir,
-        fast_dev_run=True,
-        plugins=CustomPlugin(device=torch.device("cpu"))
-    )
-=======
 
         @property
         def setup_optimizers_in_pre_dispatch(self) -> bool:
@@ -75,5 +49,4 @@
 
     model = TestModel()
     trainer = Trainer(default_root_dir=tmpdir, fast_dev_run=True, plugins=CustomPlugin(device=torch.device("cpu")))
->>>>>>> 0ea8f398
     trainer.fit(model)