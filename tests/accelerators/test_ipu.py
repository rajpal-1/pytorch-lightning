# Copyright The PyTorch Lightning team.
#
# Licensed under the Apache License, Version 2.0 (the "License");
# you may not use this file except in compliance with the License.
# You may obtain a copy of the License at
#
#     http://www.apache.org/licenses/LICENSE-2.0
#
# Unless required by applicable law or agreed to in writing, software
# distributed under the License is distributed on an "AS IS" BASIS,
# WITHOUT WARRANTIES OR CONDITIONS OF ANY KIND, either express or implied.
# See the License for the specific language governing permissions and
# limitations under the License.
import os
from typing import Optional

import pytest
import torch
import torch.nn.functional as F

from pytorch_lightning import Callback, seed_everything, Trainer
from pytorch_lightning.accelerators import CPUAccelerator, IPUAccelerator
from pytorch_lightning.core.lightning import LightningModule
from pytorch_lightning.plugins import IPUPrecisionPlugin
from pytorch_lightning.strategies.ipu import IPUStrategy
from pytorch_lightning.trainer.states import RunningStage, TrainerFn
from pytorch_lightning.trainer.supporters import CombinedLoader
from pytorch_lightning.utilities import _AcceleratorType, _IPU_AVAILABLE
from pytorch_lightning.utilities.exceptions import MisconfigurationException
from tests.helpers.boring_model import BoringModel
from tests.helpers.datamodules import ClassifDataModule
from tests.helpers.runif import RunIf
from tests.helpers.simple_models import ClassificationModel

if _IPU_AVAILABLE:
    import poptorch


class IPUModel(BoringModel):
    def training_step(self, batch, batch_idx):
        output = self(batch)
        loss = self.loss(batch, output)
        return loss

    def validation_step(self, batch, batch_idx):
        output = self(batch)
        loss = self.loss(batch, output)
        return loss

    def test_step(self, batch, batch_idx):
        output = self(batch)
        loss = self.loss(batch, output)
        return loss

    def training_epoch_end(self, outputs) -> None:
        pass

    def validation_epoch_end(self, outputs) -> None:
        pass

    def test_epoch_end(self, outputs) -> None:
        pass


class IPUClassificationModel(ClassificationModel):
    def training_step(self, batch, batch_idx):
        x, y = batch
        logits = self(x)
        loss = F.cross_entropy(logits, y)
        return loss

    def validation_step(self, batch, batch_idx):
        x, y = batch
        logits = self(x)
        acc = self.accuracy(logits, y)
        return acc

    def test_step(self, batch, batch_idx):
        x, y = batch
        logits = self(x)
        acc = self.accuracy(logits, y)
        return acc

    def accuracy(self, logits, y):
        # todo (sean): currently IPU poptorch doesn't implicit convert bools to tensor
        # hence we use an explicit calculation for accuracy here. Once fixed in poptorch
        # we can use the accuracy metric.
        acc = torch.sum(torch.eq(torch.argmax(logits, -1), y).to(torch.float32)) / len(y)
        return acc

    def validation_epoch_end(self, outputs) -> None:
        self.log("val_acc", torch.stack(outputs).mean())

    def test_epoch_end(self, outputs) -> None:
        self.log("test_acc", torch.stack(outputs).mean())


@pytest.mark.skipif(_IPU_AVAILABLE, reason="test requires non-IPU machine")
def test_fail_if_no_ipus(tmpdir):
    with pytest.raises(MisconfigurationException, match="IPU Accelerator requires IPU devices to run"):
        Trainer(default_root_dir=tmpdir, ipus=1)

    with pytest.raises(MisconfigurationException, match="IPU Accelerator requires IPU devices to run"):
        Trainer(default_root_dir=tmpdir, ipus=1, accelerator="ipu")


@RunIf(ipu=True)
def test_accelerator_selected(tmpdir):
    assert IPUAccelerator.is_available()
    trainer = Trainer(default_root_dir=tmpdir, ipus=1)
    assert isinstance(trainer.accelerator, IPUAccelerator)
    trainer = Trainer(default_root_dir=tmpdir, ipus=1, accelerator="ipu")
    assert isinstance(trainer.accelerator, IPUAccelerator)


@RunIf(ipu=True)
def test_warning_if_ipus_not_used(tmpdir):
<<<<<<< HEAD
    with pytest.warns(UserWarning, match="IPU available but not used. Set `ipus` via your trainer"):
        Trainer(default_root_dir=tmpdir)
=======
    with pytest.warns(UserWarning, match="IPU available but not used. Set the `ipus` flag in your trainer"):
        Trainer(default_root_dir=tmpdir, accelerator="cpu")
>>>>>>> 60fe1520


@RunIf(ipu=True)
def test_no_warning_plugin(tmpdir):
    with pytest.warns(None) as record:
        Trainer(default_root_dir=tmpdir, max_epochs=1, strategy=IPUStrategy(training_opts=poptorch.Options()))
    assert len(record) == 0


@RunIf(ipu=True)
@pytest.mark.parametrize("ipus", [1, 4])
def test_all_stages(tmpdir, ipus):
    model = IPUModel()
    trainer = Trainer(default_root_dir=tmpdir, fast_dev_run=True, ipus=ipus)
    trainer.fit(model)
    trainer.validate(model)
    trainer.test(model)
    trainer.predict(model)


@RunIf(ipu=True)
@pytest.mark.parametrize("ipus", [1, 4])
def test_inference_only(tmpdir, ipus):
    model = IPUModel()

    trainer = Trainer(default_root_dir=tmpdir, fast_dev_run=True, ipus=ipus)
    trainer.validate(model)
    trainer.test(model)
    trainer.predict(model)


@RunIf(ipu=True)
def test_optimization(tmpdir):
    seed_everything(42)

    dm = ClassifDataModule(length=1024)
    model = IPUClassificationModel()

    trainer = Trainer(default_root_dir=tmpdir, max_epochs=1, ipus=2)

    # fit model
    trainer.fit(model, dm)
    assert trainer.state.finished, f"Training failed with {trainer.state}"
    assert dm.trainer is not None

    # validate
    result = trainer.validate(datamodule=dm)
    assert dm.trainer is not None
    assert result[0]["val_acc"] > 0.7

    # test
    result = trainer.test(model, datamodule=dm)
    assert dm.trainer is not None
    test_result = result[0]["test_acc"]
    assert test_result > 0.6

    # test saved model
    model_path = os.path.join(tmpdir, "model.pt")
    trainer.save_checkpoint(model_path)

    model = IPUClassificationModel.load_from_checkpoint(model_path)

    trainer = Trainer(default_root_dir=tmpdir, ipus=2)

    result = trainer.test(model, datamodule=dm)
    saved_result = result[0]["test_acc"]
    assert saved_result == test_result


@RunIf(ipu=True)
def test_mixed_precision(tmpdir):
    class TestCallback(Callback):
        def setup(self, trainer: Trainer, pl_module: LightningModule, stage: Optional[str] = None) -> None:
            assert trainer.strategy.model.precision == 16
            raise SystemExit

    model = IPUModel()
    trainer = Trainer(default_root_dir=tmpdir, fast_dev_run=True, ipus=1, precision=16, callbacks=TestCallback())
    assert isinstance(trainer.strategy.precision_plugin, IPUPrecisionPlugin)
    assert trainer.strategy.precision_plugin.precision == 16
    with pytest.raises(SystemExit):
        trainer.fit(model)


@RunIf(ipu=True)
def test_pure_half_precision(tmpdir):
    class TestCallback(Callback):
        def on_train_start(self, trainer: Trainer, pl_module: LightningModule) -> None:
            assert trainer.strategy.model.precision == 16
            for param in trainer.strategy.model.parameters():
                assert param.dtype == torch.float16
            raise SystemExit

    model = IPUModel()
    model = model.half()
    trainer = Trainer(default_root_dir=tmpdir, fast_dev_run=True, ipus=1, precision=16, callbacks=TestCallback())

    assert isinstance(trainer.strategy, IPUStrategy)
    assert isinstance(trainer.strategy.precision_plugin, IPUPrecisionPlugin)
    assert trainer.strategy.precision_plugin.precision == 16

    with pytest.raises(SystemExit):
        trainer.fit(model)


@RunIf(ipu=True)
def test_device_iterations_ipu_plugin(tmpdir):
    class TestCallback(Callback):
        def on_train_start(self, trainer: Trainer, pl_module: LightningModule) -> None:
            assert trainer.strategy.device_iterations == 2
            # assert device iterations has been set correctly within the poptorch options
            poptorch_model = trainer.strategy.poptorch_models[RunningStage.TRAINING]
            assert poptorch_model._options.toDict()["device_iterations"] == 2
            raise SystemExit

    model = IPUModel()
    trainer = Trainer(
        default_root_dir=tmpdir,
        fast_dev_run=True,
        ipus=1,
        strategy=IPUStrategy(device_iterations=2),
        callbacks=TestCallback(),
    )
    assert isinstance(trainer.strategy, IPUStrategy)
    with pytest.raises(SystemExit):
        trainer.fit(model)


@RunIf(ipu=True)
def test_accumulated_batches(tmpdir):
    class TestCallback(Callback):
        def on_train_start(self, trainer: Trainer, pl_module: LightningModule) -> None:
            # ensure the accumulation_scheduler is overridden to accumulate every batch
            # since ipu handle accumulation
            assert trainer.accumulation_scheduler.scheduling == {0: 1}
            # assert poptorch option have been set correctly
            poptorch_model = trainer.strategy.poptorch_models[RunningStage.TRAINING]
            assert poptorch_model._options.Training.toDict()["gradient_accumulation"] == 2
            raise SystemExit

    model = IPUModel()
    trainer = Trainer(
        default_root_dir=tmpdir, fast_dev_run=True, ipus=1, accumulate_grad_batches=2, callbacks=TestCallback()
    )
    with pytest.raises(SystemExit):
        trainer.fit(model)


@RunIf(ipu=True)
def test_stages_correct(tmpdir):
    """Ensure all stages correctly are traced correctly by asserting the output for each stage."""

    class StageModel(IPUModel):
        def training_step(self, batch, batch_idx):
            loss = super().training_step(batch, batch_idx)
            # tracing requires a loss value that depends on the model.
            # force it to be a value but ensure we use the loss.
            return (loss - loss) + torch.tensor(1)

        def validation_step(self, batch, batch_idx):
            loss = super().validation_step(batch, batch_idx)
            return (loss - loss) + torch.tensor(2)

        def test_step(self, batch, batch_idx):
            loss = super().validation_step(batch, batch_idx)
            return (loss - loss) + torch.tensor(3)

        def predict_step(self, batch, batch_idx, dataloader_idx=0):
            output = super().predict_step(batch, batch_idx)
            return (output - output) + torch.tensor(4)

    class TestCallback(Callback):
        def on_train_batch_end(self, trainer, pl_module, outputs, batch, batch_idx) -> None:
            assert outputs["loss"].item() == 1

        def on_validation_batch_end(self, trainer, pl_module, outputs, batch, batch_idx, dataloader_idx) -> None:
            assert outputs.item() == 2

        def on_test_batch_end(self, trainer, pl_module, outputs, batch, batch_idx, dataloader_idx) -> None:
            assert outputs.item() == 3

        def on_predict_batch_end(self, trainer, pl_module, outputs, batch, batch_idx, dataloader_idx) -> None:
            assert torch.all(outputs == 4).item()

    model = StageModel()
    trainer = Trainer(default_root_dir=tmpdir, fast_dev_run=True, ipus=1, callbacks=TestCallback())
    trainer.fit(model)
    trainer.test(model)
    trainer.validate(model)
    trainer.predict(model, model.test_dataloader())


@RunIf(ipu=True)
def test_different_accumulate_grad_batches_fails(tmpdir):
    model = IPUModel()
    trainer = Trainer(default_root_dir=tmpdir, ipus=1, accumulate_grad_batches={1: 2})
    with pytest.raises(
        MisconfigurationException, match="IPUs currently does not support different `accumulate_grad_batches`"
    ):
        trainer.fit(model)


@RunIf(ipu=True)
def test_clip_gradients_fails(tmpdir):
    model = IPUModel()
    trainer = Trainer(default_root_dir=tmpdir, ipus=1, gradient_clip_val=10)
    with pytest.raises(MisconfigurationException, match="IPUs currently do not support clipping gradients."):
        trainer.fit(model)


@RunIf(ipu=True)
def test_autoreport(tmpdir):
    """Ensure autoreport dumps to a file."""
    model = IPUModel()
    autoreport_path = os.path.join(tmpdir, "report/")
    trainer = Trainer(
        default_root_dir=tmpdir,
        ipus=1,
        fast_dev_run=True,
        strategy=IPUStrategy(autoreport=True, autoreport_dir=autoreport_path),
    )
    trainer.fit(model)
    assert os.path.exists(autoreport_path)
    assert os.path.isfile(autoreport_path + "profile.pop")


@RunIf(ipu=True)
def test_manual_poptorch_opts(tmpdir):
    """Ensure if the user passes manual poptorch Options, we run with the correct object."""
    model = IPUModel()
    inference_opts = poptorch.Options()
    training_opts = poptorch.Options()

    trainer = Trainer(
        default_root_dir=tmpdir,
        ipus=1,
        fast_dev_run=True,
        strategy=IPUStrategy(inference_opts=inference_opts, training_opts=training_opts),
    )
    trainer.fit(model)

    assert isinstance(trainer.strategy, IPUStrategy)
    assert trainer.strategy.training_opts == training_opts
    assert trainer.strategy.inference_opts == inference_opts


@RunIf(ipu=True)
def test_manual_poptorch_opts_custom(tmpdir):
    """Ensure if the user passes manual poptorch Options with custom parameters set, we respect them in our
    poptorch options and the dataloaders."""

    model = IPUModel()
    training_opts = poptorch.Options()
    training_opts.deviceIterations(8)
    training_opts.replicationFactor(2)
    training_opts.Training.gradientAccumulation(2)

    inference_opts = poptorch.Options()
    inference_opts.deviceIterations(16)
    inference_opts.replicationFactor(1)
    inference_opts.Training.gradientAccumulation(1)

    class TestCallback(Callback):
        def on_fit_end(self, trainer: Trainer, pl_module: LightningModule) -> None:
            # ensure dataloaders were correctly set up during training.
            plugin = trainer.strategy
            assert isinstance(plugin, IPUStrategy)
            assert plugin.training_opts.replication_factor == 2
            assert plugin.inference_opts.replication_factor == 1

            val_dataloader = trainer.val_dataloaders[0]
            train_dataloader = trainer.train_dataloader
            assert isinstance(train_dataloader, CombinedLoader)
            train_dataloader = train_dataloader.loaders
            assert isinstance(val_dataloader, poptorch.DataLoader)
            assert isinstance(train_dataloader, poptorch.DataLoader)
            assert train_dataloader.options.replication_factor == 2
            assert val_dataloader.options.replication_factor == 1

    plugin = IPUStrategy(inference_opts=inference_opts, training_opts=training_opts)
    # ensure we default to the training options replication factor
    assert plugin.replication_factor == 2
    trainer = Trainer(default_root_dir=tmpdir, fast_dev_run=True, strategy=plugin, callbacks=TestCallback())
    trainer.fit(model)

    plugin = trainer.strategy
    assert isinstance(plugin, IPUStrategy)

    training_opts = plugin.training_opts
    assert training_opts.device_iterations == 8
    assert training_opts.replication_factor == 2
    assert training_opts.Training.gradient_accumulation == 2

    inference_opts = plugin.inference_opts
    assert inference_opts.device_iterations == 16
    assert inference_opts.replication_factor == 1
    assert inference_opts.Training.gradient_accumulation == 1


@RunIf(ipu=True)
def test_replication_factor(tmpdir):
    """Ensure if the user passes manual poptorch Options with custom parameters set, we set them correctly in the
    dataloaders."""

    plugin = IPUStrategy()
    trainer = Trainer(ipus=2, default_root_dir=tmpdir, fast_dev_run=True, strategy=plugin)
    assert trainer.ipus == 2
    assert trainer.strategy.replication_factor == 2

    model = BoringModel()
    training_opts = poptorch.Options()
    inference_opts = poptorch.Options()
    training_opts.replicationFactor(8)
    inference_opts.replicationFactor(7)
    plugin = IPUStrategy(inference_opts=inference_opts, training_opts=training_opts)

    trainer = Trainer(default_root_dir=tmpdir, ipus=1, strategy=plugin)
    trainer.optimizers = model.configure_optimizers()[0]
    plugin.model = model
    model.trainer = trainer
    trainer.state.fn = TrainerFn.FITTING
    trainer.strategy.setup(trainer)

    trainer.state.stage = RunningStage.TRAINING
    assert trainer.strategy.replication_factor == 8
    trainer.state.stage = RunningStage.VALIDATING
    assert trainer.strategy.replication_factor == 7

    for fn, stage in (
        (TrainerFn.VALIDATING, RunningStage.VALIDATING),
        (TrainerFn.TESTING, RunningStage.TESTING),
        (TrainerFn.PREDICTING, RunningStage.PREDICTING),
    ):
        trainer.state.fn = fn
        trainer.state.stage = stage
        trainer.strategy.setup(trainer)
        assert trainer.strategy.replication_factor == 7


@RunIf(ipu=True)
def test_default_opts(tmpdir):
    """Ensure default opts are set correctly in the IPUStrategy."""

    model = IPUModel()

    trainer = Trainer(default_root_dir=tmpdir, ipus=1, fast_dev_run=True)
    trainer.fit(model)
    assert isinstance(trainer.strategy, IPUStrategy)
    inference_opts = trainer.strategy.inference_opts
    training_opts = trainer.strategy.training_opts
    for opts in (inference_opts, training_opts):
        assert isinstance(opts, poptorch.Options)
        assert opts.Training.gradient_accumulation == 1
        assert opts.device_iterations == 1
        assert opts.replication_factor == 1


@RunIf(ipu=True)
def test_multi_optimizers_fails(tmpdir):
    """Ensure if there are multiple optimizers, we throw an exception."""

    class TestModel(IPUModel):
        def configure_optimizers(self):
            return [torch.optim.Adam(self.parameters()), torch.optim.Adam(self.parameters())]

    model = TestModel()

    trainer = Trainer(default_root_dir=tmpdir, ipus=1)
    with pytest.raises(MisconfigurationException, match="IPUs currently only support one optimizer."):
        trainer.fit(model)


@RunIf(ipu=True)
def test_precision_plugin(tmpdir):
    """Ensure precision plugin value is set correctly."""

    plugin = IPUPrecisionPlugin(precision=16)
    assert plugin.precision == 16


@RunIf(ipu=True)
def test_accelerator_ipu():

    trainer = Trainer(accelerator="ipu", ipus=1)

    assert trainer._device_type == "ipu"
    assert isinstance(trainer.accelerator, IPUAccelerator)

    trainer = Trainer(accelerator="ipu")
    assert isinstance(trainer.accelerator, IPUAccelerator)

    trainer = Trainer(accelerator="auto", ipus=8)

    assert trainer._device_type == "ipu"
    assert isinstance(trainer.accelerator, IPUAccelerator)


@RunIf(ipu=True)
def test_accelerator_cpu_with_ipus_flag():

    trainer = Trainer(accelerator="cpu", ipus=1)

    assert trainer._device_type == "cpu"
    assert isinstance(trainer.accelerator, CPUAccelerator)


@RunIf(ipu=True)
def test_accelerator_ipu_with_devices():

    trainer = Trainer(accelerator="ipu", devices=8)

    assert trainer.ipus == 8
    assert isinstance(trainer.strategy, IPUStrategy)
    assert isinstance(trainer.accelerator, IPUAccelerator)


@RunIf(ipu=True)
def test_accelerator_auto_with_devices_ipu():

    trainer = Trainer(accelerator="auto", devices=8)

    assert trainer._device_type == "ipu"
    assert trainer.ipus == 8


@RunIf(ipu=True)
def test_accelerator_ipu_with_ipus_priority():
    """Test for checking `ipus` flag takes priority over `devices`."""

    ipus = 8
    with pytest.warns(UserWarning, match="The flag `devices=1` will be ignored,"):
        trainer = Trainer(accelerator="ipu", devices=1, ipus=ipus)

    assert trainer.ipus == ipus


@RunIf(ipu=True)
def test_set_devices_if_none_ipu():

    trainer = Trainer(accelerator="ipu", ipus=8)
    assert trainer.devices == 8


@RunIf(ipu=True)
def test_strategy_choice_ipu_plugin(tmpdir):
    trainer = Trainer(strategy=IPUStrategy(), accelerator="ipu", devices=8)
    assert isinstance(trainer.strategy, IPUStrategy)


@RunIf(ipu=True)
def test_device_type_when_training_plugin_ipu_passed(tmpdir):

    trainer = Trainer(strategy=IPUStrategy(), ipus=8)
    assert isinstance(trainer.strategy, IPUStrategy)
    assert trainer._device_type == _AcceleratorType.IPU
    assert isinstance(trainer.accelerator, IPUAccelerator)


@RunIf(ipu=True)
def test_poptorch_models_at_different_stages(tmpdir):
    plugin = IPUStrategy()
    trainer = Trainer(default_root_dir=tmpdir, strategy=plugin, ipus=8)
    model = BoringModel()
    model.trainer = trainer
    plugin.model = model

    trainer.optimizers = model.configure_optimizers()[0]
    trainer.state.fn = TrainerFn.FITTING
    trainer.strategy.setup(trainer)
    assert list(trainer.strategy.poptorch_models) == [RunningStage.TRAINING, RunningStage.VALIDATING]

    for fn, stage in (
        (TrainerFn.VALIDATING, RunningStage.VALIDATING),
        (TrainerFn.TESTING, RunningStage.TESTING),
        (TrainerFn.PREDICTING, RunningStage.PREDICTING),
    ):
        trainer.state.fn = fn
        trainer.state.stage = stage
        trainer.strategy.setup(trainer)
        assert list(trainer.strategy.poptorch_models) == [stage]


@RunIf(ipu=True)
def test_devices_auto_choice_ipu():
    trainer = Trainer(accelerator="auto", devices="auto")
    assert trainer.devices == 4
    assert trainer.ipus == 4<|MERGE_RESOLUTION|>--- conflicted
+++ resolved
@@ -115,13 +115,8 @@
 
 @RunIf(ipu=True)
 def test_warning_if_ipus_not_used(tmpdir):
-<<<<<<< HEAD
     with pytest.warns(UserWarning, match="IPU available but not used. Set `ipus` via your trainer"):
-        Trainer(default_root_dir=tmpdir)
-=======
-    with pytest.warns(UserWarning, match="IPU available but not used. Set the `ipus` flag in your trainer"):
         Trainer(default_root_dir=tmpdir, accelerator="cpu")
->>>>>>> 60fe1520
 
 
 @RunIf(ipu=True)
