# Copyright The PyTorch Lightning team.
#
# Licensed under the Apache License, Version 2.0 (the "License");
# you may not use this file except in compliance with the License.
# You may obtain a copy of the License at
#
#     http://www.apache.org/licenses/LICENSE-2.0
#
# Unless required by applicable law or agreed to in writing, software
# distributed under the License is distributed on an "AS IS" BASIS,
# WITHOUT WARRANTIES OR CONDITIONS OF ANY KIND, either express or implied.
# See the License for the specific language governing permissions and
# limitations under the License

import os
from typing import Optional
from unittest import mock
from unittest.mock import Mock

import pytest
import torch
import torch.distributed

import pytorch_lightning
from pytorch_lightning import Trainer
from pytorch_lightning.accelerators.accelerator import Accelerator
from pytorch_lightning.accelerators.cpu import CPUAccelerator
from pytorch_lightning.accelerators.gpu import GPUAccelerator
from pytorch_lightning.plugins import DoublePrecisionPlugin, LayerSync, NativeSyncBatchNorm, PrecisionPlugin
from pytorch_lightning.plugins.environments import (
    KubeflowEnvironment,
    LightningEnvironment,
    SLURMEnvironment,
    TorchElasticEnvironment,
)
from pytorch_lightning.plugins.io import TorchCheckpointIO
from pytorch_lightning.strategies import (
    DataParallelStrategy,
    DDP2Strategy,
    DDPShardedStrategy,
    DDPSpawnShardedStrategy,
    DDPSpawnStrategy,
    DDPStrategy,
    DeepSpeedStrategy,
    ParallelStrategy,
    SingleDeviceStrategy,
)
from pytorch_lightning.utilities.exceptions import MisconfigurationException
from tests.helpers.runif import RunIf


# TODO: please modify/sunset any test that has accelerator=ddp/ddp2/ddp_cpu/ddp_spawn @daniellepintz
def test_accelerator_choice_cpu(tmpdir):
    trainer = Trainer(default_root_dir=tmpdir, fast_dev_run=True)
    assert isinstance(trainer.accelerator, CPUAccelerator)
    assert isinstance(trainer.strategy, SingleDeviceStrategy)


@pytest.mark.parametrize(("devices", "num_nodes"), ([(1, 1), (1, 2), (2, 1), (2, 2)]))
def test_accelerator_choice_ddp_cpu(tmpdir, devices: int, num_nodes: int):
    trainer = Trainer(fast_dev_run=True, accelerator="ddp_cpu", devices=devices, num_nodes=num_nodes)
    assert isinstance(trainer.accelerator, CPUAccelerator)
    no_spawn = devices == 1 and num_nodes > 1
    assert isinstance(trainer.strategy, DDPStrategy if no_spawn else DDPSpawnStrategy)
    assert isinstance(trainer.strategy.cluster_environment, LightningEnvironment)


@mock.patch.dict(os.environ, {"CUDA_VISIBLE_DEVICES": "0,1"})
@mock.patch("torch.cuda.device_count", return_value=2)
@mock.patch("torch.cuda.is_available", return_value=True)
def test_accelerator_choice_ddp(cuda_available_mock, device_count_mock):
    with pytest.deprecated_call(match=r"accelerator='ddp'\)` has been deprecated"):
        trainer = Trainer(fast_dev_run=True, accelerator="ddp", gpus=1)
    assert isinstance(trainer.accelerator, GPUAccelerator)
    assert isinstance(trainer.strategy, DDPStrategy)
    assert isinstance(trainer.strategy.cluster_environment, LightningEnvironment)


@mock.patch.dict(os.environ, {"CUDA_VISIBLE_DEVICES": "0,1"})
@mock.patch("torch.cuda.device_count", return_value=2)
@mock.patch("torch.cuda.is_available", return_value=True)
def test_accelerator_choice_ddp_spawn(cuda_available_mock, device_count_mock):
    with pytest.deprecated_call(match=r"accelerator='ddp_spawn'\)` has been deprecated"):
        trainer = Trainer(fast_dev_run=True, accelerator="ddp_spawn", gpus=1)
    assert isinstance(trainer.accelerator, GPUAccelerator)
    assert isinstance(trainer.strategy, DDPSpawnStrategy)
    assert isinstance(trainer.strategy.cluster_environment, LightningEnvironment)


@mock.patch.dict(
    os.environ,
    {
        "CUDA_VISIBLE_DEVICES": "0,1",
        "SLURM_NTASKS": "2",
        "SLURM_JOB_NAME": "SOME_NAME",
        "SLURM_NODEID": "0",
        "SLURM_PROCID": "1",
        "SLURM_LOCALID": "1",
    },
)
@mock.patch("torch.cuda.set_device")
@mock.patch("torch.cuda.device_count", return_value=2)
@mock.patch("pytorch_lightning.strategies.DDPStrategy.setup_distributed", autospec=True)
@mock.patch("torch.cuda.is_available", return_value=True)
def test_accelerator_choice_ddp_slurm(*_):
    with pytest.deprecated_call(match=r"accelerator='ddp'\)` has been deprecated in v1.5"):
        trainer = Trainer(fast_dev_run=True, accelerator="ddp", gpus=2)
    assert trainer._accelerator_connector._is_slurm_managing_tasks()
    assert isinstance(trainer.accelerator, GPUAccelerator)
    assert isinstance(trainer.strategy, DDPStrategy)
    assert isinstance(trainer.strategy.cluster_environment, SLURMEnvironment)
    assert trainer.strategy.cluster_environment.local_rank() == 1
    assert trainer.strategy.local_rank == 1


@mock.patch.dict(
    os.environ,
    {
        "CUDA_VISIBLE_DEVICES": "0,1",
        "SLURM_NTASKS": "2",
        "SLURM_JOB_NAME": "SOME_NAME",
        "SLURM_NODEID": "0",
        "SLURM_PROCID": "1",
        "SLURM_LOCALID": "1",
    },
)
@mock.patch("torch.cuda.set_device")
@mock.patch("torch.cuda.device_count", return_value=2)
@mock.patch("pytorch_lightning.strategies.DDPStrategy.setup_distributed", autospec=True)
@mock.patch("torch.cuda.is_available", return_value=True)
def test_accelerator_choice_ddp2_slurm(*_):
    with pytest.deprecated_call(match=r"accelerator='ddp2'\)` has been deprecated in v1.5"):
        trainer = Trainer(fast_dev_run=True, accelerator="ddp2", gpus=2)
    assert trainer._accelerator_connector._is_slurm_managing_tasks()
    assert isinstance(trainer.accelerator, GPUAccelerator)
    assert isinstance(trainer.strategy, DDP2Strategy)
    assert isinstance(trainer.strategy.cluster_environment, SLURMEnvironment)
    assert trainer.strategy.cluster_environment.local_rank() == 1
    assert trainer.strategy.local_rank == 1


@mock.patch.dict(
    os.environ,
    {
        "CUDA_VISIBLE_DEVICES": "0,1",
        "WORLD_SIZE": "2",
        "LOCAL_WORLD_SIZE": "2",
        "RANK": "1",
        "LOCAL_RANK": "1",
        "GROUP_RANK": "0",
        "TORCHELASTIC_RUN_ID": "1",  # present for torch >= 1.9.1
    },
)
@mock.patch("torch.cuda.set_device")
@mock.patch("torch.cuda.device_count", return_value=1)
@mock.patch("pytorch_lightning.strategies.DDPStrategy.setup_distributed", autospec=True)
@mock.patch("torch.cuda.is_available", return_value=True)
def test_accelerator_choice_ddp_te(*_):
    with pytest.deprecated_call(match=r"accelerator='ddp'\)` has been deprecated in v1.5"):
        trainer = Trainer(fast_dev_run=True, accelerator="ddp", gpus=2)
    assert isinstance(trainer.accelerator, GPUAccelerator)
    assert isinstance(trainer.strategy, DDPStrategy)
    assert isinstance(trainer.strategy.cluster_environment, TorchElasticEnvironment)
    assert trainer.strategy.cluster_environment.local_rank() == 1
    assert trainer.strategy.local_rank == 1


@mock.patch.dict(
    os.environ,
    {
        "CUDA_VISIBLE_DEVICES": "0,1",
        "WORLD_SIZE": "2",
        "LOCAL_WORLD_SIZE": "2",
        "RANK": "1",
        "LOCAL_RANK": "1",
        "GROUP_RANK": "0",
        "TORCHELASTIC_RUN_ID": "1",
    },
)
@mock.patch("torch.cuda.set_device")
@mock.patch("torch.cuda.device_count", return_value=1)
@mock.patch("pytorch_lightning.strategies.DDPStrategy.setup_distributed", autospec=True)
@mock.patch("torch.cuda.is_available", return_value=True)
def test_accelerator_choice_ddp2_te(*_):
    with pytest.deprecated_call(match=r"accelerator='ddp2'\)` has been deprecated in v1.5"):
        trainer = Trainer(fast_dev_run=True, accelerator="ddp2", gpus=2)
    assert isinstance(trainer.accelerator, GPUAccelerator)
    assert isinstance(trainer.strategy, DDP2Strategy)
    assert isinstance(trainer.strategy.cluster_environment, TorchElasticEnvironment)
    assert trainer.strategy.cluster_environment.local_rank() == 1
    assert trainer.strategy.local_rank == 1


@mock.patch.dict(
    os.environ,
    {
        "WORLD_SIZE": "2",
        "LOCAL_WORLD_SIZE": "2",
        "RANK": "1",
        "LOCAL_RANK": "1",
        "GROUP_RANK": "0",
        "TORCHELASTIC_RUN_ID": "1",
    },
)
@mock.patch("torch.cuda.device_count", return_value=0)
@mock.patch("pytorch_lightning.strategies.DDPStrategy.setup_distributed", autospec=True)
def test_accelerator_choice_ddp_cpu_te(*_):
    trainer = Trainer(fast_dev_run=True, accelerator="ddp_cpu", devices=2)
    assert isinstance(trainer.accelerator, CPUAccelerator)
    assert isinstance(trainer.strategy, DDPStrategy)
    assert isinstance(trainer.strategy.cluster_environment, TorchElasticEnvironment)
    assert trainer.strategy.cluster_environment.local_rank() == 1
    assert trainer.strategy.local_rank == 1


@mock.patch.dict(
    os.environ,
    {
        "CUDA_VISIBLE_DEVICES": "0",
        "KUBERNETES_PORT": "tcp://127.0.0.1:443",
        "MASTER_ADDR": "1.2.3.4",
        "MASTER_PORT": "500",
        "WORLD_SIZE": "20",
        "RANK": "1",
    },
)
@mock.patch("torch.cuda.set_device")
@mock.patch("torch.cuda.device_count", return_value=1)
@mock.patch("pytorch_lightning.strategies.DDPStrategy.setup_distributed", autospec=True)
@mock.patch("torch.cuda.is_available", return_value=True)
def test_accelerator_choice_ddp_kubeflow(*_):
    with pytest.deprecated_call(match=r"accelerator='ddp'\)` has been deprecated in v1.5"):
        trainer = Trainer(fast_dev_run=True, accelerator="ddp", gpus=1)
    assert isinstance(trainer.accelerator, GPUAccelerator)
    assert isinstance(trainer.strategy, DDPStrategy)
    assert isinstance(trainer.strategy.cluster_environment, KubeflowEnvironment)
    assert trainer.strategy.cluster_environment.local_rank() == 0
    assert trainer.strategy.local_rank == 0


@mock.patch.dict(
    os.environ,
    {
        "KUBERNETES_PORT": "tcp://127.0.0.1:443",
        "MASTER_ADDR": "1.2.3.4",
        "MASTER_PORT": "500",
        "WORLD_SIZE": "20",
        "RANK": "1",
    },
)
@mock.patch("torch.cuda.device_count", return_value=0)
@mock.patch("pytorch_lightning.strategies.DDPStrategy.setup_distributed", autospec=True)
def test_accelerator_choice_ddp_cpu_kubeflow(*_):
    trainer = Trainer(fast_dev_run=True, accelerator="ddp_cpu", devices=1)
    assert isinstance(trainer.accelerator, CPUAccelerator)
    assert isinstance(trainer.strategy, DDPStrategy)
    assert isinstance(trainer.strategy.cluster_environment, KubeflowEnvironment)
    assert trainer.strategy.cluster_environment.local_rank() == 0
    assert trainer.strategy.local_rank == 0


@mock.patch.dict(
    os.environ,
    {
        "SLURM_NTASKS": "2",
        "SLURM_JOB_NAME": "SOME_NAME",
        "SLURM_NODEID": "0",
        "LOCAL_RANK": "0",
        "SLURM_PROCID": "0",
        "SLURM_LOCALID": "0",
    },
)
@mock.patch("torch.cuda.device_count", return_value=0)
@mock.patch("pytorch_lightning.strategies.DDPStrategy.setup_distributed", autospec=True)
def test_accelerator_choice_ddp_cpu_slurm(*_):
    trainer = Trainer(fast_dev_run=True, accelerator="ddp_cpu", devices=2)
    assert trainer._accelerator_connector._is_slurm_managing_tasks()
    assert isinstance(trainer.accelerator, CPUAccelerator)
    assert isinstance(trainer.strategy, DDPStrategy)
    assert isinstance(trainer.strategy.cluster_environment, SLURMEnvironment)
    assert trainer.strategy.local_rank == 0


@RunIf(skip_windows=True, standalone=True)
def test_accelerator_choice_ddp_cpu_and_strategy(tmpdir):
    """Test that accelerator="ddp_cpu" can work together with an instance of DDPStrategy."""
    _test_accelerator_choice_ddp_cpu_and_strategy(tmpdir, ddp_strategy_class=DDPStrategy)


@RunIf(skip_windows=True)
def test_accelerator_choice_ddp_cpu_and_strategy_spawn(tmpdir):
    """Test that accelerator="ddp_cpu" can work together with an instance of DDPPSpawnPlugin."""
    _test_accelerator_choice_ddp_cpu_and_strategy(tmpdir, ddp_strategy_class=DDPSpawnStrategy)


def _test_accelerator_choice_ddp_cpu_and_strategy(tmpdir, ddp_strategy_class):
    trainer = Trainer(
        default_root_dir=tmpdir,
        strategy=ddp_strategy_class(find_unused_parameters=True),
        fast_dev_run=True,
        accelerator="ddp_cpu",
        devices=2,
    )
    assert isinstance(trainer.strategy, ddp_strategy_class)
    assert isinstance(trainer.accelerator, CPUAccelerator)
    assert trainer.strategy.num_processes == 2
    assert trainer.strategy.parallel_devices == [torch.device("cpu")] * 2


@mock.patch.dict(
    os.environ,
    {
        "SLURM_NTASKS": "2",
        "SLURM_JOB_NAME": "SOME_NAME",
        "SLURM_NODEID": "0",
        "LOCAL_RANK": "0",
        "SLURM_PROCID": "0",
        "SLURM_LOCALID": "0",
    },
)
@mock.patch("torch.cuda.device_count", return_value=0)
def test_accelerator_choice_ddp_cpu_custom_cluster(_, tmpdir):
    """Test that we choose the custom cluster even when SLURM or TE flags are around."""

    class CustomCluster(LightningEnvironment):
        @property
        def main_address(self):
            return "asdf"

        @property
        def creates_processes_externally(self) -> bool:
            return True

    trainer = Trainer(
        default_root_dir=tmpdir, plugins=[CustomCluster()], fast_dev_run=True, accelerator="ddp_cpu", devices=2
    )
    assert isinstance(trainer.accelerator, CPUAccelerator)
    assert isinstance(trainer.strategy, DDPStrategy)
    assert isinstance(trainer.strategy.cluster_environment, CustomCluster)


@mock.patch.dict(
    os.environ,
    {
        "SLURM_NTASKS": "2",
        "SLURM_JOB_NAME": "SOME_NAME",
        "SLURM_NODEID": "0",
        "LOCAL_RANK": "0",
        "SLURM_PROCID": "0",
        "SLURM_LOCALID": "0",
    },
)
@mock.patch("torch.cuda.device_count", return_value=0)
@mock.patch("pytorch_lightning.strategies.DDPStrategy.setup_distributed", autospec=True)
def test_custom_accelerator(device_count_mock, setup_distributed_mock):
    class Accel(Accelerator):
        @staticmethod
        def parse_devices(devices):
            return devices

        @staticmethod
        def get_parallel_devices(devices):
            return [torch.device("cpu")] * devices

        @staticmethod
        def auto_device_count() -> int:
            return 1

        @staticmethod
        def is_available() -> bool:
            return True

        @staticmethod
        def name() -> str:
            return "custom_acc_name"

    class Prec(PrecisionPlugin):
        pass

    class Strat(SingleDeviceStrategy):
        pass

    strategy = Strat(device=torch.device("cpu"), accelerator=Accel(), precision_plugin=Prec())
    trainer = Trainer(strategy=strategy, fast_dev_run=True, devices=2)
    assert isinstance(trainer.accelerator, Accel)
    assert isinstance(trainer.strategy, Strat)
    assert isinstance(trainer.precision_plugin, Prec)
    assert trainer._accelerator_connector.strategy is strategy

    class Strat(DDPStrategy):
        pass

    strategy = Strat(accelerator=Accel(), precision_plugin=Prec())
    trainer = Trainer(strategy=strategy, fast_dev_run=True, devices=2)
    assert isinstance(trainer.accelerator, Accel)
    assert isinstance(trainer.strategy, Strat)
    assert isinstance(trainer.precision_plugin, Prec)
    assert trainer._accelerator_connector.strategy is strategy


@mock.patch.dict(
    os.environ,
    {
        "SLURM_NTASKS": "2",
        "SLURM_JOB_NAME": "SOME_NAME",
        "SLURM_NODEID": "0",
        "LOCAL_RANK": "0",
        "SLURM_PROCID": "0",
        "SLURM_LOCALID": "0",
    },
)
@mock.patch("torch.cuda.device_count", return_value=0)
@mock.patch("pytorch_lightning.strategies.DDPStrategy.setup_distributed", autospec=True)
def test_dist_backend_accelerator_mapping(*_):
    trainer = Trainer(fast_dev_run=True, strategy="ddp_spawn", accelerator="cpu", devices=2)
    assert isinstance(trainer.accelerator, CPUAccelerator)
    assert isinstance(trainer.strategy, DDPStrategy)
    assert trainer.strategy.local_rank == 0


@mock.patch("torch.cuda.device_count", return_value=2)
def test_ipython_incompatible_backend_error(_, monkeypatch):
    monkeypatch.setattr(pytorch_lightning.utilities, "_IS_INTERACTIVE", True)
    with pytest.raises(MisconfigurationException, match=r"strategy='ddp'\)`.*is not compatible"):
        Trainer(strategy="ddp", accelerator="gpu", devices=2)

    with pytest.raises(MisconfigurationException, match=r"strategy='ddp2'\)`.*is not compatible"):
        Trainer(strategy="ddp2", accelerator="gpu", devices=2)

    with pytest.raises(MisconfigurationException, match=r"strategy='ddp_spawn'\)`.*is not compatible"):
        Trainer(strategy="ddp_spawn", accelerator="gpu", devices=2)

    with pytest.raises(MisconfigurationException, match=r"strategy='ddp_sharded_spawn'\)`.*is not compatible"):
        Trainer(strategy="ddp_sharded_spawn", accelerator="gpu", devices=2)

    with pytest.raises(MisconfigurationException, match=r"strategy='ddp'\)`.*is not compatible"):
        # Edge case: AcceleratorConnector maps dp to ddp if accelerator != gpu
        Trainer(strategy="dp")


@mock.patch("torch.cuda.device_count", return_value=2)
def test_ipython_compatible_dp_strategy_gpu(_, monkeypatch):
    monkeypatch.setattr(pytorch_lightning.utilities, "_IS_INTERACTIVE", True)
    trainer = Trainer(strategy="dp", accelerator="gpu")
    assert trainer.strategy.launcher is None or trainer.strategy.launcher.is_interactive_compatible


@mock.patch("pytorch_lightning.accelerators.tpu.TPUAccelerator.is_available", return_value=True)
@mock.patch("pytorch_lightning.accelerators.tpu.TPUAccelerator.parse_devices", return_value=8)
def test_ipython_compatible_strategy_tpu(mock_devices, mock_tpu_acc_avail, monkeypatch):
    monkeypatch.setattr(pytorch_lightning.utilities, "_IS_INTERACTIVE", True)
    trainer = Trainer(accelerator="tpu")
    assert trainer.strategy.launcher is None or trainer.strategy.launcher.is_interactive_compatible


@pytest.mark.parametrize(["accelerator", "plugin"], [("ddp_spawn", "ddp_sharded"), (None, "ddp_sharded")])
def test_plugin_accelerator_choice(accelerator: Optional[str], plugin: str):
    """Ensure that when a plugin and accelerator is passed in, that the plugin takes precedent."""
    if accelerator is None:
        with pytest.deprecated_call(match="Passing .* `strategy` to the `plugins`"):
            trainer = Trainer(accelerator=accelerator, plugins=plugin, num_processes=2)
    else:
        with pytest.deprecated_call(match=r"accelerator=.*\)` has been deprecated"):
            trainer = Trainer(accelerator=accelerator, plugins=plugin, num_processes=2)
    assert isinstance(trainer.strategy, DDPShardedStrategy)

    with pytest.deprecated_call(match="Passing .* `strategy` to the `plugins`"):
        trainer = Trainer(plugins=plugin, accelerator="cpu", devices=2)
    assert isinstance(trainer.strategy, DDPShardedStrategy)


@pytest.mark.parametrize(
    ["accelerator", "plugin"],
    [
        ("ddp", DDPStrategy),
        ("ddp_spawn", DDPSpawnStrategy),
        ("ddp_sharded", DDPShardedStrategy),
        ("ddp_sharded_spawn", DDPSpawnShardedStrategy),
        pytest.param("deepspeed", DeepSpeedStrategy, marks=RunIf(deepspeed=True)),
    ],
)
@mock.patch("torch.cuda.is_available", return_value=True)
@mock.patch("torch.cuda.device_count", return_value=2)
@pytest.mark.parametrize("devices", [1, 2])
def test_accelerator_choice_multi_node_gpu(
    mock_is_available, mock_device_count, tmpdir, accelerator: str, plugin: ParallelStrategy, devices: int
):
    with pytest.deprecated_call(match=r"accelerator=.*\)` has been deprecated"):
        trainer = Trainer(default_root_dir=tmpdir, num_nodes=2, accelerator=accelerator, devices=devices)
    assert isinstance(trainer.strategy, plugin)


@mock.patch("torch.cuda.is_available", return_value=False)
def test_accelerator_cpu(_):
    trainer = Trainer(accelerator="cpu")
    assert isinstance(trainer.accelerator, CPUAccelerator)

    with pytest.raises(MisconfigurationException, match="You requested gpu:"):
        trainer = Trainer(gpus=1)
    with pytest.raises(
        MisconfigurationException,
        match="GPUAccelerator can not run on your system since the accelerator is not available.",
    ):
        trainer = Trainer(accelerator="gpu")
    with pytest.raises(MisconfigurationException, match="You requested gpu:"):
        trainer = Trainer(accelerator="cpu", gpus=1)


@mock.patch("torch.cuda.is_available", return_value=True)
@mock.patch("torch.cuda.device_count", return_value=2)
@pytest.mark.parametrize("gpu_count", [["0"], [0, "1"], ["GPU"], [["0", "1"], [0, 1]]])
def test_accelererator_invalid_type_gpus(mock_is_available, mock_device_count, gpu_count):
    with pytest.raises(
        MisconfigurationException, match=r".* must be an int, a string, a sequence of ints or None, but you .*"
    ):
        trainer = Trainer(accelerator="gpu", gpus=gpu_count)


<<<<<<< HEAD
@mock.patch("torch.cuda.is_available", return_value=True)
@mock.patch("torch.cuda.device_count", return_value=2)
@pytest.mark.parametrize(
        "devices_count", [['0'], [0, '1'], ['GPU'], [['0', '1'], [0, 1]]]
)
def test_accelererator_invalid_type_devices(mock_is_available, mock_device_count, devices_count):
    with pytest.raises(
        MisconfigurationException,
        match=r".* must be an int, a string, a sequence of ints or None, but you .*"
    ):
        trainer = Trainer(accelerator="gpu", devices=devices_count)


=======
>>>>>>> 0520d10c
@mock.patch("torch.cuda.is_available", return_value=False)
@pytest.mark.parametrize("devices", ["0", 0, []])
def test_passing_zero_and_empty_list_to_devices_flag(_, devices):
    with pytest.raises(
        MisconfigurationException, match="can not run on your system since the accelerator is not available."
    ):
        Trainer(accelerator="gpu", devices=devices)


@RunIf(min_gpus=1)
def test_accelerator_gpu():
    trainer = Trainer(accelerator="gpu", devices=1)
    assert isinstance(trainer.accelerator, GPUAccelerator)

    trainer = Trainer(accelerator="gpu")
    assert isinstance(trainer.accelerator, GPUAccelerator)

    trainer = Trainer(accelerator="auto", devices=1)
    assert isinstance(trainer.accelerator, GPUAccelerator)


@pytest.mark.parametrize(["devices", "plugin"], [(1, SingleDeviceStrategy), (5, DDPSpawnStrategy)])
def test_accelerator_cpu_with_devices(devices, plugin):

    trainer = Trainer(accelerator="cpu", devices=devices)

    assert trainer.num_devices == devices
    assert isinstance(trainer.strategy, plugin)
    assert isinstance(trainer.accelerator, CPUAccelerator)


@RunIf(min_gpus=2)
@pytest.mark.parametrize(
    ["devices", "plugin"], [(1, SingleDeviceStrategy), ([1], SingleDeviceStrategy), (2, DDPSpawnStrategy)]
)
def test_accelerator_gpu_with_devices(devices, plugin):

    trainer = Trainer(accelerator="gpu", devices=devices)

    assert trainer.num_devices == len(devices) if isinstance(devices, list) else devices
    assert isinstance(trainer.strategy, plugin)
    assert isinstance(trainer.accelerator, GPUAccelerator)


@RunIf(min_gpus=1)
def test_accelerator_auto_with_devices_gpu():
    trainer = Trainer(accelerator="auto", devices=1)
    assert isinstance(trainer.accelerator, GPUAccelerator)
    assert trainer.num_devices == 1


def test_validate_accelerator_and_devices():

    trainer = Trainer(accelerator="ddp_cpu", devices=2)
    assert isinstance(trainer.accelerator, CPUAccelerator)
    assert trainer.num_devices == 2


def test_set_devices_if_none_cpu():

    trainer = Trainer(accelerator="cpu", devices=3)
    assert trainer.num_devices == 3


@pytest.mark.parametrize("training_type", ["ddp2", "dp"])
def test_unsupported_strategy_types_on_cpu(training_type):
    with pytest.warns(UserWarning, match="is not supported on CPUs, hence setting `strategy='ddp"):
        trainer = Trainer(accelerator=training_type, num_processes=2)
    assert isinstance(trainer.strategy, DDPStrategy)


def test_accelerator_ddp_for_cpu(tmpdir):
    with pytest.deprecated_call(match=r"accelerator='ddp'\)` has been deprecated"):
        trainer = Trainer(accelerator="ddp", num_processes=2)
    assert isinstance(trainer.accelerator, CPUAccelerator)
    assert isinstance(trainer.strategy, DDPStrategy)


def test_exception_when_strategy_used_with_accelerator():
    with pytest.raises(MisconfigurationException, match="but have also passed"), pytest.deprecated_call(
        match=r"accelerator='ddp'\)` has been deprecated"
    ):
        Trainer(accelerator="ddp", strategy="ddp_spawn")


def test_exception_when_strategy_used_with_plugins():
    with pytest.raises(MisconfigurationException, match="only specify one strategy, but you have passed"):
        with pytest.deprecated_call(match=r"`strategy` to the `plugins` flag in Trainer has been deprecated"):
            Trainer(plugins="ddp_find_unused_parameters_false", strategy="ddp_spawn")


def test_exception_invalid_strategy():
    with pytest.raises(MisconfigurationException, match=r"strategy='ddp_cpu'\)` is not a valid"):
        Trainer(strategy="ddp_cpu")
    with pytest.raises(MisconfigurationException, match=r"strategy='tpu_spawn'\)` is not a valid"):
        Trainer(strategy="tpu_spawn")


@pytest.mark.parametrize(
    ["strategy", "plugin"],
    [
        ("ddp_spawn", DDPSpawnStrategy),
        ("ddp_spawn_find_unused_parameters_false", DDPSpawnStrategy),
        ("ddp", DDPStrategy),
        ("ddp_find_unused_parameters_false", DDPStrategy),
    ],
)
def test_strategy_choice_cpu_str(tmpdir, strategy, plugin):
    trainer = Trainer(strategy=strategy, accelerator="cpu", devices=2)
    assert isinstance(trainer.strategy, plugin)


@pytest.mark.parametrize("plugin", [DDPSpawnStrategy, DDPStrategy])
def test_strategy_choice_cpu_plugin(tmpdir, plugin):
    trainer = Trainer(strategy=plugin(), accelerator="cpu", devices=2)
    assert isinstance(trainer.strategy, plugin)


@RunIf(min_gpus=2)
@pytest.mark.parametrize(
    ["strategy", "plugin"],
    [
        ("ddp_spawn", DDPSpawnStrategy),
        ("ddp_spawn_find_unused_parameters_false", DDPSpawnStrategy),
        ("ddp", DDPStrategy),
        ("ddp_find_unused_parameters_false", DDPStrategy),
        ("ddp2", DDP2Strategy),
        ("dp", DataParallelStrategy),
        ("ddp_sharded", DDPShardedStrategy),
        ("ddp_sharded_spawn", DDPSpawnShardedStrategy),
        pytest.param("deepspeed", DeepSpeedStrategy, marks=RunIf(deepspeed=True)),
    ],
)
def test_strategy_choice_gpu_str(tmpdir, strategy, plugin):
    trainer = Trainer(strategy=strategy, accelerator="gpu", devices=2)
    assert isinstance(trainer.strategy, plugin)


@RunIf(min_gpus=2)
@pytest.mark.parametrize("plugin", [DDPSpawnStrategy, DDPStrategy])
def test_strategy_choice_gpu_plugin(tmpdir, plugin):
    trainer = Trainer(strategy=plugin(), accelerator="gpu", devices=2)
    assert isinstance(trainer.strategy, plugin)


@RunIf(min_gpus=2)
@pytest.mark.parametrize("plugin", [DDPSpawnStrategy, DDPStrategy])
def test_device_type_when_training_plugin_gpu_passed(tmpdir, plugin):

    trainer = Trainer(strategy=plugin(), accelerator="gpu", devices=2)
    assert isinstance(trainer.strategy, plugin)
    assert isinstance(trainer.accelerator, GPUAccelerator)


@pytest.mark.parametrize("precision", [1, 12, "invalid"])
def test_validate_precision_type(tmpdir, precision):

    with pytest.raises(MisconfigurationException, match=f"Precision {repr(precision)} is invalid"):
        Trainer(precision=precision)


def test_amp_level_raises_error_with_native():
    with pytest.raises(MisconfigurationException, match="O2'` but it's only supported with `amp_backend='apex'`"):
        _ = Trainer(amp_level="O2", amp_backend="native", precision=16)


def test_strategy_choice_ddp_spawn_cpu(tmpdir):
    trainer = Trainer(fast_dev_run=True, strategy="ddp_spawn", accelerator="cpu", devices=2)
    assert isinstance(trainer.accelerator, CPUAccelerator)
    assert isinstance(trainer.strategy, DDPSpawnStrategy)
    assert isinstance(trainer.strategy.cluster_environment, LightningEnvironment)


@mock.patch.dict(os.environ, {"CUDA_VISIBLE_DEVICES": "0,1"})
@mock.patch("torch.cuda.device_count", return_value=2)
@mock.patch("torch.cuda.is_available", return_value=True)
def test_strategy_choice_ddp(cuda_available_mock, device_count_mock):
    trainer = Trainer(fast_dev_run=True, strategy="ddp", accelerator="gpu", devices=1)
    assert isinstance(trainer.accelerator, GPUAccelerator)
    assert isinstance(trainer.strategy, DDPStrategy)
    assert isinstance(trainer.strategy.cluster_environment, LightningEnvironment)


@mock.patch.dict(os.environ, {"CUDA_VISIBLE_DEVICES": "0,1"})
@mock.patch("torch.cuda.device_count", return_value=2)
@mock.patch("torch.cuda.is_available", return_value=True)
def test_strategy_choice_ddp_spawn(cuda_available_mock, device_count_mock):
    trainer = Trainer(fast_dev_run=True, strategy="ddp_spawn", accelerator="gpu", devices=1)
    assert isinstance(trainer.accelerator, GPUAccelerator)
    assert isinstance(trainer.strategy, DDPSpawnStrategy)
    assert isinstance(trainer.strategy.cluster_environment, LightningEnvironment)


@RunIf(min_gpus=2)
@mock.patch.dict(
    os.environ,
    {
        "CUDA_VISIBLE_DEVICES": "0,1",
        "SLURM_NTASKS": "2",
        "SLURM_JOB_NAME": "SOME_NAME",
        "SLURM_NODEID": "0",
        "SLURM_PROCID": "1",
        "SLURM_LOCALID": "1",
    },
)
@mock.patch("pytorch_lightning.strategies.DDPStrategy.setup_distributed", autospec=True)
@pytest.mark.parametrize("strategy", ["ddp", DDPStrategy()])
def test_strategy_choice_ddp_slurm(setup_distributed_mock, strategy):
    trainer = Trainer(fast_dev_run=True, strategy=strategy, accelerator="gpu", devices=2)
    assert trainer._accelerator_connector._is_slurm_managing_tasks()
    assert isinstance(trainer.accelerator, GPUAccelerator)
    assert isinstance(trainer.strategy, DDPStrategy)
    assert isinstance(trainer.strategy.cluster_environment, SLURMEnvironment)
    assert trainer.strategy.cluster_environment.local_rank() == 1
    assert trainer.strategy.local_rank == 1


@mock.patch.dict(
    os.environ,
    {
        "CUDA_VISIBLE_DEVICES": "0,1",
        "SLURM_NTASKS": "2",
        "SLURM_JOB_NAME": "SOME_NAME",
        "SLURM_NODEID": "0",
        "SLURM_PROCID": "1",
        "SLURM_LOCALID": "1",
    },
)
@mock.patch("torch.cuda.set_device")
@mock.patch("torch.cuda.device_count", return_value=2)
@mock.patch("pytorch_lightning.strategies.DDPStrategy.setup_distributed", autospec=True)
@mock.patch("torch.cuda.is_available", return_value=True)
@pytest.mark.parametrize("strategy", ["ddp2", DDP2Strategy()])
def test_strategy_choice_ddp2_slurm(
    set_device_mock, device_count_mock, setup_distributed_mock, is_available_mock, strategy
):
    trainer = Trainer(fast_dev_run=True, strategy=strategy, accelerator="gpu", devices=2)
    assert trainer._accelerator_connector._is_slurm_managing_tasks()
    assert isinstance(trainer.accelerator, GPUAccelerator)
    assert isinstance(trainer.strategy, DDP2Strategy)
    assert isinstance(trainer.strategy.cluster_environment, SLURMEnvironment)
    assert trainer.strategy.cluster_environment.local_rank() == 1
    assert trainer.strategy.local_rank == 1


@mock.patch.dict(
    os.environ,
    {
        "CUDA_VISIBLE_DEVICES": "0,1",
        "WORLD_SIZE": "2",
        "LOCAL_WORLD_SIZE": "2",
        "RANK": "1",
        "LOCAL_RANK": "1",
        "GROUP_RANK": "0",
        "TORCHELASTIC_RUN_ID": "1",
    },
)
@mock.patch("torch.cuda.set_device")
@mock.patch("torch.cuda.device_count", return_value=2)
@mock.patch("torch.cuda.is_available", return_value=True)
@mock.patch("pytorch_lightning.strategies.DDPStrategy.setup_distributed", autospec=True)
@mock.patch("torch.cuda.is_available", return_value=True)
def test_strategy_choice_ddp_te(*_):
    trainer = Trainer(fast_dev_run=True, strategy="ddp", accelerator="gpu", devices=2)
    assert isinstance(trainer.accelerator, GPUAccelerator)
    assert isinstance(trainer.strategy, DDPStrategy)
    assert isinstance(trainer.strategy.cluster_environment, TorchElasticEnvironment)
    assert trainer.strategy.cluster_environment.local_rank() == 1
    assert trainer.strategy.local_rank == 1


@mock.patch.dict(
    os.environ,
    {
        "CUDA_VISIBLE_DEVICES": "0,1",
        "WORLD_SIZE": "2",
        "LOCAL_WORLD_SIZE": "2",
        "RANK": "1",
        "LOCAL_RANK": "1",
        "GROUP_RANK": "0",
        "TORCHELASTIC_RUN_ID": "1",
    },
)
@mock.patch("torch.cuda.set_device")
@mock.patch("torch.cuda.device_count", return_value=2)
@mock.patch("torch.cuda.is_available", return_value=True)
@mock.patch("pytorch_lightning.strategies.DDPStrategy.setup_distributed", autospec=True)
@mock.patch("torch.cuda.is_available", return_value=True)
def test_strategy_choice_ddp2_te(*_):
    trainer = Trainer(fast_dev_run=True, strategy="ddp2", accelerator="gpu", devices=2)
    assert isinstance(trainer.accelerator, GPUAccelerator)
    assert isinstance(trainer.strategy, DDP2Strategy)
    assert isinstance(trainer.strategy.cluster_environment, TorchElasticEnvironment)
    assert trainer.strategy.cluster_environment.local_rank() == 1
    assert trainer.strategy.local_rank == 1


@mock.patch.dict(
    os.environ,
    {
        "WORLD_SIZE": "2",
        "LOCAL_WORLD_SIZE": "2",
        "RANK": "1",
        "LOCAL_RANK": "1",
        "GROUP_RANK": "0",
        "TORCHELASTIC_RUN_ID": "1",
    },
)
@mock.patch("torch.cuda.device_count", return_value=0)
@mock.patch("pytorch_lightning.strategies.DDPStrategy.setup_distributed", autospec=True)
def test_strategy_choice_ddp_cpu_te(*_):
    trainer = Trainer(fast_dev_run=True, strategy="ddp_spawn", accelerator="cpu", devices=2)
    assert isinstance(trainer.accelerator, CPUAccelerator)
    assert isinstance(trainer.strategy, DDPStrategy)
    assert isinstance(trainer.strategy.cluster_environment, TorchElasticEnvironment)
    assert trainer.strategy.cluster_environment.local_rank() == 1
    assert trainer.strategy.local_rank == 1


@mock.patch.dict(
    os.environ,
    {
        "CUDA_VISIBLE_DEVICES": "0",
        "KUBERNETES_PORT": "tcp://127.0.0.1:443",
        "MASTER_ADDR": "1.2.3.4",
        "MASTER_PORT": "500",
        "WORLD_SIZE": "20",
        "RANK": "1",
    },
)
@mock.patch("torch.cuda.set_device")
@mock.patch("torch.cuda.device_count", return_value=1)
@mock.patch("torch.cuda.is_available", return_value=True)
@mock.patch("pytorch_lightning.strategies.DDPStrategy.setup_distributed", autospec=True)
@mock.patch("torch.cuda.is_available", return_value=True)
def test_strategy_choice_ddp_kubeflow(*_):
    trainer = Trainer(fast_dev_run=True, strategy="ddp", accelerator="gpu", devices=1)
    assert isinstance(trainer.accelerator, GPUAccelerator)
    assert isinstance(trainer.strategy, DDPStrategy)
    assert isinstance(trainer.strategy.cluster_environment, KubeflowEnvironment)
    assert trainer.strategy.cluster_environment.local_rank() == 0
    assert trainer.strategy.local_rank == 0


@mock.patch.dict(
    os.environ,
    {
        "KUBERNETES_PORT": "tcp://127.0.0.1:443",
        "MASTER_ADDR": "1.2.3.4",
        "MASTER_PORT": "500",
        "WORLD_SIZE": "20",
        "RANK": "1",
    },
)
@mock.patch("torch.cuda.device_count", return_value=0)
@mock.patch("pytorch_lightning.strategies.DDPStrategy.setup_distributed", autospec=True)
def test_strategy_choice_ddp_cpu_kubeflow(*_):
    trainer = Trainer(fast_dev_run=True, strategy="ddp_spawn", accelerator="cpu", devices=2)
    assert isinstance(trainer.accelerator, CPUAccelerator)
    assert isinstance(trainer.strategy, DDPStrategy)
    assert isinstance(trainer.strategy.cluster_environment, KubeflowEnvironment)
    assert trainer.strategy.cluster_environment.local_rank() == 0
    assert trainer.strategy.local_rank == 0


@mock.patch.dict(
    os.environ,
    {
        "SLURM_NTASKS": "2",
        "SLURM_JOB_NAME": "SOME_NAME",
        "SLURM_NODEID": "0",
        "LOCAL_RANK": "0",
        "SLURM_PROCID": "0",
        "SLURM_LOCALID": "0",
    },
)
@mock.patch("torch.cuda.device_count", return_value=0)
@mock.patch("pytorch_lightning.strategies.DDPStrategy.setup_distributed", autospec=True)
@pytest.mark.parametrize("strategy", ["ddp", DDPStrategy()])
def test_strategy_choice_ddp_cpu_slurm(device_count_mock, setup_distributed_mock, strategy):
    trainer = Trainer(fast_dev_run=True, strategy=strategy, accelerator="cpu", devices=2)
    assert isinstance(trainer.accelerator, CPUAccelerator)
    assert isinstance(trainer.strategy, DDPStrategy)
    assert isinstance(trainer.strategy.cluster_environment, SLURMEnvironment)
    assert trainer.strategy.local_rank == 0


@mock.patch("pytorch_lightning.accelerators.tpu.TPUAccelerator.is_available", return_value=True)
@mock.patch("pytorch_lightning.accelerators.tpu.TPUAccelerator.parse_devices", return_value=8)
def test_unsupported_tpu_choice(mock_devices, mock_tpu_acc_avail):

    with pytest.raises(MisconfigurationException, match=r"accelerator='tpu', precision=64\)` is not implemented"):
        Trainer(accelerator="tpu", precision=64)

    # if user didn't set strategy, AcceleratorConnector will choose the TPUSingleStrategy or TPUSpawnStrategy
    with pytest.raises(ValueError, match="TPUAccelerator` can only be used with a `SingleTPUStrategy`"):
        with pytest.warns(UserWarning, match=r"accelerator='tpu', precision=16\)` but native AMP is not supported"):
            Trainer(accelerator="tpu", precision=16, strategy="ddp")

    with pytest.raises(ValueError, match="TPUAccelerator` can only be used with a `SingleTPUStrategy`"):
        with pytest.warns(UserWarning, match=r"accelerator='tpu', precision=16\)` but apex AMP is not supported"):
            Trainer(accelerator="tpu", precision=16, amp_backend="apex", strategy="single_device")


@mock.patch("pytorch_lightning.accelerators.ipu.IPUAccelerator.is_available", return_value=True)
def test_unsupported_ipu_choice(mock_ipu_acc_avail, monkeypatch):
    import pytorch_lightning.strategies.ipu as ipu
    import pytorch_lightning.utilities.imports as imports

    monkeypatch.setattr(imports, "_IPU_AVAILABLE", True)
    monkeypatch.setattr(ipu, "_IPU_AVAILABLE", True)
    with pytest.raises(ValueError, match=r"accelerator='ipu', precision='bf16'\)` is not supported"):
        Trainer(accelerator="ipu", precision="bf16")
    with pytest.raises(ValueError, match=r"accelerator='ipu', precision=64\)` is not supported"):
        Trainer(accelerator="ipu", precision=64)


@mock.patch("torch.cuda.is_available", return_value=False)
@mock.patch("pytorch_lightning.utilities.imports._TPU_AVAILABLE", return_value=False)
@mock.patch("pytorch_lightning.utilities.imports._IPU_AVAILABLE", return_value=False)
@mock.patch("pytorch_lightning.utilities.imports._HPU_AVAILABLE", return_value=False)
def test_devices_auto_choice_cpu(
    is_ipu_available_mock, is_tpu_available_mock, is_gpu_available_mock, is_hpu_available_mock
):
    trainer = Trainer(accelerator="auto", devices="auto")
    assert trainer.num_devices == 1


@mock.patch("torch.cuda.is_available", return_value=True)
@mock.patch("torch.cuda.device_count", return_value=2)
def test_devices_auto_choice_gpu(is_gpu_available_mock, device_count_mock):
    trainer = Trainer(accelerator="auto", devices="auto")
    assert isinstance(trainer.accelerator, GPUAccelerator)
    assert trainer.num_devices == 2


@pytest.mark.parametrize(
    ["parallel_devices", "accelerator"],
    [([torch.device("cpu")], "gpu"), ([torch.device("cuda", i) for i in range(8)], ("tpu"))],
)
def test_parallel_devices_in_strategy_confilict_with_accelerator(parallel_devices, accelerator):
    with pytest.raises(MisconfigurationException, match=r"parallel_devices set through"):
        Trainer(strategy=DDPStrategy(parallel_devices=parallel_devices), accelerator=accelerator)


@pytest.mark.parametrize("deterministic", [True, False])
def test_deterministic_init(deterministic):
    trainer = Trainer(accelerator="auto", deterministic=deterministic)
    assert trainer._accelerator_connector.deterministic == deterministic
    if deterministic:
        assert os.environ.get("CUBLAS_WORKSPACE_CONFIG") == ":4096:8"
        assert os.environ.get("HOROVOD_FUSION_THRESHOLD") == "0"


@pytest.mark.parametrize(
    "sync_batchnorm,plugins,expected",
    [
        (False, [], type(None)),
        (True, [], NativeSyncBatchNorm),
        (False, [NativeSyncBatchNorm()], NativeSyncBatchNorm),
        (True, [NativeSyncBatchNorm()], NativeSyncBatchNorm),
        (False, [Mock(spec=LayerSync)], LayerSync),
    ],
)
def test_sync_batchnorm_set(tmpdir, sync_batchnorm, plugins, expected):
    """Test valid combinations of the sync_batchnorm Trainer flag and the plugins list of layer-sync plugins."""
    trainer = Trainer(sync_batchnorm=sync_batchnorm, plugins=plugins, strategy="ddp")
    assert isinstance(trainer._accelerator_connector._layer_sync, expected)
    assert isinstance(trainer.strategy._layer_sync, expected)


def test_sync_batchnorm_invalid_choice(tmpdir):
    """Test that a conflicting specification of enabled sync batchnorm and a custom plugin leads to an error."""
    custom = Mock(spec=LayerSync)
    with pytest.raises(
        MisconfigurationException,
        match=r"You set `Trainer\(sync_batchnorm=True\)` and provided a `LayerSync` plugin, but this is not allowed",
    ):
        Trainer(sync_batchnorm=True, plugins=[custom])


@RunIf(skip_windows=True)
def test_sync_batchnorm_set_in_custom_strategy(tmpdir):
    """Tests if layer_sync is automatically set for custom strategy."""

    class CustomParallelStrategy(DDPStrategy):
        def __init__(self, **kwargs):
            super().__init__(**kwargs)
            # Set to None so it will be overwritten by the accelerator connector.
            self._layer_sync = None

    strategy = CustomParallelStrategy()
    assert strategy._layer_sync is None
    Trainer(strategy=strategy, sync_batchnorm=True)
    assert isinstance(strategy._layer_sync, NativeSyncBatchNorm)


@pytest.mark.parametrize(
    ["plugins", "expected"],
    [
        ([LightningEnvironment(), SLURMEnvironment()], "ClusterEnvironment"),
        ([TorchCheckpointIO(), TorchCheckpointIO()], "CheckpointIO"),
        (
            [PrecisionPlugin(), DoublePrecisionPlugin(), LightningEnvironment(), SLURMEnvironment()],
            "PrecisionPlugin, ClusterEnvironment",
        ),
    ],
)
def test_plugin_only_one_instance_for_one_type(plugins, expected):
    with pytest.raises(MisconfigurationException, match=f"Received multiple values for {expected}"):
        Trainer(plugins=plugins)<|MERGE_RESOLUTION|>--- conflicted
+++ resolved
@@ -508,7 +508,9 @@
 
 @mock.patch("torch.cuda.is_available", return_value=True)
 @mock.patch("torch.cuda.device_count", return_value=2)
-@pytest.mark.parametrize("gpu_count", [["0"], [0, "1"], ["GPU"], [["0", "1"], [0, 1]]])
+@pytest.mark.parametrize(
+    "gpu_count", [["0"], [0, "1"], ["GPU"], [["0", "1"], [0, 1]]]
+)
 def test_accelererator_invalid_type_gpus(mock_is_available, mock_device_count, gpu_count):
     with pytest.raises(
         MisconfigurationException, match=r".* must be an int, a string, a sequence of ints or None, but you .*"
@@ -516,22 +518,19 @@
         trainer = Trainer(accelerator="gpu", gpus=gpu_count)
 
 
-<<<<<<< HEAD
 @mock.patch("torch.cuda.is_available", return_value=True)
 @mock.patch("torch.cuda.device_count", return_value=2)
 @pytest.mark.parametrize(
-        "devices_count", [['0'], [0, '1'], ['GPU'], [['0', '1'], [0, 1]]]
-)
-def test_accelererator_invalid_type_devices(mock_is_available, mock_device_count, devices_count):
+    "device_count", [['0'], [0, '1'], ['GPU'], [['0', '1'], [0, 1]]]
+)
+def test_accelererator_invalid_type_devices(mock_is_available, mock_device_count, device_count):
     with pytest.raises(
         MisconfigurationException,
         match=r".* must be an int, a string, a sequence of ints or None, but you .*"
     ):
-        trainer = Trainer(accelerator="gpu", devices=devices_count)
-
-
-=======
->>>>>>> 0520d10c
+        trainer = Trainer(accelerator="gpu", devices=device_count)
+
+
 @mock.patch("torch.cuda.is_available", return_value=False)
 @pytest.mark.parametrize("devices", ["0", 0, []])
 def test_passing_zero_and_empty_list_to_devices_flag(_, devices):
