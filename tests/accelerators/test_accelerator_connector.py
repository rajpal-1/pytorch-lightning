# Copyright The PyTorch Lightning team.
#
# Licensed under the Apache License, Version 2.0 (the "License");
# you may not use this file except in compliance with the License.
# You may obtain a copy of the License at
#
#     http://www.apache.org/licenses/LICENSE-2.0
#
# Unless required by applicable law or agreed to in writing, software
# distributed under the License is distributed on an "AS IS" BASIS,
# WITHOUT WARRANTIES OR CONDITIONS OF ANY KIND, either express or implied.
# See the License for the specific language governing permissions and
# limitations under the License

import os
from typing import Optional
from unittest import mock

import pytest
import torch
import torch.distributed

from pytorch_lightning import Trainer
from pytorch_lightning.accelerators.accelerator import Accelerator
from pytorch_lightning.accelerators.cpu import CPUAccelerator
from pytorch_lightning.accelerators.gpu import GPUAccelerator
from pytorch_lightning.callbacks import Callback
from pytorch_lightning.plugins import (
    DataParallelPlugin,
    DDP2Plugin,
    DDPPlugin,
    DDPShardedPlugin,
    DDPSpawnPlugin,
    DDPSpawnShardedPlugin,
    DeepSpeedPlugin,
    ParallelPlugin,
    PrecisionPlugin,
    SingleDevicePlugin,
)
from pytorch_lightning.plugins.environments import (
    KubeflowEnvironment,
    LightningEnvironment,
    SLURMEnvironment,
    TorchElasticEnvironment,
)
from pytorch_lightning.utilities import DeviceType, DistributedType
from pytorch_lightning.utilities.exceptions import MisconfigurationException
from tests.helpers.boring_model import BoringModel
from tests.helpers.runif import RunIf


def test_accelerator_choice_cpu(tmpdir):
    trainer = Trainer(default_root_dir=tmpdir, fast_dev_run=True)
    assert isinstance(trainer.accelerator, CPUAccelerator)
    assert isinstance(trainer.training_type_plugin, SingleDevicePlugin)


@pytest.mark.parametrize(("num_processes", "num_nodes"), ([(1, 1), (1, 2), (2, 1), (2, 2)]))
def test_accelerator_choice_ddp_cpu(tmpdir, num_processes: int, num_nodes: int):
    trainer = Trainer(fast_dev_run=True, accelerator="ddp_cpu", num_processes=num_processes, num_nodes=num_nodes)
    assert isinstance(trainer.accelerator, CPUAccelerator)
    no_spawn = num_processes == 1 and num_nodes > 1
    assert isinstance(trainer.training_type_plugin, DDPPlugin if no_spawn else DDPSpawnPlugin)
    assert isinstance(trainer.training_type_plugin.cluster_environment, LightningEnvironment)


@mock.patch.dict(os.environ, {"CUDA_VISIBLE_DEVICES": "0,1"})
@mock.patch("torch.cuda.device_count", return_value=2)
@mock.patch("torch.cuda.is_available", return_value=True)
def test_accelerator_choice_ddp(cuda_available_mock, device_count_mock):
    with pytest.deprecated_call(match=r"accelerator='ddp'\)` has been deprecated"):
        trainer = Trainer(fast_dev_run=True, accelerator="ddp", gpus=1)
    assert isinstance(trainer.accelerator, GPUAccelerator)
    assert isinstance(trainer.training_type_plugin, DDPPlugin)
    assert isinstance(trainer.training_type_plugin.cluster_environment, LightningEnvironment)


@mock.patch.dict(os.environ, {"CUDA_VISIBLE_DEVICES": "0,1"})
@mock.patch("torch.cuda.device_count", return_value=2)
@mock.patch("torch.cuda.is_available", return_value=True)
def test_accelerator_choice_ddp_spawn(cuda_available_mock, device_count_mock):
    with pytest.deprecated_call(match=r"accelerator='ddp_spawn'\)` has been deprecated"):
        trainer = Trainer(fast_dev_run=True, accelerator="ddp_spawn", gpus=1)
    assert isinstance(trainer.accelerator, GPUAccelerator)
    assert isinstance(trainer.training_type_plugin, DDPSpawnPlugin)
    assert isinstance(trainer.training_type_plugin.cluster_environment, LightningEnvironment)


@RunIf(min_gpus=2)
@mock.patch.dict(
    os.environ,
    {
        "CUDA_VISIBLE_DEVICES": "0,1",
        "SLURM_NTASKS": "2",
        "SLURM_JOB_NAME": "SOME_NAME",
        "SLURM_NODEID": "0",
        "SLURM_PROCID": "1",
        "SLURM_LOCALID": "1",
    },
)
@mock.patch("pytorch_lightning.plugins.DDPPlugin.setup_distributed", autospec=True)
def test_accelerator_choice_ddp_slurm(setup_distributed_mock):
    class CB(Callback):
        def on_fit_start(self, trainer, pl_module):
<<<<<<< HEAD
            assert trainer.accelerator_connector._is_slurm_managing_tasks
=======
            assert trainer._accelerator_connector._is_slurm_managing_tasks
>>>>>>> ce3e6326
            assert isinstance(trainer.accelerator, GPUAccelerator)
            assert isinstance(trainer.training_type_plugin, DDPPlugin)
            assert isinstance(trainer.training_type_plugin.cluster_environment, SLURMEnvironment)
            assert trainer.training_type_plugin.cluster_environment.local_rank() == 1
            assert trainer.training_type_plugin.local_rank == 1
            raise SystemExit()

    model = BoringModel()
    trainer = Trainer(fast_dev_run=True, accelerator="ddp", gpus=2, callbacks=[CB()])

    with pytest.raises(SystemExit):
        trainer.fit(model)


@RunIf(min_gpus=2)
@mock.patch.dict(
    os.environ,
    {
        "CUDA_VISIBLE_DEVICES": "0,1",
        "SLURM_NTASKS": "2",
        "SLURM_JOB_NAME": "SOME_NAME",
        "SLURM_NODEID": "0",
        "SLURM_PROCID": "1",
        "SLURM_LOCALID": "1",
    },
)
@mock.patch("torch.cuda.device_count", return_value=2)
@mock.patch("pytorch_lightning.plugins.DDPPlugin.setup_distributed", autospec=True)
def test_accelerator_choice_ddp2_slurm(device_count_mock, setup_distributed_mock):
    class CB(Callback):
        def on_fit_start(self, trainer, pl_module):
<<<<<<< HEAD
            assert trainer.accelerator_connector._is_slurm_managing_tasks
=======
            assert trainer._accelerator_connector._is_slurm_managing_tasks
>>>>>>> ce3e6326
            assert isinstance(trainer.accelerator, GPUAccelerator)
            assert isinstance(trainer.training_type_plugin, DDP2Plugin)
            assert isinstance(trainer.training_type_plugin.cluster_environment, SLURMEnvironment)
            assert trainer.training_type_plugin.cluster_environment.local_rank() == 1
            assert trainer.training_type_plugin.local_rank == 1
            raise SystemExit()

    model = BoringModel()
    trainer = Trainer(fast_dev_run=True, accelerator="ddp2", gpus=2, callbacks=[CB()])

    with pytest.raises(SystemExit):
        trainer.fit(model)


@RunIf(min_gpus=1)
@mock.patch.dict(
    os.environ,
    {
        "CUDA_VISIBLE_DEVICES": "0,1",
        "WORLD_SIZE": "2",
        "LOCAL_WORLD_SIZE": "2",
        "RANK": "1",
        "LOCAL_RANK": "1",
        "GROUP_RANK": "0",
    },
)
@mock.patch("torch.cuda.device_count", return_value=2)
@mock.patch("pytorch_lightning.plugins.DDPPlugin.setup_distributed", autospec=True)
def test_accelerator_choice_ddp_te(device_count_mock, setup_distributed_mock):
    class CB(Callback):
        def on_fit_start(self, trainer, pl_module):
            assert isinstance(trainer.accelerator, GPUAccelerator)
            assert isinstance(trainer.training_type_plugin, DDPPlugin)
            assert isinstance(trainer.training_type_plugin.cluster_environment, TorchElasticEnvironment)
            assert trainer.training_type_plugin.cluster_environment.local_rank() == 1
            assert trainer.training_type_plugin.local_rank == 1
            raise SystemExit()

    model = BoringModel()
    trainer = Trainer(fast_dev_run=True, accelerator="ddp", gpus=2, callbacks=[CB()])

    with pytest.raises(SystemExit):
        trainer.fit(model)


@RunIf(min_gpus=1)
@mock.patch.dict(
    os.environ,
    {
        "CUDA_VISIBLE_DEVICES": "0,1",
        "WORLD_SIZE": "2",
        "LOCAL_WORLD_SIZE": "2",
        "RANK": "1",
        "LOCAL_RANK": "1",
        "GROUP_RANK": "0",
    },
)
@mock.patch("torch.cuda.device_count", return_value=2)
@mock.patch("pytorch_lightning.plugins.DDPPlugin.setup_distributed", autospec=True)
def test_accelerator_choice_ddp2_te(device_count_mock, setup_distributed_mock):
    class CB(Callback):
        def on_fit_start(self, trainer, pl_module):
            assert isinstance(trainer.accelerator, GPUAccelerator)
            assert isinstance(trainer.training_type_plugin, DDP2Plugin)
            assert isinstance(trainer.training_type_plugin.cluster_environment, TorchElasticEnvironment)
            assert trainer.training_type_plugin.cluster_environment.local_rank() == 1
            assert trainer.training_type_plugin.local_rank == 1
            raise SystemExit()

    model = BoringModel()
    trainer = Trainer(fast_dev_run=True, accelerator="ddp2", gpus=2, callbacks=[CB()])

    with pytest.raises(SystemExit):
        trainer.fit(model)


@mock.patch.dict(
    os.environ, {"WORLD_SIZE": "2", "LOCAL_WORLD_SIZE": "2", "RANK": "1", "LOCAL_RANK": "1", "GROUP_RANK": "0"}
)
@mock.patch("torch.cuda.device_count", return_value=0)
@mock.patch("pytorch_lightning.plugins.DDPPlugin.setup_distributed", autospec=True)
def test_accelerator_choice_ddp_cpu_te(device_count_mock, setup_distributed_mock):
    class CB(Callback):
        def on_fit_start(self, trainer, pl_module):
            assert isinstance(trainer.accelerator, CPUAccelerator)
            assert isinstance(trainer.training_type_plugin, DDPPlugin)
            assert isinstance(trainer.training_type_plugin.cluster_environment, TorchElasticEnvironment)
            assert trainer.training_type_plugin.cluster_environment.local_rank() == 1
            assert trainer.training_type_plugin.local_rank == 1
            raise SystemExit()

    model = BoringModel()
    trainer = Trainer(fast_dev_run=True, accelerator="ddp_cpu", num_processes=2, callbacks=[CB()])

    with pytest.raises(SystemExit):
        trainer.fit(model)


@RunIf(min_gpus=1)
@mock.patch.dict(
    os.environ,
    {
        "CUDA_VISIBLE_DEVICES": "0",
        "KUBERNETES_PORT": "tcp://127.0.0.1:443",
        "MASTER_ADDR": "1.2.3.4",
        "MASTER_PORT": "500",
        "WORLD_SIZE": "20",
        "RANK": "1",
    },
)
@mock.patch("torch.cuda.device_count", return_value=1)
@mock.patch("pytorch_lightning.plugins.DDPPlugin.setup_distributed", autospec=True)
def test_accelerator_choice_ddp_kubeflow(device_count_mock, setup_distributed_mock):
    class CB(Callback):
        def on_fit_start(self, trainer, pl_module):
            assert isinstance(trainer.accelerator, GPUAccelerator)
            assert isinstance(trainer.training_type_plugin, DDPPlugin)
            assert isinstance(trainer.training_type_plugin.cluster_environment, KubeflowEnvironment)
            assert trainer.training_type_plugin.cluster_environment.local_rank() == 0
            assert trainer.training_type_plugin.local_rank == 0
            raise SystemExit()

    model = BoringModel()
    trainer = Trainer(fast_dev_run=True, accelerator="ddp", gpus=1, callbacks=[CB()])

    with pytest.raises(SystemExit):
        trainer.fit(model)


@mock.patch.dict(
    os.environ,
    {
        "KUBERNETES_PORT": "tcp://127.0.0.1:443",
        "MASTER_ADDR": "1.2.3.4",
        "MASTER_PORT": "500",
        "WORLD_SIZE": "20",
        "RANK": "1",
    },
)
@mock.patch("torch.cuda.device_count", return_value=0)
@mock.patch("pytorch_lightning.plugins.DDPPlugin.setup_distributed", autospec=True)
def test_accelerator_choice_ddp_cpu_kubeflow(device_count_mock, setup_distributed_mock):
    class CB(Callback):
        def on_fit_start(self, trainer, pl_module):
            assert isinstance(trainer.accelerator, CPUAccelerator)
            assert isinstance(trainer.training_type_plugin, DDPPlugin)
            assert isinstance(trainer.training_type_plugin.cluster_environment, KubeflowEnvironment)
            assert trainer.training_type_plugin.cluster_environment.local_rank() == 0
            assert trainer.training_type_plugin.local_rank == 0
            raise SystemExit()

    model = BoringModel()
    trainer = Trainer(fast_dev_run=True, accelerator="ddp_cpu", num_processes=1, callbacks=[CB()])

    with pytest.raises(SystemExit):
        trainer.fit(model)


@mock.patch.dict(
    os.environ,
    {
        "SLURM_NTASKS": "2",
        "SLURM_JOB_NAME": "SOME_NAME",
        "SLURM_NODEID": "0",
        "LOCAL_RANK": "0",
        "SLURM_PROCID": "0",
        "SLURM_LOCALID": "0",
    },
)
@mock.patch("torch.cuda.device_count", return_value=0)
@mock.patch("pytorch_lightning.plugins.DDPPlugin.setup_distributed", autospec=True)
def test_accelerator_choice_ddp_cpu_slurm(device_count_mock, setup_distributed_mock):
    class CB(Callback):
        def on_fit_start(self, trainer, pl_module):
<<<<<<< HEAD
            assert trainer.accelerator_connector._is_slurm_managing_tasks
=======
            assert trainer._accelerator_connector._is_slurm_managing_tasks
>>>>>>> ce3e6326
            assert isinstance(trainer.accelerator, CPUAccelerator)
            assert isinstance(trainer.training_type_plugin, DDPPlugin)
            assert isinstance(trainer.training_type_plugin.cluster_environment, SLURMEnvironment)
            assert trainer.training_type_plugin.local_rank == 0
            raise SystemExit()

    model = BoringModel()
    trainer = Trainer(fast_dev_run=True, accelerator="ddp_cpu", num_processes=2, callbacks=[CB()])

    with pytest.raises(SystemExit):
        trainer.fit(model)


@RunIf(special=True)
def test_accelerator_choice_ddp_cpu_and_plugin(tmpdir):
    """Test that accelerator="ddp_cpu" can work together with an instance of DDPPlugin."""
    _test_accelerator_choice_ddp_cpu_and_plugin(tmpdir, ddp_plugin_class=DDPPlugin)


@RunIf(special=True)
def test_accelerator_choice_ddp_cpu_and_plugin_spawn(tmpdir):
    """Test that accelerator="ddp_cpu" can work together with an instance of DDPPSpawnPlugin."""
    _test_accelerator_choice_ddp_cpu_and_plugin(tmpdir, ddp_plugin_class=DDPSpawnPlugin)


def _test_accelerator_choice_ddp_cpu_and_plugin(tmpdir, ddp_plugin_class):

    model = BoringModel()
    trainer = Trainer(
        default_root_dir=tmpdir,
        plugins=[ddp_plugin_class(find_unused_parameters=True)],
        fast_dev_run=True,
        accelerator="ddp_cpu",
        num_processes=2,
    )
    assert isinstance(trainer.training_type_plugin, ddp_plugin_class)
    assert isinstance(trainer.accelerator, CPUAccelerator)
    assert trainer.training_type_plugin.num_processes == 2
    assert trainer.training_type_plugin.parallel_devices == [torch.device("cpu")] * 2
    trainer.fit(model)


@mock.patch.dict(
    os.environ,
    {
        "SLURM_NTASKS": "2",
        "SLURM_JOB_NAME": "SOME_NAME",
        "SLURM_NODEID": "0",
        "LOCAL_RANK": "0",
        "SLURM_PROCID": "0",
        "SLURM_LOCALID": "0",
    },
)
@mock.patch("torch.cuda.device_count", return_value=0)
def test_accelerator_choice_ddp_cpu_custom_cluster(_, tmpdir):
    """Test that we choose the custom cluster even when SLURM or TE flags are around."""

    class CustomCluster(LightningEnvironment):
        def master_address(self):
            return "asdf"

        @property
        def creates_processes_externally(self) -> bool:
            return True

    trainer = Trainer(
        default_root_dir=tmpdir, plugins=[CustomCluster()], fast_dev_run=True, accelerator="ddp_cpu", num_processes=2
    )
    assert isinstance(trainer.accelerator, CPUAccelerator)
    assert isinstance(trainer.training_type_plugin, DDPPlugin)
    assert isinstance(trainer.training_type_plugin.cluster_environment, CustomCluster)


@mock.patch.dict(
    os.environ,
    {"SLURM_NTASKS": "2", "SLURM_JOB_NAME": "SOME_NAME", "SLURM_NODEID": "0", "LOCAL_RANK": "0", "SLURM_LOCALID": "0"},
)
@mock.patch("torch.cuda.device_count", return_value=0)
@mock.patch("pytorch_lightning.plugins.DDPPlugin.setup_distributed", autospec=True)
def test_custom_accelerator(device_count_mock, setup_distributed_mock):
    class Accel(Accelerator):
        pass

    class Prec(PrecisionPlugin):
        pass

    class TrainTypePlugin(SingleDevicePlugin):
        pass

    ttp = TrainTypePlugin(device=torch.device("cpu"))
    accelerator = Accel(training_type_plugin=ttp, precision_plugin=Prec())
    trainer = Trainer(accelerator=accelerator, fast_dev_run=True, num_processes=2)
    assert isinstance(trainer.accelerator, Accel)
    assert isinstance(trainer.training_type_plugin, TrainTypePlugin)
    assert isinstance(trainer.precision_plugin, Prec)
    assert trainer._accelerator_connector.training_type_plugin is ttp

    class DistributedPlugin(DDPPlugin):
        pass

    ttp = DistributedPlugin()
    accelerator = Accel(training_type_plugin=ttp, precision_plugin=Prec())
    trainer = Trainer(accelerator=accelerator, fast_dev_run=True, num_processes=2)
    assert isinstance(trainer.accelerator, Accel)
    assert isinstance(trainer.training_type_plugin, DistributedPlugin)
    assert isinstance(trainer.precision_plugin, Prec)
    assert trainer._accelerator_connector.training_type_plugin is ttp


@mock.patch.dict(
    os.environ,
    {
        "SLURM_NTASKS": "2",
        "SLURM_JOB_NAME": "SOME_NAME",
        "SLURM_NODEID": "0",
        "LOCAL_RANK": "0",
        "SLURM_PROCID": "0",
        "SLURM_LOCALID": "0",
    },
)
@mock.patch("torch.cuda.device_count", return_value=0)
@mock.patch("pytorch_lightning.plugins.DDPPlugin.setup_distributed", autospec=True)
def test_dist_backend_accelerator_mapping(device_count_mock, setup_distributed_mock):
    class CB(Callback):
        def on_fit_start(self, trainer, pl_module):
            assert isinstance(trainer.accelerator, CPUAccelerator)
            assert isinstance(trainer.training_type_plugin, DDPPlugin)
            assert trainer.training_type_plugin.local_rank == 0
            raise SystemExit()

    model = BoringModel()
    trainer = Trainer(fast_dev_run=True, strategy="ddp_spawn", num_processes=2, callbacks=[CB()])

    with pytest.raises(SystemExit):
        trainer.fit(model)


@mock.patch("pytorch_lightning.utilities._IS_INTERACTIVE", return_value=True)
@mock.patch("torch.cuda.device_count", return_value=2)
def test_ipython_incompatible_backend_error(*_):
    with pytest.raises(MisconfigurationException, match=r"strategy='ddp'\)`.*is not compatible"):
        Trainer(strategy="ddp", gpus=2)

    with pytest.raises(MisconfigurationException, match=r"strategy='ddp2'\)`.*is not compatible"):
        Trainer(strategy="ddp2", gpus=2)


@mock.patch("pytorch_lightning.utilities._IS_INTERACTIVE", return_value=True)
def test_ipython_compatible_backend(*_):
    Trainer(strategy="ddp_spawn", num_processes=2)


@pytest.mark.parametrize(["accelerator", "plugin"], [("ddp_spawn", "ddp_sharded"), (None, "ddp_sharded")])
def test_plugin_accelerator_choice(accelerator: Optional[str], plugin: str):
    """Ensure that when a plugin and accelerator is passed in, that the plugin takes precedent."""
    if accelerator is None:
        with pytest.deprecated_call(match="Passing .* `strategy` to the `plugins`"):
            trainer = Trainer(accelerator=accelerator, plugins=plugin, num_processes=2)
    else:
        with pytest.deprecated_call(match=r"accelerator=.*\)` has been deprecated"):
            trainer = Trainer(accelerator=accelerator, plugins=plugin, num_processes=2)
    assert isinstance(trainer.accelerator.training_type_plugin, DDPShardedPlugin)

    with pytest.deprecated_call(match="Passing .* `strategy` to the `plugins`"):
        trainer = Trainer(plugins=plugin, num_processes=2)
    assert isinstance(trainer.accelerator.training_type_plugin, DDPShardedPlugin)


@pytest.mark.parametrize(
    ["accelerator", "plugin"],
    [
        ("ddp", DDPPlugin),
        ("ddp_spawn", DDPSpawnPlugin),
        ("ddp_sharded", DDPShardedPlugin),
        ("ddp_sharded_spawn", DDPSpawnShardedPlugin),
        pytest.param("deepspeed", DeepSpeedPlugin, marks=RunIf(deepspeed=True)),
    ],
)
@mock.patch("torch.cuda.is_available", return_value=True)
@mock.patch("torch.cuda.device_count", return_value=2)
@pytest.mark.parametrize("gpus", [1, 2])
def test_accelerator_choice_multi_node_gpu(
    mock_is_available, mock_device_count, tmpdir, accelerator: str, plugin: ParallelPlugin, gpus: int
):
    with pytest.deprecated_call(match=r"accelerator=.*\)` has been deprecated"):
        trainer = Trainer(accelerator=accelerator, default_root_dir=tmpdir, num_nodes=2, gpus=gpus)
    assert isinstance(trainer.training_type_plugin, plugin)


@pytest.mark.skipif(torch.cuda.is_available(), reason="test doesn't require GPU")
def test_accelerator_cpu():

    trainer = Trainer(accelerator="cpu")

    assert trainer._device_type == "cpu"
    assert isinstance(trainer.accelerator, CPUAccelerator)

    with pytest.raises(MisconfigurationException, match="You passed `accelerator='gpu'`, but GPUs are not available"):
        trainer = Trainer(accelerator="gpu")

    with pytest.raises(MisconfigurationException, match="You requested GPUs:"):
        trainer = Trainer(accelerator="cpu", gpus=1)


@RunIf(min_gpus=1)
def test_accelerator_gpu():

    trainer = Trainer(accelerator="gpu", gpus=1)

    assert trainer._device_type == "gpu"
    assert isinstance(trainer.accelerator, GPUAccelerator)

    with pytest.raises(
        MisconfigurationException, match="You passed `accelerator='gpu'`, but you didn't pass `gpus` to `Trainer`"
    ):
        trainer = Trainer(accelerator="gpu")

    trainer = Trainer(accelerator="auto", gpus=1)

    assert trainer._device_type == "gpu"
    assert isinstance(trainer.accelerator, GPUAccelerator)


@RunIf(min_gpus=1)
def test_accelerator_cpu_with_gpus_flag():

    trainer = Trainer(accelerator="cpu", gpus=1)

    assert trainer._device_type == "cpu"
    assert isinstance(trainer.accelerator, CPUAccelerator)


@RunIf(min_gpus=2)
def test_accelerator_cpu_with_multiple_gpus():

    trainer = Trainer(accelerator="cpu", gpus=2)

    assert trainer._device_type == "cpu"
    assert isinstance(trainer.accelerator, CPUAccelerator)


@pytest.mark.parametrize(["devices", "plugin"], [(1, SingleDevicePlugin), (5, DDPSpawnPlugin)])
def test_accelerator_cpu_with_devices(devices, plugin):

    trainer = Trainer(accelerator="cpu", devices=devices)

    assert trainer.num_processes == devices
    assert isinstance(trainer.training_type_plugin, plugin)
    assert isinstance(trainer.accelerator, CPUAccelerator)


def test_accelerator_cpu_with_num_processes_priority():
    """Test for checking num_processes takes priority over devices."""

    num_processes = 5
    with pytest.warns(UserWarning, match="The flag `devices=8` will be ignored,"):
        trainer = Trainer(accelerator="cpu", devices=8, num_processes=num_processes)

    assert trainer.num_processes == num_processes


@RunIf(min_gpus=2)
@pytest.mark.parametrize(
    ["devices", "plugin"], [(1, SingleDevicePlugin), ([1], SingleDevicePlugin), (2, DDPSpawnPlugin)]
)
def test_accelerator_gpu_with_devices(devices, plugin):

    trainer = Trainer(accelerator="gpu", devices=devices)

    assert trainer.gpus == devices
    assert isinstance(trainer.training_type_plugin, plugin)
    assert isinstance(trainer.accelerator, GPUAccelerator)


@RunIf(min_gpus=1)
def test_accelerator_auto_with_devices_gpu():

    trainer = Trainer(accelerator="auto", devices=1)

    assert trainer._device_type == "gpu"
    assert trainer.gpus == 1


@RunIf(min_gpus=1)
def test_accelerator_gpu_with_gpus_priority():
    """Test for checking `gpus` flag takes priority over `devices`."""

    gpus = 1
    with pytest.warns(UserWarning, match="The flag `devices=4` will be ignored,"):
        trainer = Trainer(accelerator="gpu", devices=4, gpus=gpus)

    assert trainer.gpus == gpus


def test_validate_accelerator_and_devices():

    with pytest.raises(MisconfigurationException, match="You passed `devices=2` but haven't specified"):
        Trainer(accelerator="ddp_cpu", devices=2)


def test_set_devices_if_none_cpu():

    trainer = Trainer(accelerator="cpu", num_processes=3)
    assert trainer.devices == 3


@RunIf(min_gpus=2)
def test_set_devices_if_none_gpu():

    trainer = Trainer(accelerator="gpu", gpus=2)
    assert trainer.devices == 2


def test_devices_with_cpu_only_supports_integer():

    with pytest.raises(MisconfigurationException, match="The flag `devices` must be an int"):
        Trainer(accelerator="cpu", devices="1,3")


@pytest.mark.parametrize("training_type", ["ddp2", "dp"])
def test_unsupported_distrib_types_on_cpu(training_type):

    with pytest.warns(UserWarning, match="is not supported on CPUs, hence setting `strategy='ddp"):
        trainer = Trainer(accelerator=training_type, num_processes=2)

    assert trainer._distrib_type == DistributedType.DDP


def test_accelerator_ddp_for_cpu(tmpdir):
    with pytest.deprecated_call(match=r"accelerator='ddp'\)` has been deprecated"):
        trainer = Trainer(accelerator="ddp", num_processes=2)
    assert isinstance(trainer.accelerator, CPUAccelerator)
    assert isinstance(trainer.training_type_plugin, DDPPlugin)


def test_exception_when_strategy_used_with_accelerator():
    with pytest.raises(MisconfigurationException, match="but have also passed"), pytest.deprecated_call(
        match=r"accelerator='ddp'\)` has been deprecated"
    ):
        Trainer(accelerator="ddp", strategy="ddp_spawn")


def test_exception_when_strategy_used_with_plugins():
    with pytest.raises(MisconfigurationException, match="only specify one training type plugin, but you have passed"):
        Trainer(plugins="ddp_find_unused_parameters_false", strategy="ddp_spawn")


def test_exception_invalid_strategy():
    with pytest.raises(MisconfigurationException, match=r"strategy='ddp_cpu'\)` is not a valid"):
        Trainer(strategy="ddp_cpu")
    with pytest.raises(MisconfigurationException, match=r"strategy='tpu_spawn'\)` is not a valid"):
        Trainer(strategy="tpu_spawn")


@pytest.mark.parametrize(
    ["strategy", "plugin"],
    [
        ("ddp_spawn", DDPSpawnPlugin),
        ("ddp_spawn_find_unused_parameters_false", DDPSpawnPlugin),
        ("ddp", DDPPlugin),
        ("ddp_find_unused_parameters_false", DDPPlugin),
    ],
)
def test_strategy_choice_cpu_str(tmpdir, strategy, plugin):
    trainer = Trainer(strategy=strategy, accelerator="cpu", devices=2)
    assert isinstance(trainer.training_type_plugin, plugin)


@pytest.mark.parametrize("plugin", [DDPSpawnPlugin, DDPPlugin])
def test_strategy_choice_cpu_plugin(tmpdir, plugin):
    trainer = Trainer(strategy=plugin(), accelerator="cpu", devices=2)
    assert isinstance(trainer.training_type_plugin, plugin)


@RunIf(min_gpus=2)
@pytest.mark.parametrize(
    ["strategy", "plugin"],
    [
        ("ddp_spawn", DDPSpawnPlugin),
        ("ddp_spawn_find_unused_parameters_false", DDPSpawnPlugin),
        ("ddp", DDPPlugin),
        ("ddp_find_unused_parameters_false", DDPPlugin),
        ("ddp2", DDP2Plugin),
        ("dp", DataParallelPlugin),
        ("ddp_sharded", DDPShardedPlugin),
        ("ddp_sharded_spawn", DDPSpawnShardedPlugin),
        pytest.param("deepspeed", DeepSpeedPlugin, marks=RunIf(deepspeed=True)),
    ],
)
def test_strategy_choice_gpu_str(tmpdir, strategy, plugin):
    trainer = Trainer(strategy=strategy, accelerator="gpu", devices=2)
    assert isinstance(trainer.training_type_plugin, plugin)


@RunIf(min_gpus=2)
@pytest.mark.parametrize("plugin", [DDPSpawnPlugin, DDPPlugin])
def test_strategy_choice_gpu_plugin(tmpdir, plugin):
    trainer = Trainer(strategy=plugin(), accelerator="gpu", devices=2)
    assert isinstance(trainer.training_type_plugin, plugin)


@RunIf(min_gpus=2)
@pytest.mark.parametrize("plugin", [DDPSpawnPlugin, DDPPlugin])
def test_device_type_when_training_plugin_gpu_passed(tmpdir, plugin):

    trainer = Trainer(strategy=plugin(), gpus=2)
    assert isinstance(trainer.training_type_plugin, plugin)
    assert trainer._device_type == DeviceType.GPU
    assert isinstance(trainer.accelerator, GPUAccelerator)


@pytest.mark.parametrize("precision", [1, 12, "invalid"])
def test_validate_precision_type(tmpdir, precision):

    with pytest.raises(MisconfigurationException, match=f"Precision {repr(precision)} is invalid"):
        Trainer(precision=precision)


def test_amp_level_raises_error_with_native():
    with pytest.raises(MisconfigurationException, match="O2'` but it's only supported with `amp_backend='apex'`"):
        _ = Trainer(amp_level="O2", amp_backend="native", precision=16)


def test_strategy_choice_ddp_spawn_cpu(tmpdir):
    trainer = Trainer(fast_dev_run=True, strategy="ddp_spawn", num_processes=2)
    assert isinstance(trainer.accelerator, CPUAccelerator)
    assert isinstance(trainer.training_type_plugin, DDPSpawnPlugin)
    assert isinstance(trainer.training_type_plugin.cluster_environment, LightningEnvironment)


@mock.patch.dict(os.environ, {"CUDA_VISIBLE_DEVICES": "0,1"})
@mock.patch("torch.cuda.device_count", return_value=2)
@mock.patch("torch.cuda.is_available", return_value=True)
def test_strategy_choice_ddp(cuda_available_mock, device_count_mock):
    trainer = Trainer(fast_dev_run=True, strategy="ddp", gpus=1)
    assert isinstance(trainer.accelerator, GPUAccelerator)
    assert isinstance(trainer.training_type_plugin, DDPPlugin)
    assert isinstance(trainer.training_type_plugin.cluster_environment, LightningEnvironment)


@mock.patch.dict(os.environ, {"CUDA_VISIBLE_DEVICES": "0,1"})
@mock.patch("torch.cuda.device_count", return_value=2)
@mock.patch("torch.cuda.is_available", return_value=True)
def test_strategy_choice_ddp_spawn(cuda_available_mock, device_count_mock):
    trainer = Trainer(fast_dev_run=True, strategy="ddp_spawn", gpus=1)
    assert isinstance(trainer.accelerator, GPUAccelerator)
    assert isinstance(trainer.training_type_plugin, DDPSpawnPlugin)
    assert isinstance(trainer.training_type_plugin.cluster_environment, LightningEnvironment)


@RunIf(min_gpus=2)
@mock.patch.dict(
    os.environ,
    {
        "CUDA_VISIBLE_DEVICES": "0,1",
        "SLURM_NTASKS": "2",
        "SLURM_JOB_NAME": "SOME_NAME",
        "SLURM_NODEID": "0",
        "SLURM_PROCID": "1",
        "SLURM_LOCALID": "1",
    },
)
@mock.patch("pytorch_lightning.plugins.DDPPlugin.setup_distributed", autospec=True)
@pytest.mark.parametrize("strategy", ["ddp", DDPPlugin()])
def test_strategy_choice_ddp_slurm(setup_distributed_mock, strategy):
    class CB(Callback):
        def on_fit_start(self, trainer, pl_module):
<<<<<<< HEAD
            assert trainer.accelerator_connector._is_slurm_managing_tasks
=======
            assert trainer._accelerator_connector._is_slurm_managing_tasks
>>>>>>> ce3e6326
            assert isinstance(trainer.accelerator, GPUAccelerator)
            assert isinstance(trainer.training_type_plugin, DDPPlugin)
            assert isinstance(trainer.training_type_plugin.cluster_environment, SLURMEnvironment)
            assert trainer.training_type_plugin.cluster_environment.local_rank() == 1
            assert trainer.training_type_plugin.local_rank == 1
            raise SystemExit()

    model = BoringModel()
    trainer = Trainer(fast_dev_run=True, strategy=strategy, gpus=2, callbacks=[CB()])

    with pytest.raises(SystemExit):
        trainer.fit(model)


@RunIf(min_gpus=2)
@mock.patch.dict(
    os.environ,
    {
        "CUDA_VISIBLE_DEVICES": "0,1",
        "SLURM_NTASKS": "2",
        "SLURM_JOB_NAME": "SOME_NAME",
        "SLURM_NODEID": "0",
        "SLURM_PROCID": "1",
        "SLURM_LOCALID": "1",
    },
)
@mock.patch("torch.cuda.device_count", return_value=2)
@mock.patch("pytorch_lightning.plugins.DDPPlugin.setup_distributed", autospec=True)
@pytest.mark.parametrize("strategy", ["ddp2", DDP2Plugin()])
def test_strategy_choice_ddp2_slurm(device_count_mock, setup_distributed_mock, strategy):
    class CB(Callback):
        def on_fit_start(self, trainer, pl_module):
<<<<<<< HEAD
            assert trainer.accelerator_connector._is_slurm_managing_tasks
=======
            assert trainer._accelerator_connector._is_slurm_managing_tasks
>>>>>>> ce3e6326
            assert isinstance(trainer.accelerator, GPUAccelerator)
            assert isinstance(trainer.training_type_plugin, DDP2Plugin)
            assert isinstance(trainer.training_type_plugin.cluster_environment, SLURMEnvironment)
            assert trainer.training_type_plugin.cluster_environment.local_rank() == 1
            assert trainer.training_type_plugin.local_rank == 1
            raise SystemExit()

    model = BoringModel()
    trainer = Trainer(fast_dev_run=True, strategy=strategy, gpus=2, callbacks=[CB()])

    with pytest.raises(SystemExit):
        trainer.fit(model)


@RunIf(min_gpus=1)
@mock.patch.dict(
    os.environ,
    {
        "CUDA_VISIBLE_DEVICES": "0,1",
        "WORLD_SIZE": "2",
        "LOCAL_WORLD_SIZE": "2",
        "RANK": "1",
        "LOCAL_RANK": "1",
        "GROUP_RANK": "0",
    },
)
@mock.patch("torch.cuda.device_count", return_value=2)
@mock.patch("pytorch_lightning.plugins.DDPPlugin.setup_distributed", autospec=True)
def test_strategy_choice_ddp_te(device_count_mock, setup_distributed_mock):
    class CB(Callback):
        def on_fit_start(self, trainer, pl_module):
            assert isinstance(trainer.accelerator, GPUAccelerator)
            assert isinstance(trainer.training_type_plugin, DDPPlugin)
            assert isinstance(trainer.training_type_plugin.cluster_environment, TorchElasticEnvironment)
            assert trainer.training_type_plugin.cluster_environment.local_rank() == 1
            assert trainer.training_type_plugin.local_rank == 1
            raise SystemExit()

    model = BoringModel()
    trainer = Trainer(fast_dev_run=True, strategy="ddp", gpus=2, callbacks=[CB()])

    with pytest.raises(SystemExit):
        trainer.fit(model)


@RunIf(min_gpus=1)
@mock.patch.dict(
    os.environ,
    {
        "CUDA_VISIBLE_DEVICES": "0,1",
        "WORLD_SIZE": "2",
        "LOCAL_WORLD_SIZE": "2",
        "RANK": "1",
        "LOCAL_RANK": "1",
        "GROUP_RANK": "0",
    },
)
@mock.patch("torch.cuda.device_count", return_value=2)
@mock.patch("pytorch_lightning.plugins.DDPPlugin.setup_distributed", autospec=True)
def test_strategy_choice_ddp2_te(device_count_mock, setup_distributed_mock):
    class CB(Callback):
        def on_fit_start(self, trainer, pl_module):
            assert isinstance(trainer.accelerator, GPUAccelerator)
            assert isinstance(trainer.training_type_plugin, DDP2Plugin)
            assert isinstance(trainer.training_type_plugin.cluster_environment, TorchElasticEnvironment)
            assert trainer.training_type_plugin.cluster_environment.local_rank() == 1
            assert trainer.training_type_plugin.local_rank == 1
            raise SystemExit()

    model = BoringModel()
    trainer = Trainer(fast_dev_run=True, strategy="ddp2", gpus=2, callbacks=[CB()])

    with pytest.raises(SystemExit):
        trainer.fit(model)


@mock.patch.dict(
    os.environ, {"WORLD_SIZE": "2", "LOCAL_WORLD_SIZE": "2", "RANK": "1", "LOCAL_RANK": "1", "GROUP_RANK": "0"}
)
@mock.patch("torch.cuda.device_count", return_value=0)
@mock.patch("pytorch_lightning.plugins.DDPPlugin.setup_distributed", autospec=True)
def test_strategy_choice_ddp_cpu_te(device_count_mock, setup_distributed_mock):
    class CB(Callback):
        def on_fit_start(self, trainer, pl_module):
            assert isinstance(trainer.accelerator, CPUAccelerator)
            assert isinstance(trainer.training_type_plugin, DDPPlugin)
            assert isinstance(trainer.training_type_plugin.cluster_environment, TorchElasticEnvironment)
            assert trainer.training_type_plugin.cluster_environment.local_rank() == 1
            assert trainer.training_type_plugin.local_rank == 1
            raise SystemExit()

    model = BoringModel()
    trainer = Trainer(fast_dev_run=True, strategy="ddp_spawn", num_processes=2, callbacks=[CB()])

    with pytest.raises(SystemExit):
        trainer.fit(model)


@RunIf(min_gpus=1)
@mock.patch.dict(
    os.environ,
    {
        "CUDA_VISIBLE_DEVICES": "0",
        "KUBERNETES_PORT": "tcp://127.0.0.1:443",
        "MASTER_ADDR": "1.2.3.4",
        "MASTER_PORT": "500",
        "WORLD_SIZE": "20",
        "RANK": "1",
    },
)
@mock.patch("torch.cuda.device_count", return_value=1)
@mock.patch("pytorch_lightning.plugins.DDPPlugin.setup_distributed", autospec=True)
def test_strategy_choice_ddp_kubeflow(device_count_mock, setup_distributed_mock):
    class CB(Callback):
        def on_fit_start(self, trainer, pl_module):
            assert isinstance(trainer.accelerator, GPUAccelerator)
            assert isinstance(trainer.training_type_plugin, DDPPlugin)
            assert isinstance(trainer.training_type_plugin.cluster_environment, KubeflowEnvironment)
            assert trainer.training_type_plugin.cluster_environment.local_rank() == 0
            assert trainer.training_type_plugin.local_rank == 0
            raise SystemExit()

    model = BoringModel()
    trainer = Trainer(fast_dev_run=True, strategy="ddp", gpus=1, callbacks=[CB()])

    with pytest.raises(SystemExit):
        trainer.fit(model)


@mock.patch.dict(
    os.environ,
    {
        "KUBERNETES_PORT": "tcp://127.0.0.1:443",
        "MASTER_ADDR": "1.2.3.4",
        "MASTER_PORT": "500",
        "WORLD_SIZE": "20",
        "RANK": "1",
    },
)
@mock.patch("torch.cuda.device_count", return_value=0)
@mock.patch("pytorch_lightning.plugins.DDPPlugin.setup_distributed", autospec=True)
def test_strategy_choice_ddp_cpu_kubeflow(device_count_mock, setup_distributed_mock):
    class CB(Callback):
        def on_fit_start(self, trainer, pl_module):
            assert isinstance(trainer.accelerator, CPUAccelerator)
            assert isinstance(trainer.training_type_plugin, DDPPlugin)
            assert isinstance(trainer.training_type_plugin.cluster_environment, KubeflowEnvironment)
            assert trainer.training_type_plugin.cluster_environment.local_rank() == 0
            assert trainer.training_type_plugin.local_rank == 0
            raise SystemExit()

    model = BoringModel()
    trainer = Trainer(fast_dev_run=True, strategy="ddp_spawn", num_processes=2, callbacks=[CB()])

    with pytest.raises(SystemExit):
        trainer.fit(model)


@mock.patch.dict(
    os.environ,
    {
        "SLURM_NTASKS": "2",
        "SLURM_JOB_NAME": "SOME_NAME",
        "SLURM_NODEID": "0",
        "LOCAL_RANK": "0",
        "SLURM_PROCID": "0",
        "SLURM_LOCALID": "0",
    },
)
@mock.patch("torch.cuda.device_count", return_value=0)
@mock.patch("pytorch_lightning.plugins.DDPPlugin.setup_distributed", autospec=True)
@pytest.mark.parametrize("strategy", ["ddp", DDPPlugin()])
def test_strategy_choice_ddp_cpu_slurm(device_count_mock, setup_distributed_mock, strategy):
    class CB(Callback):
        def on_fit_start(self, trainer, pl_module):
<<<<<<< HEAD
            assert trainer.accelerator_connector._is_slurm_managing_tasks
=======
            assert trainer._accelerator_connector._is_slurm_managing_tasks
>>>>>>> ce3e6326
            assert isinstance(trainer.accelerator, CPUAccelerator)
            assert isinstance(trainer.training_type_plugin, DDPPlugin)
            assert isinstance(trainer.training_type_plugin.cluster_environment, SLURMEnvironment)
            assert trainer.training_type_plugin.local_rank == 0
            raise SystemExit()

    model = BoringModel()
    trainer = Trainer(fast_dev_run=True, strategy=strategy, num_processes=2, callbacks=[CB()])

    with pytest.raises(SystemExit):
        trainer.fit(model)


def test_unsupported_tpu_choice(monkeypatch):
    import pytorch_lightning.utilities.imports as imports
    from pytorch_lightning.trainer.connectors.accelerator_connector import AcceleratorConnector

    monkeypatch.setattr(imports, "_XLA_AVAILABLE", True)
    monkeypatch.setattr(AcceleratorConnector, "has_tpu", True)
    with pytest.raises(MisconfigurationException, match=r"accelerator='tpu', precision=64\)` is not implemented"):
        Trainer(accelerator="tpu", precision=64)

    with pytest.warns(UserWarning, match=r"accelerator='tpu', precision=16\)` but native AMP is not supported"):
        Trainer(accelerator="tpu", precision=16)
    with pytest.warns(UserWarning, match=r"accelerator='tpu', precision=16\)` but apex AMP is not supported"):
        Trainer(accelerator="tpu", precision=16, amp_backend="apex")


def test_unsupported_ipu_choice(monkeypatch):
    import pytorch_lightning.plugins.training_type.ipu as ipu
    import pytorch_lightning.utilities.imports as imports
    from pytorch_lightning.trainer.connectors.accelerator_connector import AcceleratorConnector

    monkeypatch.setattr(imports, "_IPU_AVAILABLE", True)
    monkeypatch.setattr(ipu, "_IPU_AVAILABLE", True)
    monkeypatch.setattr(AcceleratorConnector, "has_ipu", True)
    with pytest.raises(MisconfigurationException, match=r"accelerator='ipu', precision='bf16'\)` is not supported"):
        Trainer(accelerator="ipu", precision="bf16")
    with pytest.raises(MisconfigurationException, match=r"accelerator='ipu', precision=64\)` is not supported"):
        Trainer(accelerator="ipu", precision=64)


@mock.patch("torch.cuda.is_available", return_value=False)
@mock.patch("pytorch_lightning.utilities.imports._TPU_AVAILABLE", return_value=False)
@mock.patch("pytorch_lightning.utilities.imports._IPU_AVAILABLE", return_value=False)
def test_devices_auto_choice_cpu(is_ipu_available_mock, is_tpu_available_mock, is_gpu_available_mock):
    trainer = Trainer(accelerator="auto", devices="auto")
    assert trainer.devices == 1
    assert trainer.num_processes == 1


@mock.patch("torch.cuda.is_available", return_value=True)
@mock.patch("torch.cuda.device_count", return_value=2)
def test_devices_auto_choice_gpu(is_gpu_available_mock, device_count_mock):
    trainer = Trainer(accelerator="auto", devices="auto")
    assert trainer.devices == 2
    assert trainer.gpus == 2<|MERGE_RESOLUTION|>--- conflicted
+++ resolved
@@ -102,11 +102,7 @@
 def test_accelerator_choice_ddp_slurm(setup_distributed_mock):
     class CB(Callback):
         def on_fit_start(self, trainer, pl_module):
-<<<<<<< HEAD
-            assert trainer.accelerator_connector._is_slurm_managing_tasks
-=======
             assert trainer._accelerator_connector._is_slurm_managing_tasks
->>>>>>> ce3e6326
             assert isinstance(trainer.accelerator, GPUAccelerator)
             assert isinstance(trainer.training_type_plugin, DDPPlugin)
             assert isinstance(trainer.training_type_plugin.cluster_environment, SLURMEnvironment)
@@ -138,11 +134,7 @@
 def test_accelerator_choice_ddp2_slurm(device_count_mock, setup_distributed_mock):
     class CB(Callback):
         def on_fit_start(self, trainer, pl_module):
-<<<<<<< HEAD
-            assert trainer.accelerator_connector._is_slurm_managing_tasks
-=======
             assert trainer._accelerator_connector._is_slurm_managing_tasks
->>>>>>> ce3e6326
             assert isinstance(trainer.accelerator, GPUAccelerator)
             assert isinstance(trainer.training_type_plugin, DDP2Plugin)
             assert isinstance(trainer.training_type_plugin.cluster_environment, SLURMEnvironment)
@@ -317,11 +309,7 @@
 def test_accelerator_choice_ddp_cpu_slurm(device_count_mock, setup_distributed_mock):
     class CB(Callback):
         def on_fit_start(self, trainer, pl_module):
-<<<<<<< HEAD
-            assert trainer.accelerator_connector._is_slurm_managing_tasks
-=======
             assert trainer._accelerator_connector._is_slurm_managing_tasks
->>>>>>> ce3e6326
             assert isinstance(trainer.accelerator, CPUAccelerator)
             assert isinstance(trainer.training_type_plugin, DDPPlugin)
             assert isinstance(trainer.training_type_plugin.cluster_environment, SLURMEnvironment)
@@ -789,11 +777,7 @@
 def test_strategy_choice_ddp_slurm(setup_distributed_mock, strategy):
     class CB(Callback):
         def on_fit_start(self, trainer, pl_module):
-<<<<<<< HEAD
-            assert trainer.accelerator_connector._is_slurm_managing_tasks
-=======
             assert trainer._accelerator_connector._is_slurm_managing_tasks
->>>>>>> ce3e6326
             assert isinstance(trainer.accelerator, GPUAccelerator)
             assert isinstance(trainer.training_type_plugin, DDPPlugin)
             assert isinstance(trainer.training_type_plugin.cluster_environment, SLURMEnvironment)
@@ -826,11 +810,7 @@
 def test_strategy_choice_ddp2_slurm(device_count_mock, setup_distributed_mock, strategy):
     class CB(Callback):
         def on_fit_start(self, trainer, pl_module):
-<<<<<<< HEAD
-            assert trainer.accelerator_connector._is_slurm_managing_tasks
-=======
             assert trainer._accelerator_connector._is_slurm_managing_tasks
->>>>>>> ce3e6326
             assert isinstance(trainer.accelerator, GPUAccelerator)
             assert isinstance(trainer.training_type_plugin, DDP2Plugin)
             assert isinstance(trainer.training_type_plugin.cluster_environment, SLURMEnvironment)
@@ -1006,11 +986,7 @@
 def test_strategy_choice_ddp_cpu_slurm(device_count_mock, setup_distributed_mock, strategy):
     class CB(Callback):
         def on_fit_start(self, trainer, pl_module):
-<<<<<<< HEAD
-            assert trainer.accelerator_connector._is_slurm_managing_tasks
-=======
             assert trainer._accelerator_connector._is_slurm_managing_tasks
->>>>>>> ce3e6326
             assert isinstance(trainer.accelerator, CPUAccelerator)
             assert isinstance(trainer.training_type_plugin, DDPPlugin)
             assert isinstance(trainer.training_type_plugin.cluster_environment, SLURMEnvironment)
