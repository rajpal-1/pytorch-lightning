# Copyright The PyTorch Lightning team.
#
# Licensed under the Apache License, Version 2.0 (the "License");
# you may not use this file except in compliance with the License.
# You may obtain a copy of the License at
#
#     http://www.apache.org/licenses/LICENSE-2.0
#
# Unless required by applicable law or agreed to in writing, software
# distributed under the License is distributed on an "AS IS" BASIS,
# WITHOUT WARRANTIES OR CONDITIONS OF ANY KIND, either express or implied.
# See the License for the specific language governing permissions and
# limitations under the License

import os
from typing import Optional
from unittest import mock

import pytest
import torch
import torch.distributed

from pytorch_lightning import Trainer
from pytorch_lightning.accelerators.accelerator import Accelerator
from pytorch_lightning.accelerators.cpu import CPUAccelerator
from pytorch_lightning.accelerators.gpu import GPUAccelerator
from pytorch_lightning.plugins import (
    DataParallelPlugin,
    DDP2Plugin,
<<<<<<< HEAD
    DDPPlugin,
    DDPShardedStrategy,
=======
    DDPShardedPlugin,
>>>>>>> 9da78a94
    DDPSpawnPlugin,
    DDPSpawnShardedPlugin,
    DDPStrategy,
    DeepSpeedStrategy,
    ParallelPlugin,
    PrecisionPlugin,
    SingleDevicePlugin,
)
from pytorch_lightning.plugins.environments import (
    KubeflowEnvironment,
    LightningEnvironment,
    SLURMEnvironment,
    TorchElasticEnvironment,
)
from pytorch_lightning.utilities import _AcceleratorType, _StrategyType
from pytorch_lightning.utilities.exceptions import MisconfigurationException
from tests.helpers.runif import RunIf


def test_accelerator_choice_cpu(tmpdir):
    trainer = Trainer(default_root_dir=tmpdir, fast_dev_run=True)
    assert isinstance(trainer.accelerator, CPUAccelerator)
    assert isinstance(trainer.training_type_plugin, SingleDevicePlugin)


@pytest.mark.parametrize(("num_processes", "num_nodes"), ([(1, 1), (1, 2), (2, 1), (2, 2)]))
def test_accelerator_choice_ddp_cpu(tmpdir, num_processes: int, num_nodes: int):
    trainer = Trainer(fast_dev_run=True, accelerator="ddp_cpu", num_processes=num_processes, num_nodes=num_nodes)
    assert isinstance(trainer.accelerator, CPUAccelerator)
    no_spawn = num_processes == 1 and num_nodes > 1
    assert isinstance(trainer.training_type_plugin, DDPStrategy if no_spawn else DDPSpawnPlugin)
    assert isinstance(trainer.training_type_plugin.cluster_environment, LightningEnvironment)


@mock.patch.dict(os.environ, {"CUDA_VISIBLE_DEVICES": "0,1"})
@mock.patch("torch.cuda.device_count", return_value=2)
@mock.patch("torch.cuda.is_available", return_value=True)
def test_accelerator_choice_ddp(cuda_available_mock, device_count_mock):
    with pytest.deprecated_call(match=r"accelerator='ddp'\)` has been deprecated"):
        trainer = Trainer(fast_dev_run=True, accelerator="ddp", gpus=1)
    assert isinstance(trainer.accelerator, GPUAccelerator)
    assert isinstance(trainer.training_type_plugin, DDPStrategy)
    assert isinstance(trainer.training_type_plugin.cluster_environment, LightningEnvironment)


@mock.patch.dict(os.environ, {"CUDA_VISIBLE_DEVICES": "0,1"})
@mock.patch("torch.cuda.device_count", return_value=2)
@mock.patch("torch.cuda.is_available", return_value=True)
def test_accelerator_choice_ddp_spawn(cuda_available_mock, device_count_mock):
    with pytest.deprecated_call(match=r"accelerator='ddp_spawn'\)` has been deprecated"):
        trainer = Trainer(fast_dev_run=True, accelerator="ddp_spawn", gpus=1)
    assert isinstance(trainer.accelerator, GPUAccelerator)
    assert isinstance(trainer.training_type_plugin, DDPSpawnPlugin)
    assert isinstance(trainer.training_type_plugin.cluster_environment, LightningEnvironment)


@mock.patch.dict(
    os.environ,
    {
        "CUDA_VISIBLE_DEVICES": "0,1",
        "SLURM_NTASKS": "2",
        "SLURM_JOB_NAME": "SOME_NAME",
        "SLURM_NODEID": "0",
        "SLURM_PROCID": "1",
        "SLURM_LOCALID": "1",
    },
)
@mock.patch("torch.cuda.set_device")
@mock.patch("torch.cuda.device_count", return_value=2)
@mock.patch("pytorch_lightning.plugins.DDPStrategy.setup_distributed", autospec=True)
def test_accelerator_choice_ddp_slurm(*_):
    with pytest.deprecated_call(match=r"accelerator='ddp'\)` has been deprecated in v1.5"):
        trainer = Trainer(fast_dev_run=True, accelerator="ddp", gpus=2)
    assert trainer._accelerator_connector._is_slurm_managing_tasks()
    assert isinstance(trainer.accelerator, GPUAccelerator)
    assert isinstance(trainer.training_type_plugin, DDPStrategy)
    assert isinstance(trainer.training_type_plugin.cluster_environment, SLURMEnvironment)
    assert trainer.training_type_plugin.cluster_environment.local_rank() == 1
    assert trainer.training_type_plugin.local_rank == 1


@mock.patch.dict(
    os.environ,
    {
        "CUDA_VISIBLE_DEVICES": "0,1",
        "SLURM_NTASKS": "2",
        "SLURM_JOB_NAME": "SOME_NAME",
        "SLURM_NODEID": "0",
        "SLURM_PROCID": "1",
        "SLURM_LOCALID": "1",
    },
)
@mock.patch("torch.cuda.set_device")
@mock.patch("torch.cuda.device_count", return_value=2)
@mock.patch("pytorch_lightning.plugins.DDPStrategy.setup_distributed", autospec=True)
def test_accelerator_choice_ddp2_slurm(*_):
    with pytest.deprecated_call(match=r"accelerator='ddp2'\)` has been deprecated in v1.5"):
        trainer = Trainer(fast_dev_run=True, accelerator="ddp2", gpus=2)
    assert trainer._accelerator_connector._is_slurm_managing_tasks()
    assert isinstance(trainer.accelerator, GPUAccelerator)
    assert isinstance(trainer.training_type_plugin, DDP2Plugin)
    assert isinstance(trainer.training_type_plugin.cluster_environment, SLURMEnvironment)
    assert trainer.training_type_plugin.cluster_environment.local_rank() == 1
    assert trainer.training_type_plugin.local_rank == 1


@mock.patch.dict(
    os.environ,
    {
        "CUDA_VISIBLE_DEVICES": "0,1",
        "WORLD_SIZE": "2",
        "LOCAL_WORLD_SIZE": "2",
        "RANK": "1",
        "LOCAL_RANK": "1",
        "GROUP_RANK": "0",
    },
)
@mock.patch("torch.cuda.set_device")
@mock.patch("torch.cuda.device_count", return_value=1)
@mock.patch("pytorch_lightning.plugins.DDPStrategy.setup_distributed", autospec=True)
def test_accelerator_choice_ddp_te(*_):
    with pytest.deprecated_call(match=r"accelerator='ddp'\)` has been deprecated in v1.5"):
        trainer = Trainer(fast_dev_run=True, accelerator="ddp", gpus=2)
    assert isinstance(trainer.accelerator, GPUAccelerator)
    assert isinstance(trainer.training_type_plugin, DDPStrategy)
    assert isinstance(trainer.training_type_plugin.cluster_environment, TorchElasticEnvironment)
    assert trainer.training_type_plugin.cluster_environment.local_rank() == 1
    assert trainer.training_type_plugin.local_rank == 1


@mock.patch.dict(
    os.environ,
    {
        "CUDA_VISIBLE_DEVICES": "0,1",
        "WORLD_SIZE": "2",
        "LOCAL_WORLD_SIZE": "2",
        "RANK": "1",
        "LOCAL_RANK": "1",
        "GROUP_RANK": "0",
    },
)
@mock.patch("torch.cuda.set_device")
@mock.patch("torch.cuda.device_count", return_value=1)
@mock.patch("pytorch_lightning.plugins.DDPStrategy.setup_distributed", autospec=True)
def test_accelerator_choice_ddp2_te(*_):
    with pytest.deprecated_call(match=r"accelerator='ddp2'\)` has been deprecated in v1.5"):
        trainer = Trainer(fast_dev_run=True, accelerator="ddp2", gpus=2)
    assert isinstance(trainer.accelerator, GPUAccelerator)
    assert isinstance(trainer.training_type_plugin, DDP2Plugin)
    assert isinstance(trainer.training_type_plugin.cluster_environment, TorchElasticEnvironment)
    assert trainer.training_type_plugin.cluster_environment.local_rank() == 1
    assert trainer.training_type_plugin.local_rank == 1


@mock.patch.dict(
    os.environ, {"WORLD_SIZE": "2", "LOCAL_WORLD_SIZE": "2", "RANK": "1", "LOCAL_RANK": "1", "GROUP_RANK": "0"}
)
@mock.patch("torch.cuda.device_count", return_value=0)
@mock.patch("pytorch_lightning.plugins.DDPStrategy.setup_distributed", autospec=True)
def test_accelerator_choice_ddp_cpu_te(*_):
    trainer = Trainer(fast_dev_run=True, accelerator="ddp_cpu", num_processes=2)
    assert isinstance(trainer.accelerator, CPUAccelerator)
    assert isinstance(trainer.training_type_plugin, DDPStrategy)
    assert isinstance(trainer.training_type_plugin.cluster_environment, TorchElasticEnvironment)
    assert trainer.training_type_plugin.cluster_environment.local_rank() == 1
    assert trainer.training_type_plugin.local_rank == 1


@mock.patch.dict(
    os.environ,
    {
        "CUDA_VISIBLE_DEVICES": "0",
        "KUBERNETES_PORT": "tcp://127.0.0.1:443",
        "MASTER_ADDR": "1.2.3.4",
        "MASTER_PORT": "500",
        "WORLD_SIZE": "20",
        "RANK": "1",
    },
)
@mock.patch("torch.cuda.set_device")
@mock.patch("torch.cuda.device_count", return_value=1)
@mock.patch("pytorch_lightning.plugins.DDPStrategy.setup_distributed", autospec=True)
def test_accelerator_choice_ddp_kubeflow(*_):
    with pytest.deprecated_call(match=r"accelerator='ddp'\)` has been deprecated in v1.5"):
        trainer = Trainer(fast_dev_run=True, accelerator="ddp", gpus=1)
    assert isinstance(trainer.accelerator, GPUAccelerator)
    assert isinstance(trainer.training_type_plugin, DDPStrategy)
    assert isinstance(trainer.training_type_plugin.cluster_environment, KubeflowEnvironment)
    assert trainer.training_type_plugin.cluster_environment.local_rank() == 0
    assert trainer.training_type_plugin.local_rank == 0


@mock.patch.dict(
    os.environ,
    {
        "KUBERNETES_PORT": "tcp://127.0.0.1:443",
        "MASTER_ADDR": "1.2.3.4",
        "MASTER_PORT": "500",
        "WORLD_SIZE": "20",
        "RANK": "1",
    },
)
@mock.patch("torch.cuda.device_count", return_value=0)
@mock.patch("pytorch_lightning.plugins.DDPStrategy.setup_distributed", autospec=True)
def test_accelerator_choice_ddp_cpu_kubeflow(*_):
    trainer = Trainer(fast_dev_run=True, accelerator="ddp_cpu", num_processes=1)
    assert isinstance(trainer.accelerator, CPUAccelerator)
    assert isinstance(trainer.training_type_plugin, DDPStrategy)
    assert isinstance(trainer.training_type_plugin.cluster_environment, KubeflowEnvironment)
    assert trainer.training_type_plugin.cluster_environment.local_rank() == 0
    assert trainer.training_type_plugin.local_rank == 0


@mock.patch.dict(
    os.environ,
    {
        "SLURM_NTASKS": "2",
        "SLURM_JOB_NAME": "SOME_NAME",
        "SLURM_NODEID": "0",
        "LOCAL_RANK": "0",
        "SLURM_PROCID": "0",
        "SLURM_LOCALID": "0",
    },
)
@mock.patch("torch.cuda.device_count", return_value=0)
@mock.patch("pytorch_lightning.plugins.DDPStrategy.setup_distributed", autospec=True)
def test_accelerator_choice_ddp_cpu_slurm(*_):
    trainer = Trainer(fast_dev_run=True, accelerator="ddp_cpu", num_processes=2)
    assert trainer._accelerator_connector._is_slurm_managing_tasks()
    assert isinstance(trainer.accelerator, CPUAccelerator)
    assert isinstance(trainer.training_type_plugin, DDPStrategy)
    assert isinstance(trainer.training_type_plugin.cluster_environment, SLURMEnvironment)
    assert trainer.training_type_plugin.local_rank == 0


@RunIf(skip_windows=True, standalone=True)
def test_accelerator_choice_ddp_cpu_and_strategy(tmpdir):
    """Test that accelerator="ddp_cpu" can work together with an instance of DDPStrategy."""
    _test_accelerator_choice_ddp_cpu_and_strategy(tmpdir, ddp_strategy_class=DDPStrategy)


@RunIf(skip_windows=True, skip_49370=True)
def test_accelerator_choice_ddp_cpu_and_strategy_spawn(tmpdir):
    """Test that accelerator="ddp_cpu" can work together with an instance of DDPPSpawnPlugin."""
    _test_accelerator_choice_ddp_cpu_and_strategy(tmpdir, ddp_strategy_class=DDPSpawnPlugin)


def _test_accelerator_choice_ddp_cpu_and_strategy(tmpdir, ddp_strategy_class):
    trainer = Trainer(
        default_root_dir=tmpdir,
        strategy=ddp_strategy_class(find_unused_parameters=True),
        fast_dev_run=True,
        accelerator="ddp_cpu",
        num_processes=2,
    )
    assert isinstance(trainer.training_type_plugin, ddp_strategy_class)
    assert isinstance(trainer.accelerator, CPUAccelerator)
    assert trainer.training_type_plugin.num_processes == 2
    assert trainer.training_type_plugin.parallel_devices == [torch.device("cpu")] * 2


@mock.patch.dict(
    os.environ,
    {
        "SLURM_NTASKS": "2",
        "SLURM_JOB_NAME": "SOME_NAME",
        "SLURM_NODEID": "0",
        "LOCAL_RANK": "0",
        "SLURM_PROCID": "0",
        "SLURM_LOCALID": "0",
    },
)
@mock.patch("torch.cuda.device_count", return_value=0)
def test_accelerator_choice_ddp_cpu_custom_cluster(_, tmpdir):
    """Test that we choose the custom cluster even when SLURM or TE flags are around."""

    class CustomCluster(LightningEnvironment):
        @property
        def main_address(self):
            return "asdf"

        @property
        def creates_processes_externally(self) -> bool:
            return True

    trainer = Trainer(
        default_root_dir=tmpdir, plugins=[CustomCluster()], fast_dev_run=True, accelerator="ddp_cpu", num_processes=2
    )
    assert isinstance(trainer.accelerator, CPUAccelerator)
    assert isinstance(trainer.training_type_plugin, DDPStrategy)
    assert isinstance(trainer.training_type_plugin.cluster_environment, CustomCluster)


@mock.patch.dict(
    os.environ,
    {
        "SLURM_NTASKS": "2",
        "SLURM_JOB_NAME": "SOME_NAME",
        "SLURM_NODEID": "0",
        "LOCAL_RANK": "0",
        "SLURM_PROCID": "0",
        "SLURM_LOCALID": "0",
    },
)
@mock.patch("torch.cuda.device_count", return_value=0)
@mock.patch("pytorch_lightning.plugins.DDPStrategy.setup_distributed", autospec=True)
def test_custom_accelerator(device_count_mock, setup_distributed_mock):
    class Accel(Accelerator):
        pass

    class Prec(PrecisionPlugin):
        pass

    class TrainTypePlugin(SingleDevicePlugin):
        pass

    ttp = TrainTypePlugin(device=torch.device("cpu"), accelerator=Accel(), precision_plugin=Prec())
    trainer = Trainer(strategy=ttp, fast_dev_run=True, num_processes=2)
    assert isinstance(trainer.accelerator, Accel)
    assert isinstance(trainer.training_type_plugin, TrainTypePlugin)
    assert isinstance(trainer.precision_plugin, Prec)
    assert trainer._accelerator_connector.training_type_plugin is ttp

    class DistributedPlugin(DDPStrategy):
        pass

    ttp = DistributedPlugin(accelerator=Accel(), precision_plugin=Prec())
    trainer = Trainer(strategy=ttp, fast_dev_run=True, num_processes=2)
    assert isinstance(trainer.accelerator, Accel)
    assert isinstance(trainer.training_type_plugin, DistributedPlugin)
    assert isinstance(trainer.precision_plugin, Prec)
    assert trainer._accelerator_connector.training_type_plugin is ttp


@mock.patch.dict(
    os.environ,
    {
        "SLURM_NTASKS": "2",
        "SLURM_JOB_NAME": "SOME_NAME",
        "SLURM_NODEID": "0",
        "LOCAL_RANK": "0",
        "SLURM_PROCID": "0",
        "SLURM_LOCALID": "0",
    },
)
@mock.patch("torch.cuda.device_count", return_value=0)
@mock.patch("pytorch_lightning.plugins.DDPStrategy.setup_distributed", autospec=True)
def test_dist_backend_accelerator_mapping(*_):
    trainer = Trainer(fast_dev_run=True, strategy="ddp_spawn", num_processes=2)
    assert isinstance(trainer.accelerator, CPUAccelerator)
    assert isinstance(trainer.training_type_plugin, DDPStrategy)
    assert trainer.training_type_plugin.local_rank == 0


@mock.patch("pytorch_lightning.utilities._IS_INTERACTIVE", return_value=True)
@mock.patch("torch.cuda.device_count", return_value=2)
def test_ipython_incompatible_backend_error(*_):
    with pytest.raises(MisconfigurationException, match=r"strategy='ddp'\)`.*is not compatible"):
        Trainer(strategy="ddp", gpus=2)

    with pytest.raises(MisconfigurationException, match=r"strategy='ddp2'\)`.*is not compatible"):
        Trainer(strategy="ddp2", gpus=2)


@mock.patch("pytorch_lightning.utilities._IS_INTERACTIVE", return_value=True)
def test_ipython_compatible_backend(*_):
    Trainer(strategy="ddp_spawn", num_processes=2)


@pytest.mark.parametrize(["accelerator", "plugin"], [("ddp_spawn", "ddp_sharded"), (None, "ddp_sharded")])
def test_plugin_accelerator_choice(accelerator: Optional[str], plugin: str):
    """Ensure that when a plugin and accelerator is passed in, that the plugin takes precedent."""
    if accelerator is None:
        with pytest.deprecated_call(match="Passing .* `strategy` to the `plugins`"):
            trainer = Trainer(accelerator=accelerator, plugins=plugin, num_processes=2)
    else:
        with pytest.deprecated_call(match=r"accelerator=.*\)` has been deprecated"):
            trainer = Trainer(accelerator=accelerator, plugins=plugin, num_processes=2)
    assert isinstance(trainer.training_type_plugin, DDPShardedStrategy)

    with pytest.deprecated_call(match="Passing .* `strategy` to the `plugins`"):
        trainer = Trainer(plugins=plugin, num_processes=2)
    assert isinstance(trainer.training_type_plugin, DDPShardedStrategy)


@pytest.mark.parametrize(
    ["accelerator", "plugin"],
    [
        ("ddp", DDPStrategy),
        ("ddp_spawn", DDPSpawnPlugin),
        ("ddp_sharded", DDPShardedStrategy),
        ("ddp_sharded_spawn", DDPSpawnShardedPlugin),
        pytest.param("deepspeed", DeepSpeedStrategy, marks=RunIf(deepspeed=True)),
    ],
)
@mock.patch("torch.cuda.is_available", return_value=True)
@mock.patch("torch.cuda.device_count", return_value=2)
@pytest.mark.parametrize("gpus", [1, 2])
def test_accelerator_choice_multi_node_gpu(
    mock_is_available, mock_device_count, tmpdir, accelerator: str, plugin: ParallelPlugin, gpus: int
):
    with pytest.deprecated_call(match=r"accelerator=.*\)` has been deprecated"):
        trainer = Trainer(accelerator=accelerator, default_root_dir=tmpdir, num_nodes=2, gpus=gpus)
    assert isinstance(trainer.training_type_plugin, plugin)


@pytest.mark.skipif(torch.cuda.is_available(), reason="test doesn't require GPU")
def test_accelerator_cpu():

    trainer = Trainer(accelerator="cpu")

    assert trainer._device_type == "cpu"
    assert isinstance(trainer.accelerator, CPUAccelerator)

    with pytest.raises(MisconfigurationException, match="You passed `accelerator='gpu'`, but GPUs are not available"):
        trainer = Trainer(accelerator="gpu")

    with pytest.raises(MisconfigurationException, match="You requested GPUs:"):
        trainer = Trainer(accelerator="cpu", gpus=1)


@RunIf(min_gpus=1)
def test_accelerator_gpu():

    trainer = Trainer(accelerator="gpu", gpus=1)

    assert trainer._device_type == "gpu"
    assert isinstance(trainer.accelerator, GPUAccelerator)

    with pytest.raises(
        MisconfigurationException, match="You passed `accelerator='gpu'`, but you didn't pass `gpus` to `Trainer`"
    ):
        trainer = Trainer(accelerator="gpu")

    trainer = Trainer(accelerator="auto", gpus=1)

    assert trainer._device_type == "gpu"
    assert isinstance(trainer.accelerator, GPUAccelerator)


@RunIf(min_gpus=1)
def test_accelerator_cpu_with_gpus_flag():

    trainer = Trainer(accelerator="cpu", gpus=1)

    assert trainer._device_type == "cpu"
    assert isinstance(trainer.accelerator, CPUAccelerator)


@RunIf(min_gpus=2)
def test_accelerator_cpu_with_multiple_gpus():

    trainer = Trainer(accelerator="cpu", gpus=2)

    assert trainer._device_type == "cpu"
    assert isinstance(trainer.accelerator, CPUAccelerator)


@pytest.mark.parametrize(["devices", "plugin"], [(1, SingleDevicePlugin), (5, DDPSpawnPlugin)])
def test_accelerator_cpu_with_devices(devices, plugin):

    trainer = Trainer(accelerator="cpu", devices=devices)

    assert trainer.num_processes == devices
    assert isinstance(trainer.training_type_plugin, plugin)
    assert isinstance(trainer.accelerator, CPUAccelerator)


def test_accelerator_cpu_with_num_processes_priority():
    """Test for checking num_processes takes priority over devices."""

    num_processes = 5
    with pytest.warns(UserWarning, match="The flag `devices=8` will be ignored,"):
        trainer = Trainer(accelerator="cpu", devices=8, num_processes=num_processes)

    assert trainer.num_processes == num_processes


@RunIf(min_gpus=2)
@pytest.mark.parametrize(
    ["devices", "plugin"], [(1, SingleDevicePlugin), ([1], SingleDevicePlugin), (2, DDPSpawnPlugin)]
)
def test_accelerator_gpu_with_devices(devices, plugin):

    trainer = Trainer(accelerator="gpu", devices=devices)

    assert trainer.gpus == devices
    assert isinstance(trainer.training_type_plugin, plugin)
    assert isinstance(trainer.accelerator, GPUAccelerator)


@RunIf(min_gpus=1)
def test_accelerator_auto_with_devices_gpu():

    trainer = Trainer(accelerator="auto", devices=1)

    assert trainer._device_type == "gpu"
    assert trainer.gpus == 1


@RunIf(min_gpus=1)
def test_accelerator_gpu_with_gpus_priority():
    """Test for checking `gpus` flag takes priority over `devices`."""

    gpus = 1
    with pytest.warns(UserWarning, match="The flag `devices=4` will be ignored,"):
        trainer = Trainer(accelerator="gpu", devices=4, gpus=gpus)

    assert trainer.gpus == gpus


def test_validate_accelerator_and_devices():

    with pytest.raises(MisconfigurationException, match="You passed `devices=2` but haven't specified"):
        Trainer(accelerator="ddp_cpu", devices=2)


def test_set_devices_if_none_cpu():

    trainer = Trainer(accelerator="cpu", num_processes=3)
    assert trainer.devices == 3


@RunIf(min_gpus=2)
def test_set_devices_if_none_gpu():

    trainer = Trainer(accelerator="gpu", gpus=2)
    assert trainer.devices == 2


def test_devices_with_cpu_only_supports_integer():

    with pytest.raises(MisconfigurationException, match="The flag `devices` must be an int"):
        Trainer(accelerator="cpu", devices="1,3")


@pytest.mark.parametrize("training_type", ["ddp2", "dp"])
def test_unsupported_distrib_types_on_cpu(training_type):

    with pytest.warns(UserWarning, match="is not supported on CPUs, hence setting `strategy='ddp"):
        trainer = Trainer(accelerator=training_type, num_processes=2)

    assert trainer._distrib_type == _StrategyType.DDP


def test_accelerator_ddp_for_cpu(tmpdir):
    with pytest.deprecated_call(match=r"accelerator='ddp'\)` has been deprecated"):
        trainer = Trainer(accelerator="ddp", num_processes=2)
    assert isinstance(trainer.accelerator, CPUAccelerator)
    assert isinstance(trainer.training_type_plugin, DDPStrategy)


def test_exception_when_strategy_used_with_accelerator():
    with pytest.raises(MisconfigurationException, match="but have also passed"), pytest.deprecated_call(
        match=r"accelerator='ddp'\)` has been deprecated"
    ):
        Trainer(accelerator="ddp", strategy="ddp_spawn")


def test_exception_when_strategy_used_with_plugins():
    with pytest.raises(MisconfigurationException, match="only specify one training type plugin, but you have passed"):
        Trainer(plugins="ddp_find_unused_parameters_false", strategy="ddp_spawn")


def test_exception_invalid_strategy():
    with pytest.raises(MisconfigurationException, match=r"strategy='ddp_cpu'\)` is not a valid"):
        Trainer(strategy="ddp_cpu")
    with pytest.raises(MisconfigurationException, match=r"strategy='tpu_spawn'\)` is not a valid"):
        Trainer(strategy="tpu_spawn")


@pytest.mark.parametrize(
    ["strategy", "plugin"],
    [
        ("ddp_spawn", DDPSpawnPlugin),
        ("ddp_spawn_find_unused_parameters_false", DDPSpawnPlugin),
        ("ddp", DDPStrategy),
        ("ddp_find_unused_parameters_false", DDPStrategy),
    ],
)
def test_strategy_choice_cpu_str(tmpdir, strategy, plugin):
    trainer = Trainer(strategy=strategy, accelerator="cpu", devices=2)
    assert isinstance(trainer.training_type_plugin, plugin)


@pytest.mark.parametrize("plugin", [DDPSpawnPlugin, DDPStrategy])
def test_strategy_choice_cpu_plugin(tmpdir, plugin):
    trainer = Trainer(strategy=plugin(), accelerator="cpu", devices=2)
    assert isinstance(trainer.training_type_plugin, plugin)


@RunIf(min_gpus=2)
@pytest.mark.parametrize(
    ["strategy", "plugin"],
    [
        ("ddp_spawn", DDPSpawnPlugin),
        ("ddp_spawn_find_unused_parameters_false", DDPSpawnPlugin),
        ("ddp", DDPStrategy),
        ("ddp_find_unused_parameters_false", DDPStrategy),
        ("ddp2", DDP2Plugin),
        ("dp", DataParallelPlugin),
        ("ddp_sharded", DDPShardedStrategy),
        ("ddp_sharded_spawn", DDPSpawnShardedPlugin),
        pytest.param("deepspeed", DeepSpeedStrategy, marks=RunIf(deepspeed=True)),
    ],
)
def test_strategy_choice_gpu_str(tmpdir, strategy, plugin):
    trainer = Trainer(strategy=strategy, accelerator="gpu", devices=2)
    assert isinstance(trainer.training_type_plugin, plugin)


@RunIf(min_gpus=2)
@pytest.mark.parametrize("plugin", [DDPSpawnPlugin, DDPStrategy])
def test_strategy_choice_gpu_plugin(tmpdir, plugin):
    trainer = Trainer(strategy=plugin(), accelerator="gpu", devices=2)
    assert isinstance(trainer.training_type_plugin, plugin)


@RunIf(min_gpus=2)
@pytest.mark.parametrize("plugin", [DDPSpawnPlugin, DDPStrategy])
def test_device_type_when_training_plugin_gpu_passed(tmpdir, plugin):

    trainer = Trainer(strategy=plugin(), gpus=2)
    assert isinstance(trainer.training_type_plugin, plugin)
    assert trainer._device_type == _AcceleratorType.GPU
    assert isinstance(trainer.accelerator, GPUAccelerator)


@pytest.mark.parametrize("precision", [1, 12, "invalid"])
def test_validate_precision_type(tmpdir, precision):

    with pytest.raises(MisconfigurationException, match=f"Precision {repr(precision)} is invalid"):
        Trainer(precision=precision)


def test_amp_level_raises_error_with_native():
    with pytest.raises(MisconfigurationException, match="O2'` but it's only supported with `amp_backend='apex'`"):
        _ = Trainer(amp_level="O2", amp_backend="native", precision=16)


def test_strategy_choice_ddp_spawn_cpu(tmpdir):
    trainer = Trainer(fast_dev_run=True, strategy="ddp_spawn", num_processes=2)
    assert isinstance(trainer.accelerator, CPUAccelerator)
    assert isinstance(trainer.training_type_plugin, DDPSpawnPlugin)
    assert isinstance(trainer.training_type_plugin.cluster_environment, LightningEnvironment)


@mock.patch.dict(os.environ, {"CUDA_VISIBLE_DEVICES": "0,1"})
@mock.patch("torch.cuda.device_count", return_value=2)
@mock.patch("torch.cuda.is_available", return_value=True)
def test_strategy_choice_ddp(cuda_available_mock, device_count_mock):
    trainer = Trainer(fast_dev_run=True, strategy="ddp", gpus=1)
    assert isinstance(trainer.accelerator, GPUAccelerator)
    assert isinstance(trainer.training_type_plugin, DDPStrategy)
    assert isinstance(trainer.training_type_plugin.cluster_environment, LightningEnvironment)


@mock.patch.dict(os.environ, {"CUDA_VISIBLE_DEVICES": "0,1"})
@mock.patch("torch.cuda.device_count", return_value=2)
@mock.patch("torch.cuda.is_available", return_value=True)
def test_strategy_choice_ddp_spawn(cuda_available_mock, device_count_mock):
    trainer = Trainer(fast_dev_run=True, strategy="ddp_spawn", gpus=1)
    assert isinstance(trainer.accelerator, GPUAccelerator)
    assert isinstance(trainer.training_type_plugin, DDPSpawnPlugin)
    assert isinstance(trainer.training_type_plugin.cluster_environment, LightningEnvironment)


@RunIf(min_gpus=2)
@mock.patch.dict(
    os.environ,
    {
        "CUDA_VISIBLE_DEVICES": "0,1",
        "SLURM_NTASKS": "2",
        "SLURM_JOB_NAME": "SOME_NAME",
        "SLURM_NODEID": "0",
        "SLURM_PROCID": "1",
        "SLURM_LOCALID": "1",
    },
)
@mock.patch("pytorch_lightning.plugins.DDPStrategy.setup_distributed", autospec=True)
@pytest.mark.parametrize("strategy", ["ddp", DDPStrategy()])
def test_strategy_choice_ddp_slurm(setup_distributed_mock, strategy):
    trainer = Trainer(fast_dev_run=True, strategy=strategy, gpus=2)
    assert trainer._accelerator_connector._is_slurm_managing_tasks()
    assert isinstance(trainer.accelerator, GPUAccelerator)
    assert isinstance(trainer.training_type_plugin, DDPStrategy)
    assert isinstance(trainer.training_type_plugin.cluster_environment, SLURMEnvironment)
    assert trainer.training_type_plugin.cluster_environment.local_rank() == 1
    assert trainer.training_type_plugin.local_rank == 1


@mock.patch.dict(
    os.environ,
    {
        "CUDA_VISIBLE_DEVICES": "0,1",
        "SLURM_NTASKS": "2",
        "SLURM_JOB_NAME": "SOME_NAME",
        "SLURM_NODEID": "0",
        "SLURM_PROCID": "1",
        "SLURM_LOCALID": "1",
    },
)
@mock.patch("torch.cuda.set_device")
@mock.patch("torch.cuda.device_count", return_value=2)
@mock.patch("pytorch_lightning.plugins.DDPStrategy.setup_distributed", autospec=True)
@pytest.mark.parametrize("strategy", ["ddp2", DDP2Plugin()])
def test_strategy_choice_ddp2_slurm(set_device_mock, device_count_mock, setup_distributed_mock, strategy):
    trainer = Trainer(fast_dev_run=True, strategy=strategy, gpus=2)
    assert trainer._accelerator_connector._is_slurm_managing_tasks()
    assert isinstance(trainer.accelerator, GPUAccelerator)
    assert isinstance(trainer.training_type_plugin, DDP2Plugin)
    assert isinstance(trainer.training_type_plugin.cluster_environment, SLURMEnvironment)
    assert trainer.training_type_plugin.cluster_environment.local_rank() == 1
    assert trainer.training_type_plugin.local_rank == 1


@mock.patch.dict(
    os.environ,
    {
        "CUDA_VISIBLE_DEVICES": "0,1",
        "WORLD_SIZE": "2",
        "LOCAL_WORLD_SIZE": "2",
        "RANK": "1",
        "LOCAL_RANK": "1",
        "GROUP_RANK": "0",
    },
)
@mock.patch("torch.cuda.set_device")
@mock.patch("torch.cuda.device_count", return_value=2)
@mock.patch("pytorch_lightning.plugins.DDPStrategy.setup_distributed", autospec=True)
def test_strategy_choice_ddp_te(*_):
    trainer = Trainer(fast_dev_run=True, strategy="ddp", gpus=2)
    assert isinstance(trainer.accelerator, GPUAccelerator)
    assert isinstance(trainer.training_type_plugin, DDPStrategy)
    assert isinstance(trainer.training_type_plugin.cluster_environment, TorchElasticEnvironment)
    assert trainer.training_type_plugin.cluster_environment.local_rank() == 1
    assert trainer.training_type_plugin.local_rank == 1


@mock.patch.dict(
    os.environ,
    {
        "CUDA_VISIBLE_DEVICES": "0,1",
        "WORLD_SIZE": "2",
        "LOCAL_WORLD_SIZE": "2",
        "RANK": "1",
        "LOCAL_RANK": "1",
        "GROUP_RANK": "0",
    },
)
@mock.patch("torch.cuda.set_device")
@mock.patch("torch.cuda.device_count", return_value=2)
@mock.patch("pytorch_lightning.plugins.DDPStrategy.setup_distributed", autospec=True)
def test_strategy_choice_ddp2_te(*_):
    trainer = Trainer(fast_dev_run=True, strategy="ddp2", gpus=2)
    assert isinstance(trainer.accelerator, GPUAccelerator)
    assert isinstance(trainer.training_type_plugin, DDP2Plugin)
    assert isinstance(trainer.training_type_plugin.cluster_environment, TorchElasticEnvironment)
    assert trainer.training_type_plugin.cluster_environment.local_rank() == 1
    assert trainer.training_type_plugin.local_rank == 1


@mock.patch.dict(
    os.environ, {"WORLD_SIZE": "2", "LOCAL_WORLD_SIZE": "2", "RANK": "1", "LOCAL_RANK": "1", "GROUP_RANK": "0"}
)
@mock.patch("torch.cuda.device_count", return_value=0)
@mock.patch("pytorch_lightning.plugins.DDPStrategy.setup_distributed", autospec=True)
def test_strategy_choice_ddp_cpu_te(*_):
    trainer = Trainer(fast_dev_run=True, strategy="ddp_spawn", num_processes=2)
    assert isinstance(trainer.accelerator, CPUAccelerator)
    assert isinstance(trainer.training_type_plugin, DDPStrategy)
    assert isinstance(trainer.training_type_plugin.cluster_environment, TorchElasticEnvironment)
    assert trainer.training_type_plugin.cluster_environment.local_rank() == 1
    assert trainer.training_type_plugin.local_rank == 1


@mock.patch.dict(
    os.environ,
    {
        "CUDA_VISIBLE_DEVICES": "0",
        "KUBERNETES_PORT": "tcp://127.0.0.1:443",
        "MASTER_ADDR": "1.2.3.4",
        "MASTER_PORT": "500",
        "WORLD_SIZE": "20",
        "RANK": "1",
    },
)
@mock.patch("torch.cuda.set_device")
@mock.patch("torch.cuda.device_count", return_value=1)
@mock.patch("pytorch_lightning.plugins.DDPStrategy.setup_distributed", autospec=True)
def test_strategy_choice_ddp_kubeflow(*_):
    trainer = Trainer(fast_dev_run=True, strategy="ddp", gpus=1)
    assert isinstance(trainer.accelerator, GPUAccelerator)
    assert isinstance(trainer.training_type_plugin, DDPStrategy)
    assert isinstance(trainer.training_type_plugin.cluster_environment, KubeflowEnvironment)
    assert trainer.training_type_plugin.cluster_environment.local_rank() == 0
    assert trainer.training_type_plugin.local_rank == 0


@mock.patch.dict(
    os.environ,
    {
        "KUBERNETES_PORT": "tcp://127.0.0.1:443",
        "MASTER_ADDR": "1.2.3.4",
        "MASTER_PORT": "500",
        "WORLD_SIZE": "20",
        "RANK": "1",
    },
)
@mock.patch("torch.cuda.device_count", return_value=0)
@mock.patch("pytorch_lightning.plugins.DDPStrategy.setup_distributed", autospec=True)
def test_strategy_choice_ddp_cpu_kubeflow(*_):
    trainer = Trainer(fast_dev_run=True, strategy="ddp_spawn", num_processes=2)
    assert isinstance(trainer.accelerator, CPUAccelerator)
    assert isinstance(trainer.training_type_plugin, DDPStrategy)
    assert isinstance(trainer.training_type_plugin.cluster_environment, KubeflowEnvironment)
    assert trainer.training_type_plugin.cluster_environment.local_rank() == 0
    assert trainer.training_type_plugin.local_rank == 0


@mock.patch.dict(
    os.environ,
    {
        "SLURM_NTASKS": "2",
        "SLURM_JOB_NAME": "SOME_NAME",
        "SLURM_NODEID": "0",
        "LOCAL_RANK": "0",
        "SLURM_PROCID": "0",
        "SLURM_LOCALID": "0",
    },
)
@mock.patch("torch.cuda.device_count", return_value=0)
@mock.patch("pytorch_lightning.plugins.DDPStrategy.setup_distributed", autospec=True)
@pytest.mark.parametrize("strategy", ["ddp", DDPStrategy()])
def test_strategy_choice_ddp_cpu_slurm(device_count_mock, setup_distributed_mock, strategy):
    trainer = Trainer(fast_dev_run=True, strategy=strategy, num_processes=2)
    assert isinstance(trainer.accelerator, CPUAccelerator)
    assert isinstance(trainer.training_type_plugin, DDPStrategy)
    assert isinstance(trainer.training_type_plugin.cluster_environment, SLURMEnvironment)
    assert trainer.training_type_plugin.local_rank == 0


def test_unsupported_tpu_choice(monkeypatch):
    import pytorch_lightning.utilities.imports as imports
    from pytorch_lightning.trainer.connectors.accelerator_connector import AcceleratorConnector

    monkeypatch.setattr(imports, "_XLA_AVAILABLE", True)
    monkeypatch.setattr(AcceleratorConnector, "has_tpu", True)
    with pytest.raises(MisconfigurationException, match=r"accelerator='tpu', precision=64\)` is not implemented"):
        Trainer(accelerator="tpu", precision=64)

    with pytest.raises(ValueError, match="TPUAccelerator` can only be used with a `SingleTPUPlugin`"):
        with pytest.warns(UserWarning, match=r"accelerator='tpu', precision=16\)` but native AMP is not supported"):
            Trainer(accelerator="tpu", precision=16)

    with pytest.raises(ValueError, match="TPUAccelerator` can only be used with a `SingleTPUPlugin`"):
        with pytest.warns(UserWarning, match=r"accelerator='tpu', precision=16\)` but apex AMP is not supported"):
            Trainer(accelerator="tpu", precision=16, amp_backend="apex")


def test_unsupported_ipu_choice(monkeypatch):
    import pytorch_lightning.plugins.training_type.ipu as ipu
    import pytorch_lightning.utilities.imports as imports
    from pytorch_lightning.trainer.connectors.accelerator_connector import AcceleratorConnector

    monkeypatch.setattr(imports, "_IPU_AVAILABLE", True)
    monkeypatch.setattr(ipu, "_IPU_AVAILABLE", True)
    monkeypatch.setattr(AcceleratorConnector, "has_ipu", True)
    with pytest.raises(MisconfigurationException, match=r"accelerator='ipu', precision='bf16'\)` is not supported"):
        Trainer(accelerator="ipu", precision="bf16")
    with pytest.raises(MisconfigurationException, match=r"accelerator='ipu', precision=64\)` is not supported"):
        Trainer(accelerator="ipu", precision=64)


@mock.patch("torch.cuda.is_available", return_value=False)
@mock.patch("pytorch_lightning.utilities.imports._TPU_AVAILABLE", return_value=False)
@mock.patch("pytorch_lightning.utilities.imports._IPU_AVAILABLE", return_value=False)
def test_devices_auto_choice_cpu(is_ipu_available_mock, is_tpu_available_mock, is_gpu_available_mock):
    trainer = Trainer(accelerator="auto", devices="auto")
    assert trainer.devices == 1
    assert trainer.num_processes == 1


@mock.patch("torch.cuda.is_available", return_value=True)
@mock.patch("torch.cuda.device_count", return_value=2)
def test_devices_auto_choice_gpu(is_gpu_available_mock, device_count_mock):
    trainer = Trainer(accelerator="auto", devices="auto")
    assert trainer.devices == 2
    assert trainer.gpus == 2<|MERGE_RESOLUTION|>--- conflicted
+++ resolved
@@ -27,12 +27,7 @@
 from pytorch_lightning.plugins import (
     DataParallelPlugin,
     DDP2Plugin,
-<<<<<<< HEAD
-    DDPPlugin,
     DDPShardedStrategy,
-=======
-    DDPShardedPlugin,
->>>>>>> 9da78a94
     DDPSpawnPlugin,
     DDPSpawnShardedPlugin,
     DDPStrategy,
