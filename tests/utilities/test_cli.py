--- conflicted
+++ resolved
@@ -889,7 +889,6 @@
     # test `_Registry.__call__` returns the class
     assert isinstance(CustomCallback(), CustomCallback)
 
-<<<<<<< HEAD
 
 @MODEL_REGISTRY
 class TestModel(BoringModel):
@@ -916,8 +915,6 @@
         assert cli.model.foo == 123
         assert cli.model.bar == 5
 
-=======
->>>>>>> 61b4e33d
 
 @pytest.mark.parametrize("use_class_path_callbacks", [False, True])
 def test_registries_resolution(use_class_path_callbacks):
