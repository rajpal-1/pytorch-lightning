--- conflicted
+++ resolved
@@ -106,11 +106,7 @@
 
     trainer_options = dict(
         show_progress_bar=False,
-<<<<<<< HEAD
         max_epochs=2,
-=======
-        max_epochs=5,
->>>>>>> f7db44e7
         train_percent_check=0.4,
         val_percent_check=0.2,
         checkpoint_callback=ModelCheckpoint(tmpdir, save_top_k=-1),
@@ -124,18 +120,12 @@
 
     # correct result and ok accuracy
     assert result == 1, 'training failed to complete'
-<<<<<<< HEAD
 
     # load last checkpoint
     last_checkpoint = os.path.join(trainer.checkpoint_callback.filepath, "_ckpt_epoch_1.ckpt")
     if not os.path.isfile(last_checkpoint):
         last_checkpoint = os.path.join(trainer.checkpoint_callback.filepath, "_ckpt_epoch_0.ckpt")
     pretrained_model = LightningTestModel.load_from_checkpoint(last_checkpoint)
-=======
-    pretrained_model = LightningTestModel.load_from_checkpoint(
-        os.path.join(trainer.checkpoint_callback.filepath, "_ckpt_epoch_4.ckpt")
-    )
->>>>>>> f7db44e7
 
     # test that hparams loaded correctly
     for k, v in vars(hparams).items():
@@ -282,11 +272,7 @@
     logger = tutils.get_test_tube_logger(tmpdir, False, version=test_logger_version)
 
     trainer_options = dict(
-<<<<<<< HEAD
-        max_epochs=4,
-=======
         max_epochs=8,
->>>>>>> f7db44e7
         val_check_interval=0.50,
         val_percent_check=0.2,
         train_percent_check=0.2,
