--- conflicted
+++ resolved
@@ -269,14 +269,8 @@
 @pytest.mark.skipif(_TORCH_GREATER_EQUAL_1_8, reason="This feature isn't support with PyTorch 1.8 profiler")
 def test_pytorch_profiler_describe(pytorch_profiler):
     """Ensure the profiler won't fail when reporting the summary."""
-<<<<<<< HEAD
-    pytorch_profiler.start("on_test_start")
-    with pytorch_profiler.profile("test_step"):
-        pass
-=======
     with pytorch_profiler.profile("on_test_start"):
         torch.tensor(0)
->>>>>>> 6e948ca2
 
     # log to stdout and print to file
     pytorch_profiler.describe()
@@ -319,32 +313,21 @@
         gpus=2,
     )
     trainer.fit(model)
-    
+
     if _TORCH_GREATER_EQUAL_1_8:
-        expected = ('validation_step',)
+        expected = ('validation_step', )
     else:
         expected = ('validation_step', 'training_step_and_backward', 'training_step', 'backward')
     for name in expected:
-        assert len([e for e in pytorch_profiler.function_events if name == e.name]) > 0, name
-
-<<<<<<< HEAD
-    files = set(os.listdir(pytorch_profiler.dirpath))
-    rank = int(os.getenv("LOCAL_RANK", 0))
-    expected = f"fit-profiler-{rank}.txt"
-=======
-    expected = ('validation_step', 'training_step_and_backward', 'training_step', 'backward')
-    for name in expected:
-        assert sum(e.name == name for e in pytorch_profiler.function_events)
+        assert sum(e.name == name for e in pytorch_profiler.function_events), name
 
     files = set(os.listdir(pytorch_profiler.dirpath))
     expected = f"fit-profiler-{trainer.local_rank}.txt"
->>>>>>> 6e948ca2
     assert expected in files
 
     path = os.path.join(pytorch_profiler.dirpath, expected)
     assert Path(path).read_text()
-<<<<<<< HEAD
-    
+
     if _TORCH_GREATER_EQUAL_1_8:
         files = os.listdir(pytorch_profiler.dirpath)
         files = sorted([file for file in files if file.endswith('.json')])
@@ -359,27 +342,15 @@
     pytorch_profiler = PyTorchProfiler(
         output_filename=os.path.join(tmpdir, "profiler.txt"), local_rank=0, path_to_export_trace=tmpdir
     )
-=======
-
-
-def test_pytorch_profiler_trainer_test(tmpdir, pytorch_profiler):
-    """Ensure that the profiler can be given to the trainer and test step are properly recorded. """
->>>>>>> 6e948ca2
     model = BoringModel()
     trainer = Trainer(
         default_root_dir=tmpdir,
         max_epochs=1,
-<<<<<<< HEAD
         limit_test_batches=10,
-=======
-        limit_test_batches=2,
->>>>>>> 6e948ca2
         profiler=pytorch_profiler,
     )
     trainer.test(model)
 
-<<<<<<< HEAD
-    import pdb; pdb.set_trace()
     assert len([e for e in pytorch_profiler.function_events if 'test_step' == e.name]) > 0
     path = pytorch_profiler.dirpath / f"test-{pytorch_profiler.filename}.txt"
     assert path.read_text("utf-8")
@@ -395,16 +366,6 @@
     pytorch_profiler = PyTorchProfiler(
         output_filename=os.path.join(tmpdir, "profiler.txt"), local_rank=0, path_to_export_trace=tmpdir
     )
-=======
-    assert sum(e.name == 'test_step' for e in pytorch_profiler.function_events)
-
-    path = pytorch_profiler.dirpath / f"test-{pytorch_profiler.filename}.txt"
-    assert path.read_text("utf-8")
-
-
-def test_pytorch_profiler_trainer_predict(tmpdir, pytorch_profiler):
-    """Ensure that the profiler can be given to the trainer and predict function are properly recorded. """
->>>>>>> 6e948ca2
     model = BoringModel()
     model.predict_dataloader = model.train_dataloader
     trainer = Trainer(
@@ -415,36 +376,13 @@
     )
     trainer.predict(model)
 
-<<<<<<< HEAD
-    if not _TORCH_GREATER_EQUAL_1_8:
-        assert len([e for e in pytorch_profiler.function_events if 'predict_step' == e.name]) > 0
-        path = pytorch_profiler.dirpath / f"predict-{pytorch_profiler.filename}.txt"
-        assert path.read_text("utf-8")
-    else:
-        files = sorted([file for file in os.listdir(tmpdir) if file.endswith('.json')])
-        assert 'predict_0' in files[0]
-
-
-@RunIf(min_gpus=1, special=True)
-@pytest.mark.skipif(_TORCH_GREATER_EQUAL_1_8, reason="This feature isn't support with PyTorch 1.8 profiler")
-def test_pytorch_profiler_nested_emit_nvtx(tmpdir):
-    """
-    This test check emit_nvtx is correctly supported
-    """
-    pytorch_profiler = PyTorchProfiler(use_cuda=True, emit_nvtx=True)
-
-    model = BoringModel()
-    trainer = Trainer(
-        default_root_dir=tmpdir,
-        fast_dev_run=True,
-        profiler=pytorch_profiler,
-        gpus=1,
+    assert sum(e.name == 'predict_step' for e in pytorch_profiler.function_events)
+
+    model = BoringModel()
+    trainer = Trainer(
+        default_root_dir=tmpdir, fast_dev_run=True, profiler=pytorch_profiler, gpus=int(torch.cuda.is_available())
     )
     trainer.fit(model)
-=======
-    assert sum(e.name == 'predict_step' for e in pytorch_profiler.function_events)
-
->>>>>>> 6e948ca2
     path = pytorch_profiler.dirpath / f"predict-{pytorch_profiler.filename}.txt"
     assert path.read_text("utf-8")
 
@@ -455,20 +393,12 @@
     trainer = Trainer(
         default_root_dir=tmpdir,
         max_epochs=1,
-<<<<<<< HEAD
         limit_val_batches=5,
-=======
-        limit_val_batches=2,
->>>>>>> 6e948ca2
         profiler=pytorch_profiler,
     )
     trainer.validate(model)
 
-<<<<<<< HEAD
-    assert len([e for e in pytorch_profiler.function_events if 'validation_step' == e.name]) > 0
-=======
     assert sum(e.name == 'validation_step' for e in pytorch_profiler.function_events)
->>>>>>> 6e948ca2
 
     path = pytorch_profiler.dirpath / f"validate-{pytorch_profiler.filename}.txt"
     assert path.read_text("utf-8")
@@ -497,12 +427,6 @@
     else:
         expected = {
             'signed char', 'add', 'profiler::_record_function_exit', 'bool', 'char', 'profiler::_record_function_enter'
-<<<<<<< HEAD
-        }
-
-    if LooseVersion(torch.__version__) >= LooseVersion("1.6.0"):
-        expected = {'add', 'zeros', 'ones', 'zero_', 'b', 'fill_', 'c', 'a', 'empty'}
-=======
         }
 
     if LooseVersion(torch.__version__) >= LooseVersion("1.6.0"):
@@ -513,19 +437,6 @@
             'aten::zeros', 'aten::add', 'aten::zero_', 'c', 'b', 'a', 'aten::fill_', 'aten::empty', 'aten::ones'
         }
 
-    if LooseVersion(torch.__version__) >= LooseVersion("1.8.0"):
-        expected = {
-            'aten::ones', 'a', 'aten::add', 'aten::empty', 'aten::zero_', 'b', 'c', 'aten::zeros', 'aten::fill_'
-        }
-
-    assert events_name == expected, (events_name, torch.__version__, platform.system())
->>>>>>> 6e948ca2
-
-    if LooseVersion(torch.__version__) >= LooseVersion("1.7.0"):
-        expected = {
-            'aten::zeros', 'aten::add', 'aten::zero_', 'c', 'b', 'a', 'aten::fill_', 'aten::empty', 'aten::ones'
-        }
-
     assert events_name == expected, (events_name, torch.__version__, platform.system())
 
 
@@ -533,7 +444,6 @@
 def test_register_record_function(tmpdir):
 
     use_cuda = torch.cuda.is_available()
-
     pytorch_profiler = PyTorchProfiler(
         export_to_chrome=False,
         record_functions=["a"],
@@ -547,10 +457,10 @@
 
         def __init__(self):
             super().__init__()
-            self.layer = torch.nn.Sequential(torch.nn.Linear(32, 32), torch.nn.ReLU(), torch.nn.Linear(32, 2))
+            self.layer = torch.nn.Sequential(torch.nn.Linear(8, 8), torch.nn.ReLU(), torch.nn.Linear(8, 2))
 
     model = TestModel()
-    input = torch.rand((1, 32))
+    input = torch.rand((1, 8))
 
     if use_cuda:
         model = model.cuda()
@@ -568,43 +478,6 @@
     assert 'torch.nn.modules.linear.Linear: layer.2' in event_names
 
 
-@RunIf(min_torch="1.5.0")
-def test_register_record_function(tmpdir):
-
-    use_cuda = torch.cuda.is_available()
-    pytorch_profiler = PyTorchProfiler(
-        export_to_chrome=False,
-        record_functions=["a"],
-        use_cuda=use_cuda,
-        dirpath=tmpdir,
-        filename="profiler",
-    )
-
-    class TestModel(BoringModel):
-
-        def __init__(self):
-            super().__init__()
-            self.layer = torch.nn.Sequential(torch.nn.Linear(8, 8), torch.nn.ReLU(), torch.nn.Linear(8, 2))
-
-    model = TestModel()
-    input = torch.rand((1, 8))
-
-    if use_cuda:
-        model = model.cuda()
-        input = input.cuda()
-
-    with pytorch_profiler.profile("a"):
-        with RegisterRecordFunction(model):
-            model(input)
-
-    pytorch_profiler.describe()
-    event_names = [e.name for e in pytorch_profiler.function_events]
-    assert 'torch.nn.modules.container.Sequential: layer' in event_names
-    assert 'torch.nn.modules.linear.Linear: layer.0' in event_names
-    assert 'torch.nn.modules.activation.ReLU: layer.1' in event_names
-    assert 'torch.nn.modules.linear.Linear: layer.2' in event_names
-
-
 @pytest.mark.parametrize("cls", (SimpleProfiler, AdvancedProfiler, PyTorchProfiler))
 def test_profiler_teardown(tmpdir, cls):
     """
@@ -625,13 +498,8 @@
     assert profiler._output_file is None
 
 
-<<<<<<< HEAD
 def test_pytorch_profiler_deepcopy(tmpdir):
     pytorch_profiler = PyTorchProfiler(dirpath=tmpdir, filename="profiler", schedule=None)
-=======
-@pytest.mark.skipif(_TORCH_GREATER_EQUAL_1_8, reason="currently not supported for PyTorch 1.8")
-def test_pytorch_profiler_deepcopy(pytorch_profiler):
->>>>>>> 6e948ca2
     pytorch_profiler.start("on_train_start")
     torch.tensor(1)
     pytorch_profiler.describe()
