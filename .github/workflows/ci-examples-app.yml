name: Test App - examples

# see: https://help.github.com/en/actions/reference/events-that-trigger-workflows
on:
  push:
    branches: [master, "release/*"]
  pull_request:
    branches: [master, "release/*"]
    types: [opened, reopened, ready_for_review, synchronize]  # added `ready_for_review` since draft is skipped
    paths:
      - ".actions/*"
      - ".github/workflows/ci-examples-app.yml"
      - "src/lightning/app/**"
      - "src/lightning_app/*"
      - "tests/integrations_app/**"
      - "!tests/integrations_app/flagship/**"
      - "examples/app/**"
      - "requirements/app/**"
      - "setup.py"
      - "!requirements/*/docs.txt"
      - "!*.md"
      - "!**/*.md"

concurrency:
  group: ${{ github.workflow }}-${{ github.ref }}-${{ github.head_ref }}
  cancel-in-progress: ${{ github.ref != 'refs/heads/master' }}

defaults:
  run:
    shell: bash

jobs:
  app-examples:
    if: github.event.pull_request.draft == false
    runs-on: ${{ matrix.os }}
    strategy:
      fail-fast: false
      matrix:
        os: [ubuntu-20.04, macOS-11, windows-2022]
        pkg-name: ["lightning"]
        python-version: ["3.9"]
        requires: ["oldest", "latest"]
        include:
          # "app" installs the standalone package
          - {os: "macOS-11", pkg-name: "app", python-version: "3.9", requires: "latest"}
          - {os: "ubuntu-20.04", pkg-name: "app", python-version: "3.9", requires: "latest"}
          - {os: "windows-2022", pkg-name: "app", python-version: "3.9", requires: "latest"}
    # Timeout: https://stackoverflow.com/a/59076067/4521646
    timeout-minutes: 15
    env:
      PACKAGE_NAME: ${{ matrix.pkg-name }}
      FREEZE_REQUIREMENTS: 1
      TORCH_URL: "https://download.pytorch.org/whl/cpu/torch_stable.html"
      PYPI_CACHE_DIR: "_pip-wheels"
    steps:
    - uses: actions/checkout@v3
    - name: Set up Python ${{ matrix.python-version }}
      uses: actions/setup-python@v4
      with:
        python-version: ${{ matrix.python-version }}

    - name: basic setup
      run: pip install -q -r .actions/requirements.txt

    - name: Set min. dependencies
      if: ${{ matrix.requires == 'oldest' }}
      run: python .actions/assistant.py replace_oldest_ver

    - name: pip wheels cache
      uses: actions/cache/restore@v3
      with:
        path: ${{ env.PYPI_CACHE_DIR }}
        key: pypi_wheels

    - name: Install Lightning package & dependencies
      run: |
        extra=$(python -c "print({'lightning': 'app-'}.get('${{ matrix.pkg-name }}', ''))")
        # do not use `-e` because it will make both packages available since it adds `src` to `sys.path` automatically
        pip install ".[${extra}dev]" -U -f ${TORCH_URL} -f ${PYPI_CACHE_DIR} --prefer-binary
        pip list
    - name: Dump handy wheels
      if: github.event_name == 'push' && github.ref == 'refs/heads/master'
      continue-on-error: true
      uses: ./.github/actions/pip-wheels
      with:
        wheel-dir: ${{ env.PYPI_CACHE_DIR }}
        torch-url: ${{ env.TORCH_URL }}
        cache-key: "pypi_wheels"

    - name: Setup Node.js
      uses: actions/setup-node@v3
      with:
        node-version: '16'

    - name: Install Yarn
      run: npm install -g yarn

    - name: Adjust imports -> App
      if: ${{ matrix.pkg-name != 'lightning' }}
      run: |
        python .actions/assistant.py copy_replace_imports --source_dir="./tests" \
          --source_import="lightning.app,lightning.fabric,lightning.pytorch" \
          --target_import="lightning_app,lightning_fabric,pytorch_lightning" \
          --lightning_by="lightning_app"
        python .actions/assistant.py copy_replace_imports --source_dir="./examples" \
          --source_import="lightning.app,lightning.fabric,lightning.pytorch,lightning" \
          --target_import="lightning_app,lightning_fabric,pytorch_lightning,lightning_app"

    - name: Switch coverage scope
      run: python -c "print('COVERAGE_SCOPE=' + str('lightning' if '${{matrix.pkg-name}}' == 'lightning' else 'lightning_app'))" >> $GITHUB_ENV

    - name: Tests
      working-directory: ./tests
      env:
        AWS_ACCESS_KEY_ID: ${{ secrets.AWS_ACCESS_KEY_ID }}
        AWS_SECRET_ACCESS_KEY: ${{ secrets.AWS_SECRET_ACCESS_KEY }}
        AWS_DEFAULT_REGION: us-east-1
      run: |
        echo $GITHUB_RUN_ID
        python -m coverage run --source ${{ env.COVERAGE_SCOPE }} \
<<<<<<< HEAD
          -m pytest -m "not cloud" integrations_app -vvvv \
          --timeout=90 --durations=0 --random-order-seed=$GITHUB_RUN_ID
=======
          -m pytest -m "not cloud" integrations_app \
          --timeout=120 --durations=0 -vvvv
>>>>>>> ba943e3d

    - name: Statistics
      if: success()
      working-directory: ./tests
      run: |
        coverage xml -i
        coverage report -i

    - name: Upload coverage to Codecov
      uses: codecov/codecov-action@v3
      with:
        token: ${{ secrets.CODECOV_TOKEN }}
        file: tests/coverage.xml
        flags: cpu,pytest,app,examples
        env_vars: OS,PYTHON
        name: codecov-umbrella
        fail_ci_if_error: false<|MERGE_RESOLUTION|>--- conflicted
+++ resolved
@@ -118,13 +118,8 @@
       run: |
         echo $GITHUB_RUN_ID
         python -m coverage run --source ${{ env.COVERAGE_SCOPE }} \
-<<<<<<< HEAD
           -m pytest -m "not cloud" integrations_app -vvvv \
           --timeout=90 --durations=0 --random-order-seed=$GITHUB_RUN_ID
-=======
-          -m pytest -m "not cloud" integrations_app \
-          --timeout=120 --durations=0 -vvvv
->>>>>>> ba943e3d
 
     - name: Statistics
       if: success()
