--- conflicted
+++ resolved
@@ -178,10 +178,6 @@
 
     - name: switch coverage scope
       run: python -c "print('COVERAGE_SCOPE=' + str('lightning' if '${{matrix.pkg-name}}' == 'LAI' else 'pytorch_lightning'))" >> $GITHUB_ENV
-<<<<<<< HEAD
-      shell: bash
-=======
->>>>>>> 63eb2df9
 
     - name: Testing PyTorch
       working-directory: tests/tests_pytorch
