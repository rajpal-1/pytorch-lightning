--- conflicted
+++ resolved
@@ -8,12 +8,8 @@
 
 jobs:
   check:
-<<<<<<< HEAD
-    uses: ./.github/workflows/_check-schema.yml
+    uses: Lightning-AI/utilities/.github/workflows/check-schema.yml@v0.4.0
     with:
       # skip azure due to the wrong schema file by MSFT
       # https://github.com/Lightning-AI/lightning-flash/pull/1455#issuecomment-1244793607
-      azure-dir: ''
-=======
-    uses: Lightning-AI/devtools/.github/workflows/check-schema.yml@v0.1.0
->>>>>>> a008801e
+      azure-dir: ''