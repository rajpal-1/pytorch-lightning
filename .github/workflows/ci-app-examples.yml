name: Test App - examples

# see: https://help.github.com/en/actions/reference/events-that-trigger-workflows
on:
  push:
    branches: [master, "release/*"]
  pull_request:
    branches: [master, "release/*"]
    types: [opened, reopened, ready_for_review, synchronize]  # add `ready_for_review` since draft is skipped
    paths:
      - ".github/workflows/ci-app-examples.yml"
      - "src/lightning_app/**"
      - "tests/tests_app_examples/**"
      - "examples/app_*"
      - "requirements/app/**"
      - "setup.py"
      - ".actions/**"

concurrency:
  group: ${{ github.workflow }}-${{ github.ref }}-${{ github.head_ref }}
  cancel-in-progress: ${{ github.ref != 'refs/heads/master' }}

jobs:
  app-examples:
    if: github.event.pull_request.draft == false
    runs-on: ${{ matrix.os }}
    strategy:
      fail-fast: false
      matrix:
        os: [ubuntu-20.04, macOS-11, windows-2022]
        pkg-name: ["LAI", "app"]  # the "LAI" is for installing monolithic package
        python-version: [3.8]
        requires: ["oldest", "latest"]

    # Timeout: https://stackoverflow.com/a/59076067/4521646
    timeout-minutes: 10

    steps:
      - uses: actions/checkout@v3
      - name: Set up Python ${{ matrix.python-version }}
        uses: actions/setup-python@v4
        with:
          python-version: ${{ matrix.python-version }}

      - name: basic setup
        run: pip install -q -r .actions/requirements.txt

      - name: Set min. dependencies
        if: ${{ matrix.requires == 'oldest' }}
        run: python .actions/assistant.py replace_oldest_ver

      # Note: This uses an internal pip API and may not always work
      # https://github.com/actions/cache/blob/master/examples.md#multiple-oss-in-a-workflow
      - name: Get pip cache
        id: pip-cache
        run: |
          python -c "from pip._internal.locations import USER_CACHE_DIR; print('::set-output name=dir::' + USER_CACHE_DIR)"

      - name: Cache pip
        uses: actions/cache@v3
        with:
          path: ${{ steps.pip-cache.outputs.dir }}
          key: ${{ runner.os }}-pip-py${{ matrix.python-version }}-${{ matrix.requires }}-${{ hashFiles('requirements/app/base.txt') }}
          restore-keys: ${{ runner.os }}-pip-py${{ matrix.python-version }}-${{ matrix.requires }}-

      - name: Install dependencies
        env:  # TODO: drop this when we will be using regular releases for testing
          PACKAGE_NAME: pytorch
        run: |
          pip --version
          pip install -r requirements/app/devel.txt --find-links https://download.pytorch.org/whl/cpu/torch_stable.html
          pip list
        shell: bash

      - name: Setup Node.js
        uses: actions/setup-node@v3
        with:
          node-version: '16'

      - name: Install Yarn
        run: npm install -g yarn

      - name: Install Lightning as top-level
        env:
<<<<<<< HEAD
          PACKAGE_NAME: app
=======
          PACKAGE_NAME: ${{ matrix.pkg-name }}
>>>>>>> 59c65db8
        run: pip install -e .
        shell: bash

      - name: Adjust tests
        if: ${{ matrix.pkg-name == 'LAI' }}
        run: python .actions/assistant.py copy_replace_imports --source_dir="./tests" --source_import="lightning_app" --target_import="lightning.app"

      - name: Tests
        working-directory: ./tests
        env:
          AWS_ACCESS_KEY_ID: ${{ secrets.AWS_ACCESS_KEY_ID }}
          AWS_SECRET_ACCESS_KEY: ${{ secrets.AWS_SECRET_ACCESS_KEY }}
          AWS_DEFAULT_REGION: us-east-1
          PYTEST_ARTIFACT: results-${{ runner.os }}-${{ matrix.python-version }}-${{ matrix.requires }}.xml
        run: |
          coverage run --source lightning_app -m pytest -m "not cloud" tests_app_examples --timeout=300 -vvvv --junitxml=$PYTEST_ARTIFACT --durations=0

      - name: Upload pytest test results
        uses: actions/upload-artifact@v3
        with:
          name: unittest-results-${{ runner.os }}-${{ matrix.python-version }}-${{ matrix.requires }}
          path: tests/results-${{ runner.os }}-${{ matrix.python-version }}-${{ matrix.requires }}.xml
        if: failure()

      - name: Statistics
        if: success()
        working-directory: ./tests
        run: |
          coverage xml -i
          coverage report -i

      - name: Upload coverage to Codecov
        uses: codecov/codecov-action@v3
        with:
          token: ${{ secrets.CODECOV_TOKEN }}
          file: tests/coverage.xml
          flags: cpu,pytest,app,examples
          env_vars: OS,PYTHON
          name: codecov-umbrella
          fail_ci_if_error: false<|MERGE_RESOLUTION|>--- conflicted
+++ resolved
@@ -82,11 +82,7 @@
 
       - name: Install Lightning as top-level
         env:
-<<<<<<< HEAD
-          PACKAGE_NAME: app
-=======
           PACKAGE_NAME: ${{ matrix.pkg-name }}
->>>>>>> 59c65db8
         run: pip install -e .
         shell: bash
 
