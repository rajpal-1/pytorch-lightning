--- conflicted
+++ resolved
@@ -73,12 +73,6 @@
           restore-keys: ${{ runner.os }}-pip-py${{ matrix.python-version }}-${{ matrix.pkg-name }}-${{ matrix.requires }}-
 
       - name: Install dependencies
-<<<<<<< HEAD
-        env:  # TODO: drop this when we will be using regular releases for testing
-          PACKAGE_NAME: ${{ matrix.pkg-name }}
-          FREEZE_REQUIREMENTS: 1
-=======
->>>>>>> 5025c3ec
         run: |
           pip --version
           pip install -r requirements/app/devel.txt --find-links https://download.pytorch.org/whl/cpu/torch_stable.html
@@ -92,14 +86,11 @@
       - name: Install Yarn
         run: npm install -g yarn
 
-<<<<<<< HEAD
-=======
       - name: Install Lightning package
         env:
           PACKAGE_NAME: ${{ matrix.pkg-name }}
         run: pip install -e .
 
->>>>>>> 5025c3ec
       - name: Adjust tests
         if: ${{ matrix.pkg-name == 'lightning' }}
         run: python .actions/assistant.py copy_replace_imports --source_dir="./tests" --source_import="lightning_app" --target_import="lightning.app"
