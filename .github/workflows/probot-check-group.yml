name: Probot

on:
  pull_request:
    types: [opened, reopened, ready_for_review, synchronize]  # added `ready_for_review` since draft is skipped

concurrency:
  group: ${{ github.workflow }}-${{ github.ref }}-${{ github.head_ref }}
  cancel-in-progress: true

jobs:
  required-jobs:
    runs-on: ubuntu-latest
#    if: github.event.pull_request.draft == false
    timeout-minutes: 3  # in case something is wrong with the internal timeout
    steps:
<<<<<<< HEAD
      - uses: Lightning-AI/probot@v5
=======
      - uses: Lightning-AI/probot@v4
>>>>>>> 80e75383
        env:
          GITHUB_TOKEN: ${{ secrets.GITHUB_TOKEN }}
        with:
          job: check-group
          interval: 30  # seconds
          timeout: 2  # minutes
          maintainers: 'Lightning-AI/lai-frameworks'
          owner: 'carmocca'<|MERGE_RESOLUTION|>--- conflicted
+++ resolved
@@ -14,11 +14,7 @@
 #    if: github.event.pull_request.draft == false
     timeout-minutes: 3  # in case something is wrong with the internal timeout
     steps:
-<<<<<<< HEAD
-      - uses: Lightning-AI/probot@v5
-=======
       - uses: Lightning-AI/probot@v4
->>>>>>> 80e75383
         env:
           GITHUB_TOKEN: ${{ secrets.GITHUB_TOKEN }}
         with:
