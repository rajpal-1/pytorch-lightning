name: Test full

# see: https://help.github.com/en/actions/reference/events-that-trigger-workflows
on:  # Trigger the workflow on push or pull request, but only for the master branch
  push:
    branches: [master, "release/*"]
  pull_request:
    branches: [master, "release/*"]
    types: [opened, reopened, ready_for_review, synchronize]

concurrency:
  group: ${{ github.workflow }}-${{ github.ref }}-${{ github.head_ref }}
  cancel-in-progress: ${{ ! (github.ref == 'refs/heads/master' || startsWith(github.ref, 'refs/heads/release/')) }}

jobs:

  cpu:
    runs-on: ${{ matrix.os }}
    if: github.event.pull_request.draft == false
    strategy:
      fail-fast: false
      matrix:
        os: [ubuntu-20.04, windows-2019, macOS-10.15]
        python-version: ["3.7", "3.9"]  # minimum, maximum
        requires: ["oldest", "latest"]
        release: ["stable"]
        # TODO: re-enable RC testing
        # include:
        #   - {os: ubuntu-20.04, python-version: "3.10", requires: "latest", release: "pre"}

    timeout-minutes: 40

    steps:
    - uses: actions/checkout@v2
    - name: Set up Python ${{ matrix.python-version }}
      uses: actions/setup-python@v2
      with:
        python-version: ${{ matrix.python-version }}

    - name: Reset caching
      run: python -c "import time; days = time.time() / 60 / 60 / 24; print(f'TIME_PERIOD=d{int(days / 2) * 2}')" >> $GITHUB_ENV

    - name: basic setup
      run: |
        pip --version
        pip install -q fire

    # Github Actions: Run step on specific OS: https://stackoverflow.com/a/57948488/4521646
    - name: Setup macOS
      if: runner.os == 'macOS'
      run: |
        brew install openmpi libuv  # Horovod on macOS requires OpenMPI, Gloo not currently supported
    - name: Setup Windows
      if: runner.os == 'windows'
      run: |
        python .actions/assistant.py requirements_prune_pkgs horovod
    - name: Set min. dependencies
      if: matrix.requires == 'oldest'
      run: |
        python .actions/assistant.py replace_oldest_ver

    # Note: This uses an internal pip API and may not always work
    # https://github.com/actions/cache/blob/master/examples.md#multiple-oss-in-a-workflow
    - name: Get pip cache dir
      id: pip-cache
      run: echo "::set-output name=dir::$(pip cache dir)"

    - name: pip cache
      uses: actions/cache@v2
      with:
        path: ${{ steps.pip-cache.outputs.dir }}
        key: ${{ runner.os }}-pip-td${{ env.TIME_PERIOD }}-py${{ matrix.python-version }}-${{ matrix.release }}-${{ matrix.requires }}-${{ hashFiles('requirements/*.txt') }}
        restore-keys: |
          ${{ runner.os }}-pip-td${{ env.TIME_PERIOD }}-py${{ matrix.python-version }}-${{ matrix.release }}-${{ matrix.requires }}-

    - name: Pull legacy checkpoints
      run: bash .actions/pull_legacy_checkpoints.sh

    - name: Install dependencies
      run: |
        flag=$(python -c "print('--pre' if '${{matrix.release}}' == 'pre' else '')" 2>&1)
        url=$(python -c "print('test/cpu/torch_test.html' if '${{matrix.release}}' == 'pre' else 'cpu/torch_stable.html')" 2>&1)
<<<<<<< HEAD
        pip install -e . --upgrade $flag --find-links "https://download.pytorch.org/whl/${url}"
        pip install -r requirements/test.txt --upgrade
=======
        pip install -e .[test] --upgrade $flag --find-links "https://download.pytorch.org/whl/${url}"
>>>>>>> 759e89df
        pip list
      shell: bash

    - name: DocTests
      working-directory: ./src
      run: pytest pytorch_lightning --cov=pytorch_lightning

    - name: Install extra dependencies
      run: |
        # adjust versions according installed Torch version
        python ./requirements/adjust-versions.py requirements/extra.txt
        pip install --requirement ./requirements/extra.txt --find-links https://download.pytorch.org/whl/cpu/torch_stable.html --upgrade
        pip list
      shell: bash

    - name: Reinstall Horovod if necessary
      if: runner.os != 'windows'
      env:
        HOROVOD_BUILD_ARCH_FLAGS: "-mfma"
        HOROVOD_WITHOUT_MXNET: 1
        HOROVOD_WITHOUT_TENSORFLOW: 1
      run: |
        HOROVOD_BUILT=$(python -c "import horovod.torch; horovod.torch.nccl_built(); print('SUCCESS')" || true)
        if [[ $HOROVOD_BUILT != "SUCCESS" ]]; then
          pip uninstall -y horovod
          grep "horovod" requirements/strategies.txt > requirements/horovod.txt
          pip install --no-cache-dir -r requirements/horovod.txt
        fi
        horovodrun --check-build
        python -c "import horovod.torch"
      shell: bash

    - name: Cache datasets
      uses: actions/cache@v2
      with:
        path: Datasets
        key: pl-dataset

    - name: Sanity check
      run: python requirements/check-avail-extras.py

<<<<<<< HEAD
    - name: UnitTests
      working-directory: ./test
      # NOTE: do not include coverage report here, see: https://github.com/nedbat/coveragepy/issues/1003
      run: coverage run --source pytorch_lightning -m pytest tests_pytorch -v --durations=50 --junitxml=results-${{ runner.os }}-py${{ matrix.python-version }}-${{ matrix.requires }}-${{ matrix.release }}.xml
=======
    - name: Testing
      run: |
        # NOTE: do not include coverage report here, see: https://github.com/nedbat/coveragepy/issues/1003
        coverage run --source pytorch_lightning -m pytest tests -v --durations=50 --junitxml=junit/test-results-${{ runner.os }}-py${{ matrix.python-version }}-${{ matrix.requires }}-${{ matrix.release }}.xml
>>>>>>> 759e89df

    - name: Examples
      run: |
        # adjust versions according installed Torch version
        python ./requirements/adjust-versions.py requirements/examples.txt
        pip install -r requirements/examples.txt --find-links https://download.pytorch.org/whl/cpu/torch_stable.html --upgrade
        python -m pytest pl_examples -v --durations=10

    - name: Upload pytest results
      uses: actions/upload-artifact@v2
      with:
        name: unittest-results-${{ runner.os }}-py${{ matrix.python-version }}-${{ matrix.requires }}-${{ matrix.release }}
        path: test/results-${{ runner.os }}-py${{ matrix.python-version }}-${{ matrix.requires }}-${{ matrix.release }}.xml
      if: failure()

    - name: Statistics
      if: success()
      working-directory: ./test
      run: |
        coverage report
        coverage xml

    - name: Upload coverage to Codecov
      uses: codecov/codecov-action@v1
      if: always()
      # see: https://github.com/actions/toolkit/issues/399
      continue-on-error: true
      with:
        token: ${{ secrets.CODECOV_TOKEN }}
        file: test/coverage.xml
        flags: cpu,pytest,python${{ matrix.python-version }}
        name: CPU-coverage
        fail_ci_if_error: false<|MERGE_RESOLUTION|>--- conflicted
+++ resolved
@@ -80,12 +80,7 @@
       run: |
         flag=$(python -c "print('--pre' if '${{matrix.release}}' == 'pre' else '')" 2>&1)
         url=$(python -c "print('test/cpu/torch_test.html' if '${{matrix.release}}' == 'pre' else 'cpu/torch_stable.html')" 2>&1)
-<<<<<<< HEAD
-        pip install -e . --upgrade $flag --find-links "https://download.pytorch.org/whl/${url}"
-        pip install -r requirements/test.txt --upgrade
-=======
         pip install -e .[test] --upgrade $flag --find-links "https://download.pytorch.org/whl/${url}"
->>>>>>> 759e89df
         pip list
       shell: bash
 
@@ -127,17 +122,10 @@
     - name: Sanity check
       run: python requirements/check-avail-extras.py
 
-<<<<<<< HEAD
-    - name: UnitTests
+    - name: Testing
       working-directory: ./test
       # NOTE: do not include coverage report here, see: https://github.com/nedbat/coveragepy/issues/1003
       run: coverage run --source pytorch_lightning -m pytest tests_pytorch -v --durations=50 --junitxml=results-${{ runner.os }}-py${{ matrix.python-version }}-${{ matrix.requires }}-${{ matrix.release }}.xml
-=======
-    - name: Testing
-      run: |
-        # NOTE: do not include coverage report here, see: https://github.com/nedbat/coveragepy/issues/1003
-        coverage run --source pytorch_lightning -m pytest tests -v --durations=50 --junitxml=junit/test-results-${{ runner.os }}-py${{ matrix.python-version }}-${{ matrix.requires }}-${{ matrix.release }}.xml
->>>>>>> 759e89df
 
     - name: Examples
       run: |
