name: Package

# see: https://help.github.com/en/actions/reference/events-that-trigger-workflows
on:
  push:
    branches: [master, "release/*"]
  pull_request:
    branches: [master, "release/*"]

concurrency:
  group: ${{ github.workflow }}-${{ github.ref }}-${{ github.head_ref }}
  cancel-in-progress: ${{ ! (github.ref == 'refs/heads/master' || startsWith(github.ref, 'refs/heads/release/')) }}

defaults:
  run:
    shell: bash

jobs:

  install-pkg:
    runs-on: ${{ matrix.os }}
    strategy:
      fail-fast: false
      matrix:
        os: [ubuntu-20.04, ubuntu-22.04, macOS-11, macOS-12, windows-2022]
        pkg: ["app", "lite", "pytorch", ""]
<<<<<<< HEAD
        python-version: ["3.7" , "3.10"]  #
=======
        python-version: ["3.7" , "3.10"]
>>>>>>> 0a17aba1

    steps:
      - uses: actions/checkout@v3
      - uses: actions/setup-python@v4
        with:
          python-version: ${{ matrix.python-version }}

      - name: DocTests actions
        working-directory: .actions/
        run: |
          grep 'pytest>' ../requirements/pytorch/test.txt | xargs -0 pip install
          python -m pytest setup_tools.py

      - run: python -c "print('NB_DIRS=' + str(2 if '${{ matrix.pkg }}' == 'pytorch' else 1))" >> $GITHUB_ENV
      - uses: ./.github/actions/pkg-check
        with:
          pkg-name: ${{ matrix.pkg }}
          nb-dirs: ${{ env.NB_DIRS }}

      - uses: ./.github/actions/pkg-install
<<<<<<< HEAD
        with:
          pkg-name: "lightning"
          pip-flags: "-U --pre --find-links ../pypi/"

      - name: Run CLI
        run: python -m lightning --version

  install-meta-pypi:
    runs-on: ${{ matrix.os }}
    strategy:
      fail-fast: false
      # max-parallel: 1
      matrix:
        os: [ubuntu-20.04, ubuntu-22.04, macOS-11, macOS-12, windows-2022]
        python-version: [3.8]  # , 3.9

    steps:
      - uses: actions/checkout@v3
      - uses: actions/setup-python@v4
        with:
          python-version: ${{ matrix.python-version }}

      - name: Dowload package
        # todo: download also lite after it is fist published
        run: |
          pip install -q -r .actions/requirements.txt
          for pkg in 'app' 'pytorch' ; do
            python .actions/assistant.py download_package --package "$pkg" --folder pypi
          done
          ls -lh pypi/

      - name: Unzip packages
        working-directory: pypi
        run: for file in `ls *.gz`; do tar -xzf $file; done
      - name: Show upacked pkgs
        if: runner.os == 'linux'
        run: |
          sudo apt install -y tree
          tree pypi/ -L 3

      - name: Miror source
        run: |
          pip install -q -r .actions/requirements.txt
          python .actions/assistant.py mirror_pkg2source --pypi_folder pypi --src_folder src
          ls -R src/

      - uses: ./.github/actions/pkg-check
        with:
          pkg-name: "lightning"

      - uses: ./.github/actions/pkg-install
        with:
          pkg-name: "lightning"
          pip-flags: "-U --pre --find-links ../pypi/"
=======
>>>>>>> 0a17aba1

      - name: Run CLI
        if: matrix.pkg == ''
        run: python -m lightning --version<|MERGE_RESOLUTION|>--- conflicted
+++ resolved
@@ -24,11 +24,7 @@
       matrix:
         os: [ubuntu-20.04, ubuntu-22.04, macOS-11, macOS-12, windows-2022]
         pkg: ["app", "lite", "pytorch", ""]
-<<<<<<< HEAD
-        python-version: ["3.7" , "3.10"]  #
-=======
         python-version: ["3.7" , "3.10"]
->>>>>>> 0a17aba1
 
     steps:
       - uses: actions/checkout@v3
@@ -49,63 +45,6 @@
           nb-dirs: ${{ env.NB_DIRS }}
 
       - uses: ./.github/actions/pkg-install
-<<<<<<< HEAD
-        with:
-          pkg-name: "lightning"
-          pip-flags: "-U --pre --find-links ../pypi/"
-
-      - name: Run CLI
-        run: python -m lightning --version
-
-  install-meta-pypi:
-    runs-on: ${{ matrix.os }}
-    strategy:
-      fail-fast: false
-      # max-parallel: 1
-      matrix:
-        os: [ubuntu-20.04, ubuntu-22.04, macOS-11, macOS-12, windows-2022]
-        python-version: [3.8]  # , 3.9
-
-    steps:
-      - uses: actions/checkout@v3
-      - uses: actions/setup-python@v4
-        with:
-          python-version: ${{ matrix.python-version }}
-
-      - name: Dowload package
-        # todo: download also lite after it is fist published
-        run: |
-          pip install -q -r .actions/requirements.txt
-          for pkg in 'app' 'pytorch' ; do
-            python .actions/assistant.py download_package --package "$pkg" --folder pypi
-          done
-          ls -lh pypi/
-
-      - name: Unzip packages
-        working-directory: pypi
-        run: for file in `ls *.gz`; do tar -xzf $file; done
-      - name: Show upacked pkgs
-        if: runner.os == 'linux'
-        run: |
-          sudo apt install -y tree
-          tree pypi/ -L 3
-
-      - name: Miror source
-        run: |
-          pip install -q -r .actions/requirements.txt
-          python .actions/assistant.py mirror_pkg2source --pypi_folder pypi --src_folder src
-          ls -R src/
-
-      - uses: ./.github/actions/pkg-check
-        with:
-          pkg-name: "lightning"
-
-      - uses: ./.github/actions/pkg-install
-        with:
-          pkg-name: "lightning"
-          pip-flags: "-U --pre --find-links ../pypi/"
-=======
->>>>>>> 0a17aba1
 
       - name: Run CLI
         if: matrix.pkg == ''
