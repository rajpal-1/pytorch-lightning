--- conflicted
+++ resolved
@@ -46,13 +46,8 @@
       - name: DocTests actions
         working-directory: .actions/
         run: |
-<<<<<<< HEAD
-          pip install pytest -q
+          pip install -q pytest
           python -m pytest assistant.py
-=======
-          pip install -q pytest
-          python -m pytest setup_tools.py
->>>>>>> ad4bd66d
 
       - run: python -c "print('NB_DIRS=' + str(2 if '${{ matrix.pkg-name }}' == 'pytorch' else 1))" >> $GITHUB_ENV
 
