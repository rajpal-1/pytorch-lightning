--- conflicted
+++ resolved
@@ -81,8 +81,6 @@
           pkg-name: ${{ matrix.pkg }}
 
       - uses: ./.github/actions/pkg-install
-<<<<<<< HEAD
-=======
         with:
           pkg-name: "lightning"
           pip-flags: "-U --pre --find-links ../pypi/"
@@ -137,7 +135,6 @@
         with:
           pkg-name: "lightning"
           pip-flags: "-U --pre --find-links ../pypi/"
->>>>>>> 775e9ebc
 
       - name: Run CLI
         if: matrix.pkg == ''
