--- conflicted
+++ resolved
@@ -1,11 +1,6 @@
 # this jobs runs `pytest` over the source directory. It does not install any extra dependencies.
 # this is useful to catch errors where an import has been added which is not part of the basic dependencies.
-<<<<<<< HEAD
 name: Tests
-
-=======
-name: CI basic testing
->>>>>>> 93266e2c
 
 # see: https://help.github.com/en/actions/reference/events-that-trigger-workflows
 on:  # Trigger the workflow on push or pull request, but only for the master branch
