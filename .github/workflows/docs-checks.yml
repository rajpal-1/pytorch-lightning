--- conflicted
+++ resolved
@@ -64,21 +64,6 @@
           path: ~/.cache/pip
           key: docs-test-${{ matrix.pkg-name }}-${{ hashFiles('requirements/${{ matrix.pkg-name }}/*.txt') }}
           restore-keys: docs-test-${{ matrix.pkg-name }}-
-
-<<<<<<< HEAD
-      - name: Install LAI package
-        # This is needed as App docs is heavily using/referring to lightning package
-        if: ${{ matrix.pkg-name != 'pytorch' }}
-        run: pip install -e . -U -v -f pypi -f ${TORCH_URL}
-=======
-      - name: Adjust docs refs
-        if: ${{ matrix.pkg-name == 'lightning' }}
-        run: |
-          pip install -q -r .actions/requirements.txt
-          python .actions/assistant.py copy_replace_imports --source_dir="./docs" \
-            --source_import="pytorch_lightning,lightning_fabric" \
-            --target_import="lightning.pytorch,lightning.fabric"
->>>>>>> 52a39c03
 
       - name: adjust paths
         run: |
