--- conflicted
+++ resolved
@@ -50,17 +50,10 @@
         echo $MATCHES
         if [ -z "$MATCHES" ]; then
             echo "Skip"
-<<<<<<< HEAD
-            echo "::set-output name=continue::'0'"
-        else
-            echo "Continue"
-            echo "::set-output name=continue::'1'"
-=======
             echo "::set-output name=continue::0"
         else
             echo "Continue"
             echo "::set-output name=continue::1"
->>>>>>> 240d5abb
         fi
 
     - name: Set up Python ${{ matrix.python-version }}
