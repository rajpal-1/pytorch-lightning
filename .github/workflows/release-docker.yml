name: Docker

on:
  push:
    branches: [master, "release/*"]
  release:
    types: [published]

jobs:
  publish:
    runs-on: ubuntu-20.04
    # only on releases
    if: startsWith(github.ref, 'refs/tags/') || github.event_name == 'release'
    strategy:
      fail-fast: false
      matrix:
        include:
          # We only release one docker image per PyTorch version.
<<<<<<< HEAD
          - {python_version: "3.10", pytorch_version: "1.11", cuda_version: "11.3.1"}
          - {python_version: "3.10", pytorch_version: "1.12", cuda_version: "11.6.1"}
          - {python_version: "3.10", pytorch_version: "1.13", cuda_version: "11.6.1"}
=======
          - {python_version: "3.9", pytorch_version: "1.10", cuda_version: "11.3.1"}
          - {python_version: "3.9", pytorch_version: "1.11", cuda_version: "11.3.1"}
          - {python_version: "3.9", pytorch_version: "1.12", cuda_version: "11.6.1"}
          - {python_version: "3.9", pytorch_version: "1.13", cuda_version: "11.6.1"}
>>>>>>> e87c11a5
    steps:
      - name: Checkout
        uses: actions/checkout@v3

      - name: Get release version
        id: get_version
        run: echo "RELEASE_VERSION=$(echo ${GITHUB_REF##*/})" >> $GITHUB_OUTPUT

      - name: Publish Releases to Docker
        uses: docker/build-push-action@v3
        with:
          repository: pytorchlightning/pytorch_lightning
          username: ${{ secrets.DOCKER_USERNAME }}
          password: ${{ secrets.DOCKER_PASSWORD }}
          dockerfile: dockers/release/Dockerfile
          build_args: |
            PYTHON_VERSION=${{ matrix.python_version }}
            PYTORCH_VERSION=${{ matrix.pytorch_version }}
            CUDA_VERSION=${{ matrix.cuda_version }}
            LIGHTNING_VERSION=${{ steps.get_version.outputs.RELEASE_VERSION }}
          tags: |
            ${{ steps.get_version.outputs.RELEASE_VERSION }}-py${{ matrix.python_version }}-torch${{ matrix.pytorch_version }}-cuda${{ matrix.cuda_version }}
            latest-py${{ matrix.python_version }}-torch${{ matrix.pytorch_version }}-cuda${{ matrix.cuda_version }}
        timeout-minutes: 55

      - name: Publish Latest to Docker
        uses: docker/build-push-action@v3
        # Only latest Python and PyTorch
        if: matrix.python_version == '3.9' && matrix.pytorch_version == '1.13'
        with:
          repository: pytorchlightning/pytorch_lightning
          username: ${{ secrets.DOCKER_USERNAME }}
          password: ${{ secrets.DOCKER_PASSWORD }}
          dockerfile: dockers/release/Dockerfile
          build_args: |
            PYTHON_VERSION=${{ matrix.python_version }}
            PYTORCH_VERSION=${{ matrix.pytorch_version }}
            CUDA_VERSION=${{ matrix.cuda_version }}
            LIGHTNING_VERSION=${{ steps.get_version.outputs.RELEASE_VERSION }}
          tags: "latest"
        timeout-minutes: 55<|MERGE_RESOLUTION|>--- conflicted
+++ resolved
@@ -16,16 +16,10 @@
       matrix:
         include:
           # We only release one docker image per PyTorch version.
-<<<<<<< HEAD
-          - {python_version: "3.10", pytorch_version: "1.11", cuda_version: "11.3.1"}
-          - {python_version: "3.10", pytorch_version: "1.12", cuda_version: "11.6.1"}
-          - {python_version: "3.10", pytorch_version: "1.13", cuda_version: "11.6.1"}
-=======
           - {python_version: "3.9", pytorch_version: "1.10", cuda_version: "11.3.1"}
           - {python_version: "3.9", pytorch_version: "1.11", cuda_version: "11.3.1"}
           - {python_version: "3.9", pytorch_version: "1.12", cuda_version: "11.6.1"}
           - {python_version: "3.9", pytorch_version: "1.13", cuda_version: "11.6.1"}
->>>>>>> e87c11a5
     steps:
       - name: Checkout
         uses: actions/checkout@v3
