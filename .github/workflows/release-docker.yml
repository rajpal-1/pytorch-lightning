name: Publish Docker Releases
# https://www.docker.com/blog/first-docker-github-action-is-here
# https://github.com/docker/build-push-action
on:
  push:
    branches: [master, "release/*"]
  release:
    types: [published]

jobs:
  cuda-PL:
    runs-on: ubuntu-20.04
    # only on releases
    if: startsWith(github.ref, 'refs/tags/') || github.event_name == 'release'
    strategy:
      fail-fast: false
      matrix:
        python_version: ["3.6", "3.7", "3.8", "3.9"]
<<<<<<< HEAD
        pytorch_version: ["1.7.1", "1.8.1", "1.9.1", "1.10.0"]
=======
        pytorch_version: ["1.7", "1.8", "1.9"]
>>>>>>> f9b9cdb0
    steps:
      - name: Checkout
        uses: actions/checkout@v2

      - name: Get release version
        id: get_version
        run: echo "::set-output name=RELEASE_VERSION::$(echo ${GITHUB_REF##*/})"

      - name: Publish Releases to Docker
        uses: docker/build-push-action@v1.1.0
        with:
          repository: pytorchlightning/pytorch_lightning
          username: ${{ secrets.DOCKER_USERNAME }}
          password: ${{ secrets.DOCKER_PASSWORD }}
          dockerfile: dockers/release/Dockerfile
          build_args: PYTHON_VERSION=${{ matrix.python_version }},PYTORCH_VERSION=${{ matrix.pytorch_version }},LIGHTNING_VERSION=${{ steps.get_version.outputs.RELEASE_VERSION }}
          tags: "${{ steps.get_version.outputs.RELEASE_VERSION }}-py${{ matrix.python_version }}-torch${{ matrix.pytorch_version }},latest-py${{ matrix.python_version }}-torch${{ matrix.pytorch_version }}"
        timeout-minutes: 55

      - name: Publish Latest to Docker
        uses: docker/build-push-action@v1.1.0
        # only on releases and latest Python and PyTorch
        if: matrix.python_version == "3.9" && matrix.pytorch_version == "1.10.0"
        with:
          repository: pytorchlightning/pytorch_lightning
          username: ${{ secrets.DOCKER_USERNAME }}
          password: ${{ secrets.DOCKER_PASSWORD }}
          dockerfile: dockers/release/Dockerfile
          build_args: PYTHON_VERSION=${{ matrix.python_version }},PYTORCH_VERSION=${{ matrix.pytorch_version }},LIGHTNING_VERSION=${{ steps.get_version.outputs.RELEASE_VERSION }}
          tags: "latest"
        timeout-minutes: 55<|MERGE_RESOLUTION|>--- conflicted
+++ resolved
@@ -16,11 +16,7 @@
       fail-fast: false
       matrix:
         python_version: ["3.6", "3.7", "3.8", "3.9"]
-<<<<<<< HEAD
-        pytorch_version: ["1.7.1", "1.8.1", "1.9.1", "1.10.0"]
-=======
-        pytorch_version: ["1.7", "1.8", "1.9"]
->>>>>>> f9b9cdb0
+        pytorch_version: ["1.7", "1.8", "1.9", "1.10"]
     steps:
       - name: Checkout
         uses: actions/checkout@v2
