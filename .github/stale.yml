# https://github.com/marketplace/stale
# https://github.com/probot/stale

issues:
    # Number of days of inactivity before an issue becomes stale
    daysUntilStale: 30
    # Number of days of inactivity before a stale issue is closed
    daysUntilClose: 7
    # Issues with these labels will never be considered stale
    exemptLabels:
      - "priority: 0"
      - "priority: 1"
    # Comment to post when marking an issue as stale. Set to `false` to disable
    markComment: >
      This issue has been automatically marked as stale because it hasn't had any recent activity.
      This issue will be closed in 7 days if no further activity occurs.
      Thank you for your contributions - the Lightning Team!
    # Comment to post when closing a stale issue. Set to `false` to disable
    closeComment: false

pulls:
    # Number of days of inactivity before an pulls becomes stale
    daysUntilStale: 14
    # Number of days of inactivity before a stale pull is closed
    daysUntilClose: 5
    # Label to use when marking an issue as stale
    staleLabel: "won't fix"
    # Comment to post when marking an issue as stale. Set to `false` to disable
    markComment: >
      This pull request has been automatically marked as stale because it has not had recent activity.
      It will be closed in 7 days if no further activity occurs. If you need further help see our docs:
<<<<<<< HEAD
      https://lightning.ai/docs/pytorch/latest/generated/CONTRIBUTING.html#pull-request
      or ask the assistance of a core contributor here or on Slack.
=======
      https://pytorch-lightning.readthedocs.io/en/latest/generated/CONTRIBUTING.html#pull-request
      or ask the assistance of a core contributor here or on Dicord.
>>>>>>> ad1c994d
      Thank you for your contributions.
    # Comment to post when closing a stale issue. Set to `false` to disable
    closeComment: >
      This pull request is going to be closed. Please feel free to reopen it or create a new one based on top of the
      'master' branch.

# Label to use when marking an issue as stale
staleLabel: "won't fix"
# Limit the number of actions per hour, from 1-30. Default is 30
limitPerRun: 10

# Set to true to ignore issues in a project (defaults to false)
exemptProjects: true
# Set to true to ignore issues in a milestone (defaults to false)
exemptMilestones: true
# Set to true to ignore issues with an assignee (defaults to false)
exemptAssignees: true<|MERGE_RESOLUTION|>--- conflicted
+++ resolved
@@ -29,13 +29,8 @@
     markComment: >
       This pull request has been automatically marked as stale because it has not had recent activity.
       It will be closed in 7 days if no further activity occurs. If you need further help see our docs:
-<<<<<<< HEAD
       https://lightning.ai/docs/pytorch/latest/generated/CONTRIBUTING.html#pull-request
-      or ask the assistance of a core contributor here or on Slack.
-=======
-      https://pytorch-lightning.readthedocs.io/en/latest/generated/CONTRIBUTING.html#pull-request
-      or ask the assistance of a core contributor here or on Dicord.
->>>>>>> ad1c994d
+      or ask the assistance of a core contributor here or on Discord.
       Thank you for your contributions.
     # Comment to post when closing a stale issue. Set to `false` to disable
     closeComment: >
