custom_service_name: "Lightning CI required checker"
subprojects:
  - id: "CI: CircleCI"
    paths:
      - ".circleci/**"
    checks:
      - "test-on-tpus"

  - id: "pytorch_lightning"
    paths:
      # all examples don't need to be added because they aren't used in CI, but these are
      - "examples/run_ddp_examples.sh"
      - "examples/convert_from_pt_to_pl/**"
      - "examples/run_pl_examples.sh"
      - "examples/pl_basics/backbone_image_classifier.py"
      - "examples/pl_basics/autoencoder.py"
      - "examples/pl_loops/mnist_lite.py"
      - "examples/pl_fault_tolerant/automatic.py"
      - "examples/test_pl_examples.py"
      - "examples/pl_integrations/dali_image_classifier.py"
      - "requirements/pytorch/**"
      - "src/pytorch_lightning/**"
      - "tests/tests_pytorch/**"
      - "setup.cfg"  # includes pytest config
      - ".github/workflows/ci-pytorch*.yml"
      - ".github/workflows/docs-*.yml"
    checks:
      - "conda (3.8, 1.10)"
      - "conda (3.8, 1.9)"
      - "conda (3.9, 1.11)"
      - "conda (3.9, 1.12)"
      - "cpu (macOS-11, 3.10, latest, stable)"
      - "cpu (macOS-11, 3.7, latest, stable)"
      - "cpu (macOS-11, 3.7, oldest, stable)"
      - "cpu (ubuntu-20.04, 3.10, latest, stable)"
      - "cpu (ubuntu-20.04, 3.7, latest, stable)"
      - "cpu (ubuntu-20.04, 3.7, oldest, stable)"
      - "cpu (windows-2022, 3.10, latest, stable)"
      - "cpu (windows-2022, 3.7, latest, stable)"
      - "cpu (windows-2022, 3.7, oldest, stable)"
      - "doctest (pytorch)"
      - "make-docs (pytorch)"
      - "mypy"
      - "PR Gatekeeper (pytorch)"
      - "pytorch-lightning (GPUs)"
      - "pytorch-lightning (GPUs) (testing PyTorch - stable)"
      - "pytorch-lightning (HPUs)"
      - "pytorch-lightning (IPUs)"
      - "slow (macOS-11, 3.7, 1.11)"
      - "slow (ubuntu-20.04, 3.7, 1.11)"
      - "slow (windows-2022, 3.7, 1.11)"
      - "test-on-tpus"

  - id: "pytorch_lightning: Azure GPU"
    paths:
      - ".azure/gpu-tests.yml"
    checks:
      - "pytorch-lightning (GPUs)"
      - "pytorch-lightning (GPUs) (testing PyTorch - stable)"

  - id: "pytorch_lightning: Azure HPU"
    paths:
      - ".azure/hpu-tests.yml"
    checks:
      - "pytorch-lightning (HPUs)"
      - "pytorch-lightning (IPUs)"

  - id: "pytorch_lightning: Azure IPU"
    paths:
      - ".azure/ipu-tests.yml"
    checks:
      - "pytorch-lightning (IPUs)"

  - id: "pytorch_lightning: Docs"
    paths:
      - "docs/source-pytorch/**"
      - ".github/workflows/docs-*.yml"
      - "requirements/docs.txt"
      - "requirements/pytorch/**"
    checks:
      - "doctest (pytorch)"
      - "make-docs (pytorch)"

  - id: "pytorch_lightning: Docker"
    paths:
      - "dockers/**"
      - "requirements.txt"
      - "requirements/*.txt"
      - "requirements/pytorch/*"
      - "environment.yml"
      - ".github/workflows/*docker*.yml"
      - "setup.py"
    checks:
      - "build-conda (3.8, 1.9, 11.1.1)"
      - "build-conda (3.8, 1.10.1, 11.1.1)"
      - "build-conda (3.9, 1.11, 11.3.1)"
      - "build-conda (3.9, 1.12, 11.3.1)"
      - "build-cuda (3.8, 1.9, 11.1.1)"
      - "build-cuda (3.9, 1.10, 11.3.1)"
      - "build-cuda (3.9, 1.11, 11.3.1)"
      - "build-cuda (3.9, 1.12, 11.6.1)"
      - "build-cuda (3.9, 1.9, 11.1.1)"
      - "build-hpu (1.5.0, 1.11.0)"
      - "build-ipu (3.9, 1.9)"
      - "build-NGC"
      - "build-pl (3.9, 1.10, 11.3.1)"
      - "build-pl (3.9, 1.11, 11.3.1)"
      - "build-pl (3.9, 1.12, 11.6.1)"
      - "build-pl (3.9, 1.9, 11.1.1)"
      - "build-xla (3.7, 1.12)"

  - id: "pytorch_lightning: mypy"
    paths:
      - ".github/workflows/code-checks.yml"
      - "pyproject.toml"  # includes mypy config
    checks:
      - "mypy"

  - id: "lightning_app"
    paths:
      - "requirements/app/**"
      - "src/lightning_app/**"
      - "tests/tests_app/**"
      - "tests/tests_app_examples/**"
      # the examples are used in the app CI
      - "examples/app_*"
    checks:
      - 'App.cloud-e2e (App_cloud_e2e_testing App: template_streamlit_ui)'
      - 'App.cloud-e2e (App_cloud_e2e_testing App: boring_app)'
      - 'App.cloud-e2e (App_cloud_e2e_testing App: v0_app)'
      - "doctest (app)"
      - "make-docs (app)"
      - "pytest (macOS-11, 3.8, latest)"
      - "pytest (macOS-11, 3.8, oldest)"
      - "pytest (ubuntu-20.04, 3.8, latest)"
      - "pytest (ubuntu-20.04, 3.8, oldest)"
      - "pytest (windows-2022, 3.8, latest)"
      - "pytest (windows-2022, 3.8, oldest)"

  - id: "lightning_app: Azure"
    paths:
      - ".azure/app-cloud-e2e.yml"
    checks:
<<<<<<< HEAD
      - "App.cloud-e2e"
=======
      - 'App.cloud-e2e (App_cloud_e2e_testing App: template_streamlit_ui)'
      - 'App.cloud-e2e (App_cloud_e2e_testing App: boring_app)'
      - 'App.cloud-e2e (App_cloud_e2e_testing App: v0_app)'
>>>>>>> bfd1145e

  - id: "lightning_app: Docs"
    paths:
      - "docs/source-app/**"
      - ".github/workflows/docs-*.yml"
      - "requirements/docs.txt"
      - "requirements/app/**"
    checks:
      - "doctest (app)"
      - "make-docs (app)"

  - id: "install"
    paths:
      - ".actions/setup_tools.py"
      - ".github/workflows/ci-pkg-install.yml"
      - "setup.py"
      - "src/lightning/**"
      # all __about__, __version__, __setup__
      - "src/*/__*.py"
    checks:
      - "install-meta-pypi (macOS-11, 3.8)"
      - "install-meta-pypi (ubuntu-20.04, 3.8)"
      - "install-meta-pypi (windows-2022, 3.8)"
      - "install-meta-src (macOS-11, 3.8)"
      - "install-meta-src (macOS-11, lightning, 3.8)"
      - "install-meta-src (ubuntu-20.04, 3.8)"
      - "install-meta-src (ubuntu-20.04, lightning, 3.8)"
      - "install-meta-src (windows-2022, 3.8)"
      - "install-meta-src (windows-2022, lightning, 3.8)"
      - "install-standalone (macOS-11, app, 3.8)"
      - "install-standalone (macOS-11, pytorch, 3.8)"
      - "install-standalone (ubuntu-20.04, app, 3.8)"
      - "install-standalone (ubuntu-20.04, pytorch, 3.8)"
      - "install-standalone (windows-2022, app, 3.8)"
      - "install-standalone (windows-2022, pytorch, 3.8)"<|MERGE_RESOLUTION|>--- conflicted
+++ resolved
@@ -141,13 +141,9 @@
     paths:
       - ".azure/app-cloud-e2e.yml"
     checks:
-<<<<<<< HEAD
-      - "App.cloud-e2e"
-=======
       - 'App.cloud-e2e (App_cloud_e2e_testing App: template_streamlit_ui)'
       - 'App.cloud-e2e (App_cloud_e2e_testing App: boring_app)'
       - 'App.cloud-e2e (App_cloud_e2e_testing App: v0_app)'
->>>>>>> bfd1145e
 
   - id: "lightning_app: Docs"
     paths:
