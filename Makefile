.PHONY: test clean docs

# to imitate SLURM set only single node
export SLURM_LOCALID=0
# assume you have installed need packages
export SPHINX_MOCK_REQUIREMENTS=0

<<<<<<< HEAD
test: clean
=======
test:
	pip install -r requirements/devel.txt
>>>>>>> 74fb8755
	# install APEX, see https://github.com/NVIDIA/apex#linux

	# use this to run tests
	python -m coverage run --source pytorch_lightning -m pytest pytorch_lightning tests pl_examples -v --flake8
	python -m coverage report

<<<<<<< HEAD
clean:
	# clean all temp runs
	rm -rf $(shell find . -name "mlruns")
	rm -rf $(shell find . -name "lightning_log")
	rm -rf _ckpt_*
=======
	# specific file
	# python -m coverage run --source pytorch_lightning -m pytest --flake8 --durations=0 -v -k

docs: clean
	pip install --quiet -r requirements/docs.txt
	python -m sphinx -b html -W docs/source docs/build

clean:
	# clean all temp runs
	rm -rf $(shell find . -name "mlruns")
	rm -rf .mypy_cache
	rm -rf .pytest_cache
	rm -rf ./docs/build
	rm -rf ./docs/source/generated
	rm -rf ./docs/source/*/generated
	rm -rf ./docs/source/api
>>>>>>> 74fb8755
<|MERGE_RESOLUTION|>--- conflicted
+++ resolved
@@ -5,39 +5,26 @@
 # assume you have installed need packages
 export SPHINX_MOCK_REQUIREMENTS=0
 
-<<<<<<< HEAD
+clean:
+	# clean all temp runs
+	rm -rf $(shell find . -name "mlruns")
+	rm -rf $(shell find . -name "lightning_log")
+	rm -rf _ckpt_*
+	rm -rf .mypy_cache
+	rm -rf .pytest_cache
+	rm -rf ./docs/build
+	rm -rf ./docs/source/generated
+	rm -rf ./docs/source/*/generated
+	rm -rf ./docs/source/api
+
 test: clean
-=======
-test:
 	pip install -r requirements/devel.txt
->>>>>>> 74fb8755
 	# install APEX, see https://github.com/NVIDIA/apex#linux
 
 	# use this to run tests
 	python -m coverage run --source pytorch_lightning -m pytest pytorch_lightning tests pl_examples -v --flake8
 	python -m coverage report
 
-<<<<<<< HEAD
-clean:
-	# clean all temp runs
-	rm -rf $(shell find . -name "mlruns")
-	rm -rf $(shell find . -name "lightning_log")
-	rm -rf _ckpt_*
-=======
-	# specific file
-	# python -m coverage run --source pytorch_lightning -m pytest --flake8 --durations=0 -v -k
-
 docs: clean
 	pip install --quiet -r requirements/docs.txt
-	python -m sphinx -b html -W docs/source docs/build
-
-clean:
-	# clean all temp runs
-	rm -rf $(shell find . -name "mlruns")
-	rm -rf .mypy_cache
-	rm -rf .pytest_cache
-	rm -rf ./docs/build
-	rm -rf ./docs/source/generated
-	rm -rf ./docs/source/*/generated
-	rm -rf ./docs/source/api
->>>>>>> 74fb8755
+	python -m sphinx -b html -W docs/source docs/build