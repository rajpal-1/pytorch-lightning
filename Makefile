--- conflicted
+++ resolved
@@ -48,11 +48,7 @@
 
 docs: clean
 	pip install -e . --quiet -r requirements/pytorch/docs.txt
-<<<<<<< HEAD
-	cd docs/source-pytorch && $(MAKE) html
-=======
 	cd docs/source-pytorch && $(MAKE) html --jobs $(nproc)
->>>>>>> ad1c994d
 
 update:
 	git submodule update --init --recursive --remote