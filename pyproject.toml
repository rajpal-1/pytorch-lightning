--- conflicted
+++ resolved
@@ -61,11 +61,6 @@
     "pytorch_lightning.strategies.sharded",
     "pytorch_lightning.strategies.sharded_spawn",
     "pytorch_lightning.trainer.callback_hook",
-<<<<<<< HEAD
-    "pytorch_lightning.trainer.connectors.callback_connector",
-=======
-    "pytorch_lightning.trainer.connectors.data_connector",
->>>>>>> 82d2d1d8
     "pytorch_lightning.trainer.supporters",
     "pytorch_lightning.trainer.trainer",
     "pytorch_lightning.tuner.batch_size_scaling",
