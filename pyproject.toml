[build-system]
requires = [
    "setuptools",
    "wheel",
]


[tool.isort]
known_first_party = [
    "pl_examples",
    "pytorch_lightning",
    "lightning_lite",
    "tests_pytorch",
]
profile = "black"
line_length = 120
force_sort_within_sections = "False"
order_by_type = "False"
skip = ["_notebooks"]


[tool.black]
line-length = 120
exclude = '(_notebooks/.*)'


[tool.mypy]
files = [
    "src/pytorch_lightning",
    "src/lightning_lite",
    "src/lightning_app/",
]
exclude = [
    "src/lightning_app/cli/component-template/",
    "src/lightning_app/cli/pl-app-template/",
    "src/lightning_app/cli/react-ui-template",
    "src/lightning_app/cli/app-template",
]
install_types = "True"
non_interactive = "True"
disallow_untyped_defs = "True"
ignore_missing_imports = "True"
show_error_codes = "True"
warn_redundant_casts = "True"
warn_unused_configs = "True"
warn_unused_ignores = "True"
allow_redefinition = "True"
# disable this rule as the Trainer attributes are defined in the connectors, not in its __init__
disable_error_code = "attr-defined"
# style choices
warn_no_return = "False"

# Ignore mypy errors for these files
# TODO: the goal is for this to be empty
[[tool.mypy.overrides]]
# the list can be generated with:
# mypy --no-error-summary 2>&1 | tr ':' ' ' | awk '{print $1}' | sort | uniq | sed 's/\.py//g; s|src/||g;  s|\/|\.|g' | xargs -I {} echo '"{}",'
module = [
<<<<<<< HEAD
    "pytorch_lightning.trainer.trainer",
=======
    "pytorch_lightning.callbacks.progress.rich_progress",
>>>>>>> 2721a2f0
    "lightning_app.api.http_methods",
    "lightning_app.api.request_types",
    "lightning_app.cli.app-template.app",
    "lightning_app.cli.app-template.placeholdername.components.component_a.component_a",
    "lightning_app.cli.app-template.placeholdername.components.component_b.component_a",
    "lightning_app.cli.app-template.tests.test_placeholdername_app",
    "lightning_app.cli.commands.app_commands",
    "lightning_app.cli.commands.connection",
    "lightning_app.cli.react-ui-template.example_app",
    "lightning_app.components.python.popen",
    "lightning_app.components.python.tracer",
    "lightning_app.components.serve.gradio",
    "lightning_app.components.serve.serve",
    "lightning_app.components.serve.types.image",
    "lightning_app.components.serve.types.type",
    "lightning_app.components.training",
    "lightning_app.core.api",
    "lightning_app.core.app",
    "lightning_app.core.flow",
    "lightning_app.core.queues",
    "lightning_app.core.work",
    "lightning_app.frontend.panel.app_state_comm",
    "lightning_app.frontend.panel.app_state_watcher",
    "lightning_app.frontend.panel.panel_frontend",
    "lightning_app.frontend.panel.panel_serve_render_fn",
    "lightning_app.frontend.stream_lit",
    "lightning_app.frontend.streamlit_base",
    "lightning_app.frontend.utils",
    "lightning_app.frontend.web",
    "lightning_app.runners.backends.__init__",
    "lightning_app.runners.backends.backend",
    "lightning_app.runners.backends.cloud",
    "lightning_app.runners.backends.docker",
    "lightning_app.runners.backends.mp_process",
    "lightning_app.runners.cloud",
    "lightning_app.runners.multiprocess",
    "lightning_app.runners.runtime",
    "lightning_app.runners.singleprocess",
    "lightning_app.source_code.copytree",
    "lightning_app.source_code.hashing",
    "lightning_app.source_code.local",
    "lightning_app.source_code.tar",
    "lightning_app.source_code.uploader",
    "lightning_app.storage.copier",
    "lightning_app.storage.drive",
    "lightning_app.storage.orchestrator",
    "lightning_app.storage.path",
    "lightning_app.storage.payload",
    "lightning_app.structures.dict",
    "lightning_app.structures.list",
    "lightning_app.testing.helpers",
    "lightning_app.testing.testing",
    "lightning_app.utilities.app_helpers",
    "lightning_app.utilities.app_logs",
    "lightning_app.utilities.cli_helpers",
    "lightning_app.utilities.cloud",
    "lightning_app.utilities.cluster_logs",
    "lightning_app.utilities.commands.base",
    "lightning_app.utilities.component",
    "lightning_app.utilities.enum",
    "lightning_app.utilities.exceptions",
    "lightning_app.utilities.git",
    "lightning_app.utilities.imports",
    "lightning_app.utilities.introspection",
    "lightning_app.utilities.layout",
    "lightning_app.utilities.load_app",
    "lightning_app.utilities.log_helpers",
    "lightning_app.utilities.login",
    "lightning_app.utilities.name_generator",
    "lightning_app.utilities.network",
    "lightning_app.utilities.openapi",
    "lightning_app.utilities.packaging.build_config",
    "lightning_app.utilities.packaging.cloud_compute",
    "lightning_app.utilities.packaging.docker",
    "lightning_app.utilities.packaging.lightning_utils",
    "lightning_app.utilities.proxies",
    "lightning_app.utilities.scheduler",
    "lightning_app.utilities.state",
    "lightning_app.utilities.tracer",
    "lightning_app.utilities.tree",
]
ignore_errors = "True"<|MERGE_RESOLUTION|>--- conflicted
+++ resolved
@@ -56,11 +56,6 @@
 # the list can be generated with:
 # mypy --no-error-summary 2>&1 | tr ':' ' ' | awk '{print $1}' | sort | uniq | sed 's/\.py//g; s|src/||g;  s|\/|\.|g' | xargs -I {} echo '"{}",'
 module = [
-<<<<<<< HEAD
-    "pytorch_lightning.trainer.trainer",
-=======
-    "pytorch_lightning.callbacks.progress.rich_progress",
->>>>>>> 2721a2f0
     "lightning_app.api.http_methods",
     "lightning_app.api.request_types",
     "lightning_app.cli.app-template.app",
