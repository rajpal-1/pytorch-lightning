--- conflicted
+++ resolved
@@ -57,11 +57,8 @@
     "F",  # see: https://pypi.org/project/pyflakes
 ]
 extend-select = [
-<<<<<<< HEAD
+    "C4",  # see: https://pypi.org/project/flake8-comprehensions
     "SIM",  # see: https://pypi.org/project/flake8-simplify
-=======
-    "C4",  # see: https://pypi.org/project/flake8-comprehensions
->>>>>>> 111d1ba0
 ]
 ignore = [
     "E731",  # Do not assign a lambda expression, use a def
