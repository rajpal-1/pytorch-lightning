[build-system]
requires = [
    "setuptools",
    "wheel",
]


[tool.isort]
known_first_party = [
    "pl_examples",
    "pytorch_lightning",
    "lightning_lite",
    "tests_pytorch",
]
profile = "black"
line_length = 120
force_sort_within_sections = "False"
order_by_type = "False"
skip = ["_notebooks"]


[tool.black]
line-length = 120
exclude = '(_notebooks/.*)'


[tool.mypy]
files = [
    "src/pytorch_lightning",
    "src/lightning_lite",
    "src/lightning_app",
]
exclude = [
    "src/lightning_app/cli/component-template",
<<<<<<< HEAD
    "src/lightning_app/cli/pl-app-template",
    "src/lightning_app/cli/react-ui-template",
    "src/lightning_app/cli/app-template",
    "src/lightning_app/cli/lightning_cli",
    "src/lightning_app/cli/cmd_install",
    "src/lightning_app/cli/component-template/placeholdername",
    "src/lightning_app/cli/",
    "src/lightning_app/components/database",
    "src/lightning_app/components/multi_node",
    "src/lightning_app/frontend/just_py/just_py",
=======
>>>>>>> c3a0ec8b
]
install_types = "True"
non_interactive = "True"
disallow_untyped_defs = "True"
ignore_missing_imports = "True"
show_error_codes = "True"
warn_redundant_casts = "True"
warn_unused_configs = "True"
warn_unused_ignores = "True"
allow_redefinition = "True"
# disable this rule as the Trainer attributes are defined in the connectors, not in its __init__
disable_error_code = "attr-defined"
# style choices
warn_no_return = "False"

# Ignore mypy errors for these files
# TODO: the goal is for this to be empty
[[tool.mypy.overrides]]
# the list can be generated with:
# mypy --no-error-summary 2>&1 | tr ':' ' ' | awk '{print $1}' | sort | uniq | sed 's/\.py//g; s|src/||g;  s|\/|\.|g' | xargs -I {} echo '"{}",'
module = [
    "lightning_app.components.multi_node.lite",
    "lightning_app.components.multi_node.base",
    "lightning_app.components.multi_node.pytorch_spawn",
    "lightning_app.components.multi_node.trainer",
    "lightning_app.api.http_methods",
    "lightning_app.api.request_types",
    "lightning_app.cli.commands.app_commands",
    "lightning_app.cli.commands.connection",
    "lightning_app.cli.commands.lightning_cli",
    "lightning_app.cli.commands.cmd_install",
    "lightning_app.cli.react-ui-template.example_app",
    "lightning_app.cli.cmd_install",
    "lightning_app.components.database.client",
    "lightning_app.components.database.server",
    "lightning_app.components.database.utilities",
    "lightning_app.components.python.popen",
    "lightning_app.components.python.tracer",
    "lightning_app.components.serve.gradio",
    "lightning_app.components.serve.serve",
    "lightning_app.components.serve.streamlit",
    "lightning_app.components.serve.types.image",
    "lightning_app.components.serve.types.type",
    "lightning_app.components.serve.python_server",
    "lightning_app.components.training",
    "lightning_app.components.auto_scaler",
    "lightning_app.core.api",
    "lightning_app.core.app",
    "lightning_app.core.flow",
    "lightning_app.core.queues",
    "lightning_app.core.work",
    "lightning_app.frontend.panel.app_state_comm",
    "lightning_app.frontend.panel.app_state_watcher",
    "lightning_app.frontend.panel.panel_frontend",
    "lightning_app.frontend.panel.panel_serve_render_fn",
    "lightning_app.frontend.stream_lit",
    "lightning_app.frontend.streamlit_base",
    "lightning_app.frontend.utils",
    "lightning_app.frontend.web",
    "lightning_app.perf.pdb",
    "lightning_app.runners.backends.__init__",
    "lightning_app.runners.backends.backend",
    "lightning_app.runners.backends.cloud",
    "lightning_app.runners.backends.docker",
    "lightning_app.runners.backends.mp_process",
    "lightning_app.runners.cloud",
    "lightning_app.runners.multiprocess",
    "lightning_app.runners.runtime",
    "lightning_app.source_code.copytree",
    "lightning_app.source_code.hashing",
    "lightning_app.source_code.local",
    "lightning_app.source_code.tar",
    "lightning_app.source_code.uploader",
    "lightning_app.storage.copier",
    "lightning_app.storage.drive",
    "lightning_app.storage.orchestrator",
    "lightning_app.storage.path",
    "lightning_app.storage.payload",
    "lightning_app.structures.dict",
    "lightning_app.structures.list",
    "lightning_app.testing.helpers",
    "lightning_app.testing.testing",
    "lightning_app.utilities.app_helpers",
    "lightning_app.utilities.app_logs",
    "lightning_app.utilities.cli_helpers",
    "lightning_app.utilities.cloud",
    "lightning_app.utilities.cluster_logs",
    "lightning_app.utilities.commands.base",
    "lightning_app.utilities.component",
    "lightning_app.utilities.enum",
    "lightning_app.utilities.exceptions",
    "lightning_app.utilities.git",
    "lightning_app.utilities.imports",
    "lightning_app.utilities.introspection",
    "lightning_app.utilities.layout",
    "lightning_app.utilities.load_app",
    "lightning_app.utilities.log_helpers",
    "lightning_app.utilities.login",
    "lightning_app.utilities.name_generator",
    "lightning_app.utilities.network",
    "lightning_app.utilities.openapi",
    "lightning_app.utilities.packaging.cloud_compute",
    "lightning_app.utilities.packaging.docker",
    "lightning_app.utilities.packaging.lightning_utils",
    "lightning_app.utilities.port",
    "lightning_app.utilities.proxies",
    "lightning_app.utilities.scheduler",
    "lightning_app.utilities.state",
    "lightning_app.utilities.tracer",
    "lightning_app.utilities.tree",
]
ignore_errors = "True"<|MERGE_RESOLUTION|>--- conflicted
+++ resolved
@@ -32,19 +32,6 @@
 ]
 exclude = [
     "src/lightning_app/cli/component-template",
-<<<<<<< HEAD
-    "src/lightning_app/cli/pl-app-template",
-    "src/lightning_app/cli/react-ui-template",
-    "src/lightning_app/cli/app-template",
-    "src/lightning_app/cli/lightning_cli",
-    "src/lightning_app/cli/cmd_install",
-    "src/lightning_app/cli/component-template/placeholdername",
-    "src/lightning_app/cli/",
-    "src/lightning_app/components/database",
-    "src/lightning_app/components/multi_node",
-    "src/lightning_app/frontend/just_py/just_py",
-=======
->>>>>>> c3a0ec8b
 ]
 install_types = "True"
 non_interactive = "True"
