--- conflicted
+++ resolved
@@ -82,14 +82,6 @@
 
 
     # todo
-<<<<<<< HEAD
-    "tests/callbacks/*",
-=======
-    "tests/base/*",
->>>>>>> 6d83d445
-
-
-    # todo
     "tests/loggers/*",
 
 
