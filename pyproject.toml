--- conflicted
+++ resolved
@@ -62,16 +62,9 @@
 [[tool.mypy.overrides]]
 module = [
     "pytorch_lightning.callbacks.pruning",
-<<<<<<< HEAD
-    "pytorch_lightning.loops.closure",
-    "pytorch_lightning.loops.batch.manual",
-    "pytorch_lightning.loops.optimizer",
-    "pytorch_lightning.trainer.evaluation_loop",
-    "pytorch_lightning.trainer.connectors.checkpoint_connector",
-=======
     "pytorch_lightning.loops.optimization.*",
     "pytorch_lightning.loops.evaluation_loop",
->>>>>>> 15434a9c
+    "pytorch_lightning.trainer.connectors.checkpoint_connector",
     "pytorch_lightning.trainer.connectors.logger_connector.*",
     "pytorch_lightning.trainer.progress",
     "pytorch_lightning.tuner.auto_gpu_select",
