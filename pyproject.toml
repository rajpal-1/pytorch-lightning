--- conflicted
+++ resolved
@@ -54,11 +54,7 @@
     "pytorch_lightning.core.datamodule",
     "pytorch_lightning.core.module",
     "pytorch_lightning.demos.boring_classes",
-<<<<<<< HEAD
-    "pytorch_lightning.loggers.neptune",
-=======
     "pytorch_lightning.demos.mnist_datamodule",
->>>>>>> 047f0aa1
     "pytorch_lightning.profilers.base",
     "pytorch_lightning.profilers.pytorch",
     "pytorch_lightning.strategies.sharded",
