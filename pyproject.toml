[build-system]
requires = [
    "setuptools",
    "wheel",
]

[tool.isort]
known_first_party = [
    "benchmarks",
    "docs",
    "pl_examples",
    "pytorch_lightning",
    "tests",
]
<<<<<<< HEAD
skip_glob = [
    "pytorch_lightning/accelerators/*",
    "pytorch_lightning/callbacks/*",
    "pytorch_lightning/cluster_environments/*",
    "pytorch_lightning/core/*",
    "pytorch_lightning/distributed/*",
    "pytorch_lightning/loggers/*",
    "pytorch_lightning/metrics/*",
    "pytorch_lightning/overrides/*",
    "pytorch_lightning/plugins/*",
    "pytorch_lightning/profiler/*",
    "pytorch_lightning/trainer/*",
    "pytorch_lightning/tuner/*",
    "pytorch_lightning/utilities/*",
    "tests/backends/*",
    "tests/base/*",
    "tests/callbacks/*",
    "tests/checkpointing/*",
    "tests/core/*",
    "tests/loggers/*",
    "tests/metrics/*",
    "tests/models/*",
    "tests/plugins/*",
    "tests/trainer/*",
    "tests/tuner/*",
    "tests/utilities/*",
]
=======
>>>>>>> e7298b5d
profile = "black"
line_length = 120
force_sort_within_sections = "False"
order_by_type = "False"<|MERGE_RESOLUTION|>--- conflicted
+++ resolved
@@ -12,36 +12,6 @@
     "pytorch_lightning",
     "tests",
 ]
-<<<<<<< HEAD
-skip_glob = [
-    "pytorch_lightning/accelerators/*",
-    "pytorch_lightning/callbacks/*",
-    "pytorch_lightning/cluster_environments/*",
-    "pytorch_lightning/core/*",
-    "pytorch_lightning/distributed/*",
-    "pytorch_lightning/loggers/*",
-    "pytorch_lightning/metrics/*",
-    "pytorch_lightning/overrides/*",
-    "pytorch_lightning/plugins/*",
-    "pytorch_lightning/profiler/*",
-    "pytorch_lightning/trainer/*",
-    "pytorch_lightning/tuner/*",
-    "pytorch_lightning/utilities/*",
-    "tests/backends/*",
-    "tests/base/*",
-    "tests/callbacks/*",
-    "tests/checkpointing/*",
-    "tests/core/*",
-    "tests/loggers/*",
-    "tests/metrics/*",
-    "tests/models/*",
-    "tests/plugins/*",
-    "tests/trainer/*",
-    "tests/tuner/*",
-    "tests/utilities/*",
-]
-=======
->>>>>>> e7298b5d
 profile = "black"
 line_length = 120
 force_sort_within_sections = "False"
