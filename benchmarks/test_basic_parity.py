--- conflicted
+++ resolved
@@ -46,9 +46,8 @@
 @pytest.mark.parametrize(
     'cls_model,max_diff_speed,max_diff_memory,num_epochs,num_runs',
     [
-<<<<<<< HEAD
-        (ParityModuleRNN, 0.05, 0.0, 4, 3),
-        (ParityModuleMNIST, 0.25, 0.0, 4, 3),  # todo: lower this thr
+        (ParityModuleRNN, 0.05, 0.001, 4, 3),
+        (ParityModuleMNIST, 0.25, 0.001, 4, 3),  # todo: lower this thr
         pytest.param(
             ParityModuleCIFAR,
             4.0,
@@ -59,10 +58,6 @@
                 os.getenv("PL_RUNNING_BENCHMARKS", '0') != '1', reason="Only run during Benchmarking"
             )
         ),
-=======
-        (ParityModuleRNN, 0.05, 0.001),
-        (ParityModuleMNIST, 0.25, 0.001),  # todo: lower this thr
->>>>>>> ea5cfd20
     ]
 )
 @pytest.mark.skipif(not torch.cuda.is_available(), reason="test requires GPU machine")
