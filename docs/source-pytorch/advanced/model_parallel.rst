.. _model-parallel:

##################################
Train 1 trillion+ parameter models
##################################

When training large models, fitting larger batch sizes, or trying to increase throughput using multi-GPU compute, Lightning provides advanced optimized distributed training strategies to support these cases and offer substantial improvements in memory usage.

In many cases these strategies are some flavour of model parallelism however we only introduce concepts at a high level to get you started. Refer to the `FairScale documentation <https://fairscale.readthedocs.io/en/latest/deep_dive/oss_sdp_fsdp.html>`_ for more information about model parallelism.

Note that some of the extreme memory saving configurations will affect the speed of training. This Speed/Memory trade-off in most cases can be adjusted.

Some of these memory-efficient strategies rely on offloading onto other forms of memory, such as CPU RAM or NVMe. This means you can even see memory benefits on a **single GPU**, using a strategy such as :ref:`deepspeed-zero-stage-3-offload`.

Check out this amazing video explaining model parallelism and how it works behind the scenes:

.. raw:: html

    <iframe width="540" height="300" src="https://www.youtube.com/embed/w_CKzh5C1K4" frameborder="0"
    allow="accelerometer; autoplay; clipboard-write; encrypted-media; gyroscope; picture-in-picture" allowfullscreen></iframe>

----

*********************************************
Choosing an Advanced Distributed GPU Strategy
*********************************************

If you would like to stick with PyTorch DDP, see :ref:`ddp-optimizations`.

Unlike :class:`~torch.nn.parallel.DistributedDataParallel` (DDP) where the maximum trainable model size and batch size do not change with respect to the number of GPUs, memory-optimized strategies can accommodate bigger models and larger batches as more GPUs are used. This means as you scale up the number of GPUs, you can reach the number of model parameters you'd like to train.

There are many considerations when choosing a strategy as described below. In addition, check out the visualization of various strategy benchmarks using `minGPT <https://github.com/SeanNaren/minGPT>`__ `here <https://share.streamlit.io/seannaren/mingpt/streamlit/app.py>`__.

----

Pre-training vs Fine-tuning
^^^^^^^^^^^^^^^^^^^^^^^^^^^

When fine-tuning, we often use a magnitude less data compared to pre-training a model. This is important when choosing a distributed strategy as usually for pre-training, **we are compute-bound**.
This means we cannot sacrifice throughput as much as if we were fine-tuning, because in fine-tuning the data requirement is smaller.

Overall:

* When **fine-tuning** a model, use advanced memory efficient strategies such as :ref:`deepspeed-zero-stage-3` or :ref:`deepspeed-zero-stage-3-offload`, allowing you to fine-tune larger models if you are limited on compute
* When **pre-training** a model, use simpler optimizations such :ref:`sharded-training`, :ref:`deepspeed-zero-stage-2` or :ref:`fully-sharded-training`, scaling the number of GPUs to reach larger parameter sizes
* For both fine-tuning and pre-training, use :ref:`deepspeed-activation-checkpointing` or :ref:`fairscale-activation-checkpointing` as the throughput degradation is not significant

For example when using 128 GPUs, you can **pre-train** large 10 to 20 Billion parameter models using :ref:`deepspeed-zero-stage-2` without having to take a performance hit with more advanced optimized multi-gpu strategy.

But for **fine-tuning** a model, you can reach 10 to 20 Billion parameter models using :ref:`deepspeed-zero-stage-3-offload` on a **single GPU**. This does come with a significant throughput hit, which needs to be weighed accordingly.

----

When Shouldn't I use an Optimized Distributed Strategy?
^^^^^^^^^^^^^^^^^^^^^^^^^^^^^^^^^^^^^^^^^^^^^^^^^^^^^^^

Sharding techniques help when model sizes are fairly large; roughly 500M+ parameters is where we've seen benefits. However, in the following cases, we recommend sticking to ordinary distributed strategies
* When your model is small (ResNet50 of around 80M Parameters), unless you are using unusually large batch sizes or inputs.
* Due to high distributed communication between devices, if running on a slow network/interconnect, the training might be much slower than expected and then it's up to you to determince the tradeoff here.

----

.. _sharded-training:

****************
Sharded Training
****************

Lightning integration of optimizer sharded training provided by `FairScale <https://github.com/facebookresearch/fairscale>`_.
The technique can be found within `DeepSpeed ZeRO <https://arxiv.org/abs/1910.02054>`_ and
`ZeRO-2 <https://www.microsoft.com/en-us/research/blog/zero-2-deepspeed-shattering-barriers-of-deep-learning-speed-scale/>`_,
however the implementation is built from the ground up to be PyTorch compatible and standalone.
Sharded Training allows you to maintain GPU scaling efficiency, whilst reducing memory overhead drastically. In short, expect near-normal linear scaling (if your network allows), and significantly reduced memory usage when training large models.

Sharded Training still utilizes Data Parallel Training under the hood, except optimizer states and gradients are sharded across GPUs.
This means the memory overhead per GPU is lower, as each GPU only has to maintain a partition of your optimizer state and gradients.

The benefits vary by model and parameter sizes, but we've recorded up to a 63% memory reduction per GPU allowing us to double our model sizes. Because of efficient communication,
these benefits in multi-GPU setups are almost free and throughput scales well with multi-node setups.

It is highly recommended to use Sharded Training in multi-GPU environments where memory is limited, or where training larger models are beneficial (500M+ parameter models).
A technical note: as batch size scales, storing activations for the backwards pass becomes the bottleneck in training. As a result, sharding optimizer state and gradients becomes less impactful.
Use :ref:`fairscale-activation-checkpointing` to see even more benefit at the cost of some throughput.

To use Sharded Training, you need to first install FairScale using the command below.

.. code-block:: bash

    pip install fairscale


.. code-block:: python

    # train using Sharded DDP
    trainer = Trainer(strategy="ddp_sharded")

Sharded Training can work across all DDP variants by adding the additional ``--strategy ddp_sharded`` flag via command line using a PyTorch Lightning script.

Internally we re-initialize your optimizers and shard them across your machines and processes. We handle all communication using PyTorch distributed, so no code changes are required.

----

.. _fully-sharded-training:

<<<<<<< HEAD
**********************
Fully Sharded Training
**********************
=======
FairScale Fully Sharded Training
^^^^^^^^^^^^^^^^^^^^^^^^^^^^^^^^
>>>>>>> acd4805f

.. warning::
    FairScale Fully Sharded Training is in BETA and the API is subject to change. Please create an `issue <https://github.com/Lightning-AI/lightning/issues>`_ if you run into any problems.

`Fully Sharded <https://fairscale.readthedocs.io/en/latest/api/nn/fsdp.html>`_ shards optimizer state, gradients, and parameters across data parallel workers. This allows you to fit much larger models onto multiple GPUs into memory.

Fully Sharded Training alleviates the need to worry about balancing layers onto specific devices using some form of pipe parallelism, and optimizes for distributed communication with minimal effort.

----

Shard Parameters to Reach 10+ Billion Parameters
^^^^^^^^^^^^^^^^^^^^^^^^^^^^^^^^^^^^^^^^^^^^^^^^

To reach larger parameter sizes and to be memory efficient, we have to shard parameters. There are various ways to enable this.

.. note::
    Currently Fully Sharded Training relies on the user to wrap the model with Fully Sharded within the ``LightningModule``.
    This means you must create a single model that is treated as a ``torch.nn.Module`` within the ``LightningModule``.
    This is a limitation of Fully Sharded Training that will be resolved in the future.

----

Enabling Module Sharding for Maximum Memory Efficiency
^^^^^^^^^^^^^^^^^^^^^^^^^^^^^^^^^^^^^^^^^^^^^^^^^^^^^^

To activate parameter sharding, you must wrap your model using the ``wrap`` or ``auto_wrap`` functions. Internally in Lightning, we enable a context manager around the ``configure_sharded_model`` function to make sure the ``wrap`` and ``auto_wrap`` parameters are passed correctly.

When not using Fully Sharded Training these wrap functions are a no-op. That means once the changes have been made, there is no need to remove the changes for other strategies.

``auto_wrap`` recursively wraps :class:`~torch.nn.Module` within the ``LightningModule`` with nested Fully Sharded Wrappers,
signalling that we'd like to partition these modules across data parallel devices, discarding the full weights when not required (information :class:`here <fairscale.nn.fsdp>`).

``auto_wrap`` can have varying levels of success based on the complexity of your model. **Auto Wrap does not support models with shared parameters**.

``wrap`` simply wraps the module with a Fully Sharded Parallel class with the correct parameters from the Lightning context manager.

Here's an example using both ``wrap`` and ``auto_wrap`` to create your model:

.. code-block:: python

    import torch
    import torch.nn as nn
    import pytorch_lightning as pl
    from pytorch_lightning import Trainer
    from fairscale.nn import checkpoint_wrapper, auto_wrap, wrap


    class MyModel(pl.LightningModule):
        def __init__(self):
            super().__init__()
            self.linear_layer = nn.Linear(32, 32)
            self.block = nn.Sequential(nn.Linear(32, 32), nn.ReLU())
            self.final_block = nn.Sequential(nn.Linear(32, 32), nn.ReLU())

        def configure_sharded_model(self):
            # modules are sharded across processes
            # as soon as they are wrapped with `wrap` or `auto_wrap`.
            # During the forward/backward passes, weights get synced across processes
            # and de-allocated once computation is complete, saving memory.

            # Wraps the layer in a Fully Sharded Wrapper automatically
            linear_layer = wrap(self.linear_layer)

            # Wraps the module recursively
            # based on a minimum number of parameters (default 100M parameters)
            block = auto_wrap(self.block)

            # For best memory efficiency,
            # add FairScale activation checkpointing
            final_block = auto_wrap(checkpoint_wrapper(self.final_block))
            self.model = nn.Sequential(linear_layer, nn.ReLU(), block, final_block)

        def configure_optimizers(self):
            return torch.optim.AdamW(self.model.parameters())


    model = MyModel()
    trainer = Trainer(accelerator="gpu", devices=4, strategy="fsdp", precision=16)
    trainer.fit(model)

    trainer.test()
    trainer.predict()

----

.. _fairscale-activation-checkpointing:

**********************************
FairScale Activation Checkpointing
<<<<<<< HEAD
**********************************
=======
""""""""""""""""""""""""""""""""""
>>>>>>> acd4805f

Activation checkpointing frees activations from memory as soon as they are not needed during the forward pass. They are then re-computed for the backwards pass as needed. Activation checkpointing is very useful when you have intermediate layers that produce large activations.

FairScale's checkpointing wrapper also handles batch norm layers correctly, unlike the PyTorch implementation, ensuring stats are tracked correctly due to the multiple forward passes.

This saves memory when training larger models, however it requires wrapping modules you'd like to use activation checkpointing on. See :class:`here <fairscale.nn.checkpoint.checkpoint_wrapper>` for more information.

.. warning::

    Do not wrap the entire model with activation checkpointing. This is not the intended use of activation checkpointing, and will lead to failures as seen in `this discussion <https://github.com/Lightning-AI/lightning/discussions/9144>`_.

.. code-block:: python

    from pytorch_lightning import Trainer
    from fairscale.nn import checkpoint_wrapper


    class MyModel(pl.LightningModule):
        def __init__(self):
            super().__init__()
            # Wrap layers using checkpoint_wrapper
            self.block_1 = checkpoint_wrapper(nn.Sequential(nn.Linear(32, 32), nn.ReLU()))
            self.block_2 = nn.Linear(32, 2)

----

.. _fully-sharded-native-training:

PyTorch Fully Sharded Training
^^^^^^^^^^^^^^^^^^^^^^^^^^^^^^

PyTorch has it's own version of `FSDP <https://pytorch.org/docs/stable/fsdp.html>`_ which is upstreamed from their `fairscale <https://fairscale.readthedocs.io/en/latest/api/nn/fsdp.html>`__ project.
It was introduced in their `v1.11.0 release <https://pytorch.org/blog/introducing-pytorch-fully-sharded-data-parallel-api/>`_. The API is pretty similar to that of FairScale.

.. note::
    Currently Fully Sharded Training relies on the user to wrap the model with Fully Sharded within the ``LightningModule``.
    This means you must create a single model that is treated as a ``torch.nn.Module`` within the ``LightningModule``.
    This is a limitation of Fully Sharded Training that will be resolved in the future.

To activate parameter sharding, you must wrap your model using the``wrap`` function. Internally in Lightning, we enable a context manager around the ``configure_sharded_model`` function to make sure the ``wrap`` parameters are passed correctly.

When not using Fully Sharded these wrap functions are a no-op. This means once the changes have been made, there is no need to remove the changes for other strategies.

``wrap`` simply wraps the module with a Fully Sharded Parallel class with the correct parameters from the Lightning context manager.

Here's an example using that uses ``wrap`` to create your model:

.. code-block:: python

    import torch
    import torch.nn as nn
    import pytorch_lightning as pl
    from pytorch_lightning import Trainer
    from torch.distributed.fsdp.wrap import wrap


    class MyModel(pl.LightningModule):
        def __init__(self):
            super().__init__()
            self.linear_layer = nn.Linear(32, 32)
            self.block = nn.Sequential(nn.Linear(32, 32), nn.Linear(32, 32))

        def configure_sharded_model(self):
            # modules are sharded across processes
            # as soon as they are wrapped with `wrap`.
            # During the forward/backward passes, weights get synced across processes
            # and de-allocated once computation is complete, saving memory.

            # Wraps the layer in a Fully Sharded Wrapper automatically
            linear_layer = wrap(self.linear_layer)

            for i, layer in enumerate(self.block):
                self.block[i] = wrap(layer)

            self.model = nn.Sequential(linear_layer, nn.ReLU(), self.block)

        def configure_optimizers(self):
            return torch.optim.AdamW(self.model.parameters())


    model = MyModel()
    trainer = Trainer(accelerator="gpu", devices=4, strategy="fsdp_native", precision=16)
    trainer.fit(model)


You can customize the strategy configuration by adjusting the arguments of :class:`~pytorch_lightning.strategies.fully_sharded_native.DDPFullyShardedNativeStrategy` and pass that to the ``strategy`` argument inside the ``Trainer``.

.. code-block:: python

    from pytorch_lightning import Trainer
    from pytorch_lightning.strategies import DDPFullyShardedNativeStrategy
    from torch.distributed.fsdp.fully_sharded_data_parallel import CPUOffload


    native_fsdp = DDPFullyShardedNativeStrategy(cpu_offload=CPUOffload(offload_params=True))
    trainer = pl.Trainer(strategy=native_fsdp, accelerator="gpu", device=4)


Check out `this tutorial <https://pytorch.org/tutorials/intermediate/FSDP_tutorial.html>`__ to learn more about the native support.

----

.. _deepspeed_advanced:

----

*********
DeepSpeed
*********

.. note::
    The DeepSpeed strategy is in beta and the API is subject to change. Please create an `issue <https://github.com/Lightning-AI/lightning/issues>`_ if you run into any issues.

`DeepSpeed <https://github.com/microsoft/DeepSpeed>`__ is a deep learning training optimization library, providing the means to train massive billion parameter models at scale.
Using the DeepSpeed strategy, we were able to **train model sizes of 10 Billion parameters and above**, with a lot of useful information in this `benchmark <https://github.com/huggingface/transformers/issues/9996>`_ and the `DeepSpeed docs <https://www.deepspeed.ai/tutorials/megatron/>`__.
DeepSpeed also offers lower level training optimizations, and efficient optimizers such as `1-bit Adam <https://www.deepspeed.ai/tutorials/onebit-adam/>`_. We recommend using DeepSpeed in environments where speed and memory optimizations are important (such as training large billion parameter models).

Below is a summary of all the configurations of DeepSpeed.

* :ref:`deepspeed-zero-stage-1` - **Shard optimizer states**, remains at speed parity with DDP whilst providing memory improvement

* :ref:`deepspeed-zero-stage-2` - **Shard optimizer states and gradients**, remains at speed parity with DDP whilst providing even more memory improvement

* :ref:`deepspeed-zero-stage-2-offload` - **Offload optimizer states and gradients to CPU**. Increases distributed communication volume and GPU-CPU device transfer, but provides significant memory improvement

* :ref:`deepspeed-zero-stage-3` - **Shard optimizer states, gradients, parameters and optionally activations**. Increases distributed communication volume, but provides even more memory improvement

* :ref:`deepspeed-zero-stage-3-offload` - **Offload optimizer states, gradients, parameters and optionally activations to CPU**. Increases distributed communication volume and GPU-CPU device transfer, but even more significant memory improvement.

* :ref:`deepspeed-activation-checkpointing` - **Free activations after forward pass**. Increases computation, but provides memory improvement for all stages.

To use DeepSpeed, you first need to install DeepSpeed using the commands below.

.. code-block:: bash

    pip install deepspeed

If you run into an issue with the install or later in training, ensure that the CUDA version of the PyTorch you've installed matches your locally installed CUDA (you can see which one has been recognized by running ``nvcc --version``).

.. note::

    DeepSpeed currently only supports single optimizer, single scheduler within the training loop.

    When saving a checkpoint we rely on DeepSpeed which saves a directory containing the model and various components.


.. _deepspeed-zero-stage-1:

----

DeepSpeed ZeRO Stage 1
^^^^^^^^^^^^^^^^^^^^^^

`DeepSpeed ZeRO Stage 1 <https://www.deepspeed.ai/tutorials/zero/#zero-overview>`_ partitions your optimizer states (Stage 1) across your GPUs to reduce memory.

It is recommended to skip Stage 1 and use Stage 2, which comes with larger memory improvements and still remains efficient. Stage 1 is useful to pair with certain optimizations such as `Torch ORT <https://github.com/pytorch/ort>`__.

.. code-block:: python

    from pytorch_lightning import Trainer

    model = MyModel()
    trainer = Trainer(accelerator="gpu", devices=4, strategy="deepspeed_stage_1", precision=16)
    trainer.fit(model)


.. _deepspeed-zero-stage-2:

----

DeepSpeed ZeRO Stage 2
^^^^^^^^^^^^^^^^^^^^^^

`DeepSpeed ZeRO Stage 2 <https://www.deepspeed.ai/tutorials/zero/#zero-overview>`_ partitions your optimizer states (Stage 1) and your gradients (Stage 2) across your GPUs to reduce memory. In most cases, this is more efficient or at parity with DDP, primarily due to the optimized custom communications written by the DeepSpeed team.
As a result, benefits can also be seen on a single GPU. Do note that the default bucket sizes allocate around ``3.6GB`` of VRAM to use during distributed communications, which can be tweaked when instantiating the strategy described in a few sections below.

.. code-block:: python

    from pytorch_lightning import Trainer

    model = MyModel()
    trainer = Trainer(accelerator="gpu", devices=4, strategy="deepspeed_stage_2", precision=16)
    trainer.fit(model)

.. code-block:: bash

    python train.py --strategy deepspeed_stage_2 --precision 16 --accelerator 'gpu' --devices 4


.. _deepspeed-zero-stage-2-offload:

----

DeepSpeed ZeRO Stage 2 Offload
^^^^^^^^^^^^^^^^^^^^^^^^^^^^^^

Below we show an example of running `ZeRO-Offload <https://www.deepspeed.ai/tutorials/zero-offload/>`_. ZeRO-Offload leverages the host CPU to offload optimizer memory/computation, reducing the overall memory consumption.

.. code-block:: python

    from pytorch_lightning import Trainer

    model = MyModel()
    trainer = Trainer(accelerator="gpu", devices=4, strategy="deepspeed_stage_2_offload", precision=16)
    trainer.fit(model)


This can also be done via the command line using a PyTorch Lightning script:

.. code-block:: bash

    python train.py --strategy deepspeed_stage_2_offload --precision 16 --accelerator 'gpu' --devices 4


You can also modify the ZeRO-Offload parameters via the strategy as below.

.. code-block:: python

    from pytorch_lightning import Trainer
    from pytorch_lightning.strategies import DeepSpeedStrategy

    model = MyModel()
    trainer = Trainer(
        accelerator="gpu",
        devices=4,
        strategy=DeepSpeedStrategy(offload_optimizer=True, allgather_bucket_size=5e8, reduce_bucket_size=5e8),
        precision=16,
    )
    trainer.fit(model)


.. note::
    We suggest tuning the ``allgather_bucket_size`` parameter and ``reduce_bucket_size`` parameter to find optimum parameters based on your model size.
    These control how large a buffer we limit the model to using when reducing gradients/gathering updated parameters. Smaller values will result in less memory, but tradeoff with speed.

    DeepSpeed allocates a reduce buffer size `multiplied by 1.5x <https://github.com/microsoft/DeepSpeed/blob/fead387f7837200fefbaba3a7b14709072d8d2cb/deepspeed/runtime/zero/stage_1_and_2.py#L2188>`_ so take that into consideration when tweaking the parameters.

    The strategy sets a reasonable default of ``2e8``, which should work for most low VRAM GPUs (less than ``7GB``), allocating roughly ``3.6GB`` of VRAM as buffer. Higher VRAM GPUs should aim for values around ``5e8``.

For even more speed benefit, DeepSpeed offers an optimized CPU version of ADAM called `DeepSpeedCPUAdam <https://deepspeed.readthedocs.io/en/latest/optimizers.html#adam-cpu>`_ to run the offloaded computation, which is faster than the standard PyTorch implementation.

.. code-block:: python

    import pytorch_lightning
    from pytorch_lightning import Trainer
    from deepspeed.ops.adam import DeepSpeedCPUAdam


    class MyModel(pl.LightningModule):
        ...

        def configure_optimizers(self):
            # DeepSpeedCPUAdam provides 5x to 7x speedup over torch.optim.adam(w)
            return DeepSpeedCPUAdam(self.parameters())


    model = MyModel()
    trainer = Trainer(accelerator="gpu", devices=4, strategy="deepspeed_stage_2_offload", precision=16)
    trainer.fit(model)

----

.. _deepspeed-zero-stage-3:

DeepSpeed ZeRO Stage 3
^^^^^^^^^^^^^^^^^^^^^^

DeepSpeed ZeRO Stage 3 shards the optimizer states, gradients and the model parameters (also optionally activations). Sharding model parameters and activations comes with an increase in distributed communication, however allows you to scale your models massively from one GPU to multiple GPUs.
**The DeepSpeed team report the ability to fine-tune models with over 40B parameters on a single GPU and over 2 Trillion parameters on 512 GPUs.** For more information we suggest checking the `DeepSpeed ZeRO-3 Offload documentation <https://www.deepspeed.ai/news/2021/03/07/zero3-offload.html>`__.

We've ran benchmarks for all these features and given a simple example of how all these features work in Lightning, which you can see at `minGPT <https://github.com/SeanNaren/minGPT/tree/stage3>`_.

To reach the highest memory efficiency or model size, you must:

1. Use the DeepSpeed strategy with the stage 3 parameter
2. Use CPU Offloading to offload weights to CPU, plus have a reasonable amount of CPU RAM to offload onto
3. Use DeepSpeed Activation Checkpointing to shard activations

Below we describe how to enable all of these to see benefit. **With all these improvements we reached 45 Billion parameters training a GPT model on 8 GPUs with ~1TB of CPU RAM available**.

Also please have a look at our :ref:`deepspeed-zero-stage-3-tips` which contains a lot of helpful information when configuring your own models.

.. note::

    When saving a model using DeepSpeed and Stage 3, model states and optimizer states will be saved in separate sharded states (based on the world size). See :ref:`deepspeed-zero-stage-3-single-file` to obtain a single checkpoint file.

.. code-block:: python

    from pytorch_lightning import Trainer
    from deepspeed.ops.adam import FusedAdam


    class MyModel(pl.LightningModule):
        ...

        def configure_optimizers(self):
            return FusedAdam(self.parameters())


    model = MyModel()
    trainer = Trainer(accelerator="gpu", devices=4, strategy="deepspeed_stage_3", precision=16)
    trainer.fit(model)

    trainer.test()
    trainer.predict()


You can also use the Lightning Trainer to run predict or evaluate with DeepSpeed once the model has been trained.

.. code-block:: python

    from pytorch_lightning import Trainer


    class MyModel(pl.LightningModule):
        ...


    model = MyModel()
    trainer = Trainer(accelerator="gpu", devices=4, strategy="deepspeed_stage_3", precision=16)
    trainer.test(ckpt_path="my_saved_deepspeed_checkpoint.ckpt")

----

Shard Model Instantly to Reduce Initialization Time/Memory
^^^^^^^^^^^^^^^^^^^^^^^^^^^^^^^^^^^^^^^^^^^^^^^^^^^^^^^^^^

When instantiating really large models, it is sometimes necessary to shard the model layers instantly.

This is the case if layers may not fit on one single machines CPU or GPU memory, but would fit once sharded across multiple machines.
We expose a hook that layers initialized within the hook will be sharded instantly on a per layer basis, allowing you to instantly shard models.

This reduces the time taken to initialize very large models, as well as ensure we do not run out of memory when instantiating larger models. For more information you can refer to the DeepSpeed docs for `Constructing Massive Models <https://deepspeed.readthedocs.io/en/latest/zero3.html>`_.

.. code-block:: python

    import torch.nn as nn
    from pytorch_lightning import Trainer
    from deepspeed.ops.adam import FusedAdam


    class MyModel(pl.LightningModule):
        ...

        def configure_sharded_model(self):
            # Created within sharded model context, modules are instantly sharded across processes
            # as soon as they are made.
            self.block = nn.Sequential(nn.Linear(32, 32), nn.ReLU())

        def configure_optimizers(self):
            return FusedAdam(self.parameters())


    model = MyModel()
    trainer = Trainer(accelerator="gpu", devices=4, strategy="deepspeed_stage_3", precision=16)
    trainer.fit(model)

    trainer.test()
    trainer.predict()

----

.. _deepspeed-zero-stage-3-offload:

DeepSpeed ZeRO Stage 3 Offload
^^^^^^^^^^^^^^^^^^^^^^^^^^^^^^

DeepSpeed ZeRO Stage 3 Offloads optimizer state, gradients to the host CPU to reduce memory usage as ZeRO Stage 2 does, however additionally allows you to offload the parameters as well for even more memory saving.

.. note::

    When saving a model using DeepSpeed and Stage 3, model states and optimizer states will be saved in separate sharded states (based on the world size). See :ref:`deepspeed-zero-stage-3-single-file` to obtain a single checkpoint file.

.. code-block:: python

    from pytorch_lightning import Trainer
    from pytorch_lightning.strategies import DeepSpeedStrategy

    # Enable CPU Offloading
    model = MyModel()
    trainer = Trainer(accelerator="gpu", devices=4, strategy="deepspeed_stage_3_offload", precision=16)
    trainer.fit(model)

    # Enable CPU Offloading, and offload parameters to CPU
    model = MyModel()
    trainer = Trainer(
        accelerator="gpu",
        devices=4,
        strategy=DeepSpeedStrategy(
            stage=3,
            offload_optimizer=True,
            offload_parameters=True,
        ),
        precision=16,
    )
    trainer.fit(model)

----

DeepSpeed Infinity (NVMe Offloading)
^^^^^^^^^^^^^^^^^^^^^^^^^^^^^^^^^^^^

Additionally, DeepSpeed supports offloading to NVMe drives for even larger models, utilizing the large memory space found in NVMes. DeepSpeed `reports <https://www.microsoft.com/en-us/research/blog/zero-infinity-and-deepspeed-unlocking-unprecedented-model-scale-for-deep-learning-training/>`__ the ability to fine-tune 1 Trillion+ parameters using NVMe Offloading on one 8 GPU machine. Below shows how to enable this, assuming the NVMe drive is mounted in a directory called ``/local_nvme``.

.. code-block:: python

    from pytorch_lightning import Trainer
    from pytorch_lightning.strategies import DeepSpeedStrategy

    # Enable CPU Offloading
    model = MyModel()
    trainer = Trainer(accelerator="gpu", devices=4, strategy="deepspeed_stage_3_offload", precision=16)
    trainer.fit(model)

    # Enable CPU Offloading, and offload parameters to CPU
    model = MyModel()
    trainer = Trainer(
        accelerator="gpu",
        devices=4,
        strategy=DeepSpeedStrategy(
            stage=3,
            offload_optimizer=True,
            offload_parameters=True,
            remote_device="nvme",
            offload_params_device="nvme",
            offload_optimizer_device="nvme",
            nvme_path="/local_nvme",
        ),
        precision=16,
    )
    trainer.fit(model)

When offloading to NVMe you may notice that the speed is slow. There are parameters that need to be tuned based on the drives that you are using. Running the `aio_bench_perf_sweep.py <https://github.com/microsoft/DeepSpeed/blob/master/csrc/aio/py_test/aio_bench_perf_sweep.py>`__ script can help you to find optimum parameters. See the `issue <https://github.com/microsoft/DeepSpeed/issues/998>`__ for more information on how to parse the information.

.. _deepspeed-activation-checkpointing:

----

DeepSpeed Activation Checkpointing
^^^^^^^^^^^^^^^^^^^^^^^^^^^^^^^^^^

Activation checkpointing frees activations from memory as soon as they are not needed during the forward pass.
They are then re-computed for the backwards pass as needed.

Activation checkpointing is very useful when you have intermediate layers that produce large activations.

This saves memory when training larger models, however requires using a checkpoint function to run modules as shown below.

.. warning::

    Ensure to not wrap the entire model with activation checkpointing. This is not the intended usage of activation checkpointing, and will lead to failures as seen in `this discussion <https://github.com/Lightning-AI/lightning/discussions/9144>`__.

.. code-block:: python

    from pytorch_lightning import Trainer
    import deepspeed


    class MyModel(LightningModule):
        ...

        def __init__(self):
            super().__init__()
            self.block_1 = nn.Sequential(nn.Linear(32, 32), nn.ReLU())
            self.block_2 = torch.nn.Linear(32, 2)

        def forward(self, x):
            # Use the DeepSpeed checkpointing function instead of calling the module directly
            # checkpointing self.block_1 means the activations are deleted after use,
            # and re-calculated during the backward passes
            x = deepspeed.checkpointing.checkpoint(self.block_1, x)
            return self.block_2(x)


.. code-block:: python

    from pytorch_lightning import Trainer
    from pytorch_lightning.strategies import DeepSpeedStrategy
    import deepspeed


    class MyModel(pl.LightningModule):
        ...

        def configure_sharded_model(self):
            self.block_1 = nn.Sequential(nn.Linear(32, 32), nn.ReLU())
            self.block_2 = torch.nn.Linear(32, 2)

        def forward(self, x):
            # Use the DeepSpeed checkpointing function instead of calling the module directly
            x = deepspeed.checkpointing.checkpoint(self.block_1, x)
            return self.block_2(x)


    model = MyModel()

    trainer = Trainer(accelerator="gpu", devices=4, strategy="deepspeed_stage_3_offload", precision=16)

    # Enable CPU Activation Checkpointing
    trainer = Trainer(
        accelerator="gpu",
        devices=4,
        strategy=DeepSpeedStrategy(
            stage=3,
            offload_optimizer=True,  # Enable CPU Offloading
            cpu_checkpointing=True,  # (Optional) offload activations to CPU
        ),
        precision=16,
    )
    trainer.fit(model)

----

.. _deepspeed-zero-stage-3-tips:

DeepSpeed ZeRO Stage 3 Tips
^^^^^^^^^^^^^^^^^^^^^^^^^^^

Here is some helpful information when setting up DeepSpeed ZeRO Stage 3 with Lightning.

* If you're using Adam or AdamW, ensure to use FusedAdam or DeepSpeedCPUAdam (for CPU Offloading) rather than the default torch optimizers as they come with large speed benefits
* Treat your GPU/CPU memory as one large pool. In some cases, you may not want to offload certain things (like activations) to provide even more space to offload model parameters
* When offloading to the CPU, make sure to bump up the batch size as GPU memory will be freed
* We also support sharded checkpointing. By passing ``save_full_weights=False`` to the ``DeepSpeedStrategy``, we'll save shards of the model which allows you to save extremely large models. However to load the model and run test/validation/predict you must use the Trainer object.

----

.. _deepspeed-zero-stage-3-single-file:

Collating Single File Checkpoint for DeepSpeed ZeRO Stage 3
^^^^^^^^^^^^^^^^^^^^^^^^^^^^^^^^^^^^^^^^^^^^^^^^^^^^^^^^^^^

After training using ZeRO Stage 3, you'll notice that your checkpoints are a directory of sharded model and optimizer states. If you'd like to collate a single file from the checkpoint directory please use the below command, which handles all the Lightning states additionally when collating the file.

.. code-block:: python

    from pytorch_lightning.utilities.deepspeed import convert_zero_checkpoint_to_fp32_state_dict

    # lightning deepspeed has saved a directory instead of a file
    save_path = "lightning_logs/version_0/checkpoints/epoch=0-step=0.ckpt/"
    output_path = "lightning_model.pt"
    convert_zero_checkpoint_to_fp32_state_dict(save_path, output_path)


.. warning::

    This single file checkpoint does not include the optimizer/lr-scheduler states. This means we cannot restore training via the ``trainer.fit(ckpt_path=)`` call. Ensure to keep the sharded checkpoint directory if this is required.

----

Custom DeepSpeed Config
^^^^^^^^^^^^^^^^^^^^^^^

In some cases you may want to define your own DeepSpeed Config, to access all parameters defined. We've exposed most of the important parameters, however, there may be debugging parameters to enable. Also, DeepSpeed allows the use of custom DeepSpeed optimizers and schedulers defined within a config file that is supported.

.. note::
    All strategy default parameters will be ignored when a config object is passed.
    All compatible arguments can be seen in the `DeepSpeed docs <https://www.deepspeed.ai/docs/config-json/>`_.

.. code-block:: python

    from pytorch_lightning import Trainer
    from pytorch_lightning.strategies import DeepSpeedStrategy

    deepspeed_config = {
        "zero_allow_untested_optimizer": True,
        "optimizer": {
            "type": "OneBitAdam",
            "params": {
                "lr": 3e-5,
                "betas": [0.998, 0.999],
                "eps": 1e-5,
                "weight_decay": 1e-9,
                "cuda_aware": True,
            },
        },
        "scheduler": {
            "type": "WarmupLR",
            "params": {
                "last_batch_iteration": -1,
                "warmup_min_lr": 0,
                "warmup_max_lr": 3e-5,
                "warmup_num_steps": 100,
            },
        },
        "zero_optimization": {
            "stage": 2,  # Enable Stage 2 ZeRO (Optimizer/Gradient state partitioning)
            "offload_optimizer": True,  # Enable Offloading optimizer state/calculation to the host CPU
            "contiguous_gradients": True,  # Reduce gradient fragmentation.
            "overlap_comm": True,  # Overlap reduce/backward operation of gradients for speed.
            "allgather_bucket_size": 2e8,  # Number of elements to all gather at once.
            "reduce_bucket_size": 2e8,  # Number of elements we reduce/allreduce at once.
        },
    }

    model = MyModel()
    trainer = Trainer(accelerator="gpu", devices=4, strategy=DeepSpeedStrategy(config=deepspeed_config), precision=16)
    trainer.fit(model)


We support taking the config as a json formatted file:

.. code-block:: python

    from pytorch_lightning import Trainer
    from pytorch_lightning.strategies import DeepSpeedStrategy

    model = MyModel()
    trainer = Trainer(
        accelerator="gpu", devices=4, strategy=DeepSpeedStrategy(config="/path/to/deepspeed_config.json"), precision=16
    )
    trainer.fit(model)


You can use also use an environment variable via your PyTorch Lightning script:

.. code-block:: bash

    PL_DEEPSPEED_CONFIG_PATH=/path/to/deepspeed_config.json python train.py --strategy deepspeed

----

.. _ddp-optimizations:

*****************
DDP Optimizations
*****************

----

When Using DDP Strategies, Set find_unused_parameters=False
^^^^^^^^^^^^^^^^^^^^^^^^^^^^^^^^^^^^^^^^^^^^^^^^^^^^^^^^^^^

By default, we have set ``find_unused_parameters=True`` for compatibility reasons that have been observed in the past (refer to the `discussion <https://github.com/Lightning-AI/lightning/discussions/6219>`_ for more details).
When enabled, it can result in a performance hit and can be disabled in most cases. Read more about it `here <https://pytorch.org/docs/stable/notes/ddp.html#internal-design>`_.

.. tip::
    It applies to all DDP strategies that support ``find_unused_parameters`` as input.

.. code-block:: python

    from pytorch_lightning.strategies import DDPStrategy

    trainer = pl.Trainer(
        accelerator="gpu",
        devices=2,
        strategy=DDPStrategy(find_unused_parameters=False),
    )

.. code-block:: python

    from pytorch_lightning.strategies import DDPSpawnStrategy

    trainer = pl.Trainer(
        accelerator="gpu",
        devices=2,
        strategy=DDPSpawnStrategy(find_unused_parameters=False),
    )


----

DDP Static Graph
^^^^^^^^^^^^^^^^

`DDP static graph <https://pytorch.org/blog/pytorch-1.11-released/#stable-ddp-static-graph>`__ assumes that your model
employs the same set of used/unused parameters in every iteration, so that it can deterministically know the flow of
training and apply special optimizations during runtime.

.. note::
    DDP static graph support requires PyTorch>=1.11.0

.. code-block:: python

    from pytorch_lightning import Trainer
    from pytorch_lightning.strategies import DDPStrategy

    trainer = Trainer(devices=4, strategy=DDPStrategy(static_graph=True))

----

When Using DDP on a Multi-node Cluster, Set NCCL Parameters
^^^^^^^^^^^^^^^^^^^^^^^^^^^^^^^^^^^^^^^^^^^^^^^^^^^^^^^^^^^

`NCCL <https://developer.nvidia.com/nccl>`__ is the NVIDIA Collective Communications Library that is used by PyTorch to handle communication across nodes and GPUs. There are reported benefits in terms of speedups when adjusting NCCL parameters as seen in this `issue <https://github.com/Lightning-AI/lightning/issues/7179>`__. In the issue, we see a 30% speed improvement when training the Transformer XLM-RoBERTa and a 15% improvement in training with Detectron2.

NCCL parameters can be adjusted via environment variables.

.. note::

    AWS and GCP already set default values for these on their clusters. This is typically useful for custom cluster setups.

* `NCCL_NSOCKS_PERTHREAD <https://docs.nvidia.com/deeplearning/nccl/user-guide/docs/env.html#nccl-nsocks-perthread>`__
* `NCCL_SOCKET_NTHREADS <https://docs.nvidia.com/deeplearning/nccl/user-guide/docs/env.html#nccl-socket-nthreads>`__
* `NCCL_MIN_NCHANNELS <https://docs.nvidia.com/deeplearning/nccl/user-guide/docs/env.html#nccl-min-nchannels>`__

.. code-block:: bash

    export NCCL_NSOCKS_PERTHREAD=4
    export NCCL_SOCKET_NTHREADS=2

----

Gradients as Bucket View
^^^^^^^^^^^^^^^^^^^^^^^^

Enabling ``gradient_as_bucket_view=True`` in the ``DDPStrategy`` will make gradients views point to different offsets of the ``allreduce`` communication buckets. See :class:`~torch.nn.parallel.DistributedDataParallel` for more information.

This can reduce peak memory usage and throughput as saved memory will be equal to the total gradient memory + removes the need to copy gradients to the ``allreduce`` communication buckets.

.. note::

    When ``gradient_as_bucket_view=True`` you cannot call ``detach_()`` on gradients. If hitting such errors, please fix it by referring to the :meth:`~torch.optim.Optimizer.zero_grad` function in ``torch/optim/optimizer.py`` as a solution (`source <https://pytorch.org/docs/master/_modules/torch/nn/parallel/distributed.html#DistributedDataParallel>`__).

.. code-block:: python

    from pytorch_lightning import Trainer
    from pytorch_lightning.strategies import DDPStrategy

    model = MyModel()
    trainer = Trainer(accelerator="gpu", devices=4, strategy=DDPStrategy(gradient_as_bucket_view=True))
    trainer.fit(model)

----

DDP Communication Hooks
^^^^^^^^^^^^^^^^^^^^^^^

DDP Communication hooks is an interface to control how gradients are communicated across workers, overriding the standard allreduce in DistributedDataParallel. This allows you to enable performance improving communication hooks when using multiple nodes.

Enable `FP16 Compress Hook for multi-node throughput improvement <https://pytorch.org/docs/stable/ddp_comm_hooks.html#torch.distributed.algorithms.ddp_comm_hooks.default_hooks.fp16_compress_hook>`__:

.. code-block:: python

    from pytorch_lightning import Trainer
    from pytorch_lightning.strategies import DDPStrategy
    from torch.distributed.algorithms.ddp_comm_hooks import default_hooks as default

    model = MyModel()
    trainer = Trainer(accelerator="gpu", devices=4, strategy=DDPStrategy(ddp_comm_hook=default.fp16_compress_hook))
    trainer.fit(model)

Enable `PowerSGD for multi-node throughput improvement <https://pytorch.org/docs/stable/ddp_comm_hooks.html#powersgd-communication-hook>`__:

.. note::

    PowerSGD typically requires extra memory of the same size as the model’s gradients to enable error feedback, which can compensate for biased compressed communication and improve accuracy (`source <https://pytorch.org/docs/stable/ddp_comm_hooks.html#powersgd-hooks>`__).

.. code-block:: python

    from pytorch_lightning import Trainer
    from pytorch_lightning.strategies import DDPStrategy
    from torch.distributed.algorithms.ddp_comm_hooks import powerSGD_hook as powerSGD

    model = MyModel()
    trainer = Trainer(
        accelerator="gpu",
        devices=4,
        strategy=DDPStrategy(
            ddp_comm_state=powerSGD.PowerSGDState(
                process_group=None,
                matrix_approximation_rank=1,
                start_powerSGD_iter=5000,
            ),
            ddp_comm_hook=powerSGD.powerSGD_hook,
        ),
    )
    trainer.fit(model)


Combine hooks for accumulated benefit:

.. note::
    DDP communication wrappers support requires PyTorch>=1.9.0

.. code-block:: python

    from pytorch_lightning import Trainer
    from pytorch_lightning.strategies import DDPStrategy
    from torch.distributed.algorithms.ddp_comm_hooks import (
        default_hooks as default,
        powerSGD_hook as powerSGD,
    )

    model = MyModel()
    trainer = Trainer(
        accelerator="gpu",
        devices=4,
        strategy=DDPStrategy(
            ddp_comm_state=powerSGD.PowerSGDState(
                process_group=None,
                matrix_approximation_rank=1,
                start_powerSGD_iter=5000,
            ),
            ddp_comm_hook=powerSGD.powerSGD_hook,
            ddp_comm_wrapper=default.fp16_compress_wrapper,
        ),
    )
    trainer.fit(model)


When using Post-localSGD, you must also pass ``model_averaging_period`` to allow for model parameter averaging:

.. note::
    Post-localSGD support requires PyTorch>=1.10.0

.. code-block:: python

    from pytorch_lightning import Trainer
    from pytorch_lightning.strategies import DDPStrategy
    from torch.distributed.algorithms.ddp_comm_hooks import post_localSGD_hook as post_localSGD

    model = MyModel()
    trainer = Trainer(
        accelerator="gpu",
        devices=4,
        strategy=DDPStrategy(
            ddp_comm_state=post_localSGD.PostLocalSGDState(
                process_group=None,
                subgroup=None,
                start_localSGD_iter=8,
            ),
            ddp_comm_hook=post_localSGD.post_localSGD_hook,
            model_averaging_period=4,
        ),
    )
    trainer.fit(model)<|MERGE_RESOLUTION|>--- conflicted
+++ resolved
@@ -102,14 +102,9 @@
 
 .. _fully-sharded-training:
 
-<<<<<<< HEAD
 **********************
 Fully Sharded Training
 **********************
-=======
-FairScale Fully Sharded Training
-^^^^^^^^^^^^^^^^^^^^^^^^^^^^^^^^
->>>>>>> acd4805f
 
 .. warning::
     FairScale Fully Sharded Training is in BETA and the API is subject to change. Please create an `issue <https://github.com/Lightning-AI/lightning/issues>`_ if you run into any problems.
@@ -199,11 +194,7 @@
 
 **********************************
 FairScale Activation Checkpointing
-<<<<<<< HEAD
 **********************************
-=======
-""""""""""""""""""""""""""""""""""
->>>>>>> acd4805f
 
 Activation checkpointing frees activations from memory as soon as they are not needed during the forward pass. They are then re-computed for the backwards pass as needed. Activation checkpointing is very useful when you have intermediate layers that produce large activations.
 
