.. include:: links.rst

accelerators
------------

.. currentmodule:: lightning.pytorch.accelerators

.. autosummary::
    :toctree: api
    :nosignatures:
    :template: classtemplate.rst

    Accelerator
    CPUAccelerator
    CUDAAccelerator
<<<<<<< HEAD
    IPUAccelerator
    XLAAccelerator
=======
    TPUAccelerator
>>>>>>> 3747a77a

callbacks
---------

.. currentmodule:: lightning.pytorch.callbacks

.. autosummary::
    :toctree: api
    :nosignatures:
    :template: classtemplate.rst

    BackboneFinetuning
    BaseFinetuning
    BasePredictionWriter
    BatchSizeFinder
    Callback
    DeviceStatsMonitor
    EarlyStopping
    GradientAccumulationScheduler
    LambdaCallback
    LearningRateFinder
    LearningRateMonitor
    ModelCheckpoint
    ModelPruning
    ModelSummary
    OnExceptionCheckpoint
    ProgressBar
    RichModelSummary
    RichProgressBar
    StochasticWeightAveraging
    Timer
    TQDMProgressBar

cli
-----

.. currentmodule:: lightning.pytorch.cli

.. autosummary::
    :toctree: api
    :nosignatures:
    :template: classtemplate.rst

    LightningCLI
    LightningArgumentParser
    SaveConfigCallback

core
----

.. currentmodule:: lightning.pytorch.core

.. autosummary::
    :toctree: api
    :nosignatures:
    :template: classtemplate.rst

    ~hooks.CheckpointHooks
    ~hooks.DataHooks
    ~hooks.ModelHooks
    LightningDataModule
    LightningModule
    ~mixins.HyperparametersMixin
    ~optimizer.LightningOptimizer


.. _loggers-api-references:

loggers
-------

.. currentmodule:: lightning.pytorch.loggers

.. autosummary::
    :toctree: api
    :nosignatures:

    logger
    comet
    csv_logs
    mlflow
    neptune
    tensorboard
    wandb

plugins
^^^^^^^

precision
"""""""""

.. currentmodule:: lightning.pytorch.plugins.precision

.. autosummary::
    :toctree: api
    :nosignatures:
    :template: classtemplate.rst

    DeepSpeedPrecisionPlugin
    DoublePrecisionPlugin
    FSDPMixedPrecisionPlugin
    MixedPrecisionPlugin
    PrecisionPlugin
    XLABf16PrecisionPlugin
    XLAPrecisionPlugin

environments
""""""""""""

.. currentmodule:: lightning.pytorch.plugins.environments

.. autosummary::
    :toctree: api
    :nosignatures:
    :template: classtemplate.rst

    ClusterEnvironment
    KubeflowEnvironment
    LightningEnvironment
    LSFEnvironment
    MPIEnvironment
    SLURMEnvironment
    TorchElasticEnvironment
    XLAEnvironment

io
""

.. currentmodule:: lightning.pytorch.plugins.io

.. autosummary::
    :toctree: api
    :nosignatures:
    :template: classtemplate.rst

    AsyncCheckpointIO
    CheckpointIO
    TorchCheckpointIO
    XLACheckpointIO


others
""""""

.. currentmodule:: lightning.pytorch.plugins

.. autosummary::
    :toctree: api
    :nosignatures:
    :template: classtemplate.rst

    LayerSync
    TorchSyncBatchNorm

profiler
--------

.. currentmodule:: lightning.pytorch.profilers

.. autosummary::
    :toctree: api
    :nosignatures:
    :template: classtemplate.rst

    AdvancedProfiler
    PassThroughProfiler
    Profiler
    PyTorchProfiler
    SimpleProfiler
    XLAProfiler

trainer
-------

.. currentmodule:: lightning.pytorch.trainer.trainer

.. autosummary::
    :toctree: api
    :nosignatures:
    :template: classtemplate.rst

    Trainer

strategies
----------

.. currentmodule:: lightning.pytorch.strategies

.. autosummary::
    :toctree: api
    :nosignatures:
    :template: classtemplate.rst

    DDPStrategy
    DeepSpeedStrategy
    FSDPStrategy
    ParallelStrategy
    SingleDeviceStrategy
    SingleDeviceXLAStrategy
    Strategy
    XLAStrategy

tuner
-----

.. currentmodule:: lightning.pytorch.tuner.tuning

.. autosummary::
    :toctree: api
    :nosignatures:
    :template: classtemplate.rst

    Tuner

utilities
---------

.. currentmodule:: lightning.pytorch.utilities

.. autosummary::
    :toctree: api
    :nosignatures:

    combined_loader
    data
    deepspeed
    memory
    model_summary
    parsing
    rank_zero
    seed
    warnings<|MERGE_RESOLUTION|>--- conflicted
+++ resolved
@@ -13,12 +13,7 @@
     Accelerator
     CPUAccelerator
     CUDAAccelerator
-<<<<<<< HEAD
-    IPUAccelerator
     XLAAccelerator
-=======
-    TPUAccelerator
->>>>>>> 3747a77a
 
 callbacks
 ---------
