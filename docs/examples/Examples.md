--- conflicted
+++ resolved
@@ -1,10 +1,5 @@
 ### Template model definition
-<<<<<<< HEAD
-
-In 99% of cases you want to just copy [this template](https://github.com/williamFalcon/pytorch-lightning/blob/master/examples/new_project_templates/lightning_module_template.py) to start a new lightningModule and change the core of what your model is actually trying to do.
-=======
 In 99% of cases you want to just copy [one of the examples](https://github.com/williamFalcon/pytorch-lightning/tree/master/examples) to start a new lightningModule and change the core of what your model is actually trying to do.
->>>>>>> 2b82fe0f
 
 ```bash
 # get a copy of the module template
@@ -55,48 +50,9 @@
     :param hparams:
     :return:
     """
-<<<<<<< HEAD
-    # init experiment
-    log_dir = os.path.dirname(os.path.realpath(__file__))
-    exp = Experiment(
-        name='test_tube_exp',
-        debug=True,
-        save_dir=log_dir,
-        version=0,
-        autosave=False,
-        description='test demo'
-    )
-
-    # set the hparams for the experiment
-    exp.argparse(hparams)
-    exp.save()
-
     # build model
     model = MyLightningModule(hparams)
 
-    # callbacks
-    early_stop = EarlyStopping(
-        monitor=hparams.early_stop_metric,
-        patience=hparams.early_stop_patience,
-        verbose=True,
-        mode=hparams.early_stop_mode
-    )
-
-    model_save_path = '{}/{}/{}'.format(hparams.model_save_path, exp.name, exp.version)
-    checkpoint = ModelCheckpoint(
-        filepath=model_save_path,
-        save_function=None,
-        save_top_k=-1,
-        verbose=True,
-        monitor=hparams.model_save_monitor_value,
-        mode=hparams.model_save_monitor_mode
-    )
-
-=======
-    # build model
-    model = MyLightningModule(hparams)
-
->>>>>>> 2b82fe0f
     # configure trainer
     trainer = Trainer()
 
@@ -104,12 +60,8 @@
     trainer.fit(model)
 ```
 
-<<<<<<< HEAD
-The **main** function will start training on your **main** function. If you use the HyperParameterOptimizer
-=======
 
 The __main__ function will start training on your **main** function. If you use the HyperParameterOptimizer
->>>>>>> 2b82fe0f
 in hyper parameter optimization mode, this main function will get one set of hyperparameters. If you use it as a simple
 argument parser you get the default arguments in the argument parser.
 
