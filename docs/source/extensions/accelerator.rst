.. _accelerator:

############
Accelerators
############
Accelerators connect a Lightning Trainer to arbitrary accelerators (CPUs, GPUs, TPUs, IPUs). Accelerators
also manage distributed communication through :ref:`Plugins` (like DP, DDP, HPC cluster) and
can also be configured to run on arbitrary clusters or to link up to arbitrary
computational strategies like 16-bit precision via AMP and Apex.

An Accelerator is meant to deal with one type of hardware.
Currently there are accelerators for:

- CPU
- GPU
- TPU
- IPU

Each Accelerator gets two plugins upon initialization:
One to handle differences from the training routine and one to handle different precisions.

<<<<<<< HEAD
.. code-block:: python
=======
.. testcode::
    :skipif: torch.cuda.device_count() < 2
>>>>>>> 6309a59c

    from pytorch_lightning import Trainer
    from pytorch_lightning.accelerators import GPUAccelerator
    from pytorch_lightning.plugins import NativeMixedPrecisionPlugin
    from pytorch_lightning.strategies import DDPStrategy

    accelerator = GPUAccelerator()
    precision_plugin = NativeMixedPrecisionPlugin(precision=16, device="cuda")
    training_strategy = DDPStrategy(accelerator=accelerator, precision_plugin=precision_plugin)
    trainer = Trainer(strategy=training_strategy, devices=2)


We expose Accelerators and Plugins mainly for expert users who want to extend Lightning to work with new
hardware and distributed training or clusters.


.. image:: ../_static/images/accelerator/overview.svg


.. warning:: The Accelerator API is in beta and subject to change.
    For help setting up custom plugins/accelerators, please reach out to us at **support@pytorchlightning.ai**

----------


Accelerator API
---------------

.. currentmodule:: pytorch_lightning.accelerators

.. autosummary::
    :nosignatures:
    :template: classtemplate.rst

    Accelerator
    CPUAccelerator
    GPUAccelerator
    TPUAccelerator
    IPUAccelerator<|MERGE_RESOLUTION|>--- conflicted
+++ resolved
@@ -19,12 +19,8 @@
 Each Accelerator gets two plugins upon initialization:
 One to handle differences from the training routine and one to handle different precisions.
 
-<<<<<<< HEAD
-.. code-block:: python
-=======
 .. testcode::
     :skipif: torch.cuda.device_count() < 2
->>>>>>> 6309a59c
 
     from pytorch_lightning import Trainer
     from pytorch_lightning.accelerators import GPUAccelerator
