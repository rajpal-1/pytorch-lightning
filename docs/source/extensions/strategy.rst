.. _strategy:

###################
What is a Strategy?
###################

A Strategy controls the model distribution across training, evaluation, and prediction to be used by the :doc:`Trainer <../common/trainer>`.
It can be controlled by passing different strategy with aliases (``"ddp"``, ``"ddp_spawn"``, ``"deepspeed"`` and so on) as well as a custom strategy object to the ``strategy`` parameter for Trainer.

The Strategy in PyTorch Lightning handles the following responsibilities:

* Launch and teardown of training processes (if applicable).
* Setup communication between processes (NCCL, GLOO, MPI, and so on).
* Provide a unified communication interface for reduction, broadcast, and so on.
* Owns the :class:`~pytorch_lightning.core.lightning.LightningModule`
* Handles/owns optimizers and schedulers.


A Strategy is a composition of one :doc:`Accelerator <../extensions/accelerator>`, one :ref:`Precision Plugin <extensions/plugins:Precision Plugins>`, a :ref:`CheckpointIO <extensions/plugins:CheckpointIO Plugins>` plugin and other optional plugins such as the :ref:`ClusterEnvironment <extensions/plugins:Cluster Environments>`.

<<<<<<< HEAD
----

###########################
Enable Different Strategies
###########################
=======
.. image:: https://pl-public-data.s3.amazonaws.com/docs/static/images/strategies/overview.jpeg
    :alt: Illustration of the Strategy as a composition of the Accelerator and several plugins

We expose Strategies mainly for expert users that want to extend Lightning for new hardware support or new distributed backends (e.g. a backend not yet supported by `PyTorch <https://pytorch.org/docs/stable/distributed.html#backends>`_ itself).


----------

*****************************
Selecting a Built-in Strategy
*****************************

Built-in strategies can be selected in two ways.

1. Pass the shorthand name to the ``strategy`` Trainer argument
2. Import a Strategy from :mod:`pytorch_lightning.strategies`, instantiate it and pass it to the ``strategy`` Trainer argument

The latter allows you to configure further options on the specifc strategy.
Here are some examples:

>>>>>>> ae3226ce

.. code-block:: python

    # Training with the DistributedDataParallel strategy on 4 GPUs
    trainer = Trainer(strategy="ddp", accelerator="gpu", devices=4)

    # Training with the DistributedDataParallel strategy on 4 GPUs, with options configured
    trainer = Trainer(strategy=DDPStrategy(find_unused_parameters=False), accelerator="gpu", devices=4)

    # Training with the DDP Spawn strategy using auto accelerator selection
    trainer = Trainer(strategy="ddp_spawn", accelerator="auto", devices=4)

    # Training with the DeepSpeed strategy on available GPUs
    trainer = Trainer(strategy="deepspeed", accelerator="gpu", devices="auto")

    # Training with the DDP strategy using 3 CPU processes
    trainer = Trainer(strategy="ddp", accelerator="cpu", devices=3)

    # Training with the DDP Spawn strategy on 8 TPU cores
    trainer = Trainer(strategy="ddp_spawn", accelerator="tpu", devices=8)

    # Training with the default IPU strategy on 8 IPUs
    trainer = Trainer(accelerator="ipu", devices=8)

----

<<<<<<< HEAD
########################
=======
The below table lists all relevant strategies available in Lightning with their corresponding short-hand name:


.. list-table:: Strategy Classes and Nicknames
   :widths: 20 20 20
   :header-rows: 1

   * - Name
     - Class
     - Description
   * - bagua
     - :class:`~pytorch_lightning.strategies.BaguaStrategy`
     - Strategy for training using the Bagua library, with advanced distributed training algorithms and system optimizations. :ref:`Learn more. <accelerators/gpu:Bagua>`
   * - fsdp
     - :class:`~pytorch_lightning.strategies.DDPFullyShardedStrategy`
     - Strategy for Fully Sharded Data Parallel provided by FairScale. :ref:`Learn more. <advanced/model_parallel:Fully Sharded Training>`
   * - ddp_sharded
     - :class:`~pytorch_lightning.strategies.DDPShardedStrategy`
     - Optimizer and gradient sharded training provided by FairScale. :ref:`Learn more. <advanced/model_parallel:Sharded Training>`
   * - ddp_spawn_sharded
     - :class:`~pytorch_lightning.strategies.DDPSpawnShardedStrategy`
     - Optimizer sharded training provided by FairScale. :ref:`Learn more. <advanced/model_parallel:Sharded Training>`
   * - ddp_spawn
     - :class:`~pytorch_lightning.strategies.DDPSpawnStrategy`
     - Spawns processes using the :func:`torch.multiprocessing.spawn` method and joins processes after training finishes. :ref:`Learn more. <accelerators/gpu:Distributed Data Parallel Spawn>`
   * - ddp
     - :class:`~pytorch_lightning.strategies.DDPStrategy`
     - Strategy for multi-process single-device training on one or multiple nodes. :ref:`Learn more. <accelerators/gpu:Distributed Data Parallel>`
   * - dp
     - :class:`~pytorch_lightning.strategies.DataParallelStrategy`
     - Implements data-parallel training in a single process, i.e., the model gets replicated to each device and each gets a split of the data. :ref:`Learn more. <accelerators/gpu:Data Parallel>`
   * - deepspeed
     - :class:`~pytorch_lightning.strategies.DeepSpeedStrategy`
     - Provides capabilities to run training using the DeepSpeed library, with training optimizations for large billion parameter models. :ref:`Learn more. <advanced/model_parallel:deepspeed>`
   * - horovod
     - :class:`~pytorch_lightning.strategies.HorovodStrategy`
     - Strategy for Horovod distributed training integration. :ref:`Learn more. <accelerators/gpu:Horovod>`
   * - hpu_parallel
     - :class:`~pytorch_lightning.strategies.HPUParallelStrategy`
     - Strategy for distributed training on multiple HPU devices. :doc:`Learn more. <../accelerators/hpu>`
   * - hpu_single
     - :class:`~pytorch_lightning.strategies.SingleHPUStrategy`
     - Strategy for training on a single HPU device. :doc:`Learn more. <../accelerators/hpu>`
   * - ipu_strategy
     - :class:`~pytorch_lightning.strategies.IPUStrategy`
     - Plugin for training on IPU devices. :doc:`Learn more. <../accelerators/ipu>`
   * - tpu_spawn
     - :class:`~pytorch_lightning.strategies.TPUSpawnStrategy`
     - Strategy for training on multiple TPU devices using the :func:`torch_xla.distributed.xla_multiprocessing.spawn` method. :doc:`Learn more. <../accelerators/tpu>`
   * - single_tpu
     - :class:`~pytorch_lightning.strategies.SingleTPUStrategy`
     - Strategy for training on a single TPU device. :doc:`Learn more. <../accelerators/tpu>`


----------


************************
>>>>>>> ae3226ce
Create a Custom Strategy
########################

Every strategy in Lightning is a subclass of one of the main base classes: :class:`~pytorch_lightning.strategies.Strategy`, :class:`~pytorch_lightning.strategies.SingleDeviceStrategy` or :class:`~pytorch_lightning.strategies.ParallelStrategy`.

.. image:: https://pl-public-data.s3.amazonaws.com/docs/static/images/strategies/hierarchy.jpeg
    :alt: Strategy base classes

As an expert user, you may choose to extend either an existing built-in Strategy or create a completely new one by
subclassing the base classes.

.. code-block:: python

    from pytorch_lightning.strategies import DDPStrategy


    class CustomDDPStrategy(DDPStrategy):
        def configure_ddp(self):
            self.model = MyCustomDistributedDataParallel(
                self.model,
                device_ids=...,
            )

        def setup(self, trainer):
            # you can access the accelerator and plugins directly
            self.accelerator.setup()
            self.precision_plugin.connect(...)


The custom strategy can then be passed into the ``Trainer`` directly via the ``strategy`` parameter.

.. code-block:: python

    # custom strategy
    trainer = Trainer(strategy=CustomDDPStrategy())


<<<<<<< HEAD
----

#############################
Available Training Strategies
#############################

.. currentmodule:: pytorch_lightning.strategies

.. autosummary::
    :nosignatures:
    :template: classtemplate.rst

    BaguaStrategy
    DDP2Strategy
    DDPFullyShardedStrategy
    DDPShardedStrategy
    DDPSpawnShardedStrategy
    DDPSpawnStrategy
    DDPStrategy
    DataParallelStrategy
    DeepSpeedStrategy
    HorovodStrategy
    HPUParallelStrategy
    IPUStrategy
    ParallelStrategy
    SingleDeviceStrategy
    SingleHPUStrategy
    SingleTPUStrategy
    Strategy
    TPUSpawnStrategy
=======
Since the strategy also hosts the Accelerator and various plugins, you can customize all of them to work together as you like:

.. code-block:: python

    # custom strategy, with new accelerator and plugins
    accelerator = MyAccelerator()
    precision_plugin = MyPrecisionPlugin()
    strategy = CustomDDPStrategy(accelerator=accelerator, precision_plugin=precision_plugin)
    trainer = Trainer(strategy=strategy)
>>>>>>> ae3226ce
<|MERGE_RESOLUTION|>--- conflicted
+++ resolved
@@ -4,8 +4,8 @@
 What is a Strategy?
 ###################
 
-A Strategy controls the model distribution across training, evaluation, and prediction to be used by the :doc:`Trainer <../common/trainer>`.
-It can be controlled by passing different strategy with aliases (``"ddp"``, ``"ddp_spawn"``, ``"deepspeed"`` and so on) as well as a custom strategy object to the ``strategy`` parameter for Trainer.
+Strategy controls the model distribution across training, evaluation, and prediction to be used by the :doc:`Trainer <../common/trainer>`. It can be controlled by passing different
+strategy with aliases (``"ddp"``, ``"ddp_spawn"``, ``"deepspeed"`` and so on) as well as a custom strategy to the ``strategy`` parameter for Trainer.
 
 The Strategy in PyTorch Lightning handles the following responsibilities:
 
@@ -16,44 +16,21 @@
 * Handles/owns optimizers and schedulers.
 
 
-A Strategy is a composition of one :doc:`Accelerator <../extensions/accelerator>`, one :ref:`Precision Plugin <extensions/plugins:Precision Plugins>`, a :ref:`CheckpointIO <extensions/plugins:CheckpointIO Plugins>` plugin and other optional plugins such as the :ref:`ClusterEnvironment <extensions/plugins:Cluster Environments>`.
+:class:`~pytorch_lightning.strategies.strategy.Strategy` also manages the accelerator, precision, and checkpointing plugins.
 
-<<<<<<< HEAD
 ----
 
 ###########################
 Enable Different Strategies
 ###########################
-=======
-.. image:: https://pl-public-data.s3.amazonaws.com/docs/static/images/strategies/overview.jpeg
-    :alt: Illustration of the Strategy as a composition of the Accelerator and several plugins
-
-We expose Strategies mainly for expert users that want to extend Lightning for new hardware support or new distributed backends (e.g. a backend not yet supported by `PyTorch <https://pytorch.org/docs/stable/distributed.html#backends>`_ itself).
-
-
-----------
-
-*****************************
-Selecting a Built-in Strategy
-*****************************
-
-Built-in strategies can be selected in two ways.
-
-1. Pass the shorthand name to the ``strategy`` Trainer argument
-2. Import a Strategy from :mod:`pytorch_lightning.strategies`, instantiate it and pass it to the ``strategy`` Trainer argument
-
-The latter allows you to configure further options on the specifc strategy.
-Here are some examples:
-
->>>>>>> ae3226ce
 
 .. code-block:: python
 
     # Training with the DistributedDataParallel strategy on 4 GPUs
     trainer = Trainer(strategy="ddp", accelerator="gpu", devices=4)
 
-    # Training with the DistributedDataParallel strategy on 4 GPUs, with options configured
-    trainer = Trainer(strategy=DDPStrategy(find_unused_parameters=False), accelerator="gpu", devices=4)
+    # Training with the custom DistributedDataParallel strategy on 4 GPUs
+    trainer = Trainer(strategy=DDPStrategy(...), accelerator="gpu", devices=4)
 
     # Training with the DDP Spawn strategy using auto accelerator selection
     trainer = Trainer(strategy="ddp_spawn", accelerator="auto", devices=4)
@@ -72,78 +49,11 @@
 
 ----
 
-<<<<<<< HEAD
 ########################
-=======
-The below table lists all relevant strategies available in Lightning with their corresponding short-hand name:
-
-
-.. list-table:: Strategy Classes and Nicknames
-   :widths: 20 20 20
-   :header-rows: 1
-
-   * - Name
-     - Class
-     - Description
-   * - bagua
-     - :class:`~pytorch_lightning.strategies.BaguaStrategy`
-     - Strategy for training using the Bagua library, with advanced distributed training algorithms and system optimizations. :ref:`Learn more. <accelerators/gpu:Bagua>`
-   * - fsdp
-     - :class:`~pytorch_lightning.strategies.DDPFullyShardedStrategy`
-     - Strategy for Fully Sharded Data Parallel provided by FairScale. :ref:`Learn more. <advanced/model_parallel:Fully Sharded Training>`
-   * - ddp_sharded
-     - :class:`~pytorch_lightning.strategies.DDPShardedStrategy`
-     - Optimizer and gradient sharded training provided by FairScale. :ref:`Learn more. <advanced/model_parallel:Sharded Training>`
-   * - ddp_spawn_sharded
-     - :class:`~pytorch_lightning.strategies.DDPSpawnShardedStrategy`
-     - Optimizer sharded training provided by FairScale. :ref:`Learn more. <advanced/model_parallel:Sharded Training>`
-   * - ddp_spawn
-     - :class:`~pytorch_lightning.strategies.DDPSpawnStrategy`
-     - Spawns processes using the :func:`torch.multiprocessing.spawn` method and joins processes after training finishes. :ref:`Learn more. <accelerators/gpu:Distributed Data Parallel Spawn>`
-   * - ddp
-     - :class:`~pytorch_lightning.strategies.DDPStrategy`
-     - Strategy for multi-process single-device training on one or multiple nodes. :ref:`Learn more. <accelerators/gpu:Distributed Data Parallel>`
-   * - dp
-     - :class:`~pytorch_lightning.strategies.DataParallelStrategy`
-     - Implements data-parallel training in a single process, i.e., the model gets replicated to each device and each gets a split of the data. :ref:`Learn more. <accelerators/gpu:Data Parallel>`
-   * - deepspeed
-     - :class:`~pytorch_lightning.strategies.DeepSpeedStrategy`
-     - Provides capabilities to run training using the DeepSpeed library, with training optimizations for large billion parameter models. :ref:`Learn more. <advanced/model_parallel:deepspeed>`
-   * - horovod
-     - :class:`~pytorch_lightning.strategies.HorovodStrategy`
-     - Strategy for Horovod distributed training integration. :ref:`Learn more. <accelerators/gpu:Horovod>`
-   * - hpu_parallel
-     - :class:`~pytorch_lightning.strategies.HPUParallelStrategy`
-     - Strategy for distributed training on multiple HPU devices. :doc:`Learn more. <../accelerators/hpu>`
-   * - hpu_single
-     - :class:`~pytorch_lightning.strategies.SingleHPUStrategy`
-     - Strategy for training on a single HPU device. :doc:`Learn more. <../accelerators/hpu>`
-   * - ipu_strategy
-     - :class:`~pytorch_lightning.strategies.IPUStrategy`
-     - Plugin for training on IPU devices. :doc:`Learn more. <../accelerators/ipu>`
-   * - tpu_spawn
-     - :class:`~pytorch_lightning.strategies.TPUSpawnStrategy`
-     - Strategy for training on multiple TPU devices using the :func:`torch_xla.distributed.xla_multiprocessing.spawn` method. :doc:`Learn more. <../accelerators/tpu>`
-   * - single_tpu
-     - :class:`~pytorch_lightning.strategies.SingleTPUStrategy`
-     - Strategy for training on a single TPU device. :doc:`Learn more. <../accelerators/tpu>`
-
-
-----------
-
-
-************************
->>>>>>> ae3226ce
 Create a Custom Strategy
 ########################
 
-Every strategy in Lightning is a subclass of one of the main base classes: :class:`~pytorch_lightning.strategies.Strategy`, :class:`~pytorch_lightning.strategies.SingleDeviceStrategy` or :class:`~pytorch_lightning.strategies.ParallelStrategy`.
-
-.. image:: https://pl-public-data.s3.amazonaws.com/docs/static/images/strategies/hierarchy.jpeg
-    :alt: Strategy base classes
-
-As an expert user, you may choose to extend either an existing built-in Strategy or create a completely new one by
-subclassing the base classes.
+Expert users may choose to extend an existing strategy by overriding its methods.
 
 .. code-block:: python
 
@@ -157,21 +67,23 @@
                 device_ids=...,
             )
 
-        def setup(self, trainer):
-            # you can access the accelerator and plugins directly
-            self.accelerator.setup()
-            self.precision_plugin.connect(...)
-
-
-The custom strategy can then be passed into the ``Trainer`` directly via the ``strategy`` parameter.
+or by subclassing the base class :class:`~pytorch_lightning.strategies.Strategy` to create new ones. These custom strategies
+can then be passed into the ``Trainer`` directly via the ``strategy`` parameter.
 
 .. code-block:: python
 
-    # custom strategy
+    # custom plugins
     trainer = Trainer(strategy=CustomDDPStrategy())
 
+    # fully custom accelerator and plugins
+    accelerator = MyAccelerator()
+    precision_plugin = MyPrecisionPlugin()
+    training_strategy = CustomDDPStrategy(accelerator=accelerator, precision_plugin=precision_plugin)
+    trainer = Trainer(strategy=training_strategy)
 
-<<<<<<< HEAD
+
+The complete list of built-in strategies is listed below.
+
 ----
 
 #############################
@@ -201,15 +113,4 @@
     SingleHPUStrategy
     SingleTPUStrategy
     Strategy
-    TPUSpawnStrategy
-=======
-Since the strategy also hosts the Accelerator and various plugins, you can customize all of them to work together as you like:
-
-.. code-block:: python
-
-    # custom strategy, with new accelerator and plugins
-    accelerator = MyAccelerator()
-    precision_plugin = MyPrecisionPlugin()
-    strategy = CustomDDPStrategy(accelerator=accelerator, precision_plugin=precision_plugin)
-    trainer = Trainer(strategy=strategy)
->>>>>>> ae3226ce
+    TPUSpawnStrategy