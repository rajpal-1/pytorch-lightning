.. _plugins:

#######
Plugins
#######

.. include:: ../links.rst

Plugins allow custom integrations to the internals of the Trainer such as a custom precision or
distributed implementation.

Under the hood, the Lightning Trainer is using plugins in the training routine, added automatically
depending on the provided Trainer arguments. For example:

.. code-block:: python

    # accelerator: GPUAccelerator
    # training type: DDPStrategy
    # precision: NativeMixedPrecisionPlugin
    trainer = Trainer(gpus=4, precision=16)


We expose Accelerators and Plugins mainly for expert users that want to extend Lightning for:

- New hardware (like TPU plugin)
- Distributed backends (e.g. a backend not yet supported by
  `PyTorch <https://pytorch.org/docs/stable/distributed.html#backends>`_ itself)
- Clusters (e.g. customized access to the cluster's environment interface)

There are two types of Plugins in Lightning with different responsibilities:

Strategy
--------

- Launching and teardown of training processes (if applicable)
- Setup communication between processes (NCCL, GLOO, MPI, ...)
- Provide a unified communication interface for reduction, broadcast, etc.
- Provide access to the wrapped LightningModule

PrecisionPlugin
---------------

- Perform pre- and post backward/optimizer step operations such as scaling gradients
- Provide context managers for forward, training_step, etc.
- Gradient clipping


Futhermore, for multi-node training Lightning provides cluster environment plugins that allow the advanced user
to configure Lightning to integrate with a :ref:`custom-cluster`.


.. image:: ../_static/images/accelerator/overview.svg


**********************
Create a custom plugin
**********************

Expert users may choose to extend an existing plugin by overriding its methods ...

.. code-block:: python

    from pytorch_lightning.plugins import DDPStrategy


    class CustomDDPStrategy(DDPStrategy):
        def configure_ddp(self):
            self._model = MyCustomDistributedDataParallel(
                self.model,
                device_ids=...,
            )

or by subclassing the base classes :class:`~pytorch_lightning.plugins.training_type.Strategy` or
:class:`~pytorch_lightning.plugins.precision.PrecisionPlugin` to create new ones. These custom plugins
can then be passed into the Trainer directly or via a (custom) accelerator:

.. code-block:: python

    # custom plugins
    trainer = Trainer(strategy=CustomDDPStrategy(), plugins=[CustomPrecisionPlugin()])

    # fully custom accelerator and plugins
    accelerator = MyAccelerator()
    precision_plugin = MyPrecisionPlugin()
    training_type_plugin = CustomDDPStrategy(accelerator=accelerator, precision_plugin=precision_plugin)
    trainer = Trainer(strategy=training_type_plugin)


The full list of built-in plugins is listed below.


.. warning:: The Plugin API is in beta and subject to change.
    For help setting up custom plugins/accelerators, please reach out to us at **support@pytorchlightning.ai**


----------


Training Type Plugins
---------------------

.. currentmodule:: pytorch_lightning.plugins.training_type

.. autosummary::
    :nosignatures:
    :template: classtemplate.rst

    Strategy
    SingleDevicePlugin
    ParallelPlugin
<<<<<<< HEAD
    DataParallelStrategy
    DDPPlugin
=======
    DataParallelPlugin
    DDPStrategy
>>>>>>> ac8dc2c2
    DDP2Plugin
    DDPShardedStrategy
    DDPSpawnShardedPlugin
    DDPSpawnPlugin
    DeepSpeedStrategy
    HorovodStrategy
    SingleTPUPlugin
    TPUSpawnStrategy


Precision Plugins
-----------------

.. currentmodule:: pytorch_lightning.plugins.precision

.. autosummary::
    :nosignatures:
    :template: classtemplate.rst

    PrecisionPlugin
    MixedPrecisionPlugin
    NativeMixedPrecisionPlugin
    ShardedNativeMixedPrecisionPlugin
    ApexMixedPrecisionPlugin
    DeepSpeedPrecisionPlugin
    TPUPrecisionPlugin
    TPUBf16PrecisionPlugin
    DoublePrecisionPlugin
    FullyShardedNativeMixedPrecisionPlugin
    IPUPrecisionPlugin


Cluster Environments
--------------------

.. currentmodule:: pytorch_lightning.plugins.environments

.. autosummary::
    :nosignatures:
    :template: classtemplate.rst

    ClusterEnvironment
    LightningEnvironment
    LSFEnvironment
    TorchElasticEnvironment
    KubeflowEnvironment
    SLURMEnvironment<|MERGE_RESOLUTION|>--- conflicted
+++ resolved
@@ -108,13 +108,8 @@
     Strategy
     SingleDevicePlugin
     ParallelPlugin
-<<<<<<< HEAD
     DataParallelStrategy
-    DDPPlugin
-=======
-    DataParallelPlugin
     DDPStrategy
->>>>>>> ac8dc2c2
     DDP2Plugin
     DDPShardedStrategy
     DDPSpawnShardedPlugin
