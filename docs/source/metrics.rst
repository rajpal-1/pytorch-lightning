.. testsetup:: *

    import torch
    from torch.nn import Module
    from pytorch_lightning.core.lightning import LightningModule
    from pytorch_lightning.metrics import Metric

.. _metrics:

#######
Metrics
#######

``pytorch_lightning.metrics`` is a Metrics API created for easy metric development and usage in
PyTorch and PyTorch Lightning. It is rigorously tested for all edge cases and includes a growing list of
common metric implementations.

The metrics API provides ``update()``, ``compute()``, ``reset()`` functions to the user. The metric base class inherits
``nn.Module`` which allows us to call ``metric(...)`` directly. The ``forward()`` method of the base ``Metric`` class
serves the dual purpose of calling ``update()`` on its input and simultanously returning the value of the metric over the
provided input.

These metrics work with DDP in PyTorch and PyTorch Lightning by default. When ``.compute()`` is called in
distributed mode, the internal state of each metric is synced and reduced across each process, so that the
logic present in ``.compute()`` is applied to state information from all processes.

The example below shows how to use a metric in your ``LightningModule``:

.. code-block:: python

    def __init__(self):
        ...
        self.accuracy = pl.metrics.Accuracy()

    def training_step(self, batch, batch_idx):
        logits = self(x)
        ...
        # log step metric
        self.log('train_acc_step', self.accuracy(logits, y))
        ...

    def training_epoch_end(self, outs):
        # log epoch metric
        self.log('train_acc_epoch', self.accuracy.compute())


``Metric`` objects can also be directly logged, in which case Lightning will log
the metric based on ``on_step`` and ``on_epoch`` flags present in ``self.log(...)``.
If ``on_epoch`` is True, the logger automatically logs the end of epoch metric value by calling
``.compute()``.

.. note::
    ``sync_dist``, ``sync_dist_op``, ``sync_dist_group``, ``reduce_fx`` and ``tbptt_reduce_fx``
    flags from ``self.log(...)`` don't affect the metric logging in any manner. The metric class
    contains its own distributed synchronization logic.

    This however is only true for metrics that inherit the base class ``Metric``,
    and thus the functional metric API provides no support for in-built distributed synchronization
    or reduction functions.


.. code-block:: python

    def __init__(self):
        ...
        self.train_acc = pl.metrics.Accuracy()
        self.valid_acc = pl.metrics.Accuracy()

    def training_step(self, batch, batch_idx):
        logits = self(x)
        ...
        self.train_acc(logits, y)
        self.log('train_acc', self.train_acc, on_step=True, on_epoch=False)

    def validation_step(self, batch, batch_idx):
        logits = self(x)
        ...
        self.valid_acc(logits, y)
        self.log('valid_acc', self.valid_acc, on_step=True, on_epoch=True)

.. note::
    If using metrics in data parallel mode (dp), the metric update/logging should be done
    in the ``<mode>_step_end`` method (where ``<mode>`` is either ``training``, ``validation``
    or ``test``). This is due to metric states else being destroyed after each forward pass,
    leading to wrong accumulation. In practice do the following:

    .. code-block:: python

        def training_step(self, batch, batch_idx):
            data, target = batch
            pred = self(data)
            ...
            return {'loss' : loss, 'preds' : preds, 'target' : target}

        def training_step_end(self, outputs):
            #update and log
            self.metric(outputs['preds'], outputs['target'])
            self.log('metric', self.metric)


This metrics API is independent of PyTorch Lightning. Metrics can directly be used in PyTorch as shown in the example:

.. code-block:: python

    from pytorch_lightning import metrics

    train_accuracy = metrics.Accuracy()
    valid_accuracy = metrics.Accuracy(compute_on_step=False)

    for epoch in range(epochs):
        for x, y in train_data:
            y_hat = model(x)

            # training step accuracy
            batch_acc = train_accuracy(y_hat, y)

        for x, y in valid_data:
            y_hat = model(x)
            valid_accuracy(y_hat, y)

    # total accuracy over all training batches
    total_train_accuracy = train_accuracy.compute()

    # total accuracy over all validation batches
    total_valid_accuracy = valid_accuracy.compute()

.. note::

    Metrics contain internal states that keep track of the data seen so far.
    Do not mix metric states across training, validation and testing.
    It is highly recommended to re-initialize the metric per mode as
    shown in the examples above.

.. note::

    Metric states are **not** added to the models ``state_dict`` by default.
    To change this, after initializing the metric, the method ``.persistent(mode)`` can
    be used to enable (``mode=True``) or disable (``mode=False``) this behaviour.

*********************
Implementing a Metric
*********************

To implement your custom metric, subclass the base ``Metric`` class and implement the following methods:

- ``__init__()``: Each state variable should be called using ``self.add_state(...)``.
- ``update()``: Any code needed to update the state given any inputs to the metric.
- ``compute()``: Computes a final value from the state of the metric.

All you need to do is call ``add_state`` correctly to implement a custom metric with DDP.
``reset()`` is called on metric state variables added using ``add_state()``.

To see how metric states are synchronized across distributed processes, refer to ``add_state()`` docs
from the base ``Metric`` class.

Example implementation:

.. code-block:: python

    from pytorch_lightning.metrics import Metric

    class MyAccuracy(Metric):
        def __init__(self, dist_sync_on_step=False):
            super().__init__(dist_sync_on_step=dist_sync_on_step)

            self.add_state("correct", default=torch.tensor(0), dist_reduce_fx="sum")
            self.add_state("total", default=torch.tensor(0), dist_reduce_fx="sum")

        def update(self, preds: torch.Tensor, target: torch.Tensor):
            preds, target = self._input_format(preds, target)
            assert preds.shape == target.shape

            self.correct += torch.sum(preds == target)
            self.total += target.numel()

        def compute(self):
            return self.correct.float() / self.total

Metrics support backpropagation, if all computations involved in the metric calculation
are differentiable. However, note that the cached state is detached from the computational
graph and cannot be backpropagated. Not doing this would mean storing the computational
graph for each update call, which can lead to out-of-memory errors.
In practise this means that:

.. code-block:: python

    metric = MyMetric()
    val = metric(pred, target) # this value can be backpropagated
    val = metric.compute() # this value cannot be backpropagated


**********
Metric API
**********

.. autoclass:: pytorch_lightning.metrics.Metric
    :noindex:

***************************
Class vs Functional Metrics
***************************

The functional metrics follow the simple paradigm input in, output out. This means, they don't provide any advanced mechanisms for syncing across DDP nodes or aggregation over batches. They simply compute the metric value based on the given inputs.

Also, the integration within other parts of PyTorch Lightning will never be as tight as with the class-based interface.
If you look for just computing the values, the functional metrics are the way to go. However, if you are looking for the best integration and user experience, please consider also using the class interface.

**********************
Classification Metrics
**********************
<<<<<<< HEAD

Input types
-----------

For the purposes of classification metrics, inputs (predictions and targets) are split 
into these categories (``N`` stands for the batch size and ``C`` for number of classes):

.. csv-table:: \*dtype ``binary`` means integers that are either 0 or 1
    :header: "Type", "preds shape", "preds dtype", "target shape", "target dtype"
    :widths: 20, 10, 10, 10, 10

    "Binary", "(N,)", "``float``", "(N,)", "``binary``\*"
    "Multi-class", "(N,)", "``int``", "(N,)", "``int``"
    "Multi-class with probabilities", "(N, C)", "``float``", "(N,)", "``int``"
    "Multi-label", "(N, ...)", "``float``", "(N, ...)", "``binary``\*"
    "Multi-dimensional multi-class", "(N, ...)", "``int``", "(N, ...)", "``int``"
    "Multi-dimensional multi-class with probabilities", "(N, C, ...)", "``float``", "(N, ...)", "``int``"

.. note::
    All dimensions of size 1 (except ``N``) are "squeezed out" at the beginning, so 
    that, for example, a tensor of shape ``(N, 1)`` is treated as ``(N, )``.

When predictions or targets are integers, it is assumed that class labels start at 0, i.e. 
the possible class labels are 0, 1, 2, 3, etc. Below are some examples of different input types

.. testcode::

    # Binary inputs
    binary_preds  = torch.tensor([0.6, 0.1, 0.9])
    binary_target = torch.tensor([1, 0, 2])

    # Multi-class inputs
    mc_preds  = torch.tensor([0, 2, 1])
    mc_target = torch.tensor([0, 1, 2])

    # Multi-class inputs with probabilities
    mc_preds_probs  = torch.tensor([[0.8, 0.2, 0], [0.1, 0.2, 0.7], [0.3, 0.6, 0.1]])
    mc_target_probs = torch.tensor([0, 1, 2])

    # Multi-label inputs
    ml_preds  = torch.tensor([[0.2, 0.8, 0.9], [0.5, 0.6, 0.1], [0.3, 0.1, 0.1]])
    ml_target = torch.tensor([[0, 1, 1], [1, 0, 0], [0, 0, 0]])

In some rare cases, you might have inputs which appear to be (multi-dimensional) multi-class
but are actually binary/multi-label. For example, if both predictions and targets are 1d
binary tensors. Or it could be the other way around, you want to treat binary/multi-label
inputs as 2-class (multi-dimensional) multi-class inputs.

For these cases, the metrics where this distinction would make a difference, expose the
``is_multiclass`` argument.

Class Metrics (Classification)
------------------------------
=======
>>>>>>> cca430a0

Input types
-----------

For the purposes of classification metrics, inputs (predictions and targets) are split 
into these categories (``N`` stands for the batch size and ``C`` for number of classes):

<<<<<<< HEAD
Hamming Loss
~~~~~~~~~~~~

.. autoclass:: pytorch_lightning.metrics.classification.HammingLoss
    :noindex:

Precision
~~~~~~~~~
=======
.. csv-table:: \*dtype ``binary`` means integers that are either 0 or 1
    :header: "Type", "preds shape", "preds dtype", "target shape", "target dtype"
    :widths: 20, 10, 10, 10, 10
>>>>>>> cca430a0

    "Binary", "(N,)", "``float``", "(N,)", "``binary``\*"
    "Multi-class", "(N,)", "``int``", "(N,)", "``int``"
    "Multi-class with probabilities", "(N, C)", "``float``", "(N,)", "``int``"
    "Multi-label", "(N, ...)", "``float``", "(N, ...)", "``binary``\*"
    "Multi-dimensional multi-class", "(N, ...)", "``int``", "(N, ...)", "``int``"
    "Multi-dimensional multi-class with probabilities", "(N, C, ...)", "``float``", "(N, ...)", "``int``"

.. note::
    All dimensions of size 1 (except ``N``) are "squeezed out" at the beginning, so 
    that, for example, a tensor of shape ``(N, 1)`` is treated as ``(N, )``.

When predictions or targets are integers, it is assumed that class labels start at 0, i.e. 
the possible class labels are 0, 1, 2, 3, etc. Below are some examples of different input types

.. testcode::

    # Binary inputs
    binary_preds  = torch.tensor([0.6, 0.1, 0.9])
    binary_target = torch.tensor([1, 0, 2])

    # Multi-class inputs
    mc_preds  = torch.tensor([0, 2, 1])
    mc_target = torch.tensor([0, 1, 2])

    # Multi-class inputs with probabilities
    mc_preds_probs  = torch.tensor([[0.8, 0.2, 0], [0.1, 0.2, 0.7], [0.3, 0.6, 0.1]])
    mc_target_probs = torch.tensor([0, 1, 2])

    # Multi-label inputs
    ml_preds  = torch.tensor([[0.2, 0.8, 0.9], [0.5, 0.6, 0.1], [0.3, 0.1, 0.1]])
    ml_target = torch.tensor([[0, 1, 1], [1, 0, 0], [0, 0, 0]])

In some rare cases, you might have inputs which appear to be (multi-dimensional) multi-class
but are actually binary/multi-label. For example, if both predictions and targets are 1d
binary tensors. Or it could be the other way around, you want to treat binary/multi-label
inputs as 2-class (multi-dimensional) multi-class inputs.

For these cases, the metrics where this distinction would make a difference, expose the
``is_multiclass`` argument.

Class Metrics (Classification)
------------------------------

Accuracy
~~~~~~~~

.. autoclass:: pytorch_lightning.metrics.classification.Accuracy
    :noindex:

AveragePrecision
~~~~~~~~~~~~~~~~

.. autoclass:: pytorch_lightning.metrics.classification.AveragePrecision
    :noindex:

ConfusionMatrix
~~~~~~~~~~~~~~~

.. autoclass:: pytorch_lightning.metrics.classification.ConfusionMatrix
    :noindex:

<<<<<<< HEAD
Functional Metrics (Classification)
-----------------------------------

accuracy [func]
~~~~~~~~~~~~~~~

.. autofunction:: pytorch_lightning.metrics.functional.accuracy
    :noindex:

hamming_loss [func]
~~~~~~~~~~~~~~~~~~~

.. autofunction:: pytorch_lightning.metrics.functional.hamming_loss
    :noindex:

=======
F1
~~

.. autoclass:: pytorch_lightning.metrics.classification.F1
    :noindex:

FBeta
~~~~~

.. autoclass:: pytorch_lightning.metrics.classification.FBeta
    :noindex:

Precision
~~~~~~~~~

.. autoclass:: pytorch_lightning.metrics.classification.Precision
    :noindex:

PrecisionRecallCurve
~~~~~~~~~~~~~~~~~~~~

.. autoclass:: pytorch_lightning.metrics.classification.PrecisionRecallCurve
    :noindex:

Recall
~~~~~~

.. autoclass:: pytorch_lightning.metrics.classification.Recall
    :noindex:

ROC
~~~

.. autoclass:: pytorch_lightning.metrics.classification.ROC
    :noindex:


Functional Metrics (Classification)
-----------------------------------

accuracy [func]
~~~~~~~~~~~~~~~

.. autofunction:: pytorch_lightning.metrics.functional.classification.accuracy
    :noindex:


>>>>>>> cca430a0
auc [func]
~~~~~~~~~~

.. autofunction:: pytorch_lightning.metrics.functional.classification.auc
    :noindex:


auroc [func]
~~~~~~~~~~~~

.. autofunction:: pytorch_lightning.metrics.functional.classification.auroc
    :noindex:


multiclass_auroc [func]
~~~~~~~~~~~~~~~~~~~~~~~

.. autofunction:: pytorch_lightning.metrics.functional.classification.multiclass_auroc
    :noindex:


average_precision [func]
~~~~~~~~~~~~~~~~~~~~~~~~

.. autofunction:: pytorch_lightning.metrics.functional.average_precision
    :noindex:


confusion_matrix [func]
~~~~~~~~~~~~~~~~~~~~~~~

.. autofunction:: pytorch_lightning.metrics.functional.confusion_matrix
    :noindex:


dice_score [func]
~~~~~~~~~~~~~~~~~

.. autofunction:: pytorch_lightning.metrics.functional.classification.dice_score
    :noindex:


f1 [func]
~~~~~~~~~~~~~~~

.. autofunction:: pytorch_lightning.metrics.functional.f1
    :noindex:


fbeta [func]
~~~~~~~~~~~~~~~~~~

.. autofunction:: pytorch_lightning.metrics.functional.fbeta
    :noindex:


iou [func]
~~~~~~~~~~

.. autofunction:: pytorch_lightning.metrics.functional.classification.iou
    :noindex:


roc [func]
~~~~~~~~~~~~~~~~~~~~~

.. autofunction:: pytorch_lightning.metrics.functional.roc
    :noindex:


precision [func]
~~~~~~~~~~~~~~~~

.. autofunction:: pytorch_lightning.metrics.functional.classification.precision
    :noindex:


precision_recall [func]
~~~~~~~~~~~~~~~~~~~~~~~

.. autofunction:: pytorch_lightning.metrics.functional.classification.precision_recall
    :noindex:


precision_recall_curve [func]
~~~~~~~~~~~~~~~~~~~~~~~~~~~~~

.. autofunction:: pytorch_lightning.metrics.functional.precision_recall_curve
    :noindex:


recall [func]
~~~~~~~~~~~~~

.. autofunction:: pytorch_lightning.metrics.functional.classification.recall
    :noindex:

select_topk [func]
~~~~~~~~~~~~~~~~~~~~~

.. autofunction:: pytorch_lightning.metrics.utils.select_topk
    :noindex:


stat_scores [func]
~~~~~~~~~~~~~~~~~~

.. autofunction:: pytorch_lightning.metrics.functional.classification.stat_scores
    :noindex:


stat_scores_multiple_classes [func]
~~~~~~~~~~~~~~~~~~~~~~~~~~~~~~~~~~~

.. autofunction:: pytorch_lightning.metrics.functional.classification.stat_scores_multiple_classes
    :noindex:


to_categorical [func]
~~~~~~~~~~~~~~~~~~~~~

.. autofunction:: pytorch_lightning.metrics.utils.to_categorical
    :noindex:


to_onehot [func]
~~~~~~~~~~~~~~~~

.. autofunction:: pytorch_lightning.metrics.utils.to_onehot
    :noindex:

******************
Regression Metrics
******************

Class Metrics (Regression)
--------------------------

ExplainedVariance
~~~~~~~~~~~~~~~~~

.. autoclass:: pytorch_lightning.metrics.regression.ExplainedVariance
    :noindex:


MeanAbsoluteError
~~~~~~~~~~~~~~~~~

.. autoclass:: pytorch_lightning.metrics.regression.MeanAbsoluteError
    :noindex:

******************
Regression Metrics
******************

Class Metrics (Regression)
--------------------------

ExplainedVariance
~~~~~~~~~~~~~~~~~

.. autoclass:: pytorch_lightning.metrics.regression.ExplainedVariance
    :noindex:


MeanAbsoluteError
~~~~~~~~~~~~~~~~~

.. autoclass:: pytorch_lightning.metrics.regression.MeanAbsoluteError
    :noindex:


MeanSquaredError
~~~~~~~~~~~~~~~~

.. autoclass:: pytorch_lightning.metrics.regression.MeanSquaredError
    :noindex:


MeanSquaredLogError
~~~~~~~~~~~~~~~~~~~

.. autoclass:: pytorch_lightning.metrics.regression.MeanSquaredLogError
    :noindex:


PSNR
~~~~

.. autoclass:: pytorch_lightning.metrics.regression.PSNR
    :noindex:


SSIM
~~~~

.. autoclass:: pytorch_lightning.metrics.regression.SSIM
    :noindex:

<<<<<<< HEAD
=======
MeanSquaredError
~~~~~~~~~~~~~~~~

.. autoclass:: pytorch_lightning.metrics.regression.MeanSquaredError
    :noindex:


MeanSquaredLogError
~~~~~~~~~~~~~~~~~~~

.. autoclass:: pytorch_lightning.metrics.regression.MeanSquaredLogError
    :noindex:


PSNR
~~~~

.. autoclass:: pytorch_lightning.metrics.regression.PSNR
    :noindex:


SSIM
~~~~

.. autoclass:: pytorch_lightning.metrics.regression.SSIM
    :noindex:

>>>>>>> cca430a0

Functional Metrics (Regression)
-------------------------------

explained_variance [func]
~~~~~~~~~~~~~~~~~~~~~~~~~

.. autofunction:: pytorch_lightning.metrics.functional.explained_variance
    :noindex:


mean_absolute_error [func]
~~~~~~~~~~~~~~~~~~~~~~~~~~

.. autofunction:: pytorch_lightning.metrics.functional.mean_absolute_error
    :noindex:


mean_squared_error [func]
~~~~~~~~~~~~~~~~~~~~~~~~~

.. autofunction:: pytorch_lightning.metrics.functional.mean_squared_error
    :noindex:


mean_squared_log_error [func]
~~~~~~~~~~~~~~~~~~~~~~~~~~~~~

.. autofunction:: pytorch_lightning.metrics.functional.mean_squared_log_error
    :noindex:


psnr [func]
~~~~~~~~~~~

.. autofunction:: pytorch_lightning.metrics.functional.psnr
    :noindex:


ssim [func]
~~~~~~~~~~~

.. autofunction:: pytorch_lightning.metrics.functional.ssim
    :noindex:

***
NLP
***

bleu_score [func]
-----------------

.. autofunction:: pytorch_lightning.metrics.functional.nlp.bleu_score
    :noindex:

********
Pairwise
********

embedding_similarity [func]
---------------------------

.. autofunction:: pytorch_lightning.metrics.functional.self_supervised.embedding_similarity
    :noindex:<|MERGE_RESOLUTION|>--- conflicted
+++ resolved
@@ -208,7 +208,6 @@
 **********************
 Classification Metrics
 **********************
-<<<<<<< HEAD
 
 Input types
 -----------
@@ -262,16 +261,37 @@
 
 Class Metrics (Classification)
 ------------------------------
-=======
->>>>>>> cca430a0
-
-Input types
------------
-
-For the purposes of classification metrics, inputs (predictions and targets) are split 
-into these categories (``N`` stands for the batch size and ``C`` for number of classes):
-
-<<<<<<< HEAD
+
+Accuracy
+~~~~~~~~
+
+.. autoclass:: pytorch_lightning.metrics.classification.Accuracy
+    :noindex:
+
+AveragePrecision
+~~~~~~~~~~~~~~~~
+
+.. autoclass:: pytorch_lightning.metrics.classification.AveragePrecision
+    :noindex:
+
+ConfusionMatrix
+~~~~~~~~~~~~~~~
+
+.. autoclass:: pytorch_lightning.metrics.classification.ConfusionMatrix
+    :noindex:
+
+F1
+~~
+
+.. autoclass:: pytorch_lightning.metrics.classification.F1
+    :noindex:
+
+FBeta
+~~~~~
+
+.. autoclass:: pytorch_lightning.metrics.classification.FBeta
+    :noindex:
+
 Hamming Loss
 ~~~~~~~~~~~~
 
@@ -280,74 +300,29 @@
 
 Precision
 ~~~~~~~~~
-=======
-.. csv-table:: \*dtype ``binary`` means integers that are either 0 or 1
-    :header: "Type", "preds shape", "preds dtype", "target shape", "target dtype"
-    :widths: 20, 10, 10, 10, 10
->>>>>>> cca430a0
-
-    "Binary", "(N,)", "``float``", "(N,)", "``binary``\*"
-    "Multi-class", "(N,)", "``int``", "(N,)", "``int``"
-    "Multi-class with probabilities", "(N, C)", "``float``", "(N,)", "``int``"
-    "Multi-label", "(N, ...)", "``float``", "(N, ...)", "``binary``\*"
-    "Multi-dimensional multi-class", "(N, ...)", "``int``", "(N, ...)", "``int``"
-    "Multi-dimensional multi-class with probabilities", "(N, C, ...)", "``float``", "(N, ...)", "``int``"
-
-.. note::
-    All dimensions of size 1 (except ``N``) are "squeezed out" at the beginning, so 
-    that, for example, a tensor of shape ``(N, 1)`` is treated as ``(N, )``.
-
-When predictions or targets are integers, it is assumed that class labels start at 0, i.e. 
-the possible class labels are 0, 1, 2, 3, etc. Below are some examples of different input types
-
-.. testcode::
-
-    # Binary inputs
-    binary_preds  = torch.tensor([0.6, 0.1, 0.9])
-    binary_target = torch.tensor([1, 0, 2])
-
-    # Multi-class inputs
-    mc_preds  = torch.tensor([0, 2, 1])
-    mc_target = torch.tensor([0, 1, 2])
-
-    # Multi-class inputs with probabilities
-    mc_preds_probs  = torch.tensor([[0.8, 0.2, 0], [0.1, 0.2, 0.7], [0.3, 0.6, 0.1]])
-    mc_target_probs = torch.tensor([0, 1, 2])
-
-    # Multi-label inputs
-    ml_preds  = torch.tensor([[0.2, 0.8, 0.9], [0.5, 0.6, 0.1], [0.3, 0.1, 0.1]])
-    ml_target = torch.tensor([[0, 1, 1], [1, 0, 0], [0, 0, 0]])
-
-In some rare cases, you might have inputs which appear to be (multi-dimensional) multi-class
-but are actually binary/multi-label. For example, if both predictions and targets are 1d
-binary tensors. Or it could be the other way around, you want to treat binary/multi-label
-inputs as 2-class (multi-dimensional) multi-class inputs.
-
-For these cases, the metrics where this distinction would make a difference, expose the
-``is_multiclass`` argument.
-
-Class Metrics (Classification)
-------------------------------
-
-Accuracy
-~~~~~~~~
-
-.. autoclass:: pytorch_lightning.metrics.classification.Accuracy
-    :noindex:
-
-AveragePrecision
-~~~~~~~~~~~~~~~~
-
-.. autoclass:: pytorch_lightning.metrics.classification.AveragePrecision
-    :noindex:
-
-ConfusionMatrix
-~~~~~~~~~~~~~~~
-
-.. autoclass:: pytorch_lightning.metrics.classification.ConfusionMatrix
-    :noindex:
-
-<<<<<<< HEAD
+
+.. autoclass:: pytorch_lightning.metrics.classification.Precision
+    :noindex:
+
+PrecisionRecallCurve
+~~~~~~~~~~~~~~~~~~~~
+
+.. autoclass:: pytorch_lightning.metrics.classification.PrecisionRecallCurve
+    :noindex:
+
+Recall
+~~~~~~
+
+.. autoclass:: pytorch_lightning.metrics.classification.Recall
+    :noindex:
+
+ROC
+~~~
+
+.. autoclass:: pytorch_lightning.metrics.classification.ROC
+    :noindex:
+
+
 Functional Metrics (Classification)
 -----------------------------------
 
@@ -357,116 +332,66 @@
 .. autofunction:: pytorch_lightning.metrics.functional.accuracy
     :noindex:
 
+auc [func]
+~~~~~~~~~~
+
+.. autofunction:: pytorch_lightning.metrics.functional.classification.auc
+    :noindex:
+
+
+auroc [func]
+~~~~~~~~~~~~
+
+.. autofunction:: pytorch_lightning.metrics.functional.classification.auroc
+    :noindex:
+
+
+multiclass_auroc [func]
+~~~~~~~~~~~~~~~~~~~~~~~
+
+.. autofunction:: pytorch_lightning.metrics.functional.classification.multiclass_auroc
+    :noindex:
+
+
+average_precision [func]
+~~~~~~~~~~~~~~~~~~~~~~~~
+
+.. autofunction:: pytorch_lightning.metrics.functional.average_precision
+    :noindex:
+
+
+confusion_matrix [func]
+~~~~~~~~~~~~~~~~~~~~~~~
+
+.. autofunction:: pytorch_lightning.metrics.functional.confusion_matrix
+    :noindex:
+
+
+dice_score [func]
+~~~~~~~~~~~~~~~~~
+
+.. autofunction:: pytorch_lightning.metrics.functional.classification.dice_score
+    :noindex:
+
+
+f1 [func]
+~~~~~~~~~~~~~~~
+
+.. autofunction:: pytorch_lightning.metrics.functional.f1
+    :noindex:
+
+
+fbeta [func]
+~~~~~~~~~~~~~~~~~~
+
+.. autofunction:: pytorch_lightning.metrics.functional.fbeta
+    :noindex:
+
 hamming_loss [func]
 ~~~~~~~~~~~~~~~~~~~
 
 .. autofunction:: pytorch_lightning.metrics.functional.hamming_loss
     :noindex:
-
-=======
-F1
-~~
-
-.. autoclass:: pytorch_lightning.metrics.classification.F1
-    :noindex:
-
-FBeta
-~~~~~
-
-.. autoclass:: pytorch_lightning.metrics.classification.FBeta
-    :noindex:
-
-Precision
-~~~~~~~~~
-
-.. autoclass:: pytorch_lightning.metrics.classification.Precision
-    :noindex:
-
-PrecisionRecallCurve
-~~~~~~~~~~~~~~~~~~~~
-
-.. autoclass:: pytorch_lightning.metrics.classification.PrecisionRecallCurve
-    :noindex:
-
-Recall
-~~~~~~
-
-.. autoclass:: pytorch_lightning.metrics.classification.Recall
-    :noindex:
-
-ROC
-~~~
-
-.. autoclass:: pytorch_lightning.metrics.classification.ROC
-    :noindex:
-
-
-Functional Metrics (Classification)
------------------------------------
-
-accuracy [func]
-~~~~~~~~~~~~~~~
-
-.. autofunction:: pytorch_lightning.metrics.functional.classification.accuracy
-    :noindex:
-
-
->>>>>>> cca430a0
-auc [func]
-~~~~~~~~~~
-
-.. autofunction:: pytorch_lightning.metrics.functional.classification.auc
-    :noindex:
-
-
-auroc [func]
-~~~~~~~~~~~~
-
-.. autofunction:: pytorch_lightning.metrics.functional.classification.auroc
-    :noindex:
-
-
-multiclass_auroc [func]
-~~~~~~~~~~~~~~~~~~~~~~~
-
-.. autofunction:: pytorch_lightning.metrics.functional.classification.multiclass_auroc
-    :noindex:
-
-
-average_precision [func]
-~~~~~~~~~~~~~~~~~~~~~~~~
-
-.. autofunction:: pytorch_lightning.metrics.functional.average_precision
-    :noindex:
-
-
-confusion_matrix [func]
-~~~~~~~~~~~~~~~~~~~~~~~
-
-.. autofunction:: pytorch_lightning.metrics.functional.confusion_matrix
-    :noindex:
-
-
-dice_score [func]
-~~~~~~~~~~~~~~~~~
-
-.. autofunction:: pytorch_lightning.metrics.functional.classification.dice_score
-    :noindex:
-
-
-f1 [func]
-~~~~~~~~~~~~~~~
-
-.. autofunction:: pytorch_lightning.metrics.functional.f1
-    :noindex:
-
-
-fbeta [func]
-~~~~~~~~~~~~~~~~~~
-
-.. autofunction:: pytorch_lightning.metrics.functional.fbeta
-    :noindex:
-
 
 iou [func]
 ~~~~~~~~~~
@@ -563,26 +488,6 @@
 .. autoclass:: pytorch_lightning.metrics.regression.MeanAbsoluteError
     :noindex:
 
-******************
-Regression Metrics
-******************
-
-Class Metrics (Regression)
---------------------------
-
-ExplainedVariance
-~~~~~~~~~~~~~~~~~
-
-.. autoclass:: pytorch_lightning.metrics.regression.ExplainedVariance
-    :noindex:
-
-
-MeanAbsoluteError
-~~~~~~~~~~~~~~~~~
-
-.. autoclass:: pytorch_lightning.metrics.regression.MeanAbsoluteError
-    :noindex:
-
 
 MeanSquaredError
 ~~~~~~~~~~~~~~~~
@@ -611,36 +516,6 @@
 .. autoclass:: pytorch_lightning.metrics.regression.SSIM
     :noindex:
 
-<<<<<<< HEAD
-=======
-MeanSquaredError
-~~~~~~~~~~~~~~~~
-
-.. autoclass:: pytorch_lightning.metrics.regression.MeanSquaredError
-    :noindex:
-
-
-MeanSquaredLogError
-~~~~~~~~~~~~~~~~~~~
-
-.. autoclass:: pytorch_lightning.metrics.regression.MeanSquaredLogError
-    :noindex:
-
-
-PSNR
-~~~~
-
-.. autoclass:: pytorch_lightning.metrics.regression.PSNR
-    :noindex:
-
-
-SSIM
-~~~~
-
-.. autoclass:: pytorch_lightning.metrics.regression.SSIM
-    :noindex:
-
->>>>>>> cca430a0
 
 Functional Metrics (Regression)
 -------------------------------
