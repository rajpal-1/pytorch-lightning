--- conflicted
+++ resolved
@@ -105,22 +105,13 @@
 
     - bash: |
         pip install -q -r .actions/requirements.txt
-<<<<<<< HEAD
         python .actions/assistant.py copy_replace_imports --source_dir="./tests/tests_fabric" \
           --source_import="lightning.fabric" \
           --target_import="lightning_fabric"
         python .actions/assistant.py copy_replace_imports --source_dir="./examples/fabric" \
           --source_import="lightning.fabric" \
           --target_import="lightning_fabric"
-=======
-        python .actions/assistant.py copy_replace_imports --source_dir="./tests" \
-          --source_import="lightning.fabric,lightning.pytorch" \
-          --target_import="lightning_fabric,pytorch_lightning"
-        python .actions/assistant.py copy_replace_imports --source_dir="./examples" \
-          --source_import="lightning.fabric,lightning.pytorch" \
-          --target_import="lightning_fabric,pytorch_lightning"
       condition: eq(variables['PACKAGE_NAME'], 'fabric')
->>>>>>> 83296cc6
       displayName: 'Adjust tests & examples'
 
     - bash: python -m coverage run --source $(COVERAGE_SCOPE) -m pytest --ignore benchmarks -v --durations=50
