# Python package
# Create and test a Python package on multiple Python versions.
# Add steps that analyze code, save the dist with the build record, publish to a PyPI-compatible index, and more:
# https://docs.microsoft.com/azure/devops/pipelines/languages/python

trigger:
  tags:
    include:
      - '*'
  branches:
    include:
      - "master"
      - "release/*"
      - "refs/tags/*"

schedules:
  - cron: "0 0 * * *" # At the end of every day
    displayName: Daily midnight testing
    branches:
      include:
        - "master"

pr:
  branches:
    include:
      - "master"
      - "release/*"
  paths:
    include:
      - ".actions/**"
      - ".azure/app-cloud-e2e.yml"
      - "src/lightning_app/**"
      - "requirements/app/**"
      - "tests/integrations_app_examples/**"
      - "setup.py"
    exclude:
      - "requirements/*/docs.txt"
      - "*.md"
      - "**/*.md"

# variables are automatically exported as environment variables so this will override pip's default cache dir
variables:
  - name: pip_cache_dir
    value: $(Pipeline.Workspace)/.pip
  - name: local_id
    value: $(Build.BuildId)
  - name: video_artifact_dir
    value: ./videos

jobs:
<<<<<<< HEAD
  - job: testing_cloud_e2e
    pool: azure-cpus
=======
  - job: App_e2e_cloud
    pool: "azure-cpus"
>>>>>>> 669ecff9
    container:
      image: mcr.microsoft.com/playwright/python:v1.28.0-focal
      options: "--shm-size=4gb"
    strategy:
      matrix:
        'App: v0_app':
          name: "v0_app"
          dir: "public"
        'App: boring_app':
          name: "boring_app"
          dir: "public"
        'App: template_streamlit_ui':
          name: "template_streamlit_ui"
          dir: "public"
        'App: template_react_ui':
          name: "template_react_ui"
          dir: "public"
        # 'App: template_jupyterlab':  # TODO: clarify where these files lives
        #   name: "template_jupyterlab"
        'App: installation_commands_app':
          name: "installation_commands_app"
          dir: "public"
        'App: drive':
          name: "drive"
          dir: "public"
        'App: payload':
          name: "payload"
          dir: "public"
        'App: commands_and_api':
          name: "commands_and_api"
          dir: "public"
        'App: quick_start':
          name: "quick_start"
          dir: "public"
        'App: idle_timeout':
          name: "idle_timeout"
          dir: "local"
        'App: collect_failures':
          name: "collect_failures"
          dir: "local"
        'App: custom_work_dependencies':
          name: "custom_work_dependencies"
          dir: "local"
    timeoutInMinutes: "15"
    cancelTimeoutInMinutes: "1"
    # values: https://docs.microsoft.com/en-us/azure/devops/pipelines/process/phases?view=azure-devops&tabs=yaml#workspace
    workspace:
      clean: all
    variables:
      HEADLESS: '1'
      PACKAGE_LIGHTNING: '1'
      CLOUD: '1'
      VIDEO_LOCATION: $(video_artifact_dir)
      PR_NUMBER: $(local_id)
      TEST_APP_NAME: $(name)
      TEST_APP_FOLDER: $(dir)
      HAR_LOCATION: './artifacts/hars'
      SLOW_MO: '50'
      LIGHTNING_DEBUG: '1'
    steps:

    - script: echo '##vso[task.setvariable variable=local_id]$(System.PullRequest.PullRequestNumber)'
      displayName: "Set id for this PR"
      condition: eq(variables['Build.Reason'], 'PullRequest')

    - bash: |
        whoami
        mkdir -p $(VIDEO_LOCATION)
        printf "local id: $(local_id)\n"
        python --version
        pip --version
      displayName: 'Info'

    # TODO: we are testing it as `lightning`, so add also version for `lightning_app`
    - bash: |
        pip install -e .[test] \
          -f https://download.pytorch.org/whl/cpu/torch_stable.html
      env:
        FREEZE_REQUIREMENTS: "1"
      displayName: 'Install Lightning & dependencies'

    - bash: |
        pip install playwright
        python -m playwright install  # --with-deps
      displayName: 'Install Playwright system dependencies'

    # The magic happens here it doesn't need to install the quick start dependencies.
    # This test is very important to test the main user story of lightning app.
    # It also e2e tests running on cloud without installing dependencies.
    - bash: |
        rm -rf examples/lightning-quick-start || true
        git clone https://github.com/Lightning-AI/lightning-quick-start examples/lightning-quick-start
      condition: eq(variables['name'], 'quick_start')
      displayName: 'Clone Quick start Repo'

    - bash: |
        rm -rf examples/app_template_react_ui || true
        git clone https://github.com/Lightning-AI/lightning-template-react examples/app_template_react_ui
      condition: eq(variables['name'], 'template_react_ui')
      displayName: 'Clone Template React UI Repo'

    - bash: pip install -q -r .actions/requirements.txt
      displayName: 'Install assistant dependencies'

    # Fix imports to use `lightning` instead of `lightning_app` since we install lightning only ATM
    # TODO: fixme when installing `lightning_app` as well
    - bash: |
        python .actions/assistant.py copy_replace_imports --source_dir="./examples" --source_import="lightning_app" --target_import="lightning.app"
        python .actions/assistant.py copy_replace_imports --source_dir="./tests" --source_import="lightning_app" --target_import="lightning.app"
      displayName: 'Adjust examples'

    - bash: pip --version && pip list
      displayName: 'List pip dependency'

    - bash: |
<<<<<<< HEAD
        mkdir -p $(VIDEO_LOCATION)
        ls -l examples/$(TEST_APP_NAME)
        ls -l tests/tests_examples_app/public
        echo ${TEST_FILE}
        python -m pytest ${TEST_FILE}::test_$(TEST_APP_NAME)_example_cloud \
          --timeout=540 --capture=no -v --color=yes
      env:
        TEST_FILE: tests/tests_examples_app/$(TEST_APP_FOLDER)/test_$(TEST_APP_NAME).py
=======
        ls -l examples/${TEST_APP_NAME}
        python -m pytest ${TEST_FILE}::test_${TEST_APP_NAME}_example_cloud \
          --timeout=540 --capture=no -v --color=yes
      env:
        TEST_FILE: tests/integrations_app_examples/$(TEST_APP_FOLDER)/test_$(TEST_APP_NAME).py
>>>>>>> 669ecff9
        #LAI_USER: $(LAI_USER)  # for STAGING
        #LAI_PASS: $(LAI_PASS)  # for STAGING
        LIGHTNING_USER_ID: $(LIGHTNING_USER_ID_PROD)
        LIGHTNING_API_KEY: $(LIGHTNING_API_KEY_PROD)
        LIGHTNING_USERNAME: $(LIGHTNING_USERNAME)
        LIGHTNING_CLOUD_URL: $(LIGHTNING_CLOUD_URL_PROD)
      displayName: 'Run the tests'

    - task: PublishPipelineArtifact@1
      condition: failed()
      inputs:
        path: "$(video_artifact_dir)/$(name)"
        artifactName: $(name)
        publishLocation: 'pipeline'
      displayName: 'Publish videos'

    - bash: |
        time python -c "from lightning.app import testing; testing.delete_cloud_lightning_apps()"
      condition: always()
      timeoutInMinutes: "3"
      env:
        #LAI_USER: $(LAI_USER)  # for STAGING
        #LAI_PASS: $(LAI_PASS)  # for STAGING
        LIGHTNING_USER_ID: $(LIGHTNING_USER_ID_PROD)
        LIGHTNING_API_KEY: $(LIGHTNING_API_KEY_PROD)
        LIGHTNING_USERNAME: $(LIGHTNING_USERNAME)
        LIGHTNING_CLOUD_URL: $(LIGHTNING_CLOUD_URL_PROD)
<<<<<<< HEAD
=======
      timeoutInMinutes: "3"
>>>>>>> 669ecff9
      displayName: 'Clean Previous Apps'<|MERGE_RESOLUTION|>--- conflicted
+++ resolved
@@ -48,13 +48,8 @@
     value: ./videos
 
 jobs:
-<<<<<<< HEAD
   - job: testing_cloud_e2e
-    pool: azure-cpus
-=======
-  - job: App_e2e_cloud
     pool: "azure-cpus"
->>>>>>> 669ecff9
     container:
       image: mcr.microsoft.com/playwright/python:v1.28.0-focal
       options: "--shm-size=4gb"
@@ -170,22 +165,12 @@
       displayName: 'List pip dependency'
 
     - bash: |
-<<<<<<< HEAD
-        mkdir -p $(VIDEO_LOCATION)
         ls -l examples/$(TEST_APP_NAME)
-        ls -l tests/tests_examples_app/public
         echo ${TEST_FILE}
         python -m pytest ${TEST_FILE}::test_$(TEST_APP_NAME)_example_cloud \
           --timeout=540 --capture=no -v --color=yes
       env:
-        TEST_FILE: tests/tests_examples_app/$(TEST_APP_FOLDER)/test_$(TEST_APP_NAME).py
-=======
-        ls -l examples/${TEST_APP_NAME}
-        python -m pytest ${TEST_FILE}::test_${TEST_APP_NAME}_example_cloud \
-          --timeout=540 --capture=no -v --color=yes
-      env:
         TEST_FILE: tests/integrations_app_examples/$(TEST_APP_FOLDER)/test_$(TEST_APP_NAME).py
->>>>>>> 669ecff9
         #LAI_USER: $(LAI_USER)  # for STAGING
         #LAI_PASS: $(LAI_PASS)  # for STAGING
         LIGHTNING_USER_ID: $(LIGHTNING_USER_ID_PROD)
@@ -213,8 +198,4 @@
         LIGHTNING_API_KEY: $(LIGHTNING_API_KEY_PROD)
         LIGHTNING_USERNAME: $(LIGHTNING_USERNAME)
         LIGHTNING_CLOUD_URL: $(LIGHTNING_CLOUD_URL_PROD)
-<<<<<<< HEAD
-=======
-      timeoutInMinutes: "3"
->>>>>>> 669ecff9
       displayName: 'Clean Previous Apps'