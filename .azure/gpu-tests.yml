--- conflicted
+++ resolved
@@ -73,11 +73,7 @@
         CUDA_VERSION_MM=$(python -c "import torch ; print(''.join(map(str, torch.version.cuda.split('.')[:2])))")
         pip install "bagua-cuda$CUDA_VERSION_MM>=0.9.0"
         pip install -e .[strategies]
-<<<<<<< HEAD
-        pip install deepspeed -U  # revert me
-=======
-        pip install deepspeed==0.6.4  # TODO: remove when docker images are upgraded
->>>>>>> 511875e5
+        pip install deepspeed>0.6.4  # TODO: remove when docker images are upgraded
         pip install --requirement requirements/pytorch/devel.txt
         pip list
       env:
