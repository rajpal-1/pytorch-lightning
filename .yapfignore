--- conflicted
+++ resolved
@@ -50,18 +50,6 @@
 
 
 # TODO
-<<<<<<< HEAD
-tests/loggers/*
-
-
-# TODO
-tests/models/*
-=======
-tests/metrics/*
->>>>>>> 4faaef77
-
-
-# TODO
 tests/overrides/*
 
 
