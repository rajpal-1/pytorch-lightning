.git/*


# TODO
pytorch_lightning/accelerators/legacy/*


# TODO
pytorch_lightning/callbacks/*


# TODO
pytorch_lightning/cluster_environments/*


# TODO
pytorch_lightning/core/*


# TODO
pytorch_lightning/loggers/*


# TODO
pytorch_lightning/plugins/legacy/*


# TODO
pytorch_lightning/profiler/*


# TODO
pytorch_lightning/tuner/*


# TODO
<<<<<<< HEAD
tests/accelerators/*



# TODO
tests/callbacks/*
=======
tests/base/*


# TODO
tests/deprecated_api/*
>>>>>>> 91f63dea


# TODO
tests/metrics/*


# TODO
<<<<<<< HEAD
tests/plugins/*


# TODO
tests/trainer/*
=======
tests/overrides/*


# TODO
tests/trainer/*


# TODO
tests/tuner/*


# TODO
tests/utilities/*
>>>>>>> 91f63dea
<|MERGE_RESOLUTION|>--- conflicted
+++ resolved
@@ -34,45 +34,8 @@
 
 
 # TODO
-<<<<<<< HEAD
-tests/accelerators/*
-
-
-
-# TODO
-tests/callbacks/*
-=======
-tests/base/*
-
-
-# TODO
-tests/deprecated_api/*
->>>>>>> 91f63dea
-
-
-# TODO
 tests/metrics/*
 
 
 # TODO
-<<<<<<< HEAD
-tests/plugins/*
-
-
-# TODO
-tests/trainer/*
-=======
-tests/overrides/*
-
-
-# TODO
-tests/trainer/*
-
-
-# TODO
-tests/tuner/*
-
-
-# TODO
-tests/utilities/*
->>>>>>> 91f63dea
+tests/trainer/*