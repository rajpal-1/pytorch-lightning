--- conflicted
+++ resolved
@@ -644,7 +644,39 @@
         """
         raise NotImplementedError
 
-<<<<<<< HEAD
+    def configure_api(self):
+        """Configure the API routes of the LightningFlow.
+
+        Returns a list of HttpMethod such as Post or Get.
+
+        .. code-block:: python
+
+            from lightning_app import LightningFlow
+            from lightning_app.api import Post
+
+            from pydantic import BaseModel
+
+
+            class HandlerModel(BaseModel):
+                name: str
+
+
+            class Flow(L.LightningFlow):
+                def __init__(self):
+                    super().__init__()
+                    self.names = []
+
+                def handler(self, config: HandlerModel) -> None:
+                    self.names.append(config.name)
+
+                def configure_api(self):
+                    return [Post("/v1/api/request", self.handler)]
+
+        Once the app is running, you can access the Swagger UI of the app
+        under the ``/docs`` route.
+        """
+        raise NotImplementedError
+
     def state_dict(self):
         """Returns the current flow state but not its children."""
         return {
@@ -721,38 +753,4 @@
             elif isinstance(child, LightningWork):
                 child.set_state(state)
             elif strict:
-                raise ValueError(f"The component {child_name} wasn't instantiated for the component {self.name}")
-=======
-    def configure_api(self):
-        """Configure the API routes of the LightningFlow.
-
-        Returns a list of HttpMethod such as Post or Get.
-
-        .. code-block:: python
-
-            from lightning_app import LightningFlow
-            from lightning_app.api import Post
-
-            from pydantic import BaseModel
-
-
-            class HandlerModel(BaseModel):
-                name: str
-
-
-            class Flow(L.LightningFlow):
-                def __init__(self):
-                    super().__init__()
-                    self.names = []
-
-                def handler(self, config: HandlerModel) -> None:
-                    self.names.append(config.name)
-
-                def configure_api(self):
-                    return [Post("/v1/api/request", self.handler)]
-
-        Once the app is running, you can access the Swagger UI of the app
-        under the ``/docs`` route.
-        """
-        raise NotImplementedError
->>>>>>> 047f0aa1
+                raise ValueError(f"The component {child_name} wasn't instantiated for the component {self.name}")