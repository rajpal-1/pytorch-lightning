--- conflicted
+++ resolved
@@ -173,21 +173,19 @@
             elif isinstance(value, (Dict, List)):
                 self._structures.add(name)
                 _set_child_name(self, value, name)
-<<<<<<< HEAD
+                
+                _backend = getattr(self, "backend", None)
+                if _backend is not None:
+                     value._backend = _backend
 
                 for flow in value.flows:
-                    if self._backend:
-=======
-                if getattr(self, "_backend", None) is not None:
-                    value._backend = self._backend
-                    for flow in value.flows:
->>>>>>> 346e9366
-                        LightningFlow._attach_backend(flow, self._backend)
+                    if _backend is not None:
+                        LightningFlow._attach_backend(flow, _backend)
 
                 for work in value.works:
                     work._register_cloud_compute()
-                    if self._backend:
-                        self._backend._wrap_run_method(_LightningAppRef().get_current(), work)
+                    if _backend is not None:
+                        _backend._wrap_run_method(_LightningAppRef().get_current(), work)
 
             elif isinstance(value, Path):
                 # In the init context, the full name of the Flow and Work is not known, i.e., we can't serialize
