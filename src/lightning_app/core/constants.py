--- conflicted
+++ resolved
@@ -47,23 +47,13 @@
 LIGHTNING_COMPONENT_PUBLIC_REGISTRY = "https://lightning.ai/v1/components"
 LIGHTNING_APPS_PUBLIC_REGISTRY = "https://lightning.ai/v1/apps"
 ENABLE_STATE_WEBSOCKET = bool(int(os.getenv("ENABLE_STATE_WEBSOCKET", "0")))
-<<<<<<< HEAD
 DEBUG: bool = lightning_cloud.env.DEBUG
-DEFAULT_NUMBER_OF_EXPOSED_PORTS = int(os.getenv("DEFAULT_NUMBER_OF_EXPOSED_PORTS", "50"))
 
 # EXPERIMENTAL: ENV VARIABLES TO ENABLE MULTIPLE WORKS IN THE SAME MACHINE
+DEFAULT_NUMBER_OF_EXPOSED_PORTS = int(os.getenv("DEFAULT_NUMBER_OF_EXPOSED_PORTS", "50"))
 ENABLE_MULTIPLE_WORKS_IN_DEFAULT_CONTAINER = bool(
     int(os.getenv("ENABLE_MULTIPLE_WORKS_IN_DEFAULT_CONTAINER", "0"))
 )  # Note: This is disabled for the time being.
 ENABLE_MULTIPLE_WORKS_IN_NON_DEFAULT_CONTAINER = bool(
     int(os.getenv("ENABLE_MULTIPLE_WORKS_IN_NON_DEFAULT_CONTAINER", "0"))
-)  # This isn't used in the cloud yet.
-
-
-def get_lightning_cloud_url() -> str:
-    # DO NOT CHANGE!
-    return os.getenv("LIGHTNING_CLOUD_URL", "https://lightning.ai")
-=======
-
-DEBUG: bool = lightning_cloud.env.DEBUG
->>>>>>> 53694eb9
+)  # This isn't used in the cloud yet.