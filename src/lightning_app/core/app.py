import logging
import os
import pickle
import queue
import threading
import typing as t
import warnings
from copy import deepcopy
from time import time
from typing import Optional

from deepdiff import DeepDiff, Delta
from lightning_utilities.core.apply_func import apply_to_collection

import lightning_app
from lightning_app import _console
from lightning_app.api.request_types import APIRequest, CommandRequest, DeltaRequest
from lightning_app.core.constants import (
    DEBUG_ENABLED,
    FLOW_DURATION_SAMPLES,
    FLOW_DURATION_THRESHOLD,
    FRONTEND_DIR,
    STATE_ACCUMULATE_WAIT,
)
from lightning_app.core.queues import BaseQueue, SingleProcessQueue
from lightning_app.frontend import Frontend
from lightning_app.storage import Drive, Path
from lightning_app.storage.path import storage_root_dir
from lightning_app.utilities import frontend
from lightning_app.utilities.app_helpers import _delta_to_app_state_delta, _LightningAppRef, Logger
from lightning_app.utilities.commands.base import _process_requests
from lightning_app.utilities.component import _convert_paths_after_init, _validate_root_flow
from lightning_app.utilities.enum import AppStage, CacheCallsKeys
from lightning_app.utilities.exceptions import CacheMissException, ExitAppException
from lightning_app.utilities.layout import _collect_layout
from lightning_app.utilities.proxies import ComponentDelta
from lightning_app.utilities.scheduler import SchedulerThread
from lightning_app.utilities.tree import breadth_first
from lightning_app.utilities.warnings import LightningFlowWarning

if t.TYPE_CHECKING:
    from lightning_app.runners.backends.backend import Backend, WorkManager

logger = Logger(__name__)


class LightningApp:
    def __init__(
        self,
<<<<<<< HEAD
        root: "lightning_app.LightningFlow",
        flow_cloud_compute: Optional["lightning_app.CloudCompute"] = None,
=======
        root: "t.Union[lightning_app.LightningFlow, lightning_app.LightningWork]",
>>>>>>> 8ec7ddf3
        debug: bool = False,
        info: frontend.AppInfo = None,
        root_path: str = "",
    ):
        """The Lightning App, or App in short runs a tree of one or more components that interact to create end-to-end
        applications. There are two kinds of components: :class:`~lightning_app.core.flow.LightningFlow` and
        :class:`~lightning_app.core.work.LightningWork`. This modular design enables you to reuse components
        created by other users.

        The Lightning App alternatively run an event loop triggered by delta changes sent from
        either :class:`~lightning_app.core.work.LightningWork` or from the Lightning UI.
        Once deltas are received, the Lightning App runs
        the :class:`~lightning_app.core.flow.LightningFlow` provided.

        Arguments:
<<<<<<< HEAD
            root: The root LightningFlow component, that defines all the app's nested components, running infinitely.
                It must define a `run()` method that the app can call.
            flow_cloud_compute: The default Cloud Compute used for flow, Rest API and frontend's.
=======
            root: The root ``LightningFlow`` or ``LightningWork`` component, that defines all the app's nested
                 components, running infinitely. It must define a `run()` method that the app can call.
>>>>>>> 8ec7ddf3
            debug: Whether to activate the Lightning Logger debug mode.
                This can be helpful when reporting bugs on Lightning repo.
            info: Provide additional info about the app which will be used to update html title,
                description and image meta tags and specify any additional tags as list of html strings.
            root_path: Set this to `/path` if you want to run your app behind a proxy at `/path` leave empty for "/".
                For instance, if you want to run your app at `https://customdomain.com/myapp`,
                set `root_path` to `/myapp`.
                You can learn more about proxy `here <https://www.fortinet.com/resources/cyberglossary/proxy-server>`_.


        .. doctest::

            >>> from lightning import LightningFlow, LightningApp
            >>> from lightning_app.runners import MultiProcessRuntime
            >>> class RootFlow(LightningFlow):
            ...     def run(self):
            ...         print("Hello World!")
            ...         self._exit()
            ...
            >>> app = LightningApp(RootFlow())  # application can be dispatched using the `runners`.
            >>> MultiProcessRuntime(app).dispatch()
            Hello World!
        """

        self.root_path = root_path  # when running behind a proxy

        if isinstance(root, lightning_app.LightningWork):
            root = lightning_app.core.flow._RootFlow(root)

        _validate_root_flow(root)
        self._root = root
        self.flow_cloud_compute = flow_cloud_compute or lightning_app.CloudCompute()

        # queues definition.
        self.delta_queue: t.Optional[BaseQueue] = None
        self.readiness_queue: t.Optional[BaseQueue] = None
        self.api_response_queue: t.Optional[BaseQueue] = None
        self.api_publish_state_queue: t.Optional[BaseQueue] = None
        self.api_delta_queue: t.Optional[BaseQueue] = None
        self.error_queue: t.Optional[BaseQueue] = None
        self.request_queues: t.Optional[t.Dict[str, BaseQueue]] = None
        self.response_queues: t.Optional[t.Dict[str, BaseQueue]] = None
        self.copy_request_queues: t.Optional[t.Dict[str, BaseQueue]] = None
        self.copy_response_queues: t.Optional[t.Dict[str, BaseQueue]] = None
        self.caller_queues: t.Optional[t.Dict[str, BaseQueue]] = None
        self.work_queues: t.Optional[t.Dict[str, BaseQueue]] = None
        self.commands: t.Optional[t.List] = None

        self.should_publish_changes_to_api = False
        self.component_affiliation = None
        self.backend: t.Optional[Backend] = None
        _LightningAppRef.connect(self)
        self.processes: t.Dict[str, WorkManager] = {}
        self.frontends: t.Dict[str, Frontend] = {}
        self.stage = AppStage.RUNNING
        self._has_updated: bool = True
        self._schedules: t.Dict[str, t.Dict] = {}
        self.threads: t.List[threading.Thread] = []

        # NOTE: Checkpointing is disabled by default for the time being.  We
        # will enable it when resuming from full checkpoint is supported. Also,
        # we will need to revisit the logic at _should_snapshot, since right now
        # we are writing checkpoints too often, and this is expensive.
        self.checkpointing: bool = False

        self._update_layout()

        self._original_state = None
        self._last_state = self.state
        self.state_accumulate_wait = STATE_ACCUMULATE_WAIT

        self._last_run_time = 0.0
        self._run_times = []

        # Path attributes can't get properly attached during the initialization, because the full name
        # is only available after all Flows and Works have been instantiated.
        _convert_paths_after_init(self.root)

        # Lazily enable debugging.
        if debug or DEBUG_ENABLED:
            if not DEBUG_ENABLED:
                os.environ["LIGHTNING_DEBUG"] = "2"
            _console.setLevel(logging.DEBUG)

        logger.debug(f"ENV: {os.environ}")

        # update index.html,
        # this should happen once for all apps before the ui server starts running.
        frontend.update_index_file(FRONTEND_DIR, info=info, root_path=root_path)

    def get_component_by_name(self, component_name: str):
        """Returns the instance corresponding to the given component name."""
        from lightning_app.structures import Dict, List
        from lightning_app.utilities.types import ComponentTuple

        if component_name == "root":
            return self.root
        if not component_name.startswith("root."):
            raise ValueError(f"Invalid component name {component_name}. Name must start with 'root'")

        current = self.root
        for child_name in component_name.split(".")[1:]:
            if isinstance(current, (Dict, List)):
                child = current[child_name] if isinstance(current, Dict) else current[int(child_name)]
            else:
                child = getattr(current, child_name, None)
            if not isinstance(child, ComponentTuple):
                raise AttributeError(f"Component '{current.name}' has no child component with name '{child_name}'.")
            current = child
        return current

    def _reset_original_state(self):
        self.set_state(self._original_state)

    @property
    def root(self):
        """Returns the root component of the application."""
        return self._root

    @property
    def state(self):
        """Return the current state of the application."""
        state = self.root.state
        state["app_state"] = {"stage": self.stage.value}
        return state

    @property
    def state_vars(self):
        """Return the current state restricted to the user defined variables of the application."""
        state_vars = self.root.state_vars
        state_vars["app_state"] = {"stage": self.stage.value}
        return state_vars

    @property
    def state_with_changes(self):
        """Return the current state with the new changes of the application."""
        state_with_changes = self.root.state_with_changes
        state_with_changes["app_state"] = {"stage": self.stage.value}
        return state_with_changes

    def set_state(self, state):
        """Method to set a new app state set to the application."""
        self.set_last_state(state)
        self.root.set_state(state)
        self.stage = AppStage(state["app_state"]["stage"])

    @property
    def last_state(self):
        """Returns the latest state."""
        return self._last_state

    @property
    def checkpoint_dir(self) -> str:
        return os.path.join(storage_root_dir(), "checkpoints")

    def remove_changes_(self, state):
        for _, child in state["flows"].items():
            self.remove_changes(child)
        state["changes"] = {}

    def remove_changes(self, state):
        state = deepcopy(state)
        for _, child in state["flows"].items():
            self.remove_changes_(child)
        state["changes"] = {}
        return state

    def set_last_state(self, state):
        self._last_state = self.remove_changes(state)

    @staticmethod
    def populate_changes(last_state, new_state):
        diff = DeepDiff(last_state, new_state, view="tree", verbose_level=2)

        changes_categories = [diff[key] for key in diff.to_dict()]

        if not changes_categories:
            return new_state

        for change_category in changes_categories:
            for entry in change_category:
                state_el = new_state
                change = entry.path(output_format="list")
                if "vars" not in change:
                    continue
                for change_el in change:
                    if change_el == "vars":
                        if "changes" not in state_el:
                            state_el["changes"] = {}
                        state_el["changes"][change[-1]] = {"from": entry.t1, "to": entry.t2}
                        break
                    # move down in the dictionary
                    state_el = state_el[change_el]
        return new_state

    @staticmethod
    def get_state_changed_from_queue(q: BaseQueue, timeout: t.Optional[int] = None):
        try:
            delta = q.get(timeout=timeout or q.default_timeout)
            return delta
        except queue.Empty:
            return None

    def check_error_queue(self) -> None:
        exception: Exception = self.get_state_changed_from_queue(self.error_queue)
        if isinstance(exception, Exception):
            self.stage = AppStage.FAILED

    @property
    def flows(self) -> t.List["lightning_app.LightningFlow"]:
        """Returns all the flows defined within this application."""
        return [self.root] + self.root.get_all_children()

    @property
    def works(self) -> t.List["lightning_app.LightningWork"]:
        """Returns all the works defined within this application."""
        return self.root.works(recurse=True)

    @property
    def named_works(self) -> t.List[t.Tuple[str, "lightning_app.LightningWork"]]:
        """Returns all the works defined within this application with their names."""
        return self.root.named_works(recurse=True)

    def _collect_deltas_from_ui_and_work_queues(self) -> t.List[t.Union[Delta, APIRequest, CommandRequest]]:
        # The aggregation would try to get as many deltas as possible
        # from both the `api_delta_queue` and `delta_queue`
        # during the `state_accumulate_wait` time.
        # The while loop can exit sooner if both queues are empty.

        should_get_delta_from_api = True
        should_get_component_output = True
        deltas = []
        t0 = time()

        while (time() - t0) < self.state_accumulate_wait:

            if self.api_delta_queue and should_get_delta_from_api:
                delta_from_api: t.Union[DeltaRequest, APIRequest, CommandRequest] = self.get_state_changed_from_queue(
                    self.api_delta_queue
                )  # TODO: rename
                if delta_from_api:
                    if isinstance(delta_from_api, DeltaRequest):
                        delta_from_api = delta_from_api.delta
                    deltas.append(delta_from_api)
                else:
                    should_get_delta_from_api = False

            if self.delta_queue and should_get_component_output:
                component_output: t.Optional[ComponentDelta] = self.get_state_changed_from_queue(self.delta_queue)
                if component_output:
                    logger.debug(f"Received from {component_output.id} : {component_output.delta.to_dict()}")

                    work = None
                    try:
                        work = self.get_component_by_name(component_output.id)
                    except (KeyError, AttributeError) as e:
                        logger.error(f"The component {component_output.id} couldn't be accessed. Exception: {e}")

                    if work:
                        new_work_delta = _delta_to_app_state_delta(self.root, work, deepcopy(component_output.delta))
                        deltas.append(new_work_delta)
                else:
                    should_get_component_output = False

            # if both queues were found empties, should break the while loop.
            if not should_get_delta_from_api and not should_get_component_output:
                break

        for delta in deltas:
            # When aggregating deltas from the UI and the Works, and over the accumulation time window,
            # it can happen that deltas from these different sources disagree. Since deltas are computed on the Work
            # and UI side separately, correctness of the aggregation can only be guaranteed if both components compute
            # the delta based on the same base state. But this assumption does not hold in general, and there is no way
            # for the Flow to reject or resolve these deltas properly at the moment. Hence, we decide to ignore
            # errors coming from deepdiff when adding deltas together by setting:
            delta.log_errors = False
            delta.raise_errors = False
        return deltas

    def maybe_apply_changes(self) -> bool:
        """Get the deltas from both the flow queue and the work queue, merge the two deltas and update the
        state."""

        deltas = self._collect_deltas_from_ui_and_work_queues()

        if not deltas:
            # Path and Drive aren't processed by DeepDiff, so we need to convert them to dict.
            last_state = apply_to_collection(self.last_state, (Path, Drive), lambda x: x.to_dict())
            state = apply_to_collection(self.state, (Path, Drive), lambda x: x.to_dict())
            # When no deltas are received from the Rest API or work queues,
            # we need to check if the flow modified the state and populate changes.
            deep_diff = DeepDiff(last_state, state, verbose_level=2)
            if deep_diff:
                # TODO: Resolve changes with ``CacheMissException``.
                # new_state = self.populate_changes(self.last_state, self.state)
                self.set_last_state(self.state)
                self._has_updated = True
            return False

        logger.debug(f"Received {[d.to_dict() for d in deltas]}")

        # 1: Process the API / Command Requests first as they might affect the state.
        state_deltas = []
        for delta in deltas:
            if isinstance(delta, (APIRequest, CommandRequest)):
                _process_requests(self, delta)
            else:
                state_deltas.append(delta)

        # 2: Collect the state
        state = self.state

        # 3: Apply the state delta
        for delta in state_deltas:
            try:
                state += delta
            except Exception as e:
                raise Exception(f"Current State {state}, {delta.to_dict()}") from e

        # new_state = self.populate_changes(self.last_state, state)
        self.set_state(state)
        self._has_updated = True

    def run_once(self):
        """Method used to collect changes and run the root Flow once."""
        done = False
        self._last_run_time = 0.0

        if self.backend is not None:
            self.backend.update_work_statuses(self.works)

        self._update_layout()
        self.maybe_apply_changes()

        if self.checkpointing and self._should_snapshot():
            self._dump_checkpoint()

        if self.stage == AppStage.BLOCKING:
            return done

        if self.stage in (AppStage.STOPPING, AppStage.FAILED):
            return True

        elif self.stage == AppStage.RESTARTING:
            return self._apply_restarting()

        t0 = time()

        try:
            self.check_error_queue()
            # Execute the flow only if:
            # - There are state changes
            # - It is the first execution of the flow
            if self._has_updated:
                self.root.run()
        except CacheMissException:
            self._on_cache_miss_exception()
        except (ExitAppException, KeyboardInterrupt):
            done = True
            self.stage = AppStage.STOPPING

        self._last_run_time = time() - t0

        self.on_run_once_end()
        return done

    def _reset_run_time_monitor(self):
        self._run_times = [0.0] * FLOW_DURATION_SAMPLES

    def _update_run_time_monitor(self):
        self._run_times[:-1] = self._run_times[1:]
        self._run_times[-1] = self._last_run_time

        # Here we underestimate during the first FLOW_DURATION_SAMPLES
        # iterations, but that's ok for our purposes
        avg_elapsed_time = sum(self._run_times) / FLOW_DURATION_SAMPLES

        if avg_elapsed_time > FLOW_DURATION_THRESHOLD:
            warnings.warn(
                "The execution of the `run` method of the root flow is taking too long. "
                "Flow is supposed to only host coordination logic, while currently it is"
                "likely to contain long-running calls, code that performs meaningful "
                "computations or that makes blocking or asynchronous calls to third-party "
                "services. If that is the case, you should move those pieces to a Work, "
                "and make sure Flow can complete its execution in under a second.",
                LightningFlowWarning,
            )

    def _run(self) -> bool:
        """Entry point of the LightningApp.

        This would be dispatched by the Runtime objects.
        """
        self._original_state = deepcopy(self.state)
        done = False

        if self.should_publish_changes_to_api and self.api_publish_state_queue:
            logger.debug("Publishing the state with changes")
            # Push two states to optimize start in the cloud.
            self.api_publish_state_queue.put(self.state_vars)
            self.api_publish_state_queue.put(self.state_vars)

        self._reset_run_time_monitor()

        while not done:
            done = self.run_once()

            self._update_run_time_monitor()

            if self._has_updated and self.should_publish_changes_to_api and self.api_publish_state_queue:
                self.api_publish_state_queue.put(self.state_vars)

            self._has_updated = False

        self._on_run_end()

        return True

    def _update_layout(self) -> None:
        if self.backend:
            self.backend.resolve_url(self, base_url=None)

        for component in breadth_first(self.root, types=(lightning_app.LightningFlow,)):
            layout = _collect_layout(self, component)
            component._layout = layout

    def _apply_restarting(self) -> bool:
        self._reset_original_state()
        # apply stage after restoring the original state.
        self.stage = AppStage.BLOCKING
        return False

    def _has_work_finished(self, work) -> bool:
        latest_call_hash = work._calls[CacheCallsKeys.LATEST_CALL_HASH]
        if latest_call_hash is None:
            return False
        return "ret" in work._calls[latest_call_hash]

    def _collect_work_finish_status(self) -> dict:
        work_finished_status = {work.name: self._has_work_finished(work) for work in self.works}
        assert len(work_finished_status) == len(self.works)
        return work_finished_status

    def _should_snapshot(self) -> bool:
        if len(self.works) == 0:
            return True
        elif isinstance(self.delta_queue, SingleProcessQueue):
            return True
        elif self._has_updated:
            work_finished_status = self._collect_work_finish_status()
            if work_finished_status:
                return all(work_finished_status.values())
            else:
                return True
        return False

    def state_dict(self) -> t.Dict:
        return self.state

    def load_state_dict(self, state: t.Dict) -> None:
        self.set_state(state)

    def load_state_dict_from_checkpoint_dir(
        self,
        checkpoints_dir: str,
        version: t.Optional[int] = None,
    ) -> None:
        if not os.path.exists(checkpoints_dir):
            raise FileNotFoundError(f"The provided directory `{checkpoints_dir}` doesn't exist.")
        checkpoints = [f for f in os.listdir(checkpoints_dir) if f.startswith("v_") and f.endswith(".json")]
        if not checkpoints:
            raise Exception(f"No checkpoints where found in `{checkpoints_dir}`.")

        if version is None:
            # take the latest checkpoint.
            version = sorted(int(c.split("_")[1]) for c in checkpoints)[-1]

        available_checkpoints = [c for c in checkpoints if c.startswith(f"v_{version}_")]
        if not available_checkpoints:
            raise FileNotFoundError(f"The version `{version}` wasn't found in {checkpoints}.")
        elif len(available_checkpoints) > 1:
            raise Exception(f"Found 2 checkpoints `{available_checkpoints}`with the same version.")
        checkpoint_path = os.path.join(checkpoints_dir, available_checkpoints[0])
        state = pickle.load(open(checkpoint_path, "rb"))
        self.load_state_dict(state)

    def _dump_checkpoint(self) -> t.Optional[str]:
        checkpoints_dir = self.checkpoint_dir
        # TODO: Add supports to remotely saving checkpoints.
        if checkpoints_dir.startswith("s3:"):
            return None
        os.makedirs(checkpoints_dir, exist_ok=True)

        # Get all current version within the provided folder and sort them
        checkpoint_versions = sorted(
            int(f.split("_")[1]) for f in os.listdir(checkpoints_dir) if f.startswith("v_") and f.endswith(".json")
        )

        if checkpoint_versions:
            previous_version = checkpoint_versions[-1]
        else:
            # initialization
            previous_version = -1

        checkpoint_path = os.path.join(checkpoints_dir, f"v_{previous_version + 1}_{time()}.json")

        with open(checkpoint_path, "wb") as f:
            pickle.dump(self.state_dict(), f)
        return checkpoint_path

    def connect(self, runtime: "lightning_app.runners.runtime.Runtime") -> None:
        """Override to customize your application to the runtime."""
        pass

    def _on_cache_miss_exception(self) -> None:
        if self._has_updated:
            self._update_layout()

    def _register_schedule(self, schedule_hash: str, schedule_metadata: t.Dict) -> None:
        # create a thread only if a user uses the flow's schedule method.
        if not self._schedules:
            scheduler_thread = SchedulerThread(self)
            scheduler_thread.setDaemon(True)
            self.threads.append(scheduler_thread)
            self.threads[-1].start()
        self._schedules[schedule_hash] = deepcopy(schedule_metadata)

    def on_run_once_end(self) -> None:
        if not self._schedules:
            return
        # disable any flow schedules.
        for flow in self.flows:
            flow._disable_running_schedules()

    def _on_run_end(self):
        if os.getenv("LIGHTNING_DEBUG") == "2":
            del os.environ["LIGHTNING_DEBUG"]
            _console.setLevel(logging.INFO)<|MERGE_RESOLUTION|>--- conflicted
+++ resolved
@@ -47,12 +47,8 @@
 class LightningApp:
     def __init__(
         self,
-<<<<<<< HEAD
-        root: "lightning_app.LightningFlow",
+        root: "t.Union[lightning_app.LightningFlow, lightning_app.LightningWork]",
         flow_cloud_compute: Optional["lightning_app.CloudCompute"] = None,
-=======
-        root: "t.Union[lightning_app.LightningFlow, lightning_app.LightningWork]",
->>>>>>> 8ec7ddf3
         debug: bool = False,
         info: frontend.AppInfo = None,
         root_path: str = "",
@@ -68,14 +64,9 @@
         the :class:`~lightning_app.core.flow.LightningFlow` provided.
 
         Arguments:
-<<<<<<< HEAD
-            root: The root LightningFlow component, that defines all the app's nested components, running infinitely.
-                It must define a `run()` method that the app can call.
-            flow_cloud_compute: The default Cloud Compute used for flow, Rest API and frontend's.
-=======
             root: The root ``LightningFlow`` or ``LightningWork`` component, that defines all the app's nested
                  components, running infinitely. It must define a `run()` method that the app can call.
->>>>>>> 8ec7ddf3
+            flow_cloud_compute: The default Cloud Compute used for flow, Rest API and frontend's.
             debug: Whether to activate the Lightning Logger debug mode.
                 This can be helpful when reporting bugs on Lightning repo.
             info: Provide additional info about the app which will be used to update html title,
