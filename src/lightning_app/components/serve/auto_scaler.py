--- conflicted
+++ resolved
@@ -212,14 +212,9 @@
             else:
                 raise ValueError("cold_start_proxy must be of type ColdStartProxy or str")
 
-<<<<<<< HEAD
         self.ready = False
 
-    async def send_batch(self, batch: List[Tuple[str, _BatchRequestModel]]):
-        server = next(self._iter)  # round-robin
-=======
     async def send_batch(self, batch: List[Tuple[str, _BatchRequestModel]], server_url: str):
->>>>>>> 7b275bc3
         request_data: List[_LoadBalancer._input_type] = [b[1] for b in batch]
         batch_request_data = _BatchRequestModel(inputs=request_data)
 
