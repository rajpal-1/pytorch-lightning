# Changelog

All notable changes to this project will be documented in this file.

The format is based on [Keep a Changelog](http://keepachangelog.com/en/1.0.0/).


## [UnReleased] - 2022-MM-DD

### Added

- Add `load_state_dict` and `state_dict` ([#14100](https://github.com/Lightning-AI/lightning/pull/14100))


### Changed

- Application storage prefix moved from `app_id` to `project_id/app_id` ([#14583](https://github.com/Lightning-AI/lightning/pull/14583))


### Deprecated

-

### Fixed

- Resolved a bug where the state change detection using DeepDiff won't worked with Path, Drive objects ([#14465](https://github.com/Lightning-AI/lightning/pull/14465))

### Removed

-

<<<<<<< HEAD
### Changed

- Improve Lightning App connect logic by disconnecting automatically ([#14532](https://github.com/Lightning-AI/lightning/pull/14532))


=======
>>>>>>> 4b77adba
### Fixed

- Unification of app template: moved `app.py` to root dir for `lightning init app <app_name>` template ([#13853](https://github.com/Lightning-AI/lightning/pull/13853))


- Fixed a bug where the uploaded command file wasn't properly parsed ([#14532](https://github.com/Lightning-AI/lightning/pull/14532))


- Resolved `LightningApp(..., debug=True)` ([#14464](https://github.com/Lightning-AI/lightning/pull/14464))


## [0.6.0] - 2022-09-08

### Added

- Introduce lightning connect ([#14452](https://github.com/Lightning-AI/lightning/pull/14452))
- Adds `PanelFrontend` to easily create complex UI in Python ([#13531](https://github.com/Lightning-AI/lightning/pull/13531))
- Add support for `Lightning App Commands` through the `configure_commands` hook on the Lightning Flow and the `ClientCommand`  ([#13602](https://github.com/Lightning-AI/lightning/pull/13602))
- Add support for Lightning AI BYOC cluster management ([#13835](https://github.com/Lightning-AI/lightning/pull/13835))
- Add support to see Lightning AI BYOC cluster logs ([#14334](https://github.com/Lightning-AI/lightning/pull/14334))
- Add support to run Lightning apps on Lightning AI BYOC clusters ([#13894](https://github.com/Lightning-AI/lightning/pull/13894))
- Add support for listing Lightning AI apps ([#13987](https://github.com/Lightning-AI/lightning/pull/13987))
- Adds `LightningTrainingComponent`. `LightningTrainingComponent` orchestrates multi-node training in the cloud ([#13830](https://github.com/Lightning-AI/lightning/pull/13830))
- Add support for printing application logs using CLI `lightning show logs <app_name> [components]` ([#13634](https://github.com/Lightning-AI/lightning/pull/13634))
- Add support for `Lightning API` through the `configure_api` hook on the Lightning Flow and the `Post`, `Get`, `Delete`, `Put` HttpMethods ([#13945](https://github.com/Lightning-AI/lightning/pull/13945))
- Added a warning when `configure_layout` returns URLs configured with http instead of https ([#14233](https://github.com/Lightning-AI/lightning/pull/14233))
- Add `--app_args` support from the CLI ([#13625](https://github.com/Lightning-AI/lightning/pull/13625))

### Changed

- Default values and parameter names for Lightning AI BYOC cluster management ([#14132](https://github.com/Lightning-AI/lightning/pull/14132))
- Run the flow only if the state has changed from the previous execution ([#14076](https://github.com/Lightning-AI/lightning/pull/14076))
- Increased DeepDiff's verbose level to properly handle dict changes ([#13960](https://github.com/Lightning-AI/lightning/pull/13960))
- Setup: added requirement freeze for next major version ([#14480](https://github.com/Lightning-AI/lightning/pull/14480))

### Fixed

- Unification of app template: moved `app.py` to root dir for `lightning init app <app_name>` template ([#13853](https://github.com/Lightning-AI/lightning/pull/13853))
- Fixed an issue with `lightning --version` command ([#14433](https://github.com/Lightning-AI/lightning/pull/14433))
- Fixed imports of collections.abc for py3.10 ([#14345](https://github.com/Lightning-AI/lightning/pull/14345))

## [0.5.7] - 2022-08-22

### Changed

- Release LAI docs as stable ([#14250](https://github.com/Lightning-AI/lightning/pull/14250))
- Compatibility for Python 3.10

### Fixed

- Pinning starsessions to 1.x ([#14333](https://github.com/Lightning-AI/lightning/pull/14333))
- Parsed local package versions ([#13933](https://github.com/Lightning-AI/lightning/pull/13933))


## [0.5.6] - 2022-08-16

### Fixed

- Resolved a bug where the `install` command was not installing the latest version of an app/component by default ([#14181](https://github.com/Lightning-AI/lightning/pull/14181))


## [0.5.5] - 2022-08-9

### Deprecated

- Deprecate sheety API ([#14004](https://github.com/Lightning-AI/lightning/pull/14004))

### Fixed

- Resolved a bug where the work statuses will grow quickly and be duplicated ([#13970](https://github.com/Lightning-AI/lightning/pull/13970))
- Resolved a bug about a race condition when sending the work state through the caller_queue ([#14074](https://github.com/Lightning-AI/lightning/pull/14074))
- Fixed Start Lightning App on Cloud if Repo Begins With Name "Lightning" ([#14025](https://github.com/Lightning-AI/lightning/pull/14025))


## [0.5.4] - 2022-08-01

### Changed

- Wrapped imports for traceability ([#13924](https://github.com/Lightning-AI/lightning/pull/13924))
- Set version as today ([#13906](https://github.com/Lightning-AI/lightning/pull/13906))

### Fixed

- Included app templates to the lightning and app packages ([#13731](https://github.com/Lightning-AI/lightning/pull/13731))
- Added UI for install all ([#13732](https://github.com/Lightning-AI/lightning/pull/13732))
- Fixed build meta pkg flow ([#13926](https://github.com/Lightning-AI/lightning/pull/13926))

## [0.5.3] - 2022-07-25

### Changed

- Pruned requirements duplicity ([#13739](https://github.com/Lightning-AI/lightning/pull/13739))

### Fixed

- Use correct python version in lightning component template ([#13790](https://github.com/Lightning-AI/lightning/pull/13790))

## [0.5.2] - 2022-07-18

### Added

- Update the Lightning App docs ([#13537](https://github.com/Lightning-AI/lightning/pull/13537))

### Changed

- Added `LIGHTNING_` prefix to Platform AWS credentials ([#13703](https://github.com/Lightning-AI/lightning/pull/13703))<|MERGE_RESOLUTION|>--- conflicted
+++ resolved
@@ -17,27 +17,13 @@
 - Application storage prefix moved from `app_id` to `project_id/app_id` ([#14583](https://github.com/Lightning-AI/lightning/pull/14583))
 
 
-### Deprecated
+- Improve Lightning App connect logic by disconnecting automatically ([#14532](https://github.com/Lightning-AI/lightning/pull/14532))
 
--
 
 ### Fixed
 
 - Resolved a bug where the state change detection using DeepDiff won't worked with Path, Drive objects ([#14465](https://github.com/Lightning-AI/lightning/pull/14465))
 
-### Removed
-
--
-
-<<<<<<< HEAD
-### Changed
-
-- Improve Lightning App connect logic by disconnecting automatically ([#14532](https://github.com/Lightning-AI/lightning/pull/14532))
-
-
-=======
->>>>>>> 4b77adba
-### Fixed
 
 - Unification of app template: moved `app.py` to root dir for `lightning init app <app_name>` template ([#13853](https://github.com/Lightning-AI/lightning/pull/13853))
 
