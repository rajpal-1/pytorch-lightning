--- conflicted
+++ resolved
@@ -19,11 +19,9 @@
 
 - Added the property `ready` of the LightningFlow to inform when the `Open App` should be visible ([#15921](https://github.com/Lightning-AI/lightning/pull/15921))
 
-<<<<<<< HEAD
+- Added private work attributed `_start_method` to customize how to start the works ([#15923](https://github.com/Lightning-AI/lightning/pull/15923))
+
 - Added a `configure_layout` method to the `LightningWork` which can be used to control how the work is handled in the layout of a parent flow ([#15926](https://github.com/Lightning-AI/lightning/pull/15926))
-=======
-- Added private work attributed `_start_method` to customize how to start the works ([#15923](https://github.com/Lightning-AI/lightning/pull/15923))
->>>>>>> 6f54a823
 
 
 ### Changed
