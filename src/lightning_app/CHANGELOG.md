--- conflicted
+++ resolved
@@ -30,11 +30,9 @@
 
 ### Fixed
 
-<<<<<<< HEAD
 - Fixed MultiNode Component to use separate cloud computes ([#15965](https://github.com/Lightning-AI/lightning/pull/15965))
-=======
+
 - Fixed `AutoScaler` failing due to port collision across works ([#15966](https://github.com/Lightning-AI/lightning/pull/15966))
->>>>>>> a72d268a
 
 
 ## [1.8.4] - 2022-12-08
