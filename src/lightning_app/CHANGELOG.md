# Changelog

All notable changes to this project will be documented in this file.

The format is based on [Keep a Changelog](http://keepachangelog.com/en/1.0.0/).

## [unreleased] - 202Y-MM-DD

### Added

- Added the CLI command `lightning run model` to launch a `LightningLite` accelerated script ([#15506](https://github.com/Lightning-AI/lightning/pull/15506))
- Added the CLI command `lightning delete app` to delete a lightning app on the cloud ([#15783](https://github.com/Lightning-AI/lightning/pull/15783))

- Show a message when `BuildConfig(requirements=[...])` is passed but a `requirements.txt` file is already present in the Work ([#15799](https://github.com/Lightning-AI/lightning/pull/15799))

- Show a message when `BuildConfig(dockerfile="...")` is passed but a `Dockerfile` file is already present in the Work ([#15799](https://github.com/Lightning-AI/lightning/pull/15799))

- Added a CloudMultiProcessBackend which enables running a child App from within the Flow in the cloud ([#15800](https://github.com/Lightning-AI/lightning/pull/15800))

<<<<<<< HEAD
- Added a `configure_layout` method to the `LightningWork` which can be used to control how the work is handled in the layout of a parent flow ([#15926](https://github.com/Lightning-AI/lightning/pull/15926))
=======
- Added the property `ready` of the LightningFlow to inform when the `Open App` should be visible ([#15921](https://github.com/Lightning-AI/lightning/pull/15921))
>>>>>>> 852089e0


### Changed

- The `MultiNode` components now warn the user when running with `num_nodes > 1` locally ([#15806](https://github.com/Lightning-AI/lightning/pull/15806))

- Cluster creation and deletion now waits by default [#15458](https://github.com/Lightning-AI/lightning/pull/15458)

- Running an app without a UI locally no longer opens the browser ([#15875](https://github.com/Lightning-AI/lightning/pull/15875))

- Apps without UIs no longer activate the "Open App" button when running in the cloud ([#15875](https://github.com/Lightning-AI/lightning/pull/15875))


### Deprecated

-


### Removed

-


### Fixed

- Fixed SSH CLI command listing stopped components ([#15810](https://github.com/Lightning-AI/lightning/pull/15810))


- Fixed the work not stopped when successful when passed directly to the LightningApp ([#15801](https://github.com/Lightning-AI/lightning/pull/15801))


- Fixed the `enable_spawn` method of the `WorkRunExecutor` ([#15812](https://github.com/Lightning-AI/lightning/pull/15812)

- Fixed Sigterm Handler causing thread lock which caused KeyboardInterrupt to hang ([#15881](https://github.com/Lightning-AI/lightning/pull/15881))


## [1.8.3] - 2022-11-22

### Changed

- Temporarily removed support for Hydra multi-run ([#15737](https://github.com/Lightning-AI/lightning/pull/15737))
- Switch from `tensorboard` to `tensorboardx` in `TensorBoardLogger` ([#15728](https://github.com/Lightning-AI/lightning/pull/15728))

## [1.8.3] - 2022-11-22

### Changed

- Deduplicate top level lighting CLI command groups ([#15761](https://github.com/Lightning-AI/lightning/pull/15761))
  * `lightning add ssh-key` CLI command has been transitioned to `lightning create ssh-key`
  * `lightning remove ssh-key` CLI command has been transitioned to `lightning delete ssh-key`
- Set Torch inference mode for prediction ([#15719](https://github.com/Lightning-AI/lightning/pull/15719))
- Improved `LightningTrainerScript` start-up time ([#15751](https://github.com/Lightning-AI/lightning/pull/15751))
- Disable XSRF protection in `StreamlitFrontend` to support upload in localhost ([#15684](https://github.com/Lightning-AI/lightning/pull/15684))

### Fixed

- Fixed debugging with VSCode IDE ([#15747](https://github.com/Lightning-AI/lightning/pull/15747))
- Fixed setting property to the `LightningFlow` ([#15750](https://github.com/Lightning-AI/lightning/pull/15750))
- Fixed the PyTorch Inference locally on GPU ([#15813](https://github.com/Lightning-AI/lightning/pull/15813))


## [1.8.2] - 2022-11-17

### Added

- Added title and description to ServeGradio ([#15639](https://github.com/Lightning-AI/lightning/pull/15639))
- Added a friendly error message when attempting to run the default cloud compute with a custom base image configured ([#14929](https://github.com/Lightning-AI/lightning/pull/14929))

### Changed

- Improved support for running apps when dependencies aren't installed ([#15711](https://github.com/Lightning-AI/lightning/pull/15711))
- Changed the root directory of the app (which gets uploaded) to be the folder containing the app file, rather than any parent folder containing a `.lightning` file ([#15654](https://github.com/Lightning-AI/lightning/pull/15654))
- Enabled MultiNode Components to support state broadcasting ([#15607](https://github.com/Lightning-AI/lightning/pull/15607))
- Prevent artefactual "running from outside your current environment" error ([#15647](https://github.com/Lightning-AI/lightning/pull/15647))
- Rename failed -> error in tables ([#15608](https://github.com/Lightning-AI/lightning/pull/15608))

### Fixed

- Fixed race condition to over-write the frontend with app infos ([#15398](https://github.com/Lightning-AI/lightning/pull/15398))
- Fixed bi-directional queues sending delta with Drive Component name changes ([#15642](https://github.com/Lightning-AI/lightning/pull/15642))
- Fixed CloudRuntime works collection with structures and accelerated multi node startup time ([#15650](https://github.com/Lightning-AI/lightning/pull/15650))
- Fixed catimage import ([#15712](https://github.com/Lightning-AI/lightning/pull/15712))
- Parse all lines in app file looking for shebangs to run commands ([#15714](https://github.com/Lightning-AI/lightning/pull/15714))


## [1.8.1] - 2022-11-10

- Fixed bug when launching apps on multiple clusters ([#15484](https://github.com/Lightning-AI/lightning/pull/15484))


### Added

- Added the `start` method to the work ([#15523](https://github.com/Lightning-AI/lightning/pull/15523))
- Added a `MultiNode` Component to run with distributed computation with any frameworks ([#15524](https://github.com/Lightning-AI/lightning/pull/15524))
- Expose `RunWorkExecutor` to the work and provides default ones for the `MultiNode` Component ([#15561](https://github.com/Lightning-AI/lightning/pull/15561))
- Added a `start_with_flow` flag to the `LightningWork` which can be disabled to prevent the work from starting at the same time as the flow ([#15591](https://github.com/Lightning-AI/lightning/pull/15591))
- Added support for running Lightning App with VSCode IDE debugger ([#15590](https://github.com/Lightning-AI/lightning/pull/15590))
- Added `bi-directional` delta updates between the flow and the works ([#15582](https://github.com/Lightning-AI/lightning/pull/15582))
- Added `--setup` flag to `lightning run app` CLI command allowing for dependency installation via app comments ([#15577](https://github.com/Lightning-AI/lightning/pull/15577))
- Auto-upgrade / detect environment mis-match from the CLI ([#15434](https://github.com/Lightning-AI/lightning/pull/15434))
- Added Serve component ([#15609](https://github.com/Lightning-AI/lightning/pull/15609))


### Changed

- Changed the `flow.flows` to be recursive wont to align the behavior with the `flow.works` ([#15466](https://github.com/Lightning-AI/lightning/pull/15466))
- The `params` argument in `TracerPythonScript.run` no longer prepends `--` automatically to parameters ([#15518](https://github.com/Lightning-AI/lightning/pull/15518))
- Only check versions / env when not in the cloud ([#15504](https://github.com/Lightning-AI/lightning/pull/15504))
- Periodically sync database to the drive ([#15441](https://github.com/Lightning-AI/lightning/pull/15441))
- Slightly safer multi node ([#15538](https://github.com/Lightning-AI/lightning/pull/15538))
- Reuse existing commands when running connect more than once ([#15471](https://github.com/Lightning-AI/lightning/pull/15471))

### Fixed

- Fixed writing app name and id in connect.txt file for the command CLI ([#15443](https://github.com/Lightning-AI/lightning/pull/15443))
- Fixed missing root flow among the flows of the app ([#15531](https://github.com/Lightning-AI/lightning/pull/15531))
- Fixed bug with Multi Node Component and add some examples ([#15557](https://github.com/Lightning-AI/lightning/pull/15557))
- Fixed a bug where payload would take a very long time locally ([#15557](https://github.com/Lightning-AI/lightning/pull/15557))
- Fixed an issue with the `lightning` CLI taking a long time to error out when the cloud is not reachable ([#15412](https://github.com/Lightning-AI/lightning/pull/15412))

- Fixed bi-directional queues sending delta with Drive Component name changes ([#15642](https://github.com/Lightning-AI/lightning/pull/15642))


- Fixed CloudRuntime works collection with structures and accelerated multi node startup time ([#15650](https://github.com/Lightning-AI/lightning/pull/15650))


## [1.8.0] - 2022-11-01

### Added

- Added `load_state_dict` and `state_dict` hooks for `LightningFlow` components ([#14100](https://github.com/Lightning-AI/lightning/pull/14100))
- Added a `--secret` option to CLI to allow binding secrets to app environment variables when running in the cloud ([#14612](https://github.com/Lightning-AI/lightning/pull/14612))
- Added support for running the works without cloud compute in the default container ([#14819](https://github.com/Lightning-AI/lightning/pull/14819))
- Added an HTTPQueue as an optional replacement for the default redis queue ([#14978](https://github.com/Lightning-AI/lightning/pull/14978)
- Added support for configuring flow cloud compute ([#14831](https://github.com/Lightning-AI/lightning/pull/14831))
- Added support for adding descriptions to commands either through a docstring or the `DESCRIPTION` attribute ([#15193](https://github.com/Lightning-AI/lightning/pull/15193)
- Added a try / catch mechanism around request processing to avoid killing the flow ([#15187](https://github.com/Lightning-AI/lightning/pull/15187)
- Added an Database Component ([#14995](https://github.com/Lightning-AI/lightning/pull/14995)
- Added authentication to HTTP queue ([#15202](https://github.com/Lightning-AI/lightning/pull/15202))
- Added support to pass a `LightningWork` to the `LightningApp` ([#15215](https://github.com/Lightning-AI/lightning/pull/15215)
- Added support getting CLI help for connected apps even if the app isn't running ([#15196](https://github.com/Lightning-AI/lightning/pull/15196)
- Added support for adding requirements to commands and installing them when missing when running an app command ([#15198](https://github.com/Lightning-AI/lightning/pull/15198)
- Added Lightning CLI Connection to be terminal session instead of global ([#15241](https://github.com/Lightning-AI/lightning/pull/15241)
- Added support for managing SSH-keys via CLI ([#15291](https://github.com/Lightning-AI/lightning/pull/15291))
- Add a `JustPyFrontend` to ease UI creation with `https://github.com/justpy-org/justpy` ([#15002](https://github.com/Lightning-AI/lightning/pull/15002))
- Added a layout endpoint to the Rest API and enable to disable pulling or pushing to the state ([#15367](https://github.com/Lightning-AI/lightning/pull/15367)
- Added support for functions for `configure_api` and `configure_commands` to be executed in the Rest API process ([#15098](https://github.com/Lightning-AI/lightning/pull/15098)
- Added support for accessing Lighting Apps via SSH ([#15310](https://github.com/Lightning-AI/lightning/pull/15310))
- Added support to start lightning app on cloud without needing to install dependencies locally ([#15019](https://github.com/Lightning-AI/lightning/pull/15019)

### Changed

- Improved the show logs command to be standalone and re-usable ([#15343](https://github.com/Lightning-AI/lightning/pull/15343)
- Removed the `--instance-types` option when creating clusters ([#15314](https://github.com/Lightning-AI/lightning/pull/15314))

### Fixed

- Fixed an issue when using the CLI without arguments ([#14877](https://github.com/Lightning-AI/lightning/pull/14877))
- Fixed a bug where the upload files endpoint would raise an error when running locally ([#14924](https://github.com/Lightning-AI/lightning/pull/14924))
- Fixed BYOC cluster region selector -> hiding it from help since only us-east-1 has been tested and is recommended ([#15277]https://github.com/Lightning-AI/lightning/pull/15277)
- Fixed a bug when launching an app on multiple clusters ([#15226](https://github.com/Lightning-AI/lightning/pull/15226))
- Fixed a bug with a default CloudCompute for Lightning flows ([#15371](https://github.com/Lightning-AI/lightning/pull/15371))

## [0.6.2] - 2022-09-21

### Changed

- Improved Lightning App connect logic by disconnecting automatically ([#14532](https://github.com/Lightning-AI/lightning/pull/14532))
- Improved the error message when the `LightningWork` is missing the `run` method ([#14759](https://github.com/Lightning-AI/lightning/pull/14759))
- Improved the error message when the root `LightningFlow` passed to `LightningApp` is missing the `run` method ([#14760](https://github.com/Lightning-AI/lightning/pull/14760))

### Fixed

- Fixed a bug where the uploaded command file wasn't properly parsed ([#14532](https://github.com/Lightning-AI/lightning/pull/14532))
- Fixed an issue where custom property setters were not being used `LightningWork` class ([#14259](https://github.com/Lightning-AI/lightning/pull/14259))
- Fixed an issue where some terminals would display broken icons in the PL app CLI ([#14226](https://github.com/Lightning-AI/lightning/pull/14226))


## [0.6.1] - 2022-09-19

### Added

- Add support to upload files to the Drive through an asynchronous `upload_file` endpoint ([#14703](https://github.com/Lightning-AI/lightning/pull/14703))

### Changed

- Application storage prefix moved from `app_id` to `project_id/app_id` (#14583)
- LightningCloud client calls to use keyword arguments instead of positional arguments (#14685)

### Fixed

- Making `threadpool` non-default from LightningCloud client  (#14757)
- Resolved a bug where the state change detection using DeepDiff won't work with Path, Drive objects (#14465)
- Resolved a bug where the wrong client was passed to collect cloud logs (#14684)
- Resolved the memory leak issue with the Lightning Cloud package and bumped the requirements to use the latest version (#14697)
- Fixing 5000 log line limitation for Lightning AI BYOC cluster logs (#14458)
- Fixed a bug where the uploaded command file wasn't properly parsed (#14532)
- Resolved `LightningApp(..., debug=True)` (#14464)


## [0.6.0] - 2022-09-08

### Added

- Introduce lightning connect ([#14452](https://github.com/Lightning-AI/lightning/pull/14452))
- Adds `PanelFrontend` to easily create complex UI in Python ([#13531](https://github.com/Lightning-AI/lightning/pull/13531))
- Add support for `Lightning App Commands` through the `configure_commands` hook on the Lightning Flow and the `ClientCommand`  ([#13602](https://github.com/Lightning-AI/lightning/pull/13602))
- Add support for Lightning AI BYOC cluster management ([#13835](https://github.com/Lightning-AI/lightning/pull/13835))
- Add support to see Lightning AI BYOC cluster logs ([#14334](https://github.com/Lightning-AI/lightning/pull/14334))
- Add support to run Lightning apps on Lightning AI BYOC clusters ([#13894](https://github.com/Lightning-AI/lightning/pull/13894))
- Add support for listing Lightning AI apps ([#13987](https://github.com/Lightning-AI/lightning/pull/13987))
- Adds `LightningTrainerScript`. `LightningTrainerScript` orchestrates multi-node training in the cloud ([#13830](https://github.com/Lightning-AI/lightning/pull/13830))
- Add support for printing application logs using CLI `lightning show logs <app_name> [components]` ([#13634](https://github.com/Lightning-AI/lightning/pull/13634))
- Add support for `Lightning API` through the `configure_api` hook on the Lightning Flow and the `Post`, `Get`, `Delete`, `Put` HttpMethods ([#13945](https://github.com/Lightning-AI/lightning/pull/13945))
- Added a warning when `configure_layout` returns URLs configured with http instead of https ([#14233](https://github.com/Lightning-AI/lightning/pull/14233))
- Add `--app_args` support from the CLI ([#13625](https://github.com/Lightning-AI/lightning/pull/13625))

### Changed

- Default values and parameter names for Lightning AI BYOC cluster management ([#14132](https://github.com/Lightning-AI/lightning/pull/14132))
- Run the flow only if the state has changed from the previous execution ([#14076](https://github.com/Lightning-AI/lightning/pull/14076))
- Increased DeepDiff's verbose level to properly handle dict changes ([#13960](https://github.com/Lightning-AI/lightning/pull/13960))
- Setup: added requirement freeze for next major version ([#14480](https://github.com/Lightning-AI/lightning/pull/14480))

### Fixed

- Unification of app template: moved `app.py` to root dir for `lightning init app <app_name>` template ([#13853](https://github.com/Lightning-AI/lightning/pull/13853))
- Fixed an issue with `lightning --version` command ([#14433](https://github.com/Lightning-AI/lightning/pull/14433))
- Fixed imports of collections.abc for py3.10 ([#14345](https://github.com/Lightning-AI/lightning/pull/14345))

## [0.5.7] - 2022-08-22

### Changed

- Release LAI docs as stable ([#14250](https://github.com/Lightning-AI/lightning/pull/14250))
- Compatibility for Python 3.10

### Fixed

- Pinning starsessions to 1.x ([#14333](https://github.com/Lightning-AI/lightning/pull/14333))
- Parsed local package versions ([#13933](https://github.com/Lightning-AI/lightning/pull/13933))


## [0.5.6] - 2022-08-16

### Fixed

- Resolved a bug where the `install` command was not installing the latest version of an app/component by default ([#14181](https://github.com/Lightning-AI/lightning/pull/14181))


- Fixed the `examples/app_dag` example ([#14359](https://github.com/Lightning-AI/lightning/pull/14359))


## [0.5.5] - 2022-08-9

### Deprecated

- Deprecate sheety API ([#14004](https://github.com/Lightning-AI/lightning/pull/14004))

### Fixed

- Resolved a bug where the work statuses will grow quickly and be duplicated ([#13970](https://github.com/Lightning-AI/lightning/pull/13970))
- Resolved a bug about a race condition when sending the work state through the caller_queue ([#14074](https://github.com/Lightning-AI/lightning/pull/14074))
- Fixed Start Lightning App on Cloud if Repo Begins With Name "Lightning" ([#14025](https://github.com/Lightning-AI/lightning/pull/14025))


## [0.5.4] - 2022-08-01

### Changed

- Wrapped imports for traceability ([#13924](https://github.com/Lightning-AI/lightning/pull/13924))
- Set version as today ([#13906](https://github.com/Lightning-AI/lightning/pull/13906))

### Fixed

- Included app templates to the lightning and app packages ([#13731](https://github.com/Lightning-AI/lightning/pull/13731))
- Added UI for install all ([#13732](https://github.com/Lightning-AI/lightning/pull/13732))
- Fixed build meta pkg flow ([#13926](https://github.com/Lightning-AI/lightning/pull/13926))

## [0.5.3] - 2022-07-25

### Changed

- Pruned requirements duplicity ([#13739](https://github.com/Lightning-AI/lightning/pull/13739))

### Fixed

- Use correct python version in lightning component template ([#13790](https://github.com/Lightning-AI/lightning/pull/13790))

## [0.5.2] - 2022-07-18

### Added

- Update the Lightning App docs ([#13537](https://github.com/Lightning-AI/lightning/pull/13537))

### Changed

- Added `LIGHTNING_` prefix to Platform AWS credentials ([#13703](https://github.com/Lightning-AI/lightning/pull/13703))<|MERGE_RESOLUTION|>--- conflicted
+++ resolved
@@ -17,11 +17,9 @@
 
 - Added a CloudMultiProcessBackend which enables running a child App from within the Flow in the cloud ([#15800](https://github.com/Lightning-AI/lightning/pull/15800))
 
-<<<<<<< HEAD
+- Added the property `ready` of the LightningFlow to inform when the `Open App` should be visible ([#15921](https://github.com/Lightning-AI/lightning/pull/15921))
+
 - Added a `configure_layout` method to the `LightningWork` which can be used to control how the work is handled in the layout of a parent flow ([#15926](https://github.com/Lightning-AI/lightning/pull/15926))
-=======
-- Added the property `ready` of the LightningFlow to inform when the `Open App` should be visible ([#15921](https://github.com/Lightning-AI/lightning/pull/15921))
->>>>>>> 852089e0
 
 
 ### Changed
