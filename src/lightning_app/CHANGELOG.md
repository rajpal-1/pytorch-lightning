--- conflicted
+++ resolved
@@ -25,8 +25,5 @@
 
 ### Fixed
 
-<<<<<<< HEAD
-- Moved app.py to root dir for `lightning init app <app_name>` template ([#13853](https://github.com/Lightning-AI/lightning/pull/13853))
-=======
 - Resolved a bug where the work statuses will grow quickly and be duplicated ([#13970](https://github.com/Lightning-AI/lightning/pull/13970))
->>>>>>> 332182d4
+- Unification of app template: moved `app.py` to root dir for `lightning init app <app_name>` template ([#13853](https://github.com/Lightning-AI/lightning/pull/13853))
