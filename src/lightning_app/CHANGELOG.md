# Changelog

All notable changes to this project will be documented in this file.

The format is based on [Keep a Changelog](http://keepachangelog.com/en/1.0.0/).

## [unreleased] - 202Y-MM-DD

### Added

- Added the CLI command `lightning run model` to launch a `LightningLite` accelerated script ([#15506](https://github.com/Lightning-AI/lightning/pull/15506))


### Changed

-


### Deprecated

-


### Removed

-


<<<<<<< HEAD
- Changed the root directory of the app (which gets uploaded) to be the folder containing the app file, rather than any parent folder containing a `.lightning` file ([#15654](https://github.com/Lightning-AI/lightning/pull/15654))

- Cluster creation and deletion now waits by default [#15458](https://github.com/Lightning-AI/lightning/pull/15458)


### Deprecated
=======
### Fixed
>>>>>>> ed3eef0a

- Fixed debugging with VSCode IDE ([#15747](https://github.com/Lightning-AI/lightning/pull/15747))


## [1.8.2] - 2022-11-17

### Added

- Added title and description to ServeGradio ([#15639](https://github.com/Lightning-AI/lightning/pull/15639))
- Added a friendly error message when attempting to run the default cloud compute with a custom base image configured ([#14929](https://github.com/Lightning-AI/lightning/pull/14929))

### Changed

- Improved support for running apps when dependencies aren't installed ([#15711](https://github.com/Lightning-AI/lightning/pull/15711))
- Changed the root directory of the app (which gets uploaded) to be the folder containing the app file, rather than any parent folder containing a `.lightning` file ([#15654](https://github.com/Lightning-AI/lightning/pull/15654))
- Enabled MultiNode Components to support state broadcasting ([#15607](https://github.com/Lightning-AI/lightning/pull/15607))
- Prevent artefactual "running from outside your current environment" error ([#15647](https://github.com/Lightning-AI/lightning/pull/15647))
- Rename failed -> error in tables ([#15608](https://github.com/Lightning-AI/lightning/pull/15608))

### Fixed

- Fixed race condition to over-write the frontend with app infos ([#15398](https://github.com/Lightning-AI/lightning/pull/15398))
- Fixed bi-directional queues sending delta with Drive Component name changes ([#15642](https://github.com/Lightning-AI/lightning/pull/15642))
- Fixed CloudRuntime works collection with structures and accelerated multi node startup time ([#15650](https://github.com/Lightning-AI/lightning/pull/15650))
- Fixed catimage import ([#15712](https://github.com/Lightning-AI/lightning/pull/15712))
- Parse all lines in app file looking for shebangs to run commands ([#15714](https://github.com/Lightning-AI/lightning/pull/15714))

- Fixed setting property to the LightningFlow ([#15750](https://github.com/Lightning-AI/lightning/pull/15750))



## [1.8.1] - 2022-11-10


### Added

- Added the `start` method to the work ([#15523](https://github.com/Lightning-AI/lightning/pull/15523))
- Added a `MultiNode` Component to run with distributed computation with any frameworks ([#15524](https://github.com/Lightning-AI/lightning/pull/15524))
- Expose `RunWorkExecutor` to the work and provides default ones for the `MultiNode` Component ([#15561](https://github.com/Lightning-AI/lightning/pull/15561))
- Added a `start_with_flow` flag to the `LightningWork` which can be disabled to prevent the work from starting at the same time as the flow ([#15591](https://github.com/Lightning-AI/lightning/pull/15591))
- Added support for running Lightning App with VSCode IDE debugger ([#15590](https://github.com/Lightning-AI/lightning/pull/15590))
- Added `bi-directional` delta updates between the flow and the works ([#15582](https://github.com/Lightning-AI/lightning/pull/15582))
- Added `--setup` flag to `lightning run app` CLI command allowing for dependency installation via app comments ([#15577](https://github.com/Lightning-AI/lightning/pull/15577))
- Auto-upgrade / detect environment mis-match from the CLI ([#15434](https://github.com/Lightning-AI/lightning/pull/15434))
- Added Serve component ([#15609](https://github.com/Lightning-AI/lightning/pull/15609))


### Changed

- Changed the `flow.flows` to be recursive wont to align the behavior with the `flow.works` ([#15466](https://github.com/Lightning-AI/lightning/pull/15466))
- The `params` argument in `TracerPythonScript.run` no longer prepends `--` automatically to parameters ([#15518](https://github.com/Lightning-AI/lightning/pull/15518))
- Only check versions / env when not in the cloud ([#15504](https://github.com/Lightning-AI/lightning/pull/15504))
- Periodically sync database to the drive ([#15441](https://github.com/Lightning-AI/lightning/pull/15441))
- Slightly safer multi node ([#15538](https://github.com/Lightning-AI/lightning/pull/15538))
- Reuse existing commands when running connect more than once ([#15471](https://github.com/Lightning-AI/lightning/pull/15471))

### Fixed

- Fixed writing app name and id in connect.txt file for the command CLI ([#15443](https://github.com/Lightning-AI/lightning/pull/15443))
- Fixed missing root flow among the flows of the app ([#15531](https://github.com/Lightning-AI/lightning/pull/15531))
- Fixed bug with Multi Node Component and add some examples ([#15557](https://github.com/Lightning-AI/lightning/pull/15557))
- Fixed a bug where payload would take a very long time locally ([#15557](https://github.com/Lightning-AI/lightning/pull/15557))
- Fixed an issue with the `lightning` CLI taking a long time to error out when the cloud is not reachable ([#15412](https://github.com/Lightning-AI/lightning/pull/15412))

- Fixed bi-directional queues sending delta with Drive Component name changes ([#15642](https://github.com/Lightning-AI/lightning/pull/15642))


- Fixed CloudRuntime works collection with structures and accelerated multi node startup time ([#15650](https://github.com/Lightning-AI/lightning/pull/15650))


## [1.8.0] - 2022-11-01

### Added

- Added `load_state_dict` and `state_dict` hooks for `LightningFlow` components ([#14100](https://github.com/Lightning-AI/lightning/pull/14100))
- Added a `--secret` option to CLI to allow binding secrets to app environment variables when running in the cloud ([#14612](https://github.com/Lightning-AI/lightning/pull/14612))
- Added support for running the works without cloud compute in the default container ([#14819](https://github.com/Lightning-AI/lightning/pull/14819))
- Added an HTTPQueue as an optional replacement for the default redis queue ([#14978](https://github.com/Lightning-AI/lightning/pull/14978)
- Added support for configuring flow cloud compute ([#14831](https://github.com/Lightning-AI/lightning/pull/14831))
- Added support for adding descriptions to commands either through a docstring or the `DESCRIPTION` attribute ([#15193](https://github.com/Lightning-AI/lightning/pull/15193)
- Added a try / catch mechanism around request processing to avoid killing the flow ([#15187](https://github.com/Lightning-AI/lightning/pull/15187)
- Added an Database Component ([#14995](https://github.com/Lightning-AI/lightning/pull/14995)
- Added authentication to HTTP queue ([#15202](https://github.com/Lightning-AI/lightning/pull/15202))
- Added support to pass a `LightningWork` to the `LightningApp` ([#15215](https://github.com/Lightning-AI/lightning/pull/15215)
- Added support getting CLI help for connected apps even if the app isn't running ([#15196](https://github.com/Lightning-AI/lightning/pull/15196)
- Added support for adding requirements to commands and installing them when missing when running an app command ([#15198](https://github.com/Lightning-AI/lightning/pull/15198)
- Added Lightning CLI Connection to be terminal session instead of global ([#15241](https://github.com/Lightning-AI/lightning/pull/15241)
- Added support for managing SSH-keys via CLI ([#15291](https://github.com/Lightning-AI/lightning/pull/15291))
- Add a `JustPyFrontend` to ease UI creation with `https://github.com/justpy-org/justpy` ([#15002](https://github.com/Lightning-AI/lightning/pull/15002))
- Added a layout endpoint to the Rest API and enable to disable pulling or pushing to the state ([#15367](https://github.com/Lightning-AI/lightning/pull/15367)
- Added support for functions for `configure_api` and `configure_commands` to be executed in the Rest API process ([#15098](https://github.com/Lightning-AI/lightning/pull/15098)
- Added support for accessing Lighting Apps via SSH ([#15310](https://github.com/Lightning-AI/lightning/pull/15310))
- Added support to start lightning app on cloud without needing to install dependencies locally ([#15019](https://github.com/Lightning-AI/lightning/pull/15019)

### Changed

- Improved the show logs command to be standalone and re-usable ([#15343](https://github.com/Lightning-AI/lightning/pull/15343)
- Removed the `--instance-types` option when creating clusters ([#15314](https://github.com/Lightning-AI/lightning/pull/15314))

### Fixed

- Fixed an issue when using the CLI without arguments ([#14877](https://github.com/Lightning-AI/lightning/pull/14877))
- Fixed a bug where the upload files endpoint would raise an error when running locally ([#14924](https://github.com/Lightning-AI/lightning/pull/14924))
- Fixed BYOC cluster region selector -> hiding it from help since only us-east-1 has been tested and is recommended ([#15277]https://github.com/Lightning-AI/lightning/pull/15277)
- Fixed a bug when launching an app on multiple clusters ([#15226](https://github.com/Lightning-AI/lightning/pull/15226))
- Fixed a bug with a default CloudCompute for Lightning flows ([#15371](https://github.com/Lightning-AI/lightning/pull/15371))

## [0.6.2] - 2022-09-21

### Changed

- Improved Lightning App connect logic by disconnecting automatically ([#14532](https://github.com/Lightning-AI/lightning/pull/14532))
- Improved the error message when the `LightningWork` is missing the `run` method ([#14759](https://github.com/Lightning-AI/lightning/pull/14759))
- Improved the error message when the root `LightningFlow` passed to `LightningApp` is missing the `run` method ([#14760](https://github.com/Lightning-AI/lightning/pull/14760))

### Fixed

- Fixed a bug where the uploaded command file wasn't properly parsed ([#14532](https://github.com/Lightning-AI/lightning/pull/14532))
- Fixed an issue where custom property setters were not being used `LightningWork` class ([#14259](https://github.com/Lightning-AI/lightning/pull/14259))
- Fixed an issue where some terminals would display broken icons in the PL app CLI ([#14226](https://github.com/Lightning-AI/lightning/pull/14226))


## [0.6.1] - 2022-09-19

### Added

- Add support to upload files to the Drive through an asynchronous `upload_file` endpoint ([#14703](https://github.com/Lightning-AI/lightning/pull/14703))

### Changed

- Application storage prefix moved from `app_id` to `project_id/app_id` (#14583)
- LightningCloud client calls to use keyword arguments instead of positional arguments (#14685)

### Fixed

- Making `threadpool` non-default from LightningCloud client  (#14757)
- Resolved a bug where the state change detection using DeepDiff won't work with Path, Drive objects (#14465)
- Resolved a bug where the wrong client was passed to collect cloud logs (#14684)
- Resolved the memory leak issue with the Lightning Cloud package and bumped the requirements to use the latest version (#14697)
- Fixing 5000 log line limitation for Lightning AI BYOC cluster logs (#14458)
- Fixed a bug where the uploaded command file wasn't properly parsed (#14532)
- Resolved `LightningApp(..., debug=True)` (#14464)


## [0.6.0] - 2022-09-08

### Added

- Introduce lightning connect ([#14452](https://github.com/Lightning-AI/lightning/pull/14452))
- Adds `PanelFrontend` to easily create complex UI in Python ([#13531](https://github.com/Lightning-AI/lightning/pull/13531))
- Add support for `Lightning App Commands` through the `configure_commands` hook on the Lightning Flow and the `ClientCommand`  ([#13602](https://github.com/Lightning-AI/lightning/pull/13602))
- Add support for Lightning AI BYOC cluster management ([#13835](https://github.com/Lightning-AI/lightning/pull/13835))
- Add support to see Lightning AI BYOC cluster logs ([#14334](https://github.com/Lightning-AI/lightning/pull/14334))
- Add support to run Lightning apps on Lightning AI BYOC clusters ([#13894](https://github.com/Lightning-AI/lightning/pull/13894))
- Add support for listing Lightning AI apps ([#13987](https://github.com/Lightning-AI/lightning/pull/13987))
- Adds `LightningTrainerScript`. `LightningTrainerScript` orchestrates multi-node training in the cloud ([#13830](https://github.com/Lightning-AI/lightning/pull/13830))
- Add support for printing application logs using CLI `lightning show logs <app_name> [components]` ([#13634](https://github.com/Lightning-AI/lightning/pull/13634))
- Add support for `Lightning API` through the `configure_api` hook on the Lightning Flow and the `Post`, `Get`, `Delete`, `Put` HttpMethods ([#13945](https://github.com/Lightning-AI/lightning/pull/13945))
- Added a warning when `configure_layout` returns URLs configured with http instead of https ([#14233](https://github.com/Lightning-AI/lightning/pull/14233))
- Add `--app_args` support from the CLI ([#13625](https://github.com/Lightning-AI/lightning/pull/13625))

### Changed

- Default values and parameter names for Lightning AI BYOC cluster management ([#14132](https://github.com/Lightning-AI/lightning/pull/14132))
- Run the flow only if the state has changed from the previous execution ([#14076](https://github.com/Lightning-AI/lightning/pull/14076))
- Increased DeepDiff's verbose level to properly handle dict changes ([#13960](https://github.com/Lightning-AI/lightning/pull/13960))
- Setup: added requirement freeze for next major version ([#14480](https://github.com/Lightning-AI/lightning/pull/14480))

### Fixed

- Unification of app template: moved `app.py` to root dir for `lightning init app <app_name>` template ([#13853](https://github.com/Lightning-AI/lightning/pull/13853))
- Fixed an issue with `lightning --version` command ([#14433](https://github.com/Lightning-AI/lightning/pull/14433))
- Fixed imports of collections.abc for py3.10 ([#14345](https://github.com/Lightning-AI/lightning/pull/14345))

## [0.5.7] - 2022-08-22

### Changed

- Release LAI docs as stable ([#14250](https://github.com/Lightning-AI/lightning/pull/14250))
- Compatibility for Python 3.10

### Fixed

- Pinning starsessions to 1.x ([#14333](https://github.com/Lightning-AI/lightning/pull/14333))
- Parsed local package versions ([#13933](https://github.com/Lightning-AI/lightning/pull/13933))


## [0.5.6] - 2022-08-16

### Fixed

- Resolved a bug where the `install` command was not installing the latest version of an app/component by default ([#14181](https://github.com/Lightning-AI/lightning/pull/14181))


## [0.5.5] - 2022-08-9

### Deprecated

- Deprecate sheety API ([#14004](https://github.com/Lightning-AI/lightning/pull/14004))

### Fixed

- Resolved a bug where the work statuses will grow quickly and be duplicated ([#13970](https://github.com/Lightning-AI/lightning/pull/13970))
- Resolved a bug about a race condition when sending the work state through the caller_queue ([#14074](https://github.com/Lightning-AI/lightning/pull/14074))
- Fixed Start Lightning App on Cloud if Repo Begins With Name "Lightning" ([#14025](https://github.com/Lightning-AI/lightning/pull/14025))


## [0.5.4] - 2022-08-01

### Changed

- Wrapped imports for traceability ([#13924](https://github.com/Lightning-AI/lightning/pull/13924))
- Set version as today ([#13906](https://github.com/Lightning-AI/lightning/pull/13906))

### Fixed

- Included app templates to the lightning and app packages ([#13731](https://github.com/Lightning-AI/lightning/pull/13731))
- Added UI for install all ([#13732](https://github.com/Lightning-AI/lightning/pull/13732))
- Fixed build meta pkg flow ([#13926](https://github.com/Lightning-AI/lightning/pull/13926))

## [0.5.3] - 2022-07-25

### Changed

- Pruned requirements duplicity ([#13739](https://github.com/Lightning-AI/lightning/pull/13739))

### Fixed

- Use correct python version in lightning component template ([#13790](https://github.com/Lightning-AI/lightning/pull/13790))

## [0.5.2] - 2022-07-18

### Added

- Update the Lightning App docs ([#13537](https://github.com/Lightning-AI/lightning/pull/13537))

### Changed

- Added `LIGHTNING_` prefix to Platform AWS credentials ([#13703](https://github.com/Lightning-AI/lightning/pull/13703))<|MERGE_RESOLUTION|>--- conflicted
+++ resolved
@@ -13,29 +13,23 @@
 
 ### Changed
 
+- Changed the root directory of the app (which gets uploaded) to be the folder containing the app file, rather than any parent folder containing a `.lightning` file ([#15654](https://github.com/Lightning-AI/lightning/pull/15654))
+
+
+- Cluster creation and deletion now waits by default [#15458](https://github.com/Lightning-AI/lightning/pull/15458)
+
+
+### Deprecated
+
 -
 
 
-### Deprecated
+### Removed
 
 -
 
 
-### Removed
-
--
-
-
-<<<<<<< HEAD
-- Changed the root directory of the app (which gets uploaded) to be the folder containing the app file, rather than any parent folder containing a `.lightning` file ([#15654](https://github.com/Lightning-AI/lightning/pull/15654))
-
-- Cluster creation and deletion now waits by default [#15458](https://github.com/Lightning-AI/lightning/pull/15458)
-
-
-### Deprecated
-=======
-### Fixed
->>>>>>> ed3eef0a
+### Fixed
 
 - Fixed debugging with VSCode IDE ([#15747](https://github.com/Lightning-AI/lightning/pull/15747))
 
