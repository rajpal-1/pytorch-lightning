# Changelog

All notable changes to this project will be documented in this file.

The format is based on [Keep a Changelog](http://keepachangelog.com/en/1.0.0/).

## [unreleased] - 202Y-MM-DD


### Added

- Added the `start` method to the work ([#15523](https://github.com/Lightning-AI/lightning/pull/15523))


- Added a `MultiNode` Component to run with distributed computation with any frameworks ([#15524](https://github.com/Lightning-AI/lightning/pull/15524))

<<<<<<< HEAD

-
=======
- Expose `RunWorkExecutor` to the work and provides default ones for the `MultiNode` Component ([#15561](https://github.com/Lightning-AI/lightning/pull/15561))
>>>>>>> 32470540


### Changed

- Changed the `flow.flows` to be recursive wont to align the behavior with the `flow.works` ([#15466](https://github.com/Lightning-AI/lightning/pull/15466))


- The `params` argument in `TracerPythonScript.run` no longer prepends `--` automatically to parameters ([#15518](https://github.com/Lightning-AI/lightning/pull/15518))



### Deprecated

-


-


### Removed

-


-


### Fixed


- Fixed writing app name and id in connect.txt file for the command CLI ([#15443](https://github.com/Lightning-AI/lightning/pull/15443))


- Fixed missing root flow among the flows of the app ([#15531](https://github.com/Lightning-AI/lightning/pull/15531))


- Fixed bug with Multi Node Component and add some examples ([#15557](https://github.com/Lightning-AI/lightning/pull/15557))


- Fixed an issue with the `lightning` CLI taking a long time to error out when the cloud is not reachable ([#15412](https://github.com/Lightning-AI/lightning/pull/15412))


## [1.8.0] - 2022-11-01

### Added

- Added `load_state_dict` and `state_dict` hooks for `LightningFlow` components ([#14100](https://github.com/Lightning-AI/lightning/pull/14100))
- Added a `--secret` option to CLI to allow binding secrets to app environment variables when running in the cloud ([#14612](https://github.com/Lightning-AI/lightning/pull/14612))
- Added support for running the works without cloud compute in the default container ([#14819](https://github.com/Lightning-AI/lightning/pull/14819))
- Added an HTTPQueue as an optional replacement for the default redis queue ([#14978](https://github.com/Lightning-AI/lightning/pull/14978)
- Added support for configuring flow cloud compute ([#14831](https://github.com/Lightning-AI/lightning/pull/14831))
- Added support for adding descriptions to commands either through a docstring or the `DESCRIPTION` attribute ([#15193](https://github.com/Lightning-AI/lightning/pull/15193)
- Added a try / catch mechanism around request processing to avoid killing the flow ([#15187](https://github.com/Lightning-AI/lightning/pull/15187)
- Added an Database Component ([#14995](https://github.com/Lightning-AI/lightning/pull/14995)
- Added authentication to HTTP queue ([#15202](https://github.com/Lightning-AI/lightning/pull/15202))
- Added support to pass a `LightningWork` to the `LightningApp` ([#15215](https://github.com/Lightning-AI/lightning/pull/15215)
- Added support getting CLI help for connected apps even if the app isn't running ([#15196](https://github.com/Lightning-AI/lightning/pull/15196)
- Added support for adding requirements to commands and installing them when missing when running an app command ([#15198](https://github.com/Lightning-AI/lightning/pull/15198)
- Added Lightning CLI Connection to be terminal session instead of global ([#15241](https://github.com/Lightning-AI/lightning/pull/15241)
- Added support for managing SSH-keys via CLI ([#15291](https://github.com/Lightning-AI/lightning/pull/15291))
- Add a `JustPyFrontend` to ease UI creation with `https://github.com/justpy-org/justpy` ([#15002](https://github.com/Lightning-AI/lightning/pull/15002))
- Added a layout endpoint to the Rest API and enable to disable pulling or pushing to the state ([#15367](https://github.com/Lightning-AI/lightning/pull/15367)
- Added support for functions for `configure_api` and `configure_commands` to be executed in the Rest API process ([#15098](https://github.com/Lightning-AI/lightning/pull/15098)
- Added support for accessing Lighting Apps via SSH ([#15310](https://github.com/Lightning-AI/lightning/pull/15310))
- Added support to start lightning app on cloud without needing to install dependencies locally ([#15019](https://github.com/Lightning-AI/lightning/pull/15019)

### Changed

- Improved the show logs command to be standalone and re-usable ([#15343](https://github.com/Lightning-AI/lightning/pull/15343)
- Removed the `--instance-types` option when creating clusters ([#15314](https://github.com/Lightning-AI/lightning/pull/15314))

### Fixed

- Fixed an issue when using the CLI without arguments ([#14877](https://github.com/Lightning-AI/lightning/pull/14877))
- Fixed a bug where the upload files endpoint would raise an error when running locally ([#14924](https://github.com/Lightning-AI/lightning/pull/14924))
- Fixed BYOC cluster region selector -> hiding it from help since only us-east-1 has been tested and is recommended ([#15277]https://github.com/Lightning-AI/lightning/pull/15277)
- Fixed a bug when launching an app on multiple clusters ([#15226](https://github.com/Lightning-AI/lightning/pull/15226))
- Fixed a bug with a default CloudCompute for Lightning flows ([#15371](https://github.com/Lightning-AI/lightning/pull/15371))

## [0.6.2] - 2022-09-21

### Changed

- Improved Lightning App connect logic by disconnecting automatically ([#14532](https://github.com/Lightning-AI/lightning/pull/14532))
- Improved the error message when the `LightningWork` is missing the `run` method ([#14759](https://github.com/Lightning-AI/lightning/pull/14759))
- Improved the error message when the root `LightningFlow` passed to `LightningApp` is missing the `run` method ([#14760](https://github.com/Lightning-AI/lightning/pull/14760))

### Fixed

- Fixed a bug where the uploaded command file wasn't properly parsed ([#14532](https://github.com/Lightning-AI/lightning/pull/14532))
- Fixed an issue where custom property setters were not being used `LightningWork` class ([#14259](https://github.com/Lightning-AI/lightning/pull/14259))
- Fixed an issue where some terminals would display broken icons in the PL app CLI ([#14226](https://github.com/Lightning-AI/lightning/pull/14226))


## [0.6.1] - 2022-09-19

### Added

- Add support to upload files to the Drive through an asynchronous `upload_file` endpoint ([#14703](https://github.com/Lightning-AI/lightning/pull/14703))

### Changed

- Application storage prefix moved from `app_id` to `project_id/app_id` (#14583)
- LightningCloud client calls to use keyword arguments instead of positional arguments (#14685)

### Fixed

- Making `threadpool` non-default from LightningCloud client  (#14757)
- Resolved a bug where the state change detection using DeepDiff won't work with Path, Drive objects (#14465)
- Resolved a bug where the wrong client was passed to collect cloud logs (#14684)
- Resolved the memory leak issue with the Lightning Cloud package and bumped the requirements to use the latest version (#14697)
- Fixing 5000 log line limitation for Lightning AI BYOC cluster logs (#14458)
- Fixed a bug where the uploaded command file wasn't properly parsed (#14532)
- Resolved `LightningApp(..., debug=True)` (#14464)


## [0.6.0] - 2022-09-08

### Added

- Introduce lightning connect ([#14452](https://github.com/Lightning-AI/lightning/pull/14452))
- Adds `PanelFrontend` to easily create complex UI in Python ([#13531](https://github.com/Lightning-AI/lightning/pull/13531))
- Add support for `Lightning App Commands` through the `configure_commands` hook on the Lightning Flow and the `ClientCommand`  ([#13602](https://github.com/Lightning-AI/lightning/pull/13602))
- Add support for Lightning AI BYOC cluster management ([#13835](https://github.com/Lightning-AI/lightning/pull/13835))
- Add support to see Lightning AI BYOC cluster logs ([#14334](https://github.com/Lightning-AI/lightning/pull/14334))
- Add support to run Lightning apps on Lightning AI BYOC clusters ([#13894](https://github.com/Lightning-AI/lightning/pull/13894))
- Add support for listing Lightning AI apps ([#13987](https://github.com/Lightning-AI/lightning/pull/13987))
- Adds `LightningTrainingComponent`. `LightningTrainingComponent` orchestrates multi-node training in the cloud ([#13830](https://github.com/Lightning-AI/lightning/pull/13830))
- Add support for printing application logs using CLI `lightning show logs <app_name> [components]` ([#13634](https://github.com/Lightning-AI/lightning/pull/13634))
- Add support for `Lightning API` through the `configure_api` hook on the Lightning Flow and the `Post`, `Get`, `Delete`, `Put` HttpMethods ([#13945](https://github.com/Lightning-AI/lightning/pull/13945))
- Added a warning when `configure_layout` returns URLs configured with http instead of https ([#14233](https://github.com/Lightning-AI/lightning/pull/14233))
- Add `--app_args` support from the CLI ([#13625](https://github.com/Lightning-AI/lightning/pull/13625))

### Changed

- Default values and parameter names for Lightning AI BYOC cluster management ([#14132](https://github.com/Lightning-AI/lightning/pull/14132))
- Run the flow only if the state has changed from the previous execution ([#14076](https://github.com/Lightning-AI/lightning/pull/14076))
- Increased DeepDiff's verbose level to properly handle dict changes ([#13960](https://github.com/Lightning-AI/lightning/pull/13960))
- Setup: added requirement freeze for next major version ([#14480](https://github.com/Lightning-AI/lightning/pull/14480))

### Fixed

- Unification of app template: moved `app.py` to root dir for `lightning init app <app_name>` template ([#13853](https://github.com/Lightning-AI/lightning/pull/13853))
- Fixed an issue with `lightning --version` command ([#14433](https://github.com/Lightning-AI/lightning/pull/14433))
- Fixed imports of collections.abc for py3.10 ([#14345](https://github.com/Lightning-AI/lightning/pull/14345))

## [0.5.7] - 2022-08-22

### Changed

- Release LAI docs as stable ([#14250](https://github.com/Lightning-AI/lightning/pull/14250))
- Compatibility for Python 3.10

### Fixed

- Pinning starsessions to 1.x ([#14333](https://github.com/Lightning-AI/lightning/pull/14333))
- Parsed local package versions ([#13933](https://github.com/Lightning-AI/lightning/pull/13933))


## [0.5.6] - 2022-08-16

### Fixed

- Resolved a bug where the `install` command was not installing the latest version of an app/component by default ([#14181](https://github.com/Lightning-AI/lightning/pull/14181))


## [0.5.5] - 2022-08-9

### Deprecated

- Deprecate sheety API ([#14004](https://github.com/Lightning-AI/lightning/pull/14004))

### Fixed

- Resolved a bug where the work statuses will grow quickly and be duplicated ([#13970](https://github.com/Lightning-AI/lightning/pull/13970))
- Resolved a bug about a race condition when sending the work state through the caller_queue ([#14074](https://github.com/Lightning-AI/lightning/pull/14074))
- Fixed Start Lightning App on Cloud if Repo Begins With Name "Lightning" ([#14025](https://github.com/Lightning-AI/lightning/pull/14025))


## [0.5.4] - 2022-08-01

### Changed

- Wrapped imports for traceability ([#13924](https://github.com/Lightning-AI/lightning/pull/13924))
- Set version as today ([#13906](https://github.com/Lightning-AI/lightning/pull/13906))

### Fixed

- Included app templates to the lightning and app packages ([#13731](https://github.com/Lightning-AI/lightning/pull/13731))
- Added UI for install all ([#13732](https://github.com/Lightning-AI/lightning/pull/13732))
- Fixed build meta pkg flow ([#13926](https://github.com/Lightning-AI/lightning/pull/13926))

## [0.5.3] - 2022-07-25

### Changed

- Pruned requirements duplicity ([#13739](https://github.com/Lightning-AI/lightning/pull/13739))

### Fixed

- Use correct python version in lightning component template ([#13790](https://github.com/Lightning-AI/lightning/pull/13790))

## [0.5.2] - 2022-07-18

### Added

- Update the Lightning App docs ([#13537](https://github.com/Lightning-AI/lightning/pull/13537))

### Changed

- Added `LIGHTNING_` prefix to Platform AWS credentials ([#13703](https://github.com/Lightning-AI/lightning/pull/13703))<|MERGE_RESOLUTION|>--- conflicted
+++ resolved
@@ -14,12 +14,8 @@
 
 - Added a `MultiNode` Component to run with distributed computation with any frameworks ([#15524](https://github.com/Lightning-AI/lightning/pull/15524))
 
-<<<<<<< HEAD
-
--
-=======
+
 - Expose `RunWorkExecutor` to the work and provides default ones for the `MultiNode` Component ([#15561](https://github.com/Lightning-AI/lightning/pull/15561))
->>>>>>> 32470540
 
 
 ### Changed
