--- conflicted
+++ resolved
@@ -1,7 +1,4 @@
 from dataclasses import asdict, dataclass
-<<<<<<< HEAD
-from typing import Optional
-=======
 from typing import Dict, List, Optional, Union
 from uuid import uuid4
 
@@ -46,7 +43,6 @@
 
 
 _CLOUD_COMPUTE_STORE = {}
->>>>>>> 7fed7a12
 
 
 @dataclass
