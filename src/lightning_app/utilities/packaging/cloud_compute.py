from dataclasses import asdict, dataclass
from typing import Dict, List, Optional, Tuple, Union
from uuid import uuid4

from lightning_app.core.constants import ENABLE_MULTIPLE_WORKS_IN_NON_DEFAULT_CONTAINER
from lightning_app.storage.mount import Mount

__CLOUD_COMPUTE_IDENTIFIER__ = "__cloud_compute__"


@dataclass
class _CloudComputeStore:
    id: str
    component_names: List[str]

    def add_component_name(self, new_component_name: str) -> None:
        found_index = None
        # When the work is being named by the flow, pop its previous names
        for index, component_name in enumerate(self.component_names):
            if new_component_name.endswith(component_name.replace("root.", "")):
                found_index = index

        if found_index is not None:
            self.component_names[found_index] = new_component_name
        else:
            if (
                len(self.component_names) == 1
                and not ENABLE_MULTIPLE_WORKS_IN_NON_DEFAULT_CONTAINER
                and self.id != "default"
            ):
                raise Exception(
                    f"A Cloud Compute can be assigned only to a single Work. Attached to {self.component_names[0]}"
                )
            self.component_names.append(new_component_name)

    def remove(self, new_component_name: str) -> None:
        found_index = None
        for index, component_name in enumerate(self.component_names):
            if new_component_name == component_name:
                found_index = index

        if found_index is not None:
            del self.component_names[found_index]


_CLOUD_COMPUTE_STORE = {}


@dataclass
class CloudCompute:
    """Configure the cloud runtime for a lightning work or flow.

    Arguments:
        name: The name of the hardware to use. A full list of supported options can be found in
            :doc:`/core_api/lightning_work/compute`. If you have a request for more hardware options, please contact
            `onprem@lightning.ai <mailto:onprem@lightning.ai>`_.

        disk_size: The disk size in Gigabytes.
            The value you set here will be allocated to the /home folder.

        idle_timeout: The number of seconds to wait before pausing the compute when the work is running and idle.
            This timeout starts whenever your run() method succeeds (or fails).
            If the timeout is reached, the instance pauses until the next run() call happens.

        shm_size: Shared memory size in MiB, backed by RAM. min 512, max 8192, it will auto update in steps of 512.
            For example 1100 will become 1024. If set to zero (the default) will get the default 64MiB inside docker.

        mounts: External data sources which should be mounted into a work as a filesystem at runtime.
    """

    name: str = "default"
    disk_size: int = 0
    idle_timeout: Optional[int] = None
    shm_size: Optional[int] = 0
    mounts: Optional[Union[Mount, List[Mount]]] = None
    _internal_id: Optional[str] = None

<<<<<<< HEAD
    def __post_init__(self):
=======
    def __post_init__(self) -> None:
        _verify_mount_root_dirs_are_unique(self.mounts)

        if self.clusters:
            raise ValueError("Clusters are't supported yet. Coming soon.")
        if self.wait_timeout:
            raise ValueError("Setting a wait timeout isn't supported yet. Coming soon.")

>>>>>>> 375ab538
        self.name = self.name.lower()

        # All `default` CloudCompute are identified in the same way.
        if self._internal_id is None:
            self._internal_id = "default" if self.name == "default" else uuid4().hex[:7]

    def to_dict(self) -> dict:
        _verify_mount_root_dirs_are_unique(self.mounts)
        return {"type": __CLOUD_COMPUTE_IDENTIFIER__, **asdict(self)}

    @classmethod
    def from_dict(cls, d: dict) -> "CloudCompute":
        assert d.pop("type") == __CLOUD_COMPUTE_IDENTIFIER__
        mounts = d.pop("mounts", None)
        if mounts is None:
            pass
        elif isinstance(mounts, dict):
            d["mounts"] = Mount(**mounts)
        elif isinstance(mounts, (list)):
            d["mounts"] = []
            for mount in mounts:
                d["mounts"].append(Mount(**mount))
        else:
            raise TypeError(
                f"mounts argument must be one of [None, Mount, List[Mount]], "
                f"received {mounts} of type {type(mounts)}"
            )
        _verify_mount_root_dirs_are_unique(d.get("mounts", None))
        return cls(**d)

    @property
    def id(self) -> Optional[str]:
        return self._internal_id

    def is_default(self) -> bool:
        return self.name == "default"


def _verify_mount_root_dirs_are_unique(mounts: Union[None, Mount, List[Mount], Tuple[Mount]]) -> None:
    if isinstance(mounts, (list, tuple, set)):
        mount_paths = [mount.mount_path for mount in mounts]
        if len(set(mount_paths)) != len(mount_paths):
            raise ValueError("Every Mount attached to a work must have a unique 'mount_path' argument.")


def _maybe_create_cloud_compute(state: Dict) -> Union[CloudCompute, Dict]:
    if state and __CLOUD_COMPUTE_IDENTIFIER__ == state.get("type", None):
        cloud_compute = CloudCompute.from_dict(state)
        return cloud_compute
    return state<|MERGE_RESOLUTION|>--- conflicted
+++ resolved
@@ -75,18 +75,9 @@
     mounts: Optional[Union[Mount, List[Mount]]] = None
     _internal_id: Optional[str] = None
 
-<<<<<<< HEAD
-    def __post_init__(self):
-=======
     def __post_init__(self) -> None:
         _verify_mount_root_dirs_are_unique(self.mounts)
 
-        if self.clusters:
-            raise ValueError("Clusters are't supported yet. Coming soon.")
-        if self.wait_timeout:
-            raise ValueError("Setting a wait timeout isn't supported yet. Coming soon.")
-
->>>>>>> 375ab538
         self.name = self.name.lower()
 
         # All `default` CloudCompute are identified in the same way.
