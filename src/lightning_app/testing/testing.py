--- conflicted
+++ resolved
@@ -420,10 +420,7 @@
 
             context.close()
             browser.close()
-<<<<<<< HEAD
             Popen("lightning disconnect", shell=True).wait()
-=======
->>>>>>> 89adc4bb
 
 
 def wait_for(page, callback: Callable, *args, **kwargs) -> Any:
