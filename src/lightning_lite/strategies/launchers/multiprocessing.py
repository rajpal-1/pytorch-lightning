--- conflicted
+++ resolved
@@ -168,13 +168,7 @@
         else:
             torch.use_deterministic_algorithms(self.use_deterministic_algorithms)
         torch.backends.cudnn.benchmark = self.cudnn_benchmark
-<<<<<<< HEAD
         _set_rng_states(self.rng_states)
-
-
-def _is_forking_disabled() -> bool:
-    """Returns whether forking is disabled through the environment variable ``PL_DISABLE_FORK``."""
-    return bool(int(os.environ.get("PL_DISABLE_FORK", "0")))
 
 
 def _check_bad_cuda_fork() -> None:
@@ -193,7 +187,4 @@
     )
     if _IS_INTERACTIVE:
         message += " You will have to restart the Python session; in a notebook, that means restart the kernel."
-    raise RuntimeError(message)
-=======
-        _set_rng_states(self.rng_states)
->>>>>>> d7404c77
+    raise RuntimeError(message)