# Copyright The PyTorch Lightning team.
#
# Licensed under the Apache License, Version 2.0 (the "License");
# you may not use this file except in compliance with the License.
# You may obtain a copy of the License at
#
#     http://www.apache.org/licenses/LICENSE-2.0
#
# Unless required by applicable law or agreed to in writing, software
# distributed under the License is distributed on an "AS IS" BASIS,
# WITHOUT WARRANTIES OR CONDITIONS OF ANY KIND, either express or implied.
# See the License for the specific language governing permissions and
# limitations under the License.
import argparse
import json
import logging
import os
import platform
from contextlib import contextmanager
from pathlib import Path
from typing import Any, Dict, Generator, Iterable, List, Mapping, Optional, Tuple, Union

import torch
from lightning_utilities.core.imports import RequirementCache
from lightning_utilities.core.rank_zero import rank_zero_only
from torch.nn import Module
from torch.optim import Optimizer

from lightning_lite.accelerators import Accelerator, CUDAAccelerator
from lightning_lite.plugins.environments.cluster_environment import ClusterEnvironment
from lightning_lite.plugins.precision import Precision
from lightning_lite.strategies.ddp import DDPStrategy
from lightning_lite.strategies.strategy import _Sharded
from lightning_lite.utilities.distributed import log
from lightning_lite.utilities.enums import AMPType, PrecisionType
from lightning_lite.utilities.rank_zero import rank_zero_info
from lightning_lite.utilities.seed import reset_seed
from lightning_lite.utilities.types import _PATH

_DEEPSPEED_AVAILABLE = RequirementCache("deepspeed")
if _DEEPSPEED_AVAILABLE:
    import deepspeed


# TODO(lite): Links in the docstrings to PL-specific deepspeed user docs need to be replaced.
class DeepSpeedStrategy(DDPStrategy, _Sharded):
    DEEPSPEED_ENV_VAR = "PL_DEEPSPEED_CONFIG_PATH"

    def __init__(
        self,
        accelerator: Optional[Accelerator] = None,
        zero_optimization: bool = True,
        stage: int = 2,
        remote_device: str = "cpu",
        offload_optimizer: bool = False,
        offload_parameters: bool = False,
        offload_params_device: str = "cpu",
        nvme_path: str = "/local_nvme",
        params_buffer_count: int = 5,
        params_buffer_size: int = 100_000_000,
        max_in_cpu: int = 1_000_000_000,
        offload_optimizer_device: str = "cpu",
        optimizer_buffer_count: int = 4,
        block_size: int = 1048576,
        queue_depth: int = 8,
        single_submit: bool = False,
        overlap_events: bool = True,
        thread_count: int = 1,
        pin_memory: bool = False,
        sub_group_size: int = 1_000_000_000_000,
        contiguous_gradients: bool = True,
        overlap_comm: bool = True,
        allgather_partitions: bool = True,
        reduce_scatter: bool = True,
        allgather_bucket_size: int = 200_000_000,
        reduce_bucket_size: int = 200_000_000,
        zero_allow_untested_optimizer: bool = True,
        logging_batch_size_per_gpu: Optional[int] = None,
        config: Optional[Union[_PATH, Dict[str, Any]]] = None,
        logging_level: int = logging.WARN,
        parallel_devices: Optional[List[torch.device]] = None,
        cluster_environment: Optional[ClusterEnvironment] = None,
        loss_scale: float = 0,
        initial_scale_power: int = 16,
        loss_scale_window: int = 1000,
        hysteresis: int = 2,
        min_loss_scale: int = 1,
        partition_activations: bool = False,
        cpu_checkpointing: bool = False,
        contiguous_memory_optimization: bool = False,
        synchronize_checkpoint_boundary: bool = False,
        load_full_weights: bool = False,
        precision: Optional[Precision] = None,
        process_group_backend: Optional[str] = None,
    ) -> None:
        """Provides capabilities to run training using the DeepSpeed library, with training optimizations for large
        billion parameter models. `For more information: https://pytorch-
        lightning.readthedocs.io/en/stable/advanced/model_parallel.html#deepspeed`.

        .. warning:: ``DeepSpeedStrategy`` is in beta and subject to change.

        Defaults have been set to enable ZeRO-Offload and some have been taken from the link below.
        These defaults have been set generally, but may require tuning for optimum performance based on your model size.
        `For more information: https://www.deepspeed.ai/docs/config-json/#zero-optimizations-for-fp16-training`.

        Arguments:

            zero_optimization: Enable ZeRO optimization. This is compatible with either ``precision=16`` or
                ``precision="bf16"``.

            stage: Different stages of the ZeRO Optimizer. 0 is disabled,
                1 is optimizer state partitioning, 2 is optimizer+gradient state partitioning,
                3 is optimizer+gradient_parameter partitioning using the infinity engine.

            remote_device: Device to instantiate the model on initially (``cpu`` or ``nvme``).

            offload_optimizer: Enable offloading optimizer memory and computation to CPU or NVMe
                based on ``offload_optimizer_device``.

            offload_parameters: When using ZeRO Stage 3, Enable offloading parameter memory and computation
                to CPU or NVMe based on ``offload_params_device``.

            offload_params_device: When offloading parameters choose the device to offload to, ``cpu`` or ``nvme``.

            offload_optimizer_device: When offloading optimizer state choose the device to offload to,
                ``cpu`` or ``nvme``.

            params_buffer_count: Number of buffers in buffer pool for
                parameter offloading when ``offload_params_device`` is ``nvme``.

            params_buffer_size: Size of buffers in buffer pool for parameter offloading
                when ``offload_params_device`` is ``nvme``.

            max_in_cpu: Number of parameter elements to maintain in CPU memory when offloading to NVMe is enabled.

            nvme_path: Filesystem path for NVMe device for optimizer/parameter state offloading.

            optimizer_buffer_count: Number of buffers in buffer pool for optimizer state offloading
                when ``offload_optimizer_device`` is set to to ``nvme``.
                This should be at least the number of states maintained per parameter by the optimizer.
                For example, Adam optimizer has 4 states (parameter, gradient, momentum, and variance).

            block_size: When using NVMe Offloading, the I/O block size in bytes.

            queue_depth: When using NVMe Offloading, the I/O queue depth.

            single_submit: When using NVMe Offloading,
                submit requests to storage device as multiple individual requests,
                as opposed to one block of requests.

            overlap_events: When using NVMe Offloading,
                submit requests to storage device in an overlapped fashion
                without waiting for completion of earlier requests.

            thread_count: When using NVMe Offloading,
                Intra-request parallelism for each read/write submitted by a user thread.

            pin_memory: When using ZeRO stage 3, pin optimizer state memory on CPU.
                This could boost throughput at the cost of extra memory overhead.

            sub_group_size: When using ZeRO stage 3, defines the number of parameters
                within a sub group to offload at a time.
                Smaller numbers require more communication, but improve memory efficiency.

            contiguous_gradients: Copies gradients to a continuous buffer as they are produced.
                Avoids memory fragmentation during backwards. Useful when training large models.

            overlap_comm: Overlap the reduction (synchronization) of gradients with the backwards computation.
                This is a speed optimization when training across multiple GPUs/machines.

            allgather_partitions: All gather updated parameters at the end of training step,
                instead of using a series of broadcast collectives.

            reduce_scatter: Use reduce/scatter instead of allreduce to average gradients.

            allgather_bucket_size: Number of elements to allgather at once.
                Used to limit the memory required for larger model sizes, with a tradeoff with speed.

            reduce_bucket_size: Number of elements to reduce at once.
                Used to limit the memory required for larger model sizes, with a tradeoff with speed.

            zero_allow_untested_optimizer: Allow untested optimizers to be used with ZeRO. Currently only Adam is a
                DeepSpeed supported optimizer when using ZeRO.

            logging_batch_size_per_gpu: Config used in DeepSpeed to calculate verbose timing for logging
                on a per sample per second basis (only displayed if logging=logging.INFO).
                To obtain accurate logs when using datasets that do not support batch samplers,
                set this to the actual per gpu batch size.

            config: Pass in a deepspeed formatted config dict,
                or path to a deepspeed config: https://www.deepspeed.ai/docs/config-json.
                All defaults will be ignored if a config is passed in.

            logging_level: Set logging level for deepspeed.

            loss_scale: Loss scaling value for FP16 training.
                0.0 results in dynamic loss scaling, otherwise static.

            initial_scale_power: Power of the initial dynamic loss scale value. Loss scale is computed
                by ``2^initial_scale_power``.

            loss_scale_window: Window in which to raise/lower the dynamic FP16 loss scaling value.

            hysteresis: FP16 Delay shift in Dynamic Loss scaling.

            min_loss_scale: The minimum FP16 dynamic loss scaling value.

            partition_activations: Enables partition activation when used with ZeRO stage 3 and model parallelism.
                Still requires you to wrap your forward functions in deepspeed.checkpointing.checkpoint.
                See `deepspeed tutorial
                <https://www.deepspeed.ai/tutorials/megatron/#deepspeed-activation-checkpoints-optional>`_.

            cpu_checkpointing: Offloads partitioned activations to CPU if ``partition_activations`` is enabled.

            contiguous_memory_optimization: Copies partitioned activations so that they are contiguous in memory.
                Not supported by all models.

            synchronize_checkpoint_boundary: Insert :func:`torch.cuda.synchronize` at each checkpoint boundary.

            load_full_weights: True when loading a single checkpoint file containing the model state dict
                when using ZeRO Stage 3. This differs from the DeepSpeed checkpoint which contains shards
                per worker.
        """
        if not _DEEPSPEED_AVAILABLE:
            raise ImportError(
                "To use the `DeepSpeedStrategy`, you must have DeepSpeed installed."
                " Install it by running `pip install -U deepspeed`."
            )

        super().__init__(
            accelerator=accelerator,
            parallel_devices=parallel_devices,
            cluster_environment=cluster_environment,
            precision=precision,
            process_group_backend=process_group_backend,
        )
        self._backward_sync_control = None  # DeepSpeed handles gradient accumulation internally

        self.config = self._load_config(config)
        if self.config is None:
            # User has not overridden config, set defaults
            self.config = self._create_default_config(
                zero_optimization,
                zero_allow_untested_optimizer,
                logging_batch_size_per_gpu,
                offload_optimizer=offload_optimizer,
                offload_parameters=offload_parameters,
                nvme_path=nvme_path,
                offload_params_device=offload_params_device,
                params_buffer_count=params_buffer_count,
                params_buffer_size=params_buffer_size,
                max_in_cpu=max_in_cpu,
                pin_memory=pin_memory,
                offload_optimizer_device=offload_optimizer_device,
                optimizer_buffer_count=optimizer_buffer_count,
                block_size=block_size,
                queue_depth=queue_depth,
                single_submit=single_submit,
                overlap_events=overlap_events,
                thread_count=thread_count,
                partition_activations=partition_activations,
                cpu_checkpointing=cpu_checkpointing,
                contiguous_memory_optimization=contiguous_memory_optimization,
                synchronize_checkpoint_boundary=synchronize_checkpoint_boundary,
                stage=stage,
                contiguous_gradients=contiguous_gradients,
                overlap_comm=overlap_comm,
                allgather_partitions=allgather_partitions,
                reduce_scatter=reduce_scatter,
                allgather_bucket_size=allgather_bucket_size,
                reduce_bucket_size=reduce_bucket_size,
                sub_group_size=sub_group_size,
            )
        self._config_initialized = False
        deepspeed.utils.logging.logger.setLevel(logging_level)

        self.remote_device = remote_device
        self.load_full_weights = load_full_weights

        # default FP16 parameters.
        self.loss_scale = loss_scale
        self.initial_scale_power = initial_scale_power
        self.loss_scale_window = loss_scale_window
        self.hysteresis = hysteresis
        self.min_loss_scale = min_loss_scale

        self._deepspeed_engine: Optional["deepspeed.DeepSpeedEngine"] = None

    @property
    def zero_stage_3(self) -> bool:
        assert isinstance(self.config, dict)
        zero_optimization = self.config.get("zero_optimization")
        return zero_optimization is not None and zero_optimization.get("stage") == 3

    @property
    def distributed_sampler_kwargs(self) -> Dict[str, int]:
        distributed_sampler_kwargs = dict(num_replicas=self.world_size, rank=self.global_rank)
        return distributed_sampler_kwargs

    @property
    def model(self) -> "deepspeed.DeepSpeedEngine":
        return self._deepspeed_engine

    def setup_module_and_optimizers(
        self, module: Module, optimizers: List[Optimizer]
    ) -> Tuple["deepspeed.DeepSpeedEngine", List[Optimizer]]:
        """Set up a model and multiple optimizers together.

        Currently, only a single optimizer is supported.

        Return:
            The model wrapped into a :class:`deepspeed.DeepSpeedEngine` and a list with a single
            deepspeed optimizer.
        """
        if len(optimizers) != 1:
            raise ValueError(
                f"Currently only one optimizer is supported with DeepSpeed."
                f" Got {len(optimizers)} optimizers instead."
            )

        self._deepspeed_engine, optimizer = self._initialize_engine(module, optimizers[0])
        self._set_deepspeed_activation_checkpointing()
        return self._deepspeed_engine, [optimizer]

<<<<<<< HEAD
    def setup_module(self, module: Module) -> "deepspeed.DeepSpeedEngine":
        """Set up a module for inference (no optimizers).

        For training, see :meth:`setup_module_and_optimizers`.
        """
        self._deepspeed_engine, _ = self._initialize_engine(module)
        return self._deepspeed_engine

    def setup_optimizer(self, optimizer: Optimizer) -> Optimizer:
        """Optimizers can only be set up jointly with the model in this strategy.

        Please use :meth:`setup_module_and_optimizers` to set up both module and optimizer together.
        """
        raise NotImplementedError(self._err_msg_joint_setup_required())

    @contextlib.contextmanager
=======
    @contextmanager
>>>>>>> d4b67880
    def module_sharded_context(self) -> Generator[None, None, None]:
        # Current limitation in Lite: The config needs to be fully determined at the time of calling the
        # context manager, which happens at the start of `Lite.run()`. Later modificatoins through e.g. `Lite.setup()`
        # won't have an effect here.
        if self.zero_stage_3:
            assert self._config_initialized

            if self.precision.precision == PrecisionType.HALF:
                dtype = torch.float16
            elif self.precision.precision == PrecisionType.BFLOAT:
                dtype = torch.bfloat16
            else:
                dtype = torch.float32

            with deepspeed.zero.Init(
                remote_device=self.remote_device, pin_memory=True, config_dict_or_path=self.config, dtype=dtype
            ):
                yield
        else:
            yield

    def save_checkpoint(self, checkpoint: Dict, filepath: _PATH, storage_options: Optional[Any] = None) -> None:
        raise NotImplementedError

    def load_checkpoint(self, checkpoint_path: _PATH) -> Dict[str, Any]:
        raise NotImplementedError

    def load_optimizer_state_dict(
        self, optimizers: Union[Optimizer, Iterable[Optimizer]], checkpoint: Mapping[str, Any]
    ) -> None:
        # override to do nothing, deepspeed engine already loaded the states in `load_checkpoint()`
        pass

    def load_module_state_dict(self, module: Module, checkpoint: Mapping[str, Any]) -> None:
        # override to do nothing, deepspeed engine already loaded the weights in `load_checkpoint()`
        if self.load_full_weights and self.zero_stage_3:
            self.module_to_device(module)
            self._restore_zero_state(module, checkpoint)

    @classmethod
    def register_strategies(cls, strategy_registry: Dict) -> None:
        strategy_registry.register("deepspeed", cls, description="Default DeepSpeed Strategy")
        strategy_registry.register("deepspeed_stage_1", cls, description="DeepSpeed with ZeRO Stage 1 enabled", stage=1)
        strategy_registry.register("deepspeed_stage_2", cls, description="DeepSpeed with ZeRO Stage 2 enabled", stage=2)
        strategy_registry.register(
            "deepspeed_stage_2_offload",
            cls,
            description="DeepSpeed ZeRO Stage 2 and CPU Offload",
            stage=2,
            offload_optimizer=True,
        )
        strategy_registry.register("deepspeed_stage_3", cls, description="DeepSpeed ZeRO Stage 3", stage=3)
        strategy_registry.register(
            "deepspeed_stage_3_offload",
            cls,
            description="DeepSpeed ZeRO Stage 3 and CPU Offload",
            stage=3,
            offload_optimizer=True,
            offload_parameters=True,
        )
        strategy_registry.register(
            "deepspeed_stage_3_offload_nvme",
            cls,
            description="DeepSpeed ZeRO Stage 3 and NVMe Offload",
            stage=3,
            offload_optimizer=True,
            offload_parameters=True,
            remote_device="nvme",
            offload_params_device="nvme",
            offload_optimizer_device="nvme",
        )

    def _initialize_engine(
        self,
        model: Module,
        optimizer: Optional[Optimizer] = None,
    ) -> Tuple["deepspeed.DeepSpeedEngine", Optimizer]:
        """Initialize one model and one optimizer with an optional learning rate scheduler.

        This calls :func:`deepspeed.initialize` internally.
        """
        model_parameters = filter(lambda p: p.requires_grad, model.parameters())
        deepspeed_engine, deepspeed_optimizer, _, _ = deepspeed.initialize(
            args=argparse.Namespace(device_rank=self.root_device.index),
            config=self.config,
            model=model,
            model_parameters=model_parameters,
            optimizer=optimizer,
            dist_init_required=False,
        )
        return deepspeed_engine, deepspeed_optimizer

    def _setup_distributed(self) -> None:
        if not isinstance(self.accelerator, CUDAAccelerator):
            raise RuntimeError(
                f"The DeepSpeed strategy is only supported on CUDA GPUs but `{self.accelerator.__class__.__name__}`"
                " is used."
            )
        reset_seed()
        self._set_world_ranks()
        rank_zero_only.rank = self.global_rank
        self._init_deepspeed_distributed()
        if not self._config_initialized:
            self._format_config()
            self._config_initialized = True

    def _init_deepspeed_distributed(self) -> None:
        assert self.cluster_environment is not None
        if platform.system() != "Windows":
            # do not set env variables on windows, allow deepspeed to control setup
            self._set_node_environment_variables()
            log.info(
                "initializing deepspeed distributed: "
                f"GLOBAL_RANK: {self.global_rank}, "
                f"MEMBER: {self.global_rank + 1}/{self.world_size}"
            )
        self._process_group_backend = self._get_process_group_backend()
        deepspeed.init_distributed(self._process_group_backend, distributed_port=self.cluster_environment.main_port)

    def _set_node_environment_variables(self) -> None:
        assert self.cluster_environment is not None
        os.environ["MASTER_ADDR"] = self.cluster_environment.main_address
        os.environ["MASTER_PORT"] = str(self.cluster_environment.main_port)
        os.environ["RANK"] = str(self.global_rank)
        os.environ["WORLD_SIZE"] = str(self.world_size)
        os.environ["LOCAL_RANK"] = str(self.local_rank)

    def _set_deepspeed_activation_checkpointing(self) -> None:
        assert isinstance(self.config, dict)
        if self.config.get("activation_checkpointing"):
            checkpoint_config = self.config["activation_checkpointing"]
            deepspeed.checkpointing.configure(
                mpu_=None,
                partition_activations=checkpoint_config.get("partition_activations"),
                contiguous_checkpointing=checkpoint_config.get("contiguous_memory_optimization"),
                checkpoint_in_cpu=checkpoint_config.get("cpu_checkpointing"),
                profile=checkpoint_config.get("profile"),
            )

    def _format_config(self) -> None:
        if self.config is None:
            raise ValueError(
                "To use DeepSpeed you must pass in a DeepSpeed config dict, or a path to a JSON config."
                " See: https://pytorch-lightning.readthedocs.io/en/stable/advanced/model_parallel.html#deepspeed"
            )

        self.config.setdefault("train_micro_batch_size_per_gpu", 1)
        self._format_precision_config()

    def _format_precision_config(self) -> None:
        assert isinstance(self.config, dict)
        if self.precision.precision == PrecisionType.HALF:
            if "fp16" not in self.config and self.precision.amp_type == AMPType.NATIVE:
                # FP16 is a DeepSpeed standalone AMP implementation
                rank_zero_info("Enabling DeepSpeed FP16.")
                self.config["fp16"] = {
                    "enabled": True,
                    "loss_scale": self.loss_scale,
                    "initial_scale_power": self.initial_scale_power,
                    "loss_scale_window": self.loss_scale_window,
                    "hysteresis": self.hysteresis,
                    "min_loss_scale": self.min_loss_scale,
                }
            elif "amp" not in self.config and self.precision.amp_type == AMPType.APEX:
                rank_zero_info("Enabling DeepSpeed APEX Implementation.")
                self.config["amp"] = {"enabled": True, "opt_level": self.precision.amp_level}
        elif "bf16" not in self.config and self.precision.precision == PrecisionType.BFLOAT:
            rank_zero_info("Enabling DeepSpeed BF16.")
            self.config["bf16"] = {"enabled": True}

    def _create_default_config(
        self,
        zero_optimization: bool,
        zero_allow_untested_optimizer: bool,
        logging_batch_size_per_gpu: Optional[int],
        partition_activations: bool,
        cpu_checkpointing: bool,
        contiguous_memory_optimization: bool,
        synchronize_checkpoint_boundary: bool,
        offload_optimizer: bool,
        offload_parameters: bool,
        nvme_path: str,
        offload_params_device: str,
        params_buffer_count: int,
        params_buffer_size: int,
        max_in_cpu: int,
        offload_optimizer_device: str,
        optimizer_buffer_count: int,
        pin_memory: bool,
        block_size: int,
        queue_depth: int,
        single_submit: bool,
        overlap_events: bool,
        thread_count: int,
        **zero_kwargs: Any,
    ) -> Dict:
        cfg = {
            "activation_checkpointing": {
                "partition_activations": partition_activations,
                "cpu_checkpointing": cpu_checkpointing,
                "contiguous_memory_optimization": contiguous_memory_optimization,
                "synchronize_checkpoint_boundary": synchronize_checkpoint_boundary,
            },
            "aio": {
                "block_size": block_size,
                "queue_depth": queue_depth,
                "single_submit": single_submit,
                "overlap_events": overlap_events,
                "thread_count": thread_count,
            },
        }
        if zero_optimization:
            zero_config = zero_kwargs

            if offload_optimizer:
                zero_config["offload_optimizer"] = {
                    "device": offload_optimizer_device,
                    "nvme_path": nvme_path,
                    "buffer_count": optimizer_buffer_count,
                    "pin_memory": pin_memory,
                }
            if offload_parameters:
                zero_config["offload_param"] = {
                    "device": offload_params_device,
                    "nvme_path": nvme_path,
                    "buffer_count": params_buffer_count,
                    "buffer_size": params_buffer_size,
                    "max_in_cpu": max_in_cpu,
                    "pin_memory": pin_memory,
                }
            cfg.update(
                {
                    "zero_allow_untested_optimizer": zero_allow_untested_optimizer,
                    "zero_optimization": zero_config,
                }
            )
        if logging_batch_size_per_gpu:
            cfg["train_micro_batch_size_per_gpu"] = logging_batch_size_per_gpu
        return cfg

    def _restore_zero_state(self, module: Module, ckpt: Mapping[str, Any]) -> None:
        """Overrides the normal load_state_dict behaviour in PyTorch to ensure we gather parameters that may be
        sharded across processes before loading the state dictionary when using ZeRO stage 3. This is then
        automatically synced across processes.

        Args:
            ckpt: The ckpt file.
        """

        def load(module: torch.nn.Module, prefix: str = "") -> None:

            missing_keys: List[str] = []
            unexpected_keys: List[str] = []
            error_msgs: List[str] = []
            state_dict = ckpt["state_dict"]

            # copy state_dict so _load_from_state_dict can modify it
            metadata = getattr(state_dict, "_metadata", None)
            state_dict = state_dict.copy()
            if metadata is not None:
                state_dict._metadata = metadata

            local_metadata = {} if metadata is None else metadata.get(prefix[:-1], {})
            # because zero3 puts placeholders in model params, this context
            # manager gathers (unpartitions) the params of the current layer, then loads from
            # the state dict and then re-partitions them again
            with deepspeed.zero.GatheredParameters(list(module.parameters(recurse=False)), modifier_rank=0):
                if self.is_global_zero:
                    module._load_from_state_dict(
                        state_dict=state_dict,
                        prefix=prefix,
                        local_metadata=local_metadata,
                        strict=True,
                        missing_keys=missing_keys,
                        unexpected_keys=unexpected_keys,
                        error_msgs=error_msgs,
                    )

            for name, child in module._modules.items():
                if child is not None:
                    load(child, prefix + name + ".")

        load(module, prefix="")

    def _load_config(self, config: Optional[Union[_PATH, Dict[str, Any]]]) -> Optional[Dict[str, Any]]:
        if config is None and self.DEEPSPEED_ENV_VAR in os.environ:
            rank_zero_info(f"Loading DeepSpeed config from set {self.DEEPSPEED_ENV_VAR} environment variable")
            config = os.environ[self.DEEPSPEED_ENV_VAR]
        if isinstance(config, (str, Path)):
            if not os.path.isfile(config):
                raise FileNotFoundError(
                    f"You passed in a path to a DeepSpeed config but the path does not exist: {config}"
                )
            with open(config) as f:
                config = json.load(f)
        assert isinstance(config, dict) or config is None
        return config<|MERGE_RESOLUTION|>--- conflicted
+++ resolved
@@ -322,7 +322,6 @@
         self._set_deepspeed_activation_checkpointing()
         return self._deepspeed_engine, [optimizer]
 
-<<<<<<< HEAD
     def setup_module(self, module: Module) -> "deepspeed.DeepSpeedEngine":
         """Set up a module for inference (no optimizers).
 
@@ -338,10 +337,7 @@
         """
         raise NotImplementedError(self._err_msg_joint_setup_required())
 
-    @contextlib.contextmanager
-=======
     @contextmanager
->>>>>>> d4b67880
     def module_sharded_context(self) -> Generator[None, None, None]:
         # Current limitation in Lite: The config needs to be fully determined at the time of calling the
         # context manager, which happens at the start of `Lite.run()`. Later modificatoins through e.g. `Lite.setup()`
