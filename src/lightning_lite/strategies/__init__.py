# Copyright The PyTorch Lightning team.
#
# Licensed under the Apache License, Version 2.0 (the "License");
# you may not use this file except in compliance with the License.
# You may obtain a copy of the License at
#
#     http://www.apache.org/licenses/LICENSE-2.0
#
# Unless required by applicable law or agreed to in writing, software
# distributed under the License is distributed on an "AS IS" BASIS,
# WITHOUT WARRANTIES OR CONDITIONS OF ANY KIND, either express or implied.
# See the License for the specific language governing permissions and
# limitations under the License.
<<<<<<< HEAD
from lightning_lite.strategies.ddp import DDPStrategy  # noqa: F401
from lightning_lite.strategies.deepspeed import DeepSpeedStrategy  # noqa: F401
from lightning_lite.strategies.fairscale import DDPShardedStrategy  # noqa: F401
from lightning_lite.strategies.dp import DataParallelStrategy  # noqa: F401
=======
from lightning_lite.strategies.ddp_spawn import DDPSpawnStrategy  # noqa: F401
from lightning_lite.strategies.fairscale import DDPSpawnShardedStrategy  # noqa: F401
>>>>>>> 690a87fc
from lightning_lite.strategies.parallel import ParallelStrategy  # noqa: F401
from lightning_lite.strategies.registry import _StrategyRegistry, _call_register_strategies
from lightning_lite.strategies.single_device import SingleDeviceStrategy  # noqa: F401
from lightning_lite.strategies.strategy import Strategy  # noqa: F401
from lightning_lite.strategies.tpu_spawn import TPUSpawnStrategy  # noqa: F401

STRATEGY_REGISTRY = _StrategyRegistry()
_STRATEGIES_BASE_MODULE = "lightning_lite.strategies"
_call_register_strategies(STRATEGY_REGISTRY, _STRATEGIES_BASE_MODULE)<|MERGE_RESOLUTION|>--- conflicted
+++ resolved
@@ -11,15 +11,12 @@
 # WITHOUT WARRANTIES OR CONDITIONS OF ANY KIND, either express or implied.
 # See the License for the specific language governing permissions and
 # limitations under the License.
-<<<<<<< HEAD
 from lightning_lite.strategies.ddp import DDPStrategy  # noqa: F401
 from lightning_lite.strategies.deepspeed import DeepSpeedStrategy  # noqa: F401
 from lightning_lite.strategies.fairscale import DDPShardedStrategy  # noqa: F401
 from lightning_lite.strategies.dp import DataParallelStrategy  # noqa: F401
-=======
 from lightning_lite.strategies.ddp_spawn import DDPSpawnStrategy  # noqa: F401
 from lightning_lite.strategies.fairscale import DDPSpawnShardedStrategy  # noqa: F401
->>>>>>> 690a87fc
 from lightning_lite.strategies.parallel import ParallelStrategy  # noqa: F401
 from lightning_lite.strategies.registry import _StrategyRegistry, _call_register_strategies
 from lightning_lite.strategies.single_device import SingleDeviceStrategy  # noqa: F401
