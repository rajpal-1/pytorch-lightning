--- conflicted
+++ resolved
@@ -74,11 +74,5 @@
         optimizer: Steppable,
         **kwargs: Any,
     ) -> Any:
-<<<<<<< HEAD
-        from deepspeed import DeepSpeedEngine
-
-        assert isinstance(optimizer, DeepSpeedEngine)  # for safety, not required
-=======
->>>>>>> abc805f9
         # DeepSpeed handles the optimizer step internally
         return optimizer.step(**kwargs)