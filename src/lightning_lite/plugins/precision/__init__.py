--- conflicted
+++ resolved
@@ -14,10 +14,6 @@
 from lightning_lite.plugins.precision.precision import Precision  # isort:skip
 from lightning_lite.plugins.precision.deepspeed import DeepSpeedPrecision
 from lightning_lite.plugins.precision.double import DoublePrecision
-<<<<<<< HEAD
-from lightning_lite.plugins.precision.mixed import MixedPrecision
-=======
->>>>>>> 59f4ffc0
 from lightning_lite.plugins.precision.native_amp import NativeMixedPrecision
 from lightning_lite.plugins.precision.tpu import TPUPrecision
 from lightning_lite.plugins.precision.tpu_bf16 import TPUBf16Precision
@@ -25,10 +21,6 @@
 __all__ = [
     "DeepSpeedPrecision",
     "DoublePrecision",
-<<<<<<< HEAD
-    "MixedPrecision",
-=======
->>>>>>> 59f4ffc0
     "NativeMixedPrecision",
     "Precision",
     "TPUPrecision",
