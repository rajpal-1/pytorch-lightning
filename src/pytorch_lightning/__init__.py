"""Root package info."""

import logging
from typing import Any

from pytorch_lightning import __about__
from pytorch_lightning.__about__ import *  # noqa: F401, F403

if not hasattr(__about__, "__version__"):
    from pytorch_lightning.__version__ import version as __version__  # noqa: F401

_DETAIL = 15  # between logging.INFO and logging.DEBUG, used for logging in production use cases


def _detail(self: Any, message: str, *args: Any, **kwargs: Any) -> None:
    if self.isEnabledFor(_DETAIL):
        # logger takes its '*args' as 'args'
        self._log(_DETAIL, message, args, **kwargs)


logging.addLevelName(_DETAIL, "DETAIL")
logging.detail = _detail
logging.Logger.detail = _detail

_root_logger = logging.getLogger()
_logger = logging.getLogger(__name__)
_logger.setLevel(logging.INFO)

# if root logger has handlers, propagate messages up and let root logger process them
if not _root_logger.hasHandlers():
    _logger.addHandler(logging.StreamHandler())
    _logger.propagate = False

<<<<<<< HEAD
from lightning_lite import __about__  # noqa: E402
=======
from lightning_lite.utilities.seed import seed_everything  # noqa: E402
>>>>>>> 7fed7a12
from pytorch_lightning.callbacks import Callback  # noqa: E402
from pytorch_lightning.core import LightningDataModule, LightningModule  # noqa: E402
from pytorch_lightning.trainer import Trainer  # noqa: E402

__all__ = ["Trainer", "LightningDataModule", "LightningModule", "Callback", "seed_everything"]

# for compatibility with namespace packages
__import__("pkg_resources").declare_namespace(__name__)

LIGHTNING_LOGO: str = """
                    ####
                ###########
             ####################
         ############################
    #####################################
##############################################
#########################  ###################
#######################    ###################
####################      ####################
##################       #####################
################        ######################
#####################        #################
######################     ###################
#####################    #####################
####################   #######################
###################  #########################
##############################################
    #####################################
         ############################
             ####################
                  ##########
                     ####
"""


def cli_lightning_logo() -> None:
    print()
    print("\033[0;35m" + LIGHTNING_LOGO + "\033[0m")
    print()<|MERGE_RESOLUTION|>--- conflicted
+++ resolved
@@ -31,11 +31,8 @@
     _logger.addHandler(logging.StreamHandler())
     _logger.propagate = False
 
-<<<<<<< HEAD
 from lightning_lite import __about__  # noqa: E402
-=======
 from lightning_lite.utilities.seed import seed_everything  # noqa: E402
->>>>>>> 7fed7a12
 from pytorch_lightning.callbacks import Callback  # noqa: E402
 from pytorch_lightning.core import LightningDataModule, LightningModule  # noqa: E402
 from pytorch_lightning.trainer import Trainer  # noqa: E402
