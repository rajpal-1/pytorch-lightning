# Copyright The PyTorch Lightning team.
#
# Licensed under the Apache License, Version 2.0 (the "License");
# you may not use this file except in compliance with the License.
# You may obtain a copy of the License at
#
#     http://www.apache.org/licenses/LICENSE-2.0
#
# Unless required by applicable law or agreed to in writing, software
# distributed under the License is distributed on an "AS IS" BASIS,
# WITHOUT WARRANTIES OR CONDITIONS OF ANY KIND, either express or implied.
# See the License for the specific language governing permissions and
# limitations under the License.
from collections.abc import Sized
from copy import deepcopy
from dataclasses import dataclass, field
from functools import partial, wraps
<<<<<<< HEAD
from typing import Any, Callable, cast, Dict, Generator, Iterable, Iterator, List, Optional, Tuple, TYPE_CHECKING, Union
from typing_extensions import TypedDict
=======
from typing import (
    Any,
    Callable,
    cast,
    Dict,
    Generator,
    Iterable,
    Iterator,
    List,
    Optional,
    Tuple,
    TYPE_CHECKING,
    TypedDict,
    Union,
)
>>>>>>> b0409b8a

from torch.utils.data import Dataset, DistributedSampler, get_worker_info, RandomSampler, Sampler, SequentialSampler
from torch.utils.data.dataloader import (
    _BaseDataLoaderIter,
    _MultiProcessingDataLoaderIter,
    _SingleProcessDataLoaderIter,
    DataLoader,
    IterableDataset,
)

import pytorch_lightning as pl
from pytorch_lightning.utilities.apply_func import apply_to_collection
from pytorch_lightning.utilities.distributed import _collect_states_on_rank_zero
from pytorch_lightning.utilities.enums import _FaultTolerantMode, AutoRestartBatchKeys
from pytorch_lightning.utilities.exceptions import MisconfigurationException
from pytorch_lightning.utilities.seed import _collect_rng_states, _set_rng_states
from pytorch_lightning.utilities.types import _IntStateful, _Stateful

if TYPE_CHECKING:
    _BaseLoaderIter = _BaseDataLoaderIter
else:
    _BaseLoaderIter = object


class IteratorStateDict(TypedDict):
    dataset_state: Dict[int, Any]
    sampler_state: Dict[int, Any]
    worker_id: int
    num_workers: int
    num_batches_fetched: int
    name: Optional[str]


class MergedIteratorStateDict(TypedDict):
    state: dict
    latest_worker_id: int
    represent_map_dataset: Optional[bool]


class FastForwardSampler(Sampler):
    """This FastForwardSampler wraps a :class:`torch.utils.data.Sampler` and records the number of iterations
    performed during an epoch.

    It maintains a state, saved with :meth:`state_dict`, that can be reloaded with
    :meth:`load_state_dict`. If the sampler is used in a multiprocessing context, the ``FastForwardSampler`` will record
    the state of the current worker.
    When reloading, the ``FastForwardSampler`` will "fast-forward" the wrapped sampler by iterating through all the
    samples seen in the last iterations (for the current worker).
    """

    def __init__(self, sampler: Union[Sampler, Generator], attr_name: Optional[str] = None) -> None:
        super().__init__(data_source=None)
        self._sampler = sampler
        self.restarting: bool = False
        self._current_iteration = 0
        self._counter = 0
        self._dataloader_batch_size: Optional[int] = None
        self._cached_state_dict: Optional[Dict[int, Any]] = None
        self._attr_name = attr_name

    def __getattr__(self, key: str) -> Any:
        if key in self.__dict__:
            return self.__dict__[key]
        return getattr(self._sampler, key, None)

    def setup(self, dataloader_batch_size: Optional[int] = None) -> None:
        """Setup the ``FastForwardSampler``.

        This is required only when the provided dataset subclassed
        :class:`torch.utils.data.Dataset`.
        """
        self._dataloader_batch_size = dataloader_batch_size

    @property
    def worker_id(self) -> int:
        worker_info = get_worker_info()
        return worker_info.id if worker_info else 0

    def __iter__(self) -> Iterator[Any]:
        self.sampler_iter = iter(self._sampler)
        self._current_iteration = 0
        self._counter = 0
        return self

    def __next__(self) -> Any:
        # the `state dict` was cached as workers were unavailable before.
        if self._cached_state_dict is not None:
            self._load_non_random_state(self._cached_state_dict)

        while self._counter < self._current_iteration:
            next(self.sampler_iter)
            self._counter += 1

        # here: i == self._current_iteration
        if self._cached_state_dict is not None:
            self._cached_state_dict = None

        # recreate iterator to be sure loading is reflected there as well
        self._current_iteration += 1
        self._counter += 1
        has_raised = False
        try:
            return next(self.sampler_iter)
        except StopIteration:
            has_raised = True

        self._current_iteration = 0
        self._counter = 0
        self._cached_state_dict = None
        self.restarting = False
        if has_raised:
            raise StopIteration

    def __len__(self) -> int:
        assert isinstance(self._sampler, Sized)
        return len(self._sampler)

    def state_dict(self, num_batches_processed: Optional[int] = None) -> Dict[int, Dict[str, int]]:
        """Returns the state of the sampler in the current worker.

        The worker id indexes the state dict.
        """
        return {self.worker_id: {"current_iteration": self._compute_current_iteration(num_batches_processed)}}

    def load_state_dict(self, state_dict: Dict[int, Any]) -> None:
        """Loads the saved state for the wrapped sampler.

        If the ``state_dict`` contains multiple states, it means there were multiple workers. The state will be cached
        and fully reloaded (fast-forward) the first time :meth:`__iter__` is called.
        """
        # as workers aren't available, the ``state_dict``` is cached until workers are made available.
        state_dict = deepcopy(state_dict)
        self._cached_state_dict = state_dict
        self.restarting = True

    def _compute_current_iteration(self, num_batches_processed: Optional[int] = None) -> int:
        """This function is used to compute the effective iteration.

        As DataLoader can perform ``prefecthing`` or training can fail while processing a batch, the current iteration
        needs to be computed using the ``num_batches_processed`` processed information.
        """
        if num_batches_processed is not None:
            current_iteration = num_batches_processed
        else:
            current_iteration = self._current_iteration

        if self._dataloader_batch_size and num_batches_processed is not None:
            current_iteration *= self._dataloader_batch_size

        return current_iteration

    def _load_non_random_state(self, state_dict: Dict[int, Dict[str, Any]]) -> None:
        self._current_iteration = state_dict[self.worker_id]["current_iteration"]


@dataclass(frozen=True, unsafe_hash=True)
class IteratorState:
    """The state of an iterator in a single worker process."""

    dataset_state: Dict[int, Any] = field(default_factory=dict)
    sampler_state: Dict[int, Any] = field(default_factory=dict)
    worker_id: int = 0
    num_workers: int = 0
    num_batches_fetched: int = 0
    name: Optional[str] = None

    @classmethod
    def from_state_dict(cls, state_dict: IteratorStateDict) -> "IteratorState":
        return cls(**state_dict)


@dataclass
class MergedIteratorState:
    """This class is used to hold the current iterator state and lives on the iterator.

    It holds the current merged states from all worker processes. Once an iterator advances, it can store updates of the
    worker states in this merged iterator state.
    """

    state: Dict = field(default_factory=dict)
    latest_worker_id: int = 0
    represent_map_dataset: Optional[bool] = None

    def update(self, generator_name: Optional[str], new_state: IteratorState) -> None:
        # a map based dataset doesn't own a generator and therefore `generator_name` should be None.
        self.represent_map_dataset = generator_name is None
        latest_worker_id = new_state.worker_id
        if generator_name is None:
            self.state = cast(Dict[int, IteratorState], self.state)
            self.state[latest_worker_id] = new_state
        else:
            self.state = cast(Dict[str, Dict[int, IteratorState]], self.state)
            if generator_name not in self.state:
                self.state[generator_name] = {}
            state = self.state[generator_name]
            state[latest_worker_id] = new_state

        self.latest_worker_id = latest_worker_id

    @property
    def sampler_states(self) -> Dict[int, Any]:
        """Returns the merged sampler states for all worker processes."""
        return {0: self.state[k].sampler_state[0] for k in self.state.keys()}

    @property
    def dataset_states(self) -> Dict[int, Any]:
        """Returns the merged dataset states for all worker processes."""
        return {k: self.state[k].dataset_state[k] for k in self.state.keys()}

    @classmethod
    def from_state_dict(cls, state_dict: MergedIteratorStateDict) -> "MergedIteratorState":
        if state_dict["represent_map_dataset"]:
            state_dict["state"] = cast(Dict[int, IteratorState], state_dict["state"])
            state_dict["state"] = {
                worker_id: IteratorState.from_state_dict(state) for worker_id, state in state_dict["state"].items()
            }
        else:
            state_dict["state"] = cast(Dict[str, Dict[int, IteratorState]], state_dict["state"])
            state_dict["state"] = {
                sampler_name: {
                    worker_id: IteratorState.from_state_dict(state) for worker_id, state in worker_state.items()
                }
                for sampler_name, worker_state in state_dict["state"].items()
            }
        return cls(**state_dict)

    def __len__(self) -> int:
        return len(self.state)


class CaptureMapDataset(Dataset):
    """This class is used to capture the state from the map-based state dataset.

    Note:
        We currently don't support restoring if we fail during the first `N = num_workers` batches, where
        `num_workers` is the number of workers spawned by the dataloader.
    """

    def __init__(self, dataset: Dataset) -> None:
        self.dataset: Dataset = dataset
        self._cached_state_dict: Optional[Dict[int, Any]] = None

    @property
    def worker_id(self) -> int:
        worker_info = get_worker_info()
        return worker_info.id if worker_info else 0

    def __getitem__(self, item: int) -> Tuple[Any, Dict[int, Dict]]:
        if self._cached_state_dict is not None:
            if self.worker_id in self._cached_state_dict:
                _set_rng_states(self._cached_state_dict[self.worker_id]["rng_states"])
            self._cached_state_dict = None

        return self.dataset[item]

    def __len__(self) -> int:
        assert isinstance(self.dataset, Sized)
        return len(self.dataset)

    def load_state_dict(self, state_dict: Dict[int, Any], latest_worker_id: int, num_workers: int) -> None:
        # as workers aren't available, the ``state_dict``` is cached until workers are made available.
        self._cached_state_dict = _rotate_worker_indices(deepcopy(state_dict), latest_worker_id, num_workers)

    def state_dict(self) -> Dict[int, Dict[str, Any]]:
        return {self.worker_id: {"rng_states": _collect_rng_states()}}


class CaptureIterableDataset(IterableDataset):
    """The ``CaptureIterableDataset`` is used to wrap an :class:`torch.utils.data.IterableDataset`.

    On ``__iter__`` function call,   the ``CaptureIterableDataset`` will wrap the wrapped dataset     generators into
    ``FastForwardSampler`` to keep track of progress. On ``__next__`` function call, the ``CaptureIterableDataset`` will
    return a dictionary containing     user data and metadata containing the ``FastForwardSampler`` samplers state_dict.
    """

    def __init__(self, dataset: IterableDataset) -> None:
        super().__init__()
        self.dataset = deepcopy(dataset)
        self.samplers: Optional[Dict[str, FastForwardSampler]] = None
        self._state_dict: Optional[Dict[str, Any]] = None
        self._has_wrapped: bool = False

    @property
    def sampler(self) -> Sampler:
        return self.dataset.sampler

    def state_dict(self) -> Dict[str, Any]:
        assert self.samplers is not None
        return {k: v.state_dict() for k, v in self.samplers.items()}

    def load_state_dict(self, state_dict: Dict[str, Any]) -> None:
        self._state_dict = deepcopy(state_dict)

    def _wrap_generator_samplers(self) -> None:
        self.samplers = {}

        # access wrapped dataset attributes
        dataset_dict = self.dataset.__dict__

        # create a dictionary of generator present within the dataset attributes
        dataset_sampler_generators = {k: v for k, v in dataset_dict.items() if isinstance(v, (Generator, Iterator))}

        # iterate over the generator. If a generator was created from a `Sampler`,
        # it will be wrapped into a `FastForwardSampler`.
        for (generator_attr_name, generator) in dataset_sampler_generators.items():

            if not isinstance(generator, Sampler):
                continue

            # wrap the generator into a `FastForwardSampler`
            sampler = FastForwardSampler(generator, attr_name=generator_attr_name)

            # if `CaptureIterableDataset` was available, the sampler should reload its own state.
            if self._state_dict is not None:
                sampler.load_state_dict(self._state_dict[generator_attr_name])
            # store the samplers
            self.samplers[generator_attr_name] = sampler

            # replace generator with the generator from the `FastForwardSampler`.
            dataset_dict[generator_attr_name] = iter(sampler)

        self.reset_on_epoch()

    def reset_on_epoch(self) -> None:
        self._state_dict = None

    def __iter__(self) -> Iterator:
        # create a generator from the wrapped Iterative Dataset
        # if the dataset contained samplers, they will be transformed into generators
        self.iter_data = iter(self.dataset)

        # wrap any generator associated to a Sampler into a `FastForwardSampler`.
        if isinstance(self.iter_data, Generator):
            raise MisconfigurationException(
                "PyTorch Lightning Fault-Tolerant feature does not support `__iter__` returning a generator."
                " Please use the `__next__` function to fetch the next batch and use a sampler for"
                " doing your iterations."
            )
        self._wrap_generator_samplers()
        return self

    def __next__(self) -> Dict[str, Any]:
        return next(self.iter_data)


def _find_fast_forward_samplers(dataloader: DataLoader) -> Optional[FastForwardSampler]:
    """If the ``DataLoader`` is wrapping a mapping based Dataset, return the ``FastForwardSampler``."""
    if isinstance(dataloader.sampler, FastForwardSampler):
        return dataloader.sampler

    if isinstance(dataloader.batch_sampler, FastForwardSampler):
        return dataloader.batch_sampler


def _cycle_to_next_worker_and_reset(dataloader: DataLoader, state_dict: Dict[str, Any]) -> Iterator:
    """This function is used to cycle back the DataLoader ``_MultiProcessingDataLoaderIter`` workers and call the
    reset function.

    Returns:
        iterator: Return the iterator generated from the provided ``DataLoader``.
    """
    # create iterator from dataloader
    iter_dataloader = iter(dataloader)
    # get current num workers
    num_workers = getattr(iter_dataloader, "_num_workers", 0)
    # as `state_dict` are workers dependent, Lightning doesn't support changing
    # the `num_workers` for Fault-tolerance
    if state_dict["num_workers"] != num_workers:
        raise MisconfigurationException(
            f"The provided `num_workers` {num_workers} doesn't match the one used "
            f"while generating the checkpoint: {state_dict['num_workers']}"
        )
    # when using multiple workers, we will cycle back the worker queue idx to
    # start back on the failed worker.
    if isinstance(iter_dataloader, _MultiProcessingDataLoaderIter):
        # move back to 0
        while next(iter_dataloader._worker_queue_idx_cycle) != 0:
            pass
        # increment previous worker
        if isinstance(state_dict["previous_worker"], int):
            for _ in range(state_dict["previous_worker"] - 1):
                next(iter_dataloader._worker_queue_idx_cycle)

        # we can finally call reset and apply prefetching.
        iter_dataloader._reset = iter_dataloader._original_reset  # type: ignore[assignment]
        iter_dataloader._reset(dataloader, first_iter=True)
    # return the iterator
    return iter_dataloader


def _capture_metadata_collate(
    samples: List, dataset: Dataset, collate_fn: Callable, fault_tolerant_mode: _FaultTolerantMode
) -> Any:
    """A collate_fn function that adds the state dict of a :class:`CaptureIterableDataset` or
    :class:`CaptureMapDataset` used in the worker processes. This function gets executed within the worker
    processes. The structure will be:

    .. code-block:: python

        {
            "data": ...,  # data returned by Dataset
            "__pl_restart_meta": {"sampler_name0": state_dict0, "sampler_name1": state_dict1},
        }
    """
    data = collate_fn(samples)
    metadata = None
    if fault_tolerant_mode.is_automatic:
        metadata = dataset.state_dict()
    else:
        state_dict_fn = getattr(dataset, "state_dict", None)
        info = get_worker_info()
        worker_id = info.id if info else 0
        if state_dict_fn is not None:
            metadata = state_dict_fn()
            if worker_id not in metadata:
                if info and info.num_workers > 1:
                    raise MisconfigurationException(
                        f"The state_dict returned by {dataset} needs to be indexed by `worker_id` integer keys."
                    )
                metadata = {0: metadata}
        if metadata is None:
            metadata = {worker_id: {}}

    return {"data": data, AutoRestartBatchKeys.PL_RESTART_META: metadata}


# TODO: Merge this code within stateful DataLoaderIter.
def _next_data_wrapper(
    fn: Callable,
    it: Iterator,
    dl: DataLoader,
    num_batches_fetched: int,
    data_fetcher: "pl.utilities.fetching.AbstractDataFetcher",
) -> Callable:
    @wraps(fn)
    def wrapper() -> Any:
        nonlocal num_batches_fetched

        dataset = dl.dataset
        combined_batch = fn()

        batch, state = combined_batch["data"], combined_batch[AutoRestartBatchKeys.PL_RESTART_META]
        num_batches_fetched += 1

        if isinstance(dataset, CaptureIterableDataset):
            state = [
                IteratorState(
                    num_workers=dl.num_workers,
                    sampler_state=iterator_state,
                    num_batches_fetched=num_batches_fetched,
                    worker_id=list(iterator_state.keys())[0],
                    name=sampler_iter_name,
                )
                for sampler_iter_name, iterator_state in state.items()
            ]
        elif isinstance(dataset, CaptureMapDataset):
            ff_sampler = _find_fast_forward_samplers(dl)
            assert ff_sampler is not None
            state = [
                IteratorState(
                    num_workers=dl.num_workers,
                    sampler_state=ff_sampler.state_dict(num_batches_fetched),
                    dataset_state=state,
                    worker_id=list(state.keys())[0],
                    num_batches_fetched=num_batches_fetched,
                )
            ]
        data_fetcher._store_dataloader_iter_state(it, state)
        return batch

    return wrapper


def patch_dataloader_iterator(
    dataloader: DataLoader,
    iterator: Iterator,
    data_fetcher: "pl.utilities.fetching.AbstractDataFetcher",
    num_batches_fetched: int = 0,
) -> None:
    """Patches the iterator of a PyTorch dataloader by injecting logic for fault-tolerant training when it is
    necessary to remove the sampler state dict from provided data batch.

    The custom data has this format:
    .. code-block:: python
        {
            "batch": ...,  # data returned by DataLoader
            "__pl_restart_meta": {
                "sampler0": {
                    0: {"current_iteration": ...},
                    1: {"current_iteration": ...},
                },
                "sampler1": ...,
            },
        }
    Each sampler in the worker process tracks the current iteration. We return all of them to the main process
    as part of the sample and then a special collate function :func:`_capture_metadata_collate`
    will extract the current iteration as part of the metadata returned by a custom batch.
    """

    if not _FaultTolerantMode.detect_current_mode().is_automatic:
        return

    assert isinstance(dataloader.dataset, (CaptureMapDataset, CaptureIterableDataset))
    iterator._next_data = _next_data_wrapper(
        iterator._next_data, iterator, dataloader, num_batches_fetched, data_fetcher
    )


def _add_capture_metadata_collate(dataloader: DataLoader) -> None:
    """Wrap default collate function to retrieve captured dataset state dict when fault tolerant is enabled."""
    fault_tolerant_mode = _FaultTolerantMode.detect_current_mode()
    collate_fn = dataloader.collate_fn
    if not fault_tolerant_mode.is_enabled or (
        isinstance(collate_fn, partial) and collate_fn.func is _capture_metadata_collate
    ):
        return
    dataloader.collate_fn = partial(
        _capture_metadata_collate,
        dataset=dataloader.dataset,
        collate_fn=collate_fn,
        fault_tolerant_mode=fault_tolerant_mode,
    )


def _reload_dataloader_state_dict_automatic_map_dataset(dataloader: DataLoader, state_dict: Dict[str, Any]) -> None:
    iterator_state = state_dict["state"][0]

    if not isinstance(iterator_state, IteratorState):
        iterator_state = IteratorState.from_state_dict(iterator_state)

    # reload sampler state
    ff_sampler = _find_fast_forward_samplers(dataloader)
    assert ff_sampler is not None
    ff_sampler.load_state_dict(iterator_state.sampler_state)

    # reload dataset state
    dataloader.dataset.load_state_dict(
        iterator_state.dataset_state,
        latest_worker_id=state_dict["latest_worker_id"],
        num_workers=iterator_state.num_workers,
    )


def _reload_dataloader_state_dict_automatic_iterable_dataset(
    dataset: CaptureIterableDataset, state_dict: Dict[str, Any]
) -> None:
    dataset.load_state_dict(
        {sampler_name: state[0]["sampler_state"] for sampler_name, state in state_dict["state"].items()}
    )


def _reload_dataloader_state_dict_automatic(dataloader: DataLoader, state_dict: Dict[str, Any]) -> None:
    dataset = dataloader.dataset
    if isinstance(dataset, CaptureMapDataset):
        _reload_dataloader_state_dict_automatic_map_dataset(dataloader, state_dict)

    elif isinstance(dataset, CaptureIterableDataset):
        _reload_dataloader_state_dict_automatic_iterable_dataset(dataset, state_dict)

    else:
        raise MisconfigurationException("This shouldn't be happening. Please, open an issue.")


def _reload_dataloader_state_dict_manual(dataloader: DataLoader, state_dict: Dict[str, Any]) -> None:
    # In manual mode, we don't wrap the user objects with `CaptureMapDataset` or `CaptureIterableDataset`
    # therefore, we need to reload the states manually.
    latest_worker_id = state_dict["latest_worker_id"]
    num_workers = state_dict["state"][latest_worker_id]["num_workers"]
    sampler_state = state_dict["state"][latest_worker_id].get("sampler_state", None)
    if sampler_state:
        # `sampler_state` keys contain all the DataLoader attribute names
        # which matched `_Stateful` API interface while collecting the `state_dict`.
        for dataloader_attr_name in sampler_state:
            obj = getattr(dataloader, dataloader_attr_name)
            if not isinstance(obj, _Stateful):
                raise MisconfigurationException(
                    f"The DataLoader attribute {dataloader_attr_name}:{obj} should have a `load_state_dict` method."
                )

            obj.load_state_dict(sampler_state[dataloader_attr_name])

    if not isinstance(dataloader.dataset, _Stateful):
        return

    dataset_state = {
        worker_id: state_dict["state"][worker_id]["dataset_state"][worker_id]
        for worker_id in state_dict["state"].keys()
    }

    assert isinstance(dataloader.dataset, _IntStateful)
    dataloader.dataset.load_state_dict(_rotate_worker_indices(dataset_state, latest_worker_id, num_workers))


def _reload_dataloader_state_dict(dataloader: DataLoader, state_dict: Dict[str, Any]) -> None:
    """Utility to reload state_dict within dataloader for fault tolerance."""

    fault_tolerant_mode = _FaultTolerantMode.detect_current_mode()

    if not fault_tolerant_mode.is_enabled:
        return

    if fault_tolerant_mode.is_automatic:
        _reload_dataloader_state_dict_automatic(dataloader, state_dict)

    elif fault_tolerant_mode.is_manual:
        _reload_dataloader_state_dict_manual(dataloader, state_dict)

    else:
        raise MisconfigurationException("This shouldn't be happening. Please, open an issue.")


def _rotate_worker_indices(state: Dict[int, Any], latest_worker_id: int, num_workers: int) -> Dict[int, Any]:
    """This function is used to rotate the worker indices based on the `latest_worker_id` the training failed
    on."""
    if num_workers == 0:
        return state
    if latest_worker_id > num_workers - 1:
        raise MisconfigurationException("The `latest_worker_id` should be within [0, num_workers - 1].")
    if len(state) != num_workers:
        raise MisconfigurationException("The `state` should contain `num_workers - 1` values.")
    next_worker_id = latest_worker_id + 1
    old_to_new_worker_id_map = [((next_worker_id + i) % num_workers, i) for i in range(num_workers)]
    return {new_id: state[old_id] for old_id, new_id in old_to_new_worker_id_map if old_id in state}


class _StatefulDataLoaderIter(_BaseLoaderIter):
    """This mixin is used to make PyTorch DataLoaderIter stateful."""

    def __accumulate_state(self, sampler_state: Dict[int, Any]) -> None:
        # store sampler state within a queue alongside its idx.
        self._sampler_state_idx = getattr(self, "_sampler_state_idx", 0) + 1
        self._sampler_state.append((sampler_state, self._sampler_state_idx))

    def _store_sampler_state(self) -> None:
        """This function is used to extract the sampler states if any."""
        sampler_state = {
            int(k): v.state_dict()
            for k, v in self._loader.__dict__.items()
            if isinstance(v, _Stateful) and k != "dataset"
        }
        self.__accumulate_state(sampler_state)

    def _next_index(self) -> Any:
        indexes = super()._next_index()
        self._store_sampler_state()
        return indexes

    def _prepare_loader(self, loader: DataLoader) -> None:
        _add_capture_metadata_collate(loader)
        self._loader = loader
        self._data_fetcher: "pl.utilities.fetching.AbstractDataFetcher" = loader._lightning_fetcher
        self.num_batches_fetched = 0
        self._sampler_state: List[Tuple[Dict[int, Any], int]] = []
        self._sampler_state_idx = 0

    def __del__(self) -> None:
        if isinstance(self._loader.collate_fn, partial):
            self._loader.collate_fn = self._loader.collate_fn.keywords["collate_fn"]

    def _next_data(self) -> Any:
        combined_batch = super()._next_data()

        batch, state = combined_batch["data"], combined_batch[AutoRestartBatchKeys.PL_RESTART_META]

        self.num_batches_fetched += 1

        sampler_state, sampler_state_idx = self._sampler_state.pop(0)
        # there is no workers within the samplers
        worker_id = list(state.keys())[0]

        state = [
            IteratorState(
                num_workers=self._loader.num_workers,
                sampler_state=sampler_state,
                dataset_state=state,
                worker_id=worker_id,
                num_batches_fetched=self.num_batches_fetched,
            )
        ]
        # ensures there is an alignment between the sampler state and currently fetched batch
        assert sampler_state_idx == self.num_batches_fetched
        self._data_fetcher._store_dataloader_iter_state(self, state)
        return batch


class _SingleProcessDataLoaderIterStateful(_StatefulDataLoaderIter, _SingleProcessDataLoaderIter):
    def __init__(self, loader: DataLoader):
        self._prepare_loader(loader)
        super().__init__(loader)


class _MultiProcessingDataLoaderIterStateful(_StatefulDataLoaderIter, _MultiProcessingDataLoaderIter):
    def __init__(self, loader: DataLoader):
        self._prepare_loader(loader)
        super().__init__(loader)


def _get_iterator(self: DataLoader) -> "_BaseDataLoaderIter":
    if not hasattr(self, "_lightning_fetcher"):
        raise MisconfigurationException(
            "A stateful iterator should be used only when a DataFetcher has been attached to the DataLoader."
        )
    if self.num_workers == 0:
        return _SingleProcessDataLoaderIterStateful(self)
    else:
        if hasattr(self, "check_worker_number_rationality"):
            self.check_worker_number_rationality()
        return _MultiProcessingDataLoaderIterStateful(self)


def _patch_dataloader_get_iterators() -> None:
    """This function is used to replace the DataLoader iterator by their stateful version."""
    if not _FaultTolerantMode.detect_current_mode().is_manual:
        return
    if not hasattr(DataLoader, "_ori_get_iterator"):
        DataLoader._ori_get_iterator = DataLoader._get_iterator
    DataLoader._get_iterator = _get_iterator  # type: ignore[assignment]


def _teardown_dataloader_get_iterators() -> None:
    """This function is used to restore the DataLoader `get_iterator` with its original one."""
    # cleanup the get_iterator replacement in case of Fault-tolerance.
    get_iterator = getattr(DataLoader, "_ori_get_iterator", None)
    if get_iterator:
        DataLoader._get_iterator = get_iterator  # type: ignore[assignment]
        del DataLoader._ori_get_iterator


def _validate_iterable_dataset(dataloader: DataLoader) -> None:
    SUPPORTED_SAMPLERS = (RandomSampler, SequentialSampler, DistributedSampler)

    dataset = dataloader.dataset

    if getattr(dataset, "__next__", None) is None:
        raise AttributeError(
            "Fault-tolerance doesn't support an `IterableDataset` without `__next__` "
            "method implemented. Hint: We recommend you to move your logic from `__iter__`"
            " inside and rely on a sampler to perform the sample sampling."
        )

    samplers = {k: v for k, v in dataset.__dict__.items() if isinstance(v, Sampler)}

    if not samplers:
        raise TypeError("Fault-tolerance doesn't support an IterableDataset without a sampler as attribute.")

    sampler = [v for v in samplers.values() if type(v) in SUPPORTED_SAMPLERS]

    if not sampler:
        raise TypeError(f"Fault-tolerance supports only {SUPPORTED_SAMPLERS}.")

    if len(sampler) > 1:
        raise ValueError(f"A single sampler is supported within an Iterable Dataset. Found {sampler}.")

    if type(sampler[0]) is DistributedSampler and sampler.shuffle:
        raise TypeError("A `DistributedSampler` sampler shuffle attribute is set to True.")
    elif type(sampler[0]) is not SequentialSampler:
        raise TypeError("Only `SequentialSampler` is supported.")


def _validate_map_dataset(dataloader: DataLoader) -> None:
    SUPPORTED_SAMPLERS = (RandomSampler, SequentialSampler, DistributedSampler)

    sampler = getattr(dataloader, "sampler", None)
    if sampler is not None and type(sampler) not in SUPPORTED_SAMPLERS:
        raise TypeError(f"Fault-tolerance supports only {SUPPORTED_SAMPLERS}.")

    if type(sampler) is DistributedSampler and sampler.shuffle:
        raise TypeError("A `DistributedSampler` sampler shuffle attribute is set to True.")
    elif type(sampler) is RandomSampler:
        raise TypeError("Only `SequentialSampler` is supported.")


def _validate_fault_tolerant_automatic(dataloader: Iterable, stage: "pl.trainer.states.RunningStage") -> None:
    """This function is used to validate that Fault-tolerance is possible with the user data."""
    if not _FaultTolerantMode.detect_current_mode().is_automatic:
        return

    from pytorch_lightning.trainer.supporters import CombinedLoader, CycleIterator

    if isinstance(dataloader, CombinedLoader):
        dataloaders = dataloader.loaders
    else:
        dataloaders = dataloader

    dl_loaders = []

    def flatten_dataloader(dataloader: Union[DataLoader, CycleIterator, Iterable]) -> None:
        nonlocal dl_loaders
        if isinstance(dataloader, CycleIterator):
            dataloader = dataloader.loader
        dl_loaders.append(dataloader)

    apply_to_collection(dataloaders, (DataLoader, CycleIterator), flatten_dataloader)

    if len(dl_loaders) > 1 and stage == pl.trainer.states.RunningStage.TRAINING:
        raise ValueError("Fault-tolerance supports only a single dataloader.")

    for dataloader in dl_loaders:
        assert isinstance(dataloader, DataLoader)
        validator_fn = (
            _validate_iterable_dataset if isinstance(dataloader.dataset, IterableDataset) else _validate_map_dataset
        )
        validator_fn(dataloader)


def _collect_states_on_rank_zero_over_collection(state_dict: Dict, key: str = "state") -> Dict:
    """This utility collects the state across processes for a collection of state."""

    def fn(state: Dict) -> Dict:
        if key in state:
            return _collect_states_on_rank_zero(state)
        return {k: apply_to_collection(v, Dict, fn) for k, v in state.items()}

    return apply_to_collection(state_dict, Dict, fn)<|MERGE_RESOLUTION|>--- conflicted
+++ resolved
@@ -15,10 +15,8 @@
 from copy import deepcopy
 from dataclasses import dataclass, field
 from functools import partial, wraps
-<<<<<<< HEAD
-from typing import Any, Callable, cast, Dict, Generator, Iterable, Iterator, List, Optional, Tuple, TYPE_CHECKING, Union
-from typing_extensions import TypedDict
-=======
+
+
 from typing import (
     Any,
     Callable,
@@ -31,10 +29,10 @@
     Optional,
     Tuple,
     TYPE_CHECKING,
-    TypedDict,
     Union,
 )
->>>>>>> b0409b8a
+from typing_extensions import TypedDict
+
 
 from torch.utils.data import Dataset, DistributedSampler, get_worker_info, RandomSampler, Sampler, SequentialSampler
 from torch.utils.data.dataloader import (
