--- conflicted
+++ resolved
@@ -23,23 +23,16 @@
 
 import torch
 from torch import Tensor
-<<<<<<< HEAD
-from torch._C._distributed_c10d import ProcessGroup
-=======
-from torch.optim import Optimizer
->>>>>>> 31dc6c67
 from torch.utils.data import DataLoader
 from torchmetrics import Metric
 from typing_extensions import Protocol, runtime_checkable
 
-<<<<<<< HEAD
 from lightning_lite.utilities.types import _LRScheduler, ReduceLROnPlateau
-=======
+
 if torch.distributed.is_available():
     from torch._C._distributed_c10d import ProcessGroup
 else:
     ProcessGroup = ...  # type: ignore[assignment,misc]
->>>>>>> 31dc6c67
 
 _NUMBER = Union[int, float]
 _METRIC = Union[Metric, Tensor, _NUMBER]
