--- conflicted
+++ resolved
@@ -14,28 +14,10 @@
 
 """Utilities that can be used for calling functions on a particular rank."""
 import logging
-import os
-<<<<<<< HEAD
-from typing import Any, Optional, Union
-
-import pytorch_lightning as pl
-from lightning_lite.utilities.rank_zero import LightningDeprecationWarning  # noqa: F401
-from lightning_lite.utilities.rank_zero import rank_zero_debug as new_rank_zero_debug
-from lightning_lite.utilities.rank_zero import rank_zero_deprecation as new_rank_zero_deprecation
-from lightning_lite.utilities.rank_zero import rank_zero_info as new_rank_zero_info
-from lightning_lite.utilities.rank_zero import rank_zero_only as new_rank_zero_only
-from lightning_lite.utilities.rank_zero import rank_zero_warn as new_rank_zero_warn
-
-log = logging.getLogger(__name__)
-=======
-from typing import Optional
->>>>>>> dbd7703e
 
 import lightning_utilities.core.rank_zero as rank_zero_module
 
-<<<<<<< HEAD
-=======
-# note: we want to keep these indirections so the `rank_zero_only.rank` is set (on import) for PL users
+# note: we want to keep these indirections so the `rank_zero_module.log` is set (on import) for PL users
 from lightning_utilities.core.rank_zero import (  # noqa: F401
     rank_zero_debug,
     rank_zero_deprecation,
@@ -44,67 +26,7 @@
     rank_zero_warn,
 )
 
-import pytorch_lightning as pl
+# backwards compatibility
+from lightning_lite.utilities.rank_zero import LightningDeprecationWarning  # noqa: F401
 
-rank_zero_module.log = logging.getLogger(__name__)
-
-
->>>>>>> dbd7703e
-def _get_rank(trainer: Optional["pl.Trainer"] = None) -> Optional[int]:
-    # TODO(lite): Refactor usages in PL to lightning_lite.utilities._get_rank
-    if trainer is not None:
-        return trainer.global_rank
-    # SLURM_PROCID can be set even if SLURM is not managing the multiprocessing,
-    # therefore LOCAL_RANK needs to be checked first
-    rank_keys = ("RANK", "LOCAL_RANK", "SLURM_PROCID", "JSM_NAMESPACE_RANK")
-    for key in rank_keys:
-        rank = os.environ.get(key)
-        if rank is not None:
-            return int(rank)
-    # None to differentiate whether an environment variable was set at all
-    return None
-
-
-# add the attribute to the function but don't overwrite in case Trainer has already set it
-<<<<<<< HEAD
-new_rank_zero_only.rank = getattr(new_rank_zero_only, "rank", _get_rank() or 0)
-
-
-@new_rank_zero_only
-def rank_zero_debug(*args: Any, stacklevel: int = 5, **kwargs: Any) -> None:
-    """Function used to log debug-level messages only on global rank 0."""
-    new_rank_zero_deprecation(
-        "`pytorch_lightning.utilities.rank_zero.rank_zero_debug` has been deprecated in v1.8.0 and will be"
-        " removed in v1.10.0. Please use `lightning_lite.utilities.rank_zero.rank_zero_debug` instead."
-    )
-    new_rank_zero_debug(*args, stacklevel=stacklevel, **kwargs)
-
-
-@new_rank_zero_only
-def rank_zero_info(*args: Any, stacklevel: int = 5, **kwargs: Any) -> None:
-    """Function used to log info-level messages only on global rank 0."""
-    new_rank_zero_deprecation(
-        "`pytorch_lightning.utilities.rank_zero.rank_zero_info` has been deprecated in v1.8.0 and will be"
-        " removed in v1.10.0. Please use `lightning_lite.utilities.rank_zero.rank_zero_info` instead."
-    )
-    new_rank_zero_info(*args, stacklevel=stacklevel, **kwargs)
-
-
-@new_rank_zero_only
-def rank_zero_warn(message: Union[str, Warning], stacklevel: int = 5, **kwargs: Any) -> None:
-    """Function used to log warn-level messages only on global rank 0."""
-    new_rank_zero_deprecation(
-        "`pytorch_lightning.utilities.rank_zero.rank_zero_warn` has been deprecated in v1.8.0 and will be"
-        " removed in v1.10.0. Please use `lightning_lite.utilities.rank_zero.rank_zero_warn` instead."
-    )
-    new_rank_zero_warn(message, stacklevel=stacklevel, **kwargs)
-=======
-rank_zero_only.rank = getattr(rank_zero_only, "rank", _get_rank() or 0)
-
-
-class LightningDeprecationWarning(DeprecationWarning):
-    """Deprecation warnings raised by PyTorch Lightning."""
-
-
-rank_zero_module.rank_zero_deprecation_category = LightningDeprecationWarning
->>>>>>> dbd7703e
+rank_zero_module.log = logging.getLogger(__name__)