#
# Licensed under the Apache License, Version 2.0 (the "License");
# you may not use this file except in compliance with the License.
# You may obtain a copy of the License at
#
#     http://www.apache.org/licenses/LICENSE-2.0
#
# Unless required by applicable law or agreed to in writing, software
# distributed under the License is distributed on an "AS IS" BASIS,
# WITHOUT WARRANTIES OR CONDITIONS OF ANY KIND, either express or implied.
# See the License for the specific language governing permissions and
# limitations under the License.
"""Utilities that can be used with distributed training."""

from typing import Any, Callable, Dict, Optional

import torch
from torch.nn.parallel.distributed import DistributedDataParallel

<<<<<<< HEAD
# For backward-compatibility
# TODO: deprecate usage
from lightning_lite.utilities.distributed import (  # noqa: F401
    all_gather_ddp_if_available,
    AllGatherGrad,
    distributed_available,
    gather_all_tensors,
    get_default_process_group_backend_for_device,
    init_dist_connection,
    sync_ddp,
    sync_ddp_if_available,
    tpu_distributed,
)
from lightning_lite.utilities.rank_zero import rank_zero_debug as new_rank_zero_debug
from lightning_lite.utilities import rank_zero_only, rank_zero_info as new_rank_zero_info, rank_zero_deprecation
=======
import pytorch_lightning as pl
from pytorch_lightning.utilities.imports import _HPU_AVAILABLE, _TPU_AVAILABLE
from pytorch_lightning.utilities.rank_zero import rank_zero_only  # noqa: F401
from pytorch_lightning.utilities.rank_zero import rank_zero_debug, rank_zero_deprecation, rank_zero_info

if _TPU_AVAILABLE:
    import torch_xla.core.xla_model as xm

if torch.distributed.is_available():
    from torch.distributed import group, ReduceOp

else:

    class ReduceOp:  # type: ignore # (see https://github.com/python/mypy/issues/1153)
        SUM = None

    class group:  # type: ignore
        WORLD = None


log = logging.getLogger(__name__)


def gather_all_tensors(result: Tensor, group: Optional[Any] = None) -> List[Tensor]:
    """Function to gather all tensors from several ddp processes onto a list that is broadcasted to all processes.

    Works on tensors that have the same number of dimensions, but where each dimension may differ. In this case
    tensors are padded, gathered and then trimmed to secure equal workload for all processes.

    Args:
        result: the value to sync
        group: the process group to gather results from. Defaults to all processes (world)

    Return:
        gathered_result: list with size equal to the process group where
            gathered_result[i] corresponds to result tensor from process i
    """
    if group is None:
        group = torch.distributed.group.WORLD

    # convert tensors to contiguous format
    result = result.contiguous()

    world_size = torch.distributed.get_world_size(group)
    torch.distributed.barrier(group=group)

    # if the tensor is scalar, things are easy
    if result.ndim == 0:
        return _simple_gather_all_tensors(result, group, world_size)

    # 1. Gather sizes of all tensors
    local_size = torch.tensor(result.shape, device=result.device)
    local_sizes = [torch.zeros_like(local_size) for _ in range(world_size)]
    torch.distributed.all_gather(local_sizes, local_size, group=group)
    max_size = torch.stack(local_sizes).max(dim=0).values
    all_sizes_equal = all(all(ls == max_size) for ls in local_sizes)

    # 2. If shapes are all the same, then do a simple gather:
    if all_sizes_equal:
        return _simple_gather_all_tensors(result, group, world_size)

    # 3. If not, we need to pad each local tensor to maximum size, gather and then truncate
    pad_dims = []
    pad_by = (max_size - local_size).detach().cpu()
    for val in reversed(pad_by):
        pad_dims.append(0)
        pad_dims.append(val.item())
    result_padded = F.pad(result, pad_dims)
    gathered_result = [torch.zeros_like(result_padded) for _ in range(world_size)]
    torch.distributed.all_gather(gathered_result, result_padded, group)
    for idx, item_size in enumerate(local_sizes):
        slice_param = [slice(dim_size) for dim_size in item_size]
        gathered_result[idx] = gathered_result[idx][slice_param]
    return gathered_result


def _simple_gather_all_tensors(result: Tensor, group: Any, world_size: int) -> List[Tensor]:
    gathered_result = [torch.zeros_like(result) for _ in range(world_size)]
    torch.distributed.all_gather(gathered_result, result, group)
    return gathered_result


def distributed_available() -> bool:
    return torch.distributed.is_available() and torch.distributed.is_initialized() or tpu_distributed()


def sync_ddp_if_available(
    result: Tensor, group: Optional[Any] = None, reduce_op: Optional[Union[ReduceOp, str]] = None
) -> Tensor:
    """Function to reduce a tensor across worker processes during distributed training.

    Args:
        result: the value to sync and reduce (typically tensor or number)
        group: the process group to gather results from. Defaults to all processes (world)
        reduce_op: the reduction operation. Defaults to sum.
            Can also be a string of 'avg', 'mean' to calculate the mean during reduction.

    Return:
        reduced value
    """
    if distributed_available():
        return sync_ddp(result, group=group, reduce_op=reduce_op)
    return result


def sync_ddp(result: Tensor, group: Optional[Any] = None, reduce_op: Optional[Union[ReduceOp, str]] = None) -> Tensor:
    """Function to reduce the tensors from several ddp processes to one main process.

    Args:
        result: the value to sync and reduce (typically tensor or number)
        group: the process group to gather results from. Defaults to all processes (world)
        reduce_op: the reduction operation. Defaults to sum.
            Can also be a string of 'avg', 'mean' to calculate the mean during reduction.

    Return:
        reduced value
    """
    divide_by_world_size = False

    if group is None:
        group = torch.distributed.group.WORLD

    op: Optional[ReduceOp]
    if isinstance(reduce_op, str):
        if reduce_op.lower() in ("avg", "mean"):
            op = ReduceOp.SUM
            divide_by_world_size = True
        else:
            op = getattr(ReduceOp, reduce_op.upper())
    else:
        op = reduce_op

    # WA for HPU. HPU doesn't support Long types, forcefully set it to float
    if _HPU_AVAILABLE:
        is_hpu_backend = os.environ.get("HCCL_DISTRIBUTED_BACKEND") == "1"
        if is_hpu_backend:
            if (result.type() == "torch.LongTensor") or (result.type() == "torch.hpu.LongTensor"):
                rank_zero_info("Long tensor unsupported on HPU, casting to float")
                result = result.float()

    # sync all processes before reduction
    torch.distributed.barrier(group=group)
    torch.distributed.all_reduce(result, op=op, group=group, async_op=False)

    if divide_by_world_size:
        result = result / torch.distributed.get_world_size(group)

    return result


class AllGatherGrad(torch.autograd.Function):
    @staticmethod
    def forward(  # type: ignore[override]
        ctx: Any,
        tensor: Tensor,
        group: Optional["torch.distributed.ProcessGroup"] = group.WORLD,
    ) -> Tensor:
        ctx.group = group

        gathered_tensor = [torch.zeros_like(tensor) for _ in range(torch.distributed.get_world_size())]

        torch.distributed.all_gather(gathered_tensor, tensor, group=group)
        gathered_tensor = torch.stack(gathered_tensor, dim=0)

        return gathered_tensor

    @staticmethod
    def backward(ctx: Any, *grad_output: Tensor) -> Tuple[Tensor, None]:
        grad_output = torch.cat(grad_output)

        torch.distributed.all_reduce(grad_output, op=torch.distributed.ReduceOp.SUM, async_op=False, group=ctx.group)

        return grad_output[torch.distributed.get_rank()], None


def all_gather_ddp_if_available(
    tensor: Tensor, group: Optional["torch.distributed.ProcessGroup"] = None, sync_grads: bool = False
) -> Tensor:
    """Function to gather a tensor from several distributed processes.

    Args:
        tensor: tensor of shape (batch, ...)
        group: the process group to gather results from. Defaults to all processes (world)
        sync_grads: flag that allows users to synchronize gradients for all_gather op

    Return:
        A tensor of shape (world_size, batch, ...)
    """
    group = group if group is not None else torch.distributed.group.WORLD
    if distributed_available():
        if sync_grads:
            return AllGatherGrad.apply(tensor, group)
        with torch.no_grad():
            return AllGatherGrad.apply(tensor, group)
    return tensor
>>>>>>> 764b3482


def register_ddp_comm_hook(
    model: DistributedDataParallel,
    ddp_comm_state: Optional[object] = None,
    ddp_comm_hook: Optional[Callable] = None,
    ddp_comm_wrapper: Optional[Callable] = None,
) -> None:
    """Function to register communication hook for DDP model https://pytorch.org/docs/master/ddp_comm_hooks.html.

    Args:
        model:
            DDP model
        ddp_comm_state:
            state is passed to the hook and can be used to maintain
            and update any state information that users would like to
            maintain as part of the training process. Examples: error
            feedback in gradient compression, peers to communicate with
            next in GossipGrad etc.
        ddp_comm_hook:
            hook(state: object, bucket: dist._GradBucket) -> torch.futures.Future

            This callable function is called once the bucket is ready. The
            hook can perform whatever processing is needed and return
            a Future indicating completion of any async work (ex: allreduce).
            If the hook doesn't perform any communication, it can also
            just return a completed Future. The Future should hold the
            new value of grad bucket's tensors. Once a bucket is ready,
            c10d reducer would call this hook and use the tensors returned
            by the Future and copy grads to individual parameters.
        ddp_comm_wrapper:
            communication hook wrapper to support a communication hook such
            as FP16 compression as wrapper, which could be combined with
            ddp_comm_hook

    Examples:

        >>> from torch.distributed.algorithms.ddp_comm_hooks import ( # doctest: +SKIP
        ...     default_hooks as default,
        ...     powerSGD_hook as powerSGD,
        ...     post_localSGD_hook as post_localSGD,
        ... )
        >>>
        >>> # fp16_compress_hook for compress gradients
        >>> ddp_model = ...
        >>> register_ddp_comm_hook( # doctest: +SKIP
        ...     model=ddp_model,
        ...     ddp_comm_hook=default.fp16_compress_hook,
        ... )
        >>>
        >>> # powerSGD_hook
        >>> ddp_model = ...
        >>> register_ddp_comm_hook( # doctest: +SKIP
        ...     model=ddp_model,
        ...     ddp_comm_state=powerSGD.PowerSGDState(
        ...         process_group=None,
        ...         matrix_approximation_rank=1,
        ...         start_powerSGD_iter=5000,
        ...     ),
        ...     ddp_comm_hook=powerSGD.powerSGD_hook,
        ... )
        >>>
        >>> # post_localSGD_hook
        >>> subgroup, _ = torch.distributed.new_subgroups() # doctest: +SKIP
        >>> ddp_model = ...
        >>> register_ddp_comm_hook( # doctest: +SKIP
        ...     model=ddp_model,
        ...     state=post_localSGD.PostLocalSGDState(
        ...         process_group=None,
        ...         subgroup=subgroup,
        ...         start_localSGD_iter=1_000,
        ...     ),
        ...     ddp_comm_hook=post_localSGD.post_localSGD_hook,
        ... )
        >>>
        >>> # fp16_compress_wrapper combined with other communication hook
        >>> ddp_model = ...
        >>> register_ddp_comm_hook( # doctest: +SKIP
        ...     model=ddp_model,
        ...     ddp_comm_state=powerSGD.PowerSGDState(
        ...         process_group=None,
        ...         matrix_approximation_rank=1,
        ...         start_powerSGD_iter=5000,
        ...     ),
        ...     ddp_comm_hook=powerSGD.powerSGD_hook,
        ...     ddp_comm_wrapper=default.fp16_compress_wrapper,
        ... )
    """
    if ddp_comm_hook is None:
        return
    # inform mypy that ddp_comm_hook is callable
    ddp_comm_hook: Callable = ddp_comm_hook

    if ddp_comm_wrapper is not None:
        rank_zero_info(
            f"DDP comm wrapper is provided, apply {ddp_comm_wrapper.__qualname__}({ddp_comm_hook.__qualname__})."
        )
        ddp_comm_hook = ddp_comm_wrapper(ddp_comm_hook)

    rank_zero_debug(f"Registering DDP comm hook: {ddp_comm_hook.__qualname__}.")
    model.register_comm_hook(state=ddp_comm_state, hook=ddp_comm_hook)  # type: ignore[operator]


<<<<<<< HEAD
=======
def tpu_distributed() -> bool:
    return _TPU_AVAILABLE and xm.xrt_world_size() > 1


def get_default_process_group_backend_for_device(device: torch.device) -> str:
    return "nccl" if device.type == "cuda" else "gloo"


def _get_process_group_backend_from_env() -> Optional[str]:
    torch_backend = os.getenv("PL_TORCH_DISTRIBUTED_BACKEND")
    if torch_backend is not None:
        rank_zero_deprecation(
            "Environment variable `PL_TORCH_DISTRIBUTED_BACKEND`"
            " was deprecated in v1.6 and will be removed in v1.8."
            " Specify `process_group_backend` directly on the strategy constructor."
        )
    return torch_backend


def init_dist_connection(
    cluster_environment: "pl.plugins.environments.ClusterEnvironment",
    torch_distributed_backend: str,
    global_rank: Optional[int] = None,
    world_size: Optional[int] = None,
    **kwargs: Any,
) -> None:
    """Utility function to initialize distributed connection by setting env variables and initializing the
    distributed process group.

    Args:
        cluster_environment: ``ClusterEnvironment`` instance
        torch_distributed_backend: backend to use (includes `nccl` and `gloo`)
        global_rank: rank of the current process
        world_size: number of processes in the group
        kwargs: kwargs for ``init_process_group``

    Raises:
        RuntimeError:
            If ``torch.distributed`` is not available
    """
    if not torch.distributed.is_available():
        raise RuntimeError("torch.distributed is not available. Cannot initialize distributed process group")
    if torch.distributed.is_initialized():
        log.debug("torch.distributed is already initialized. Exiting early")
        return
    global_rank = global_rank if global_rank is not None else cluster_environment.global_rank()
    world_size = world_size if world_size is not None else cluster_environment.world_size()
    os.environ["MASTER_ADDR"] = cluster_environment.main_address
    os.environ["MASTER_PORT"] = str(cluster_environment.main_port)
    log.info(f"Initializing distributed: GLOBAL_RANK: {global_rank}, MEMBER: {global_rank + 1}/{world_size}")
    torch.distributed.init_process_group(torch_distributed_backend, rank=global_rank, world_size=world_size, **kwargs)

    # on rank=0 let everyone know training is starting
    rank_zero_info(
        f"{'-' * 100}\n"
        f"distributed_backend={torch_distributed_backend}\n"
        f"All distributed processes registered. Starting with {world_size} processes\n"
        f"{'-' * 100}\n"
    )


>>>>>>> 764b3482
def _broadcast_object_list(obj: Any, rank: int) -> Any:
    objects = [obj if torch.distributed.get_rank() == rank else None]
    torch.distributed.broadcast_object_list(objects, src=rank)
    return objects[0]


# TODO: Refactor with the Strategy Collectives once finalized.
def _collect_states_on_rank_zero(state: Dict[str, Any]) -> Dict[int, Any]:
    """This distributed utility collects dictionary state across all processes.

    Args:
        state: Dictionary containing the state of the current process

    Returns:
        states: On global rank 0, a dictionary where the primary keys are
            the process rank and the values their associated states. Otherwise, returns None.
    """
    if not distributed_available():
        return {0: state}
    return {rank: _broadcast_object_list(state, rank) for rank in range(torch.distributed.get_world_size())}<|MERGE_RESOLUTION|>--- conflicted
+++ resolved
@@ -17,7 +17,6 @@
 import torch
 from torch.nn.parallel.distributed import DistributedDataParallel
 
-<<<<<<< HEAD
 # For backward-compatibility
 # TODO: deprecate usage
 from lightning_lite.utilities.distributed import (  # noqa: F401
@@ -33,203 +32,6 @@
 )
 from lightning_lite.utilities.rank_zero import rank_zero_debug as new_rank_zero_debug
 from lightning_lite.utilities import rank_zero_only, rank_zero_info as new_rank_zero_info, rank_zero_deprecation
-=======
-import pytorch_lightning as pl
-from pytorch_lightning.utilities.imports import _HPU_AVAILABLE, _TPU_AVAILABLE
-from pytorch_lightning.utilities.rank_zero import rank_zero_only  # noqa: F401
-from pytorch_lightning.utilities.rank_zero import rank_zero_debug, rank_zero_deprecation, rank_zero_info
-
-if _TPU_AVAILABLE:
-    import torch_xla.core.xla_model as xm
-
-if torch.distributed.is_available():
-    from torch.distributed import group, ReduceOp
-
-else:
-
-    class ReduceOp:  # type: ignore # (see https://github.com/python/mypy/issues/1153)
-        SUM = None
-
-    class group:  # type: ignore
-        WORLD = None
-
-
-log = logging.getLogger(__name__)
-
-
-def gather_all_tensors(result: Tensor, group: Optional[Any] = None) -> List[Tensor]:
-    """Function to gather all tensors from several ddp processes onto a list that is broadcasted to all processes.
-
-    Works on tensors that have the same number of dimensions, but where each dimension may differ. In this case
-    tensors are padded, gathered and then trimmed to secure equal workload for all processes.
-
-    Args:
-        result: the value to sync
-        group: the process group to gather results from. Defaults to all processes (world)
-
-    Return:
-        gathered_result: list with size equal to the process group where
-            gathered_result[i] corresponds to result tensor from process i
-    """
-    if group is None:
-        group = torch.distributed.group.WORLD
-
-    # convert tensors to contiguous format
-    result = result.contiguous()
-
-    world_size = torch.distributed.get_world_size(group)
-    torch.distributed.barrier(group=group)
-
-    # if the tensor is scalar, things are easy
-    if result.ndim == 0:
-        return _simple_gather_all_tensors(result, group, world_size)
-
-    # 1. Gather sizes of all tensors
-    local_size = torch.tensor(result.shape, device=result.device)
-    local_sizes = [torch.zeros_like(local_size) for _ in range(world_size)]
-    torch.distributed.all_gather(local_sizes, local_size, group=group)
-    max_size = torch.stack(local_sizes).max(dim=0).values
-    all_sizes_equal = all(all(ls == max_size) for ls in local_sizes)
-
-    # 2. If shapes are all the same, then do a simple gather:
-    if all_sizes_equal:
-        return _simple_gather_all_tensors(result, group, world_size)
-
-    # 3. If not, we need to pad each local tensor to maximum size, gather and then truncate
-    pad_dims = []
-    pad_by = (max_size - local_size).detach().cpu()
-    for val in reversed(pad_by):
-        pad_dims.append(0)
-        pad_dims.append(val.item())
-    result_padded = F.pad(result, pad_dims)
-    gathered_result = [torch.zeros_like(result_padded) for _ in range(world_size)]
-    torch.distributed.all_gather(gathered_result, result_padded, group)
-    for idx, item_size in enumerate(local_sizes):
-        slice_param = [slice(dim_size) for dim_size in item_size]
-        gathered_result[idx] = gathered_result[idx][slice_param]
-    return gathered_result
-
-
-def _simple_gather_all_tensors(result: Tensor, group: Any, world_size: int) -> List[Tensor]:
-    gathered_result = [torch.zeros_like(result) for _ in range(world_size)]
-    torch.distributed.all_gather(gathered_result, result, group)
-    return gathered_result
-
-
-def distributed_available() -> bool:
-    return torch.distributed.is_available() and torch.distributed.is_initialized() or tpu_distributed()
-
-
-def sync_ddp_if_available(
-    result: Tensor, group: Optional[Any] = None, reduce_op: Optional[Union[ReduceOp, str]] = None
-) -> Tensor:
-    """Function to reduce a tensor across worker processes during distributed training.
-
-    Args:
-        result: the value to sync and reduce (typically tensor or number)
-        group: the process group to gather results from. Defaults to all processes (world)
-        reduce_op: the reduction operation. Defaults to sum.
-            Can also be a string of 'avg', 'mean' to calculate the mean during reduction.
-
-    Return:
-        reduced value
-    """
-    if distributed_available():
-        return sync_ddp(result, group=group, reduce_op=reduce_op)
-    return result
-
-
-def sync_ddp(result: Tensor, group: Optional[Any] = None, reduce_op: Optional[Union[ReduceOp, str]] = None) -> Tensor:
-    """Function to reduce the tensors from several ddp processes to one main process.
-
-    Args:
-        result: the value to sync and reduce (typically tensor or number)
-        group: the process group to gather results from. Defaults to all processes (world)
-        reduce_op: the reduction operation. Defaults to sum.
-            Can also be a string of 'avg', 'mean' to calculate the mean during reduction.
-
-    Return:
-        reduced value
-    """
-    divide_by_world_size = False
-
-    if group is None:
-        group = torch.distributed.group.WORLD
-
-    op: Optional[ReduceOp]
-    if isinstance(reduce_op, str):
-        if reduce_op.lower() in ("avg", "mean"):
-            op = ReduceOp.SUM
-            divide_by_world_size = True
-        else:
-            op = getattr(ReduceOp, reduce_op.upper())
-    else:
-        op = reduce_op
-
-    # WA for HPU. HPU doesn't support Long types, forcefully set it to float
-    if _HPU_AVAILABLE:
-        is_hpu_backend = os.environ.get("HCCL_DISTRIBUTED_BACKEND") == "1"
-        if is_hpu_backend:
-            if (result.type() == "torch.LongTensor") or (result.type() == "torch.hpu.LongTensor"):
-                rank_zero_info("Long tensor unsupported on HPU, casting to float")
-                result = result.float()
-
-    # sync all processes before reduction
-    torch.distributed.barrier(group=group)
-    torch.distributed.all_reduce(result, op=op, group=group, async_op=False)
-
-    if divide_by_world_size:
-        result = result / torch.distributed.get_world_size(group)
-
-    return result
-
-
-class AllGatherGrad(torch.autograd.Function):
-    @staticmethod
-    def forward(  # type: ignore[override]
-        ctx: Any,
-        tensor: Tensor,
-        group: Optional["torch.distributed.ProcessGroup"] = group.WORLD,
-    ) -> Tensor:
-        ctx.group = group
-
-        gathered_tensor = [torch.zeros_like(tensor) for _ in range(torch.distributed.get_world_size())]
-
-        torch.distributed.all_gather(gathered_tensor, tensor, group=group)
-        gathered_tensor = torch.stack(gathered_tensor, dim=0)
-
-        return gathered_tensor
-
-    @staticmethod
-    def backward(ctx: Any, *grad_output: Tensor) -> Tuple[Tensor, None]:
-        grad_output = torch.cat(grad_output)
-
-        torch.distributed.all_reduce(grad_output, op=torch.distributed.ReduceOp.SUM, async_op=False, group=ctx.group)
-
-        return grad_output[torch.distributed.get_rank()], None
-
-
-def all_gather_ddp_if_available(
-    tensor: Tensor, group: Optional["torch.distributed.ProcessGroup"] = None, sync_grads: bool = False
-) -> Tensor:
-    """Function to gather a tensor from several distributed processes.
-
-    Args:
-        tensor: tensor of shape (batch, ...)
-        group: the process group to gather results from. Defaults to all processes (world)
-        sync_grads: flag that allows users to synchronize gradients for all_gather op
-
-    Return:
-        A tensor of shape (world_size, batch, ...)
-    """
-    group = group if group is not None else torch.distributed.group.WORLD
-    if distributed_available():
-        if sync_grads:
-            return AllGatherGrad.apply(tensor, group)
-        with torch.no_grad():
-            return AllGatherGrad.apply(tensor, group)
-    return tensor
->>>>>>> 764b3482
 
 
 def register_ddp_comm_hook(
@@ -333,70 +135,6 @@
     model.register_comm_hook(state=ddp_comm_state, hook=ddp_comm_hook)  # type: ignore[operator]
 
 
-<<<<<<< HEAD
-=======
-def tpu_distributed() -> bool:
-    return _TPU_AVAILABLE and xm.xrt_world_size() > 1
-
-
-def get_default_process_group_backend_for_device(device: torch.device) -> str:
-    return "nccl" if device.type == "cuda" else "gloo"
-
-
-def _get_process_group_backend_from_env() -> Optional[str]:
-    torch_backend = os.getenv("PL_TORCH_DISTRIBUTED_BACKEND")
-    if torch_backend is not None:
-        rank_zero_deprecation(
-            "Environment variable `PL_TORCH_DISTRIBUTED_BACKEND`"
-            " was deprecated in v1.6 and will be removed in v1.8."
-            " Specify `process_group_backend` directly on the strategy constructor."
-        )
-    return torch_backend
-
-
-def init_dist_connection(
-    cluster_environment: "pl.plugins.environments.ClusterEnvironment",
-    torch_distributed_backend: str,
-    global_rank: Optional[int] = None,
-    world_size: Optional[int] = None,
-    **kwargs: Any,
-) -> None:
-    """Utility function to initialize distributed connection by setting env variables and initializing the
-    distributed process group.
-
-    Args:
-        cluster_environment: ``ClusterEnvironment`` instance
-        torch_distributed_backend: backend to use (includes `nccl` and `gloo`)
-        global_rank: rank of the current process
-        world_size: number of processes in the group
-        kwargs: kwargs for ``init_process_group``
-
-    Raises:
-        RuntimeError:
-            If ``torch.distributed`` is not available
-    """
-    if not torch.distributed.is_available():
-        raise RuntimeError("torch.distributed is not available. Cannot initialize distributed process group")
-    if torch.distributed.is_initialized():
-        log.debug("torch.distributed is already initialized. Exiting early")
-        return
-    global_rank = global_rank if global_rank is not None else cluster_environment.global_rank()
-    world_size = world_size if world_size is not None else cluster_environment.world_size()
-    os.environ["MASTER_ADDR"] = cluster_environment.main_address
-    os.environ["MASTER_PORT"] = str(cluster_environment.main_port)
-    log.info(f"Initializing distributed: GLOBAL_RANK: {global_rank}, MEMBER: {global_rank + 1}/{world_size}")
-    torch.distributed.init_process_group(torch_distributed_backend, rank=global_rank, world_size=world_size, **kwargs)
-
-    # on rank=0 let everyone know training is starting
-    rank_zero_info(
-        f"{'-' * 100}\n"
-        f"distributed_backend={torch_distributed_backend}\n"
-        f"All distributed processes registered. Starting with {world_size} processes\n"
-        f"{'-' * 100}\n"
-    )
-
-
->>>>>>> 764b3482
 def _broadcast_object_list(obj: Any, rank: int) -> Any:
     objects = [obj if torch.distributed.get_rank() == rank else None]
     torch.distributed.broadcast_object_list(objects, src=rank)
