--- conflicted
+++ resolved
@@ -19,15 +19,9 @@
 
     This exception is raised by the loops at specific points. It can be used to write custom logic in the
     :meth:`pytorch_lightning.callbacks.callback.Callback.on_exception` method.
-<<<<<<< HEAD
 
     For example, you could use the :class:`pytorch_lightning.callbacks.fault_tolerance.OnExceptionCheckpoint` callback
     that saves a checkpoint for you when this exception is raised.
-=======
-    If fault-tolerance is enabled (experimental), we automatically add a
-    :class:`pytorch_lightning.callbacks.fault_tolerance._FaultToleranceCheckpoint` callback that saves a checkpoint for
-    you when this exception is raised.
->>>>>>> c854e4d1
     """
 
 
