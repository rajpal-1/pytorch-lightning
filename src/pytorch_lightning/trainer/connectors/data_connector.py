--- conflicted
+++ resolved
@@ -447,13 +447,8 @@
 
     @staticmethod
     def _resolve_overfit_batches(
-<<<<<<< HEAD
-        dataloaders: Union[Collection[DataLoader], DataLoader], mode: RunningStage
-    ) -> Collection[DataLoader]:
-=======
         dataloaders: Union[TRAIN_DATALOADERS, EVAL_DATALOADERS], mode: RunningStage
     ) -> Union[TRAIN_DATALOADERS, EVAL_DATALOADERS]:
->>>>>>> 6e21f46f
         all_have_sequential_sampler = True
 
         def resolve_has_no_sequential_sampler(dataloader: DataLoader) -> None:
