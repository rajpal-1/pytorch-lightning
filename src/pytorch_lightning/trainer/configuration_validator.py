--- conflicted
+++ resolved
@@ -220,14 +220,6 @@
             raise RuntimeError(
                 "The `on_before_accelerator_backend_setup` callback hook was removed in v1.8. Use `setup()` instead."
             )
-<<<<<<< HEAD
-        if is_overridden(method_name="on_load_checkpoint", instance=callback):
-            rank_zero_deprecation(
-                f"`{callback.__class__.__name__}.on_load_checkpoint` will change its signature and behavior in v2.0."
-                " If you wish to load the state of the callback, use `load_state_dict` instead."
-                " In v2.0 `on_load_checkpoint(..., checkpoint)` will receive the entire loaded"
-                " checkpoint dictionary instead of callback state."
-=======
 
         has_legacy_argument = "callback_state" in inspect.signature(callback.on_load_checkpoint).parameters
         if is_overridden(method_name="on_load_checkpoint", instance=callback) and has_legacy_argument:
@@ -238,7 +230,6 @@
                 " As of 1.8, `on_load_checkpoint(..., checkpoint)` receives the entire loaded"
                 " checkpoint dictionary instead of the callback state. To continue using this hook and avoid this error"
                 " message, rename the `callback_state` argument to `checkpoint`."
->>>>>>> e812b5ab
             )
 
         for hook, alternative_hook in (
