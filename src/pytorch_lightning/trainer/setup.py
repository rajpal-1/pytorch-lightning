--- conflicted
+++ resolved
@@ -147,11 +147,7 @@
     trainer.profiler = profiler or PassThroughProfiler()
 
 
-<<<<<<< HEAD
-def log_device_info(trainer: Any) -> None:
-=======
 def _log_device_info(trainer: "pl.Trainer") -> None:
->>>>>>> c7642216
     if CUDAAccelerator.is_available():
         gpu_available = True
         gpu_type = " (cuda)"
