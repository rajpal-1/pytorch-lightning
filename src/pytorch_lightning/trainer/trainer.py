--- conflicted
+++ resolved
@@ -78,11 +78,7 @@
 from pytorch_lightning.trainer.states import RunningStage, TrainerFn, TrainerState, TrainerStatus
 from pytorch_lightning.trainer.supporters import CombinedLoader
 from pytorch_lightning.tuner.tuning import _TunerResult, Tuner
-<<<<<<< HEAD
-from pytorch_lightning.utilities import _HPU_AVAILABLE, _IPU_AVAILABLE, AMPType, GradClipAlgorithmType, parsing
-=======
 from pytorch_lightning.utilities import AMPType, GradClipAlgorithmType, parsing
->>>>>>> 9fc4ff32
 from pytorch_lightning.utilities.argparse import (
     _defaults_from_env_vars,
     add_argparse_args,
@@ -525,65 +521,6 @@
         # Callback system
         self._call_callback_hooks("on_init_end")
 
-<<<<<<< HEAD
-    def _init_debugging_flags(
-        self,
-        limit_train_batches: Optional[Union[int, float]],
-        limit_val_batches: Optional[Union[int, float]],
-        limit_test_batches: Optional[Union[int, float]],
-        limit_predict_batches: Optional[Union[int, float]],
-        fast_dev_run: Union[int, bool],
-        overfit_batches: Union[int, float],
-        val_check_interval: Optional[Union[int, float]],
-        num_sanity_val_steps: int,
-    ):
-        # init debugging flags
-        if isinstance(fast_dev_run, int) and (fast_dev_run < 0):
-            raise MisconfigurationException(
-                f"fast_dev_run={fast_dev_run!r} is not a valid configuration. It should be >= 0."
-            )
-        self.fast_dev_run = fast_dev_run
-
-        # set fast_dev_run=True when it is 1, used while logging
-        if fast_dev_run == 1:
-            self.fast_dev_run = True
-
-        self.overfit_batches = _determine_batch_limits(overfit_batches, "overfit_batches")
-        overfit_batches_enabled = overfit_batches > 0
-
-        if fast_dev_run:
-            num_batches = int(fast_dev_run)
-            if not overfit_batches_enabled:
-                self.limit_train_batches = num_batches
-                self.limit_val_batches = num_batches
-
-            self.limit_test_batches = num_batches
-            self.limit_predict_batches = num_batches
-            self.fit_loop.max_steps = num_batches
-            self.num_sanity_val_steps: Union[float, int] = 0
-            self.fit_loop.max_epochs = 1
-            self.val_check_interval = 1.0
-            self.check_val_every_n_epoch = 1
-            self.loggers = [DummyLogger()] if self.loggers else []
-            rank_zero_info(
-                f"Running in `fast_dev_run` mode: will run the requested loop using {num_batches} batch(es). "
-                "Logging and checkpointing is suppressed."
-            )
-        else:
-            if not overfit_batches_enabled:
-                self.limit_train_batches = _determine_batch_limits(limit_train_batches, "limit_train_batches")
-                self.limit_val_batches = _determine_batch_limits(limit_val_batches, "limit_val_batches")
-            self.limit_test_batches = _determine_batch_limits(limit_test_batches, "limit_test_batches")
-            self.limit_predict_batches = _determine_batch_limits(limit_predict_batches, "limit_predict_batches")
-            self.num_sanity_val_steps = float("inf") if num_sanity_val_steps == -1 else num_sanity_val_steps
-            self.val_check_interval = _determine_batch_limits(val_check_interval, "val_check_interval")
-
-        if overfit_batches_enabled:
-            self.limit_train_batches = overfit_batches
-            self.limit_val_batches = overfit_batches
-
-=======
->>>>>>> 9fc4ff32
     def _setup_on_init(self) -> None:
         setup.log_device_info(self)
 
@@ -1525,65 +1462,6 @@
         self.profiler._lightning_module = proxy(self.lightning_module)
         self.profiler.setup(stage=self.state.fn._setup_fn, local_rank=local_rank, log_dir=self.log_dir)
 
-<<<<<<< HEAD
-    def _log_device_info(self) -> None:
-
-        if CUDAAccelerator.is_available():
-            gpu_available = True
-            gpu_type = " (cuda)"
-        elif MPSAccelerator.is_available():
-            gpu_available = True
-            gpu_type = " (mps)"
-        else:
-            gpu_available = False
-            gpu_type = ""
-
-        gpu_used = isinstance(self.accelerator, (CUDAAccelerator, MPSAccelerator))
-        rank_zero_info(f"GPU available: {gpu_available}{gpu_type}, used: {gpu_used}")
-
-        num_tpu_cores = self.num_devices if isinstance(self.accelerator, TPUAccelerator) else 0
-        rank_zero_info(f"TPU available: {TPUAccelerator.is_available()}, using: {num_tpu_cores} TPU cores")
-
-        num_ipus = self.num_devices if isinstance(self.accelerator, IPUAccelerator) else 0
-        rank_zero_info(f"IPU available: {_IPU_AVAILABLE}, using: {num_ipus} IPUs")
-
-        num_hpus = self.num_devices if isinstance(self.accelerator, HPUAccelerator) else 0
-        rank_zero_info(f"HPU available: {_HPU_AVAILABLE}, using: {num_hpus} HPUs")
-
-        # TODO: Integrate MPS Accelerator here, once gpu maps to both
-        if CUDAAccelerator.is_available() and not isinstance(self.accelerator, CUDAAccelerator):
-            rank_zero_warn(
-                "GPU available but not used. Set `accelerator` and `devices` using"
-                f" `Trainer(accelerator='gpu', devices={CUDAAccelerator.auto_device_count()})`.",
-                category=PossibleUserWarning,
-            )
-
-        if isinstance(self.accelerator, TPUAccelerator) and self.accelerator.is_available():
-            rank_zero_warn(
-                "TPU available but not used. Set `accelerator` and `devices` using"
-                f" `Trainer(accelerator='tpu', devices={TPUAccelerator.auto_device_count()})`."
-            )
-
-        if _IPU_AVAILABLE and not isinstance(self.accelerator, IPUAccelerator):
-            rank_zero_warn(
-                "IPU available but not used. Set `accelerator` and `devices` using"
-                f" `Trainer(accelerator='ipu', devices={IPUAccelerator.auto_device_count()})`."
-            )
-
-        if _HPU_AVAILABLE and not isinstance(self.accelerator, HPUAccelerator):
-            rank_zero_warn(
-                "HPU available but not used. Set `accelerator` and `devices` using"
-                f" `Trainer(accelerator='hpu', devices={HPUAccelerator.auto_device_count()})`."
-            )
-
-        if MPSAccelerator.is_available() and not isinstance(self.accelerator, MPSAccelerator):
-            rank_zero_warn(
-                "MPS available but not used. Set `accelerator` and `devices` using"
-                f" `Trainer(accelerator='mps', devices={MPSAccelerator.auto_device_count()})`."
-            )
-
-=======
->>>>>>> 9fc4ff32
     """
     Data loading methods
     """
