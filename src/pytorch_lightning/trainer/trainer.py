# Copyright The PyTorch Lightning team.
#
# Licensed under the Apache License, Version 2.0 (the "License");
# you may not use this file except in compliance with the License.
# You may obtain a copy of the License at
#
#     http://www.apache.org/licenses/LICENSE-2.0
#
# Unless required by applicable law or agreed to in writing, software
# distributed under the License is distributed on an "AS IS" BASIS,
# WITHOUT WARRANTIES OR CONDITIONS OF ANY KIND, either express or implied.
# See the License for the specific language governing permissions and
# limitations under the License.
"""Trainer to automate the training."""
import inspect
import logging
import math
import os
import warnings
from argparse import _ArgumentGroup, ArgumentParser, Namespace
from contextlib import contextmanager
from copy import deepcopy
from datetime import timedelta
from pathlib import Path
from typing import Any, Dict, Generator, Iterable, List, Optional, Type, Union
from weakref import proxy

import torch
import torch.distributed as dist
from lightning_utilities.core.apply_func import apply_to_collection
from lightning_utilities.core.imports import module_available
from packaging.version import Version
from torch import Tensor
from torch.optim import Optimizer
from torch.utils.data import DataLoader

import pytorch_lightning as pl
from lightning_lite.utilities.cloud_io import get_filesystem
from lightning_lite.utilities.data import _auto_add_worker_init_fn
from lightning_lite.utilities.types import _PATH
from lightning_lite.utilities.warnings import PossibleUserWarning
from pytorch_lightning.accelerators import (
    Accelerator,
    CUDAAccelerator,
    HPUAccelerator,
    IPUAccelerator,
    MPSAccelerator,
    TPUAccelerator,
)
from pytorch_lightning.callbacks import Callback, Checkpoint, EarlyStopping, ProgressBarBase
from pytorch_lightning.callbacks.prediction_writer import BasePredictionWriter
from pytorch_lightning.core.datamodule import LightningDataModule
from pytorch_lightning.core.optimizer import LightningOptimizer
from pytorch_lightning.loggers import Logger
from pytorch_lightning.loggers.logger import DummyLogger
from pytorch_lightning.loggers.tensorboard import TensorBoardLogger
from pytorch_lightning.loops import PredictionLoop, TrainingEpochLoop
from pytorch_lightning.loops.dataloader.evaluation_loop import EvaluationLoop
from pytorch_lightning.loops.fit_loop import FitLoop
from pytorch_lightning.loops.utilities import _parse_loop_limits, _reset_progress
from pytorch_lightning.plugins import (
    ApexMixedPrecisionPlugin,
    NativeMixedPrecisionPlugin,
    PLUGIN_INPUT,
    PrecisionPlugin,
)
from pytorch_lightning.profilers import (
    AdvancedProfiler,
    PassThroughProfiler,
    Profiler,
    PyTorchProfiler,
    SimpleProfiler,
    XLAProfiler,
)
from pytorch_lightning.strategies import ParallelStrategy, Strategy
from pytorch_lightning.trainer import teardown
from pytorch_lightning.trainer.configuration_validator import verify_loop_configurations
from pytorch_lightning.trainer.connectors.accelerator_connector import _LITERAL_WARN, AcceleratorConnector
from pytorch_lightning.trainer.connectors.callback_connector import CallbackConnector
from pytorch_lightning.trainer.connectors.checkpoint_connector import CheckpointConnector
from pytorch_lightning.trainer.connectors.data_connector import DataConnector
from pytorch_lightning.trainer.connectors.logger_connector import LoggerConnector
from pytorch_lightning.trainer.connectors.logger_connector.result import _OUT_DICT, _PBAR_DICT, _ResultCollection
from pytorch_lightning.trainer.connectors.signal_connector import SignalConnector
from pytorch_lightning.trainer.data_loading import TrainerDataLoadingMixin
from pytorch_lightning.trainer.optimizers import TrainerOptimizersMixin
from pytorch_lightning.trainer.states import RunningStage, TrainerFn, TrainerState, TrainerStatus
from pytorch_lightning.trainer.supporters import CombinedLoader
from pytorch_lightning.tuner.tuning import _TunerResult, Tuner
from pytorch_lightning.utilities import (
    _HPU_AVAILABLE,
    _IPU_AVAILABLE,
    _TPU_AVAILABLE,
    AMPType,
    GradClipAlgorithmType,
    parsing,
)
from pytorch_lightning.utilities.argparse import (
    _defaults_from_env_vars,
    add_argparse_args,
    from_argparse_args,
    parse_argparser,
    parse_env_variables,
)
from pytorch_lightning.utilities.auto_restart import _add_capture_metadata_collate
from pytorch_lightning.utilities.data import has_len_all_ranks
from pytorch_lightning.utilities.exceptions import ExitGracefullyException, MisconfigurationException
from pytorch_lightning.utilities.imports import _fault_tolerant_training
from pytorch_lightning.utilities.model_helpers import is_overridden
from pytorch_lightning.utilities.rank_zero import rank_zero_deprecation, rank_zero_info, rank_zero_warn
from pytorch_lightning.utilities.seed import isolate_rng
from pytorch_lightning.utilities.types import (
    _EVALUATE_OUTPUT,
    _PREDICT_OUTPUT,
    EVAL_DATALOADERS,
    LRSchedulerConfig,
    TRAIN_DATALOADERS,
)

log = logging.getLogger(__name__)
# warnings to ignore in trainer
warnings.filterwarnings(
    "ignore", message="torch.distributed.reduce_op is deprecated, please use torch.distributed.ReduceOp instead"
)


class Trainer(
    TrainerOptimizersMixin,  # TODO: Remove in v1.8
    TrainerDataLoadingMixin,  # TODO: Remove in v1.8
):
    @_defaults_from_env_vars
    def __init__(
        self,
        logger: Union[Logger, Iterable[Logger], bool] = True,
        enable_checkpointing: bool = True,
        callbacks: Optional[Union[List[Callback], Callback]] = None,
        default_root_dir: Optional[str] = None,
        gradient_clip_val: Optional[Union[int, float]] = None,
        gradient_clip_algorithm: Optional[str] = None,
        num_nodes: int = 1,
        num_processes: Optional[int] = None,  # TODO: Remove in 2.0
        devices: Optional[Union[List[int], str, int]] = None,
        gpus: Optional[Union[List[int], str, int]] = None,  # TODO: Remove in 2.0
        auto_select_gpus: bool = False,
        tpu_cores: Optional[Union[List[int], str, int]] = None,  # TODO: Remove in 2.0
        ipus: Optional[int] = None,  # TODO: Remove in 2.0
        enable_progress_bar: bool = True,
        overfit_batches: Union[int, float] = 0.0,
        track_grad_norm: Union[int, float, str] = -1,
        check_val_every_n_epoch: Optional[int] = 1,
        fast_dev_run: Union[int, bool] = False,
        accumulate_grad_batches: Optional[Union[int, Dict[int, int]]] = None,
        max_epochs: Optional[int] = None,
        min_epochs: Optional[int] = None,
        max_steps: int = -1,
        min_steps: Optional[int] = None,
        max_time: Optional[Union[str, timedelta, Dict[str, int]]] = None,
        limit_train_batches: Optional[Union[int, float]] = None,
        limit_val_batches: Optional[Union[int, float]] = None,
        limit_test_batches: Optional[Union[int, float]] = None,
        limit_predict_batches: Optional[Union[int, float]] = None,
        val_check_interval: Optional[Union[int, float]] = None,
        log_every_n_steps: int = 50,
        accelerator: Optional[Union[str, Accelerator]] = None,
        strategy: Optional[Union[str, Strategy]] = None,
        sync_batchnorm: bool = False,
        precision: Union[int, str] = 32,
        enable_model_summary: bool = True,
        num_sanity_val_steps: int = 2,
        resume_from_checkpoint: Optional[Union[Path, str]] = None,
        profiler: Optional[Union[Profiler, str]] = None,
        benchmark: Optional[bool] = None,
        deterministic: Optional[Union[bool, _LITERAL_WARN]] = None,
        reload_dataloaders_every_n_epochs: int = 0,
        auto_lr_find: Union[bool, str] = False,
        replace_sampler_ddp: bool = True,
        detect_anomaly: bool = False,
        auto_scale_batch_size: Union[str, bool] = False,
        plugins: Optional[Union[PLUGIN_INPUT, List[PLUGIN_INPUT]]] = None,
        amp_backend: str = "native",
        amp_level: Optional[str] = None,
        move_metrics_to_cpu: bool = False,
        multiple_trainloader_mode: str = "max_size_cycle",
    ) -> None:
        r"""
        Customize every aspect of training via flags.

        Args:

            accelerator: Supports passing different accelerator types ("cpu", "gpu", "tpu", "ipu", "hpu", "mps, "auto")
                as well as custom accelerator instances.

                .. deprecated:: v1.5
                    Passing training strategies (e.g., 'ddp') to ``accelerator`` has been deprecated in v1.5.0
                    and will be removed in v1.7.0. Please use the ``strategy`` argument instead.

            accumulate_grad_batches: Accumulates grads every k batches or as set up in the dict.
                Default: ``None``.

            amp_backend: The mixed precision backend to use ("native" or "apex").
                Default: ``'native''``.

            amp_level: The optimization level to use (O1, O2, etc...). By default it will be set to "O2"
                if ``amp_backend`` is set to "apex".

                .. deprecated:: v1.8
                    Setting ``amp_level`` inside the ``Trainer`` is deprecated in v1.8.0 and will be removed
                    in v1.10.0. Please set it inside the specific precision plugin and pass it to the ``Trainer``.

            auto_lr_find: If set to True, will make trainer.tune() run a learning rate finder,
                trying to optimize initial learning for faster convergence. trainer.tune() method will
                set the suggested learning rate in self.lr or self.learning_rate in the LightningModule.
                To use a different key set a string instead of True with the key name.
                Default: ``False``.

            auto_scale_batch_size: If set to True, will `initially` run a batch size
                finder trying to find the largest batch size that fits into memory.
                The result will be stored in self.batch_size in the LightningModule.
                Additionally, can be set to either `power` that estimates the batch size through
                a power search or `binsearch` that estimates the batch size through a binary search.
                Default: ``False``.

            auto_select_gpus: If enabled and ``gpus`` or ``devices`` is an integer, pick available
                gpus automatically. This is especially useful when
                GPUs are configured to be in "exclusive mode", such
                that only one process at a time can access them.
                Default: ``False``.

            benchmark: The value (``True`` or ``False``) to set ``torch.backends.cudnn.benchmark`` to.
                The value for ``torch.backends.cudnn.benchmark`` set in the current session will be used
                (``False`` if not manually set). If :paramref:`~pytorch_lightning.trainer.Trainer.deterministic` is set
                to ``True``, this will default to ``False``. Override to manually set a different value.
                Default: ``None``.

            callbacks: Add a callback or list of callbacks.
                Default: ``None``.

            enable_checkpointing: If ``True``, enable checkpointing.
                It will configure a default ModelCheckpoint callback if there is no user-defined ModelCheckpoint in
                :paramref:`~pytorch_lightning.trainer.trainer.Trainer.callbacks`.
                Default: ``True``.

            check_val_every_n_epoch: Perform a validation loop every after every `N` training epochs. If ``None``,
                validation will be done solely based on the number of training batches, requiring ``val_check_interval``
                to be an integer value.
                Default: ``1``.

            default_root_dir: Default path for logs and weights when no logger/ckpt_callback passed.
                Default: ``os.getcwd()``.
                Can be remote file paths such as `s3://mybucket/path` or 'hdfs://path/'

            detect_anomaly: Enable anomaly detection for the autograd engine.
                Default: ``False``.

            deterministic: If ``True``, sets whether PyTorch operations must use deterministic algorithms.
                Set to ``"warn"`` to use deterministic algorithms whenever possible, throwing warnings on operations
                that don't support deterministic mode (requires PyTorch 1.11+). If not set, defaults to ``False``.
                Default: ``None``.

            devices: Will be mapped to either `gpus`, `tpu_cores`, `num_processes` or `ipus`,
                based on the accelerator type.

            fast_dev_run: Runs n if set to ``n`` (int) else 1 if set to ``True`` batch(es)
                of train, val and test to find any bugs (ie: a sort of unit test).
                Default: ``False``.

            gpus: Number of GPUs to train on (int) or which GPUs to train on (list or str) applied per node
                Default: ``None``.

                .. deprecated:: v1.7
                    ``gpus`` has been deprecated in v1.7 and will be removed in v2.0.
                    Please use ``accelerator='gpu'`` and ``devices=x`` instead.

            gradient_clip_val: The value at which to clip gradients. Passing ``gradient_clip_val=None`` disables
                gradient clipping. If using Automatic Mixed Precision (AMP), the gradients will be unscaled before.
                Default: ``None``.

            gradient_clip_algorithm: The gradient clipping algorithm to use. Pass ``gradient_clip_algorithm="value"``
                to clip by value, and ``gradient_clip_algorithm="norm"`` to clip by norm. By default it will
                be set to ``"norm"``.

            limit_train_batches: How much of training dataset to check (float = fraction, int = num_batches).
                Default: ``1.0``.

            limit_val_batches: How much of validation dataset to check (float = fraction, int = num_batches).
                Default: ``1.0``.

            limit_test_batches: How much of test dataset to check (float = fraction, int = num_batches).
                Default: ``1.0``.

            limit_predict_batches: How much of prediction dataset to check (float = fraction, int = num_batches).
                Default: ``1.0``.

            logger: Logger (or iterable collection of loggers) for experiment tracking. A ``True`` value uses
                the default ``TensorBoardLogger``. ``False`` will disable logging. If multiple loggers are
                provided, local files (checkpoints, profiler traces, etc.) are saved in the ``log_dir`` of
                the first logger.
                Default: ``True``.

            log_every_n_steps: How often to log within steps.
                Default: ``50``.

            enable_progress_bar: Whether to enable to progress bar by default.
                Default: ``True``.

            profiler: To profile individual steps during training and assist in identifying bottlenecks.
                Default: ``None``.

            overfit_batches: Overfit a fraction of training/validation data (float) or a set number of batches (int).
                Default: ``0.0``.

            plugins: Plugins allow modification of core behavior like ddp and amp, and enable custom lightning plugins.
                Default: ``None``.

            precision: Double precision (64), full precision (32), half precision (16) or bfloat16 precision (bf16).
                Can be used on CPU, GPU, TPUs, HPUs or IPUs.
                Default: ``32``.

            max_epochs: Stop training once this number of epochs is reached. Disabled by default (None).
                If both max_epochs and max_steps are not specified, defaults to ``max_epochs = 1000``.
                To enable infinite training, set ``max_epochs = -1``.

            min_epochs: Force training for at least these many epochs. Disabled by default (None).

            max_steps: Stop training after this number of steps. Disabled by default (-1). If ``max_steps = -1``
                and ``max_epochs = None``, will default to ``max_epochs = 1000``. To enable infinite training, set
                ``max_epochs`` to ``-1``.

            min_steps: Force training for at least these number of steps. Disabled by default (``None``).

            max_time: Stop training after this amount of time has passed. Disabled by default (``None``).
                The time duration can be specified in the format DD:HH:MM:SS (days, hours, minutes seconds), as a
                :class:`datetime.timedelta`, or a dictionary with keys that will be passed to
                :class:`datetime.timedelta`.

            num_nodes: Number of GPU nodes for distributed training.
                Default: ``1``.

            num_processes: Number of processes for distributed training with ``accelerator="cpu"``.
                Default: ``1``.

                .. deprecated:: v1.7
                    ``num_processes`` has been deprecated in v1.7 and will be removed in v2.0.
                    Please use ``accelerator='cpu'`` and ``devices=x`` instead.

            num_sanity_val_steps: Sanity check runs n validation batches before starting the training routine.
                Set it to `-1` to run all batches in all validation dataloaders.
                Default: ``2``.

            reload_dataloaders_every_n_epochs: Set to a non-negative integer to reload dataloaders every n epochs.
                Default: ``0``.

            replace_sampler_ddp: Explicitly enables or disables sampler replacement. If not specified this
                will toggled automatically when DDP is used. By default it will add ``shuffle=True`` for
                train sampler and ``shuffle=False`` for val/test sampler. If you want to customize it,
                you can set ``replace_sampler_ddp=False`` and add your own distributed sampler.

            resume_from_checkpoint: Path/URL of the checkpoint from which training is resumed. If there is
                no checkpoint file at the path, an exception is raised. If resuming from mid-epoch checkpoint,
                training will start from the beginning of the next epoch.

                .. deprecated:: v1.5
                    ``resume_from_checkpoint`` is deprecated in v1.5 and will be removed in v2.0.
                    Please pass the path to ``Trainer.fit(..., ckpt_path=...)`` instead.

            strategy: Supports different training strategies with aliases
                as well custom strategies.
                Default: ``None``.

            sync_batchnorm: Synchronize batch norm layers between process groups/whole world.
                Default: ``False``.

            tpu_cores: How many TPU cores to train on (1 or 8) / Single TPU to train on (1)
                Default: ``None``.

                .. deprecated:: v1.7
                    ``tpu_cores`` has been deprecated in v1.7 and will be removed in v2.0.
                    Please use ``accelerator='tpu'`` and ``devices=x`` instead.

            ipus: How many IPUs to train on.
                Default: ``None``.

                .. deprecated:: v1.7
                    ``ipus`` has been deprecated in v1.7 and will be removed in v2.0.
                    Please use ``accelerator='ipu'`` and ``devices=x`` instead.

            track_grad_norm: -1 no tracking. Otherwise tracks that p-norm. May be set to 'inf' infinity-norm. If using
                Automatic Mixed Precision (AMP), the gradients will be unscaled before logging them.
                Default: ``-1``.

            val_check_interval: How often to check the validation set. Pass a ``float`` in the range [0.0, 1.0] to check
                after a fraction of the training epoch. Pass an ``int`` to check after a fixed number of training
                batches. An ``int`` value can only be higher than the number of training batches when
                ``check_val_every_n_epoch=None``, which validates after every ``N`` training batches
                across epochs or during iteration-based training.
                Default: ``1.0``.

            enable_model_summary: Whether to enable model summarization by default.
                Default: ``True``.

            move_metrics_to_cpu: Whether to force internal logged metrics to be moved to cpu.
                This can save some gpu memory, but can make training slower. Use with attention.
                Default: ``False``.

            multiple_trainloader_mode: How to loop over the datasets when there are multiple train loaders.
                In 'max_size_cycle' mode, the trainer ends one epoch when the largest dataset is traversed,
                and smaller datasets reload when running out of their data. In 'min_size' mode, all the datasets
                reload when reaching the minimum length of datasets.
                Default: ``"max_size_cycle"``.
        """
        super().__init__()
        Trainer._log_api_event("init")
        log.detail(f"{self.__class__.__name__}: Initializing trainer with parameters: {locals()}")
        self.state = TrainerState()

        # init connectors
        self._data_connector = DataConnector(self, multiple_trainloader_mode)

        self._accelerator_connector = AcceleratorConnector(
            num_processes=num_processes,
            devices=devices,
            tpu_cores=tpu_cores,
            ipus=ipus,
            accelerator=accelerator,
            strategy=strategy,
            gpus=gpus,
            num_nodes=num_nodes,
            sync_batchnorm=sync_batchnorm,
            benchmark=benchmark,
            replace_sampler_ddp=replace_sampler_ddp,
            deterministic=deterministic,
            auto_select_gpus=auto_select_gpus,
            precision=precision,
            amp_type=amp_backend,
            amp_level=amp_level,
            plugins=plugins,
        )
        self._logger_connector = LoggerConnector(self)
        self._callback_connector = CallbackConnector(self)
        self._checkpoint_connector = CheckpointConnector(self, resume_from_checkpoint)
        self._signal_connector = SignalConnector(self)
        self.tuner = Tuner(self)

        fit_loop = FitLoop(min_epochs=min_epochs, max_epochs=max_epochs)
        training_epoch_loop = TrainingEpochLoop(min_steps=min_steps, max_steps=max_steps)
        fit_loop.connect(epoch_loop=training_epoch_loop)

        # default .fit() loop
        self.fit_loop = fit_loop

        # default .validate() loop
        self.validate_loop = EvaluationLoop()

        # default .test() loop
        self.test_loop = EvaluationLoop()

        # default .predict() loop
        self.predict_loop = PredictionLoop()

        # set when a checkpoint is loaded via `Trainer.{fit,validate,test,predict}`.
        self._ckpt_path: Optional[str] = None

        # .validate(), predict() and .test() set these when they load a checkpoint. They will be removed in favor of
        #  the unified read-only `Trainer.ckpt_path` attribute in v1.8
        self._validated_ckpt_path: Optional[str] = None  # TODO: remove in v1.8
        self._tested_ckpt_path: Optional[str] = None  # TODO: remove in v1.8
        self._predicted_ckpt_path: Optional[str] = None  # TODO: remove in v1.8

        # init callbacks
        # Declare attributes to be set in _callback_connector on_trainer_init
        self._callback_connector.on_trainer_init(
            callbacks,
            enable_checkpointing,
            enable_progress_bar,
            default_root_dir,
            enable_model_summary,
            max_time,
            accumulate_grad_batches,
        )

        # hook
        self._call_callback_hooks("on_init_start")

        # init data flags
        self.check_val_every_n_epoch: Optional[int]
        self._data_connector.on_trainer_init(
            val_check_interval,
            reload_dataloaders_every_n_epochs,
            check_val_every_n_epoch,
        )

        # gradient clipping
        if gradient_clip_val is not None and not isinstance(gradient_clip_val, (int, float)):
            raise TypeError(f"`gradient_clip_val` should be an int or a float. Got {gradient_clip_val}.")

        if gradient_clip_algorithm is not None and not GradClipAlgorithmType.supported_type(
            gradient_clip_algorithm.lower()
        ):
            raise MisconfigurationException(
                f"`gradient_clip_algorithm` {gradient_clip_algorithm} is invalid. "
                f"Allowed algorithms: {GradClipAlgorithmType.supported_types()}."
            )

        # gradient norm tracking
        if track_grad_norm != -1 and not (
            (isinstance(track_grad_norm, (int, float)) or track_grad_norm == "inf") and float(track_grad_norm) > 0
        ):
            raise MisconfigurationException(
                f"`track_grad_norm` must be a positive number or 'inf' (infinity norm). Got {track_grad_norm}."
            )

        self.gradient_clip_val: Optional[Union[int, float]] = gradient_clip_val
        self.gradient_clip_algorithm: Optional[GradClipAlgorithmType] = (
            GradClipAlgorithmType(gradient_clip_algorithm.lower()) if gradient_clip_algorithm is not None else None
        )
        self.track_grad_norm: float = float(track_grad_norm)

        self._detect_anomaly: bool = detect_anomaly
        self._setup_on_init()

        # configure tuner
        self.tuner.on_trainer_init(auto_lr_find, auto_scale_batch_size)

        # configure profiler
        self.__init_profiler(profiler)

        # init logger flags
        self._loggers: List[Logger]
        self._logger_connector.on_trainer_init(logger, log_every_n_steps, move_metrics_to_cpu)

        # init debugging flags
        self.val_check_batch: Union[int, float]
        self.val_check_interval: Union[int, float]
        self.num_sanity_val_steps: Union[int, float]
        self.limit_train_batches: Union[int, float]
        self.limit_val_batches: Union[int, float]
        self.limit_test_batches: Union[int, float]
        self.limit_predict_batches: Union[int, float]
        self._init_debugging_flags(
            limit_train_batches,
            limit_val_batches,
            limit_test_batches,
            limit_predict_batches,
            fast_dev_run,
            overfit_batches,
            val_check_interval,
            num_sanity_val_steps,
        )

        # Callback system
        self._call_callback_hooks("on_init_end")

    def _init_debugging_flags(
        self,
        limit_train_batches: Optional[Union[int, float]],
        limit_val_batches: Optional[Union[int, float]],
        limit_test_batches: Optional[Union[int, float]],
        limit_predict_batches: Optional[Union[int, float]],
        fast_dev_run: Union[int, bool],
        overfit_batches: Union[int, float],
        val_check_interval: Optional[Union[int, float]],
        num_sanity_val_steps: int,
    ) -> None:
        # init debugging flags
        if isinstance(fast_dev_run, int) and (fast_dev_run < 0):
            raise MisconfigurationException(
                f"fast_dev_run={fast_dev_run!r} is not a valid configuration. It should be >= 0."
            )
        self.fast_dev_run = fast_dev_run

        # set fast_dev_run=True when it is 1, used while logging
        if fast_dev_run == 1:
            self.fast_dev_run = True

        self.overfit_batches = _determine_batch_limits(overfit_batches, "overfit_batches")
        overfit_batches_enabled = overfit_batches > 0

        if fast_dev_run:
            num_batches = int(fast_dev_run)
            if not overfit_batches_enabled:
                self.limit_train_batches = num_batches
                self.limit_val_batches = num_batches

            self.limit_test_batches = num_batches
            self.limit_predict_batches = num_batches
            self.fit_loop.max_steps = num_batches
            self.num_sanity_val_steps = 0
            self.fit_loop.max_epochs = 1
            self.val_check_interval = 1.0
            self.check_val_every_n_epoch = 1
            self.loggers = [DummyLogger()] if self.loggers else []
            rank_zero_info(
                f"Running in `fast_dev_run` mode: will run the requested loop using {num_batches} batch(es). "
                "Logging and checkpointing is suppressed."
            )
        else:
            if not overfit_batches_enabled:
                self.limit_train_batches = _determine_batch_limits(limit_train_batches, "limit_train_batches")
                self.limit_val_batches = _determine_batch_limits(limit_val_batches, "limit_val_batches")
            self.limit_test_batches = _determine_batch_limits(limit_test_batches, "limit_test_batches")
            self.limit_predict_batches = _determine_batch_limits(limit_predict_batches, "limit_predict_batches")
            self.num_sanity_val_steps = float("inf") if num_sanity_val_steps == -1 else num_sanity_val_steps
            self.val_check_interval = _determine_batch_limits(val_check_interval, "val_check_interval")

        if overfit_batches_enabled:
            self.limit_train_batches = overfit_batches
            self.limit_val_batches = overfit_batches

    def _setup_on_init(self) -> None:
        self._log_device_info()

        self.should_stop = False
        self.state = TrainerState()
        self.num_training_batches = float("inf")

        self.train_dataloader: Optional[Union[CombinedLoader, TRAIN_DATALOADERS]] = None

        self.num_sanity_val_batches: List[Union[int, float]] = []
        self.num_test_batches: List[Union[int, float]] = []
        self.num_val_batches: List[Union[int, float]] = []
        self.num_predict_batches: List[Union[int, float]] = []

        self.test_dataloaders: Optional[List[DataLoader]] = None
        self.val_dataloaders: Optional[List[DataLoader]] = None
        self.predict_dataloaders: Optional[List[DataLoader]] = None
        self._last_train_dl_reload_epoch = float("-inf")
        self._last_val_dl_reload_epoch = float("-inf")

    def fit(
        self,
        model: "pl.LightningModule",
        train_dataloaders: Optional[Union[TRAIN_DATALOADERS, LightningDataModule]] = None,
        val_dataloaders: Optional[EVAL_DATALOADERS] = None,
        datamodule: Optional[LightningDataModule] = None,
        ckpt_path: Optional[str] = None,
    ) -> None:
        r"""
        Runs the full optimization routine.

        Args:
            model: Model to fit.

            train_dataloaders: A collection of :class:`torch.utils.data.DataLoader` or a
                :class:`~pytorch_lightning.core.datamodule.LightningDataModule` specifying training samples.
                In the case of multiple dataloaders, please see this :ref:`section <multiple-dataloaders>`.

            val_dataloaders: A :class:`torch.utils.data.DataLoader` or a sequence of them specifying validation samples.

            ckpt_path: Path/URL of the checkpoint from which training is resumed. If there is
                no checkpoint file at the path, an exception is raised. If resuming from mid-epoch checkpoint,
                training will start from the beginning of the next epoch.

            datamodule: An instance of :class:`~pytorch_lightning.core.datamodule.LightningDataModule`.
        """
        if not isinstance(model, pl.LightningModule):
            raise TypeError(f"`Trainer.fit()` requires a `LightningModule`, got: {model.__class__.__qualname__}")
        self.strategy._lightning_module = model
        teardown.call_and_handle_interrupt(
            self, self._fit_impl, model, train_dataloaders, val_dataloaders, datamodule, ckpt_path
        )

    def _fit_impl(
        self,
        model: "pl.LightningModule",
        train_dataloaders: Optional[Union[TRAIN_DATALOADERS, LightningDataModule]] = None,
        val_dataloaders: Optional[EVAL_DATALOADERS] = None,
        datamodule: Optional[LightningDataModule] = None,
        ckpt_path: Optional[str] = None,
    ) -> Optional[Union[_PREDICT_OUTPUT, _EVALUATE_OUTPUT]]:
        Trainer._log_api_event("fit")
        log.detail(f"{self.__class__.__name__}: trainer fit stage")

        self.state.fn = TrainerFn.FITTING
        self.state.status = TrainerStatus.RUNNING
        self.training = True

        # if a datamodule comes in as the second arg, then fix it for the user
        if isinstance(train_dataloaders, LightningDataModule):
            datamodule = train_dataloaders
            train_dataloaders = None
        # If you supply a datamodule you can't supply train_dataloader or val_dataloaders
        if (train_dataloaders is not None or val_dataloaders is not None) and datamodule is not None:
            raise MisconfigurationException(
                "You cannot pass `train_dataloader` or `val_dataloaders` to `trainer.fit(datamodule=...)`"
            )

        # links data to the trainer
        self._data_connector.attach_data(
            model, train_dataloaders=train_dataloaders, val_dataloaders=val_dataloaders, datamodule=datamodule
        )

        # TODO: ckpt_path only in v2.0
        ckpt_path = ckpt_path or self.resume_from_checkpoint
<<<<<<< HEAD
        self._ckpt_path = self.__set_ckpt_path(
            ckpt_path, model_provided=True, model_connected=self.lightning_module is not None  # type: ignore[arg-type]
=======
        self._ckpt_path = self._checkpoint_connector._set_ckpt_path(
            self.state.fn, ckpt_path, model_provided=True, model_connected=self.lightning_module is not None
>>>>>>> fbfcc3d8
        )
        results = self._run(model, ckpt_path=self.ckpt_path)

        assert self.state.stopped
        self.training = False
        return results

    def validate(
        self,
        model: Optional["pl.LightningModule"] = None,
        dataloaders: Optional[Union[EVAL_DATALOADERS, LightningDataModule]] = None,
        ckpt_path: Optional[str] = None,
        verbose: bool = True,
        datamodule: Optional[LightningDataModule] = None,
    ) -> _EVALUATE_OUTPUT:
        r"""
        Perform one evaluation epoch over the validation set.

        Args:
            model: The model to validate.

            dataloaders: A :class:`torch.utils.data.DataLoader` or a sequence of them,
                or a :class:`~pytorch_lightning.core.datamodule.LightningDataModule` specifying validation samples.

            ckpt_path: Either ``best`` or path to the checkpoint you wish to validate.
                If ``None`` and the model instance was passed, use the current weights.
                Otherwise, the best model checkpoint from the previous ``trainer.fit`` call will be loaded
                if a checkpoint callback is configured.

            verbose: If True, prints the validation results.

            datamodule: An instance of :class:`~pytorch_lightning.core.datamodule.LightningDataModule`.

        Returns:
            List of dictionaries with metrics logged during the validation phase, e.g., in model- or callback hooks
            like :meth:`~pytorch_lightning.core.module.LightningModule.validation_step`,
            :meth:`~pytorch_lightning.core.module.LightningModule.validation_epoch_end`, etc.
            The length of the list corresponds to the number of validation dataloaders used.
        """
        if model is not None and not isinstance(model, pl.LightningModule):
            raise TypeError(f"`Trainer.validate()` requires a `LightningModule`, got: {model.__class__.__qualname__}")
        self.strategy._lightning_module = model or self.lightning_module
        return teardown.call_and_handle_interrupt(
            self, self._validate_impl, model, dataloaders, ckpt_path, verbose, datamodule
        )

    def _validate_impl(
        self,
        model: Optional["pl.LightningModule"] = None,
        dataloaders: Optional[Union[EVAL_DATALOADERS, LightningDataModule]] = None,
        ckpt_path: Optional[str] = None,
        verbose: bool = True,
        datamodule: Optional[LightningDataModule] = None,
    ) -> Optional[Union[_PREDICT_OUTPUT, _EVALUATE_OUTPUT]]:
        # --------------------
        # SETUP HOOK
        # --------------------
        Trainer._log_api_event("validate")
        log.detail(f"{self.__class__.__name__}: trainer validate stage")

        self.state.fn = TrainerFn.VALIDATING
        self.state.status = TrainerStatus.RUNNING
        self.validating = True

        # if a datamodule comes in as the second arg, then fix it for the user
        if isinstance(dataloaders, LightningDataModule):
            datamodule = dataloaders
            dataloaders = None
        # If you supply a datamodule you can't supply val_dataloaders
        if dataloaders is not None and datamodule:
            raise MisconfigurationException("You cannot pass both `trainer.validate(dataloaders=..., datamodule=...)`")

        model_provided = model is not None
        model = model or self.lightning_module
        if model is None:
            raise MisconfigurationException(
                "`model` must be provided to `trainer.validate()` when it hasn't been passed in a previous run"
            )

        self.validate_loop.verbose = verbose

        # links data to the trainer
        self._data_connector.attach_data(model, val_dataloaders=dataloaders, datamodule=datamodule)

        self._ckpt_path = self._checkpoint_connector._set_ckpt_path(
            self.state.fn, ckpt_path, model_provided=model_provided, model_connected=self.lightning_module is not None
        )

        self._validated_ckpt_path = self.ckpt_path  # TODO: remove in v1.8

        # run validate
        results = self._run(model, ckpt_path=self.ckpt_path)

        assert self.state.stopped
        self.validating = False

        return results

    def test(
        self,
        model: Optional["pl.LightningModule"] = None,
        dataloaders: Optional[Union[EVAL_DATALOADERS, LightningDataModule]] = None,
        ckpt_path: Optional[str] = None,
        verbose: bool = True,
        datamodule: Optional[LightningDataModule] = None,
    ) -> _EVALUATE_OUTPUT:
        r"""
        Perform one evaluation epoch over the test set.
        It's separated from fit to make sure you never run on your test set until you want to.

        Args:
            model: The model to test.

            dataloaders: A :class:`torch.utils.data.DataLoader` or a sequence of them,
                or a :class:`~pytorch_lightning.core.datamodule.LightningDataModule` specifying test samples.

            ckpt_path: Either ``best`` or path to the checkpoint you wish to test.
                If ``None`` and the model instance was passed, use the current weights.
                Otherwise, the best model checkpoint from the previous ``trainer.fit`` call will be loaded
                if a checkpoint callback is configured.

            verbose: If True, prints the test results.

            datamodule: An instance of :class:`~pytorch_lightning.core.datamodule.LightningDataModule`.

        Returns:
            List of dictionaries with metrics logged during the test phase, e.g., in model- or callback hooks
            like :meth:`~pytorch_lightning.core.module.LightningModule.test_step`,
            :meth:`~pytorch_lightning.core.module.LightningModule.test_epoch_end`, etc.
            The length of the list corresponds to the number of test dataloaders used.
        """
        if model is not None and not isinstance(model, pl.LightningModule):
            raise TypeError(f"`Trainer.test()` requires a `LightningModule`, got: {model.__class__.__qualname__}")
        self.strategy._lightning_module = model or self.lightning_module
        return teardown.call_and_handle_interrupt(
            self, self._test_impl, model, dataloaders, ckpt_path, verbose, datamodule
        )

    def _test_impl(
        self,
        model: Optional["pl.LightningModule"] = None,
        dataloaders: Optional[Union[EVAL_DATALOADERS, LightningDataModule]] = None,
        ckpt_path: Optional[str] = None,
        verbose: bool = True,
        datamodule: Optional[LightningDataModule] = None,
    ) -> Optional[Union[_PREDICT_OUTPUT, _EVALUATE_OUTPUT]]:
        # --------------------
        # SETUP HOOK
        # --------------------
        Trainer._log_api_event("test")
        log.detail(f"{self.__class__.__name__}: trainer test stage")

        self.state.fn = TrainerFn.TESTING
        self.state.status = TrainerStatus.RUNNING
        self.testing = True

        # if a datamodule comes in as the second arg, then fix it for the user
        if isinstance(dataloaders, LightningDataModule):
            datamodule = dataloaders
            dataloaders = None
        # If you supply a datamodule you can't supply test_dataloaders
        if dataloaders is not None and datamodule:
            raise MisconfigurationException("You cannot pass both `trainer.test(dataloaders=..., datamodule=...)`")

        model_provided = model is not None
        model = model or self.lightning_module
        if model is None:
            raise MisconfigurationException(
                "`model` must be provided to `trainer.test()` when it hasn't been passed in a previous run"
            )

        self.test_loop.verbose = verbose

        # links data to the trainer
        self._data_connector.attach_data(model, test_dataloaders=dataloaders, datamodule=datamodule)

        self._ckpt_path = self._checkpoint_connector._set_ckpt_path(
            self.state.fn, ckpt_path, model_provided=model_provided, model_connected=self.lightning_module is not None
        )

        self._tested_ckpt_path = self.ckpt_path  # TODO: remove in v1.8

        # run test
        results = self._run(model, ckpt_path=self.ckpt_path)

        assert self.state.stopped
        self.testing = False

        return results

    def predict(
        self,
        model: Optional["pl.LightningModule"] = None,
        dataloaders: Optional[Union[EVAL_DATALOADERS, LightningDataModule]] = None,
        datamodule: Optional[LightningDataModule] = None,
        return_predictions: Optional[bool] = None,
        ckpt_path: Optional[str] = None,
    ) -> Optional[_PREDICT_OUTPUT]:
        r"""
        Run inference on your data.
        This will call the model forward function to compute predictions. Useful to perform distributed
        and batched predictions. Logging is disabled in the predict hooks.

        Args:
            model: The model to predict with.

            dataloaders: A :class:`torch.utils.data.DataLoader` or a sequence of them,
                or a :class:`~pytorch_lightning.core.datamodule.LightningDataModule` specifying prediction samples.

            datamodule: The datamodule with a predict_dataloader method that returns one or more dataloaders.

            return_predictions: Whether to return predictions.
                ``True`` by default except when an accelerator that spawns processes is used (not supported).

            ckpt_path: Either ``best`` or path to the checkpoint you wish to predict.
                If ``None`` and the model instance was passed, use the current weights.
                Otherwise, the best model checkpoint from the previous ``trainer.fit`` call will be loaded
                if a checkpoint callback is configured.

        Returns:
            Returns a list of dictionaries, one for each provided dataloader containing their respective predictions.
        """
        if model is not None and not isinstance(model, pl.LightningModule):
            raise TypeError(f"`Trainer.predict()` requires a `LightningModule`, got: {model.__class__.__qualname__}")
        self.strategy._lightning_module = model or self.lightning_module
        return teardown.call_and_handle_interrupt(
            self, self._predict_impl, model, dataloaders, datamodule, return_predictions, ckpt_path
        )

    def _predict_impl(
        self,
        model: Optional["pl.LightningModule"] = None,
        dataloaders: Optional[Union[EVAL_DATALOADERS, LightningDataModule]] = None,
        datamodule: Optional[LightningDataModule] = None,
        return_predictions: Optional[bool] = None,
        ckpt_path: Optional[str] = None,
    ) -> Optional[_PREDICT_OUTPUT]:
        # --------------------
        # SETUP HOOK
        # --------------------
        Trainer._log_api_event("predict")
        log.detail(f"{self.__class__.__name__}: trainer predict stage")

        self.state.fn = TrainerFn.PREDICTING
        self.state.status = TrainerStatus.RUNNING
        self.predicting = True

        self.predict_loop.return_predictions = return_predictions  # type: ignore[assignment]

        # if a datamodule comes in as the second arg, then fix it for the user
        if isinstance(dataloaders, LightningDataModule):
            datamodule = dataloaders
            dataloaders = None
        if dataloaders is not None and datamodule:
            raise MisconfigurationException("You cannot pass both `trainer.predict(dataloaders=..., datamodule=...)`")

        model_provided = model is not None
        model = model or self.lightning_module
        if model is None:
            raise MisconfigurationException(
                "`model` must be provided to `trainer.predict()` when it hasn't been passed in a previous run"
            )

        # links data to the trainer
        self._data_connector.attach_data(model, predict_dataloaders=dataloaders, datamodule=datamodule)

        self._ckpt_path = self._checkpoint_connector._set_ckpt_path(
            self.state.fn, ckpt_path, model_provided=model_provided, model_connected=self.lightning_module is not None
        )

        self._predicted_ckpt_path = self.ckpt_path  # TODO: remove in v1.8

        results = self._run(model, ckpt_path=self.ckpt_path)

        assert self.state.stopped
        self.predicting = False

        return results

    def tune(
        self,
        model: "pl.LightningModule",
        train_dataloaders: Optional[Union[TRAIN_DATALOADERS, LightningDataModule]] = None,
        val_dataloaders: Optional[EVAL_DATALOADERS] = None,
        datamodule: Optional[LightningDataModule] = None,
        scale_batch_size_kwargs: Optional[Dict[str, Any]] = None,
        lr_find_kwargs: Optional[Dict[str, Any]] = None,
    ) -> _TunerResult:
        r"""
        Runs routines to tune hyperparameters before training.

        Args:
            model: Model to tune.

            train_dataloaders: A collection of :class:`torch.utils.data.DataLoader` or a
                :class:`~pytorch_lightning.core.datamodule.LightningDataModule` specifying training samples.
                In the case of multiple dataloaders, please see this :ref:`section <multiple-dataloaders>`.

            val_dataloaders: A :class:`torch.utils.data.DataLoader` or a sequence of them specifying validation samples.

            datamodule: An instance of :class:`~pytorch_lightning.core.datamodule.LightningDataModule`.

            scale_batch_size_kwargs: Arguments for :func:`~pytorch_lightning.tuner.batch_size_scaling.scale_batch_size`

            lr_find_kwargs: Arguments for :func:`~pytorch_lightning.tuner.lr_finder.lr_find`
        """
        if not isinstance(model, pl.LightningModule):
            raise TypeError(f"`Trainer.tune()` requires a `LightningModule`, got: {model.__class__.__qualname__}")

        Trainer._log_api_event("tune")

        self.state.fn = TrainerFn.TUNING
        self.state.status = TrainerStatus.RUNNING
        self.tuning = True

        # if a datamodule comes in as the second arg, then fix it for the user
        if isinstance(train_dataloaders, LightningDataModule):
            datamodule = train_dataloaders
            train_dataloaders = None
        # If you supply a datamodule you can't supply train_dataloader or val_dataloaders
        if (train_dataloaders is not None or val_dataloaders is not None) and datamodule is not None:
            raise MisconfigurationException(
                "You cannot pass `train_dataloader` or `val_dataloaders` to `trainer.tune(datamodule=...)`"
            )

        # links data to the trainer
        self._data_connector.attach_data(
            model, train_dataloaders=train_dataloaders, val_dataloaders=val_dataloaders, datamodule=datamodule
        )

        with isolate_rng():
            result = self.tuner._tune(
                model, scale_batch_size_kwargs=scale_batch_size_kwargs, lr_find_kwargs=lr_find_kwargs
            )

        assert self.state.stopped
        self.tuning = False

        return result

    def _restore_modules_and_callbacks(self, checkpoint_path: Optional[_PATH] = None) -> None:
        # restore modules after setup
        self._checkpoint_connector.resume_start(checkpoint_path)
        self._checkpoint_connector._restore_quantization_callbacks()
        self._checkpoint_connector.restore_model()
        self._checkpoint_connector.restore_datamodule()
        if self.state.fn == TrainerFn.FITTING:
            # restore callback states
            self._checkpoint_connector.restore_callbacks()

    def _run(
        self, model: "pl.LightningModule", ckpt_path: Optional[str] = None
    ) -> Optional[Union[_EVALUATE_OUTPUT, _PREDICT_OUTPUT]]:
        if self.state.fn in (TrainerFn.FITTING, TrainerFn.TUNING):
            min_epochs, max_epochs = _parse_loop_limits(
                self.min_steps, self.max_steps, self.min_epochs, self.max_epochs, self
            )
            self.fit_loop.min_epochs = min_epochs
            self.fit_loop.max_epochs = max_epochs

        # clean hparams
        if hasattr(model, "hparams"):
            parsing.clean_namespace(model.hparams)

        # attach model to the strategy
        self.strategy.connect(model)

        self._callback_connector._attach_model_callbacks()
        self._callback_connector._attach_model_logging_functions()

        verify_loop_configurations(self)

        # hook
        log.detail(f"{self.__class__.__name__}: preparing data")
        self._data_connector.prepare_data()

        # ----------------------------
        # SET UP TRAINING
        # ----------------------------
        self._call_callback_hooks("on_before_accelerator_backend_setup")
        log.detail(f"{self.__class__.__name__}: setting up strategy environment")
        self.strategy.setup_environment()
        self.__setup_profiler()

        self._call_setup_hook()  # allow user to setup lightning_module in accelerator environment

        # check if we should delay restoring checkpoint till later
        if not self.strategy.restore_checkpoint_after_setup:
            log.detail(f"{self.__class__.__name__}: restoring module and callbacks from checkpoint path: {ckpt_path}")
            self._restore_modules_and_callbacks(ckpt_path)

        log.detail(f"{self.__class__.__name__}: configuring sharded model")
        self._call_configure_sharded_model()  # allow user to setup in model sharded environment

        # ----------------------------
        # INSPECT THE CORE LOOPS
        # ----------------------------
        rf"""
             Lightning internal flow looks like this:
        {Trainer.fit} or {Trainer.test} or {Trainer.predict}  ||
                                |                             ||
                         spawn processes                      ||
                 {self.strategy.setup_environment}            ||
                                |                             ||
                        setup accelerator                     ||
                           and strategy                       ||  LIGHTNING
                                |                             ||
                        {self._run_stage}                     ||  FLOW
                                |                             ||
                        {self._run_train}                     ||  DIRECTION
                     or {self._run_evaluate}                  ||
                     or {self._run_predict}                   ||
                                |                             ||
                             results                          \/
        This is used to guide readers to the core loops: train, test, predict.
        {self._run_predict} is the simplest to understand, use `Go to Definition` to read it :)
        """

        # ----------------------------
        # TRAIN
        # ----------------------------
        # reset logger connector
        self._logger_connector.reset_results()
        self._logger_connector.reset_metrics()

        # strategy will configure model and move it to the device
        self.strategy.setup(self)

        # hook
        if self.state.fn == TrainerFn.FITTING:
            self._call_callback_hooks("on_fit_start")
            self._call_lightning_module_hook("on_fit_start")

        self._log_hyperparams()

        if self.strategy.restore_checkpoint_after_setup:
            log.detail(f"{self.__class__.__name__}: restoring module and callbacks from checkpoint path: {ckpt_path}")
            self._restore_modules_and_callbacks(ckpt_path)

        # restore optimizers, etc.
        log.detail(f"{self.__class__.__name__}: restoring training state")
        self._checkpoint_connector.restore_training_state()

        self._checkpoint_connector.resume_end()

        results = self._run_stage()

        log.detail(f"{self.__class__.__name__}: trainer tearing down")
        self._teardown()

        # ----------------------------
        # POST-Training CLEAN UP
        # ----------------------------
        # hook
        if self.state.fn == TrainerFn.FITTING:
            self._call_callback_hooks("on_fit_end")
            self._call_lightning_module_hook("on_fit_end")

        log.detail(f"{self.__class__.__name__}: calling teardown hooks")
        self._call_teardown_hook()

        self.state.status = TrainerStatus.FINISHED
        self.state.stage = None

        return results

    def _log_hyperparams(self) -> None:
        if not self.loggers:
            return
        # log hyper-parameters
        hparams_initial = None

        # save exp to get started (this is where the first experiment logs are written)
        datamodule_log_hyperparams = self.datamodule._log_hyperparams if self.datamodule is not None else False

        if self.lightning_module._log_hyperparams and datamodule_log_hyperparams:
            datamodule_hparams = self.datamodule.hparams_initial
            lightning_hparams = self.lightning_module.hparams_initial
            inconsistent_keys = []
            for key in lightning_hparams.keys() & datamodule_hparams.keys():
                lm_val, dm_val = lightning_hparams[key], datamodule_hparams[key]
                if type(lm_val) != type(dm_val):
                    inconsistent_keys.append(key)
                elif isinstance(lm_val, Tensor) and id(lm_val) != id(dm_val):
                    inconsistent_keys.append(key)
                elif lm_val != dm_val:
                    inconsistent_keys.append(key)
            if inconsistent_keys:
                raise MisconfigurationException(
                    f"Error while merging hparams: the keys {inconsistent_keys} are present "
                    "in both the LightningModule's and LightningDataModule's hparams "
                    "but have different values."
                )
            hparams_initial = {**lightning_hparams, **datamodule_hparams}
        elif self.lightning_module._log_hyperparams:
            hparams_initial = self.lightning_module.hparams_initial
        elif datamodule_log_hyperparams:
            hparams_initial = self.datamodule.hparams_initial

        for logger in self.loggers:
            if hparams_initial is not None:
                logger.log_hyperparams(hparams_initial)
            logger.log_graph(self.lightning_module)
            logger.save()

    def _teardown(self) -> None:
        """This is the Trainer's internal teardown, unrelated to the `teardown` hooks in LightningModule and
        Callback; those are handled by :meth:`_call_teardown_hook`."""
        self.strategy.teardown()
        loop = self._active_loop
        # loop should never be `None` here but it can because we don't know the trainer stage with `ddp_spawn`
        if loop is not None:
            loop.teardown()
        self._logger_connector.teardown()
        self._signal_connector.teardown()

    def run_stage(self) -> Optional[Union[_PREDICT_OUTPUT, _EVALUATE_OUTPUT]]:
        rank_zero_deprecation(
            "`Trainer.run_stage` is deprecated in v1.6 and will be removed in v1.8. Use"
            " `Trainer.{fit,validate,test,predict}` instead."
        )
        return self._run_stage()

    def _run_stage(self) -> Optional[Union[_PREDICT_OUTPUT, _EVALUATE_OUTPUT]]:
        self.strategy.barrier("run-stage")
        self.strategy.dispatch(self)

        if self.evaluating:
            return self._run_evaluate()
        if self.predicting:
            return self._run_predict()
        self._run_train()

    def _pre_training_routine(self) -> None:
        # wait for all to join if on distributed
        self.strategy.barrier("setup_training")

        # register signals
        self._signal_connector.register_signal_handlers()

        # --------------------------
        # Pre-train
        # --------------------------
        self._call_callback_hooks("on_pretrain_routine_start")
        self._call_lightning_module_hook("on_pretrain_routine_start")

        self._call_callback_hooks("on_pretrain_routine_end")
        self._call_lightning_module_hook("on_pretrain_routine_end")

    def _run_train(self) -> None:
        self._pre_training_routine()

        with isolate_rng():
            self._run_sanity_check()

        # enable train mode
        assert self.model is not None
        self.model.train()
        torch.set_grad_enabled(True)

        self.fit_loop.trainer = self

        with torch.autograd.set_detect_anomaly(self._detect_anomaly):
            self.fit_loop.run()

    def _run_evaluate(self) -> _EVALUATE_OUTPUT:
        assert self.evaluating

        # reload dataloaders
        self._evaluation_loop._reload_evaluation_dataloaders()

        # reset trainer on this loop and all child loops in case user connected a custom loop
        self._evaluation_loop.trainer = self

        with self.profiler.profile(f"run_{self.state.stage}_evaluation"), _evaluation_context(self.accelerator):
            eval_loop_results = self._evaluation_loop.run()

        # remove the tensors from the eval results
        for result in eval_loop_results:
            if isinstance(result, dict):
                for k, v in result.items():
                    if isinstance(v, Tensor):
                        result[k] = v.cpu().item()

        return eval_loop_results

    def _run_predict(self) -> Optional[_PREDICT_OUTPUT]:
        self.reset_predict_dataloader(self.lightning_module)
        # reset trainer on this loop and all child loops in case user connected a custom loop
        self.predict_loop.trainer = self
        with _evaluation_context(self.accelerator):
            return self.predict_loop.run()

    def _run_sanity_check(self) -> None:
        val_loop = self.fit_loop.epoch_loop.val_loop

        should_sanity_check = (
            self.enable_validation
            and self.num_sanity_val_steps > 0
            # do not sanity check if restarting because it would mess up the loaded state
            and not val_loop.restarting
        )

        # run tiny validation (if validation defined)
        # to make sure program won't crash during val
        if should_sanity_check:
            stage = self.state.stage
            self.sanity_checking = True

            # reset logger connector
            self._logger_connector.reset_results()
            self._logger_connector.reset_metrics()

            self._call_callback_hooks("on_sanity_check_start")

            # reload dataloaders
            val_loop._reload_evaluation_dataloaders()
            self.num_sanity_val_batches = [
                min(self.num_sanity_val_steps, val_batches) for val_batches in self.num_val_batches
            ]

            # run eval step
            with torch.no_grad():
                val_loop.run()

            self._call_callback_hooks("on_sanity_check_end")

            # reset logger connector
            self._logger_connector.reset_results()
            self._logger_connector.reset_metrics()

            # reset the progress tracking state after sanity checking. we don't need to set the state before
            # because sanity check only runs when we are not restarting
            _reset_progress(val_loop)

            # restore the previous stage when the sanity check if finished
            self.state.stage = stage

<<<<<<< HEAD
    def __set_ckpt_path(self, ckpt_path: Optional[str], model_provided: bool, model_connected: bool) -> Optional[str]:
        # fault-tolerance takes precedence
        from pytorch_lightning.callbacks.fault_tolerance import _FaultToleranceCheckpoint

        assert self.state.fn
        ft_checkpoints = [cb for cb in self.callbacks if isinstance(cb, _FaultToleranceCheckpoint)]
        fn = self.state.fn.value

        if ckpt_path is None and ft_checkpoints and self.state.fn == TrainerFn.FITTING:
            ckpt_path = "last"
            rank_zero_warn(
                f"`.{fn}(ckpt_path=None)` was called without a model."
                " Because fault tolerance is enabled, the last model of the previous `fit` call will be used."
                f" You can pass `{fn}(ckpt_path='best')` to use the best model or"
                f" `{fn}(ckpt_path='last')` to use the last model."
                " If you pass a value, this warning will be silenced."
            )

        if model_provided and ckpt_path is None:
            # use passed model to function without loading weights
            return None

        if model_connected and ckpt_path is None:
            ckpt_path = "best"
            ft_tip = (
                " There is also a fault-tolerant checkpoint available, however it is used by default only when fitting."
                if ft_checkpoints
                else ""
            )
            rank_zero_warn(
                f"`.{fn}(ckpt_path=None)` was called without a model."
                " The best model of the previous `fit` call will be used."
                + ft_tip
                + f" You can pass `.{fn}(ckpt_path='best')` to use the best model or"
                f" `.{fn}(ckpt_path='last')` to use the last model."
                " If you pass a value, this warning will be silenced."
            )

        if ckpt_path == "best":
            if len(self.checkpoint_callbacks) > 1:
                rank_zero_warn(
                    f'`.{fn}(ckpt_path="best")` is called with Trainer configured with multiple `ModelCheckpoint`'
                    " callbacks. It will use the best checkpoint path from first checkpoint callback."
                )

            if not self.checkpoint_callback:
                raise MisconfigurationException(
                    f'`.{fn}(ckpt_path="best")` is set but `ModelCheckpoint` is not configured.'
                )

            if hasattr(self.checkpoint_callback, "best_model_path") and not self.checkpoint_callback.best_model_path:
                if self.fast_dev_run:
                    raise MisconfigurationException(
                        f'You cannot execute `.{fn}(ckpt_path="best")` with `fast_dev_run=True`.'
                        f" Please pass an exact checkpoint path to `.{fn}(ckpt_path=...)`"
                    )
                raise MisconfigurationException(
                    f'`.{fn}(ckpt_path="best")` is set but `ModelCheckpoint` is not configured to save the best model.'
                )
            # load best weights
            ckpt_path = getattr(self.checkpoint_callback, "best_model_path", None)

        if ckpt_path == "last":
            candidates = [getattr(ft, "ckpt_path", None) for ft in ft_checkpoints] + [
                getattr(cb, "last_model_path", None) for cb in self.checkpoint_callbacks
            ]
            candidates_fs = {path: get_filesystem(path) for path in candidates if path}
            candidates_ts = {path: fs.modified(path) for path, fs in candidates_fs.items() if fs.exists(path)}
            if not candidates_ts:
                # not an error so it can be set and forget before the first `fit` run
                rank_zero_warn(
                    f'.{fn}(ckpt_path="last") is set, but there is no fault tolerant'
                    " or last checkpoint available. No checkpoint will be loaded."
                )
                return None
            ckpt_path = max(
                candidates_ts.keys(),
                key=partial(operator.getitem, candidates_ts),  # type: ignore[arg-type]
            )

        if not ckpt_path:
            raise MisconfigurationException(
                f"`.{fn}()` found no path for the best weights: {ckpt_path!r}. Please"
                f" specify a path for a checkpoint `.{fn}(ckpt_path=PATH)`"
            )
        return ckpt_path

=======
>>>>>>> fbfcc3d8
    def _call_setup_hook(self) -> None:
        assert self.state.fn is not None
        fn = self.state.fn._setup_fn

        self.strategy.barrier("pre_setup")

        if self.datamodule is not None:
            self._call_lightning_datamodule_hook("setup", stage=fn)
        self._call_callback_hooks("setup", stage=fn)
        self._call_lightning_module_hook("setup", stage=fn)

        self.strategy.barrier("post_setup")

    def _call_configure_sharded_model(self) -> None:
        with self.strategy.model_sharded_context():
            # experimental support for torchdistx
            if module_available("torchdistx.deferred_init"):
                from torchdistx.deferred_init import materialize_module

                materialize_module(self.lightning_module)

            self._call_lightning_module_hook("configure_sharded_model")
            self._call_callback_hooks("on_configure_sharded_model")

    def _call_teardown_hook(self) -> None:
        assert self.state.fn is not None
        fn = self.state.fn._setup_fn

        if self.datamodule is not None:
            self._call_lightning_datamodule_hook("teardown", stage=fn)

        self._call_callback_hooks("teardown", stage=fn)
        self._call_lightning_module_hook("teardown", stage=fn)

        self.lightning_module._current_fx_name = None
        # these could have become stale if metrics are defined in `setup`
        self.lightning_module._metric_attributes = None

        # todo: TPU 8 cores hangs in flush with TensorBoard. Might do for all loggers.
        # It might be related to xla tensors blocked when moving the cpu kill loggers.
        for logger in self.loggers:
            logger.finalize("success")

        # summarize profile results
        self.profiler.describe()

    def call_hook(
        self, hook_name: str, *args: Any, pl_module: Optional["pl.LightningModule"] = None, **kwargs: Any
    ) -> Any:
        r"""
        .. deprecated:: v1.6
            The Trainer's `call_hook` method was deprecated in v1.6 and will be removed in v1.8.
        """
        rank_zero_deprecation("The Trainer's `call_hook` method was deprecated in v1.6 and will be removed in v1.8.")
        pl_module = self.lightning_module or pl_module
        if pl_module:
            prev_fx_name = pl_module._current_fx_name
            pl_module._current_fx_name = hook_name

        # always profile hooks
        with self.profiler.profile(hook_name):

            # first call trainer hook
            callback_fx = getattr(self, hook_name, None)
            if callable(callback_fx):
                callback_fx(*args, **kwargs)

            # next call hook in lightningModule
            output = None
            model_fx = getattr(pl_module, hook_name, None)
            if callable(model_fx):
                output = model_fx(*args, **kwargs)

            # call the strategy hook
            if hook_name not in ("setup", "teardown", "on_train_start") and hasattr(self.strategy, hook_name):
                strategy_hook = getattr(self.strategy, hook_name)
                strategy_output = strategy_hook(*args, **kwargs)
                output = strategy_output if output is None else output

        if pl_module:
            # restore current_fx when nested context
            pl_module._current_fx_name = prev_fx_name

        return output

    def _call_lightning_module_hook(
        self,
        hook_name: str,
        *args: Any,
        pl_module: Optional["pl.LightningModule"] = None,
        **kwargs: Any,
    ) -> Any:
        pl_module = pl_module or self.lightning_module

        if pl_module is None:
            raise TypeError("No `LightningModule` is available to call hooks on.")

        fn = getattr(pl_module, hook_name)
        if not callable(fn):
            return

        prev_fx_name = pl_module._current_fx_name
        pl_module._current_fx_name = hook_name

        with self.profiler.profile(f"[LightningModule]{pl_module.__class__.__name__}.{hook_name}"):
            output = fn(*args, **kwargs)

        # restore current_fx when nested context
        pl_module._current_fx_name = prev_fx_name

        return output

    def _call_lightning_datamodule_hook(
        self,
        hook_name: str,
        *args: Any,
        **kwargs: Any,
    ) -> Any:
        if self.datamodule is None:
            raise TypeError("No `LightningDataModule` is available to call hooks on.")

        fn = getattr(self.datamodule, hook_name)
        if callable(fn):
            with self.profiler.profile(f"[LightningDataModule]{self.datamodule.__class__.__name__}.{hook_name}"):
                return fn(*args, **kwargs)

    def _call_callback_hooks(
        self,
        hook_name: str,
        *args: Any,
        **kwargs: Any,
    ) -> None:
        log.debug(f"{self.__class__.__name__}: calling callback hook: {hook_name}")
        # TODO: remove if block in v1.8
        if hook_name in ("on_init_start", "on_init_end"):
            # these `Callback` hooks are the only ones that do not take a lightning module.
            # we also don't profile bc profiler hasn't been set yet
            for callback in self.callbacks:
                fn = getattr(callback, hook_name)
                if callable(fn):
                    fn(self, *args, **kwargs)
            return

        pl_module = self.lightning_module
        if pl_module:
            prev_fx_name = pl_module._current_fx_name
            pl_module._current_fx_name = hook_name

        for callback in self.callbacks:
            fn = getattr(callback, hook_name)
            if callable(fn):
                with self.profiler.profile(f"[Callback]{callback.state_key}.{hook_name}"):
                    fn(self, self.lightning_module, *args, **kwargs)

        if pl_module:
            # restore current_fx when nested context
            pl_module._current_fx_name = prev_fx_name

    def _call_callbacks_state_dict(self) -> Dict[str, dict]:
        """Called when saving a model checkpoint, calls and returns every callback's `state_dict`, keyed by
        `Callback.state_key`."""
        callback_state_dicts = {}
        for callback in self.callbacks:
            state_dict = callback.state_dict()
            if state_dict:
                callback_state_dicts[callback.state_key] = state_dict
        return callback_state_dicts

    def _call_callbacks_on_save_checkpoint(self, checkpoint: Dict[str, Any]) -> None:
        """Called when saving a model checkpoint, calls every callback's `on_save_checkpoint` hook.

        Will be removed in v1.8: If state is returned, we insert the callback state into
        ``checkpoint["callbacks"][Callback.state_key]``. It overrides ``state_dict`` if already present.
        """
        pl_module = self.lightning_module
        if pl_module:
            prev_fx_name = pl_module._current_fx_name
            pl_module._current_fx_name = "on_save_checkpoint"

        for callback in self.callbacks:
            with self.profiler.profile(f"[Callback]{callback.state_key}.on_save_checkpoint"):
                state = callback.on_save_checkpoint(self, self.lightning_module, checkpoint)
            if state:
                rank_zero_deprecation(
                    f"Returning a value from `{callback.__class__.__name__}.on_save_checkpoint` is deprecated in v1.6"
                    " and will be removed in v1.8. Please override `Callback.state_dict`"
                    " to return state to be saved."
                )
                checkpoint["callbacks"][callback.state_key] = state

        if pl_module:
            # restore current_fx when nested context
            pl_module._current_fx_name = prev_fx_name

    def _call_callbacks_on_load_checkpoint(self, checkpoint: Dict[str, Any]) -> None:
        """Called when loading a model checkpoint.

        Calls every callback's `on_load_checkpoint` hook. We have a dedicated function for this rather than using
        `_call_callback_hooks` because we have special logic for getting callback_states.
        """
        pl_module = self.lightning_module
        if pl_module:
            prev_fx_name = pl_module._current_fx_name
            pl_module._current_fx_name = "on_load_checkpoint"

        callback_states: Optional[Dict[Union[Type, str], Dict]] = checkpoint.get("callbacks")

        if callback_states is None:
            return

        is_legacy_ckpt = Version(checkpoint["pytorch-lightning_version"]) < Version("1.5.0dev")
        current_callbacks_keys = {cb._legacy_state_key if is_legacy_ckpt else cb.state_key for cb in self.callbacks}
        difference = callback_states.keys() - current_callbacks_keys
        if difference:
            rank_zero_warn(
                "Be aware that when using `ckpt_path`,"
                " callbacks used to create the checkpoint need to be provided during `Trainer` instantiation."
                f" Please add the following callbacks: {list(difference)}.",
            )

        for callback in self.callbacks:
            state = callback_states.get(callback.state_key, callback_states.get(callback._legacy_state_key))
            if state:
                state = deepcopy(state)
                with self.profiler.profile(f"[Callback]{callback.state_key}.on_load_checkpoint"):
                    callback.on_load_checkpoint(self, self.lightning_module, state)

        if pl_module:
            # restore current_fx when nested context
            pl_module._current_fx_name = prev_fx_name

    def _call_callbacks_load_state_dict(self, checkpoint: Dict[str, Any]) -> None:
        """Called when loading a model checkpoint, calls every callback's `load_state_dict`."""
        callback_states: Optional[Dict[Union[Type, str], Dict]] = checkpoint.get("callbacks")

        if callback_states is None:
            return

        for callback in self.callbacks:
            state = callback_states.get(callback.state_key, callback_states.get(callback._legacy_state_key))
            if state:
                state = deepcopy(state)
                callback.load_state_dict(state)

    def _call_strategy_hook(
        self,
        hook_name: str,
        *args: Any,
        **kwargs: Any,
    ) -> Any:
        pl_module = self.lightning_module
        prev_fx_name = pl_module._current_fx_name
        pl_module._current_fx_name = hook_name

        fn = getattr(self.strategy, hook_name)
        if not callable(fn):
            return

        with self.profiler.profile(f"[Strategy]{self.strategy.__class__.__name__}.{hook_name}"):
            output = fn(*args, **kwargs)

        # restore current_fx when nested context
        pl_module._current_fx_name = prev_fx_name

        return output

    @staticmethod
    def _log_api_event(event: str) -> None:
        torch._C._log_api_usage_once("lightning.trainer." + event)

    def __init_profiler(self, profiler: Optional[Union[Profiler, str]]) -> None:
        if isinstance(profiler, str):
            PROFILERS = {
                "simple": SimpleProfiler,
                "advanced": AdvancedProfiler,
                "pytorch": PyTorchProfiler,
                "xla": XLAProfiler,
            }
            profiler = profiler.lower()
            if profiler not in PROFILERS:
                raise MisconfigurationException(
                    "When passing string value for the `profiler` parameter of `Trainer`,"
                    f" it can only be one of {list(PROFILERS.keys())}"
                )
            profiler_class = PROFILERS[profiler]
            profiler = profiler_class()
        assert not isinstance(profiler, str)
        self.profiler: Profiler = profiler or PassThroughProfiler()

    def __setup_profiler(self) -> None:
        assert self.state.fn is not None
        local_rank = self.local_rank if self.world_size > 1 else None
        self.profiler._lightning_module = proxy(self.lightning_module)
        self.profiler.setup(stage=self.state.fn._setup_fn, local_rank=local_rank, log_dir=self.log_dir)

    def _log_device_info(self) -> None:

        if CUDAAccelerator.is_available():
            gpu_available = True
            gpu_type = " (cuda)"
        elif MPSAccelerator.is_available():
            gpu_available = True
            gpu_type = " (mps)"
        else:
            gpu_available = False
            gpu_type = ""

        gpu_used = isinstance(self.accelerator, (CUDAAccelerator, MPSAccelerator))
        rank_zero_info(f"GPU available: {gpu_available}{gpu_type}, used: {gpu_used}")

        num_tpu_cores = self.num_devices if isinstance(self.accelerator, TPUAccelerator) else 0
        rank_zero_info(f"TPU available: {_TPU_AVAILABLE}, using: {num_tpu_cores} TPU cores")

        num_ipus = self.num_devices if isinstance(self.accelerator, IPUAccelerator) else 0
        rank_zero_info(f"IPU available: {_IPU_AVAILABLE}, using: {num_ipus} IPUs")

        num_hpus = self.num_devices if isinstance(self.accelerator, HPUAccelerator) else 0
        rank_zero_info(f"HPU available: {_HPU_AVAILABLE}, using: {num_hpus} HPUs")

        # TODO: Integrate MPS Accelerator here, once gpu maps to both
        if CUDAAccelerator.is_available() and not isinstance(self.accelerator, CUDAAccelerator):
            rank_zero_warn(
                "GPU available but not used. Set `accelerator` and `devices` using"
                f" `Trainer(accelerator='gpu', devices={CUDAAccelerator.auto_device_count()})`.",
                category=PossibleUserWarning,
            )

        if _TPU_AVAILABLE and not isinstance(self.accelerator, TPUAccelerator):
            rank_zero_warn(
                "TPU available but not used. Set `accelerator` and `devices` using"
                f" `Trainer(accelerator='tpu', devices={TPUAccelerator.auto_device_count()})`."
            )

        if _IPU_AVAILABLE and not isinstance(self.accelerator, IPUAccelerator):
            rank_zero_warn(
                "IPU available but not used. Set `accelerator` and `devices` using"
                f" `Trainer(accelerator='ipu', devices={IPUAccelerator.auto_device_count()})`."
            )

        if _HPU_AVAILABLE and not isinstance(self.accelerator, HPUAccelerator):
            rank_zero_warn(
                "HPU available but not used. Set `accelerator` and `devices` using"
                f" `Trainer(accelerator='hpu', devices={HPUAccelerator.auto_device_count()})`."
            )

        if MPSAccelerator.is_available() and not isinstance(self.accelerator, MPSAccelerator):
            rank_zero_warn(
                "MPS available but not used. Set `accelerator` and `devices` using"
                f" `Trainer(accelerator='mps', devices={MPSAccelerator.auto_device_count()})`."
            )

    """
    Data loading methods
    """

    def reset_train_dataloader(self, model: Optional["pl.LightningModule"] = None) -> None:
        """Resets the train dataloader and initialises required variables (number of batches, when to validate,
        etc.).

        Args:
            model: The ``LightningModule`` if calling this outside of the trainer scope.
        """
        source = self._data_connector._train_dataloader_source
        pl_module = model or self.lightning_module
        has_step = is_overridden("training_step", pl_module)
        enable_training = self.limit_train_batches > 0
        if not (source.is_defined() and has_step and enable_training):
            return

        self.train_dataloader = self._data_connector._request_dataloader(RunningStage.TRAINING)

        if self.overfit_batches > 0:
            self.train_dataloader = self._data_connector._resolve_overfit_batches(
                self.train_dataloader, mode=RunningStage.TRAINING
            )

        # automatically add samplers
        self.train_dataloader = apply_to_collection(
            self.train_dataloader,
            (DataLoader, CombinedLoader),
            self._data_connector._prepare_dataloader,
            mode=RunningStage.TRAINING,
        )
        loaders = (
            self.train_dataloader.loaders
            if isinstance(self.train_dataloader, CombinedLoader)
            else self.train_dataloader
        )

        # check the workers recursively
        apply_to_collection(loaders, DataLoader, self._data_connector._worker_check, "train_dataloader")

        # add worker_init_fn for correct seeding in worker processes
        apply_to_collection(loaders, DataLoader, _auto_add_worker_init_fn, rank=self.global_rank)

        # add collate_fn to collect metadata for fault tolerant training
        if _fault_tolerant_training():
            apply_to_collection(loaders, DataLoader, _add_capture_metadata_collate)

        # wrap the sequence of train loaders to a CombinedLoader object for computing the num_training_batches
        if not isinstance(self.train_dataloader, CombinedLoader):
            self.train_dataloader = CombinedLoader(loaders, self._data_connector.multiple_trainloader_mode)

        module = model or self.lightning_module or self.datamodule
        orig_train_batches = self.num_training_batches = (
            len(self.train_dataloader)  # type: ignore[arg-type]
            if has_len_all_ranks(self.train_dataloader, self.strategy, module)
            else float("inf")
        )
        if orig_train_batches == 0:
            return

        # store epoch of dataloader reset for reload_dataloaders_every_n_epochs
        self._last_train_dl_reload_epoch = self.current_epoch

        if isinstance(self.limit_train_batches, int):
            self.num_training_batches = min(orig_train_batches, self.limit_train_batches)
        elif self.num_training_batches != float("inf"):
            self.num_training_batches = int(orig_train_batches * self.limit_train_batches)
        elif self.limit_train_batches != 1.0:
            raise MisconfigurationException(
                "When using an `IterableDataset`, `Trainer(limit_train_batches)` must be `1.0` or an int."
                "An int specifies `num_training_batches` to use."
            )

        if isinstance(self.val_check_interval, int):
            self.val_check_batch = self.val_check_interval
            if self.val_check_batch > self.num_training_batches and self.check_val_every_n_epoch is not None:
                raise ValueError(
                    f"`val_check_interval` ({self.val_check_interval}) must be less than or equal "
                    f"to the number of the training batches ({self.num_training_batches}). "
                    "If you want to disable validation set `limit_val_batches` to 0.0 instead."
                    "If you want to validate based on the total training batches, set `check_val_every_n_epoch=None`."
                )
        else:
            if not has_len_all_ranks(self.train_dataloader, self.strategy, module):
                if self.val_check_interval == 1.0:
                    self.val_check_batch = float("inf")
                else:
                    raise MisconfigurationException(
                        "When using an IterableDataset for `train_dataloader`,"
                        " `Trainer(val_check_interval)` must be `1.0` or an int. An int k specifies"
                        " checking validation every k training batches."
                    )
            else:
                self.val_check_batch = int(self.num_training_batches * self.val_check_interval)
                self.val_check_batch = max(1, self.val_check_batch)

        if self.loggers and self.num_training_batches < self.log_every_n_steps:
            rank_zero_warn(
                f"The number of training batches ({self.num_training_batches}) is smaller than the logging interval"
                f" Trainer(log_every_n_steps={self.log_every_n_steps}). Set a lower value for log_every_n_steps if"
                " you want to see logs for the training epoch.",
                category=PossibleUserWarning,
            )

        if (
            self.num_training_batches == 0
            and self.limit_train_batches > 0.0
            and isinstance(self.limit_train_batches, float)
            and orig_train_batches != float("inf")
        ):
            min_percentage = 1.0 / orig_train_batches
            raise MisconfigurationException(
                f"You requested to check {self.limit_train_batches} of the `train_dataloader` but"
                f" {self.limit_train_batches} * {orig_train_batches} < 1. Please increase the"
                f" `limit_train_batches` argument. Try at least"
                f" `limit_train_batches={min_percentage}`"
            )

    def reset_val_dataloader(self, model: Optional["pl.LightningModule"] = None) -> None:
        """Resets the validation dataloader and determines the number of batches.

        Args:
            model: The ``LightningModule`` if called outside of the trainer scope.
        """
        source = self._data_connector._val_dataloader_source
        pl_module = self.lightning_module or model
        has_step = is_overridden("validation_step", pl_module)
        enable_validation = self.limit_val_batches > 0
        if source.is_defined() and has_step and enable_validation:
            # store epoch of dataloader reset for reload_dataloaders_every_n_epochs
            # it should not reload again if it has already reloaded during sanity_check
            if self.state.fn == TrainerFn.FITTING and (
                (self.sanity_checking and self.fit_loop.epoch_loop._should_check_val_epoch())
                or not self.sanity_checking
            ):
                self._last_val_dl_reload_epoch = self.current_epoch

            self.num_val_batches, self.val_dataloaders = self._data_connector._reset_eval_dataloader(
                RunningStage.VALIDATING, model=pl_module
            )

    def reset_test_dataloader(self, model: Optional["pl.LightningModule"] = None) -> None:
        """Resets the test dataloader and determines the number of batches.

        Args:
            model: The ``LightningModule`` if called outside of the trainer scope.
        """
        source = self._data_connector._test_dataloader_source
        pl_module = self.lightning_module or model
        has_step = is_overridden("test_step", pl_module)
        enable_testing = self.limit_test_batches > 0
        if source.is_defined() and has_step and enable_testing:
            self.num_test_batches, self.test_dataloaders = self._data_connector._reset_eval_dataloader(
                RunningStage.TESTING, model=pl_module
            )

    def reset_predict_dataloader(self, model: Optional["pl.LightningModule"] = None) -> None:
        """Resets the predict dataloader and determines the number of batches.

        Args:
            model: The ``LightningModule`` if called outside of the trainer scope.
        """
        source = self._data_connector._predict_dataloader_source
        pl_module = self.lightning_module or model
        enable_prediction = self.limit_predict_batches > 0
        if source.is_defined() and enable_prediction:
            self.num_predict_batches, self.predict_dataloaders = self._data_connector._reset_eval_dataloader(
                RunningStage.PREDICTING, model=pl_module
            )

    def reset_train_val_dataloaders(self, model: Optional["pl.LightningModule"] = None) -> None:
        """Resets train and val dataloaders if none are attached to the trainer.

        The val dataloader must be initialized before training loop starts, as the training loop
        inspects the val dataloader to determine whether to run the evaluation loop.

        Args:
            model: The ``LightningModule`` if called outside of the trainer scope.

        .. deprecated:: v1.7
            This method is deprecated in v1.7 and will be removed in v1.9.
            Please use ``Trainer.reset_{train,val}_dataloader`` instead.
        """
        rank_zero_deprecation(
            "`Trainer.reset_train_val_dataloaders` has been deprecated in v1.7 and will be removed in v1.9."
            " Use `Trainer.reset_{train,val}_dataloader` instead"
        )
        if self.train_dataloader is None:
            self.reset_train_dataloader(model=model)
        if self.val_dataloaders is None:
            self.reset_val_dataloader(model=model)

    """
    Accelerator properties
    """

    @property
    def accelerator(self) -> Accelerator:
        assert self.strategy.accelerator
        return self.strategy.accelerator

    @property
    def strategy(self) -> Strategy:
        # TODO(lite): remove ignore after merging lite and PL strategies
        return self._accelerator_connector.strategy  # type: ignore[return-value]

    @property
    def precision_plugin(self) -> PrecisionPlugin:
        return self.strategy.precision_plugin

    @property
    def global_rank(self) -> int:
        return self.strategy.global_rank

    @property
    def local_rank(self) -> int:
        # some strategies define a local rank
        return getattr(self.strategy, "local_rank", 0)

    @property
    def node_rank(self) -> int:
        # some strategies define a node rank
        return getattr(self.strategy, "node_rank", 0)

    @property
    def world_size(self) -> int:
        # some strategies define a world size
        return getattr(self.strategy, "world_size", 1)

    @property
    def should_rank_save_checkpoint(self) -> bool:
        rank_zero_deprecation(
            "`Trainer.should_rank_save_checkpoint` is deprecated in v1.6 and will be removed in v1.8.", stacklevel=5
        )
        strategy = self.strategy
        return (
            isinstance(strategy, pl.strategies.TPUSpawnStrategy) and strategy.local_rank == 0 or strategy.is_global_zero
        )

    @property
    def num_nodes(self) -> int:
        return getattr(self.strategy, "num_nodes", 1)

    @property
    def device_ids(self) -> List[int]:
        """List of device indexes per node."""
        devices = (
            self.strategy.parallel_devices
            if isinstance(self.strategy, ParallelStrategy)
            else [self.strategy.root_device]
        )
        assert devices is not None
        device_ids = []
        for idx, device in enumerate(devices):
            if isinstance(device, torch.device):
                device_ids.append(device.index or idx)
            elif isinstance(device, int):
                device_ids.append(device)
        return device_ids

    @property
    def num_devices(self) -> int:
        """Number of devices the trainer uses per node."""
        return len(self.device_ids)

    @property
    def lightning_module(self) -> "pl.LightningModule":
        # TODO: this is actually an optional return
        return self.strategy.lightning_module  # type: ignore[return-value]

    @property
    def optimizers(self) -> List[Optimizer]:
        return self.strategy.optimizers

    @optimizers.setter
    def optimizers(self, new_optims: List[Optimizer]) -> None:
        self.strategy.optimizers = new_optims

    @property
    def lightning_optimizers(self) -> Dict[int, LightningOptimizer]:
        rank_zero_deprecation(
            "`Trainer.lightning_optimizers` is deprecated in v1.6 and will be removed in v1.8", stacklevel=5
        )
        return self.strategy._lightning_optimizers

    @property
    def lr_scheduler_configs(self) -> List[LRSchedulerConfig]:
        return self.strategy.lr_scheduler_configs

    @property
    def optimizer_frequencies(self) -> List[int]:
        return self.strategy.optimizer_frequencies

    @optimizer_frequencies.setter
    def optimizer_frequencies(self, new_freqs: List[int]) -> None:
        self.strategy.optimizer_frequencies = new_freqs

    @property
    def amp_backend(self) -> Optional[AMPType]:
        if isinstance(self.precision_plugin, ApexMixedPrecisionPlugin):
            return AMPType.APEX
        if isinstance(self.precision_plugin, NativeMixedPrecisionPlugin):
            return AMPType.NATIVE
        return None

    @property
    def precision(self) -> Union[str, int]:
        return self.strategy.precision_plugin.precision

    @property
    def scaler(self) -> Optional[Any]:
        return getattr(self.precision_plugin, "scaler", None)

    @property
    def model(self) -> Optional[torch.nn.Module]:
        """The LightningModule, but possibly wrapped into DataParallel or DistributedDataParallel.

        To access the pure LightningModule, use
        :meth:`~pytorch_lightning.trainer.trainer.Trainer.lightning_module` instead.
        """
        return self.strategy.model

    @model.setter
    def model(self, model: torch.nn.Module) -> None:
        """Setter for the model, pass-through to accelerator and plugin where the model reference is stored. Used
        by the Tuner to reset the state of Trainer and Accelerator.

        Args:
            model: The LightningModule, possibly wrapped into DataParallel or DistributedDataParallel, depending
                on the backend.
        """
        self.strategy.model = model

    """
    General properties
    """

    @property
    def log_dir(self) -> Optional[str]:
        if len(self.loggers) > 0:
            if not isinstance(self.loggers[0], TensorBoardLogger):
                dirpath = self.loggers[0].save_dir
            else:
                dirpath = self.loggers[0].log_dir
        else:
            dirpath = self.default_root_dir

        dirpath = self.strategy.broadcast(dirpath)
        return dirpath

    @property
    def is_global_zero(self) -> bool:
        return self.strategy.is_global_zero

    @property
    def distributed_sampler_kwargs(self) -> Optional[Dict[str, Any]]:
        if isinstance(self.strategy, ParallelStrategy):
            return self.strategy.distributed_sampler_kwargs

    @property
    def data_parallel(self) -> bool:
        return isinstance(self.strategy, ParallelStrategy)

    @property
    def enable_validation(self) -> bool:
        """Check if we should run validation during training."""
        return (
            self._data_connector._val_dataloader_source.is_defined()
            and is_overridden("validation_step", self.lightning_module)
            and self.limit_val_batches > 0
        )

    @property
    def default_root_dir(self) -> str:
        """The default location to save artifacts of loggers, checkpoints etc.

        It is used as a fallback if logger or checkpoint callback do not define specific save paths.
        """
        if get_filesystem(self._default_root_dir).protocol == "file":
            return os.path.normpath(self._default_root_dir)
        return self._default_root_dir

    @property
    def early_stopping_callback(self) -> Optional[EarlyStopping]:
        """The first :class:`~pytorch_lightning.callbacks.early_stopping.EarlyStopping` callback in the
        Trainer.callbacks list, or ``None`` if it doesn't exist."""
        callbacks = self.early_stopping_callbacks
        return callbacks[0] if len(callbacks) > 0 else None

    @property
    def early_stopping_callbacks(self) -> List[EarlyStopping]:
        """A list of all instances of :class:`~pytorch_lightning.callbacks.early_stopping.EarlyStopping` found in
        the Trainer.callbacks list."""
        return [c for c in self.callbacks if isinstance(c, EarlyStopping)]

    @property
    def prediction_writer_callbacks(self) -> List[BasePredictionWriter]:
        """A list of all instances of :class:`~pytorch_lightning.callbacks.prediction_writer.BasePredictionWriter`
        found in the Trainer.callbacks list."""
        return [cb for cb in self.callbacks if isinstance(cb, BasePredictionWriter)]

    @property
    def checkpoint_callback(self) -> Optional[Checkpoint]:
        """The first :class:`~pytorch_lightning.callbacks.model_checkpoint.ModelCheckpoint` callback in the
        Trainer.callbacks list, or ``None`` if it doesn't exist."""
        callbacks = self.checkpoint_callbacks
        return callbacks[0] if len(callbacks) > 0 else None

    @property
    def checkpoint_callbacks(self) -> List[Checkpoint]:
        """A list of all instances of :class:`~pytorch_lightning.callbacks.model_checkpoint.ModelCheckpoint` found
        in the Trainer.callbacks list."""
        return [c for c in self.callbacks if isinstance(c, Checkpoint)]

    @property
    def progress_bar_callback(self) -> Optional[ProgressBarBase]:
        """An instance of :class:`~pytorch_lightning.callbacks.progress.base.ProgressBarBase` found in the
        Trainer.callbacks list, or ``None`` if one doesn't exist."""
        for c in self.callbacks:
            if isinstance(c, ProgressBarBase):
                return c
        return None

    @property
    def resume_from_checkpoint(self) -> Optional[Union[str, Path]]:
        resume_from_checkpoint = self._checkpoint_connector.resume_from_checkpoint_fit_path
        if resume_from_checkpoint is not None:
            rank_zero_deprecation(
                "`trainer.resume_from_checkpoint` is deprecated in v1.5 and will be removed in v2.0."
                " Specify the fit checkpoint path with `trainer.fit(ckpt_path=)` instead.",
                stacklevel=5,
            )

        return resume_from_checkpoint

    @property
    def ckpt_path(self) -> Optional[str]:
        """Set to the path/URL of a checkpoint loaded via :meth:`~pytorch_lightning.trainer.trainer.Trainer.fit`,
        :meth:`~pytorch_lightning.trainer.trainer.Trainer.validate`,
        :meth:`~pytorch_lightning.trainer.trainer.Trainer.test`, or
        :meth:`~pytorch_lightning.trainer.trainer.Trainer.predict`. ``None`` otherwise."""
        return self._ckpt_path

    @property
    def validated_ckpt_path(self) -> Optional[str]:
        rank_zero_deprecation(
            "The `Trainer.validated_ckpt_path` attribute was deprecated in v1.6 and will be removed in v1.8. The"
            " path of a checkpoint loaded via `Trainer.{fit,validate,test,predict}` should be accessed via"
            " `Trainer.ckpt_path` instead.",
            stacklevel=5,
        )
        return self._validated_ckpt_path

    @validated_ckpt_path.setter
    def validated_ckpt_path(self, ckpt_path: Optional[str]) -> None:
        rank_zero_deprecation(
            "The `Trainer.validated_ckpt_path` attribute was deprecated in v1.6 and will be removed in v1.8. The"
            " path of a checkpoint loaded via `Trainer.{fit,validate,test,predict}` should be accessed via the"
            " read-only `Trainer.ckpt_path`.",
            stacklevel=5,
        )
        self._validated_ckpt_path = ckpt_path

    @property
    def tested_ckpt_path(self) -> Optional[str]:
        rank_zero_deprecation(
            "The `Trainer.tested_ckpt_path` attribute was deprecated in v1.6 and will be removed in v1.8. The"
            " path of a checkpoint loaded via `Trainer.{fit,validate,test,predict}` should be accessed via"
            " `Trainer.ckpt_path` instead.",
            stacklevel=5,
        )
        return self._tested_ckpt_path

    @tested_ckpt_path.setter
    def tested_ckpt_path(self, ckpt_path: Optional[str]) -> None:
        rank_zero_deprecation(
            "The `Trainer.tested_ckpt_path` attribute was deprecated in v1.6 and will be removed in v1.8. The"
            " path of a checkpoint loaded via `Trainer.{fit,validate,test,predict}` should be accessed via the"
            " read-only `Trainer.ckpt_path` instead.",
            stacklevel=5,
        )
        self._tested_ckpt_path = ckpt_path

    @property
    def predicted_ckpt_path(self) -> Optional[str]:
        rank_zero_deprecation(
            "The `Trainer.predicted_ckpt_path` attribute was deprecated in v1.6 and will be removed in v1.8. The"
            " path of a checkpoint loaded via `Trainer.{fit,validate,test,predict}` should be accessed via"
            " `Trainer.ckpt_path` instead.",
            stacklevel=5,
        )
        return self._predicted_ckpt_path

    @predicted_ckpt_path.setter
    def predicted_ckpt_path(self, ckpt_path: Optional[str]) -> None:
        rank_zero_deprecation(
            "The `Trainer.predicted_ckpt_path` attribute was deprecated in v1.6 and will be removed in v1.8. The"
            " path of a checkpoint loaded via `Trainer.{fit,validate,test,predict}` should be accessed via the"
            " read-only `Trainer.ckpt_path` instead.",
            stacklevel=5,
        )
        self._predicted_ckpt_path = ckpt_path

    def save_checkpoint(
        self, filepath: _PATH, weights_only: bool = False, storage_options: Optional[Any] = None
    ) -> None:
        r"""
        Runs routine to create a checkpoint.

        Args:
            filepath: Path where checkpoint is saved.
            weights_only: If ``True``, will only save the model weights.
            storage_options: parameter for how to save to storage, passed to ``CheckpointIO`` plugin

        """
        if self.model is None:
            raise AttributeError(
                "Saving a checkpoint is only possible if a model is attached to the Trainer. Did you call"
                " `Trainer.save_checkpoint()` before calling `Trainer.{fit,validate,test,predict}`?"
            )
        self._checkpoint_connector.save_checkpoint(filepath, weights_only=weights_only, storage_options=storage_options)

    """
    Parsing properties
    """

    @classmethod
    def default_attributes(cls) -> dict:
        init_signature = inspect.signature(cls)
        return {k: v.default for k, v in init_signature.parameters.items()}

    @classmethod
    def from_argparse_args(cls: Any, args: Union[Namespace, ArgumentParser], **kwargs: Any) -> Any:
        return from_argparse_args(cls, args, **kwargs)

    @classmethod
    def parse_argparser(cls, arg_parser: Union[ArgumentParser, Namespace]) -> Namespace:
        return parse_argparser(cls, arg_parser)

    @classmethod
    def match_env_arguments(cls) -> Namespace:
        return parse_env_variables(cls)

    @classmethod
    def add_argparse_args(cls, parent_parser: ArgumentParser, **kwargs: Any) -> Union[_ArgumentGroup, ArgumentParser]:
        return add_argparse_args(cls, parent_parser, **kwargs)

    """
    State properties
    """

    @property
    def interrupted(self) -> bool:
        return self.state.status == TrainerStatus.INTERRUPTED

    @property
    def training(self) -> bool:
        return self.state.stage == RunningStage.TRAINING

    @training.setter
    def training(self, val: bool) -> None:
        if val:
            self.state.stage = RunningStage.TRAINING
        elif self.training:
            self.state.stage = None

    @property
    def testing(self) -> bool:
        return self.state.stage == RunningStage.TESTING

    @testing.setter
    def testing(self, val: bool) -> None:
        if val:
            self.state.stage = RunningStage.TESTING
        elif self.testing:
            self.state.stage = None

    @property
    def predicting(self) -> bool:
        return self.state.stage == RunningStage.PREDICTING

    @predicting.setter
    def predicting(self, val: bool) -> None:
        if val:
            self.state.stage = RunningStage.PREDICTING
        elif self.predicting:
            self.state.stage = None

    @property
    def tuning(self) -> bool:
        return self.state.stage == RunningStage.TUNING

    @tuning.setter
    def tuning(self, val: bool) -> None:
        if val:
            self.state.stage = RunningStage.TUNING
        elif self.tuning:
            self.state.stage = None

    @property
    def validating(self) -> bool:
        return self.state.stage == RunningStage.VALIDATING

    @validating.setter
    def validating(self, val: bool) -> None:
        if val:
            self.state.stage = RunningStage.VALIDATING
        elif self.validating:
            self.state.stage = None

    @property
    def evaluating(self) -> bool:
        return self.state.stage is not None and self.state.stage.evaluating

    @property
    def sanity_checking(self) -> bool:
        return self.state.stage == RunningStage.SANITY_CHECKING

    @sanity_checking.setter
    def sanity_checking(self, val: bool) -> None:
        if val:
            self.state.stage = RunningStage.SANITY_CHECKING
        elif self.sanity_checking:
            self.state.stage = None

    """
    Loop properties
    """

    @property
    def global_step(self) -> int:
        """The number of optimizer steps taken (does not reset each epoch).

        This includes multiple optimizers and TBPTT steps (if enabled).
        """
        return self.fit_loop.epoch_loop.global_step

    @property
    def current_epoch(self) -> int:
        """The current epoch, updated after the epoch end hooks are run."""
        return self.fit_loop.epoch_progress.current.completed

    @property
    def max_epochs(self) -> Optional[int]:
        return self.fit_loop.max_epochs

    @property
    def min_epochs(self) -> Optional[int]:
        return self.fit_loop.min_epochs

    @property
    def max_steps(self) -> int:
        return self.fit_loop.max_steps

    @property
    def min_steps(self) -> Optional[int]:
        return self.fit_loop.min_steps

    @property
    def is_last_batch(self) -> bool:
        """Whether trainer is executing the last batch."""
        return self.fit_loop.epoch_loop.batch_progress.is_last_batch

    @property
    def fit_loop(self) -> FitLoop:
        return self._fit_loop

    @fit_loop.setter
    def fit_loop(self, loop: FitLoop) -> None:
        """Attach a custom fit loop to this Trainer.

        It will run with
        :meth:`~pytorch_lightning.trainer.trainer.Trainer.fit`.
        """
        loop.trainer = self
        self._fit_loop = loop

    @property
    def validate_loop(self) -> EvaluationLoop:
        return self._validate_loop

    @validate_loop.setter
    def validate_loop(self, loop: EvaluationLoop) -> None:
        """Attach a custom validation loop to this Trainer.

        It will run with
        :meth:`~pytorch_lightning.trainer.trainer.Trainer.validate`. Note that this loop is different from the one
        running during training inside the :meth:`pytorch_lightning.trainer.trainer.Trainer.fit` call.
        """
        loop.trainer = self
        self._validate_loop = loop

    @property
    def test_loop(self) -> EvaluationLoop:
        return self._test_loop

    @test_loop.setter
    def test_loop(self, loop: EvaluationLoop) -> None:
        """Attach a custom test loop to this Trainer.

        It will run with
        :meth:`~pytorch_lightning.trainer.trainer.Trainer.test`.
        """
        loop.trainer = self
        self._test_loop = loop

    @property
    def predict_loop(self) -> PredictionLoop:
        return self._predict_loop

    @predict_loop.setter
    def predict_loop(self, loop: PredictionLoop) -> None:
        """Attach a custom prediction loop to this Trainer.

        It will run with
        :meth:`~pytorch_lightning.trainer.trainer.Trainer.predict`.
        """
        loop.trainer = self
        self._predict_loop = loop

    @property
    def verbose_evaluate(self) -> bool:
        rank_zero_deprecation(
            "The `Trainer.verbose_evaluate` property has been deprecated and will be removed in v1.8. The current value"
            " returned is the union of the validate and test loop values. You can choose which one to access with"
            " `trainer.{validate,test}_loop.verbose`.",
            stacklevel=5,
        )
        return self.validate_loop.verbose or self.test_loop.verbose

    @verbose_evaluate.setter
    def verbose_evaluate(self, verbose: bool) -> None:
        rank_zero_deprecation(
            "The `Trainer.verbose_evaluate` property has been deprecated and will be removed in v1.8. This will set"
            " the value for both trainer.{validate,test}_loop.verbose`.",
            stacklevel=5,
        )
        self.validate_loop.verbose = verbose
        self.test_loop.verbose = verbose

    @property
    def _evaluation_loop(self) -> EvaluationLoop:
        if self.state.fn in (TrainerFn.FITTING, TrainerFn.TUNING):
            return self.fit_loop.epoch_loop.val_loop
        if self.state.fn == TrainerFn.VALIDATING:
            return self.validate_loop
        if self.state.fn == TrainerFn.TESTING:
            return self.test_loop
        raise RuntimeError("The `Trainer._evaluation_loop` property isn't defined. Accessed outside of scope")

    @property
    def _active_loop(self) -> Optional[Union[FitLoop, EvaluationLoop, PredictionLoop]]:
        if self.training:
            return self.fit_loop
        if self.sanity_checking or self.evaluating:
            return self._evaluation_loop
        if self.predicting:
            return self.predict_loop

    """
    Logging properties
    """

    @property
    def logger(self) -> Optional[Logger]:
        return self.loggers[0] if len(self.loggers) > 0 else None

    @logger.setter
    def logger(self, logger: Optional[Logger]) -> None:
        if not logger:
            self.loggers = []
        else:
            self.loggers = [logger]

    @property
    def loggers(self) -> List[Logger]:
        return self._loggers

    @loggers.setter
    def loggers(self, loggers: Optional[List[Logger]]) -> None:
        self._loggers = loggers if loggers else []

    @property
    def callback_metrics(self) -> Dict:
        # TODO: the true typing return can include dictionaries as defined in
        # `pytorch_lightning.trainer.connectors.logger_connector.result._OUT_DICT`
        return self._logger_connector.callback_metrics

    @property
    def logged_metrics(self) -> _OUT_DICT:
        return self._logger_connector.logged_metrics

    @property
    def progress_bar_metrics(self) -> _PBAR_DICT:
        return self._logger_connector.progress_bar_metrics

    @property
    def _results(self) -> Optional[_ResultCollection]:
        active_loop = self._active_loop
        if active_loop is not None:
            return active_loop._results

    def _exit_gracefully_on_signal(self) -> None:
        if not _fault_tolerant_training() or not self._should_terminate_gracefully():
            return
        raise ExitGracefullyException(0)

    def _should_terminate_gracefully(self) -> bool:
        value = torch.tensor(int(self._terminate_gracefully), device=self.strategy.root_device)
        return bool(self.strategy.reduce(value, reduce_op="sum") > 0)

    """
    Other
    """

    @property
    def estimated_stepping_batches(self) -> Union[int, float]:
        r"""
        Estimated stepping batches for the complete training inferred from DataLoaders, gradient
        accumulation factor and distributed setup.

        Examples::

            def configure_optimizers(self):
                optimizer = ...
                scheduler = torch.optim.lr_scheduler.OneCycleLR(
                    optimizer, max_lr=1e-3, total_steps=self.trainer.estimated_stepping_batches
                )
                return [optimizer], [scheduler]

        """
        accumulation_scheduler = self.accumulation_scheduler

        if accumulation_scheduler.epochs != [0]:
            raise MisconfigurationException(
                "Estimated stepping batches cannot be computed with different"
                " `accumulate_grad_batches` at different epochs."
            )

        # infinite training
        if self.max_epochs == -1:
            return float("inf") if self.max_steps == -1 else self.max_steps

        if self.train_dataloader is None:
            rank_zero_info("Loading `train_dataloader` to estimate number of stepping batches.")
            self.reset_train_dataloader()

        total_batches = self.num_training_batches

        # iterable dataset
        if total_batches == float("inf"):
            return self.max_steps

        assert self.max_epochs is not None
        self.accumulate_grad_batches = accumulation_scheduler.get_accumulate_grad_batches(self.current_epoch)
        effective_batch_size = self.accumulate_grad_batches
        max_estimated_steps = math.ceil(total_batches / effective_batch_size) * max(self.max_epochs, 1)

        max_estimated_steps = min(max_estimated_steps, self.max_steps) if self.max_steps != -1 else max_estimated_steps
        return max_estimated_steps


@contextmanager
def _evaluation_context(accelerator: Accelerator) -> Generator:
    # inference mode is not supported with gloo backend (#9431),
    # and HPU & TPU accelerators.
    context_manager_class = (
        torch.inference_mode
        if not (dist.is_initialized() and dist.get_backend() == "gloo")
        and not isinstance(accelerator, HPUAccelerator)
        and not isinstance(accelerator, TPUAccelerator)
        else torch.no_grad
    )
    with context_manager_class():
        yield


def _determine_batch_limits(batches: Optional[Union[int, float]], name: str) -> Union[int, float]:
    if batches is None:
        # batches is optional to know if the user passed a value so that we can show the above info messages only to the
        # users that set a value explicitly
        return 1.0

    # differentiating based on the type can be error-prone for users. show a message describing the chosen behaviour
    if isinstance(batches, int) and batches == 1:
        if name == "limit_train_batches":
            message = "1 batch per epoch will be used."
        elif name == "val_check_interval":
            message = "validation will run after every batch."
        else:
            message = "1 batch will be used."
        rank_zero_info(f"`Trainer({name}=1)` was configured so {message}")
    elif isinstance(batches, float) and batches == 1.0:
        if name == "limit_train_batches":
            message = "100% of the batches per epoch will be used."
        elif name == "val_check_interval":
            message = "validation will run at the end of the training epoch."
        else:
            message = "100% of the batches will be used."
        rank_zero_info(f"`Trainer({name}=1.0)` was configured so {message}.")

    if 0 <= batches <= 1:
        return batches
    if batches > 1 and batches % 1.0 == 0:
        return int(batches)
    raise MisconfigurationException(
        f"You have passed invalid value {batches} for {name}, it has to be in [0.0, 1.0] or an int."
    )<|MERGE_RESOLUTION|>--- conflicted
+++ resolved
@@ -691,13 +691,8 @@
 
         # TODO: ckpt_path only in v2.0
         ckpt_path = ckpt_path or self.resume_from_checkpoint
-<<<<<<< HEAD
-        self._ckpt_path = self.__set_ckpt_path(
-            ckpt_path, model_provided=True, model_connected=self.lightning_module is not None  # type: ignore[arg-type]
-=======
         self._ckpt_path = self._checkpoint_connector._set_ckpt_path(
             self.state.fn, ckpt_path, model_provided=True, model_connected=self.lightning_module is not None
->>>>>>> fbfcc3d8
         )
         results = self._run(model, ckpt_path=self.ckpt_path)
 
@@ -1336,96 +1331,6 @@
             # restore the previous stage when the sanity check if finished
             self.state.stage = stage
 
-<<<<<<< HEAD
-    def __set_ckpt_path(self, ckpt_path: Optional[str], model_provided: bool, model_connected: bool) -> Optional[str]:
-        # fault-tolerance takes precedence
-        from pytorch_lightning.callbacks.fault_tolerance import _FaultToleranceCheckpoint
-
-        assert self.state.fn
-        ft_checkpoints = [cb for cb in self.callbacks if isinstance(cb, _FaultToleranceCheckpoint)]
-        fn = self.state.fn.value
-
-        if ckpt_path is None and ft_checkpoints and self.state.fn == TrainerFn.FITTING:
-            ckpt_path = "last"
-            rank_zero_warn(
-                f"`.{fn}(ckpt_path=None)` was called without a model."
-                " Because fault tolerance is enabled, the last model of the previous `fit` call will be used."
-                f" You can pass `{fn}(ckpt_path='best')` to use the best model or"
-                f" `{fn}(ckpt_path='last')` to use the last model."
-                " If you pass a value, this warning will be silenced."
-            )
-
-        if model_provided and ckpt_path is None:
-            # use passed model to function without loading weights
-            return None
-
-        if model_connected and ckpt_path is None:
-            ckpt_path = "best"
-            ft_tip = (
-                " There is also a fault-tolerant checkpoint available, however it is used by default only when fitting."
-                if ft_checkpoints
-                else ""
-            )
-            rank_zero_warn(
-                f"`.{fn}(ckpt_path=None)` was called without a model."
-                " The best model of the previous `fit` call will be used."
-                + ft_tip
-                + f" You can pass `.{fn}(ckpt_path='best')` to use the best model or"
-                f" `.{fn}(ckpt_path='last')` to use the last model."
-                " If you pass a value, this warning will be silenced."
-            )
-
-        if ckpt_path == "best":
-            if len(self.checkpoint_callbacks) > 1:
-                rank_zero_warn(
-                    f'`.{fn}(ckpt_path="best")` is called with Trainer configured with multiple `ModelCheckpoint`'
-                    " callbacks. It will use the best checkpoint path from first checkpoint callback."
-                )
-
-            if not self.checkpoint_callback:
-                raise MisconfigurationException(
-                    f'`.{fn}(ckpt_path="best")` is set but `ModelCheckpoint` is not configured.'
-                )
-
-            if hasattr(self.checkpoint_callback, "best_model_path") and not self.checkpoint_callback.best_model_path:
-                if self.fast_dev_run:
-                    raise MisconfigurationException(
-                        f'You cannot execute `.{fn}(ckpt_path="best")` with `fast_dev_run=True`.'
-                        f" Please pass an exact checkpoint path to `.{fn}(ckpt_path=...)`"
-                    )
-                raise MisconfigurationException(
-                    f'`.{fn}(ckpt_path="best")` is set but `ModelCheckpoint` is not configured to save the best model.'
-                )
-            # load best weights
-            ckpt_path = getattr(self.checkpoint_callback, "best_model_path", None)
-
-        if ckpt_path == "last":
-            candidates = [getattr(ft, "ckpt_path", None) for ft in ft_checkpoints] + [
-                getattr(cb, "last_model_path", None) for cb in self.checkpoint_callbacks
-            ]
-            candidates_fs = {path: get_filesystem(path) for path in candidates if path}
-            candidates_ts = {path: fs.modified(path) for path, fs in candidates_fs.items() if fs.exists(path)}
-            if not candidates_ts:
-                # not an error so it can be set and forget before the first `fit` run
-                rank_zero_warn(
-                    f'.{fn}(ckpt_path="last") is set, but there is no fault tolerant'
-                    " or last checkpoint available. No checkpoint will be loaded."
-                )
-                return None
-            ckpt_path = max(
-                candidates_ts.keys(),
-                key=partial(operator.getitem, candidates_ts),  # type: ignore[arg-type]
-            )
-
-        if not ckpt_path:
-            raise MisconfigurationException(
-                f"`.{fn}()` found no path for the best weights: {ckpt_path!r}. Please"
-                f" specify a path for a checkpoint `.{fn}(ckpt_path=PATH)`"
-            )
-        return ckpt_path
-
-=======
->>>>>>> fbfcc3d8
     def _call_setup_hook(self) -> None:
         assert self.state.fn is not None
         fn = self.state.fn._setup_fn
