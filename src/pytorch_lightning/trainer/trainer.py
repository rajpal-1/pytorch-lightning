--- conflicted
+++ resolved
@@ -121,14 +121,7 @@
         gradient_clip_algorithm: Optional[str] = None,
         num_nodes: int = 1,
         devices: Optional[Union[List[int], str, int]] = None,
-<<<<<<< HEAD
-        auto_select_gpus: bool = False,
-=======
-        gpus: Optional[Union[List[int], str, int]] = None,  # TODO: Remove in 2.0
         auto_select_gpus: Optional[bool] = None,  # TODO: Remove in 2.0
-        tpu_cores: Optional[Union[List[int], str, int]] = None,  # TODO: Remove in 2.0
-        ipus: Optional[int] = None,  # TODO: Remove in 2.0
->>>>>>> 1ad68e57
         enable_progress_bar: bool = True,
         overfit_batches: Union[int, float] = 0.0,
         track_grad_norm: Union[int, float, str] = -1,
