--- conflicted
+++ resolved
@@ -1407,12 +1407,7 @@
             optimizer: The optimizer to untoggle.
         """
         for opt in self.trainer.optimizers:
-<<<<<<< HEAD
-            # TODO: handle comparison when LightningOptimizer
-            if opt != optimizer:
-=======
             if not (opt is optimizer or (isinstance(optimizer, LightningOptimizer) and opt is optimizer.optimizer)):
->>>>>>> dd468734
                 for group in opt.param_groups:
                     for param in group["params"]:
                         if param in self._param_requires_grad_state:
