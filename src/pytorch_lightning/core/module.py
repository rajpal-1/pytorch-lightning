--- conflicted
+++ resolved
@@ -1630,11 +1630,6 @@
         optimizer: Union[Optimizer, LightningOptimizer],
         optimizer_idx: int = 0,
         optimizer_closure: Optional[Callable[[], Any]] = None,
-<<<<<<< HEAD
-        on_tpu: bool = False,
-=======
-        using_lbfgs: bool = False,
->>>>>>> 1008f313
     ) -> None:
         r"""
         Override this method to adjust the default way the :class:`~pytorch_lightning.trainer.trainer.Trainer` calls
@@ -1651,30 +1646,15 @@
             optimizer_idx: If you used multiple optimizers, this indexes into that list.
             optimizer_closure: The optimizer closure. This closure must be executed as it includes the
                 calls to ``training_step()``, ``optimizer.zero_grad()``, and ``backward()``.
-<<<<<<< HEAD
-            on_tpu: ``True`` if TPU backward is required
-=======
-            using_lbfgs: True if the matching optimizer is :class:`torch.optim.LBFGS`
->>>>>>> 1008f313
 
         Examples::
 
             # DEFAULT
-            def optimizer_step(self, epoch, batch_idx, optimizer, optimizer_idx,
-<<<<<<< HEAD
-                               optimizer_closure, on_tpu):
-=======
-                               optimizer_closure, using_lbfgs):
->>>>>>> 1008f313
+            def optimizer_step(self, epoch, batch_idx, optimizer, optimizer_idx, optimizer_closure):
                 optimizer.step(closure=optimizer_closure)
 
             # Alternating schedule for optimizer steps (i.e.: GANs)
-            def optimizer_step(self, epoch, batch_idx, optimizer, optimizer_idx,
-<<<<<<< HEAD
-                               optimizer_closure, on_tpu):
-=======
-                               optimizer_closure, using_lbfgs):
->>>>>>> 1008f313
+            def optimizer_step(self, epoch, batch_idx, optimizer, optimizer_idx, optimizer_closure):
                 # update generator opt every step
                 if optimizer_idx == 0:
                     optimizer.step(closure=optimizer_closure)
@@ -1703,11 +1683,6 @@
                 optimizer,
                 optimizer_idx,
                 optimizer_closure,
-<<<<<<< HEAD
-                on_tpu,
-=======
-                using_lbfgs,
->>>>>>> 1008f313
             ):
                 # update params
                 optimizer.step(closure=optimizer_closure)
