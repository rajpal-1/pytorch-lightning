# Copyright The Lightning team.
#
# Licensed under the Apache License, Version 2.0 (the "License");
# you may not use this file except in compliance with the License.
# You may obtain a copy of the License at
#
#     http://www.apache.org/licenses/LICENSE-2.0
#
# Unless required by applicable law or agreed to in writing, software
# distributed under the License is distributed on an "AS IS" BASIS,
# WITHOUT WARRANTIES OR CONDITIONS OF ANY KIND, either express or implied.
# See the License for the specific language governing permissions and
# limitations under the License.
"""The LightningModule - an nn.Module with many additional features."""

import logging
import numbers
import weakref
from contextlib import contextmanager
from pathlib import Path
from typing import Any, Callable, Dict, Generator, List, Mapping, Optional, overload, Sequence, Tuple, Union

import torch
from lightning_utilities.core.apply_func import apply_to_collection
from torch import ScriptModule, Tensor
from torch.nn import Module
from torch.optim.optimizer import Optimizer
from torchmetrics import Metric, MetricCollection
from typing_extensions import Literal

import lightning_fabric as lf
import pytorch_lightning as pl
from lightning_fabric.loggers import Logger as FabricLogger
from lightning_fabric.utilities.apply_func import convert_to_tensors
from lightning_fabric.utilities.cloud_io import get_filesystem
from lightning_fabric.utilities.device_dtype_mixin import _DeviceDtypeModuleMixin
from lightning_fabric.utilities.distributed import _distributed_available, _sync_ddp
from lightning_fabric.utilities.imports import _IS_WINDOWS, _TORCH_GREATER_EQUAL_1_11, _TORCH_GREATER_EQUAL_2_0
from lightning_fabric.wrappers import _FabricOptimizer
from pytorch_lightning.callbacks.callback import Callback
from pytorch_lightning.core.hooks import CheckpointHooks, DataHooks, ModelHooks
from pytorch_lightning.core.mixins import HyperparametersMixin
from pytorch_lightning.core.optimizer import LightningOptimizer
from pytorch_lightning.core.saving import ModelIO
from pytorch_lightning.loggers import Logger
from pytorch_lightning.trainer.connectors.logger_connector.fx_validator import _FxValidator
from pytorch_lightning.utilities import GradClipAlgorithmType
from pytorch_lightning.utilities.exceptions import MisconfigurationException
from pytorch_lightning.utilities.imports import _TORCH_GREATER_EQUAL_1_13, _TORCHMETRICS_GREATER_EQUAL_0_9_1
from pytorch_lightning.utilities.rank_zero import rank_zero_debug, rank_zero_warn, WarningCache
from pytorch_lightning.utilities.signature_utils import is_param_in_hook_signature
from pytorch_lightning.utilities.types import (
    _METRIC,
    EPOCH_OUTPUT,
    LRSchedulerPLType,
    LRSchedulerTypeUnion,
    STEP_OUTPUT,
)

warning_cache = WarningCache()
log = logging.getLogger(__name__)

MODULE_OPTIMIZERS = Union[
    Optimizer, LightningOptimizer, _FabricOptimizer, List[Optimizer], List[LightningOptimizer], List[_FabricOptimizer]
]


class LightningModule(
    _DeviceDtypeModuleMixin,
    HyperparametersMixin,
    ModelIO,
    ModelHooks,
    DataHooks,
    CheckpointHooks,
    Module,
):
    # Below is for property support of JIT
    # since none of these are important when using JIT, we are going to ignore them.
    __jit_unused_properties__: List[str] = (
        [
            "example_input_array",
            "on_gpu",
            "current_epoch",
            "global_step",
            "global_rank",
            "local_rank",
            "logger",
            "loggers",
            "automatic_optimization",
            "trainer",
            "fabric",
        ]
        + _DeviceDtypeModuleMixin.__jit_unused_properties__
        + HyperparametersMixin.__jit_unused_properties__
    )
    _jit_is_scripting = False

    def __init__(self, *args: Any, **kwargs: Any) -> None:
        super().__init__(*args, **kwargs)

        # see (https://github.com/pytorch/pytorch/blob/3e6bb5233f9ca2c5aa55d9cda22a7ee85439aa6e/
        # torch/nn/modules/module.py#L227)
        torch._C._log_api_usage_once(f"lightning.module.{self.__class__.__name__}")

        # pointer to the trainer object
        self._trainer: Optional["pl.Trainer"] = None

        # optionally can be set by user
        self._example_input_array: Optional[Union[Tensor, Tuple, Dict]] = None
        self._current_fx_name: Optional[str] = None
        self._automatic_optimization: bool = True
        self._param_requires_grad_state: Dict[str, bool] = {}
        self._metric_attributes: Optional[Dict[int, str]] = None
        self._should_prevent_trainer_and_dataloaders_deepcopy: bool = False
        self._register_sharded_tensor_state_dict_hooks_if_available()
        self._compiler_ctx: Optional[Dict[str, Any]] = None

        # attributes only used when using fabric
        self._fabric: Optional["lf.Fabric"] = None
        self._fabric_optimizers: List[_FabricOptimizer] = []

    @overload
    def optimizers(self, use_pl_optimizer: Literal[True] = True) -> Union[LightningOptimizer, List[LightningOptimizer]]:
        ...

    @overload
    def optimizers(self, use_pl_optimizer: Literal[False]) -> Union[Optimizer, List[Optimizer]]:
        ...

    @overload
    def optimizers(self, use_pl_optimizer: bool) -> MODULE_OPTIMIZERS:
        ...

    def optimizers(self, use_pl_optimizer: bool = True) -> MODULE_OPTIMIZERS:
        """Returns the optimizer(s) that are being used during training. Useful for manual optimization.

        Args:
            use_pl_optimizer: If ``True``, will wrap the optimizer(s) in a
                :class:`~pytorch_lightning.core.optimizer.LightningOptimizer` for automatic handling of precision and
                profiling.

        Returns:
            A single optimizer, or a list of optimizers in case multiple ones are present.
        """
        if self._fabric:
            opts: MODULE_OPTIMIZERS = self._fabric_optimizers
        elif use_pl_optimizer:
            opts = list(self.trainer.strategy._lightning_optimizers.values())
        else:
            opts = self.trainer.optimizers

        # single optimizer
        if (
            isinstance(opts, list)
            and len(opts) == 1
            and isinstance(opts[0], (Optimizer, LightningOptimizer, _FabricOptimizer))
        ):
            return opts[0]
        # multiple opts
        return opts

    def lr_schedulers(self) -> Union[None, List[LRSchedulerPLType], LRSchedulerPLType]:
        """Returns the learning rate scheduler(s) that are being used during training. Useful for manual
        optimization.

        Returns:
            A single scheduler, or a list of schedulers in case multiple ones are present, or ``None`` if no
            schedulers were returned in :meth:`configure_optimizers`.
        """
        if not self.trainer.lr_scheduler_configs:
            return None

        # ignore other keys "interval", "frequency", etc.
        lr_schedulers: List[LRSchedulerPLType] = [config.scheduler for config in self.trainer.lr_scheduler_configs]

        # single scheduler
        if len(lr_schedulers) == 1:
            return lr_schedulers[0]

        # multiple schedulers
        return lr_schedulers

    @property
    def trainer(self) -> "pl.Trainer":
        if self._fabric is not None:
            return _TrainerFabricShim(fabric=self._fabric)  # type: ignore[return-value]
        if not self._jit_is_scripting and self._trainer is None:
            raise RuntimeError(f"{self.__class__.__qualname__} is not attached to a `Trainer`.")
        return self._trainer  # type: ignore[return-value]

    @trainer.setter
    def trainer(self, trainer: Optional["pl.Trainer"]) -> None:
        for v in self.children():
            if isinstance(v, LightningModule):
                v.trainer = trainer  # type: ignore[assignment]
        if trainer is not None and not isinstance(trainer, weakref.ProxyTypes):
            trainer = weakref.proxy(trainer)
        self._trainer = trainer

    @property
    def fabric(self) -> Optional["lf.Fabric"]:
        return self._fabric

    @fabric.setter
    def fabric(self, fabric: Optional["lf.Fabric"]) -> None:
        for v in self.children():
            if isinstance(v, LightningModule):
                v.fabric = fabric
        if fabric is not None and not isinstance(fabric, weakref.ProxyTypes):
            fabric = weakref.proxy(fabric)
        self._fabric = fabric

    @property
    def example_input_array(self) -> Optional[Union[Tensor, Tuple, Dict]]:
        """The example input array is a specification of what the module can consume in the :meth:`forward` method.
        The return type is interpreted as follows:

        -   Single tensor: It is assumed the model takes a single argument, i.e.,
            ``model.forward(model.example_input_array)``
        -   Tuple: The input array should be interpreted as a sequence of positional arguments, i.e.,
            ``model.forward(*model.example_input_array)``
        -   Dict: The input array represents named keyword arguments, i.e.,
            ``model.forward(**model.example_input_array)``
        """
        return self._example_input_array

    @example_input_array.setter
    def example_input_array(self, example: Optional[Union[Tensor, Tuple, Dict]]) -> None:
        self._example_input_array = example

    @property
    def current_epoch(self) -> int:
        """The current epoch in the ``Trainer``, or 0 if not attached."""
        return self.trainer.current_epoch if self._trainer else 0

    @property
    def global_step(self) -> int:
        """Total training batches seen across all epochs.

        If no Trainer is attached, this propery is 0.
        """
        return self.trainer.global_step if self._trainer else 0

    @property
    def global_rank(self) -> int:
        """The index of the current process across all nodes and devices."""
        return self.trainer.global_rank if self._trainer else 0

    @property
    def local_rank(self) -> int:
        """The index of the current process within a single node."""
        return self.trainer.local_rank if self._trainer else 0

    @property
    def on_gpu(self) -> bool:
        """Returns ``True`` if this model is currently located on a GPU.

        Useful to set flags around the LightningModule for different CPU vs GPU behavior.
        """
        return self.device.type == "cuda"

    @property
    def automatic_optimization(self) -> bool:
        """If set to ``False`` you are responsible for calling ``.backward()``, ``.step()``, ``.zero_grad()``."""
        return self._automatic_optimization

    @automatic_optimization.setter
    def automatic_optimization(self, automatic_optimization: bool) -> None:
        self._automatic_optimization = automatic_optimization

    @property
    def logger(self) -> Optional[Union[Logger, FabricLogger]]:
        """Reference to the logger object in the Trainer."""
        if self._fabric is not None:
            return self._fabric.logger
        return self._trainer.logger if self._trainer is not None else None

    @property
    def loggers(self) -> Union[List[Logger], List[FabricLogger]]:
        """Reference to the list of loggers in the Trainer."""
        if self._fabric is not None:
            return self._fabric.loggers
        elif self._trainer is not None:
            return self._trainer.loggers
        return []  # type: ignore[return-value]

    def _call_batch_hook(self, hook_name: str, *args: Any) -> Any:
        if self._trainer:
            datahook_selector = self._trainer._data_connector._datahook_selector
            assert datahook_selector is not None
            obj = datahook_selector.get_instance(hook_name)
            if isinstance(obj, self.__class__):
                trainer_method = self._trainer._call_lightning_module_hook
            else:
                trainer_method = self._trainer._call_lightning_datamodule_hook

            return trainer_method(hook_name, *args)
        else:
            hook = getattr(self, hook_name)
            return hook(*args)

    def _on_before_batch_transfer(self, batch: Any, dataloader_idx: int = 0) -> Any:
        return self._call_batch_hook("on_before_batch_transfer", batch, dataloader_idx)

    def _apply_batch_transfer_handler(
        self, batch: Any, device: Optional[torch.device] = None, dataloader_idx: int = 0
    ) -> Any:
        device = device or self.device
        batch = self._call_batch_hook("transfer_batch_to_device", batch, device, dataloader_idx)
        batch = self._call_batch_hook("on_after_batch_transfer", batch, dataloader_idx)
        return batch

    def print(self, *args: Any, **kwargs: Any) -> None:
        r"""
        Prints only from process 0. Use this in any distributed mode to log only once.

        Args:
            *args: The thing to print. The same as for Python's built-in print function.
            **kwargs: The same as for Python's built-in print function.

        Example::

            def forward(self, x):
                self.print(x, 'in forward')

        """
        if self.trainer.is_global_zero:
            progress_bar = self.trainer.progress_bar_callback
            if progress_bar is not None and progress_bar.is_enabled:
                progress_bar.print(*args, **kwargs)
            else:
                print(*args, **kwargs)

    def log(
        self,
        name: str,
        value: _METRIC,
        prog_bar: bool = False,
        logger: Optional[bool] = None,
        on_step: Optional[bool] = None,
        on_epoch: Optional[bool] = None,
        reduce_fx: Union[str, Callable] = "mean",
        enable_graph: bool = False,
        sync_dist: bool = False,
        sync_dist_group: Optional[Any] = None,
        add_dataloader_idx: bool = True,
        batch_size: Optional[int] = None,
        metric_attribute: Optional[str] = None,
        rank_zero_only: bool = False,
    ) -> None:
        """Log a key, value pair.

        Example::

            self.log('train_loss', loss)

        The default behavior per hook is documented here: :ref:`extensions/logging:Automatic Logging`.

        Args:
            name: key to log.
            value: value to log. Can be a ``float``, ``Tensor``, or a ``Metric``.
            prog_bar: if ``True`` logs to the progress bar.
            logger: if ``True`` logs to the logger.
            on_step: if ``True`` logs at this step. The default value is determined by the hook.
                See :ref:`extensions/logging:Automatic Logging` for details.
            on_epoch: if ``True`` logs epoch accumulated metrics. The default value is determined by the hook.
                See :ref:`extensions/logging:Automatic Logging` for details.
            reduce_fx: reduction function over step values for end of epoch. :meth:`torch.mean` by default.
            enable_graph: if ``True``, will not auto detach the graph.
            sync_dist: if ``True``, reduces the metric across devices. Use with care as this may lead to a significant
                communication overhead.
            sync_dist_group: the DDP group to sync across.
            add_dataloader_idx: if ``True``, appends the index of the current dataloader to
                the name (when using multiple dataloaders). If False, user needs to give unique names for
                each dataloader to not mix the values.
            batch_size: Current batch_size. This will be directly inferred from the loaded batch,
                but for some data structures you might need to explicitly provide it.
            metric_attribute: To restore the metric state, Lightning requires the reference of the
                :class:`torchmetrics.Metric` in your model. This is found automatically if it is a model attribute.
            rank_zero_only: Whether the value will be logged only on rank 0. This will prevent synchronization which
                would produce a deadlock as not all processes would perform this log call.
        """
        if self._fabric is not None:
            self._log_dict_through_fabric(dictionary={name: value}, logger=logger)
            return

        # check for invalid values
        apply_to_collection(value, dict, self.__check_not_nested, name)
        apply_to_collection(
            value, object, self.__check_allowed, name, value, wrong_dtype=(numbers.Number, Metric, Tensor)
        )

        if self._trainer is None:
            # not an error to support testing the `*_step` methods without a `Trainer` reference
            rank_zero_warn(
                "You are trying to `self.log()` but the `self.trainer` reference is not registered on the model yet."
                " This is most likely because the model hasn't been passed to the `Trainer`"
            )
            return
        results = self.trainer._results
        if results is None:
            raise MisconfigurationException(
                "You are trying to `self.log()` but the loop's result collection is not registered"
                " yet. This is most likely because you are trying to log in a `predict` hook,"
                " but it doesn't support logging"
            )
        if self._current_fx_name is None:
            raise MisconfigurationException(
                "You are trying to `self.log()` but it is not managed by the `Trainer` control flow"
            )

        on_step, on_epoch = _FxValidator.check_logging_and_get_default_levels(
            self._current_fx_name, on_step=on_step, on_epoch=on_epoch
        )

        # make sure user doesn't introduce logic for multi-dataloaders
        if "/dataloader_idx_" in name:
            raise MisconfigurationException(
                f"You called `self.log` with the key `{name}`"
                " but it should not contain information about `dataloader_idx`"
            )

        value = apply_to_collection(value, (Tensor, numbers.Number), self.__to_tensor, name)

        if self.trainer._logger_connector.should_reset_tensors(self._current_fx_name):
            # if we started a new epoch (running its first batch) the hook name has changed
            # reset any tensors for the new hook name
            results.reset(metrics=False, fx=self._current_fx_name)

        if metric_attribute is None and isinstance(value, Metric):
            if self._metric_attributes is None:
                # compute once
                self._metric_attributes = {
                    id(module): name for name, module in self.named_modules() if isinstance(module, Metric)
                }
                if not self._metric_attributes:
                    raise MisconfigurationException(
                        "Could not find the `LightningModule` attribute for the `torchmetrics.Metric` logged."
                        " You can fix this by setting an attribute for the metric in your `LightningModule`."
                    )
            # try to find the passed metric in the LightningModule
            metric_attribute = self._metric_attributes.get(id(value), None)
            if metric_attribute is None:
                raise MisconfigurationException(
                    "Could not find the `LightningModule` attribute for the `torchmetrics.Metric` logged."
                    f" You can fix this by calling `self.log({name}, ..., metric_attribute=name)` where `name` is one"
                    f" of {list(self._metric_attributes.values())}"
                )

        if (
            self.trainer.training
            and is_param_in_hook_signature(self.training_step, "dataloader_iter", explicit=True)
            and batch_size is None
        ):
            raise MisconfigurationException(
                "With `def training_step(self, dataloader_iter)`, `self.log(..., batch_size=...)` should be provided."
            )

        if logger and self.trainer.logger is None:
            rank_zero_warn(
                f"You called `self.log({name!r}, ..., logger=True)` but have no logger configured. You can enable one"
                " by doing `Trainer(logger=ALogger(...))`"
            )
        if logger is None:
            # we could set false here if there's no configured logger, however, we still need to compute the "logged"
            # metrics anyway because that's what the evaluation loops use as return value
            logger = True

        results.log(
            self._current_fx_name,
            name,
            value,
            prog_bar=prog_bar,
            logger=logger,
            on_step=on_step,
            on_epoch=on_epoch,
            reduce_fx=reduce_fx,  # type: ignore[arg-type]
            enable_graph=enable_graph,
            add_dataloader_idx=add_dataloader_idx,
            batch_size=batch_size,
            sync_dist=sync_dist and _distributed_available(),
            sync_dist_fn=self.trainer.strategy.reduce or _sync_ddp,
            sync_dist_group=sync_dist_group,
            metric_attribute=metric_attribute,
            rank_zero_only=rank_zero_only,
        )

        self.trainer._logger_connector._current_fx = self._current_fx_name

    def log_dict(
        self,
        dictionary: Mapping[str, _METRIC],
        prog_bar: bool = False,
        logger: Optional[bool] = None,
        on_step: Optional[bool] = None,
        on_epoch: Optional[bool] = None,
        reduce_fx: Union[str, Callable] = "mean",
        enable_graph: bool = False,
        sync_dist: bool = False,
        sync_dist_group: Optional[Any] = None,
        add_dataloader_idx: bool = True,
        batch_size: Optional[int] = None,
        rank_zero_only: bool = False,
    ) -> None:
        """Log a dictionary of values at once.

        Example::

            values = {'loss': loss, 'acc': acc, ..., 'metric_n': metric_n}
            self.log_dict(values)

        Args:
            dictionary: key value pairs.
                The values can be a ``float``, ``Tensor``, ``Metric``, or ``MetricCollection``.
            prog_bar: if ``True`` logs to the progress base.
            logger: if ``True`` logs to the logger.
            on_step: if ``True`` logs at this step.
                ``None`` auto-logs for training_step but not validation/test_step.
                The default value is determined by the hook.
                See :ref:`extensions/logging:Automatic Logging` for details.
            on_epoch: if ``True`` logs epoch accumulated metrics.
                ``None`` auto-logs for val/test step but not ``training_step``.
                The default value is determined by the hook.
                See :ref:`extensions/logging:Automatic Logging` for details.
            reduce_fx: reduction function over step values for end of epoch. :meth:`torch.mean` by default.
            enable_graph: if ``True``, will not auto-detach the graph
            sync_dist: if ``True``, reduces the metric across GPUs/TPUs. Use with care as this may lead to a significant
                communication overhead.
            sync_dist_group: the ddp group to sync across.
            add_dataloader_idx: if ``True``, appends the index of the current dataloader to
                the name (when using multiple). If ``False``, user needs to give unique names for
                each dataloader to not mix values.
            batch_size: Current batch size. This will be directly inferred from the loaded batch,
                but some data structures might need to explicitly provide it.
            rank_zero_only: Whether the value will be logged only on rank 0. This will prevent synchronization which
                would produce a deadlock as not all processes would perform this log call.
        """
        if self._fabric is not None:
            return self._log_dict_through_fabric(dictionary=dictionary, logger=logger)

        kwargs: Dict[str, bool] = {}

        if isinstance(dictionary, MetricCollection):
            kwargs["keep_base"] = False
            if _TORCHMETRICS_GREATER_EQUAL_0_9_1 and dictionary._enable_compute_groups:
                kwargs["copy_state"] = False

        for k, v in dictionary.items(**kwargs):
            self.log(
                name=k,
                value=v,
                prog_bar=prog_bar,
                logger=logger,
                on_step=on_step,
                on_epoch=on_epoch,
                reduce_fx=reduce_fx,
                enable_graph=enable_graph,
                sync_dist=sync_dist,
                sync_dist_group=sync_dist_group,
                add_dataloader_idx=add_dataloader_idx,
                batch_size=batch_size,
                rank_zero_only=rank_zero_only,
            )

    def _log_dict_through_fabric(self, dictionary: Mapping[str, Any], logger: Optional[bool] = None) -> None:
        if logger is False:
            # Passing `logger=False` with Fabric does not make much sense because there is no other destination to
            # log to, but we support it in case the original code was written for Trainer use
            return

        if any(isinstance(v, dict) for v in dictionary.values()):
            raise ValueError(f"`self.log_dict({dictionary})` was called, but nested dictionaries cannot be logged")
        for name, value in dictionary.items():
            apply_to_collection(value, object, self.__check_allowed, name, value, wrong_dtype=(numbers.Number, Tensor))

        assert self._fabric is not None
        self._fabric.log_dict(metrics=dictionary)

    @staticmethod
    def __check_not_nested(value: dict, name: str) -> None:
        # self-imposed restriction. for simplicity
        if any(isinstance(v, dict) for v in value.values()):
            raise ValueError(f"`self.log({name}, {value})` was called, but nested dictionaries cannot be logged")

    @staticmethod
    def __check_allowed(v: Any, name: str, value: Any) -> None:
        raise ValueError(f"`self.log({name}, {value})` was called, but `{type(v).__name__}` values cannot be logged")

    def __to_tensor(self, value: Union[Tensor, numbers.Number], name: str) -> Tensor:
        value = (
            value.clone().detach().to(self.device)
            if isinstance(value, Tensor)
            else torch.tensor(value, device=self.device)
        )
        if not torch.numel(value) == 1:
            raise ValueError(
                f"`self.log({name}, {value})` was called, but the tensor must have a single element."
                f" You can try doing `self.log({name}, {value}.mean())`"
            )
        value = value.squeeze()
        return value

    def log_grad_norm(self, grad_norm_dict: Dict[str, float]) -> None:
        """Override this method to change the default behaviour of ``log_grad_norm``.

        If clipping gradients, the gradients will not have been clipped yet.

        Args:
            grad_norm_dict: Dictionary containing current grad norm metrics

        Example::

            # DEFAULT
            def log_grad_norm(self, grad_norm_dict):
                self.log_dict(grad_norm_dict, on_step=True, on_epoch=True, prog_bar=False, logger=True)
        """
        self.log_dict(grad_norm_dict, on_step=True, on_epoch=True, prog_bar=False, logger=True)

    def all_gather(
        self, data: Union[Tensor, Dict, List, Tuple], group: Optional[Any] = None, sync_grads: bool = False
    ) -> Union[Tensor, Dict, List, Tuple]:
        r"""
        Allows users to call ``self.all_gather()`` from the LightningModule, thus making the ``all_gather`` operation
        accelerator agnostic. ``all_gather`` is a function provided by accelerators to gather a tensor from several
        distributed processes.

        Args:
            data: int, float, tensor of shape (batch, ...), or a (possibly nested) collection thereof.
            group: the process group to gather results from. Defaults to all processes (world)
            sync_grads: flag that allows users to synchronize gradients for the all_gather operation

        Return:
            A tensor of shape (world_size, batch, ...), or if the input was a collection
            the output will also be a collection with tensors of this shape.
        """
        group = group if group is not None else torch.distributed.group.WORLD
        all_gather = self.trainer.strategy.all_gather
        data = convert_to_tensors(data, device=self.device)
        return apply_to_collection(data, Tensor, all_gather, group=group, sync_grads=sync_grads)

    def forward(self, *args: Any, **kwargs: Any) -> Any:
        r"""
        Same as :meth:`torch.nn.Module.forward`.

        Args:
            *args: Whatever you decide to pass into the forward method.
            **kwargs: Keyword arguments are also possible.

        Return:
            Your model's output
        """
        return super().forward(*args, **kwargs)

    def training_step(self, *args: Any, **kwargs: Any) -> STEP_OUTPUT:  # type: ignore[return-value]
        r"""
        Here you compute and return the training loss and some additional metrics for e.g.
        the progress bar or logger.

        Args:
            batch (:class:`~torch.Tensor` | (:class:`~torch.Tensor`, ...) | [:class:`~torch.Tensor`, ...]):
                The output of your :class:`~torch.utils.data.DataLoader`. A tensor, tuple or list.
            batch_idx (``int``): Integer displaying index of this batch

        Return:
            Any of.

            - :class:`~torch.Tensor` - The loss tensor
            - ``dict`` - A dictionary. Can include any keys, but must include the key ``'loss'``
            - ``None`` - Training will skip to the next batch. This is only for automatic optimization.
                This is not supported for multi-GPU, TPU, IPU, or DeepSpeed.

        In this step you'd normally do the forward pass and calculate the loss for a batch.
        You can also do fancier things like multiple forward passes or something model specific.

        Example::

            def training_step(self, batch, batch_idx):
                x, y, z = batch
                out = self.encoder(x)
                loss = self.loss(out, x)
                return loss

        To use multiple optimizers, you can switch to 'manual optimization' and control their stepping:

        .. code-block:: python

            def __init__(self):
                super().__init__()
                self.automatic_optimization = False


            # Multiple optimizers (e.g.: GANs)
            def training_step(self, batch, batch_idx):
                opt1, opt2 = self.optimizers()

                # do training_step with encoder
                ...
                opt1.step()
                # do training_step with decoder
                ...
                opt2.step()

        Note:
            When ``accumulate_grad_batches`` > 1, the loss returned here will be automatically
            normalized by ``accumulate_grad_batches`` internally.
        """
        rank_zero_warn("`training_step` must be implemented to be used with the Lightning Trainer")

    def training_step_end(self, step_output: STEP_OUTPUT) -> STEP_OUTPUT:
        """Use this when training with dp because :meth:`training_step` will operate on only part of the batch.
        However, this is still optional and only needed for things like softmax or NCE loss.

        Note:
            If you later switch to ddp or some other mode, this will still be called
            so that you don't have to change your code

        .. code-block:: python

            # pseudocode
            sub_batches = split_batches_for_dp(batch)
            step_output = [training_step(sub_batch) for sub_batch in sub_batches]
            training_step_end(step_output)

        Args:
            step_output: What you return in `training_step` for each batch part.

        Return:
            Anything

        When using the DP strategy, only a portion of the batch is inside the training_step:

        .. code-block:: python

            def training_step(self, batch, batch_idx):
                # batch is 1/num_gpus big
                x, y = batch

                out = self(x)

                # softmax uses only a portion of the batch in the denominator
                loss = self.softmax(out)
                loss = nce_loss(loss)
                return loss

        If you wish to do something with all the parts of the batch, then use this method to do it:

        .. code-block:: python

            def training_step(self, batch, batch_idx):
                # batch is 1/num_gpus big
                x, y = batch

                out = self.encoder(x)
                return {"pred": out}


            def training_step_end(self, training_step_outputs):
                gpu_0_pred = training_step_outputs[0]["pred"]
                gpu_1_pred = training_step_outputs[1]["pred"]
                gpu_n_pred = training_step_outputs[n]["pred"]

                # this softmax now uses the full batch
                loss = nce_loss([gpu_0_pred, gpu_1_pred, gpu_n_pred])
                return loss

        See Also:
            See the :ref:`Multi GPU Training <gpu_intermediate>` guide for more details.
        """

    def training_epoch_end(self, outputs: EPOCH_OUTPUT) -> None:
        """Called at the end of the training epoch with the outputs of all training steps. Use this in case you
        need to do something with all the outputs returned by :meth:`training_step`.

        .. code-block:: python

            # the pseudocode for these calls
            train_outs = []
            for train_batch in train_data:
                out = training_step(train_batch)
                train_outs.append(out)
            training_epoch_end(train_outs)

        Args:
            outputs: List of outputs you defined in :meth:`training_step`. If there are multiple optimizers, the lists
                have the dimensions (n_batches, n_optimizers). Dimensions of length 1 are squeezed.

        Return:
            None

        Note:
            If this method is not overridden, this won't be called.

        .. code-block:: python

            def training_epoch_end(self, training_step_outputs):
                # do something with all training_step outputs
                for out in training_step_outputs:
                    ...
        """

    def validation_step(self, *args: Any, **kwargs: Any) -> Optional[STEP_OUTPUT]:
        r"""
        Operates on a single batch of data from the validation set.
        In this step you'd might generate examples or calculate anything of interest like accuracy.

        .. code-block:: python

            # the pseudocode for these calls
            val_outs = []
            for val_batch in val_data:
                out = validation_step(val_batch)
                val_outs.append(out)
            validation_epoch_end(val_outs)

        Args:
            batch: The output of your :class:`~torch.utils.data.DataLoader`.
            batch_idx: The index of this batch.
            dataloader_idx: The index of the dataloader that produced this batch.
                (only if multiple val dataloaders used)

        Return:
            - Any object or value
            - ``None`` - Validation will skip to the next batch

        .. code-block:: python

            # pseudocode of order
            val_outs = []
            for val_batch in val_data:
                out = validation_step(val_batch)
                if defined("validation_step_end"):
                    out = validation_step_end(out)
                val_outs.append(out)
            val_outs = validation_epoch_end(val_outs)


        .. code-block:: python

            # if you have one val dataloader:
            def validation_step(self, batch, batch_idx):
                ...


            # if you have multiple val dataloaders:
            def validation_step(self, batch, batch_idx, dataloader_idx=0):
                ...

        Examples::

            # CASE 1: A single validation dataset
            def validation_step(self, batch, batch_idx):
                x, y = batch

                # implement your own
                out = self(x)
                loss = self.loss(out, y)

                # log 6 example images
                # or generated text... or whatever
                sample_imgs = x[:6]
                grid = torchvision.utils.make_grid(sample_imgs)
                self.logger.experiment.add_image('example_images', grid, 0)

                # calculate acc
                labels_hat = torch.argmax(out, dim=1)
                val_acc = torch.sum(y == labels_hat).item() / (len(y) * 1.0)

                # log the outputs!
                self.log_dict({'val_loss': loss, 'val_acc': val_acc})

        If you pass in multiple val dataloaders, :meth:`validation_step` will have an additional argument. We recommend
        setting the default value of 0 so that you can quickly switch between single and multiple dataloaders.

        .. code-block:: python

            # CASE 2: multiple validation dataloaders
            def validation_step(self, batch, batch_idx, dataloader_idx=0):
                # dataloader_idx tells you which dataset this is.
                ...

        Note:
            If you don't need to validate you don't need to implement this method.

        Note:
            When the :meth:`validation_step` is called, the model has been put in eval mode
            and PyTorch gradients have been disabled. At the end of validation,
            the model goes back to training mode and gradients are enabled.
        """

    def validation_step_end(self, *args: Any, **kwargs: Any) -> Optional[STEP_OUTPUT]:
        """Use this when validating with dp because :meth:`validation_step` will operate on only part of the batch.
        However, this is still optional and only needed for things like softmax or NCE loss.

        Note:
            If you later switch to ddp or some other mode, this will still be called
            so that you don't have to change your code.

        .. code-block:: python

            # pseudocode
            sub_batches = split_batches_for_dp(batch)
            step_output = [validation_step(sub_batch) for sub_batch in sub_batches]
            validation_step_end(step_output)

        Args:
            step_output: What you return in :meth:`validation_step` for each batch part.

        Return:
            None or anything

        .. code-block:: python

            # WITHOUT validation_step_end
            # if used in DP, this batch is 1/num_gpus large
            def validation_step(self, batch, batch_idx):
                # batch is 1/num_gpus big
                x, y = batch

                out = self.encoder(x)
                loss = self.softmax(out)
                loss = nce_loss(loss)
                self.log("val_loss", loss)


            # --------------
            # with validation_step_end to do softmax over the full batch
            def validation_step(self, batch, batch_idx):
                # batch is 1/num_gpus big
                x, y = batch

                out = self(x)
                return out


            def validation_step_end(self, val_step_outputs):
                for out in val_step_outputs:
                    ...

        See Also:
            See the :ref:`Multi GPU Training <gpu_intermediate>` guide for more details.
        """

    def validation_epoch_end(self, outputs: Union[EPOCH_OUTPUT, List[EPOCH_OUTPUT]]) -> None:
        """Called at the end of the validation epoch with the outputs of all validation steps.

        .. code-block:: python

            # the pseudocode for these calls
            val_outs = []
            for val_batch in val_data:
                out = validation_step(val_batch)
                val_outs.append(out)
            validation_epoch_end(val_outs)

        Args:
            outputs: List of outputs you defined in :meth:`validation_step`, or if there
                are multiple dataloaders, a list containing a list of outputs for each dataloader.

        Return:
            None

        Note:
            If you didn't define a :meth:`validation_step`, this won't be called.

        Examples:
            With a single dataloader:

            .. code-block:: python

                def validation_epoch_end(self, val_step_outputs):
                    for out in val_step_outputs:
                        ...

            With multiple dataloaders, `outputs` will be a list of lists. The outer list contains
            one entry per dataloader, while the inner list contains the individual outputs of
            each validation step for that dataloader.

            .. code-block:: python

                def validation_epoch_end(self, outputs):
                    for dataloader_output_result in outputs:
                        dataloader_outs = dataloader_output_result.dataloader_i_outputs

                    self.log("final_metric", final_value)
        """

    def test_step(self, *args: Any, **kwargs: Any) -> Optional[STEP_OUTPUT]:
        r"""
        Operates on a single batch of data from the test set.
        In this step you'd normally generate examples or calculate anything of interest
        such as accuracy.

        .. code-block:: python

            # the pseudocode for these calls
            test_outs = []
            for test_batch in test_data:
                out = test_step(test_batch)
                test_outs.append(out)
            test_epoch_end(test_outs)

        Args:
            batch: The output of your :class:`~torch.utils.data.DataLoader`.
            batch_idx: The index of this batch.
            dataloader_id: The index of the dataloader that produced this batch.
                (only if multiple test dataloaders used).

        Return:
           Any of.

            - Any object or value
            - ``None`` - Testing will skip to the next batch

        .. code-block:: python

            # if you have one test dataloader:
            def test_step(self, batch, batch_idx):
                ...


            # if you have multiple test dataloaders:
            def test_step(self, batch, batch_idx, dataloader_idx=0):
                ...

        Examples::

            # CASE 1: A single test dataset
            def test_step(self, batch, batch_idx):
                x, y = batch

                # implement your own
                out = self(x)
                loss = self.loss(out, y)

                # log 6 example images
                # or generated text... or whatever
                sample_imgs = x[:6]
                grid = torchvision.utils.make_grid(sample_imgs)
                self.logger.experiment.add_image('example_images', grid, 0)

                # calculate acc
                labels_hat = torch.argmax(out, dim=1)
                test_acc = torch.sum(y == labels_hat).item() / (len(y) * 1.0)

                # log the outputs!
                self.log_dict({'test_loss': loss, 'test_acc': test_acc})

        If you pass in multiple test dataloaders, :meth:`test_step` will have an additional argument. We recommend
        setting the default value of 0 so that you can quickly switch between single and multiple dataloaders.

        .. code-block:: python

            # CASE 2: multiple test dataloaders
            def test_step(self, batch, batch_idx, dataloader_idx=0):
                # dataloader_idx tells you which dataset this is.
                ...

        Note:
            If you don't need to test you don't need to implement this method.

        Note:
            When the :meth:`test_step` is called, the model has been put in eval mode and
            PyTorch gradients have been disabled. At the end of the test epoch, the model goes back
            to training mode and gradients are enabled.
        """

    def test_step_end(self, *args: Any, **kwargs: Any) -> Optional[STEP_OUTPUT]:
        """Use this when testing with DP because :meth:`test_step` will operate on only part of the batch. However,
        this is still optional and only needed for things like softmax or NCE loss.

        Note:
            If you later switch to ddp or some other mode, this will still be called
            so that you don't have to change your code.

        .. code-block:: python

            # pseudocode
            sub_batches = split_batches_for_dp(batch)
            step_output = [test_step(sub_batch) for sub_batch in sub_batches]
            test_step_end(step_output)

        Args:
            step_output: What you return in :meth:`test_step` for each batch part.

        Return:
            None or anything

        .. code-block:: python

            # WITHOUT test_step_end
            # if used in DP, this batch is 1/num_gpus large
            def test_step(self, batch, batch_idx):
                # batch is 1/num_gpus big
                x, y = batch

                out = self(x)
                loss = self.softmax(out)
                self.log("test_loss", loss)


            # --------------
            # with test_step_end to do softmax over the full batch
            def test_step(self, batch, batch_idx):
                # batch is 1/num_gpus big
                x, y = batch

                out = self.encoder(x)
                return out


            def test_step_end(self, output_results):
                # this out is now the full size of the batch
                all_test_step_outs = output_results.out
                loss = nce_loss(all_test_step_outs)
                self.log("test_loss", loss)

        See Also:
            See the :ref:`Multi GPU Training <gpu_intermediate>` guide for more details.
        """

    def test_epoch_end(self, outputs: Union[EPOCH_OUTPUT, List[EPOCH_OUTPUT]]) -> None:
        """Called at the end of a test epoch with the output of all test steps.

        .. code-block:: python

            # the pseudocode for these calls
            test_outs = []
            for test_batch in test_data:
                out = test_step(test_batch)
                test_outs.append(out)
            test_epoch_end(test_outs)

        Args:
            outputs: List of outputs you defined in :meth:`test_step_end`, or if there
                are multiple dataloaders, a list containing a list of outputs for each dataloader

        Return:
            None

        Note:
            If you didn't define a :meth:`test_step`, this won't be called.

        Examples:
            With a single dataloader:

            .. code-block:: python

                def test_epoch_end(self, outputs):
                    # do something with the outputs of all test batches
                    all_test_preds = test_step_outputs.predictions

                    some_result = calc_all_results(all_test_preds)
                    self.log(some_result)

            With multiple dataloaders, `outputs` will be a list of lists. The outer list contains
            one entry per dataloader, while the inner list contains the individual outputs of
            each test step for that dataloader.

            .. code-block:: python

                def test_epoch_end(self, outputs):
                    final_value = 0
                    for dataloader_outputs in outputs:
                        for test_step_out in dataloader_outputs:
                            # do something
                            final_value += test_step_out

                    self.log("final_metric", final_value)
        """

    def predict_step(self, batch: Any, batch_idx: int, dataloader_idx: int = 0) -> Any:
        """Step function called during :meth:`~pytorch_lightning.trainer.trainer.Trainer.predict`. By default, it
        calls :meth:`~pytorch_lightning.core.module.LightningModule.forward`. Override to add any processing logic.

        The :meth:`~pytorch_lightning.core.module.LightningModule.predict_step` is used
        to scale inference on multi-devices.

        To prevent an OOM error, it is possible to use :class:`~pytorch_lightning.callbacks.BasePredictionWriter`
        callback to write the predictions to disk or database after each batch or on epoch end.

        The :class:`~pytorch_lightning.callbacks.BasePredictionWriter` should be used while using a spawn
        based accelerator. This happens for ``Trainer(strategy="ddp_spawn")``
        or training on 8 TPU cores with ``Trainer(accelerator="tpu", devices=8)`` as predictions won't be returned.

        Example ::

            class MyModel(LightningModule):

                def predict_step(self, batch, batch_idx, dataloader_idx=0):
                    return self(batch)

            dm = ...
            model = MyModel()
            trainer = Trainer(accelerator="gpu", devices=2)
            predictions = trainer.predict(model, dm)


        Args:
            batch: Current batch.
            batch_idx: Index of current batch.
            dataloader_idx: Index of the current dataloader.

        Return:
            Predicted output
        """
        return self(batch)

    def configure_callbacks(self) -> Union[Sequence[Callback], Callback]:
        """Configure model-specific callbacks. When the model gets attached, e.g., when ``.fit()`` or ``.test()``
        gets called, the list or a callback returned here will be merged with the list of callbacks passed to the
        Trainer's ``callbacks`` argument. If a callback returned here has the same type as one or several callbacks
        already present in the Trainer's callbacks list, it will take priority and replace them. In addition,
        Lightning will make sure :class:`~pytorch_lightning.callbacks.model_checkpoint.ModelCheckpoint` callbacks
        run last.

        Return:
            A callback or a list of callbacks which will extend the list of callbacks in the Trainer.

        Example::

            def configure_callbacks(self):
                early_stop = EarlyStopping(monitor="val_acc", mode="max")
                checkpoint = ModelCheckpoint(monitor="val_loss")
                return [early_stop, checkpoint]
        """
        return []

    def configure_optimizers(self) -> Any:
        r"""
        Choose what optimizers and learning-rate schedulers to use in your optimization.
        Normally you'd need one. But in the case of GANs or similar you might have multiple.
        Optimization with multiple optimizers only works in the manual optimization mode.

        Return:
            Any of these 6 options.

            - **Single optimizer**.
            - **List or Tuple** of optimizers.
            - **Two lists** - The first list has multiple optimizers, and the second has multiple LR schedulers
              (or multiple ``lr_scheduler_config``).
            - **Dictionary**, with an ``"optimizer"`` key, and (optionally) a ``"lr_scheduler"``
              key whose value is a single LR scheduler or ``lr_scheduler_config``.
            - **None** - Fit will run without any optimizer.

        The ``lr_scheduler_config`` is a dictionary which contains the scheduler and its associated configuration.
        The default configuration is shown below.

        .. code-block:: python

            lr_scheduler_config = {
                # REQUIRED: The scheduler instance
                "scheduler": lr_scheduler,
                # The unit of the scheduler's step size, could also be 'step'.
                # 'epoch' updates the scheduler on epoch end whereas 'step'
                # updates it after a optimizer update.
                "interval": "epoch",
                # How many epochs/steps should pass between calls to
                # `scheduler.step()`. 1 corresponds to updating the learning
                # rate after every epoch/step.
                "frequency": 1,
                # Metric to to monitor for schedulers like `ReduceLROnPlateau`
                "monitor": "val_loss",
                # If set to `True`, will enforce that the value specified 'monitor'
                # is available when the scheduler is updated, thus stopping
                # training if not found. If set to `False`, it will only produce a warning
                "strict": True,
                # If using the `LearningRateMonitor` callback to monitor the
                # learning rate progress, this keyword can be used to specify
                # a custom logged name
                "name": None,
            }

        When there are schedulers in which the ``.step()`` method is conditioned on a value, such as the
        :class:`torch.optim.lr_scheduler.ReduceLROnPlateau` scheduler, Lightning requires that the
        ``lr_scheduler_config`` contains the keyword ``"monitor"`` set to the metric name that the scheduler
        should be conditioned on.

        .. testcode::

            # The ReduceLROnPlateau scheduler requires a monitor
            def configure_optimizers(self):
                optimizer = Adam(...)
                return {
                    "optimizer": optimizer,
                    "lr_scheduler": {
                        "scheduler": ReduceLROnPlateau(optimizer, ...),
                        "monitor": "metric_to_track",
                        "frequency": "indicates how often the metric is updated"
                        # If "monitor" references validation metrics, then "frequency" should be set to a
                        # multiple of "trainer.check_val_every_n_epoch".
                    },
                }


            # In the case of two optimizers, only one using the ReduceLROnPlateau scheduler
            def configure_optimizers(self):
                optimizer1 = Adam(...)
                optimizer2 = SGD(...)
                scheduler1 = ReduceLROnPlateau(optimizer1, ...)
                scheduler2 = LambdaLR(optimizer2, ...)
                return (
                    {
                        "optimizer": optimizer1,
                        "lr_scheduler": {
                            "scheduler": scheduler1,
                            "monitor": "metric_to_track",
                        },
                    },
                    {"optimizer": optimizer2, "lr_scheduler": scheduler2},
                )

        Metrics can be made available to monitor by simply logging it using
        ``self.log('metric_to_track', metric_val)`` in your :class:`~pytorch_lightning.core.module.LightningModule`.

        Note:
            Some things to know:

            - Lightning calls ``.backward()`` and ``.step()`` automatically in case of automatic optimization.
            - If a learning rate scheduler is specified in ``configure_optimizers()`` with key
              ``"interval"`` (default "epoch") in the scheduler configuration, Lightning will call
              the scheduler's ``.step()`` method automatically in case of automatic optimization.
            - If you use 16-bit precision (``precision=16``), Lightning will automatically handle the optimizer.
            - If you use :class:`torch.optim.LBFGS`, Lightning handles the closure function automatically for you.
            - If you use multiple optimizers, you will have to switch to 'manual optimization' mode and step them
              yourself.
            - If you need to control how often the optimizer steps, override the :meth:`optimizer_step` hook.
        """
        rank_zero_warn("`configure_optimizers` must be implemented to be used with the Lightning Trainer")

    def manual_backward(self, loss: Tensor, *args: Any, **kwargs: Any) -> None:
        """Call this directly from your :meth:`training_step` when doing optimizations manually. By using this,
        Lightning can ensure that all the proper scaling gets applied when using mixed precision.

        See :ref:`manual optimization<common/optimization:Manual optimization>` for more examples.

        Example::

            def training_step(...):
                opt = self.optimizers()
                loss = ...
                opt.zero_grad()
                # automatically applies scaling, etc...
                self.manual_backward(loss)
                opt.step()

        Args:
            loss: The tensor on which to compute gradients. Must have a graph attached.
            *args: Additional positional arguments to be forwarded to :meth:`~torch.Tensor.backward`
            **kwargs: Additional keyword arguments to be forwarded to :meth:`~torch.Tensor.backward`
        """
        if self._fabric:
            self._fabric.backward(loss, *args, **kwargs)
        else:
            self._verify_is_manual_optimization("manual_backward")
            self.trainer.strategy.backward(loss, None, *args, **kwargs)

    def backward(self, loss: Tensor, *args: Any, **kwargs: Any) -> None:
        """Called to perform backward on the loss returned in :meth:`training_step`. Override this hook with your
        own implementation if you need to.

        Args:
            loss: The loss tensor returned by :meth:`training_step`. If gradient accumulation is used, the loss here
                holds the normalized value (scaled by 1 / accumulation steps).

        Example::

            def backward(self, loss):
                loss.backward()
        """
        if self._fabric:
            self._fabric.backward(loss, *args, **kwargs)
        else:
            loss.backward(*args, **kwargs)

    def toggle_optimizer(self, optimizer: Union[Optimizer, LightningOptimizer]) -> None:
        """Makes sure only the gradients of the current optimizer's parameters are calculated in the training step
        to prevent dangling gradients in multiple-optimizer setup.

        It works with :meth:`untoggle_optimizer` to make sure ``param_requires_grad_state`` is properly reset.

        Args:
            optimizer: The optimizer to toggle.
        """
        # Iterate over all optimizer parameters to preserve their `requires_grad` information
        # in case these are pre-defined during `configure_optimizers`
        param_requires_grad_state = {}
        for opt in self.trainer.optimizers:
            for group in opt.param_groups:
                for param in group["params"]:
                    # If a param already appear in param_requires_grad_state, continue
                    if param in param_requires_grad_state:
                        continue
                    param_requires_grad_state[param] = param.requires_grad
                    param.requires_grad = False

        # Then iterate over the current optimizer's parameters and set its `requires_grad`
        # properties accordingly
        for group in optimizer.param_groups:  # type: ignore[union-attr]
            for param in group["params"]:
                param.requires_grad = param_requires_grad_state[param]
        self._param_requires_grad_state = param_requires_grad_state

    def untoggle_optimizer(self, optimizer: Union[Optimizer, LightningOptimizer]) -> None:
        """Resets the state of required gradients that were toggled with :meth:`toggle_optimizer`.

        Args:
            optimizer: The optimizer to untoggle.
        """
        for opt in self.trainer.optimizers:
            # TODO: handle comparison when LightningOptimizer
            if opt != optimizer:
                for group in opt.param_groups:
                    for param in group["params"]:
                        if param in self._param_requires_grad_state:
                            param.requires_grad = self._param_requires_grad_state[param]
        # save memory
        self._param_requires_grad_state = {}

    def clip_gradients(
        self,
        optimizer: Optimizer,
        gradient_clip_val: Optional[Union[int, float]] = None,
        gradient_clip_algorithm: Optional[str] = None,
    ) -> None:
        """Handles gradient clipping internally.

        Note:
            - Do not override this method. If you want to customize gradient clipping, consider using
              :meth:`configure_gradient_clipping` method.
            - For manual optimization (``self.automatic_optimization = False``), if you want to use
              gradient clipping, consider calling
              ``self.clip_gradients(opt, gradient_clip_val=0.5, gradient_clip_algorithm="norm")``
              manually in the training step.

        Args:
            optimizer: Current optimizer being used.
            gradient_clip_val: The value at which to clip gradients.
            gradient_clip_algorithm: The gradient clipping algorithm to use. Pass ``gradient_clip_algorithm="value"``
                to clip by value, and ``gradient_clip_algorithm="norm"`` to clip by norm.
        """
        if gradient_clip_val is None:
            gradient_clip_val = self.trainer.gradient_clip_val or 0.0
        elif self.trainer.gradient_clip_val is not None and self.trainer.gradient_clip_val != gradient_clip_val:
            raise MisconfigurationException(
                f"You have set `Trainer(gradient_clip_val={self.trainer.gradient_clip_val!r})`"
                f" and have passed `clip_gradients(gradient_clip_val={gradient_clip_val!r})`."
                " Please use only one of them."
            )

        if gradient_clip_algorithm is None:
            gradient_clip_algorithm = self.trainer.gradient_clip_algorithm or "norm"
        else:
            gradient_clip_algorithm = gradient_clip_algorithm.lower()
            if (
                self.trainer.gradient_clip_algorithm is not None
                and self.trainer.gradient_clip_algorithm != gradient_clip_algorithm
            ):
                raise MisconfigurationException(
                    f"You have set `Trainer(gradient_clip_algorithm={self.trainer.gradient_clip_algorithm.value!r})`"
                    f" and have passed `clip_gradients(gradient_clip_algorithm={gradient_clip_algorithm!r})"
                    " Please use only one of them."
                )

        if not isinstance(gradient_clip_val, (int, float)):
            raise TypeError(f"`gradient_clip_val` should be an int or a float. Got {gradient_clip_val}.")

        if not GradClipAlgorithmType.supported_type(gradient_clip_algorithm.lower()):
            raise MisconfigurationException(
                f"`gradient_clip_algorithm` {gradient_clip_algorithm} is invalid."
                f" Allowed algorithms: {GradClipAlgorithmType.supported_types()}."
            )

        gradient_clip_algorithm = GradClipAlgorithmType(gradient_clip_algorithm)
        self.trainer.precision_plugin.clip_gradients(optimizer, gradient_clip_val, gradient_clip_algorithm)

    def configure_gradient_clipping(
        self,
        optimizer: Optimizer,
        gradient_clip_val: Optional[Union[int, float]] = None,
        gradient_clip_algorithm: Optional[str] = None,
    ) -> None:
        """Perform gradient clipping for the optimizer parameters. Called before :meth:`optimizer_step`.

        Args:
            optimizer: Current optimizer being used.
            gradient_clip_val: The value at which to clip gradients. By default, value passed in Trainer
                will be available here.
            gradient_clip_algorithm: The gradient clipping algorithm to use. By default, value
                passed in Trainer will be available here.

        Example::

            def configure_gradient_clipping(self, optimizer, gradient_clip_val, gradient_clip_algorithm):
                # Implement your own custom logic to clip gradients
                # You can call `self.clip_gradients` with your settings:
                self.clip_gradients(
                    optimizer,
                    gradient_clip_val=gradient_clip_val,
                    gradient_clip_algorithm=gradient_clip_algorithm
                )
        """
        self.clip_gradients(
            optimizer, gradient_clip_val=gradient_clip_val, gradient_clip_algorithm=gradient_clip_algorithm
        )

    def lr_scheduler_step(self, scheduler: LRSchedulerTypeUnion, metric: Optional[Any]) -> None:
        r"""
        Override this method to adjust the default way the
        :class:`~pytorch_lightning.trainer.trainer.Trainer` calls each scheduler.
        By default, Lightning calls ``step()`` and as shown in the example
        for each scheduler based on its ``interval``.

        Args:
            scheduler: Learning rate scheduler.
            metric: Value of the monitor used for schedulers like ``ReduceLROnPlateau``.

        Examples::

            # DEFAULT
            def lr_scheduler_step(self, scheduler, metric):
                if metric is None:
                    scheduler.step()
                else:
                    scheduler.step(metric)

            # Alternative way to update schedulers if it requires an epoch value
            def lr_scheduler_step(self, scheduler, metric):
                scheduler.step(epoch=self.current_epoch)

        """
        if metric is None:
            scheduler.step()  # type: ignore[call-arg]
        else:
            scheduler.step(metric)

    def optimizer_step(
        self,
        epoch: int,
        batch_idx: int,
        optimizer: Union[Optimizer, LightningOptimizer],
        optimizer_closure: Optional[Callable[[], Any]] = None,
    ) -> None:
        r"""
        Override this method to adjust the default way the :class:`~pytorch_lightning.trainer.trainer.Trainer` calls
        the optimizer.

        By default, Lightning calls ``step()`` and ``zero_grad()`` as shown in the example.
        This method (and ``zero_grad()``) won't be called during the accumulation phase when
        ``Trainer(accumulate_grad_batches != 1)``. Overriding this hook has no benefit with manual optimization.

        Args:
            epoch: Current epoch
            batch_idx: Index of current batch
            optimizer: A PyTorch optimizer
            optimizer_closure: The optimizer closure. This closure must be executed as it includes the
                calls to ``training_step()``, ``optimizer.zero_grad()``, and ``backward()``.

        Examples::

            # DEFAULT
<<<<<<< HEAD
            def optimizer_step(self, epoch, batch_idx, optimizer, optimizer_closure, on_tpu, using_lbfgs):
                optimizer.step(closure=optimizer_closure)

            # Learning rate warm-up
            def optimizer_step(self, epoch, batch_idx, optimizer, optimizer_closure, on_tpu, using_lbfgs):
=======
            def optimizer_step(self, epoch, batch_idx, optimizer, optimizer_idx, optimizer_closure):
                optimizer.step(closure=optimizer_closure)

            # Alternating schedule for optimizer steps (i.e.: GANs)
            def optimizer_step(self, epoch, batch_idx, optimizer, optimizer_idx, optimizer_closure):
                # update generator opt every step
                if optimizer_idx == 0:
                    optimizer.step(closure=optimizer_closure)

                # update discriminator opt every 2 steps
                if optimizer_idx == 1:
                    if (batch_idx + 1) % 2 == 0 :
                        optimizer.step(closure=optimizer_closure)
                    else:
                        # call the closure by itself to run `training_step` + `backward` without an optimizer step
                        optimizer_closure()

                # ...
                # add as many optimizers as you want

        Here's another example showing how to use this for more advanced things such as
        learning rate warm-up:

        .. code-block:: python

            # learning rate warm-up
            def optimizer_step(
                self,
                epoch,
                batch_idx,
                optimizer,
                optimizer_idx,
                optimizer_closure,
            ):
>>>>>>> 8aca46a1
                # update params
                optimizer.step(closure=optimizer_closure)

                # manually warm up lr without a scheduler
                if self.trainer.global_step < 500:
                    lr_scale = min(1.0, float(self.trainer.global_step + 1) / 500.0)
                    for pg in optimizer.param_groups:
                        pg["lr"] = lr_scale * self.learning_rate
        """
        optimizer.step(closure=optimizer_closure)

    def optimizer_zero_grad(self, epoch: int, batch_idx: int, optimizer: Optimizer) -> None:
        """Override this method to change the default behaviour of ``optimizer.zero_grad()``.

        Args:
            epoch: Current epoch
            batch_idx: Index of current batch
            optimizer: A PyTorch optimizer

        Examples::

            # DEFAULT
            def optimizer_zero_grad(self, epoch, batch_idx, optimizer):
                optimizer.zero_grad()

            # Set gradients to `None` instead of zero to improve performance (not required on `torch>=2.0.0`).
            def optimizer_zero_grad(self, epoch, batch_idx, optimizer):
                optimizer.zero_grad(set_to_none=True)

        See :meth:`torch.optim.Optimizer.zero_grad` for the explanation of the above example.
        """
        optimizer.zero_grad()

    def freeze(self) -> None:
        r"""
        Freeze all params for inference.

        Example::

            model = MyLightningModule(...)
            model.freeze()

        """
        for param in self.parameters():
            param.requires_grad = False

        self.eval()

    def unfreeze(self) -> None:
        """Unfreeze all parameters for training.

        .. code-block:: python

            model = MyLightningModule(...)
            model.unfreeze()
        """
        for param in self.parameters():
            param.requires_grad = True

        self.train()

    def _verify_is_manual_optimization(self, fn_name: str) -> None:
        if self.automatic_optimization:
            raise MisconfigurationException(
                f"to use {fn_name}, please disable automatic optimization:"
                " set model property `automatic_optimization` as False"
            )

    @torch.no_grad()
    def to_onnx(self, file_path: Union[str, Path], input_sample: Optional[Any] = None, **kwargs: Any) -> None:
        """Saves the model in ONNX format.

        Args:
            file_path: The path of the file the onnx model should be saved to.
            input_sample: An input for tracing. Default: None (Use self.example_input_array)
            **kwargs: Will be passed to torch.onnx.export function.

        Example:
            >>> class SimpleModel(LightningModule):
            ...     def __init__(self):
            ...         super().__init__()
            ...         self.l1 = torch.nn.Linear(in_features=64, out_features=4)
            ...
            ...     def forward(self, x):
            ...         return torch.relu(self.l1(x.view(x.size(0), -1)))

            >>> import os, tempfile
            >>> with tempfile.NamedTemporaryFile(suffix='.onnx', delete=False) as tmpfile:
            ...     model = SimpleModel()
            ...     input_sample = torch.randn((1, 64))
            ...     model.to_onnx(tmpfile.name, input_sample, export_params=True)
            ...     os.path.isfile(tmpfile.name)
            True
        """
        mode = self.training

        if input_sample is None:
            if self.example_input_array is None:
                raise ValueError(
                    "Could not export to ONNX since neither `input_sample` nor"
                    " `model.example_input_array` attribute is set."
                )
            input_sample = self.example_input_array

        input_sample = self._on_before_batch_transfer(input_sample)
        input_sample = self._apply_batch_transfer_handler(input_sample)

        torch.onnx.export(self, input_sample, file_path, **kwargs)
        self.train(mode)

    @torch.no_grad()
    def to_torchscript(
        self,
        file_path: Optional[Union[str, Path]] = None,
        method: Optional[str] = "script",
        example_inputs: Optional[Any] = None,
        **kwargs: Any,
    ) -> Union[ScriptModule, Dict[str, ScriptModule]]:
        """By default compiles the whole model to a :class:`~torch.jit.ScriptModule`. If you want to use tracing,
        please provided the argument ``method='trace'`` and make sure that either the `example_inputs` argument is
        provided, or the model has :attr:`example_input_array` set. If you would like to customize the modules that
        are scripted you should override this method. In case you want to return multiple modules, we recommend
        using a dictionary.

        Args:
            file_path: Path where to save the torchscript. Default: None (no file saved).
            method: Whether to use TorchScript's script or trace method. Default: 'script'
            example_inputs: An input to be used to do tracing when method is set to 'trace'.
              Default: None (uses :attr:`example_input_array`)
            **kwargs: Additional arguments that will be passed to the :func:`torch.jit.script` or
              :func:`torch.jit.trace` function.

        Note:
            - Requires the implementation of the
              :meth:`~pytorch_lightning.core.module.LightningModule.forward` method.
            - The exported script will be set to evaluation mode.
            - It is recommended that you install the latest supported version of PyTorch
              to use this feature without limitations. See also the :mod:`torch.jit`
              documentation for supported features.

        Example:
            >>> class SimpleModel(LightningModule):
            ...     def __init__(self):
            ...         super().__init__()
            ...         self.l1 = torch.nn.Linear(in_features=64, out_features=4)
            ...
            ...     def forward(self, x):
            ...         return torch.relu(self.l1(x.view(x.size(0), -1)))
            ...
            >>> import os
            >>> model = SimpleModel()
            >>> model.to_torchscript(file_path="model.pt")  # doctest: +SKIP
            >>> os.path.isfile("model.pt")  # doctest: +SKIP
            >>> torch.jit.save(model.to_torchscript(file_path="model_trace.pt", method='trace', # doctest: +SKIP
            ...                                     example_inputs=torch.randn(1, 64)))  # doctest: +SKIP
            >>> os.path.isfile("model_trace.pt")  # doctest: +SKIP
            True

        Return:
            This LightningModule as a torchscript, regardless of whether `file_path` is
            defined or not.
        """
        mode = self.training

        if method == "script":
            with _jit_is_scripting():
                torchscript_module = torch.jit.script(self.eval(), **kwargs)
        elif method == "trace":
            # if no example inputs are provided, try to see if model has example_input_array set
            if example_inputs is None:
                if self.example_input_array is None:
                    raise ValueError(
                        "Choosing method=`trace` requires either `example_inputs`"
                        " or `model.example_input_array` to be defined."
                    )
                example_inputs = self.example_input_array

            # automatically send example inputs to the right device and use trace
            example_inputs = self._on_before_batch_transfer(example_inputs)
            example_inputs = self._apply_batch_transfer_handler(example_inputs)
            with _jit_is_scripting():
                torchscript_module = torch.jit.trace(func=self.eval(), example_inputs=example_inputs, **kwargs)
        else:
            raise ValueError(f"The 'method' parameter only supports 'script' or 'trace', but value given was: {method}")

        self.train(mode)

        if file_path is not None:
            fs = get_filesystem(file_path)
            with fs.open(file_path, "wb") as f:
                torch.jit.save(torchscript_module, f)

        return torchscript_module

    @contextmanager
    def _prevent_trainer_and_dataloaders_deepcopy(self) -> Generator[None, None, None]:
        self._should_prevent_trainer_and_dataloaders_deepcopy = True
        yield
        self._should_prevent_trainer_and_dataloaders_deepcopy = False

    def __getstate__(self) -> Dict[str, Any]:
        state = dict(self.__dict__)
        if self._should_prevent_trainer_and_dataloaders_deepcopy:
            state["_trainer"] = None
            state.pop("train_dataloader", None)
            state.pop("val_dataloader", None)
            state.pop("test_dataloader", None)
            state.pop("predict_dataloader", None)
        return state

    def _register_sharded_tensor_state_dict_hooks_if_available(self) -> None:
        """Adds ShardedTensor state dict hooks if ShardedTensors are supported.

        These hooks ensure that ShardedTensors are included when saving, and are loaded the LightningModule correctly.
        """
        if _IS_WINDOWS or not torch.distributed.is_available():
            rank_zero_debug("Could not register sharded tensor state dict hooks")
            return

        if _TORCH_GREATER_EQUAL_1_11:
            from torch.distributed._shard.sharded_tensor import pre_load_state_dict_hook, state_dict_hook
        else:
            from torch.distributed._sharded_tensor import pre_load_state_dict_hook, state_dict_hook

        self._register_state_dict_hook(state_dict_hook)

        if _TORCH_GREATER_EQUAL_1_13:
            self._register_load_state_dict_pre_hook(pre_load_state_dict_hook, True)
        else:
            # We need to make sure the self inside the method is a weakref proxy
            self.__class__._register_load_state_dict_pre_hook(
                weakref.proxy(self), pre_load_state_dict_hook, True  # type: ignore[arg-type]
            )

    @classmethod
    def from_compiled(cls, model: "torch._dynamo.OptimizedModule") -> "pl.LightningModule":
        """Returns an instance LightningModule from the output of ``torch.compile``.

        The ``torch.compile`` function returns a ``torch._dynamo.OptimizedModule``, which wraps the LightningModule
        passed in as an argument, but doesn't inherit from it. This means that the output of ``torch.compile`` behaves
        like a LightningModule but it doesn't inherit from it (i.e. `isinstance` will fail).

        Use this method to obtain a LightningModule that still runs with all the optimizations from ``torch.compile``.
        """
        if not _TORCH_GREATER_EQUAL_2_0:
            raise ModuleNotFoundError(f"`{cls.__name__}.from_compiled` requires torch>=2.0")

        from torch._dynamo import OptimizedModule

        if not isinstance(model, OptimizedModule):
            raise ValueError(
                f"`model` is required to be a `OptimizedModule`. Found a `{type(model).__name__}` instead."
            )

        orig_module = model._orig_mod

        if not isinstance(orig_module, cls):
            raise ValueError(
                f"`model` is expected to be a compiled LightingModule. Found a `{type(orig_module).__name__}` instead"
            )

        orig_module._compiler_ctx = {
            "compiler": "dynamo",
            "dynamo_ctx": model.dynamo_ctx,
            "original_forward": orig_module.forward,
            "original_training_step": orig_module.training_step,
            "original_validation_step": orig_module.validation_step,
            "original_test_step": orig_module.test_step,
            "original_predict_step": orig_module.predict_step,
        }

        orig_module.forward = model.dynamo_ctx(orig_module.forward)  # type: ignore[assignment]
        orig_module.training_step = model.dynamo_ctx(orig_module.training_step)  # type: ignore[assignment]
        orig_module.validation_step = model.dynamo_ctx(orig_module.validation_step)  # type: ignore[assignment]
        orig_module.test_step = model.dynamo_ctx(orig_module.test_step)  # type: ignore[assignment]
        orig_module.predict_step = model.dynamo_ctx(orig_module.predict_step)  # type: ignore[assignment]
        return orig_module

    @classmethod
    def to_uncompiled(cls, model: Union["pl.LightningModule", "torch._dynamo.OptimizedModule"]) -> "pl.LightningModule":
        """Returns an instance of LightningModule without any compilation optimizations from a compiled model.

        This takes either a ``torch._dynamo.OptimizedModule`` returned by ``torch.compile()`` or a ``LightningModule``
        returned by ``LightningModule.from_compiled``.

        Note: this method will in-place modify the ``LightningModule`` that is passed in.
        """
        if not _TORCH_GREATER_EQUAL_2_0:
            raise ModuleNotFoundError(f"`{cls.__name__}.to_uncompiled` requires torch>=2.0")

        from torch._dynamo import OptimizedModule

        if isinstance(model, OptimizedModule):
            model = model._orig_mod

        elif isinstance(model, cls):
            if model._compiler_ctx is None:
                raise ValueError(
                    "`model` is required to be a compiled LightningModule. "
                    "Found a non-compiled LightningModule instead."
                )

        else:
            raise ValueError("`model` must either be an instance of OptimizedModule or LightningModule")

        model.forward = model._compiler_ctx["original_forward"]
        model.training_step = model._compiler_ctx["original_training_step"]
        model.validation_step = model._compiler_ctx["original_validation_step"]
        model.test_step = model._compiler_ctx["original_test_step"]
        model.predict_step = model._compiler_ctx["original_predict_step"]
        model._compiler_ctx = None

        return model


@contextmanager
def _jit_is_scripting() -> Generator:
    """Workaround for https://github.com/pytorch/pytorch/issues/67146."""
    LightningModule._jit_is_scripting = True
    try:
        yield
    finally:
        LightningModule._jit_is_scripting = False


class _TrainerFabricShim:
    """Intercepts attribute access on LightningModule's trainer reference and redirects it to the Fabric object."""

    def __init__(self, fabric: lf.Fabric) -> None:
        super().__init__()
        self._fabric = fabric

    def __getattr__(self, item: Any) -> Any:
        try:
            return getattr(self._fabric, item)
        except AttributeError:
            raise AttributeError(
                f"Your LightningModule code tried to access `self.trainer.{item}` but this attribute is not available"
                f" when using Fabric with a LightningModule."
            )<|MERGE_RESOLUTION|>--- conflicted
+++ resolved
@@ -1558,48 +1558,11 @@
         Examples::
 
             # DEFAULT
-<<<<<<< HEAD
-            def optimizer_step(self, epoch, batch_idx, optimizer, optimizer_closure, on_tpu, using_lbfgs):
+            def optimizer_step(self, epoch, batch_idx, optimizer, optimizer_closure):
                 optimizer.step(closure=optimizer_closure)
 
             # Learning rate warm-up
-            def optimizer_step(self, epoch, batch_idx, optimizer, optimizer_closure, on_tpu, using_lbfgs):
-=======
-            def optimizer_step(self, epoch, batch_idx, optimizer, optimizer_idx, optimizer_closure):
-                optimizer.step(closure=optimizer_closure)
-
-            # Alternating schedule for optimizer steps (i.e.: GANs)
-            def optimizer_step(self, epoch, batch_idx, optimizer, optimizer_idx, optimizer_closure):
-                # update generator opt every step
-                if optimizer_idx == 0:
-                    optimizer.step(closure=optimizer_closure)
-
-                # update discriminator opt every 2 steps
-                if optimizer_idx == 1:
-                    if (batch_idx + 1) % 2 == 0 :
-                        optimizer.step(closure=optimizer_closure)
-                    else:
-                        # call the closure by itself to run `training_step` + `backward` without an optimizer step
-                        optimizer_closure()
-
-                # ...
-                # add as many optimizers as you want
-
-        Here's another example showing how to use this for more advanced things such as
-        learning rate warm-up:
-
-        .. code-block:: python
-
-            # learning rate warm-up
-            def optimizer_step(
-                self,
-                epoch,
-                batch_idx,
-                optimizer,
-                optimizer_idx,
-                optimizer_closure,
-            ):
->>>>>>> 8aca46a1
+            def optimizer_step(self, epoch, batch_idx, optimizer, optimizer_closure):
                 # update params
                 optimizer.step(closure=optimizer_closure)
 
