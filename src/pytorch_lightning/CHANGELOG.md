--- conflicted
+++ resolved
@@ -5,68 +5,52 @@
 The format is based on [Keep a Changelog](http://keepachangelog.com/en/1.0.0/).
 
 
-<<<<<<< HEAD
-## [unreleased] - 2023-XX-XX
+## [unreleased] - 202Y-MM-DD
+
 
 ### Added
 
 - Added utilities to migrate checkpoints from one Lightning version to another ([#15237](https://github.com/Lightning-AI/lightning/pull/15237))
 
-=======
-## [unreleased] - 202Y-MM-DD
-
-
-### Added
-
 -
 
 -
 
+
+### Changed
+
+- From now on, Lightning Trainer and `LightningModule.load_from_checkpoint` automatically upgrade the loaded checkpoint if it was produced in an old version of Lightning ([#15237](https://github.com/Lightning-AI/lightning/pull/15237))
+
+- 
+
+- 
+
+
+### Deprecated
+
 -
 
-
-### Changed
-
 -
 
 -
 
+
+### Removed
+
 -
 
-
-### Deprecated
-
 -
 
 -
 
+
+### Fixed
+
 -
 
-
-### Removed
-
 -
 
 -
-
--
-
-
-### Fixed
-
--
-
--
-
--
-
-
-## [1.8.0] - 2022-11-01
->>>>>>> a97afd2a
-
-### Changed
-
-- From now on, Lightning Trainer and `LightningModule.load_from_checkpoint` automatically upgrade the loaded checkpoint if it was produced in an old version of Lightning ([#15237](https://github.com/Lightning-AI/lightning/pull/15237))
 
 
 ## [1.8.0] - 2022-11-01
