--- conflicted
+++ resolved
@@ -4,9 +4,6 @@
 
 The format is based on [Keep a Changelog](http://keepachangelog.com/en/1.0.0/).
 
-
-<<<<<<< HEAD
-## [unreleased] - 2022-MM-DD
 
 ### Added
 
@@ -16,14 +13,7 @@
 
 ### Changed
 
-- Moved the warning about saving nn.Module in `save_hyperparameters()` to before the deepcopy ([#15132](https://github.com/Lightning-AI/lightning/pull/15132))
-
-
-## [1.8.0] - 2022-MM-DD
-=======
 ## [1.8.0] - 2022-11-01
->>>>>>> 61ae35c3
-
 
 ### Added
 
