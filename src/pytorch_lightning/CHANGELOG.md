# Changelog

All notable changes to this project will be documented in this file.

The format is based on [Keep a Changelog](http://keepachangelog.com/en/1.0.0/).


## [unreleased] - 202Y-MM-DD


### Added

- Added support for DDP with `LRFinder` ([#15304](https://github.com/Lightning-AI/lightning/pull/15304))


- Added utilities to migrate checkpoints from one Lightning version to another ([#15237](https://github.com/Lightning-AI/lightning/pull/15237))

- Added back the accidentally removed `pytorch_lightning.utilities.distributed.rank_zero_only` function ([#15536](https://github.com/Lightning-AI/lightning/pull/15536))

- Added support to upgrade all checkpoints in a folder using the `pl.utilities.upgrade_checkpoint` script ([#15333](https://github.com/Lightning-AI/lightning/pull/15333))

-


- Added a check to validate that wrapped FSDP models are used while initializing optimizers ([#15301](https://github.com/Lightning-AI/lightning/pull/15301))


### Changed

- From now on, Lightning Trainer and `LightningModule.load_from_checkpoint` automatically upgrade the loaded checkpoint if it was produced in an old version of Lightning ([#15237](https://github.com/Lightning-AI/lightning/pull/15237))

- `Trainer.{validate,test,predict}(ckpt_path=...)` no longer restores the `Trainer.global_step` and `trainer.current_epoch` value from the checkpoints - From now on, only `Trainer.fit` will restore this value ([#15532](https://github.com/Lightning-AI/lightning/pull/15532))

-


### Deprecated

- Deprecated `pytorch_lightning.utilities.distributed.rank_zero_only` in favor of `pytorch_lightning.utilities.rank_zero_only` ([#15536](https://github.com/Lightning-AI/lightning/pull/15536))

-

-


### Removed

-

-

-


### Fixed

- Fixed `TensorBoardLogger` not validating the input array type when logging the model graph ([#15323](https://github.com/Lightning-AI/lightning/pull/15323))

<<<<<<< HEAD
- Introduce `Logger.experiement_dir` ([#14188](https://github.com/Lightning-AI/lightning/pull/14508))


- The `CometLogger` now flags the Comet Experiments as being created from Pytorch-Lightning for analytics purposes
=======
- Fixed an attribute error in `ColossalAIStrategy` at import time when `torch.distributed` is not available ([#15535](https://github.com/Lightning-AI/lightning/pull/15535))
>>>>>>> 1a8f2e85

- Fixed an issue when calling `fs.listdir` with file URI instead of path in `CheckpointConnector` ([#15413](https://github.com/Lightning-AI/lightning/pull/15413))

- Fixed an issue with the `BaseFinetuning` callback not setting the `track_running_stats` attribute for batch normaliztion layers ([#15063](https://github.com/Lightning-AI/lightning/pull/15063))

- Fixed an issue with `WandbLogger(log_model=True|'all)` raising an error and not being able to serialize tensors in the metadata ([#15544](https://github.com/Lightning-AI/lightning/pull/15544))

- Fixed the gradient unscaling logic when using `Trainer(precision=16)` and fused optimizers such as `Adam(..., fused=True)` ([#15544](https://github.com/Lightning-AI/lightning/pull/15544))

- Fixed model state transfer in multiprocessing launcher when running multi-node ([#15567](https://github.com/Lightning-AI/lightning/pull/15567))

- Fixed manual optimization raising `AttributeError` with Bagua Strategy ([[#12534](https://github.com/PyTorchLightning/pytorch-lightning/issues/12534)])


## [1.8.0] - 2022-11-01

### Added

- Added support for requeueing slurm array jobs ([#15040](https://github.com/Lightning-AI/lightning/pull/15040))
- Added native AMP support for `ddp_fork` (and associated alias strategies) with CUDA GPUs ([#14983](https://github.com/Lightning-AI/lightning/pull/14983))
- Added `BatchSizeFinder` callback ([#11089](https://github.com/Lightning-AI/lightning/pull/11089))
- Added `LearningRateFinder` callback ([#13802](https://github.com/Lightning-AI/lightning/pull/13802))
- Tuner now supports a new `method` argument which will determine when to run the `BatchSizeFinder`: one of `fit`, `validate`, `test` or `predict` ([#11089](https://github.com/Lightning-AI/lightning/pull/11089))
- Added prefix to log message in `seed_everything` with rank info ([#14031](https://github.com/Lightning-AI/lightning/pull/14031))
- Added support for auto wrapping for `DDPFullyShardedNativeStrategy` ([#14252](https://github.com/Lightning-AI/lightning/pull/14252))
- Added support for passing extra init-parameters to the `LightningDataModule.from_datasets` ([#14185](https://github.com/Lightning-AI/lightning/pull/14185))
- Added support for saving sharded optimizer state dict outside of `DDPShardedStrategy` ([#14208](https://github.com/Lightning-AI/lightning/pull/14208))
- Added support for auto wrapping for `DDPFullyShardedStrategy` ([#14383](https://github.com/Lightning-AI/lightning/pull/14383))
- Integrate the `lightning_utilities` package (
  [#14475](https://github.com/Lightning-AI/lightning/pull/14475),
  [#14537](https://github.com/Lightning-AI/lightning/pull/14537),
  [#14556](https://github.com/Lightning-AI/lightning/pull/14556),
  [#14558](https://github.com/Lightning-AI/lightning/pull/14558),
  [#14575](https://github.com/Lightning-AI/lightning/pull/14575),
  [#14620](https://github.com/Lightning-AI/lightning/pull/14620))
- Added `args` parameter to `LightningCLI` to ease running from within Python ([#14596](https://github.com/Lightning-AI/lightning/pull/14596))
- Added `WandbLogger.download_artifact` and `WandbLogger.use_artifact` for managing artifacts with Weights and Biases ([#14551](https://github.com/Lightning-AI/lightning/pull/14551))
- Added an option to configure the signal SLURM sends when a job is preempted or requeued ([#14626](https://github.com/Lightning-AI/lightning/pull/14626))
- Added a warning when the model passed to `LightningLite.setup()` does not have all parameters on the same device ([#14822](https://github.com/Lightning-AI/lightning/pull/14822))
- The `CometLogger` now flags the Comet Experiments as being created from Lightning for analytics purposes ([#14906](https://github.com/Lightning-AI/lightning/pull/14906))
- Introduce `ckpt_path="hpc"` keyword for checkpoint loading ([#14911](https://github.,com/Lightning-AI/lightning/pull/14911))
- Added a more descriptive error message when attempting to fork processes with pre-initialized CUDA context ([#14709](https://github.com/Lightning-AI/lightning/pull/14709))
- Added support for custom parameters in subclasses of `SaveConfigCallback` ([#14998](https://github.com/Lightning-AI/lightning/pull/14998))
- Added `inference_mode` flag to Trainer to let users enable/disable inference mode during evaluation ([#15034](https://github.com/Lightning-AI/lightning/pull/15034))
- Added `LightningLite.no_backward_sync` for control over efficient gradient accumulation with distributed strategies ([#14966](https://github.com/Lightning-AI/lightning/pull/14966))
- Added a sanity check that scripts are executed with the `srun` command in SLURM and that environment variables are not conflicting ([#15011](https://github.com/Lightning-AI/lightning/pull/15011))
- Added an error message when attempting to launch processes with `python -i` and an interactive-incompatible strategy ([#15293](https://github.com/Lightning-AI/lightning/pull/15293))


### Changed

- The `Trainer.{fit,validate,test,predict,tune}` methods now raise a useful error message if the input is not a `LightningModule` ([#13892](https://github.com/Lightning-AI/lightning/pull/13892))
- Raised a `MisconfigurationException` if batch transfer hooks are overriden with `IPUAccelerator` ([#13961](https://github.com/Lightning-AI/lightning/pull/13961))
- Replaced the unwrapping logic in strategies with direct access to unwrapped `LightningModule` ([#13738](https://github.com/Lightning-AI/lightning/pull/13738))
- Enabled `on_before_batch_transfer` for `DPStrategy` and `IPUAccelerator` ([#14023](https://github.com/Lightning-AI/lightning/pull/14023))
- When resuming training with Apex enabled, the `Trainer` will now raise an error ([#14341](https://github.com/Lightning-AI/lightning/pull/14341))
- Included `torch.cuda` rng state to the aggregate `_collect_rng_states()` and `_set_rng_states()` ([#14384](https://github.com/Lightning-AI/lightning/pull/14384))
- Changed `trainer.should_stop` to not stop in between an epoch and run until `min_steps/min_epochs` only ([#13890](https://github.com/Lightning-AI/lightning/pull/13890))
- The `pyDeprecate` dependency is no longer installed ([#14472](https://github.com/Lightning-AI/lightning/pull/14472))
- When using multiple loggers, by default checkpoints and profiler output now get saved to the log dir of the first logger in the list ([#14325](https://github.com/Lightning-AI/lightning/pull/14325))
- In Lightning Lite, state-dict access to the module wrapper now gets passed through to the original module reference ([#14629](https://github.com/Lightning-AI/lightning/pull/14629))
- Removed fall-back to `LightningEnvironment` when number of SLURM tasks does not correspond to number of processes in Trainer ([#14300](https://github.com/Lightning-AI/lightning/pull/14300))
- Aligned DDP and DDPSpawn strategies in setting up the environment ([#11073](https://github.com/Lightning-AI/lightning/pull/11073))
- Integrated the Lite Precision plugins into the PL Precision plugins - the base class in PL now extends the `lightning_lite.precision.Precision` base class ([#14798](https://github.com/Lightning-AI/lightning/pull/14798))
  * The `PrecisionPlugin.backward` signature changed: The `closure_loss` argument was renamed to `tensor`
  * The `PrecisionPlugin.{pre_,post_}backward` signature changed: The `closure_loss` argument was renamed to `tensor` and moved as the first argument
  * The `PrecisionPlugin.optimizer_step` signature changed: The `model`, `optimizer_idx` and `closure` arguments need to be passed as keyword arguments now
- Trainer queries the CUDA devices through NVML if available to avoid initializing CUDA before forking, which eliminates the need for the `PL_DISABLE_FORK` environment variable introduced in v1.7.4 ([#14631](https://github.com/Lightning-AI/lightning/pull/14631))
- The `MLFlowLogger.finalize()` now sets the status to `FAILED` when an exception occurred in `Trainer`, and sets the status to `FINISHED` on successful completion ([#12292](https://github.com/Lightning-AI/lightning/pull/12292))
- It is no longer needed to call `model.double()` when using `precision=64` in Lightning Lite ([#14827](https://github.com/Lightning-AI/lightning/pull/14827))
- HPC checkpoints are now loaded automatically only in slurm environment when no specific value for `ckpt_path` has been set ([#14911](https://github.com/Lightning-AI/lightning/pull/14911))
- The `Callback.on_load_checkpoint` now gets the full checkpoint dictionary and the `callback_state` argument was renamed `checkpoint` ([#14835](https://github.com/Lightning-AI/lightning/pull/14835))
- Moved the warning about saving nn.Module in `save_hyperparameters()` to before the deepcopy ([#15132](https://github.com/Lightning-AI/lightning/pull/15132))
- To avoid issues with forking processes, from PyTorch 1.13 and higher, Lightning will directly use the PyTorch NVML-based check for `torch.cuda.device_count` and from PyTorch 1.14 and higher, Lightning will configure PyTorch to use a NVML-based check for `torch.cuda.is_available`. ([#15110](https://github.com/Lightning-AI/lightning/pull/15110), [#15133](https://github.com/Lightning-AI/lightning/pull/15133))
- The `NeptuneLogger` now uses `neptune.init_run` instead of the deprecated `neptune.init` to initialize a run ([#15393](https://github.com/Lightning-AI/lightning/pull/15393))


### Deprecated

- Deprecated `LightningDeepSpeedModule` ([#14000](https://github.com/Lightning-AI/lightning/pull/14000))
- Deprecated `amp_level` from `Trainer` in favour of passing it explictly via precision plugin ([#13898](https://github.com/Lightning-AI/lightning/pull/13898))
- Deprecated the calls to `pytorch_lightning.utiltiies.meta` functions in favor of built-in https://github.com/pytorch/torchdistx support ([#13868](https://github.com/Lightning-AI/lightning/pull/13868))
- Deprecated the `unwrap_lightning_module` and `unwrap_lightning_module_sharded` utility functions in favor of accessing the unwrapped `LightningModule` on the strategy directly ([#13738](https://github.com/Lightning-AI/lightning/pull/13738))
- Deprecated the `pl_module` argument in `LightningParallelModule`, `LightningDistributedModule`, `LightningShardedDataParallel`, `LightningBaguaModule` and `LightningDeepSpeedModule` wrapper classes ([#13738](https://github.com/Lightning-AI/lightning/pull/13738))
- Deprecated the `on_colab_kaggle` function ([#14247](https://github.com/Lightning-AI/lightning/pull/14247))
- Deprecated the internal `pl.core.mixins.DeviceDtypeModuleMixin` class ([#14511](https://github.com/Lightning-AI/lightning/pull/14511), [#14548](https://github.com/Lightning-AI/lightning/pull/14548))
- Deprecated all functions in `pytorch_lightning.utilities.xla_device` ([#14514](https://github.com/Lightning-AI/lightning/pull/14514), [#14550](https://github.com/Lightning-AI/lightning/pull/14550))
  * Deprecated the internal `inner_f` function
  * Deprecated the internal `pl_multi_process` function
  * Deprecated the internal `XLADeviceUtils.xla_available` staticmethod
  * Deprecated the `XLADeviceUtils.tpu_device_exists` staticmethod in favor of `pytorch_lightning.accelerators.TPUAccelerator.is_available()`
- Deprecated `pytorch_lightning.utilities.distributed.tpu_distributed` in favor of `lightning_lite.accelerators.tpu.tpu_distributed` ([#14550](https://github.com/Lightning-AI/lightning/pull/14550))
- Deprecated all functions in `pytorch_lightning.utilities.cloud_io` in favor of `lightning_lite.utilities.cloud_io` ([#14515](https://github.com/Lightning-AI/lightning/pull/14515))
- Deprecated the functions in `pytorch_lightning.utilities.apply_func` in favor of `lightning_utilities.core.apply_func` ([#14516](https://github.com/Lightning-AI/lightning/pull/14516), [#14537](https://github.com/Lightning-AI/lightning/pull/14537))
- Deprecated all functions in `pytorch_lightning.utilities.device_parser` ([#14492](https://github.com/Lightning-AI/lightning/pull/14492), [#14753](https://github.com/Lightning-AI/lightning/pull/14753))
  * Deprecated the `pytorch_lightning.utilities.device_parser.determine_root_gpu_device` in favor of `lightning_lite.utilities.device_parser.determine_root_gpu_device`
  * Deprecated the `pytorch_lightning.utilities.device_parser.parse_gpu_ids` in favor of `lightning_lite.utilities.device_parser.parse_gpu_ids`
  * Deprecated the `pytorch_lightning.utilities.device_parser.is_cuda_available` in favor of `lightning_lite.accelerators.cuda.is_cuda_available`
  * Deprecated the `pytorch_lightning.utilities.device_parser.num_cuda_devices` in favor of `lightning_lite.accelerators.cuda.num_cuda_devices`
  * Deprecated the `pytorch_lightning.utilities.device_parser.parse_cpu_cores` in favor of `lightning_lite.accelerators.cpu.parse_cpu_cores`
  * Deprecated the `pytorch_lightning.utilities.device_parser.parse_tpu_cores` in favor of `lightning_lite.accelerators.tpu.parse_tpu_cores`
  * Deprecated the `pytorch_lightning.utilities.device_parser.parse_hpus` in favor of `pytorch_lightning.accelerators.hpu.parse_hpus`
- Deprecated duplicate `SaveConfigCallback` parameters in `LightningCLI.__init__`: `save_config_kwargs`, `save_config_overwrite` and `save_config_multifile`. New `save_config_kwargs` parameter should be used instead ([#14998](https://github.com/Lightning-AI/lightning/pull/14998))
- Deprecated `TrainerFn.TUNING`, `RunningStage.TUNING` and `trainer.tuning` property ([#15100](https://github.com/Lightning-AI/lightning/pull/15100))
- Deprecated custom `pl.utilities.distributed.AllGatherGrad` implementation in favor of PyTorch's ([#15364](https://github.com/Lightnign-AI/lightning/pull/15364))


### Removed

- Removed the deprecated `Trainer.training_type_plugin` property in favor of `Trainer.strategy` ([#14011](https://github.com/Lightning-AI/lightning/pull/14011))
- Removed all deprecated training type plugins ([#14011](https://github.com/Lightning-AI/lightning/pull/14011))
- Removed the deprecated `DDP2Strategy` ([#14026](https://github.com/Lightning-AI/lightning/pull/14026))
- Removed the deprecated `DistributedType` and `DeviceType` enum classes ([#14045](https://github.com/Lightning-AI/lightning/pull/14045))
- Removed deprecated support for passing the `rank_zero_warn` warning category positionally ([#14470](https://github.com/Lightning-AI/lightning/pull/14470))
- Removed the legacy and unused `Trainer.get_deprecated_arg_names()` ([#14415](https://github.com/Lightning-AI/lightning/pull/14415))
- Removed the deprecated `on_train_batch_end(outputs)` format when multiple optimizers are used and TBPTT is enabled ([#14373](https://github.com/Lightning-AI/lightning/pull/14373))
- Removed the deprecated `training_epoch_end(outputs)` format when multiple optimizers are used and TBPTT is enabled ([#14373](https://github.com/Lightning-AI/lightning/pull/14373))
- Removed the experimental `pytorch_lightning.utiltiies.meta` functions in favor of built-in https://github.com/pytorch/torchdistx support ([#13868](https://github.com/Lightning-AI/lightning/pull/13868))
- Removed the deprecated `LoggerCollection`; `Trainer.logger` and `LightningModule.logger` now returns the first logger when more than one gets passed to the Trainer ([#14283](https://github.com/Lightning-AI/lightning/pull/14283))
- Removed the deprecated the `trainer.lr_schedulers` ([#14408](https://github.com/Lightning-AI/lightning/pull/14408))
- Removed the deprecated `LightningModule.{on_hpc_load,on_hpc_save}` hooks in favor of the general purpose hooks `LightningModule.{on_load_checkpoint,on_save_checkpoint}` ([#14315](https://github.com/Lightning-AI/lightning/pull/14315))
- Removed deprecated support for old torchtext versions ([#14375](https://github.com/Lightning-AI/lightning/pull/14375))
- Removed deprecated support for the old `neptune-client` API in the `NeptuneLogger` ([#14727](https://github.com/Lightning-AI/lightning/pull/14727))
- Removed the deprecated `weights_save_path` Trainer argumnent and `Trainer.weights_save_path` property ([#14424](https://github.com/Lightning-AI/lightning/pull/14424))
- Removed the deprecated ([#14471](https://github.com/Lightning-AI/lightning/pull/14471))
  * `pytorch_lightning.utilities.distributed.rank_zero_only` in favor of `pytorch_lightning.utilities.rank_zero.rank_zero_only`
  * `pytorch_lightning.utilities.distributed.rank_zero_debug` in favor of `pytorch_lightning.utilities.rank_zero.rank_zero_debug`
  * `pytorch_lightning.utilities.distributed.rank_zero_info` in favor of `pytorch_lightning.utilities.rank_zero.rank_zero_info`
  * `pytorch_lightning.utilities.warnings.rank_zero_warn` in favor of `pytorch_lightning.utilities.rank_zero.rank_zero_warn`
  * `pytorch_lightning.utilities.warnings.rank_zero_deprecation` in favor of `pytorch_lightning.utilities.rank_zero.rank_zero_deprecation`
  * `pytorch_lightning.utilities.warnings.LightningDeprecationWarning` in favor of `pytorch_lightning.utilities.rank_zero.LightningDeprecationWarning`
- Removed deprecated `Trainer.num_processes` attribute in favour of `Trainer.num_devices` ([#14423](https://github.com/Lightning-AI/lightning/pull/14423))
- Removed the deprecated `Trainer.data_parallel_device_ids` hook in favour of `Trainer.device_ids` ([#14422](https://github.com/Lightning-AI/lightning/pull/14422))
- Removed the deprecated class `TrainerCallbackHookMixin` ([#14401](https://github.com/Lightning-AI/lightning/14401))
- Removed the deprecated `BaseProfiler` and `AbstractProfiler` classes ([#14404](https://github.com/Lightning-AI/lightning/pull/14404))
- Removed the deprecated way to set the distributed backend via the environment variable `PL_TORCH_DISTRIBUTED_BACKEND`, in favor of setting the `process_group_backend` in the strategy constructor ([#14693](https://github.com/Lightning-AI/lightning/pull/14693))
- Removed deprecated callback hooks ([#14834](https://github.com/Lightning-AI/lightning/pull/14834))
  * `Callback.on_configure_sharded_model` in favor of `Callback.setup`
  * `Callback.on_before_accelerator_backend_setup` in favor of `Callback.setup`
  * `Callback.on_batch_start` in favor of `Callback.on_train_batch_start`
  * `Callback.on_batch_end` in favor of `Callback.on_train_batch_end`
  * `Callback.on_epoch_start` in favor of `Callback.on_{train,validation,test}_epoch_start`
  * `Callback.on_epoch_end` in favor of `Callback.on_{train,validation,test}_epoch_end`
  * `Callback.on_pretrain_routine_{start,end}` in favor of `Callback.on_fit_start`
- Removed the deprecated device attributes `Trainer.{devices,gpus,num_gpus,ipus,tpu_cores}` in favor of the accelerator-agnostic `Trainer.num_devices` ([#14829](https://github.com/Lightning-AI/lightning/pull/14829))
- Removed the deprecated `LightningIPUModule` ([#14830](https://github.com/Lightning-AI/lightning/pull/14830))
- Removed the deprecated `Logger.agg_and_log_metrics` hook in favour of `Logger.log_metrics` and the `agg_key_funcs` and `agg_default_func` arguments. ([#14840](https://github.com/Lightning-AI/lightning/pull/14840))
- Removed the deprecated precision plugin checkpoint hooks `PrecisionPlugin.on_load_checkpoint` and `PrecisionPlugin.on_save_checkpoint` ([#14833](https://github.com/Lightning-AI/lightning/pull/14833))
- Removed the deprecated `Trainer.root_gpu` attribute in favor of `Trainer.strategy.root_device` ([#14829](https://github.com/Lightning-AI/lightning/pull/14829))
- Removed the deprecated `Trainer.use_amp` and `LightningModule.use_amp` attributes ([#14832](https://github.com/Lightning-AI/lightning/pull/14832))
- Removed the deprecated callback hooks `Callback.on_init_start` and `Callback.on_init_end` ([#14867](https://github.com/Lightning-AI/lightning/pull/14867))
- Removed the deprecated `Trainer.run_stage` in favor of `Trainer.{fit,validate,test,predict}` ([#14870](https://github.com/Lightning-AI/lightning/pull/14870))
- Removed the deprecated `SimpleProfiler.profile_iterable` and `AdvancedProfiler.profile_iterable` attributes ([#14864](https://github.com/Lightning-AI/lightning/pull/14864))
- Removed the deprecated `Trainer.verbose_evaluate` ([#14884](https://github.com/Lightning-AI/lightning/pull/14884))
- Removed the deprecated `Trainer.should_rank_save_checkpoint` ([#14885](https://github.com/Lightning-AI/lightning/pull/14885))
- Removed the deprecated `TrainerOptimizersMixin` ([#14887](https://github.com/Lightning-AI/lightning/pull/14887))
- Removed the deprecated `Trainer.lightning_optimizers` ([#14889](https://github.com/Lightning-AI/lightning/pull/14889))
- Removed the deprecated `TrainerDataLoadingMixin` ([#14888](https://github.com/Lightning-AI/lightning/pull/14888))
- Removed the deprecated `Trainer.call_hook` in favor of `Trainer._call_callback_hooks`, `Trainer._call_lightning_module_hook`, `Trainer._call_ttp_hook`, and `Trainer._call_accelerator_hook` ([#14869](https://github.com/Lightning-AI/lightning/pull/14869))
- Removed the deprecated `Trainer.{validated,tested,predicted}_ckpt_path` ([#14897](https://github.com/Lightning-AI/lightning/pull/14897))
- Removed the deprecated `device_stats_monitor_prefix_metric_keys` ([#14890](https://github.com/Lightning-AI/lightning/pull/14890))
- Removed the deprecated `LightningDataModule.on_save/load_checkpoint` hooks ([#14909](https://github.com/Lightning-AI/lightning/pull/14909))
- Removed support for returning a value in `Callback.on_save_checkpoint` in favor of implementing `Callback.state_dict` ([#14835](https://github.com/Lightning-AI/lightning/pull/14835))


### Fixed

- Fixed an issue with `LightningLite.setup()` not setting the `.device` attribute correctly on the returned wrapper ([#14822](https://github.com/Lightning-AI/lightning/pull/14822))
- Fixed an attribute error when running the tuner together with the `StochasticWeightAveraging` callback ([#14836](https://github.com/Lightning-AI/lightning/pull/14836))
- Fixed MissingFieldException in offline mode for the `NeptuneLogger()` ([#14919](https://github.com/Lightning-AI/lightning/pull/14919))
- Fixed wandb `save_dir` is overridden by `None` `dir` when using CLI ([#14878](https://github.com/Lightning-AI/lightning/pull/14878))
- Fixed a missing call to `LightningDataModule.load_state_dict` hook while restoring checkpoint using `LightningDataModule.load_from_checkpoint` ([#14883](https://github.com/Lightning-AI/lightning/pull/14883))
- Fixed torchscript error with containers of LightningModules ([#14904](https://github.com/Lightning-AI/lightning/pull/14904))
- Fixed reloading of the last checkpoint on run restart ([#14907](https://github.com/Lightning-AI/lightning/pull/14907))
- `SaveConfigCallback` instances should only save the config once to allow having the `overwrite=False` safeguard when using `LightningCLI(..., run=False)` ([#14927](https://github.com/Lightning-AI/lightning/pull/14927))
- Fixed an issue with terminating the trainer profiler when a `StopIteration` exception is raised while using an `IterableDataset` ([#14940](https://github.com/Lightning-AI/lightning/pull/14945))
- Do not update on-plateau schedulers when reloading from an end-of-epoch checkpoint ([#14702](https://github.com/Lightning-AI/lightning/pull/14702))
- Fixed `Trainer` support for PyTorch built without distributed support ([#14971](https://github.com/Lightning-AI/lightning/pull/14971))
- Fixed batch normalization statistics calculation in `StochasticWeightAveraging` callback ([#14866](https://github.com/Lightning-AI/lightning/pull/14866))
- Avoided initializing optimizers during deepspeed inference ([#14944](https://github.com/Lightning-AI/lightning/pull/14944))
- Fixed `LightningCLI` parse_env and description in subcommands ([#15138](https://github.com/Lightning-AI/lightning/pull/15138))
- Fixed an exception that would occur when creating a `multiprocessing.Pool` after importing Lightning ([#15292](https://github.com/Lightning-AI/lightning/pull/15292))
- Fixed a pickling error when using `RichProgressBar` together with checkpointing ([#15319](https://github.com/Lightning-AI/lightning/pull/15319))
- Fixed the `RichProgressBar` crashing when used with distributed strategies ([#15376](https://github.com/Lightning-AI/lightning/pull/15376))
- Fixed an issue with `RichProgressBar` not resetting the internal state for the sanity check progress ([#15377](https://github.com/Lightning-AI/lightning/pull/15377))
- Fixed an issue with DataLoader re-instantiation when the attribute is an array and the default value of the corresponding argument changed ([#15409](https://github.com/Lightning-AI/lightning/pull/15409))


## [1.7.7] - 2022-09-22

### Fixed

- Fixed the availability check for the neptune-client package ([#14714](https://github.com/Lightning-AI/lightning/pull/14714))
- Break HPU Graphs into two parts (forward + backward as one and optimizer as another) for better performance ([#14656](https://github.com/Lightning-AI/lightning/pull/14656))
- Fixed torchscript error with ensembles of LightningModules ([#14657](https://github.com/Lightning-AI/lightning/pull/14657), [#14724](https://github.com/Lightning-AI/lightning/pull/14724))
- Fixed an issue with `TensorBoardLogger.finalize` creating a new experiment when none was created during the Trainer's execution ([#14762](https://github.com/Lightning-AI/lightning/pull/14762))
- Fixed `TypeError` on import when `torch.distributed` is not available ([#14809](https://github.com/Lightning-AI/lightning/pull/14809))


## [1.7.6] - 2022-09-13

### Changed

- Improved the error messaging when passing `Trainer.method(model, x_dataloader=None)` with no module-method implementations available ([#14614](https://github.com/Lightning-AI/lightning/pull/14614))

### Fixed

- Reset the dataloaders on OOM failure in batch size finder to use the last successful batch size ([#14372](https://github.com/Lightning-AI/lightning/pull/14372))
- Fixed an issue to keep downscaling the batch size in case there hasn't been even a single successful optimal batch size with `mode="power"` ([#14372](https://github.com/Lightning-AI/lightning/pull/14372))
- Fixed an issue where `self.log`-ing a tensor would create a user warning from PyTorch about cloning tensors ([#14599](https://github.com/Lightning-AI/lightning/pull/14599))
- Fixed compatibility when `torch.distributed` is not available ([#14454](https://github.com/Lightning-AI/lightning/pull/14454))


## [1.7.5] - 2022-09-06

### Fixed

- Squeezed tensor values when logging with `LightningModule.log` ([#14489](https://github.com/Lightning-AI/lightning/pull/14489))
- Fixed `WandbLogger` `save_dir` is not set after creation ([#14326](https://github.com/Lightning-AI/lightning/pull/14326))
- Fixed `Trainer.estimated_stepping_batches` when maximum number of epochs is not set ([#14317](https://github.com/Lightning-AI/lightning/pull/14317))


## [1.7.4] - 2022-08-31

### Added

- Added an environment variable `PL_DISABLE_FORK` that can be used to disable all forking in the Trainer ([#14319](https://github.com/Lightning-AI/lightning/issues/14319))

### Fixed

- Fixed `LightningDataModule` hparams parsing ([#12806](https://github.com/Lightning-AI/lightning/pull/12806))
- Reset epoch progress with batch size scaler ([#13846](https://github.com/Lightning-AI/lightning/pull/13846))
- Fixed restoring the trainer after using `lr_find()` so that the correct LR schedule is used for the actual training ([#14113](https://github.com/Lightning-AI/lightning/pull/14113))
- Fixed incorrect values after transferring data to an MPS device ([#14368](https://github.com/Lightning-AI/lightning/pull/14368))


## [1.7.3] - 2022-08-25

### Fixed

- Fixed an assertion error when using a `ReduceOnPlateau` scheduler with the Horovod strategy ([#14215](https://github.com/Lightning-AI/lightning/pull/14215))
- Fixed an `AttributeError` when accessing `LightningModule.logger` and the Trainer has multiple loggers ([#14234](https://github.com/Lightning-AI/lightning/pull/14234))
- Added back support for `log`ging in the `configure_gradient_clipping` hook after unintended removal in v1.7.2 ([#14298](https://github.com/Lightning-AI/lightning/issues/14298))
- Fixed wrong num padding for `RichProgressBar` ([#14296](https://github.com/Lightning-AI/lightning/pull/14296))
- Fixed an issue to avoid the impact of sanity check on `reload_dataloaders_every_n_epochs` for validation ([#13964](https://github.com/Lightning-AI/lightning/pull/13964))


## [1.7.2] - 2022-08-17

### Added

- Added `FullyShardedNativeNativeMixedPrecisionPlugin` to handle precision for `DDPFullyShardedNativeStrategy` ([#14092](https://github.com/Lightning-AI/lightning/pull/14092))
- Added profiling to these hooks: `on_before_batch_transfer`, `transfer_batch_to_device`, `on_after_batch_transfer`, `configure_gradient_clipping`, `clip_gradients` ([#14069](https://github.com/Lightning-AI/lightning/pull/14069))

### Changed

- The `WandbLogger.name` property no longer returns the name of the experiment, and instead returns the project's name ([#14145](https://github.com/Lightning-AI/lightning/pull/14145))
- The default project name in `WandbLogger` is now "lightning_logs" ([#14145](https://github.com/Lightning-AI/lightning/pull/14145))
- Updated compatibility for LightningLite to run with the latest DeepSpeed 0.7.0 ([13967](https://github.com/Lightning-AI/lightning/pull/13967))

### Fixed

- Fixed a bug that caused spurious `AttributeError` when multiple `DataLoader` classes are imported ([#14117](https://github.com/Lightning-AI/lightning/pull/14117))
- Fixed epoch-end logging results not being reset after the end of the epoch ([#14061](https://github.com/Lightning-AI/lightning/pull/14061))
- Fixed resuming from a checkpoint when using Stochastic Weight Averaging (SWA) ([#9938](https://github.com/Lightning-AI/lightning/pull/9938))
- Fixed the device placement when `LightningModule.cuda()` gets called without specifying a device index and the current cuda device was not 0 ([#14128](https://github.com/Lightning-AI/lightning/pull/14128))
- Avoided false positive warning about using `sync_dist` when using torchmetrics ([#14143](https://github.com/Lightning-AI/lightning/pull/14143))
- Avoid `metadata.entry_points` deprecation warning on Python 3.10 ([#14052](https://github.com/Lightning-AI/lightning/pull/14052))
- Fixed epoch-end logging results not being reset after the end of the epoch ([#14061](https://github.com/Lightning-AI/lightning/pull/14061))
- Avoid raising the sampler warning if num_replicas=1 ([#14097](https://github.com/Lightning-AI/lightning/pull/14097))
- Fixed saving hyperparameters in a composition where the parent class is not a `LightningModule` or `LightningDataModule` ([#14151](https://github.com/Lightning-AI/lightning/pull/14151))
- Avoided requiring the FairScale package to use precision with the fsdp native strategy ([#14092](https://github.com/Lightning-AI/lightning/pull/14092))
- Fixed an issue in which the default name for a run in `WandbLogger` would be set to the project name instead of a randomly generated string ([#14145](https://github.com/Lightning-AI/lightning/pull/14145))
- Fixed not preserving set attributes on `DataLoader` and `BatchSampler` when instantiated inside `*_dataloader` hooks ([#14212](https://github.com/Lightning-AI/lightning/pull/14212))


## [1.7.1] - 2022-08-09

### Fixed

- Casted only floating point tensors to fp16 with IPUs ([#13983](https://github.com/Lightning-AI/lightning/pull/13983))
- Casted tensors to fp16 before moving them to device with  `DeepSpeedStrategy` ([#14000](https://github.com/Lightning-AI/lightning/pull/14000))
- Fixed the `NeptuneLogger` dependency being unrecognized ([#13988](https://github.com/Lightning-AI/lightning/pull/13988))
- Fixed an issue where users would be warned about unset `max_epochs` even when `fast_dev_run` was set ([#13262](https://github.com/Lightning-AI/lightning/pull/13262))
- Fixed MPS device being unrecognized ([#13992](https://github.com/Lightning-AI/lightning/pull/13992))
- Fixed incorrect `precision="mixed"` being used with `DeepSpeedStrategy` and `IPUStrategy` ([#14041](https://github.com/Lightning-AI/lightning/pull/14041))
- Fixed dtype inference during gradient norm computation ([#14051](https://github.com/Lightning-AI/lightning/pull/14051))
- Fixed a bug that caused `ddp_find_unused_parameters` to be set `False`, whereas the intended default is `True` ([#14095](https://github.com/Lightning-AI/lightning/pull/14095))


## [1.7.0] - 2022-08-02

### Added

-  Added ``ServableModule`` and its associated callback called ``ServableModuleValidator`` to ensure the model can served ([#13614](https://github.com/Lightning-AI/lightning/pull/13614))
-  Converted validation loop config warnings to `PossibleUserWarning` ([#13377](https://github.com/Lightning-AI/lightning/pull/13377))
- Added a flag named `log_rank_zero_only` to `EarlyStopping` to disable logging to non-zero rank processes ([#13233](https://github.com/Lightning-AI/lightning/pull/13233))
- Added support for reloading the last checkpoint saved by passing `ckpt_path="last"` ([#12816](https://github.com/Lightning-AI/lightning/pull/12816))
- Added `LightningDataModule.load_from_checkpoint` to support loading datamodules directly from checkpoint ([#12550](https://github.com/Lightning-AI/lightning/pull/12550))
- Added a friendly error message when attempting to call `Trainer.save_checkpoint()` without a model attached ([#12772](https://github.com/Lightning-AI/lightning/pull/12772))
- Added a friendly error message when attempting to use `DeepSpeedStrategy` on unsupported accelerators ([#12699](https://github.com/Lightning-AI/lightning/pull/12699))
- Enabled `torch.inference_mode` for evaluation and prediction ([#12715](https://github.com/Lightning-AI/lightning/pull/12715))
- Added support for setting `val_check_interval` to a value higher than the amount of training batches when `check_val_every_n_epoch=None` ([#11993](https://github.com/Lightning-AI/lightning/pull/11993))
- Include the `pytorch_lightning` version as a header in the CLI config files ([#12532](https://github.com/Lightning-AI/lightning/pull/12532))
- Added support for `Callback` registration through entry points ([#12739](https://github.com/Lightning-AI/lightning/pull/12739))
- Added support for `Trainer(deterministic="warn")` to warn instead of fail when a non-deterministic operation is encountered ([#12588](https://github.com/Lightning-AI/lightning/pull/12588))
- Added profiling to the loops' dataloader `__next__` calls ([#12124](https://github.com/Lightning-AI/lightning/pull/12124))
- Hivemind Strategy
    * Added `CollaborativeStrategy` ([#12842](https://github.com/Lightning-AI/lightning/pull/12842))
    * Renamed `CollaborativeStrategy` to `HivemindStrategy` ([#13388](https://github.com/Lightning-AI/lightning/pull/13388))
    * Removed unnecessary endpoint logic, renamed `collaborative` to `hivemind` ([#13392](https://github.com/Lightning-AI/lightning/pull/13392))
- Include a version suffix for new "last" checkpoints of later runs in the same directory ([#12902](https://github.com/Lightning-AI/lightning/pull/12902))
- Show a better error message when a Metric that does not return a Tensor is logged ([#13164](https://github.com/Lightning-AI/lightning/pull/13164))
- Added missing `predict_dataset` argument in `LightningDataModule.from_datasets` to create predict dataloaders ([#12942](https://github.com/Lightning-AI/lightning/pull/12942))
- Added class name prefix to metrics logged by `DeviceStatsMonitor` ([#12228](https://github.com/Lightning-AI/lightning/pull/12228))
- Automatically wrap custom samplers under a distributed environment by using `DistributedSamplerWrapper` ([#12959](https://github.com/Lightning-AI/lightning/pull/12959))
- Added profiling of `LightningDataModule` hooks ([#12971](https://github.com/Lightning-AI/lightning/pull/12971))
- Added Native FSDP Strategy ([#12447](https://github.com/Lightning-AI/lightning/pull/12447))
- Added breaking of lazy graph across training, validation, test and predict steps when training with habana accelerators to ensure better performance ([#12938](https://github.com/Lightning-AI/lightning/pull/12938))
- Added `Checkpoint` class to inherit from ([#13024](https://github.com/Lightning-AI/lightning/pull/13024))
- Added CPU metric tracking to `DeviceStatsMonitor` ([#11795](https://github.com/Lightning-AI/lightning/pull/11795))
- Added `teardown()` method to `Accelerator` ([#11935](https://github.com/Lightning-AI/lightning/pull/11935))
- Added support for using custom Trainers that don't include callbacks using the CLI ([#13138](https://github.com/Lightning-AI/lightning/pull/13138))
- Added a `timeout` argument to `DDPStrategy` and `DDPSpawnStrategy`. ([#13244](https://github.com/Lightning-AI/lightning/pull/13244), [#13383](https://github.com/Lightning-AI/lightning/pull/13383))
- Added `XLAEnvironment` cluster environment plugin ([#11330](https://github.com/Lightning-AI/lightning/pull/11330))
- Added logging messages to notify when `FitLoop` stopping conditions are met ([#9749](https://github.com/Lightning-AI/lightning/pull/9749))
- Added support for calling unknown methods with `DummyLogger` ([#13224](https://github.com/Lightning-AI/lightning/pull/13224)
- Added support for recursively setting the `Trainer` reference for ensembles of `LightningModule`s ([#13638](https://github.com/Lightning-AI/lightning/pull/13638)
- Added Apple Silicon Support via `MPSAccelerator` ([#13123](https://github.com/Lightning-AI/lightning/pull/13123))
- Added support for DDP Fork ([#13405](https://github.com/Lightning-AI/lightning/pull/13405))
- Added support for async checkpointing ([#13658](https://github.com/Lightning-AI/lightning/pull/13658))
- Added support for HPU Device stats monitor ([#13819](https://github.com/Lightning-AI/lightning/pull/13819))

### Changed

- `accelerator="gpu"` now automatically selects an available GPU backend (CUDA and MPS currently) ([#13642](https://github.com/Lightning-AI/lightning/pull/13642))
- Enable validation during overfitting ([#12527](https://github.com/Lightning-AI/lightning/pull/12527))
- Added dataclass support to `extract_batch_size` ([#12573](https://github.com/Lightning-AI/lightning/pull/12573))
- Changed checkpoints save path in the case of one logger and user-provided weights_save_path from `weights_save_path/name/version/checkpoints` to `weights_save_path/checkpoints` ([#12372](https://github.com/Lightning-AI/lightning/pull/12372))
- Changed checkpoints save path in the case of multiple loggers and user-provided weights_save_path from `weights_save_path/name1_name2/version1_version2/checkpoints` to `weights_save_path/checkpoints` ([#12372](https://github.com/Lightning-AI/lightning/pull/12372))
- Marked `swa_lrs` argument in `StochasticWeightAveraging` callback as required ([#12556](https://github.com/Lightning-AI/lightning/pull/12556))
- `LightningCLI`'s shorthand notation changed to use jsonargparse native feature ([#12614](https://github.com/Lightning-AI/lightning/pull/12614))
- `LightningCLI` changed to use jsonargparse native support for list append ([#13129](https://github.com/Lightning-AI/lightning/pull/13129))
- Changed `seed_everything_default` argument in the `LightningCLI` to type `Union[bool, int]`. If set to `True` a seed is automatically generated for the parser argument `--seed_everything`. ([#12822](https://github.com/Lightning-AI/lightning/pull/12822), [#13110](https://github.com/Lightning-AI/lightning/pull/13110))
- Make positional arguments required for classes passed into the `add_argparse_args` function. ([#12504](https://github.com/Lightning-AI/lightning/pull/12504))
- Raise an error if there are insufficient training batches when using a float value of `limit_train_batches` ([#12885](https://github.com/Lightning-AI/lightning/pull/12885))
- `DataLoader` instantiated inside a `*_dataloader` hook will not set the passed arguments as attributes anymore ([#12981](https://github.com/Lightning-AI/lightning/pull/12981))
- When a multi-element tensor is logged, an error is now raised instead of silently taking the mean of all elements ([#13164](https://github.com/Lightning-AI/lightning/pull/13164))
- The `WandbLogger` will now use the run name in the logs folder if it is provided, and otherwise the project name  ([#12604](https://github.com/Lightning-AI/lightning/pull/12604))
- Enabled using any Sampler in distributed environment in Lite ([#13646](https://github.com/Lightning-AI/lightning/pull/13646))
- Raised a warning instead of forcing `sync_dist=True` on epoch end ([13364](https://github.com/Lightning-AI/lightning/pull/13364))
- Updated `val_check_interval`(int) to consider total train batches processed instead of `_batches_that_stepped` for validation check during training ([#12832](https://github.com/Lightning-AI/lightning/pull/12832)
- Updated Habana Accelerator's `auto_device_count`, `is_available` & `get_device_name` methods based on the latest torch habana package ([#13423](https://github.com/Lightning-AI/lightning/pull/13423))
- Disallowed using `BatchSampler` when running on multiple IPUs ([#13854](https://github.com/Lightning-AI/lightning/pull/13854))

### Deprecated

- Deprecated `pytorch_lightning.accelerators.gpu.GPUAccelerator` in favor of `pytorch_lightning.accelerators.cuda.CUDAAccelerator` ([#13636](https://github.com/Lightning-AI/lightning/pull/13636))
- Deprecated `pytorch_lightning.loggers.base.LightningLoggerBase` in favor of `pytorch_lightning.loggers.logger.Logger`, and deprecated `pytorch_lightning.loggers.base` in favor of `pytorch_lightning.loggers.logger` ([#120148](https://github.com/Lightning-AI/lightning/pull/12014))
- Deprecated `pytorch_lightning.callbacks.base.Callback` in favor of `pytorch_lightning.callbacks.callback.Callback` ([#13031](https://github.com/Lightning-AI/lightning/pull/13031))
- Deprecated `num_processes`, `gpus`, `tpu_cores,` and `ipus` from the `Trainer` constructor in favor of using the `accelerator` and `devices` arguments ([#11040](https://github.com/Lightning-AI/lightning/pull/11040))
- Deprecated setting `LightningCLI(seed_everything_default=None)` in favor of `False` ([#12804](https://github.com/Lightning-AI/lightning/issues/12804)).
- Deprecated `pytorch_lightning.core.lightning.LightningModule` in favor of `pytorch_lightning.core.module.LightningModule` ([#12740](https://github.com/Lightning-AI/lightning/pull/12740))
- Deprecated `pytorch_lightning.loops.base.Loop` in favor of `pytorch_lightning.loops.loop.Loop` ([#13043](https://github.com/Lightning-AI/lightning/pull/13043))
- Deprecated `Trainer.reset_train_val_dataloaders()` in favor of `Trainer.reset_{train,val}_dataloader` ([#12184](https://github.com/Lightning-AI/lightning/pull/12184))
- Deprecated LightningCLI's registries in favor of importing the respective package ([#13221](https://github.com/Lightning-AI/lightning/pull/13221))
- Deprecated public utilities in `pytorch_lightning.utilities.cli.LightningCLI` in favor of equivalent copies in `pytorch_lightning.cli.LightningCLI` ([#13767](https://github.com/Lightning-AI/lightning/pull/13767))
- Deprecated `pytorch_lightning.profiler` in favor of `pytorch_lightning.profilers` ([#12308](https://github.com/Lightning-AI/lightning/pull/12308))

### Removed

- Removed deprecated `IndexBatchSamplerWrapper.batch_indices` ([#13565](https://github.com/Lightning-AI/lightning/pull/13565))
- Removed the deprecated `LightningModule.add_to_queue` and `LightningModule.get_from_queue` method ([#13600](https://github.com/Lightning-AI/lightning/pull/13600))
- Removed deprecated `pytorch_lightning.core.decorators.parameter_validation` from `decorators` ([#13514](https://github.com/Lightning-AI/lightning/pull/13514))
- Removed the deprecated `Logger.close` method ([#13149](https://github.com/Lightning-AI/lightning/pull/13149))
- Removed the deprecated `weights_summary` argument from the `Trainer` constructor ([#13070](https://github.com/Lightning-AI/lightning/pull/13070))
- Removed the deprecated `flush_logs_every_n_steps` argument from the `Trainer` constructor ([#13074](https://github.com/Lightning-AI/lightning/pull/13074))
- Removed the deprecated `process_position` argument from the `Trainer` constructor ([13071](https://github.com/Lightning-AI/lightning/pull/13071))
- Removed the deprecated `checkpoint_callback` argument from the `Trainer` constructor ([#13027](https://github.com/Lightning-AI/lightning/pull/13027))
- Removed the deprecated `on_{train,val,test,predict}_dataloader` hooks from the `LightningModule` and `LightningDataModule` ([#13033](https://github.com/Lightning-AI/lightning/pull/13033))
- Removed the deprecated `TestTubeLogger` ([#12859](https://github.com/Lightning-AI/lightning/pull/12859))
- Removed the deprecated `pytorch_lightning.core.memory.LayerSummary` and `pytorch_lightning.core.memory.ModelSummary` ([#12593](https://github.com/Lightning-AI/lightning/pull/12593))
- Removed the deprecated `summarize` method from the `LightningModule` ([#12559](https://github.com/Lightning-AI/lightning/pull/12559))
- Removed the deprecated `model_size` property from the `LightningModule` class ([#12641](https://github.com/Lightning-AI/lightning/pull/12641))
- Removed the deprecated `stochastic_weight_avg` argument from the `Trainer` constructor ([#12535](https://github.com/Lightning-AI/lightning/pull/12535))
- Removed the deprecated `progress_bar_refresh_rate` argument from the `Trainer` constructor ([#12514](https://github.com/Lightning-AI/lightning/pull/12514))
- Removed the deprecated `prepare_data_per_node` argument from the `Trainer` constructor ([#12536](https://github.com/Lightning-AI/lightning/pull/12536))
- Removed the deprecated `pytorch_lightning.core.memory.{get_gpu_memory_map,get_memory_profile}` ([#12659](https://github.com/Lightning-AI/lightning/pull/12659))
- Removed the deprecated `terminate_on_nan` argument from the `Trainer` constructor ([#12553](https://github.com/Lightning-AI/lightning/pull/12553))
- Removed the deprecated `XLAStatsMonitor` callback ([#12688](https://github.com/Lightning-AI/lightning/pull/12688))
- Remove deprecated `pytorch_lightning.callbacks.progress.progress` ([#12658](https://github.com/Lightning-AI/lightning/pull/12658))
- Removed the deprecated `dim` and `size` arguments from the `LightningDataModule` constructor([#12780](https://github.com/Lightning-AI/lightning/pull/12780))
- Removed the deprecated `train_transforms` argument from the `LightningDataModule` constructor([#12662](https://github.com/Lightning-AI/lightning/pull/12662))
- Removed the deprecated `log_gpu_memory` argument from the `Trainer` constructor ([#12657](https://github.com/Lightning-AI/lightning/pull/12657))
- Removed the deprecated automatic logging of GPU stats by the logger connector ([#12657](https://github.com/Lightning-AI/lightning/pull/12657))
- Removed deprecated `GPUStatsMonitor` callback ([#12554](https://github.com/Lightning-AI/lightning/pull/12554))
- Removed support for passing strategy names or strategy instances to the accelerator Trainer argument ([#12696](https://github.com/Lightning-AI/lightning/pull/12696))
- Removed support for passing strategy names or strategy instances to the plugins Trainer argument ([#12700](https://github.com/Lightning-AI/lightning/pull/12700))
- Removed the deprecated `val_transforms` argument from the `LightningDataModule` constructor ([#12763](https://github.com/Lightning-AI/lightning/pull/12763))
- Removed the deprecated `test_transforms` argument from the `LightningDataModule` constructor ([#12773](https://github.com/Lightning-AI/lightning/pull/12773))
- Removed deprecated `Trainer(max_steps=None)` ([#13591](https://github.com/Lightning-AI/lightning/pull/13591))
- Removed deprecated `dataloader_idx` argument from `on_train_batch_start/end` hooks `Callback` and `LightningModule` ([#12769](https://github.com/Lightning-AI/lightning/pull/12769), [#12977](https://github.com/Lightning-AI/lightning/pull/12977))
- Removed deprecated `get_progress_bar_dict` property from `LightningModule` ([#12839](https://github.com/Lightning-AI/lightning/pull/12839))
- Removed sanity check for multi-optimizer support with habana backends ([#13217](https://github.com/Lightning-AI/lightning/pull/13217))
- Removed the need to explicitly load habana module ([#13338](https://github.com/Lightning-AI/lightning/pull/13338))
- Removed the deprecated `Strategy.post_dispatch()` hook ([#13461](https://github.com/Lightning-AI/lightning/pull/13461))
- Removed deprecated `pytorch_lightning.callbacks.lr_monitor.LearningRateMonitor.lr_sch_names` ([#13353](https://github.com/Lightning-AI/lightning/pull/13353))
- Removed deprecated `Trainer.slurm_job_id` in favor of `SLURMEnvironment.job_id` ([#13459](https://github.com/Lightning-AI/lightning/pull/13459))
- Removed support for the `DDP2Strategy` ([#12705](https://github.com/Lightning-AI/lightning/pull/12705))
- Removed deprecated `LightningDistributed` ([#13549](https://github.com/Lightning-AI/lightning/pull/13549))
- Removed deprecated ClusterEnvironment properties `master_address` and `master_port` in favor of `main_address` and `main_port` ([#13458](https://github.com/Lightning-AI/lightning/pull/13458))
- Removed deprecated ClusterEnvironment methods `KubeflowEnvironment.is_using_kubelfow()`, `LSFEnvironment.is_using_lsf()` and `TorchElasticEnvironment.is_using_torchelastic()` in favor of the `detect()` method ([#13458](https://github.com/Lightning-AI/lightning/pull/13458))
- Removed deprecated `Callback.on_keyboard_interrupt` ([#13438](https://github.com/Lightning-AI/lightning/pull/13438))
- Removed deprecated `LightningModule.on_post_move_to_device` ([#13548](https://github.com/Lightning-AI/lightning/pull/13548))
- Removed `TPUSpawnStrategy.{tpu_local_core_rank,tpu_global_core_rank}` attributes in favor of `TPUSpawnStrategy.{local_rank,global_rank}` ([#11163](https://github.com/Lightning-AI/lightning/pull/11163))
- Removed `SingleTPUStrategy.{tpu_local_core_rank,tpu_global_core_rank}` attributes in favor of `SingleTPUStrategy.{local_rank,global_rank}`([#11163](https://github.com/Lightning-AI/lightning/pull/11163))

### Fixed

- Improved support for custom `DataLoader`s when instantiated in `*_dataloader` hook ([#12981](https://github.com/Lightning-AI/lightning/pull/12981))
- Allowed custom `BatchSampler`s when instantiated in `*_dataloader` hook [#13640](https://github.com/Lightning-AI/lightning/pull/13640))
- Fixed an issue with unsupported torch.inference_mode() on hpu backends by making it use no_grad ([#13014](https://github.com/Lightning-AI/lightning/pull/13014))
- The model wrapper returned by `LightningLite.setup()` now properly supports pass-through when looking up attributes ([#12597](https://github.com/Lightning-AI/lightning/pull/12597))
- Fixed issue where the CLI fails with certain torch objects ([#13153](https://github.com/Lightning-AI/lightning/pull/13153))
- Fixed ``LightningCLI`` signature parameter resolving for some lightning classes ([#13283](https://github.com/Lightning-AI/lightning/pull/13283))
- Fixed Model Summary when using DeepSpeed Stage 3 ([#13427](https://github.com/Lightning-AI/lightning/pull/13427))
- Fixed `pytorch_lightning.utilities.distributed.gather_all_tensors` to handle tensors of different dimensions ([#12630](https://github.com/Lightning-AI/lightning/pull/12630))
- Fixed the input validation for the accelerator Trainer argument when passed as a string ([#13417](https://github.com/Lightning-AI/lightning/pull/13417))
- Fixed `Trainer.predict(return_predictions=False)` to track prediction's batch_indices ([#13629](https://github.com/Lightning-AI/lightning/pull/13629))
- Fixed and issue that prevented setting a custom `CheckpointIO` plugin with strategies ([#13785](https://github.com/Lightning-AI/lightning/pull/13785))
- Fixed main progress bar counter when `val_check_interval=int` and `check_val_every_n_epoch=None` ([#12832](https://github.com/Lightning-AI/lightning/pull/12832)
- Improved support for custom `ReduceLROnPlateau` scheduler if `reduce_on_plateau` is set by the user in scheduler config ([#13838](https://github.com/Lightning-AI/lightning/pull/13838))
- Used `global_step` while restoring logging step for old checkpoints ([#13645](https://github.com/Lightning-AI/lightning/pull/13645))
- When training with `precision=16` on IPU, the cast has been moved off the IPU onto the host, making the copies from host to IPU cheaper ([#13880](https://github.com/Lightning-AI/lightning/pull/13880))
- Fixed error handling in learning rate finder when not enough data points are available to give a good suggestion ([#13845](https://github.com/Lightning-AI/lightning/pull/13845))
- Fixed an issue that caused the learning rate finder to set the model's learning rate to None when no suggestion was possible ([#13845](https://github.com/Lightning-AI/lightning/pull/13845))
- Fixed an issue causing deterministic algorighms and other globals to get reset in spawned processes ([#13921](https://github.com/Lightning-AI/lightning/pull/13921))
- Fixed default `amp_level` for `DeepSpeedPrecisionPlugin` to `O2` ([#13897](https://github.com/Lightning-AI/lightning/pull/13897))
- Fixed Python 3.10 compatibility for truncated back-propagation through time (TBPTT) ([#13973](https://github.com/Lightning-AI/lightning/pull/13973))
- Fixed `TQDMProgressBar` reset and update to show correct time estimation (2/2) ([#13962](https://github.com/Lightning-AI/lightning/pull/13962))


## [1.6.5] - 2022-07-13

### Fixed

- Fixed `estimated_stepping_batches` requiring distributed comms in `configure_optimizers` for the `DeepSpeedStrategy` ([#13350](https://github.com/Lightning-AI/lightning/pull/13350))
- Fixed bug with Python version check that prevented use with development versions of Python ([#13420](https://github.com/Lightning-AI/lightning/pull/13420))
- The loops now call `.set_epoch()` also on batch samplers if the dataloader has one wrapped in a distributed sampler ([#13396](https://github.com/Lightning-AI/lightning/pull/13396))
- Fixed the restoration of log step during restart ([#13467](https://github.com/Lightning-AI/lightning/pull/13467))


## [1.6.4] - 2022-06-01

### Added

- Added all DDP params to be exposed through hpu parallel strategy ([#13067](https://github.com/Lightning-AI/lightning/pull/13067))

### Changed

- Keep `torch.backends.cudnn.benchmark=False` by default (unlike in v1.6.{0-3}) after speed and memory problems depending on the data used. Please consider tuning `Trainer(benchmark)` manually. ([#13154](https://github.com/Lightning-AI/lightning/pull/13154))
- Prevent modification of `torch.backends.cudnn.benchmark` when `Trainer(benchmark=...)` is not set ([#13154](https://github.com/Lightning-AI/lightning/pull/13154))

### Fixed

- Fixed an issue causing zero-division error for empty dataloaders ([#12885](https://github.com/Lightning-AI/lightning/pull/12885))
- Fixed mismatching default values for the types of some arguments in the DeepSpeed and Fully-Sharded strategies which made the CLI unable to use them ([#12989](https://github.com/Lightning-AI/lightning/pull/12989))
- Avoid redundant callback restore warning while tuning ([#13026](https://github.com/Lightning-AI/lightning/pull/13026))
- Fixed `Trainer(precision=64)` during evaluation which now uses the wrapped precision module ([#12983](https://github.com/Lightning-AI/lightning/pull/12983))
- Fixed an issue to use wrapped `LightningModule` for evaluation during `trainer.fit` for `BaguaStrategy` ([#12983](https://github.com/Lightning-AI/lightning/pull/12983))
- Fixed an issue wrt unnecessary usage of habana mixed precision package for fp32 types ([#13028](https://github.com/Lightning-AI/lightning/pull/13028))
- Fixed the number of references of `LightningModule` so it can be deleted ([#12897](https://github.com/Lightning-AI/lightning/pull/12897))
- Fixed `materialize_module` setting a module's child recursively ([#12870](https://github.com/Lightning-AI/lightning/pull/12870))
- Fixed issue where the CLI could not pass a `Profiler` to the `Trainer` ([#13084](https://github.com/Lightning-AI/lightning/pull/13084))
- Fixed torchelastic detection with non-distributed installations ([#13142](https://github.com/Lightning-AI/lightning/pull/13142))
- Fixed logging's step values when multiple dataloaders are used during evaluation ([#12184](https://github.com/Lightning-AI/lightning/pull/12184))
- Fixed epoch logging on train epoch end ([#13025](https://github.com/Lightning-AI/lightning/pull/13025))
- Fixed `DDPStrategy` and `DDPSpawnStrategy` to initialize optimizers only after moving the module to the device ([#11952](https://github.com/Lightning-AI/lightning/pull/11952))


## [1.6.3] - 2022-05-03

### Fixed

- Use only a single instance of `rich.console.Console` throughout codebase ([#12886](https://github.com/Lightning-AI/lightning/pull/12886))
- Fixed an issue to ensure all the checkpoint states are saved in a common filepath with `DeepspeedStrategy` ([#12887](https://github.com/Lightning-AI/lightning/pull/12887))
- Fixed `trainer.logger` deprecation message ([#12671](https://github.com/Lightning-AI/lightning/pull/12671))
- Fixed an issue where sharded grad scaler is passed in when using BF16 with the `ShardedStrategy` ([#12915](https://github.com/Lightning-AI/lightning/pull/12915))
- Fixed an issue wrt recursive invocation of DDP configuration in hpu parallel plugin ([#12912](https://github.com/Lightning-AI/lightning/pull/12912))
- Fixed printing of ragged dictionaries in `Trainer.validate` and `Trainer.test` ([#12857](https://github.com/Lightning-AI/lightning/pull/12857))
- Fixed threading support for legacy loading of checkpoints ([#12814](https://github.com/Lightning-AI/lightning/pull/12814))
- Fixed pickling of `KFoldLoop` ([#12441](https://github.com/Lightning-AI/lightning/pull/12441))
- Stopped `optimizer_zero_grad` from being called after IPU execution ([#12913](https://github.com/Lightning-AI/lightning/pull/12913))
- Fixed `fuse_modules` to be qat-aware for `torch>=1.11` ([#12891](https://github.com/Lightning-AI/lightning/pull/12891))
- Enforced eval shuffle warning only for default samplers in DataLoader ([#12653](https://github.com/Lightning-AI/lightning/pull/12653))
- Enable mixed precision in `DDPFullyShardedStrategy` when `precision=16` ([#12965](https://github.com/Lightning-AI/lightning/pull/12965))
- Fixed `TQDMProgressBar` reset and update to show correct time estimation (1/2) ([#12889](https://github.com/Lightning-AI/lightning/pull/12889))
- Fixed fit loop restart logic to enable resume using the checkpoint ([#12821](https://github.com/Lightning-AI/lightning/pull/12821))


## [1.6.2] - 2022-04-27

### Fixed

- Fixed `ImportError` when `torch.distributed` is not available. ([#12794](https://github.com/Lightning-AI/lightning/pull/12794))
- When using custom DataLoaders in LightningDataModule, multiple inheritance is resolved properly ([#12716](https://github.com/Lightning-AI/lightning/pull/12716))
- Fixed encoding issues on terminals that do not support unicode characters ([#12828](https://github.com/Lightning-AI/lightning/pull/12828))
- Fixed support for `ModelCheckpoint` monitors with dots ([#12783](https://github.com/Lightning-AI/lightning/pull/12783))


## [1.6.1] - 2022-04-13

### Changed

- Support `strategy` argument being case insensitive ([#12528](https://github.com/Lightning-AI/lightning/pull/12528))

### Fixed

- Run main progress bar updates independent of val progress bar updates in `TQDMProgressBar` ([#12563](https://github.com/Lightning-AI/lightning/pull/12563))
- Avoid calling `average_parameters` multiple times per optimizer step ([#12452](https://github.com/Lightning-AI/lightning/pull/12452))
- Properly pass some Logger's parent's arguments to `super().__init__()` ([#12609](https://github.com/Lightning-AI/lightning/pull/12609))
- Fixed an issue where incorrect type warnings appear when the overridden `LightningLite.run` method accepts user-defined arguments ([#12629](https://github.com/Lightning-AI/lightning/pull/12629))
- Fixed `rank_zero_only` decorator in LSF environments ([#12587](https://github.com/Lightning-AI/lightning/pull/12587))
- Don't raise a warning when `nn.Module` is not saved under hparams ([#12669](https://github.com/Lightning-AI/lightning/pull/12669))
- Raise `MisconfigurationException` when the accelerator is available but the user passes invalid `([]/0/"0")` values to the `devices` flag ([#12708](https://github.com/Lightning-AI/lightning/pull/12708))
- Support `auto_select_gpus` with the accelerator and devices API ([#12608](https://github.com/Lightning-AI/lightning/pull/12608))


## [1.6.0] - 2022-03-29

### Added

- Allow logging to an existing run ID in MLflow with `MLFlowLogger` ([#12290](https://github.com/Lightning-AI/lightning/pull/12290))
- Enable gradient accumulation using Horovod's `backward_passes_per_step` ([#11911](https://github.com/Lightning-AI/lightning/pull/11911))
- Add new `DETAIL` log level to provide useful logs for improving monitoring and debugging of batch jobs ([#11008](https://github.com/Lightning-AI/lightning/pull/11008))
- Added a flag `SLURMEnvironment(auto_requeue=True|False)` to control whether Lightning handles the requeuing ([#10601](https://github.com/Lightning-AI/lightning/pull/10601))
- Fault Tolerant Manual
    * Add `_Stateful` protocol to detect if classes are stateful ([#10646](https://github.com/Lightning-AI/lightning/pull/10646))
    * Add `_FaultTolerantMode` enum used to track different supported fault tolerant modes ([#10645](https://github.com/Lightning-AI/lightning/pull/10645))
    * Add a `_rotate_worker_indices` utility to reload the state according the latest worker ([#10647](https://github.com/Lightning-AI/lightning/pull/10647))
    * Add stateful workers ([#10674](https://github.com/Lightning-AI/lightning/pull/10674))
    * Add an utility to collect the states across processes ([#10639](https://github.com/Lightning-AI/lightning/pull/10639))
    * Add logic to reload the states across data loading components ([#10699](https://github.com/Lightning-AI/lightning/pull/10699))
    * Cleanup some fault tolerant utilities ([#10703](https://github.com/Lightning-AI/lightning/pull/10703))
    * Enable Fault Tolerant Manual Training ([#10707](https://github.com/Lightning-AI/lightning/pull/10707))
    * Broadcast the `_terminate_gracefully` to all processes and add support for DDP ([#10638](https://github.com/Lightning-AI/lightning/pull/10638))
- Added support for re-instantiation of custom (subclasses of) `DataLoaders` returned in the `*_dataloader()` methods, i.e., automatic replacement of samplers now works with custom types of `DataLoader` ([#10680](https://github.com/Lightning-AI/lightning/pull/10680))
- Added a function to validate if fault tolerant training is supported. ([#10465](https://github.com/Lightning-AI/lightning/pull/10465))
- Added a private callback to manage the creation and deletion of fault-tolerance checkpoints ([#11862](https://github.com/Lightning-AI/lightning/pull/11862))
- Show a better error message when a custom `DataLoader` implementation is not well implemented and we need to reconstruct it ([#10719](https://github.com/Lightning-AI/lightning/pull/10719))
- Show a better error message when frozen dataclass is used as a batch ([#10927](https://github.com/Lightning-AI/lightning/pull/10927))
- Save the `Loop`'s state by default in the checkpoint ([#10784](https://github.com/Lightning-AI/lightning/pull/10784))
- Added `Loop.replace` to easily switch one loop for another ([#10324](https://github.com/Lightning-AI/lightning/pull/10324))
- Added support for `--lr_scheduler=ReduceLROnPlateau` to the `LightningCLI` ([#10860](https://github.com/Lightning-AI/lightning/pull/10860))
- Added `LightningCLI.configure_optimizers` to override the `configure_optimizers` return value ([#10860](https://github.com/Lightning-AI/lightning/pull/10860))
- Added `LightningCLI(auto_registry)` flag to register all subclasses of the registerable components automatically ([#12108](https://github.com/Lightning-AI/lightning/pull/12108))
- Added a warning that shows when `max_epochs` in the `Trainer` is not set ([#10700](https://github.com/Lightning-AI/lightning/pull/10700))
- Added support for returning a single Callback from `LightningModule.configure_callbacks` without wrapping it into a list ([#11060](https://github.com/Lightning-AI/lightning/pull/11060))
- Added `console_kwargs` for `RichProgressBar` to initialize inner Console ([#10875](https://github.com/Lightning-AI/lightning/pull/10875))
- Added support for shorthand notation to instantiate loggers with the `LightningCLI` ([#11533](https://github.com/Lightning-AI/lightning/pull/11533))
- Added a `LOGGER_REGISTRY` instance to register custom loggers to the `LightningCLI` ([#11533](https://github.com/Lightning-AI/lightning/pull/11533))
- Added info message when the `Trainer` arguments `limit_*_batches`, `overfit_batches`, or `val_check_interval` are set to `1` or `1.0` ([#11950](https://github.com/Lightning-AI/lightning/pull/11950))
- Added a `PrecisionPlugin.teardown` method ([#10990](https://github.com/Lightning-AI/lightning/pull/10990))
- Added `LightningModule.lr_scheduler_step` ([#10249](https://github.com/Lightning-AI/lightning/pull/10249))
- Added support for no pre-fetching to `DataFetcher` ([#11606](https://github.com/Lightning-AI/lightning/pull/11606))
- Added support for optimizer step progress tracking with manual optimization ([#11848](https://github.com/Lightning-AI/lightning/pull/11848))
- Return the output of the `optimizer.step`. This can be useful for `LightningLite` users, manual optimization users, or users overriding `LightningModule.optimizer_step` ([#11711](https://github.com/Lightning-AI/lightning/pull/11711))
- Teardown the active loop and strategy on exception ([#11620](https://github.com/Lightning-AI/lightning/pull/11620))
- Added a `MisconfigurationException` if user provided `opt_idx` in scheduler config doesn't match with actual optimizer index of its respective optimizer ([#11247](https://github.com/Lightning-AI/lightning/pull/11247))
- Added a `loggers` property to `Trainer` which returns a list of loggers provided by the user ([#11683](https://github.com/Lightning-AI/lightning/pull/11683))
- Added a `loggers` property to `LightningModule` which retrieves the `loggers` property from `Trainer` ([#11683](https://github.com/Lightning-AI/lightning/pull/11683))
- Added support for DDP when using a `CombinedLoader` for the training data ([#11648](https://github.com/Lightning-AI/lightning/pull/11648))
- Added a warning when using `DistributedSampler` during validation/testing ([#11479](https://github.com/Lightning-AI/lightning/pull/11479))
- Added support for `Bagua` training strategy ([#11146](https://github.com/Lightning-AI/lightning/pull/11146))
- Added support for manually returning a `poptorch.DataLoader` in a `*_dataloader` hook ([#12116](https://github.com/Lightning-AI/lightning/pull/12116))
- Added `rank_zero` module to centralize utilities ([#11747](https://github.com/Lightning-AI/lightning/pull/11747))
- Added a `_Stateful` support for `LightningDataModule` ([#11637](https://github.com/Lightning-AI/lightning/pull/11637))
- Added `_Stateful` support for `PrecisionPlugin` ([#11638](https://github.com/Lightning-AI/lightning/pull/11638))
- Added `Accelerator.is_available` to check device availability ([#11797](https://github.com/Lightning-AI/lightning/pull/11797))
- Enabled static type-checking on the signature of `Trainer` ([#11888](https://github.com/Lightning-AI/lightning/pull/11888))
- Added utility functions for moving optimizers to devices ([#11758](https://github.com/Lightning-AI/lightning/pull/11758))
- Added a warning when saving an instance of `nn.Module` with `save_hyperparameters()` ([#12068](https://github.com/Lightning-AI/lightning/pull/12068))
- Added `estimated_stepping_batches` property to `Trainer` ([#11599](https://github.com/Lightning-AI/lightning/pull/11599))
- Added support for pluggable Accelerators ([#12030](https://github.com/Lightning-AI/lightning/pull/12030))
- Added profiling for `on_load_checkpoint`/`on_save_checkpoint` callback and LightningModule hooks ([#12149](https://github.com/Lightning-AI/lightning/pull/12149))
- Added `LayerSync` and `NativeSyncBatchNorm` plugins ([#11754](https://github.com/Lightning-AI/lightning/pull/11754))
- Added optional `storage_options` argument to `Trainer.save_checkpoint()` to pass to custom `CheckpointIO` implementations ([#11891](https://github.com/Lightning-AI/lightning/pull/11891))
- Added support to explicitly specify the process group backend for parallel strategies ([#11745](https://github.com/Lightning-AI/lightning/pull/11745))
- Added `device_ids` and `num_devices` property to `Trainer` ([#12151](https://github.com/Lightning-AI/lightning/pull/12151))
- Added `Callback.state_dict()` and `Callback.load_state_dict()` methods ([#12232](https://github.com/Lightning-AI/lightning/pull/12232))
- Added `AcceleratorRegistry` ([#12180](https://github.com/Lightning-AI/lightning/pull/12180))
- Added support for Habana Accelerator (HPU) ([#11808](https://github.com/Lightning-AI/lightning/pull/11808))
- Added support for dataclasses in `apply_to_collections` ([#11889](https://github.com/Lightning-AI/lightning/pull/11889))

### Changed

- Drop PyTorch 1.7 support ([#12191](https://github.com/Lightning-AI/lightning/pull/12191)), ([#12432](https://github.com/Lightning-AI/lightning/pull/12432))
- Make `benchmark` flag optional and set its value based on the deterministic flag ([#11944](https://github.com/Lightning-AI/lightning/pull/11944))
- Implemented a new native and rich format in `_print_results` method of the `EvaluationLoop` ([#11332](https://github.com/Lightning-AI/lightning/pull/11332))
- Do not print an empty table at the end of the `EvaluationLoop` ([#12427](https://github.com/Lightning-AI/lightning/pull/12427))
- Set the `prog_bar` flag to False in `LightningModule.log_grad_norm` ([#11472](https://github.com/Lightning-AI/lightning/pull/11472))
- Raised exception in `init_dist_connection()` when torch distributed is not available ([#10418](https://github.com/Lightning-AI/lightning/pull/10418))
- The `monitor` argument in the `EarlyStopping` callback is no longer optional ([#10328](https://github.com/Lightning-AI/lightning/pull/10328))
- Do not fail if batch size could not be inferred for logging when using DeepSpeed ([#10438](https://github.com/Lightning-AI/lightning/pull/10438))
- Raised `MisconfigurationException` when `enable_progress_bar=False` and a progress bar instance has been passed in the callback list ([#10520](https://github.com/Lightning-AI/lightning/pull/10520))
- Moved `trainer.connectors.env_vars_connector._defaults_from_env_vars` to `utilities.argsparse._defaults_from_env_vars` ([#10501](https://github.com/Lightning-AI/lightning/pull/10501))
- Changes in `LightningCLI` required for the new major release of jsonargparse v4.0.0 ([#10426](https://github.com/Lightning-AI/lightning/pull/10426))
- Renamed `refresh_rate_per_second` parameter to `refresh_rate` for `RichProgressBar` signature ([#10497](https://github.com/Lightning-AI/lightning/pull/10497))
- Moved ownership of the `PrecisionPlugin` into `TrainingTypePlugin` and updated all references ([#10570](https://github.com/Lightning-AI/lightning/pull/10570))
- Fault Tolerant relies on `signal.SIGTERM` to gracefully exit instead of `signal.SIGUSR1` ([#10605](https://github.com/Lightning-AI/lightning/pull/10605))
- `Loop.restarting=...` now sets the value recursively for all subloops ([#11442](https://github.com/Lightning-AI/lightning/pull/11442))
- Raised an error if the `batch_size` cannot be inferred from the current batch if it contained a string or was a custom batch object ([#10541](https://github.com/Lightning-AI/lightning/pull/10541))
- The validation loop is now disabled when `overfit_batches > 0` is set in the Trainer ([#9709](https://github.com/Lightning-AI/lightning/pull/9709))
- Moved optimizer related logics from `Accelerator` to `TrainingTypePlugin` ([#10596](https://github.com/Lightning-AI/lightning/pull/10596))
- Moved ownership of the lightning optimizers from the `Trainer` to the `Strategy` ([#11444](https://github.com/Lightning-AI/lightning/pull/11444))
- Moved ownership of the data fetchers from the DataConnector to the Loops ([#11621](https://github.com/Lightning-AI/lightning/pull/11621))
- Moved `batch_to_device` method from `Accelerator` to `TrainingTypePlugin` ([#10649](https://github.com/Lightning-AI/lightning/pull/10649))
- The `DDPSpawnPlugin` no longer overrides the `post_dispatch` plugin hook ([#10034](https://github.com/Lightning-AI/lightning/pull/10034))
- Integrate the progress bar implementation with progress tracking ([#11213](https://github.com/Lightning-AI/lightning/pull/11213))
- The `LightningModule.{add_to_queue,get_from_queue}` hooks no longer get a `torch.multiprocessing.SimpleQueue` and instead receive a list based queue ([#10034](https://github.com/Lightning-AI/lightning/pull/10034))
- Changed `training_step`, `validation_step`, `test_step` and `predict_step` method signatures in `Accelerator` and updated input from caller side ([#10908](https://github.com/Lightning-AI/lightning/pull/10908))
- Changed the name of the temporary checkpoint that the `DDPSpawnPlugin` and related plugins save ([#10934](https://github.com/Lightning-AI/lightning/pull/10934))
- `LoggerCollection` returns only unique logger names and versions ([#10976](https://github.com/Lightning-AI/lightning/pull/10976))
- Redesigned process creation for spawn-based plugins (`DDPSpawnPlugin`, `TPUSpawnPlugin`, etc.) ([#10896](https://github.com/Lightning-AI/lightning/pull/10896))
    * All spawn-based plugins now spawn processes immediately upon calling `Trainer.{fit,validate,test,predict}`
    * The hooks/callbacks `prepare_data`, `setup`, `configure_sharded_model` and `teardown` now run under initialized process group for spawn-based plugins just like their non-spawn counterparts
    * Some configuration errors that were previously raised as `MisconfigurationException`s will now be raised as `ProcessRaisedException` (torch>=1.8) or as `Exception` (torch<1.8)
    * Removed the `TrainingTypePlugin.pre_dispatch()` method and merged it with `TrainingTypePlugin.setup()` ([#11137](https://github.com/Lightning-AI/lightning/pull/11137))
- Changed profiler to index and display the names of the hooks with a new pattern [<base class>]<class>.<hook name> ([#11026](https://github.com/Lightning-AI/lightning/pull/11026))
- Changed `batch_to_device` entry in profiling from stage-specific to generic, to match profiling of other hooks ([#11031](https://github.com/Lightning-AI/lightning/pull/11031))
- Changed the info message for finalizing ddp-spawn worker processes to a debug-level message ([#10864](https://github.com/Lightning-AI/lightning/pull/10864))
- Removed duplicated file extension when uploading model checkpoints with `NeptuneLogger` ([#11015](https://github.com/Lightning-AI/lightning/pull/11015))
- Removed `__getstate__` and `__setstate__` of `RichProgressBar` ([#11100](https://github.com/Lightning-AI/lightning/pull/11100))
- The `DDPPlugin` and `DDPSpawnPlugin` and their subclasses now remove the `SyncBatchNorm` wrappers in `teardown()` to enable proper support at inference after fitting ([#11078](https://github.com/Lightning-AI/lightning/pull/11078))
- Moved ownership of the `Accelerator` instance to the `TrainingTypePlugin`; all training-type plugins now take an optional parameter `accelerator` ([#11022](https://github.com/Lightning-AI/lightning/pull/11022))
- Renamed the `TrainingTypePlugin` to `Strategy` ([#11120](https://github.com/Lightning-AI/lightning/pull/11120))
    * Renamed the `ParallelPlugin` to `ParallelStrategy` ([#11123](https://github.com/Lightning-AI/lightning/pull/11123))
    * Renamed the `DataParallelPlugin` to `DataParallelStrategy` ([#11183](https://github.com/Lightning-AI/lightning/pull/11183))
    * Renamed the `DDPPlugin` to `DDPStrategy` ([#11142](https://github.com/Lightning-AI/lightning/pull/11142))
    * Renamed the `DDP2Plugin` to `DDP2Strategy` ([#11185](https://github.com/Lightning-AI/lightning/pull/11185))
    * Renamed the `DDPShardedPlugin` to `DDPShardedStrategy` ([#11186](https://github.com/Lightning-AI/lightning/pull/11186))
    * Renamed the `DDPFullyShardedPlugin` to `DDPFullyShardedStrategy` ([#11143](https://github.com/Lightning-AI/lightning/pull/11143))
    * Renamed the `DDPSpawnPlugin` to `DDPSpawnStrategy` ([#11145](https://github.com/Lightning-AI/lightning/pull/11145))
    * Renamed the `DDPSpawnShardedPlugin` to `DDPSpawnShardedStrategy` ([#11210](https://github.com/Lightning-AI/lightning/pull/11210))
    * Renamed the `DeepSpeedPlugin` to `DeepSpeedStrategy` ([#11194](https://github.com/Lightning-AI/lightning/pull/11194))
    * Renamed the `HorovodPlugin` to `HorovodStrategy` ([#11195](https://github.com/Lightning-AI/lightning/pull/11195))
    * Renamed the `TPUSpawnPlugin` to `TPUSpawnStrategy` ([#11190](https://github.com/Lightning-AI/lightning/pull/11190))
    * Renamed the `IPUPlugin` to `IPUStrategy` ([#11193](https://github.com/Lightning-AI/lightning/pull/11193))
    * Renamed the `SingleDevicePlugin` to `SingleDeviceStrategy` ([#11182](https://github.com/Lightning-AI/lightning/pull/11182))
    * Renamed the `SingleTPUPlugin` to `SingleTPUStrategy` ([#11182](https://github.com/Lightning-AI/lightning/pull/11182))
    * Renamed the `TrainingTypePluginsRegistry` to `StrategyRegistry` ([#11233](https://github.com/Lightning-AI/lightning/pull/11233))
- Marked the `ResultCollection`, `ResultMetric`, and `ResultMetricCollection` classes as protected ([#11130](https://github.com/Lightning-AI/lightning/pull/11130))
- Marked `trainer.checkpoint_connector` as protected ([#11550](https://github.com/Lightning-AI/lightning/pull/11550))
- The epoch start/end hooks are now called by the `FitLoop` instead of the `TrainingEpochLoop` ([#11201](https://github.com/Lightning-AI/lightning/pull/11201))
- DeepSpeed does not require lightning module zero 3 partitioning ([#10655](https://github.com/Lightning-AI/lightning/pull/10655))
- Moved `Strategy` classes to the `strategies` directory ([#11226](https://github.com/Lightning-AI/lightning/pull/11226))
- Renamed `training_type_plugin` file to `strategy` ([#11239](https://github.com/Lightning-AI/lightning/pull/11239))
- Changed `DeviceStatsMonitor` to group metrics based on the logger's `group_separator` ([#11254](https://github.com/Lightning-AI/lightning/pull/11254))
- Raised `UserWarning` if evaluation is triggered with `best` ckpt and trainer is configured with multiple checkpoint callbacks ([#11274](https://github.com/Lightning-AI/lightning/pull/11274))
- `Trainer.logged_metrics` now always contains scalar tensors, even when a Python scalar was logged ([#11270](https://github.com/Lightning-AI/lightning/pull/11270))
- The tuner now uses the checkpoint connector to copy and restore its state ([#11518](https://github.com/Lightning-AI/lightning/pull/11518))
- Changed `MisconfigurationException` to `ModuleNotFoundError` when `rich` isn't available ([#11360](https://github.com/Lightning-AI/lightning/pull/11360))
- The `trainer.current_epoch` value is now increased by 1 during and after `on_train_end` ([#8578](https://github.com/Lightning-AI/lightning/pull/8578))
- The `trainer.global_step` value now accounts for multiple optimizers and TBPTT splits ([#11805](https://github.com/Lightning-AI/lightning/pull/11805))
- The `trainer.global_step` value is now increased right after the `optimizer.step()` call which will impact users who access it during an intra-training validation hook ([#11805](https://github.com/Lightning-AI/lightning/pull/11805))
- The filename of checkpoints created with `ModelCheckpoint(filename='{step}')` is different compared to previous versions. A checkpoint saved after 1 step will be named `step=1.ckpt` instead of `step=0.ckpt` ([#11805](https://github.com/Lightning-AI/lightning/pull/11805))
- Inherit from `ABC` for `Accelerator`: Users need to implement `auto_device_count` ([#11521](https://github.com/Lightning-AI/lightning/pull/11521))
- Changed `parallel_devices` property in `ParallelStrategy` to be lazy initialized ([#11572](https://github.com/Lightning-AI/lightning/pull/11572))
- Updated `TQDMProgressBar` to run a separate progress bar for each eval dataloader ([#11657](https://github.com/Lightning-AI/lightning/pull/11657))
- Sorted `SimpleProfiler(extended=False)` summary based on mean duration for each hook ([#11671](https://github.com/Lightning-AI/lightning/pull/11671))
- Avoid enforcing `shuffle=False` for eval dataloaders ([#11575](https://github.com/Lightning-AI/lightning/pull/11575))
- When using DP (data-parallel), Lightning will no longer automatically reduce all tensors returned in training_step; it will only reduce the loss unless `training_step_end` is overridden ([#11594](https://github.com/Lightning-AI/lightning/pull/11594))
- When using DP (data-parallel), the `training_epoch_end` hook will no longer receive reduced outputs from `training_step` and instead get the full tensor of results from all GPUs ([#11594](https://github.com/Lightning-AI/lightning/pull/11594))
- Changed default logger name to `lightning_logs` for consistency ([#11762](https://github.com/Lightning-AI/lightning/pull/11762))
- Rewrote `accelerator_connector` ([#11448](https://github.com/Lightning-AI/lightning/pull/11448))
- When manual optimization is used with DDP, we no longer force `find_unused_parameters=True` ([#12425](https://github.com/Lightning-AI/lightning/pull/12425))
- Disable loading dataloades if corresponding `limit_batches=0` ([#11576](https://github.com/Lightning-AI/lightning/pull/11576))
- Removed `is_global_zero` check in `training_epoch_loop` before `logger.save`. If you have a custom logger that implements `save` the Trainer will now call `save` on all ranks by default. To change this behavior add `@rank_zero_only` to your `save` implementation ([#12134](https://github.com/Lightning-AI/lightning/pull/12134))
- Disabled tuner with distributed strategies ([#12179](https://github.com/Lightning-AI/lightning/pull/12179))
- Marked `trainer.logger_connector` as protected ([#12195](https://github.com/Lightning-AI/lightning/pull/12195))
- Move `Strategy.process_dataloader` function call from `fit/evaluation/predict_loop.py` to `data_connector.py` ([#12251](https://github.com/Lightning-AI/lightning/pull/12251))
- `ModelCheckpoint(save_last=True, every_n_epochs=N)` now saves a "last" checkpoint every epoch (disregarding `every_n_epochs`) instead of only once at the end of training ([#12418](https://github.com/Lightning-AI/lightning/pull/12418))
- The strategies that support `sync_batchnorm` now only apply it when fitting ([#11919](https://github.com/Lightning-AI/lightning/pull/11919))
- Avoided fallback on CPU if no devices are provided for other accelerators ([#12410](https://github.com/Lightning-AI/lightning/pull/12410))
- Modified `supporters.py` so that in the accumulator element (for loss) is created directly on the device ([#12430](https://github.com/Lightning-AI/lightning/pull/12430))
- Removed `EarlyStopping.on_save_checkpoint` and `EarlyStopping.on_load_checkpoint` in favor of `EarlyStopping.state_dict` and `EarlyStopping.load_state_dict` ([#11887](https://github.com/Lightning-AI/lightning/pull/11887))
- Removed `BaseFinetuning.on_save_checkpoint` and `BaseFinetuning.on_load_checkpoint` in favor of `BaseFinetuning.state_dict` and `BaseFinetuning.load_state_dict` ([#11887](https://github.com/Lightning-AI/lightning/pull/11887))
- Removed `BackboneFinetuning.on_save_checkpoint` and `BackboneFinetuning.on_load_checkpoint` in favor of `BackboneFinetuning.state_dict` and `BackboneFinetuning.load_state_dict` ([#11887](https://github.com/Lightning-AI/lightning/pull/11887))
- Removed `ModelCheckpoint.on_save_checkpoint` and `ModelCheckpoint.on_load_checkpoint` in favor of `ModelCheckpoint.state_dict` and `ModelCheckpoint.load_state_dict` ([#11887](https://github.com/Lightning-AI/lightning/pull/11887))
- Removed `Timer.on_save_checkpoint` and `Timer.on_load_checkpoint` in favor of `Timer.state_dict` and `Timer.load_state_dict` ([#11887](https://github.com/Lightning-AI/lightning/pull/11887))
- Replaced PostLocalSGDOptimizer with a dedicated model averaging component ([#12378](https://github.com/Lightning-AI/lightning/pull/12378))

### Deprecated

- Deprecated `training_type_plugin` property in favor of `strategy` in `Trainer` and updated the references ([#11141](https://github.com/Lightning-AI/lightning/pull/11141))
- Deprecated `Trainer.{validated,tested,predicted}_ckpt_path` and replaced with read-only property `Trainer.ckpt_path` set when checkpoints loaded via `Trainer.{fit,validate,test,predict}` ([#11696](https://github.com/Lightning-AI/lightning/pull/11696))
- Deprecated `ClusterEnvironment.master_{address,port}` in favor of `ClusterEnvironment.main_{address,port}` ([#10103](https://github.com/Lightning-AI/lightning/pull/10103))
- Deprecated `DistributedType` in favor of `_StrategyType` ([#10505](https://github.com/Lightning-AI/lightning/pull/10505))
- Deprecated the `precision_plugin` constructor argument from `Accelerator` ([#10570](https://github.com/Lightning-AI/lightning/pull/10570))
- Deprecated `DeviceType` in favor of `_AcceleratorType` ([#10503](https://github.com/Lightning-AI/lightning/pull/10503))
- Deprecated the property `Trainer.slurm_job_id` in favor of the new `SLURMEnvironment.job_id()` method ([#10622](https://github.com/Lightning-AI/lightning/pull/10622))
- Deprecated the access to the attribute `IndexBatchSamplerWrapper.batch_indices` in favor of `IndexBatchSamplerWrapper.seen_batch_indices` ([#10870](https://github.com/Lightning-AI/lightning/pull/10870))
- Deprecated `on_init_start` and `on_init_end` callback hooks ([#10940](https://github.com/Lightning-AI/lightning/pull/10940))
- Deprecated `Trainer.call_hook` in favor of `Trainer._call_callback_hooks`, `Trainer._call_lightning_module_hook`, `Trainer._call_ttp_hook`, and `Trainer._call_accelerator_hook` ([#10979](https://github.com/Lightning-AI/lightning/pull/10979))
- Deprecated `TrainingTypePlugin.post_dispatch` in favor of `TrainingTypePlugin.teardown` ([#10939](https://github.com/Lightning-AI/lightning/pull/10939))
- Deprecated `ModelIO.on_hpc_{save/load}` in favor of `CheckpointHooks.on_{save/load}_checkpoint` ([#10911](https://github.com/Lightning-AI/lightning/pull/10911))
- Deprecated `Trainer.run_stage` in favor of `Trainer.{fit,validate,test,predict}` ([#11000](https://github.com/Lightning-AI/lightning/pull/11000))
- Deprecated `Trainer.lr_schedulers` in favor of `Trainer.lr_scheduler_configs` which returns a list of dataclasses instead of dictionaries ([#11443](https://github.com/Lightning-AI/lightning/pull/11443))
- Deprecated `Trainer.verbose_evaluate` in favor of `EvaluationLoop(verbose=...)` ([#10931](https://github.com/Lightning-AI/lightning/pull/10931))
- Deprecated `Trainer.should_rank_save_checkpoint` Trainer property ([#11068](https://github.com/Lightning-AI/lightning/pull/11068))
- Deprecated `Trainer.lightning_optimizers` ([#11444](https://github.com/Lightning-AI/lightning/pull/11444))
- Deprecated `TrainerOptimizersMixin` and moved functionality to `core/optimizer.py`([#11155](https://github.com/Lightning-AI/lightning/pull/11155))
- Deprecated the `on_train_batch_end(outputs)` format when multiple optimizers are used and TBPTT is enabled ([#12182](https://github.com/Lightning-AI/lightning/pull/12182))
- Deprecated the `training_epoch_end(outputs)` format when multiple optimizers are used and TBPTT is enabled ([#12182](https://github.com/Lightning-AI/lightning/pull/12182))
- Deprecated `TrainerCallbackHookMixin` ([#11148](https://github.com/Lightning-AI/lightning/pull/11148))
- Deprecated `TrainerDataLoadingMixin` and moved functionality to `Trainer` and `DataConnector` ([#11282](https://github.com/Lightning-AI/lightning/pull/11282))
- Deprecated function `pytorch_lightning.callbacks.device_stats_monitor.prefix_metric_keys` ([#11254](https://github.com/Lightning-AI/lightning/pull/11254))
- Deprecated `Callback.on_epoch_start` hook in favour of `Callback.on_{train/val/test}_epoch_start` ([#11578](https://github.com/Lightning-AI/lightning/pull/11578))
- Deprecated `Callback.on_epoch_end` hook in favour of `Callback.on_{train/val/test}_epoch_end` ([#11578](https://github.com/Lightning-AI/lightning/pull/11578))
- Deprecated `LightningModule.on_epoch_start` hook in favor of `LightningModule.on_{train/val/test}_epoch_start` ([#11578](https://github.com/Lightning-AI/lightning/pull/11578))
- Deprecated `LightningModule.on_epoch_end` hook in favor of `LightningModule.on_{train/val/test}_epoch_end` ([#11578](https://github.com/Lightning-AI/lightning/pull/11578))
- Deprecated `on_before_accelerator_backend_setup` callback hook in favour of `setup` ([#11568](https://github.com/Lightning-AI/lightning/pull/11568))
- Deprecated `on_batch_start` and `on_batch_end` callback hooks in favor of `on_train_batch_start` and `on_train_batch_end` ([#11577](https://github.com/Lightning-AI/lightning/pull/11577))
- Deprecated `on_configure_sharded_model` callback hook in favor of `setup` ([#11627](https://github.com/Lightning-AI/lightning/pull/11627))
- Deprecated `pytorch_lightning.utilities.distributed.rank_zero_only` in favor of `pytorch_lightning.utilities.rank_zero.rank_zero_only` ([#11747](https://github.com/Lightning-AI/lightning/pull/11747))
- Deprecated `pytorch_lightning.utilities.distributed.rank_zero_debug` in favor of `pytorch_lightning.utilities.rank_zero.rank_zero_debug` ([#11747](https://github.com/Lightning-AI/lightning/pull/11747))
- Deprecated `pytorch_lightning.utilities.distributed.rank_zero_info` in favor of `pytorch_lightning.utilities.rank_zero.rank_zero_info` ([#11747](https://github.com/Lightning-AI/lightning/pull/11747))
- Deprecated `pytorch_lightning.utilities.warnings.rank_zero_warn` in favor of `pytorch_lightning.utilities.rank_zero.rank_zero_warn` ([#11747](https://github.com/Lightning-AI/lightning/pull/11747))
- Deprecated `pytorch_lightning.utilities.warnings.rank_zero_deprecation` in favor of `pytorch_lightning.utilities.rank_zero.rank_zero_deprecation` ([#11747](https://github.com/Lightning-AI/lightning/pull/11747))
- Deprecated `pytorch_lightning.utilities.warnings.LightningDeprecationWarning` in favor of `pytorch_lightning.utilities.rank_zero.LightningDeprecationWarning` ([#11747](https://github.com/Lightning-AI/lightning/pull/11747))
- Deprecated `on_pretrain_routine_start` and `on_pretrain_routine_end` callback hooks in favor of `on_fit_start` ([#11794](https://github.com/Lightning-AI/lightning/pull/11794))
- Deprecated `LightningModule.on_pretrain_routine_start` and `LightningModule.on_pretrain_routine_end` hooks in favor of `on_fit_start` ([#12122](https://github.com/Lightning-AI/lightning/pull/12122))
- Deprecated `agg_key_funcs` and `agg_default_func` parameters from `LightningLoggerBase` ([#11871](https://github.com/Lightning-AI/lightning/pull/11871))
- Deprecated `LightningLoggerBase.update_agg_funcs` ([#11871](https://github.com/Lightning-AI/lightning/pull/11871))
- Deprecated `LightningLoggerBase.agg_and_log_metrics` in favor of `LightningLoggerBase.log_metrics` ([#11832](https://github.com/Lightning-AI/lightning/pull/11832))
- Deprecated passing `weights_save_path` to the `Trainer` constructor in favor of adding the `ModelCheckpoint` callback with `dirpath` directly to the list of callbacks ([#12084](https://github.com/Lightning-AI/lightning/pull/12084))
- Deprecated `pytorch_lightning.profiler.AbstractProfiler` in favor of `pytorch_lightning.profiler.Profiler` ([#12106](https://github.com/Lightning-AI/lightning/pull/12106))
- Deprecated `pytorch_lightning.profiler.BaseProfiler` in favor of `pytorch_lightning.profiler.Profiler` ([#12150](https://github.com/Lightning-AI/lightning/pull/12150))
- Deprecated `BaseProfiler.profile_iterable` ([#12102](https://github.com/Lightning-AI/lightning/pull/12102))
- Deprecated `LoggerCollection` in favor of `trainer.loggers` ([#12147](https://github.com/Lightning-AI/lightning/pull/12147))
- Deprecated `PrecisionPlugin.on_{save,load}_checkpoint` in favor of `PrecisionPlugin.{state_dict,load_state_dict}` ([#11978](https://github.com/Lightning-AI/lightning/pull/11978))
- Deprecated `LightningDataModule.on_save/load_checkpoint` in favor of `state_dict/load_state_dict` ([#11893](https://github.com/Lightning-AI/lightning/pull/11893))
- Deprecated `Trainer.use_amp` in favor of `Trainer.amp_backend` ([#12312](https://github.com/Lightning-AI/lightning/pull/12312))
- Deprecated `LightingModule.use_amp` in favor of `Trainer.amp_backend` ([#12315](https://github.com/Lightning-AI/lightning/pull/12315))
- Deprecated specifying the process group backend through the environment variable `PL_TORCH_DISTRIBUTED_BACKEND` ([#11745](https://github.com/Lightning-AI/lightning/pull/11745))
- Deprecated `ParallelPlugin.torch_distributed_backend` in favor of `DDPStrategy.process_group_backend` property ([#11745](https://github.com/Lightning-AI/lightning/pull/11745))
- Deprecated `ModelCheckpoint.save_checkpoint` in favor of `Trainer.save_checkpoint` ([#12456](https://github.com/Lightning-AI/lightning/pull/12456))
- Deprecated `Trainer.devices` in favor of `Trainer.num_devices` and `Trainer.device_ids` ([#12151](https://github.com/Lightning-AI/lightning/pull/12151))
- Deprecated `Trainer.root_gpu` in favor of `Trainer.strategy.root_device.index` when GPU is used ([#12262](https://github.com/Lightning-AI/lightning/pull/12262))
- Deprecated `Trainer.num_gpus` in favor of `Trainer.num_devices` when GPU is used ([#12384](https://github.com/Lightning-AI/lightning/pull/12384))
- Deprecated `Trainer.ipus` in favor of `Trainer.num_devices` when IPU is used ([#12386](https://github.com/Lightning-AI/lightning/pull/12386))
- Deprecated `Trainer.num_processes` in favor of `Trainer.num_devices` ([#12388](https://github.com/Lightning-AI/lightning/pull/12388))
- Deprecated `Trainer.data_parallel_device_ids` in favor of `Trainer.device_ids` ([#12072](https://github.com/Lightning-AI/lightning/pull/12072))
- Deprecated returning state from `Callback.on_save_checkpoint` in favor of returning state in `Callback.state_dict` for checkpointing ([#11887](https://github.com/Lightning-AI/lightning/pull/11887))
- Deprecated passing only the callback state to `Callback.on_load_checkpoint(callback_state)` in favor of passing the callback state to `Callback.load_state_dict` and in 1.8, passing the entire checkpoint dictionary to `Callback.on_load_checkpoint(checkpoint)` ([#11887](https://github.com/Lightning-AI/lightning/pull/11887))
- Deprecated `Trainer.gpus` in favor of `Trainer.device_ids` or `Trainer.num_devices` ([#12436](https://github.com/Lightning-AI/lightning/pull/12436))
- Deprecated `Trainer.tpu_cores` in favor of `Trainer.num_devices` ([#12437](https://github.com/Lightning-AI/lightning/pull/12437))

### Removed

- Removed deprecated parameter `method` in `pytorch_lightning.utilities.model_helpers.is_overridden` ([#10507](https://github.com/Lightning-AI/lightning/pull/10507))
- Remove deprecated method `ClusterEnvironment.creates_children` ([#10339](https://github.com/Lightning-AI/lightning/pull/10339))
- Removed deprecated `TrainerModelHooksMixin.is_function_implemented` and `TrainerModelHooksMixin.has_arg` ([#10322](https://github.com/Lightning-AI/lightning/pull/10322))
- Removed deprecated `pytorch_lightning.utilities.device_dtype_mixin.DeviceDtypeModuleMixin` in favor of `pytorch_lightning.core.mixins.device_dtype_mixin.DeviceDtypeModuleMixin` ([#10442](https://github.com/Lightning-AI/lightning/pull/10442))
- Removed deprecated `LightningModule.loaded_optimizer_states_dict` property ([#10346](https://github.com/Lightning-AI/lightning/pull/10346))
- Removed deprecated `Trainer.fit(train_dataloader=)`, `Trainer.validate(val_dataloaders=)`, and `Trainer.test(test_dataloader=)` ([#10325](https://github.com/Lightning-AI/lightning/pull/10325))
- Removed deprecated `has_prepared_data`, `has_setup_fit`, `has_setup_validate`, `has_setup_test`, `has_setup_predict`, `has_teardown_fit`, `has_teardown_validate`, `has_teardown_test` and `has_teardown_predict` datamodule lifecycle properties  ([#10350](https://github.com/Lightning-AI/lightning/pull/10350))
- Removed deprecated `every_n_val_epochs` parameter of ModelCheckpoint ([#10366](https://github.com/Lightning-AI/lightning/pull/10366))
- Removed deprecated `import pytorch_lightning.profiler.profilers` in favor of `import pytorch_lightning.profiler` ([#10443](https://github.com/Lightning-AI/lightning/pull/10443))
- Removed deprecated property `configure_slurm_dpp` from accelerator connector ([#10370](https://github.com/Lightning-AI/lightning/pull/10370))
- Removed deprecated arguments `num_nodes` and `sync_batchnorm` from `DDPPlugin`, `DDPSpawnPlugin`, `DeepSpeedPlugin` ([#10357](https://github.com/Lightning-AI/lightning/pull/10357))
- Removed deprecated property `is_slurm_managing_tasks` from AcceleratorConnector ([#10353](https://github.com/Lightning-AI/lightning/pull/10353))
- Removed deprecated `LightningModule.log(tbptt_reduce_fx, tbptt_reduce_token, sync_dist_op)` ([#10423](https://github.com/Lightning-AI/lightning/pull/10423))
- Removed deprecated `Plugin.task_idx` ([#10441](https://github.com/Lightning-AI/lightning/pull/10441))
- Removed deprecated method `master_params` from PrecisionPlugin ([#10372](https://github.com/Lightning-AI/lightning/pull/10372))
- Removed the automatic detachment of "extras" returned from `training_step`. For example, `return {'loss': ..., 'foo': foo.detach()}` will now be necessary if `foo` has gradients which you do not want to store ([#10424](https://github.com/Lightning-AI/lightning/pull/10424))
- Removed deprecated passthrough methods and properties from `Accelerator` base class:
  * ([#10403](https://github.com/Lightning-AI/lightning/pull/10403))
  * ([#10448](https://github.com/Lightning-AI/lightning/pull/10448))
- Removed deprecated signature for `transfer_batch_to_device` hook. The new argument `dataloader_idx` is now required ([#10480](https://github.com/Lightning-AI/lightning/pull/10480))
- Removed deprecated `utilities.distributed.rank_zero_{warn/deprecation}` ([#10451](https://github.com/Lightning-AI/lightning/pull/10451))
- Removed deprecated `mode` argument from `ModelSummary` class ([#10449](https://github.com/Lightning-AI/lightning/pull/10449))
- Removed deprecated `Trainer.train_loop` property in favor of `Trainer.fit_loop` ([#10482](https://github.com/Lightning-AI/lightning/pull/10482))
- Removed deprecated `Trainer.train_loop` property in favor of `Trainer.fit_loop` ([#10482](https://github.com/Lightning-AI/lightning/pull/10482))
- Removed deprecated `disable_validation` property from Trainer ([#10450](https://github.com/Lightning-AI/lightning/pull/10450))
- Removed deprecated `CheckpointConnector.hpc_load` property in favor of `CheckpointConnector.restore` ([#10525](https://github.com/Lightning-AI/lightning/pull/10525))
- Removed deprecated `reload_dataloaders_every_epoch` from `Trainer` in favour of `reload_dataloaders_every_n_epochs` ([#10481](https://github.com/Lightning-AI/lightning/pull/10481))
- Removed the `precision_plugin` attribute from `Accelerator` in favor of its equivalent attribute `precision_plugin` in the `TrainingTypePlugin` ([#10570](https://github.com/Lightning-AI/lightning/pull/10570))
- Removed `DeepSpeedPlugin.{precision,amp_type,amp_level}` properties ([#10657](https://github.com/Lightning-AI/lightning/pull/10657))
- Removed patching of `on_before_batch_transfer`, `transfer_batch_to_device` and `on_after_batch_transfer` hooks in `LightningModule` ([#10603](https://github.com/Lightning-AI/lightning/pull/10603))
- Removed argument `return_result` from the `DDPSpawnPlugin.spawn()` method ([#10867](https://github.com/Lightning-AI/lightning/pull/10867))
- Removed the property `TrainingTypePlugin.results` and corresponding properties in subclasses ([#10034](https://github.com/Lightning-AI/lightning/pull/10034))
- Removed the `mp_queue` attribute from `DDPSpawnPlugin` and `TPUSpawnPlugin` ([#10034](https://github.com/Lightning-AI/lightning/pull/10034))
- Removed unnecessary `_move_optimizer_state` method overrides from `TPUSpawnPlugin` and `SingleTPUPlugin` ([#10849](https://github.com/Lightning-AI/lightning/pull/10849))
- Removed `should_rank_save_checkpoint` property from `TrainingTypePlugin` ([#11070](https://github.com/Lightning-AI/lightning/pull/11070))
- Removed `model_sharded_context` method from `Accelerator` ([#10886](https://github.com/Lightning-AI/lightning/pull/10886))
- Removed method `pre_dispatch` from the `PrecisionPlugin` ([#10887](https://github.com/Lightning-AI/lightning/pull/10887))
- Removed method `setup_optimizers_in_pre_dispatch` from the `strategies` and achieve the same logic in `setup` and `pre_dispatch` methods ([#10906](https://github.com/Lightning-AI/lightning/pull/10906))
- Removed methods `pre_dispatch`, `dispatch` and `post_dispatch` from the `Accelerator` ([#10885](https://github.com/Lightning-AI/lightning/pull/10885))
- Removed method `training_step`, `test_step`, `validation_step` and `predict_step` from the `Accelerator` ([#10890](https://github.com/Lightning-AI/lightning/pull/10890))
- Removed `TrainingTypePlugin.start_{training,evaluating,predicting}` hooks and the same in all subclasses ([#10989](https://github.com/Lightning-AI/lightning/pull/10989), [#10896](https://github.com/Lightning-AI/lightning/pull/10896))
- Removed `Accelerator.on_train_start` ([#10999](https://github.com/Lightning-AI/lightning/pull/10999))
- Removed support for Python 3.6 ([#11117](https://github.com/Lightning-AI/lightning/pull/11117))
- Removed `Strategy.init_optimizers` in favor of `Strategy.setup_optimizers` ([#11236](https://github.com/Lightning-AI/lightning/pull/11236))
- Removed `profile("training_step_and_backward")` in `Closure` class since we already profile calls `training_step` and `backward` ([#11222](https://github.com/Lightning-AI/lightning/pull/11222))
- Removed `Strategy.optimizer_zero_grad` ([#11246](https://github.com/Lightning-AI/lightning/pull/11246))
- Removed `Strategy.on_gpu` ([#11537](https://github.com/Lightning-AI/lightning/pull/11537))
- Removed `Strategy.on_tpu` property ([#11536](https://github.com/Lightning-AI/lightning/pull/11536))
- Removed the abstract property `LightningLoggerBase.experiment` ([#11603](https://github.com/Lightning-AI/lightning/pull/11603))
- Removed `FitLoop.current_epoch` getter and setter ([#11562](https://github.com/Lightning-AI/lightning/pull/11562))
- Removed access to `_short_id` in `NeptuneLogger` ([#11517](https://github.com/Lightning-AI/lightning/pull/11517))
- Removed `log_text` and `log_image` from the `LightningLoggerBase` API ([#11857](https://github.com/Lightning-AI/lightning/pull/11857))
- Removed calls to `profile("model_forward")` in favor of profiling `training_step` ([#12032](https://github.com/Lightning-AI/lightning/pull/12032))
- Removed `get_mp_spawn_kwargs` from `DDPSpawnStrategy` and `TPUSpawnStrategy` in favor of configuration in the `_SpawnLauncher` ([#11966](https://github.com/Lightning-AI/lightning/pull/11966))
- Removed `_aggregate_metrics`, `_reduce_agg_metrics`, and `_finalize_agg_metrics` from `LightningLoggerBase` ([#12053](https://github.com/Lightning-AI/lightning/pull/12053))
- Removed the `AcceleratorConnector.device_type` property ([#12081](https://github.com/Lightning-AI/lightning/pull/12081))
- Removed `AcceleratorConnector.num_nodes` ([#12107](https://github.com/Lightning-AI/lightning/pull/12107))
- Removed `AcceleratorConnector.has_ipu` property ([#12111](https://github.com/Lightning-AI/lightning/pull/12111))
- Removed `AcceleratorConnector.use_ipu` property ([#12110](https://github.com/Lightning-AI/lightning/pull/12110))
- Removed `AcceleratorConnector.has_tpu` property ([#12109](https://github.com/Lightning-AI/lightning/pull/12109))
- Removed `AcceleratorConnector.use_dp` property ([#12112](https://github.com/Lightning-AI/lightning/pull/12112))
- Removed `configure_sync_batchnorm` from `ParallelStrategy` and all other strategies that inherit from it ([#11754](https://github.com/Lightning-AI/lightning/pull/11754))
- Removed public attribute `sync_batchnorm` from strategies ([#11754](https://github.com/Lightning-AI/lightning/pull/11754))
- Removed `AcceleratorConnector.root_gpu` property ([#12262](https://github.com/Lightning-AI/lightning/pull/12262))
- Removed `AcceleratorConnector.tpu_id` property ([#12387](https://github.com/Lightning-AI/lightning/pull/12387))
- Removed `AcceleratorConnector.num_gpus` property ([#12384](https://github.com/Lightning-AI/lightning/pull/12384))
- Removed `AcceleratorConnector.num_ipus` property ([#12386](https://github.com/Lightning-AI/lightning/pull/12386))
- Removed `AcceleratorConnector.num_processes` property ([#12388](https://github.com/Lightning-AI/lightning/pull/12388))
- Removed `AcceleratorConnector.parallel_device_ids` property ([#12072](https://github.com/Lightning-AI/lightning/pull/12072))
- Removed `AcceleratorConnector.devices` property ([#12435](https://github.com/Lightning-AI/lightning/pull/12435))
- Removed `AcceleratorConnector.parallel_devices` property ([#12075](https://github.com/Lightning-AI/lightning/pull/12075))
- Removed `AcceleratorConnector.tpu_cores` property ([#12437](https://github.com/Lightning-AI/lightning/pull/12437))

### Fixed

- Fixed an issue where `ModelCheckpoint` could delete last checkpoint from the old directory when `dirpath` has changed during resumed training ([#12225](https://github.com/Lightning-AI/lightning/pull/12225))
- Fixed an issue where `ModelCheckpoint` could delete older checkpoints when `dirpath` has changed during resumed training ([#12045](https://github.com/Lightning-AI/lightning/pull/12045))
- Fixed an issue where `HorovodStrategy.teardown()` did not complete gracefully if an exception was thrown during callback setup [#11752](https://github.com/Lightning-AI/lightning/pull/11752)
- Fixed security vulnerabilities CVE-2020-1747 and CVE-2020-14343 caused by the `PyYAML` dependency ([#11099](https://github.com/Lightning-AI/lightning/pull/11099))
- Fixed security vulnerability "CWE-94: Improper Control of Generation of Code (Code Injection)" ([#12212](https://github.com/Lightning-AI/lightning/pull/12212))
- Fixed logging on `{test,validation}_epoch_end` with multiple dataloaders ([#11132](https://github.com/Lightning-AI/lightning/pull/11132))
- Reset the validation progress tracking state after sanity checking ([#11218](https://github.com/Lightning-AI/lightning/pull/11218))
- Fixed double evaluation bug with fault-tolerance enabled where the second call was completely skipped ([#11119](https://github.com/Lightning-AI/lightning/pull/11119))
- Fixed an issue with the `TPUSpawnPlugin` handling the `XLA_USE_BF16` environment variable incorrectly ([#10990](https://github.com/Lightning-AI/lightning/pull/10990))
- Fixed wrong typehint for `Trainer.lightning_optimizers` ([#11155](https://github.com/Lightning-AI/lightning/pull/11155))
- Fixed the lr-scheduler state not being dumped to checkpoint when using the deepspeed strategy ([#11307](https://github.com/Lightning-AI/lightning/pull/11307))
- Fixed bug that forced overriding `configure_optimizers` with the CLI ([#11672](https://github.com/Lightning-AI/lightning/pull/11672))
- Fixed type promotion when tensors of higher category than float are logged ([#11401](https://github.com/Lightning-AI/lightning/pull/11401))
- Fixed `SimpleProfiler` summary ([#11414](https://github.com/Lightning-AI/lightning/pull/11414))
- No longer set a `DistributedSampler` to the `poptorch.DataLoader` when IPUs are used ([#12114](https://github.com/Lightning-AI/lightning/pull/12114))
- Fixed bug where progress bar was not being disabled when not in rank zero during predict ([#11377](https://github.com/Lightning-AI/lightning/pull/11377))
- Fixed the mid-epoch warning call while resuming training ([#11556](https://github.com/Lightning-AI/lightning/pull/11556))
- Fixed `LightningModule.{un,}toggle_model` when only 1 optimizer is used ([#12088](https://github.com/Lightning-AI/lightning/pull/12088))
- Fixed an issue in `RichProgressbar` to display the metrics logged only on main progress bar ([#11690](https://github.com/Lightning-AI/lightning/pull/11690))
- Fixed `RichProgressBar` progress when refresh rate does not evenly divide the total counter ([#11668](https://github.com/Lightning-AI/lightning/pull/11668))
- Fixed `RichProgressBar` progress validation bar total when using multiple validation runs within a single training epoch ([#11668](https://github.com/Lightning-AI/lightning/pull/11668))
- Configure native Deepspeed schedulers with interval='step' ([#11788](https://github.com/Lightning-AI/lightning/pull/11788)), ([#12031](https://github.com/Lightning-AI/lightning/pull/12031))
- Update `RichProgressBarTheme` styles after detecting light theme on colab ([#10993](https://github.com/Lightning-AI/lightning/pull/10993))
- Fixed passing `_ddp_params_and_buffers_to_ignore` ([#11949](https://github.com/Lightning-AI/lightning/pull/11949))
- Fixed an `AttributeError` when calling `save_hyperparameters` and no parameters need saving ([#11827](https://github.com/Lightning-AI/lightning/pull/11827))
- Fixed environment variable priority for global rank determination ([#11406](https://github.com/Lightning-AI/lightning/pull/11406))
- Fixed an issue that caused the Trainer to produce identical results on subsequent runs without explicit re-seeding ([#11870](https://github.com/Lightning-AI/lightning/pull/11870))
- Fixed an issue that caused the Tuner to affect the random state ([#11870](https://github.com/Lightning-AI/lightning/pull/11870))
- Fixed to avoid common hook warning if no hook is overridden ([#12131](https://github.com/Lightning-AI/lightning/pull/12131))
- Fixed deepspeed keeping old sub-folders in same ckpt path ([#12194](https://github.com/Lightning-AI/lightning/pull/12194))
- Fixed returning logged metrics instead of callback metrics during evaluation ([#12224](https://github.com/Lightning-AI/lightning/pull/12224))
- Fixed the case where `logger=None` is passed to the Trainer ([#12249](https://github.com/Lightning-AI/lightning/pull/12249))
- Fixed bug where the global step tracked by `ModelCheckpoint` was still set even if no checkpoint was saved ([#12418](https://github.com/Lightning-AI/lightning/pull/12418))
- Fixed bug where `ModelCheckpoint` was overriding the `epoch` and `step` logged values ([#12418](https://github.com/Lightning-AI/lightning/pull/12418))
- Fixed bug where monitoring the default `epoch` and `step` values with `ModelCheckpoint` would fail ([#12418](https://github.com/Lightning-AI/lightning/pull/12418))
- Fixed initializing optimizers unnecessarily in `DDPFullyShardedStrategy` ([#12267](https://github.com/Lightning-AI/lightning/pull/12267))
- Fixed check for horovod module ([#12377](https://github.com/Lightning-AI/lightning/pull/12377))
- Fixed logging to loggers with multiple eval dataloaders ([#12454](https://github.com/Lightning-AI/lightning/pull/12454))
- Fixed an issue with resuming from a checkpoint trained with QAT ([#11346](https://github.com/Lightning-AI/lightning/pull/11346))


## [1.5.10] - 2022-02-08

### Fixed

- Fixed an issue to avoid validation loop run on restart ([#11552](https://github.com/Lightning-AI/lightning/pull/11552))
- The `RichProgressBar` now correctly shows the `on_epoch` logged values on train epoch end ([#11689](https://github.com/Lightning-AI/lightning/pull/11689))
- Fixed an issue to make the `step` argument in `WandbLogger.log_image` work ([#11716](https://github.com/Lightning-AI/lightning/pull/11716))
- Fixed `restore_optimizers` for mapping states ([#11757](https://github.com/Lightning-AI/lightning/pull/11757))
- With `DPStrategy`, the batch is not explicitly moved to the device ([#11780](https://github.com/Lightning-AI/lightning/pull/11780))
- Fixed an issue to avoid val bar disappear after `trainer.validate()` ([#11700](https://github.com/Lightning-AI/lightning/pull/11700))
- Fixed supporting remote filesystems with `Trainer.weights_save_path` for fault-tolerant training ([#11776](https://github.com/Lightning-AI/lightning/pull/11776))
- Fixed check for available modules ([#11526](https://github.com/Lightning-AI/lightning/pull/11526))
- Fixed bug where the path for "last" checkpoints was not getting saved correctly which caused newer runs to not remove the previous "last" checkpoint ([#11481](https://github.com/Lightning-AI/lightning/pull/11481))
- Fixed bug where the path for best checkpoints was not getting saved correctly when no metric was monitored which caused newer runs to not use the best checkpoint ([#11481](https://github.com/Lightning-AI/lightning/pull/11481))


## [1.5.9] - 2022-01-20

### Fixed

- Pinned sphinx-autodoc-typehints with <v1.15 ([#11400](https://github.com/Lightning-AI/lightning/pull/11400))
- Skipped testing with PyTorch 1.7 and Python 3.9 on Ubuntu ([#11217](https://github.com/Lightning-AI/lightning/pull/11217))
- Fixed type promotion when tensors of higher category than float are logged ([#11401](https://github.com/Lightning-AI/lightning/pull/11401))
- Fixed the format of the configuration saved automatically by the CLI's `SaveConfigCallback` ([#11532](https://github.com/Lightning-AI/lightning/pull/11532))

### Changed
- Changed `LSFEnvironment` to use `LSB_DJOB_RANKFILE` environment variable instead of `LSB_HOSTS` for determining node rank and main address ([#10825](https://github.com/Lightning-AI/lightning/pull/10825))
- Disabled sampler replacement when using `IterableDataset` ([#11507](https://github.com/Lightning-AI/lightning/pull/11507))


## [1.5.8] - 2022-01-05

### Fixed

- Fixed `LightningCLI` race condition while saving the config ([#11199](https://github.com/Lightning-AI/lightning/pull/11199))
- Fixed the default value used with `log(reduce_fx=min|max)` ([#11310](https://github.com/Lightning-AI/lightning/pull/11310))
- Fixed data fetcher selection ([#11294](https://github.com/Lightning-AI/lightning/pull/11294))
- Fixed a race condition that could result in incorrect (zero) values being observed in prediction writer callbacks ([#11288](https://github.com/Lightning-AI/lightning/pull/11288))
- Fixed dataloaders not getting reloaded the correct amount of times when setting `reload_dataloaders_every_n_epochs` and `check_val_every_n_epoch` ([#10948](https://github.com/Lightning-AI/lightning/pull/10948))
- Fixed deepspeed strategy not restoring the lr-scheduler states when lr-scheduler(s) are configured through `LightningModule.configure_optimizer` ([#11322](https://github.com/Lightning-AI/lightning/pull/11322))


## [1.5.7] - 2021-12-21

### Fixed

- Fixed `NeptuneLogger` when using DDP ([#11030](https://github.com/Lightning-AI/lightning/pull/11030))
- Fixed a bug to disable logging hyperparameters in logger if there are no hparams ([#11105](https://github.com/Lightning-AI/lightning/pull/11105))
- Avoid the deprecated `onnx.export(example_outputs=...)` in torch 1.10 ([#11116](https://github.com/Lightning-AI/lightning/pull/11116))
- Fixed an issue when torch-scripting a `LightningModule` after training with `Trainer(sync_batchnorm=True)` ([#11078](https://github.com/Lightning-AI/lightning/pull/11078))
- Fixed an `AttributeError` occurring when using a `CombinedLoader` (multiple dataloaders) for prediction ([#11111](https://github.com/Lightning-AI/lightning/pull/11111))
- Fixed bug where `Trainer(track_grad_norm=..., logger=False)` would fail ([#11114](https://github.com/Lightning-AI/lightning/pull/11114))
- Fixed an incorrect warning being produced by the model summary when using `bf16` precision on CPU ([#11161](https://github.com/Lightning-AI/lightning/pull/11161))

### Changed

- DeepSpeed does not require lightning module zero 3 partitioning ([#10655](https://github.com/Lightning-AI/lightning/pull/10655))
- The `ModelCheckpoint` callback now saves and restores attributes `best_k_models`, `kth_best_model_path`, `kth_value`, and `last_model_path` ([#10995](https://github.com/Lightning-AI/lightning/pull/10995))


## [1.5.6] - 2021-12-15

### Fixed

- Fixed a bug where the DeepSpeedPlugin arguments `cpu_checkpointing` and `contiguous_memory_optimization` were not being forwarded to deepspeed correctly ([#10874](https://github.com/Lightning-AI/lightning/pull/10874))
- Fixed an issue with `NeptuneLogger` causing checkpoints to be uploaded with a duplicated file extension ([#11015](https://github.com/Lightning-AI/lightning/pull/11015))
- Fixed support for logging within callbacks returned from `LightningModule` ([#10991](https://github.com/Lightning-AI/lightning/pull/10991))
- Fixed running sanity check with `RichProgressBar` ([#10913](https://github.com/Lightning-AI/lightning/pull/10913))
- Fixed support for `CombinedLoader` while checking for warning raised with eval dataloaders ([#10994](https://github.com/Lightning-AI/lightning/pull/10994))
- The TQDM progress bar now correctly shows the `on_epoch` logged values on train epoch end ([#11069](https://github.com/Lightning-AI/lightning/pull/11069))
- Fixed bug where the TQDM updated the training progress bar during `trainer.validate` ([#11069](https://github.com/Lightning-AI/lightning/pull/11069))


## [1.5.5] - 2021-12-07

### Fixed

- Disabled batch_size extraction for torchmetric instances because they accumulate the metrics internally ([#10815](https://github.com/Lightning-AI/lightning/pull/10815))
- Fixed an issue with `SignalConnector` not restoring the default signal handlers on teardown when running on SLURM or with fault-tolerant training enabled ([#10611](https://github.com/Lightning-AI/lightning/pull/10611))
- Fixed `SignalConnector._has_already_handler` check for callable type ([#10483](https://github.com/Lightning-AI/lightning/pull/10483))
- Fixed an issue to return the results for each dataloader separately instead of duplicating them for each ([#10810](https://github.com/Lightning-AI/lightning/pull/10810))
- Improved exception message if `rich` version is less than `10.2.2` ([#10839](https://github.com/Lightning-AI/lightning/pull/10839))
- Fixed uploading best model checkpoint in NeptuneLogger ([#10369](https://github.com/Lightning-AI/lightning/pull/10369))
- Fixed early schedule reset logic in PyTorch profiler that was causing data leak ([#10837](https://github.com/Lightning-AI/lightning/pull/10837))
- Fixed a bug that caused incorrect batch indices to be passed to the `BasePredictionWriter` hooks when using a dataloader with `num_workers > 0` ([#10870](https://github.com/Lightning-AI/lightning/pull/10870))
- Fixed an issue with item assignment on the logger on rank > 0 for those who support it ([#10917](https://github.com/Lightning-AI/lightning/pull/10917))
- Fixed importing `torch_xla.debug` for `torch-xla<1.8` ([#10836](https://github.com/Lightning-AI/lightning/pull/10836))
- Fixed an issue with `DDPSpawnPlugin` and related plugins leaving a temporary checkpoint behind ([#10934](https://github.com/Lightning-AI/lightning/pull/10934))
- Fixed a `TypeError` occurring in the `SingalConnector.teardown()` method ([#10961](https://github.com/Lightning-AI/lightning/pull/10961))


## [1.5.4] - 2021-11-30

### Fixed

- Fixed support for `--key.help=class` with the `LightningCLI` ([#10767](https://github.com/Lightning-AI/lightning/pull/10767))
- Fixed `_compare_version` for python packages ([#10762](https://github.com/Lightning-AI/lightning/pull/10762))
- Fixed TensorBoardLogger `SummaryWriter` not close before spawning the processes ([#10777](https://github.com/Lightning-AI/lightning/pull/10777))
- Fixed a consolidation error in Lite when attempting to save the state dict of a sharded optimizer ([#10746](https://github.com/Lightning-AI/lightning/pull/10746))
- Fixed the default logging level for batch hooks associated with training from `on_step=False, on_epoch=True` to `on_step=True, on_epoch=False` ([#10756](https://github.com/Lightning-AI/lightning/pull/10756))

### Removed

- Removed PyTorch 1.6 support ([#10367](https://github.com/Lightning-AI/lightning/pull/10367), [#10738](https://github.com/Lightning-AI/lightning/pull/10738))


## [1.5.3] - 2021-11-24

### Fixed

- Fixed `ShardedTensor` state dict hook registration to check if torch distributed is available ([#10621](https://github.com/Lightning-AI/lightning/pull/10621))
- Fixed an issue with `self.log` not respecting a tensor's `dtype` when applying computations ([#10076](https://github.com/Lightning-AI/lightning/pull/10076))
- Fixed LigtningLite `_wrap_init` popping unexisting keys from DataLoader signature parameters ([#10613](https://github.com/Lightning-AI/lightning/pull/10613))
- Fixed signals being registered within threads ([#10610](https://github.com/Lightning-AI/lightning/pull/10610))
- Fixed an issue that caused Lightning to extract the batch size even though it was set by the user in `LightningModule.log` ([#10408](https://github.com/Lightning-AI/lightning/pull/10408))
- Fixed `Trainer(move_metrics_to_cpu=True)` not moving the evaluation logged results to CPU ([#10631](https://github.com/Lightning-AI/lightning/pull/10631))
- Fixed the `{validation,test}_step` outputs getting moved to CPU with `Trainer(move_metrics_to_cpu=True)` ([#10631](https://github.com/Lightning-AI/lightning/pull/10631))
- Fixed an issue with collecting logged test results with multiple dataloaders ([#10522](https://github.com/Lightning-AI/lightning/pull/10522))


## [1.5.2] - 2021-11-16

### Fixed

- Fixed `CombinedLoader` and `max_size_cycle` didn't receive a `DistributedSampler` ([#10374](https://github.com/Lightning-AI/lightning/pull/10374))
- Fixed an issue where class or init-only variables of dataclasses were passed to the dataclass constructor in `utilities.apply_to_collection` ([#9702](https://github.com/Lightning-AI/lightning/pull/9702))
- Fixed `isinstance` not working with `init_meta_context`, materialized model not being moved to the device ([#10493](https://github.com/Lightning-AI/lightning/pull/10493))
- Fixed an issue that prevented the Trainer to shutdown workers when execution is interrupted due to failure([#10463](https://github.com/Lightning-AI/lightning/pull/10463))
- Squeeze the early stopping monitor to remove empty tensor dimensions ([#10461](https://github.com/Lightning-AI/lightning/pull/10461))
- Fixed sampler replacement logic with `overfit_batches` to only replace the sample when `SequentialSampler` is not used ([#10486](https://github.com/Lightning-AI/lightning/pull/10486))
- Fixed scripting causing false positive deprecation warnings ([#10470](https://github.com/Lightning-AI/lightning/pull/10470), [#10555](https://github.com/Lightning-AI/lightning/pull/10555))
- Do not fail if batch size could not be inferred for logging when using DeepSpeed ([#10438](https://github.com/Lightning-AI/lightning/pull/10438))
- Fixed propagation of device and dtype information to submodules of LightningLite when they inherit from `DeviceDtypeModuleMixin` ([#10559](https://github.com/Lightning-AI/lightning/pull/10559))


## [1.5.1] - 2021-11-09

### Fixed

- Fixed `apply_to_collection(defaultdict)` ([#10316](https://github.com/Lightning-AI/lightning/pull/10316))
- Fixed failure when `DataLoader(batch_size=None)` is passed ([#10345](https://github.com/Lightning-AI/lightning/pull/10345))
- Fixed interception of `__init__` arguments for sub-classed DataLoader re-instantiation in Lite ([#10334](https://github.com/Lightning-AI/lightning/pull/10334))
- Fixed issue with pickling `CSVLogger` after a call to `CSVLogger.save` ([#10388](https://github.com/Lightning-AI/lightning/pull/10388))
- Fixed an import error being caused by `PostLocalSGD` when `torch.distributed` not available ([#10359](https://github.com/Lightning-AI/lightning/pull/10359))
- Fixed the logging with `on_step=True` in epoch-level hooks causing unintended side-effects. Logging with `on_step=True` in epoch-level hooks will now correctly raise an error ([#10409](https://github.com/Lightning-AI/lightning/pull/10409))
- Fixed deadlocks for distributed training with `RichProgressBar` ([#10428](https://github.com/Lightning-AI/lightning/pull/10428))
- Fixed an issue where the model wrapper in Lite converted non-floating point tensors to float ([#10429](https://github.com/Lightning-AI/lightning/pull/10429))
- Fixed an issue with inferring the dataset type in fault-tolerant training ([#10432](https://github.com/Lightning-AI/lightning/pull/10432))
- Fixed dataloader workers with `persistent_workers` being deleted on every iteration ([#10434](https://github.com/Lightning-AI/lightning/pull/10434))


## [1.5.0] - 2021-11-02

### Added

- Added support for monitoring the learning rate without schedulers in `LearningRateMonitor` ([#9786](https://github.com/Lightning-AI/lightning/pull/9786))
- Added registration of `ShardedTensor` state dict hooks in `LightningModule.__init__` if the PyTorch version supports `ShardedTensor` ([#8944](https://github.com/Lightning-AI/lightning/pull/8944))
- Added error handling including calling of `on_keyboard_interrupt()` and `on_exception()` for all entrypoints (fit, validate, test, predict) ([#8819](https://github.com/Lightning-AI/lightning/pull/8819))
- Added a flavor of `training_step` that takes `dataloader_iter` as an argument ([#8807](https://github.com/Lightning-AI/lightning/pull/8807))
- Added a `state_key` property to the `Callback` base class ([#6886](https://github.com/Lightning-AI/lightning/pull/6886))
- Added progress tracking to loops:
    * Integrated `TrainingEpochLoop.total_batch_idx` ([#8598](https://github.com/Lightning-AI/lightning/pull/8598))
    * Added `BatchProgress` and integrated `TrainingEpochLoop.is_last_batch` ([#9657](https://github.com/Lightning-AI/lightning/pull/9657))
    * Avoid optional `Tracker` attributes ([#9320](https://github.com/Lightning-AI/lightning/pull/9320))
    * Reset `current` progress counters when restarting an epoch loop that had already finished ([#9371](https://github.com/Lightning-AI/lightning/pull/9371))
    * Call `reset_on_restart` in the loop's `reset` hook instead of when loading a checkpoint ([#9561](https://github.com/Lightning-AI/lightning/pull/9561))
    * Use `completed` over `processed` in `reset_on_restart` ([#9656](https://github.com/Lightning-AI/lightning/pull/9656))
    * Renamed `reset_on_epoch` to `reset_on_run` ([#9658](https://github.com/Lightning-AI/lightning/pull/9658))
- Added `batch_size` and `rank_zero_only` arguments for `log_dict` to match `log` ([#8628](https://github.com/Lightning-AI/lightning/pull/8628))
- Added a check for unique GPU ids ([#8666](https://github.com/Lightning-AI/lightning/pull/8666))
- Added `ResultCollection` state_dict to the Loop `state_dict` and added support for distributed reload ([#8641](https://github.com/Lightning-AI/lightning/pull/8641))
- Added DeepSpeed collate checkpoint utility function ([#8701](https://github.com/Lightning-AI/lightning/pull/8701))
- Added a `handles_accumulate_grad_batches` property to the training type plugins ([#8856](https://github.com/Lightning-AI/lightning/pull/8856))
- Added a warning to `WandbLogger` when reusing a wandb run ([#8714](https://github.com/Lightning-AI/lightning/pull/8714))
- Added `log_graph` argument for `watch` method of `WandbLogger` ([#8662](https://github.com/Lightning-AI/lightning/pull/8662))
- `LightningCLI` additions:
  * Added `LightningCLI(run=False|True)` to choose whether to run a `Trainer` subcommand ([#8751](https://github.com/Lightning-AI/lightning/pull/8751))
  * Added support to call any trainer function from the `LightningCLI` via subcommands ([#7508](https://github.com/Lightning-AI/lightning/pull/7508))
  * Allow easy trainer re-instantiation ([#7508](https://github.com/Lightning-AI/lightning/pull/9241))
  * Automatically register all optimizers and learning rate schedulers ([#9565](https://github.com/Lightning-AI/lightning/pull/9565))
  * Allow registering custom optimizers and learning rate schedulers without subclassing the CLI ([#9565](https://github.com/Lightning-AI/lightning/pull/9565))
  * Support shorthand notation to instantiate optimizers and learning rate schedulers ([#9565](https://github.com/Lightning-AI/lightning/pull/9565))
  * Support passing lists of callbacks via command line ([#8815](https://github.com/Lightning-AI/lightning/pull/8815))
  * Support shorthand notation to instantiate models ([#9588](https://github.com/Lightning-AI/lightning/pull/9588))
  * Support shorthand notation to instantiate datamodules ([#10011](https://github.com/Lightning-AI/lightning/pull/10011))
  * Added `multifile` option to `LightningCLI` to enable/disable config saving to preserve multiple files structure ([#9073](https://github.com/Lightning-AI/lightning/pull/9073))
- Fault-tolerant training:
    * Added `FastForwardSampler` and `CaptureIterableDataset` injection to data loading utilities ([#8366](https://github.com/Lightning-AI/lightning/pull/8366))
    * Added `DataFetcher` to control fetching flow ([#8890](https://github.com/Lightning-AI/lightning/pull/8890))
    * Added `SharedCycleIteratorState` to prevent infinite loop ([#8889](https://github.com/Lightning-AI/lightning/pull/8889))
    * Added `CaptureMapDataset` for state management in map-style datasets ([#8891](https://github.com/Lightning-AI/lightning/pull/8891))
    * Added Fault Tolerant Training to `DataFetcher` ([#8891](https://github.com/Lightning-AI/lightning/pull/8891))
    * Replaced old prefetch iterator with new `DataFetcher` in training loop ([#8953](https://github.com/Lightning-AI/lightning/pull/8953))
    * Added partial support for global random state fault-tolerance in map-style datasets ([#8950](https://github.com/Lightning-AI/lightning/pull/8950))
    * Converted state to tuple explicitly when setting Python random state ([#9401](https://github.com/Lightning-AI/lightning/pull/9401))
    * Added support for restarting an optimizer loop (multiple optimizers) ([#9537](https://github.com/Lightning-AI/lightning/pull/9537))
    * Added support for restarting within Evaluation Loop ([#9563](https://github.com/Lightning-AI/lightning/pull/9563))
    * Added mechanism to detect that a signal has been sent so the Trainer can gracefully exit ([#9566](https://github.com/Lightning-AI/lightning/pull/9566))
    * Added support for skipping ahead to validation during the auto-restart of fitting ([#9681](https://github.com/Lightning-AI/lightning/pull/9681))
    * Added support for auto-restart if a fault-tolerant checkpoint is available ([#9722](https://github.com/Lightning-AI/lightning/pull/9722))
- Checkpoint saving and loading extensibility:
  * Added `CheckpointIO` plugin to expose checkpoint IO from training type plugin ([#8743](https://github.com/Lightning-AI/lightning/pull/8743))
  * Refactored `CheckpointConnector` to offload validation logic to the `CheckpointIO` plugin ([#9045](https://github.com/Lightning-AI/lightning/pull/9045))
  * Added `remove_checkpoint` to `CheckpointIO` plugin by moving the responsibility out of the `ModelCheckpoint` callback ([#9373](https://github.com/Lightning-AI/lightning/pull/9373))
  * Added `XLACheckpointIO` plugin ([#9972](https://github.com/Lightning-AI/lightning/pull/9972))
- Loop customization:
    * Added `Closure` and `AbstractClosure` classes ([#8642](https://github.com/Lightning-AI/lightning/pull/8642))
    * Refactored `TrainingBatchLoop` and extracted `OptimizerLoop`, splitting off automatic optimization into its own loop ([#9191](https://github.com/Lightning-AI/lightning/pull/9191))
    * Removed `TrainingBatchLoop.backward()`; manual optimization now calls directly into `Accelerator.backward()` and automatic optimization handles backward in new `OptimizerLoop` ([#9265](https://github.com/Lightning-AI/lightning/pull/9265))
    * Extracted `ManualOptimization` logic from `TrainingBatchLoop` into its own separate loop class ([#9266](https://github.com/Lightning-AI/lightning/pull/9266))
    * Added `OutputResult` and `ManualResult` classes ([#9437](https://github.com/Lightning-AI/lightning/pull/9437), [#9424](https://github.com/Lightning-AI/lightning/pull/9424))
    * Marked `OptimizerLoop.backward` as protected ([#9514](https://github.com/Lightning-AI/lightning/pull/9514))
    * Marked `FitLoop.should_accumulate` as protected ([#9515](https://github.com/Lightning-AI/lightning/pull/9515))
    * Marked several methods in `PredictionLoop` as protected: `on_predict_start`, `on_predict_epoch_end`, `on_predict_end`, `on_predict_model_eval` ([#9516](https://github.com/Lightning-AI/lightning/pull/9516))
    * Marked several methods in `EvaluationLoop` as protected: `get_max_batches`, `on_evaluation_model_eval`, `on_evaluation_model_train`, `on_evaluation_start`, `on_evaluation_epoch_start`, `on_evaluation_epoch_end`, `on_evaluation_end`, `reload_evaluation_dataloaders` ([#9516](https://github.com/Lightning-AI/lightning/pull/9516))
    * Marked several methods in `EvaluationEpochLoop` as protected: `on_evaluation_batch_start`, `evaluation_step`, `evaluation_step_end` ([#9516](https://github.com/Lightning-AI/lightning/pull/9516))
    * Added `yielding_training_step` example ([#9983](https://github.com/Lightning-AI/lightning/pull/9983))
- Added support for saving and loading state of multiple callbacks of the same type ([#7187](https://github.com/Lightning-AI/lightning/pull/7187))
- Added DeepSpeed Stage 1 support ([#8974](https://github.com/Lightning-AI/lightning/pull/8974))
- Added `Python dataclass` support for `LightningDataModule` ([#8272](https://github.com/Lightning-AI/lightning/pull/8272))
- Added sanitization of tensors when they get logged as hyperparameters in `TensorBoardLogger` ([#9031](https://github.com/Lightning-AI/lightning/pull/9031))
- Added `InterBatchParallelDataFetcher` ([#9020](https://github.com/Lightning-AI/lightning/pull/9020))
- Added `DataLoaderIterDataFetcher` ([#9020](https://github.com/Lightning-AI/lightning/pull/9020))
- Added `DataFetcher` within `Fit / Evaluation` Loop  ([#9047](https://github.com/Lightning-AI/lightning/pull/9047))
- Added a friendly error message when DDP attempts to spawn new distributed processes with rank > 0 ([#9005](https://github.com/Lightning-AI/lightning/pull/9005))
- Added Rich integration:
    * Added Rich progress bar ([#8929](https://github.com/Lightning-AI/lightning/pull/8929), [#9559](https://github.com/Lightning-AI/lightning/pull/9559))
    * Added Support for iterable datasets ([#9734](https://github.com/Lightning-AI/lightning/pull/9734))
    * Added `RichModelSummary` callback ([#9546](https://github.com/Lightning-AI/lightning/pull/9546))
    * Added `configure_columns` method to `RichProgressBar` ([#10288](https://github.com/Lightning-AI/lightning/pull/10288))
    * Added `leave` argument to `RichProgressBar` ([#10301](https://github.com/Lightning-AI/lightning/pull/10301))
- Added input validation logic for precision ([#9080](https://github.com/Lightning-AI/lightning/pull/9080))
- Added support for CPU AMP autocast ([#9084](https://github.com/Lightning-AI/lightning/pull/9084))
- Added `on_exception` callback hook ([#9183](https://github.com/Lightning-AI/lightning/pull/9183))
- Added a warning to DeepSpeed when inferring batch size ([#9221](https://github.com/Lightning-AI/lightning/pull/9221))
- Added `ModelSummary` callback ([#9344](https://github.com/Lightning-AI/lightning/pull/9344))
- Added `log_images`, `log_text` and `log_table` to `WandbLogger` ([#9545](https://github.com/Lightning-AI/lightning/pull/9545))
- Added `PL_RECONCILE_PROCESS` environment variable to enable process reconciliation regardless of cluster environment settings ([#9389](https://github.com/Lightning-AI/lightning/pull/9389))
- Added `get_device_stats` to the Accelerator interface and added its implementation for GPU and TPU ([#9586](https://github.com/Lightning-AI/lightning/pull/9586))
- Added a warning when an unknown key is encountered in the optimizer configuration, and when `OneCycleLR` is used with `"interval": "epoch"` ([#9666](https://github.com/Lightning-AI/lightning/pull/9666))
- Added `DeviceStatsMonitor` callback ([#9712](https://github.com/Lightning-AI/lightning/pull/9712))
- Added `enable_progress_bar` to the Trainer constructor ([#9664](https://github.com/Lightning-AI/lightning/pull/9664))
- Added `pl_legacy_patch` load utility for loading old checkpoints that have pickled legacy Lightning attributes ([#9166](https://github.com/Lightning-AI/lightning/pull/9166))
- Added support for `torch.use_deterministic_algorithms` ([#9121](https://github.com/Lightning-AI/lightning/pull/9121))
- Added automatic parameters tying for TPUs ([#9525](https://github.com/Lightning-AI/lightning/pull/9525))
- Added support for `torch.autograd.set_detect_anomaly` through `Trainer` constructor argument `detect_anomaly` ([#9848](https://github.com/Lightning-AI/lightning/pull/9848))
- Added `enable_model_summary` flag to Trainer ([#9699](https://github.com/Lightning-AI/lightning/pull/9699))
- Added `strategy` argument to Trainer ([#8597](https://github.com/Lightning-AI/lightning/pull/8597))
- Added `init_meta_context`, `materialize_module` utilities ([#9920](https://github.com/Lightning-AI/lightning/pull/9920))
- Added `TPUPrecisionPlugin` ([#10020](https://github.com/Lightning-AI/lightning/pull/#10020))
- Added `torch.bfloat16` support:
  * Added bfloat16 support for Lightning Trainer ([#9049](https://github.com/Lightning-AI/lightning/pull/9049))
  * Renamed `TPUHalfPrecisionPlugin` to `TPUBf16PrecisionPlugin` ([#10026](https://github.com/Lightning-AI/lightning/pull/10026))
  * Default to `precision=bf16` on CPU when `precision=16` is passed ([#10033](https://github.com/Lightning-AI/lightning/pull/10033))
  * Added support for `torch.autocast` ([#10053](https://github.com/Lightning-AI/lightning/pull/10053))
- Added `kfold` example for loop customization ([#9965](https://github.com/Lightning-AI/lightning/pull/9965))
- LightningLite:
    * Added `PrecisionPlugin.forward_context`, making it the default implementation for all `{train,val,test,predict}_step_context()` methods ([#9988](https://github.com/Lightning-AI/lightning/pull/9988))
    * Added `DDPSpawnPlugin.spawn()` for spawning new processes of a given function ([#10018](https://github.com/Lightning-AI/lightning/pull/10018), [#10022](https://github.com/Lightning-AI/lightning/pull/10022))
    * Added `TrainingTypePlugin.{_setup_model, _setup_optimizer}` methods ([#9994](https://github.com/Lightning-AI/lightning/pull/9994), [#10064](https://github.com/Lightning-AI/lightning/pull/10064))
    * Implemented `DataParallelPlugin._setup_model` ([#10010](https://github.com/Lightning-AI/lightning/pull/10010))
    * Implemented `DeepSpeedPlugin._setup_model_and_optimizers` ([#10009](https://github.com/Lightning-AI/lightning/pull/10009), [#10064](https://github.com/Lightning-AI/lightning/pull/10064))
    * Implemented `{DDPShardedPlugin,DDPShardedSpawnPlugin}._setup_model_and_optimizers` ([#10028](https://github.com/Lightning-AI/lightning/pull/10028), [#10064](https://github.com/Lightning-AI/lightning/pull/10064))
    * Added optional `model` argument to the `optimizer_step` methods in accelerators and plugins ([#10023](https://github.com/Lightning-AI/lightning/pull/10023))
    * Updated precision attributes in `DeepSpeedPlugin` ([#10164](https://github.com/Lightning-AI/lightning/pull/10164))
    * Added the ability to return a result from rank 0 in `DDPSpawnPlugin.spawn` ([#10162](https://github.com/Lightning-AI/lightning/pull/10162))
    * Added `pytorch_lightning.lite` package ([#10175](https://github.com/Lightning-AI/lightning/pull/10175))
    * Added `LightningLite` documentation ([#10043](https://github.com/Lightning-AI/lightning/pull/10043))
    * Added `LightningLite` examples ([#9987](https://github.com/Lightning-AI/lightning/pull/9987))
    * Make the `_LiteDataLoader` an iterator and add supports for custom dataloader ([#10279](https://github.com/Lightning-AI/lightning/pull/10279))
- Added `use_omegaconf` argument to `save_hparams_to_yaml` plugin ([#9170](https://github.com/Lightning-AI/lightning/pull/9170))
- Added `ckpt_path` argument for `Trainer.fit()` ([#10061](https://github.com/Lightning-AI/lightning/pull/10061))
- Added `auto_device_count` method to `Accelerators` ([#10222](https://github.com/Lightning-AI/lightning/pull/10222))
- Added support for `devices="auto"` ([#10264](https://github.com/Lightning-AI/lightning/pull/10264))
- Added a `filename` argument in `ModelCheckpoint.format_checkpoint_name` ([#9818](https://github.com/Lightning-AI/lightning/pull/9818))
- Added support for empty `gpus` list to run on CPU ([#10246](https://github.com/Lightning-AI/lightning/pull/10246))
- Added a warning if multiple batch sizes are found from ambiguous batch ([#10247](https://github.com/Lightning-AI/lightning/pull/10247))

### Changed

- Trainer now raises a `MisconfigurationException` when its methods are called with `ckpt_path="best"` but a checkpoint callback isn't configured ([#9841](https://github.com/Lightning-AI/lightning/pull/9841))
- Setting `Trainer(accelerator="ddp_cpu")` now does not spawn a subprocess if `num_processes` is kept `1` along with `num_nodes > 1` ([#9603](https://github.com/Lightning-AI/lightning/pull/9603))
- Module imports are now catching `ModuleNotFoundError` instead of `ImportError` ([#9867](https://github.com/Lightning-AI/lightning/pull/9867))
- `pytorch_lightning.loggers.neptune.NeptuneLogger` is now consistent with the new [neptune-client](https://github.com/neptune-ai/neptune-client) API; the old [neptune-client](https://github.com/neptune-ai/neptune-client) API is supported by `NeptuneClient` from the [neptune-contrib](https://github.com/neptune-ai/neptune-contrib) repo ([#6867](https://github.com/Lightning-AI/lightning/pull/6867))
- Parsing of `enums` type hyperparameters to be saved in the `haprams.yaml` file by TensorBoard and CSV loggers has been fixed and made in line with how OmegaConf parses it ([#9170](https://github.com/Lightning-AI/lightning/pull/9170))
- Parsing of the `gpus` Trainer argument has changed: `gpus="n"` (str) no longer selects the GPU index n and instead selects the first n devices ([#8770](https://github.com/Lightning-AI/lightning/pull/8770))
- `iteration_count` and other index attributes in the loops has been replaced with progress dataclasses ([#8477](https://github.com/Lightning-AI/lightning/pull/8477))
- The `trainer.lightning_module` reference is now properly set at the very beginning of a run ([#8536](https://github.com/Lightning-AI/lightning/pull/8536))
- The model weights now get loaded in all cases when the checkpoint path gets provided in validate/test/predict, regardless of whether the model instance is provided or not ([#8352](https://github.com/Lightning-AI/lightning/pull/8352))
- The `Trainer` functions `reset_{train,val,test,predict}_dataloader`, `reset_train_val_dataloaders`, and `request_dataloader` `model` argument is now optional ([#8536](https://github.com/Lightning-AI/lightning/pull/8536))
- Saved checkpoints will no longer use the type of a `Callback` as the key to avoid issues with unpickling ([#6886](https://github.com/Lightning-AI/lightning/pull/6886))
- Improved string conversion for `ResultCollection` ([#8622](https://github.com/Lightning-AI/lightning/pull/8622))
- `LightningCLI` changes:
    * `LightningCLI.init_parser` now returns the parser instance ([#8721](https://github.com/Lightning-AI/lightning/pull/8721))
    * `LightningCLI.add_core_arguments_to_parser`, `LightningCLI.parse_arguments` now take a `parser` argument ([#8721](https://github.com/Lightning-AI/lightning/pull/8721))
    * `LightningCLI.instantiate_trainer` now takes a config and a list of callbacks ([#8721](https://github.com/Lightning-AI/lightning/pull/8721))
    * Split `LightningCLI.add_core_arguments_to_parser` into `LightningCLI.add_default_arguments_to_parser` + `LightningCLI.add_core_arguments_to_parser` ([#8721](https://github.com/Lightning-AI/lightning/pull/8721))
- The accelerator and training type plugin `setup` hooks no longer have a `model` argument ([#8536](https://github.com/Lightning-AI/lightning/pull/8536))
- The accelerator and training type plugin `update_global_step` hook has been removed ([#8856](https://github.com/Lightning-AI/lightning/pull/8856))
- The coverage of `self.log`-ing in any `LightningModule` or `Callback` hook has been improved ([#8498](https://github.com/Lightning-AI/lightning/pull/8498))
- `self.log`-ing without a `Trainer` reference now raises a warning instead of an exception ([#9733](https://github.com/Lightning-AI/lightning/pull/9733))
- Removed restrictions in the Trainer that loggers can only log from rank 0; the existing logger behavior has not changed ([#8608](https://github.com/Lightning-AI/lightning/pull/8608))
- `Trainer.request_dataloader` now takes a `RunningStage` enum instance ([#8858](https://github.com/Lightning-AI/lightning/pull/8858))
- Changed `rank_zero_warn` to `NotImplementedError` in the `{train, val, test, predict}_dataloader` hooks that `Lightning(Data)Module` uses ([#9161](https://github.com/Lightning-AI/lightning/pull/9161))
- Moved `block_ddp_sync_behaviour` out of `TrainingBatchLoop` to loop utilities ([#9192](https://github.com/Lightning-AI/lightning/pull/9192))
- Executing the `optimizer_closure` is now required when overriding the `optimizer_step` hook ([#9360](https://github.com/Lightning-AI/lightning/pull/9360))
- Changed logging of `LightningModule` and `LightningDataModule` hyperparameters to raise an exception only if there are colliding keys with different values ([#9496](https://github.com/Lightning-AI/lightning/pull/9496))
- `seed_everything` now fails when an invalid seed value is passed instead of selecting a random seed ([#8787](https://github.com/Lightning-AI/lightning/pull/8787))
- The Trainer now calls `TrainingTypePlugin` collective APIs directly instead of going through the Accelerator reference ([#9677](https://github.com/Lightning-AI/lightning/pull/9677), [#9901](https://github.com/Lightning-AI/lightning/pull/9901))
- The tuner now uses a unique filename to save a temporary checkpoint ([#9682](https://github.com/Lightning-AI/lightning/pull/9682))
- Changed `HorovodPlugin.all_gather` to return a `torch.Tensor` instead of a list ([#9696](https://github.com/Lightning-AI/lightning/pull/9696))
- Changed Trainer connectors to be protected attributes:
    * Configuration Validator ([#9779](https://github.com/Lightning-AI/lightning/pull/9779))
- The `current_epoch` and `global_step` attributes now get restored irrespective of the Trainer task ([#9413](https://github.com/Lightning-AI/lightning/pull/9413))
- Trainer now raises an exception when requesting `amp_level` with native `amp_backend` ([#9755](https://github.com/Lightning-AI/lightning/pull/9755))
- Update the logic to check for accumulation steps with deepspeed ([#9826](https://github.com/Lightning-AI/lightning/pull/9826))
- `pytorch_lightning.utilities.grads.grad_norm` now raises an exception if parameter `norm_type <= 0` ([#9765](https://github.com/Lightning-AI/lightning/pull/9765))
- Updated error message for interactive incompatible plugins ([#9896](https://github.com/Lightning-AI/lightning/pull/9896))
- Moved the `optimizer_step` and `clip_gradients` hook from the `Accelerator` and `TrainingTypePlugin` into the `PrecisionPlugin` ([#10143](https://github.com/Lightning-AI/lightning/pull/10143), [#10029](https://github.com/Lightning-AI/lightning/pull/10029))
- `NativeMixedPrecisionPlugin` and its subclasses now take an optional `GradScaler` instance ([#10055](https://github.com/Lightning-AI/lightning/pull/10055))
- Trainer is now raising a `MisconfigurationException` instead of a warning if `Trainer.{validate/test}` is missing required methods ([#10016](https://github.com/Lightning-AI/lightning/pull/10016))
- Changed default value of the `max_steps` Trainer argument from `None` to -1 ([#9460](https://github.com/Lightning-AI/lightning/pull/9460))
- LightningModule now raises an error when calling `log(on_step=False, on_epoch=False)` ([#10227](https://github.com/Lightning-AI/lightning/pull/10227))
- Quantization aware training observers are now disabled by default during validating/testing/predicting stages ([#8540](https://github.com/Lightning-AI/lightning/pull/8540))
- Raised `MisconfigurationException` when total length of `dataloader` across ranks is zero, and give warning when total length is non-zero, but only local rank length is zero. ([#9827](https://github.com/Lightning-AI/lightning/pull/9827))
- Changed the model size calculation using `ByteCounter` ([#10123](https://github.com/Lightning-AI/lightning/pull/10123))
- Enabled `on_load_checkpoint` for `LightningDataModule` for all `trainer_fn` ([#10238](https://github.com/Lightning-AI/lightning/pull/10238))
- Allowed separate config files for parameters with class type when LightningCLI is in `subclass_mode=False` ([#10286](https://github.com/Lightning-AI/lightning/pull/10286))

### Deprecated

- Deprecated Trainer argument `terminate_on_nan` in favor of `detect_anomaly`([#9175](https://github.com/Lightning-AI/lightning/pull/9175))
- Deprecated `Trainer.terminate_on_nan` public attribute access ([#9849](https://github.com/Lightning-AI/lightning/pull/9849))
- Deprecated `LightningModule.summarize()` in favor of `pytorch_lightning.utilities.model_summary.summarize()` ([#8513](https://github.com/Lightning-AI/lightning/pull/8513))
- Deprecated `LightningModule.model_size` ([#8343](https://github.com/Lightning-AI/lightning/pull/8343))
- Deprecated `DataModule` properties: `train_transforms`, `val_transforms`, `test_transforms`, `size`, `dims` ([#8851](https://github.com/Lightning-AI/lightning/pull/8851))
- Deprecated `add_to_queue`, `get_from_queue` from `LightningModule` in favor of corresponding methods in the `DDPSpawnPlugin` ([#9118](https://github.com/Lightning-AI/lightning/pull/9118))
- Deprecated `LightningModule.get_progress_bar_dict` and `Trainer.progress_bar_dict` in favor of `pytorch_lightning.callbacks.progress.base.get_standard_metrics` and `ProgressBarBase.get_metrics` ([#8985](https://github.com/Lightning-AI/lightning/pull/8985))
- Deprecated `prepare_data_per_node` flag on Trainer and set it as a property of `DataHooks`, accessible in the `LightningModule` and `LightningDataModule` ([#8958](https://github.com/Lightning-AI/lightning/pull/8958))
- Deprecated the `TestTubeLogger` ([#9065](https://github.com/Lightning-AI/lightning/pull/9065))
- Deprecated `on_{train/val/test/predict}_dataloader()` from `LightningModule` and `LightningDataModule` ([#9098](https://github.com/Lightning-AI/lightning/pull/9098))
- Deprecated `on_keyboard_interrupt` callback hook in favor of new `on_exception` hook ([#9260](https://github.com/Lightning-AI/lightning/pull/9260))
- Deprecated passing `process_position` to the `Trainer` constructor in favor of adding the `ProgressBar` callback with `process_position` directly to the list of callbacks ([#9222](https://github.com/Lightning-AI/lightning/pull/9222))
- Deprecated passing `flush_logs_every_n_steps` as a Trainer argument, instead pass it to the logger init if supported ([#9366](https://github.com/Lightning-AI/lightning/pull/9366))
- Deprecated `LightningLoggerBase.close`, `LoggerCollection.close` in favor of `LightningLoggerBase.finalize`, `LoggerCollection.finalize` ([#9422](https://github.com/Lightning-AI/lightning/pull/9422))
- Deprecated passing `progress_bar_refresh_rate` to the `Trainer` constructor in favor of adding the `ProgressBar` callback with `refresh_rate` directly to the list of callbacks, or passing `enable_progress_bar=False` to disable the progress bar ([#9616](https://github.com/Lightning-AI/lightning/pull/9616))
- Deprecated `LightningDistributed` and moved the broadcast logic to `DDPPlugin` and `DDPSpawnPlugin` directly ([#9691](https://github.com/Lightning-AI/lightning/pull/9691))
- Deprecated passing `stochastic_weight_avg` to the `Trainer` constructor in favor of adding the `StochasticWeightAveraging` callback directly to the list of callbacks ([#8989](https://github.com/Lightning-AI/lightning/pull/8989))
- Deprecated Accelerator collective API `barrier`, `broadcast`, and `all_gather` in favor of calling the `TrainingTypePlugin` collective API directly ([#9677](https://github.com/Lightning-AI/lightning/pull/9677))
- Deprecated `checkpoint_callback` from the `Trainer` constructor in favor of `enable_checkpointing` ([#9754](https://github.com/Lightning-AI/lightning/pull/9754))
- Deprecated the `LightningModule.on_post_move_to_device` method ([#9525](https://github.com/Lightning-AI/lightning/pull/9525))
- Deprecated `pytorch_lightning.core.decorators.parameter_validation` in favor of `pytorch_lightning.utilities.parameter_tying.set_shared_parameters` ([#9525](https://github.com/Lightning-AI/lightning/pull/9525))
- Deprecated passing `weights_summary` to the `Trainer` constructor in favor of adding the `ModelSummary` callback with `max_depth` directly to the list of callbacks ([#9699](https://github.com/Lightning-AI/lightning/pull/9699))
- Deprecated `log_gpu_memory`, `gpu_metrics`, and util funcs in favor of `DeviceStatsMonitor` callback ([#9921](https://github.com/Lightning-AI/lightning/pull/9921))
- Deprecated `GPUStatsMonitor` and `XLAStatsMonitor` in favor of `DeviceStatsMonitor` callback ([#9924](https://github.com/Lightning-AI/lightning/pull/9924))
- Deprecated setting `Trainer(max_steps=None)`; To turn off the limit, set `Trainer(max_steps=-1)` (default) ([#9460](https://github.com/Lightning-AI/lightning/pull/9460))
- Deprecated access to the `AcceleratorConnector.is_slurm_managing_tasks` attribute and marked it as protected ([#10101](https://github.com/Lightning-AI/lightning/pull/10101))
- Deprecated access to the `AcceleratorConnector.configure_slurm_ddp` method and marked it as protected ([#10101](https://github.com/Lightning-AI/lightning/pull/10101))
- Deprecated passing `resume_from_checkpoint` to the `Trainer` constructor in favor of `trainer.fit(ckpt_path=)` ([#10061](https://github.com/Lightning-AI/lightning/pull/10061))
- Deprecated `ClusterEnvironment.creates_children()` in favor of `ClusterEnvironment.creates_processes_externally` (property) ([#10106](https://github.com/Lightning-AI/lightning/pull/10106))
- Deprecated `PrecisionPlugin.master_params()` in favor of `PrecisionPlugin.main_params()` ([#10105](https://github.com/Lightning-AI/lightning/pull/10105))
- Deprecated `lr_sch_names` from `LearningRateMonitor` ([#10066](https://github.com/Lightning-AI/lightning/pull/10066))
- Deprecated `ProgressBar` callback in favor of `TQDMProgressBar` ([#10134](https://github.com/Lightning-AI/lightning/pull/10134))

### Removed

- Removed deprecated `metrics` ([#8586](https://github.com/Lightning-AI/lightning/pull/8586/))
- Removed the deprecated `outputs` argument in both the `LightningModule.on_train_epoch_end` and `Callback.on_train_epoch_end` hooks ([#8587](https://github.com/Lightning-AI/lightning/pull/8587))
- Removed the deprecated `TrainerLoggingMixin` class ([#8609](https://github.com/Lightning-AI/lightning/pull/8609))
- Removed the deprecated `TrainerTrainingTricksMixin` class ([#8679](https://github.com/Lightning-AI/lightning/pull/8679))
- Removed the deprecated `optimizer_idx` from `training_step` as an accepted argument in manual optimization ([#8576](https://github.com/Lightning-AI/lightning/pull/8576))
- Removed support for the deprecated `on_save_checkpoint` signature. The hook now takes a `checkpoint` positional parameter ([#8697](https://github.com/Lightning-AI/lightning/pull/8697))
- Removed support for the deprecated `on_load_checkpoint` signature. The hook now takes a `pl_module` positional parameter ([#8697](https://github.com/Lightning-AI/lightning/pull/8697))
- Removed the deprecated `save_function` property in `ModelCheckpoint` ([#8680](https://github.com/Lightning-AI/lightning/pull/8680))
- Removed the deprecated `model` argument from `ModelCheckpoint.save_checkpoint` ([#8688](https://github.com/Lightning-AI/lightning/pull/8688))
- Removed the deprecated `sync_step` argument from `WandbLogger` ([#8763](https://github.com/Lightning-AI/lightning/pull/8763))
- Removed the deprecated `Trainer.truncated_bptt_steps` in favor of `LightningModule.truncated_bptt_steps` ([#8826](https://github.com/Lightning-AI/lightning/pull/8826))
- Removed `LightningModule.write_predictions` and `LightningModule.write_predictions_dict` ([#8850](https://github.com/Lightning-AI/lightning/pull/8850))
- Removed `on_reset_*_dataloader` hooks in TrainingType Plugins and Accelerators ([#8858](https://github.com/Lightning-AI/lightning/pull/8858))
- Removed deprecated `GradInformation` module in favor of `pytorch_lightning.utilities.grads` ([#8831](https://github.com/Lightning-AI/lightning/pull/8831/))
- Removed `TrainingTypePlugin.on_save` and `Accelerator.on_save` ([#9023](https://github.com/Lightning-AI/lightning/pull/9023))
- Removed `{Accelerator,TrainingTypePlugin,PrecisionPlugin}.post_optimizer_step` ([#9746](https://github.com/Lightning-AI/lightning/pull/9746))
- Removed deprecated `connect_precision_plugin` and `connect_training_type_plugin` from `Accelerator` ([#9019](https://github.com/Lightning-AI/lightning/pull/9019))
- Removed `on_train_epoch_end` from `Accelerator` ([#9035](https://github.com/Lightning-AI/lightning/pull/9035))
- Removed `InterBatchProcessor` in favor of `DataLoaderIterDataFetcher` ([#9052](https://github.com/Lightning-AI/lightning/pull/9052))
- Removed `Plugin` in `base_plugin.py` in favor of accessing `TrainingTypePlugin` and `PrecisionPlugin` directly instead ([#9066](https://github.com/Lightning-AI/lightning/pull/9066))
- Removed `teardown` from `ParallelPlugin` ([#8943](https://github.com/Lightning-AI/lightning/pull/8943))
- Removed deprecated `profiled_functions` argument from `PyTorchProfiler` ([#9178](https://github.com/Lightning-AI/lightning/pull/9178))
- Removed deprecated `pytorch_lighting.utilities.argparse_utils` module ([#9166](https://github.com/Lightning-AI/lightning/pull/9166))
- Removed deprecated property `Trainer.running_sanity_check` in favor of `Trainer.sanity_checking` ([#9209](https://github.com/Lightning-AI/lightning/pull/9209))
- Removed deprecated `BaseProfiler.output_filename` arg from it and its descendants in favor of `dirpath` and `filename` ([#9214](https://github.com/Lightning-AI/lightning/pull/9214))
- Removed deprecated property `ModelCheckpoint.period` in favor of `ModelCheckpoint.every_n_epochs` ([#9213](https://github.com/Lightning-AI/lightning/pull/9213))
- Removed deprecated `auto_move_data` decorator ([#9231](https://github.com/Lightning-AI/lightning/pull/9231))
- Removed deprecated property `LightningModule.datamodule` in favor of `Trainer.datamodule` ([#9233](https://github.com/Lightning-AI/lightning/pull/9233))
- Removed deprecated properties `DeepSpeedPlugin.cpu_offload*` in favor of `offload_optimizer`, `offload_parameters` and `pin_memory` ([#9244](https://github.com/Lightning-AI/lightning/pull/9244))
- Removed deprecated property `AcceleratorConnector.is_using_torchelastic` in favor of `TorchElasticEnvironment.is_using_torchelastic()` ([#9729](https://github.com/Lightning-AI/lightning/pull/9729))
- Removed `pytorch_lightning.utilities.debugging.InternalDebugger` ([#9680](https://github.com/Lightning-AI/lightning/pull/9680))
- Removed `call_configure_sharded_model_hook` property from `Accelerator` and `TrainingTypePlugin` ([#9612](https://github.com/Lightning-AI/lightning/pull/9612))
- Removed `TrainerProperties` mixin and moved property definitions directly into `Trainer` ([#9495](https://github.com/Lightning-AI/lightning/pull/9495))
- Removed a redundant warning with `ModelCheckpoint(monitor=None)` callback ([#9875](https://github.com/Lightning-AI/lightning/pull/9875))
- Remove `epoch` from `trainer.logged_metrics` ([#9904](https://github.com/Lightning-AI/lightning/pull/9904))
- Remove deprecated `distributed_backend` from `Trainer` ([#10017](https://github.com/Lightning-AI/lightning/pull/10017))
- Removed `process_idx` from the `{DDPSpawnPlugin,TPUSpawnPlugin}.new_process` methods ([#10022](https://github.com/Lightning-AI/lightning/pull/10022))
- Removed automatic patching of `{train,val,test,predict}_dataloader()` on the `LightningModule` ([#9764](https://github.com/Lightning-AI/lightning/pull/9764))
- Removed `pytorch_lightning.trainer.connectors.OptimizerConnector` ([#10120](https://github.com/Lightning-AI/lightning/pull/10120))

### Fixed

- Fixed ImageNet evaluation in example ([#10179](https://github.com/Lightning-AI/lightning/pull/10179))
- Fixed an issue with logger outputs not being finalized correctly after prediction runs ([#8685](https://github.com/Lightning-AI/lightning/pull/8685))
- Fixed `move_metrics_to_cpu` moving the loss to CPU while training on device ([#9308](https://github.com/Lightning-AI/lightning/pull/9308))
- Fixed incorrect main progress bar indicator when resuming training mid-epoch ([#9310](https://github.com/Lightning-AI/lightning/pull/9310))
- Fixed an issue with freeing memory of datafetchers during teardown ([#9387](https://github.com/Lightning-AI/lightning/pull/9387))
- Fixed a bug where the training step output needed to be `deepcopy`-ed ([#9349](https://github.com/Lightning-AI/lightning/pull/9349))
- Fixed an issue with freeing memory allocated by the data iterators in `Loop.on_run_end` ([#9386](https://github.com/Lightning-AI/lightning/pull/9386), [#9915](https://github.com/Lightning-AI/lightning/pull/9915))
- Fixed `BasePredictionWriter` not returning the batch indices in a non-distributed setting ([#9432](https://github.com/Lightning-AI/lightning/pull/9432))
- Fixed an error when running in XLA environments with no TPU attached ([#9572](https://github.com/Lightning-AI/lightning/pull/9572))
- Fixed check on torchmetrics logged whose `compute()` output is a multielement tensor ([#9582](https://github.com/Lightning-AI/lightning/pull/9582))
- Fixed gradient accumulation for `DDPShardedPlugin` ([#9122](https://github.com/Lightning-AI/lightning/pull/9122))
- Fixed missing DeepSpeed distributed call ([#9540](https://github.com/Lightning-AI/lightning/pull/9540))
- Fixed an issue with wrapped LightningModule during evaluation; The LightningModule no longer gets wrapped with data-parallel modules when not fitting in `DDPPlugin`, `DDPSpawnPlugin`, `DDPShardedPlugin`, `DDPSpawnShardedPlugin` ([#9096](https://github.com/Lightning-AI/lightning/pull/9096))
- Fixed `trainer.accumulate_grad_batches` to be an int on init. The default value for it is now `None` inside Trainer ([#9652](https://github.com/Lightning-AI/lightning/pull/9652))
- Fixed `broadcast` in `DDPPlugin` and `DDPSpawnPlugin` to respect the `src` input ([#9691](https://github.com/Lightning-AI/lightning/pull/9691))
- Fixed `self.log(on_epoch=True, reduce_fx=sum))` for the `on_batch_start` and `on_train_batch_start` hooks ([#9791](https://github.com/Lightning-AI/lightning/pull/9791))
- Fixed `self.log(on_epoch=True)` for the `on_batch_start` and `on_train_batch_start` hooks ([#9780](https://github.com/Lightning-AI/lightning/pull/9780))
- Fixed restoring training state during `Trainer.fit` only ([#9413](https://github.com/Lightning-AI/lightning/pull/9413))
- Fixed DeepSpeed and Lightning both calling the scheduler ([#9788](https://github.com/Lightning-AI/lightning/pull/9788))
- Fixed missing arguments when saving hyperparameters from the parent class but not from the child class ([#9800](https://github.com/Lightning-AI/lightning/pull/9800))
- Fixed DeepSpeed GPU device IDs ([#9847](https://github.com/Lightning-AI/lightning/pull/9847))
- Reset `val_dataloader` in `tuner/batch_size_scaling` ([#9857](https://github.com/Lightning-AI/lightning/pull/9857))
- Fixed use of `LightningCLI` in computer_vision_fine_tuning.py example ([#9934](https://github.com/Lightning-AI/lightning/pull/9934))
- Fixed issue with non-init dataclass fields in `apply_to_collection` ([#9963](https://github.com/Lightning-AI/lightning/pull/9963))
- Reset `val_dataloader` in `tuner/batch_size_scaling` for binsearch ([#9975](https://github.com/Lightning-AI/lightning/pull/9975))
- Fixed logic to check for spawn in dataloader `TrainerDataLoadingMixin._worker_check` ([#9902](https://github.com/Lightning-AI/lightning/pull/9902))
- Fixed `train_dataloader` getting loaded twice when resuming from a checkpoint during `Trainer.fit()` ([#9671](https://github.com/Lightning-AI/lightning/pull/9671))
- Fixed `LearningRateMonitor` logging with multiple param groups optimizer with no scheduler ([#10044](https://github.com/Lightning-AI/lightning/pull/10044))
- Fixed undesired side effects being caused by `Trainer` patching dataloader methods on the `LightningModule` ([#9764](https://github.com/Lightning-AI/lightning/pull/9764))
- Fixed gradients not being unscaled when clipping or logging the gradient norm ([#9287](https://github.com/Lightning-AI/lightning/pull/9287))
- Fixed `on_before_optimizer_step` getting called before the optimizer closure (including backward) has run ([#10167](https://github.com/Lightning-AI/lightning/pull/10167))
- Fixed monitor value in `ModelCheckpoint` getting moved to the wrong device in a special case where it becomes NaN ([#10118](https://github.com/Lightning-AI/lightning/pull/10118))
- Fixed creation of `dirpath` in `BaseProfiler` if it doesn't exist ([#10073](https://github.com/Lightning-AI/lightning/pull/10073))
- Fixed incorrect handling of sigterm ([#10189](https://github.com/Lightning-AI/lightning/pull/10189))
- Fixed bug where `log(on_step=True, on_epoch=True, sync_dist=True)` wouldn't reduce the value on step ([#10227](https://github.com/Lightning-AI/lightning/pull/10227))
- Fixed an issue with `pl.utilities.seed.reset_seed` converting the `PL_SEED_WORKERS` environment variable to `bool` ([#10099](https://github.com/Lightning-AI/lightning/pull/10099))
- Fixed iterating over a logger collection when `fast_dev_run > 0` ([#10232](https://github.com/Lightning-AI/lightning/pull/10232))
- Fixed `batch_size` in `ResultCollection` not being reset to 1 on epoch end ([#10242](https://github.com/Lightning-AI/lightning/pull/10242))
- Fixed `distrib_type` not being set when training plugin instances are being passed to the Trainer ([#10251](https://github.com/Lightning-AI/lightning/pull/10251))


## [1.4.9] - 2021-09-30

- Fixed `lr_find` to generate same results on multiple calls ([#9704](https://github.com/Lightning-AI/lightning/pull/9704))
- Fixed `reset` metrics on validation epoch end ([#9717](https://github.com/Lightning-AI/lightning/pull/9717))
- Fixed input validation for `gradient_clip_val`, `gradient_clip_algorithm`, `track_grad_norm` and `terminate_on_nan` Trainer arguments ([#9595](https://github.com/Lightning-AI/lightning/pull/9595))
- Reset metrics before each task starts ([#9410](https://github.com/Lightning-AI/lightning/pull/9410))


## [1.4.8] - 2021-09-22

- Fixed error reporting in DDP process reconciliation when processes are launched by an external agent ([#9389](https://github.com/Lightning-AI/lightning/pull/9389))
- Added PL_RECONCILE_PROCESS environment variable to enable process reconciliation regardless of cluster environment settings ([#9389](https://github.com/Lightning-AI/lightning/pull/9389))
- Fixed `add_argparse_args` raising `TypeError` when args are typed as `typing.Generic` in Python 3.6 ([#9554](https://github.com/Lightning-AI/lightning/pull/9554))
- Fixed back-compatibility for saving hyperparameters from a single container and inferring its argument name by reverting [#9125](https://github.com/Lightning-AI/lightning/pull/9125) ([#9642](https://github.com/Lightning-AI/lightning/pull/9642))


## [1.4.7] - 2021-09-14

- Fixed logging of nan parameters ([#9364](https://github.com/Lightning-AI/lightning/pull/9364))
- Fixed `replace_sampler` missing the batch size under specific conditions ([#9367](https://github.com/Lightning-AI/lightning/pull/9367))
- Pass init args to ShardedDataParallel ([#9483](https://github.com/Lightning-AI/lightning/pull/9483))
- Fixed collision of user argument when using ShardedDDP ([#9512](https://github.com/Lightning-AI/lightning/pull/9512))
- Fixed DeepSpeed crash for RNNs ([#9489](https://github.com/Lightning-AI/lightning/pull/9489))


## [1.4.6] - 2021-09-07

- Fixed an issues with export to ONNX format when a model has multiple inputs ([#8800](https://github.com/Lightning-AI/lightning/pull/8800))
- Removed deprecation warnings being called for `on_{task}_dataloader` ([#9279](https://github.com/Lightning-AI/lightning/pull/9279))
- Fixed save/load/resume from checkpoint for DeepSpeed Plugin (
    [#8397](https://github.com/Lightning-AI/lightning/pull/8397),
    [#8644](https://github.com/Lightning-AI/lightning/pull/8644),
    [#8627](https://github.com/Lightning-AI/lightning/pull/8627))
- Fixed `EarlyStopping` running on train epoch end when `check_val_every_n_epoch>1` is set ([#9156](https://github.com/Lightning-AI/lightning/pull/9156))
- Fixed an issue with logger outputs not being finalized correctly after prediction runs ([#8333](https://github.com/Lightning-AI/lightning/pull/8333))
- Fixed the Apex and DeepSpeed plugin closure running after the `on_before_optimizer_step` hook ([#9288](https://github.com/Lightning-AI/lightning/pull/9288))
- Fixed the Native AMP plugin closure not running with manual optimization ([#9288](https://github.com/Lightning-AI/lightning/pull/9288))
- Fixed bug where data-loading functions where not getting the correct running stage passed ([#8858](https://github.com/Lightning-AI/lightning/pull/8858))
- Fixed intra-epoch evaluation outputs staying in memory when the respective `*_epoch_end` hook wasn't overridden ([#9261](https://github.com/Lightning-AI/lightning/pull/9261))
- Fixed error handling in DDP process reconciliation when `_sync_dir` was not initialized ([#9267](https://github.com/Lightning-AI/lightning/pull/9267))
- Fixed PyTorch Profiler not enabled for manual optimization ([#9316](https://github.com/Lightning-AI/lightning/pull/9316))
- Fixed inspection of other args when a container is specified in `save_hyperparameters` ([#9125](https://github.com/Lightning-AI/lightning/pull/9125))
- Fixed signature of `Timer.on_train_epoch_end` and `StochasticWeightAveraging.on_train_epoch_end` to prevent unwanted deprecation warnings ([#9347](https://github.com/Lightning-AI/lightning/pull/9347))


## [1.4.5] - 2021-08-31

- Fixed reduction using `self.log(sync_dict=True, reduce_fx={mean,max})` ([#9142](https://github.com/Lightning-AI/lightning/pull/9142))
- Fixed not setting a default value for `max_epochs` if `max_time` was specified on the `Trainer` constructor ([#9072](https://github.com/Lightning-AI/lightning/pull/9072))
- Fixed the CometLogger, no longer modifies the metrics in place. Instead creates a copy of metrics before performing any operations ([#9150](https://github.com/Lightning-AI/lightning/pull/9150))
- Fixed `DDP` "CUDA error: initialization error" due to a `copy` instead of `deepcopy` on `ResultCollection` ([#9239](https://github.com/Lightning-AI/lightning/pull/9239))


## [1.4.4] - 2021-08-24

- Fixed a bug in the binary search mode of auto batch size scaling where exception was raised if the first trainer run resulted in OOM ([#8954](https://github.com/Lightning-AI/lightning/pull/8954))
- Fixed a bug causing logging with `log_gpu_memory='min_max'` not working ([#9013](https://github.com/Lightning-AI/lightning/pull/9013))


## [1.4.3] - 2021-08-17

- Fixed plateau scheduler stepping on incomplete epoch ([#8861](https://github.com/Lightning-AI/lightning/pull/8861))
- Fixed infinite loop with `CycleIterator` and multiple loaders ([#8889](https://github.com/Lightning-AI/lightning/pull/8889))
- Fixed `StochasticWeightAveraging` with a list of learning rates not applying them to each param group ([#8747](https://github.com/Lightning-AI/lightning/pull/8747))
- Restore original loaders if replaced by entrypoint ([#8885](https://github.com/Lightning-AI/lightning/pull/8885))
- Fixed lost reference to `_Metadata` object in `ResultMetricCollection` ([#8932](https://github.com/Lightning-AI/lightning/pull/8932))
- Ensure the existence of `DDPPlugin._sync_dir` in `reconciliate_processes` ([#8939](https://github.com/Lightning-AI/lightning/pull/8939))


## [1.4.2] - 2021-08-10

- Fixed recursive call for `apply_to_collection(include_none=False)` ([#8719](https://github.com/Lightning-AI/lightning/pull/8719))
- Fixed truncated backprop through time enablement when set as a property on the LightningModule and not the Trainer ([#8804](https://github.com/Lightning-AI/lightning/pull/8804/))
- Fixed comments and exception message for metrics_to_scalars ([#8782](https://github.com/Lightning-AI/lightning/pull/8782/))
- Fixed typo error in LightningLoggerBase.after_save_checkpoint docstring ([#8737](https://github.com/Lightning-AI/lightning/pull/8737/))


## [1.4.1] - 2021-08-03

- Fixed `trainer.fit_loop.split_idx` always returning `None` ([#8601](https://github.com/Lightning-AI/lightning/pull/8601))
- Fixed references for `ResultCollection.extra` ([#8622](https://github.com/Lightning-AI/lightning/pull/8622))
- Fixed reference issues during epoch end result collection ([#8621](https://github.com/Lightning-AI/lightning/pull/8621))
- Fixed horovod auto-detection when horovod is not installed and the launcher is `mpirun` ([#8610](https://github.com/Lightning-AI/lightning/pull/8610))
- Fixed an issue with `training_step` outputs not getting collected correctly for `training_epoch_end` ([#8613](https://github.com/Lightning-AI/lightning/pull/8613))
- Fixed distributed types support for CPUs ([#8667](https://github.com/Lightning-AI/lightning/pull/8667))
- Fixed a deadlock issue with DDP and torchelastic ([#8655](https://github.com/Lightning-AI/lightning/pull/8655))
- Fixed `accelerator=ddp` choice for CPU ([#8645](https://github.com/Lightning-AI/lightning/pull/8645))


## [1.4.0] - 2021-07-27

### Added

- Added `extract_batch_size` utility and corresponding tests to extract batch dimension from multiple batch types ([#8357](https://github.com/Lightning-AI/lightning/pull/8357/))
- Added support for named parameter groups in `LearningRateMonitor` ([#7987](https://github.com/Lightning-AI/lightning/pull/7987))
- Added `dataclass` support for `pytorch_lightning.utilities.apply_to_collection` ([#7935](https://github.com/Lightning-AI/lightning/pull/7935))
- Added support to `LightningModule.to_torchscript` for saving to custom filesystems with `fsspec` ([#7617](https://github.com/Lightning-AI/lightning/pull/7617))
- Added `KubeflowEnvironment` for use with the `PyTorchJob` operator in Kubeflow
- Added LightningCLI support for config files on object stores ([#7521](https://github.com/Lightning-AI/lightning/pull/7521))
- Added `ModelPruning(prune_on_train_epoch_end=True|False)` to choose when to apply pruning ([#7704](https://github.com/Lightning-AI/lightning/pull/7704))
- Added support for checkpointing based on a provided time interval during training ([#7515](https://github.com/Lightning-AI/lightning/pull/7515))
- Progress tracking
  * Added dataclasses for progress tracking ([#6603](https://github.com/Lightning-AI/lightning/pull/6603),
    [#7574](https://github.com/Lightning-AI/lightning/pull/7574),
    [#8140](https://github.com/Lightning-AI/lightning/pull/8140),
    [#8362](https://github.com/Lightning-AI/lightning/pull/8362))
  * Add `{,load_}state_dict` to the progress tracking dataclasses ([#8140](https://github.com/Lightning-AI/lightning/pull/8140))
  * Connect the progress tracking dataclasses to the loops ([#8244](https://github.com/Lightning-AI/lightning/pull/8244),
    [#8362](https://github.com/Lightning-AI/lightning/pull/8362))
  * Do not reset the progress tracking dataclasses total counters ([#8475](https://github.com/Lightning-AI/lightning/pull/8475))
- Added support for passing a `LightningDataModule` positionally as the second argument to `trainer.{validate,test,predict}` ([#7431](https://github.com/Lightning-AI/lightning/pull/7431))
- Added argument `trainer.predict(ckpt_path)` ([#7430](https://github.com/Lightning-AI/lightning/pull/7430))
- Added `clip_grad_by_value` support for TPUs ([#7025](https://github.com/Lightning-AI/lightning/pull/7025))
- Added support for passing any class to `is_overridden` ([#7918](https://github.com/Lightning-AI/lightning/pull/7918))
- Added `sub_dir` parameter to `TensorBoardLogger` ([#6195](https://github.com/Lightning-AI/lightning/pull/6195))
- Added correct `dataloader_idx` to batch transfer hooks ([#6241](https://github.com/Lightning-AI/lightning/pull/6241))
- Added `include_none=bool` argument to `apply_to_collection` ([#7769](https://github.com/Lightning-AI/lightning/pull/7769))
- Added `apply_to_collections` to apply a function to two zipped collections ([#7769](https://github.com/Lightning-AI/lightning/pull/7769))
- Added `ddp_fully_sharded` support ([#7487](https://github.com/Lightning-AI/lightning/pull/7487))
- Added `should_rank_save_checkpoint` property to Training Plugins ([#7684](https://github.com/Lightning-AI/lightning/pull/7684))
- Added `log_grad_norm` hook to `LightningModule` to customize the logging of gradient norms ([#7873](https://github.com/Lightning-AI/lightning/pull/7873))
- Added `save_config_filename` init argument to `LightningCLI` to ease resolving name conflicts ([#7741](https://github.com/Lightning-AI/lightning/pull/7741))
- Added `save_config_overwrite` init argument to `LightningCLI` to ease overwriting existing config files ([#8059](https://github.com/Lightning-AI/lightning/pull/8059))
- Added reset dataloader hooks to Training Plugins and Accelerators ([#7861](https://github.com/Lightning-AI/lightning/pull/7861))
- Added trainer stage hooks for Training Plugins and Accelerators ([#7864](https://github.com/Lightning-AI/lightning/pull/7864))
- Added the `on_before_optimizer_step` hook ([#8048](https://github.com/Lightning-AI/lightning/pull/8048))
- Added IPU Accelerator ([#7867](https://github.com/Lightning-AI/lightning/pull/7867))
- Fault-tolerant training
    * Added `{,load_}state_dict` to `ResultCollection` ([#7948](https://github.com/Lightning-AI/lightning/pull/7948))
    * Added `{,load_}state_dict` to `Loops` ([#8197](https://github.com/Lightning-AI/lightning/pull/8197))
    * Added `FastForwardSampler` and `CaptureIterableDataset` ([#8307](https://github.com/Lightning-AI/lightning/pull/8307))
    * Set `Loop.restarting=False` at the end of the first iteration ([#8362](https://github.com/Lightning-AI/lightning/pull/8362))
    * Save the loops state with the checkpoint (opt-in) ([#8362](https://github.com/Lightning-AI/lightning/pull/8362))
    * Save a checkpoint to restore the state on exception (opt-in) ([#8362](https://github.com/Lightning-AI/lightning/pull/8362))
    * Added `state_dict` and `load_state_dict` utilities for `CombinedLoader` + utilities for dataloader ([#8364](https://github.com/Lightning-AI/lightning/pull/8364))
- Added `rank_zero_only` to `LightningModule.log` function ([#7966](https://github.com/Lightning-AI/lightning/pull/7966))
- Added `metric_attribute` to `LightningModule.log` function ([#7966](https://github.com/Lightning-AI/lightning/pull/7966))
- Added a warning if `Trainer(log_every_n_steps)` is a value too high for the training dataloader ([#7734](https://github.com/Lightning-AI/lightning/pull/7734))
- Added LightningCLI support for argument links applied on instantiation ([#7895](https://github.com/Lightning-AI/lightning/pull/7895))
- Added LightningCLI support for configurable callbacks that should always be present ([#7964](https://github.com/Lightning-AI/lightning/pull/7964))
- Added DeepSpeed Infinity Support, and updated to DeepSpeed 0.4.0 ([#7234](https://github.com/Lightning-AI/lightning/pull/7234))
- Added support for `torch.nn.UninitializedParameter` in `ModelSummary` ([#7642](https://github.com/Lightning-AI/lightning/pull/7642))
- Added support `LightningModule.save_hyperparameters` when `LightningModule` is a dataclass ([#7992](https://github.com/Lightning-AI/lightning/pull/7992))
- Added support for overriding `optimizer_zero_grad` and `optimizer_step` when using accumulate_grad_batches ([#7980](https://github.com/Lightning-AI/lightning/pull/7980))
- Added `logger` boolean flag to `save_hyperparameters` ([#7960](https://github.com/Lightning-AI/lightning/pull/7960))
- Added support for calling scripts using the module syntax (`python -m package.script`) ([#8073](https://github.com/Lightning-AI/lightning/pull/8073))
- Added support for optimizers and learning rate schedulers to `LightningCLI` ([#8093](https://github.com/Lightning-AI/lightning/pull/8093))
- Added XLA Profiler ([#8014](https://github.com/Lightning-AI/lightning/pull/8014))
- Added `PrecisionPlugin.{pre,post}_backward` ([#8328](https://github.com/Lightning-AI/lightning/pull/8328))
- Added `on_load_checkpoint` and `on_save_checkpoint` hooks to the `PrecisionPlugin` base class ([#7831](https://github.com/Lightning-AI/lightning/pull/7831))
- Added `max_depth` parameter in `ModelSummary` ([#8062](https://github.com/Lightning-AI/lightning/pull/8062))
- Added `XLAStatsMonitor` callback ([#8235](https://github.com/Lightning-AI/lightning/pull/8235))
- Added `restore` function and `restarting` attribute to base `Loop` ([#8247](https://github.com/Lightning-AI/lightning/pull/8247))
- Added support for `save_hyperparameters` in `LightningDataModule` ([#3792](https://github.com/Lightning-AI/lightning/pull/3792))
- Added the `ModelCheckpoint(save_on_train_epoch_end)` to choose when to run the saving logic ([#8389](https://github.com/Lightning-AI/lightning/pull/8389))
- Added `LSFEnvironment` for distributed training with the LSF resource manager `jsrun` ([#5102](https://github.com/Lightning-AI/lightning/pull/5102))
- Added support for `accelerator='cpu'|'gpu'|'tpu'|'ipu'|'auto'` ([#7808](https://github.com/Lightning-AI/lightning/pull/7808))
- Added `tpu_spawn_debug` to plugin registry ([#7933](https://github.com/Lightning-AI/lightning/pull/7933))
- Enabled traditional/manual launching of DDP processes through `LOCAL_RANK` and `NODE_RANK` environment variable assignments ([#7480](https://github.com/Lightning-AI/lightning/pull/7480))
- Added `quantize_on_fit_end` argument to `QuantizationAwareTraining` ([#8464](https://github.com/Lightning-AI/lightning/pull/8464))
- Added experimental support for loop specialization ([#8226](https://github.com/Lightning-AI/lightning/pull/8226))
- Added support for `devices` flag to Trainer ([#8440](https://github.com/Lightning-AI/lightning/pull/8440))
- Added private `prevent_trainer_and_dataloaders_deepcopy` context manager on the `LightningModule` ([#8472](https://github.com/Lightning-AI/lightning/pull/8472))
- Added support for providing callables to the Lightning CLI instead of types ([#8400](https://github.com/Lightning-AI/lightning/pull/8400))

### Changed

- Decoupled device parsing logic from Accelerator connector to Trainer ([#8180](https://github.com/Lightning-AI/lightning/pull/8180))
- Changed the `Trainer`'s `checkpoint_callback` argument to allow only boolean values ([#7539](https://github.com/Lightning-AI/lightning/pull/7539))
- Log epoch metrics before the `on_evaluation_end` hook ([#7272](https://github.com/Lightning-AI/lightning/pull/7272))
- Explicitly disallow calling `self.log(on_epoch=False)` during epoch-only or single-call hooks ([#7874](https://github.com/Lightning-AI/lightning/pull/7874))
- Changed these `Trainer` methods to be protected: `call_setup_hook`, `call_configure_sharded_model`, `pre_dispatch`, `dispatch`, `post_dispatch`, `call_teardown_hook`, `run_train`, `run_sanity_check`, `run_evaluate`, `run_evaluation`, `run_predict`, `track_output_for_epoch_end`
- Changed `metrics_to_scalars` to work with any collection or value ([#7888](https://github.com/Lightning-AI/lightning/pull/7888))
- Changed `clip_grad_norm` to use `torch.nn.utils.clip_grad_norm_` ([#7025](https://github.com/Lightning-AI/lightning/pull/7025))
- Validation is now always run inside the training epoch scope ([#7357](https://github.com/Lightning-AI/lightning/pull/7357))
- `ModelCheckpoint` now runs at the end of the training epoch by default ([#8389](https://github.com/Lightning-AI/lightning/pull/8389))
- `EarlyStopping` now runs at the end of the training epoch by default ([#8286](https://github.com/Lightning-AI/lightning/pull/8286))
- Refactored Loops
    * Moved attributes `global_step`, `current_epoch`, `max/min_steps`, `max/min_epochs`, `batch_idx`, and `total_batch_idx` to TrainLoop ([#7437](https://github.com/Lightning-AI/lightning/pull/7437))
    * Refactored result handling in training loop ([#7506](https://github.com/Lightning-AI/lightning/pull/7506))
    * Moved attributes `hiddens` and `split_idx` to TrainLoop ([#7507](https://github.com/Lightning-AI/lightning/pull/7507))
    * Refactored the logic around manual and automatic optimization inside the optimizer loop ([#7526](https://github.com/Lightning-AI/lightning/pull/7526))
    * Simplified "should run validation" logic ([#7682](https://github.com/Lightning-AI/lightning/pull/7682))
    * Simplified logic for updating the learning rate for schedulers ([#7682](https://github.com/Lightning-AI/lightning/pull/7682))
    * Removed the `on_epoch` guard from the "should stop" validation check ([#7701](https://github.com/Lightning-AI/lightning/pull/7701))
    * Refactored internal loop interface; added new classes `FitLoop`, `TrainingEpochLoop`, `TrainingBatchLoop` ([#7871](https://github.com/Lightning-AI/lightning/pull/7871), [#8077](https://github.com/Lightning-AI/lightning/pull/8077))
    * Removed `pytorch_lightning/trainer/training_loop.py` ([#7985](https://github.com/Lightning-AI/lightning/pull/7985))
    * Refactored evaluation loop interface; added new classes `DataLoaderLoop`, `EvaluationLoop`, `EvaluationEpochLoop` ([#7990](https://github.com/Lightning-AI/lightning/pull/7990), [#8077](https://github.com/Lightning-AI/lightning/pull/8077))
    * Removed `pytorch_lightning/trainer/evaluation_loop.py` ([#8056](https://github.com/Lightning-AI/lightning/pull/8056))
    * Restricted public access to several internal functions ([#8024](https://github.com/Lightning-AI/lightning/pull/8024))
    * Refactored trainer `_run_*` functions and separate evaluation loops ([#8065](https://github.com/Lightning-AI/lightning/pull/8065))
    * Refactored prediction loop interface; added new classes `PredictionLoop`, `PredictionEpochLoop` ([#7700](https://github.com/Lightning-AI/lightning/pull/7700), [#8077](https://github.com/Lightning-AI/lightning/pull/8077))
    * Removed `pytorch_lightning/trainer/predict_loop.py` ([#8094](https://github.com/Lightning-AI/lightning/pull/8094))
    * Moved result teardown to the loops ([#8245](https://github.com/Lightning-AI/lightning/pull/8245))
    * Improve `Loop` API to better handle children `state_dict` and `progress` ([#8334](https://github.com/Lightning-AI/lightning/pull/8334))
- Refactored logging
    * Renamed and moved `core/step_result.py` to `trainer/connectors/logger_connector/result.py` ([#7736](https://github.com/Lightning-AI/lightning/pull/7736))
    * Dramatically simplify the `LoggerConnector` ([#7882](https://github.com/Lightning-AI/lightning/pull/7882))
    * `trainer.{logged,progress_bar,callback}_metrics` are now updated on-demand ([#7882](https://github.com/Lightning-AI/lightning/pull/7882))
    * Completely overhaul the `Result` object in favor of `ResultMetric` ([#7882](https://github.com/Lightning-AI/lightning/pull/7882))
    * Improve epoch-level reduction time and overall memory usage ([#7882](https://github.com/Lightning-AI/lightning/pull/7882))
    * Allow passing `self.log(batch_size=...)` ([#7891](https://github.com/Lightning-AI/lightning/pull/7891))
    * Each of the training loops now keeps its own results collection ([#7891](https://github.com/Lightning-AI/lightning/pull/7891))
    * Remove `EpochResultStore` and `HookResultStore` in favor of `ResultCollection` ([#7909](https://github.com/Lightning-AI/lightning/pull/7909))
    * Remove `MetricsHolder` ([#7909](https://github.com/Lightning-AI/lightning/pull/7909))
- Moved `ignore_scalar_return_in_dp` warning suppression to the DataParallelPlugin class ([#7421](https://github.com/Lightning-AI/lightning/pull/7421/))
- Changed the behaviour when logging evaluation step metrics to no longer append `/epoch_*` to the metric name ([#7351](https://github.com/Lightning-AI/lightning/pull/7351))
- Raised `ValueError` when a `None` value is `self.log`-ed ([#7771](https://github.com/Lightning-AI/lightning/pull/7771))
- Changed `resolve_training_type_plugins` to allow setting `num_nodes` and `sync_batchnorm` from `Trainer` setting ([#7026](https://github.com/Lightning-AI/lightning/pull/7026))
- Default `seed_everything(workers=True)` in the `LightningCLI` ([#7504](https://github.com/Lightning-AI/lightning/pull/7504))
- Changed `model.state_dict()` in `CheckpointConnector` to allow `training_type_plugin` to customize the model's `state_dict()` ([#7474](https://github.com/Lightning-AI/lightning/pull/7474))
- `MLflowLogger` now uses the env variable `MLFLOW_TRACKING_URI` as default tracking URI ([#7457](https://github.com/Lightning-AI/lightning/pull/7457))
- Changed `Trainer` arg and functionality from `reload_dataloaders_every_epoch` to `reload_dataloaders_every_n_epochs` ([#5043](https://github.com/Lightning-AI/lightning/pull/5043))
- Changed `WandbLogger(log_model={True/'all'})` to log models as artifacts ([#6231](https://github.com/Lightning-AI/lightning/pull/6231))
- MLFlowLogger now accepts `run_name` as an constructor argument ([#7622](https://github.com/Lightning-AI/lightning/pull/7622))
- Changed `teardown()` in `Accelerator` to allow `training_type_plugin` to customize `teardown` logic ([#7579](https://github.com/Lightning-AI/lightning/pull/7579))
- `Trainer.fit` now raises an error when using manual optimization with unsupported features such as `gradient_clip_val` or `accumulate_grad_batches` ([#7788](https://github.com/Lightning-AI/lightning/pull/7788))
- Accelerator hooks are called regardless if `LightningModule` overrides the same hooks ([#7826](https://github.com/Lightning-AI/lightning/pull/7826))
- Moved profilers to their own file ([#7822](https://github.com/Lightning-AI/lightning/pull/7822))
- The `on_after_backward` hook is now called on accumulating iterations. Use the `on_before_optimizer_step` hook to mimic the old behaviour ([#8328](https://github.com/Lightning-AI/lightning/pull/8328))
- The mixed precision loss is no longer unscaled before the `on_after_backward` hook. Use the `on_before_optimizer_step` hook to mimic the old behaviour  ([#8328](https://github.com/Lightning-AI/lightning/pull/8328))
- The `TrainingTypePlugin.{pre,post}_backward` hooks no longer take the `optimizer, opt_idx, should_accumulate` arguments ([#8328](https://github.com/Lightning-AI/lightning/pull/8328))
- The `PrecisionPlugin.backward` hooks no longer returns a value ([#8328](https://github.com/Lightning-AI/lightning/pull/8328))
- The `PrecisionPlugin.backward` hooks no longer takes a `should_accumulate` argument ([#8328](https://github.com/Lightning-AI/lightning/pull/8328))
- Added the `on_before_backward` hook ([#7865](https://github.com/Lightning-AI/lightning/pull/7865))
- `LightningCLI` now aborts with a clearer message if config already exists and disables save config during `fast_dev_run`([#7963](https://github.com/Lightning-AI/lightning/pull/7963))
- Saved the `LightningCLI` config on `setup` and only on the main process ([#8017](https://github.com/Lightning-AI/lightning/pull/8017))
- Dropped the `LightningCLI` `ArgumentParser` when pickling ([#8017](https://github.com/Lightning-AI/lightning/pull/8017))
- Skip `broadcast` if distributed not initialized for the spawn plugins ([#8017](https://github.com/Lightning-AI/lightning/pull/8017))
- `Trainer(resume_from_checkpoint=...)` now restores the model directly after `LightningModule.setup()`, which is before `LightningModule.configure_sharded_model()` ([#7652](https://github.com/Lightning-AI/lightning/pull/7652))
- Moved `torch.cuda.set_device()` to enable collective calls earlier in setup ([#8312](https://github.com/Lightning-AI/lightning/pull/8312))
- Used XLA utility API to move data to CPU (Single TPU core) ([#8078](https://github.com/Lightning-AI/lightning/pull/8078))
- Improved error messages in `replace_sampler` when the `DataLoader` attributes are not included in the signature or the signature is missing optional arguments ([#8519](https://github.com/Lightning-AI/lightning/pull/8519))
- Moved `DeviceDtypeModuleMixin` and `HyperparametersMixin` mixin to `core` ([#8396](https://github.com/Lightning-AI/lightning/pull/8396))
- Return the `default_root_dir` as the `log_dir` when the logger is a `LoggerCollection` ([#8187](https://github.com/Lightning-AI/lightning/pull/8187))

### Deprecated

- Deprecated `LightningModule.loaded_optimizer_states_dict` ([#8229](https://github.com/Lightning-AI/lightning/pull/8229))
- Standardized the dataloaders arguments of `trainer.{fit,valdiate,test,tune}` ([#7431](https://github.com/Lightning-AI/lightning/pull/7431))
- Deprecated `DataModule` properties: `has_prepared_data`, `has_setup_fit`, `has_setup_validate`, `has_setup_test`, `has_setup_predict`, `has_teardown_fit`, `has_teardown_validate`, `has_teardown_test`, `has_teardown_predict` ([#7657](https://github.com/Lightning-AI/lightning/pull/7657/))
- Deprecated `TrainerModelHooksMixin` in favor of `pytorch_lightning.utilities.signature_utils` ([#7422](https://github.com/Lightning-AI/lightning/pull/7422))
- Deprecated `num_nodes` and `sync_batchnorm` arguments in `DDPPlugin` and `DDPSpawnPlugin` ([#7026](https://github.com/Lightning-AI/lightning/pull/7026))
- Deprecated `self.log(sync_dist_op)` in favor of `self.log(reduce_fx)`. ([#7891](https://github.com/Lightning-AI/lightning/pull/7891))
- Deprecated `is_overridden(model=...)` in favor of `is_overridden(instance=...)` ([#7918](https://github.com/Lightning-AI/lightning/pull/7918))
- Deprecated automatically detaching returned extras with grads ([#7994](https://github.com/Lightning-AI/lightning/pull/7994))
- Deprecated default value of `monitor` argument in EarlyStopping callback to enforce `monitor` as a required argument ([#7907](https://github.com/Lightning-AI/lightning/pull/7907))
- Deprecated importing `rank_zero_{warn,deprecation}` directly from `pytorch_lightning.utilities.distributed` ([#8085](https://github.com/Lightning-AI/lightning/pull/8085))
- Deprecated the use of `CheckpointConnector.hpc_load()` in favor of `CheckpointConnector.restore()` ([#7652](https://github.com/Lightning-AI/lightning/pull/7652))
- Deprecated `ModelCheckpoint(every_n_val_epochs)` in favor of `ModelCheckpoint(every_n_epochs)` ([#8383](https://github.com/Lightning-AI/lightning/pull/8383))
- Deprecated `DDPPlugin.task_idx` in favor of `DDPPlugin.local_rank` ([#8203](https://github.com/Lightning-AI/lightning/pull/8203))
- Deprecated the `Trainer.train_loop` property in favor of `Trainer.fit_loop` ([#8025](https://github.com/Lightning-AI/lightning/pull/8025))
- Deprecated the `Trainer.disable_validation` property in favor of `not Trainer.enable_validation` ([#8291](https://github.com/Lightning-AI/lightning/pull/8291))
- Deprecated `mode` parameter in `ModelSummary` in favor of `max_depth` ([#8062](https://github.com/Lightning-AI/lightning/pull/8062))
- Deprecated `reload_dataloaders_every_epoch` argument of `Trainer` in favor of `reload_dataloaders_every_n_epochs` ([#5043](https://github.com/Lightning-AI/lightning/pull/5043))
- Deprecated `distributed_backend` argument for `Trainer` ([#8575](https://github.com/Lightning-AI/lightning/pull/8575))

### Removed

- Dropped official support/testing for PyTorch <1.6 ([#8288](https://github.com/Lightning-AI/lightning/pull/8288))
- Removed `ProfilerConnector` ([#7654](https://github.com/Lightning-AI/lightning/pull/7654))
- Pruned deprecated classif. metrics from `pytorch_lightning.metrics.functional.classification` ([#7499](https://github.com/Lightning-AI/lightning/pull/7499))
- Removed deprecated data parallel classes `LightningDataParallel` and `LightningDistributedDataParallel` from `pytorch_lightning.overrides.data_parallel` ([#7510](https://github.com/Lightning-AI/lightning/pull/7510))
- Removed deprecated trainer attributes - `get_model` and `accelerator_backend` ([#7502](https://github.com/Lightning-AI/lightning/pull/7502))
- Removed support for automatically monitoring the `val_loss` key with `ModelCheckpoint`. Pass your `monitor` of choice to the `ModelCheckpoint` instance instead ([#8293](https://github.com/Lightning-AI/lightning/pull/8293))
- Removed support for `self.log(tbptt_reduce_fx)` and `self.log(tbptt_pad_token)`. Please, open a discussion explaining your use-case if you relied on these. ([#7644](https://github.com/Lightning-AI/lightning/pull/7644))
- Removed deprecated utils modules `model_utils`, `warning_utils`, `xla_device_utils` and partially `argparse_utils` ([#7503](https://github.com/Lightning-AI/lightning/pull/7503))
- Removed `RPCPlugin` and `RPCSequentialPlugin`. If you were successfully using these plugins, please open a GitHub discussion about your use case ([#8101](https://github.com/Lightning-AI/lightning/pull/8101))
- Removed deprecated trainer attributes - `on_cpu`, `on_tpu`, `use_tpu`, `on_gpu`, `use_dp`, `use_ddp`, `use_ddp2`, `use_horovod`, `use_single_gpu` ([#7501](https://github.com/Lightning-AI/lightning/pull/7501))
- Removed deprecated `optimizer` argument in `LightningModule.manual_backward()`; Toggling optimizers in manual optimization should be done using `LightningModule.{un}toggle_optimizer()` ([#8287](https://github.com/Lightning-AI/lightning/pull/8287))
- Removed DeepSpeed FP16 Exception as FP32 is now supported ([#8462](https://github.com/Lightning-AI/lightning/pull/8462))
- Removed environment variable `PL_EXP_VERSION` from DDP subprocesses ([7403](https://github.com/Lightning-AI/lightning/pull/7403))

### Fixed

- Fixed the `GPUStatsMonitor` callbacks to use the correct GPU IDs if `CUDA_VISIBLE_DEVICES` set ([#8260](https://github.com/Lightning-AI/lightning/pull/8260))
- Fixed `lr_scheduler` checkpointed state by calling `update_lr_schedulers` before saving checkpoints ([#7877](https://github.com/Lightning-AI/lightning/pull/7877))
- Fixed ambiguous warning when both overfit and train dataloader shuffling are enabled ([#7685](https://github.com/Lightning-AI/lightning/pull/7685))
- Fixed dev debugger memory growing due to tracking events even when disabled ([#7875](https://github.com/Lightning-AI/lightning/pull/7875))
- Fixed `None` loss keys getting added in `training_epoch_end` when using manual optimization and not returning a loss ([#7772](https://github.com/Lightning-AI/lightning/pull/7772))
- Fixed a bug where `precision=64` with `accelerator='ddp_spawn'` would throw a pickle error ([#6924](https://github.com/Lightning-AI/lightning/pull/6924))
- Do not override the existing `epoch` value in `logged_metrics` when already logged by the user ([#7982](https://github.com/Lightning-AI/lightning/pull/7982))
- Support for manual optimization with DeepSpeed ([#7970](https://github.com/Lightning-AI/lightning/pull/7970))
- Fixed `dataloader_idx` argument value when predicting with only one `DataLoader` ([#7941](https://github.com/Lightning-AI/lightning/pull/7941))
- Fixed passing the `stage` argument of `Callback.{setup,teardown}` as a keyword ([#7973](https://github.com/Lightning-AI/lightning/pull/7973))
- Fixed metrics generated during `validation sanity checking` are cleaned on end ([#8171](https://github.com/Lightning-AI/lightning/pull/8171))
- Fixed `log_gpu_memory` metrics not being added to `logging` when nothing else is logged ([#8174](https://github.com/Lightning-AI/lightning/pull/8174))
- Fixed a bug where calling `log` with a `Metric` instance would raise an error if it was a nested attribute of the model ([#8181](https://github.com/Lightning-AI/lightning/pull/8181))
- Fixed a bug where using `precision=64` would cause buffers with complex dtype to be cast to real ([#8208](https://github.com/Lightning-AI/lightning/pull/8208))
- Fixed `is_overridden` returning true for wrapped functions with no changes ([#8296](https://github.com/Lightning-AI/lightning/pull/8296))
- Fixed a bug where `truncated_bptt_steps` would throw an AttributeError when the target RNN has multiple hidden states ([#8145](https://github.com/Lightning-AI/lightning/pull/8145))
- Fixed `self.optimizers()` not returning a single optimizer if it had been wrapped ([#8326](https://github.com/Lightning-AI/lightning/pull/8326))
- Fixed the `on_after_backward` hook not getting called when using manual optimization and no plugins ([#8328](https://github.com/Lightning-AI/lightning/pull/8328))
- Fixed the `LightningModule.backward` hook only getting called with the `apex` plugin when using manual optimization ([#8328](https://github.com/Lightning-AI/lightning/pull/8328))
- Fixed moving batch to device before sending it to the `on_*_batch_start`/`on_*_batch_end` callbacks and model hooks ([#7378](https://github.com/Lightning-AI/lightning/pull/7378))
- Fixed passing a custom `DDPPlugin` when choosing `accelerator="ddp_cpu"` for the accelerator ([#6208](https://github.com/Lightning-AI/lightning/pull/6208))
- Fixed missing call to `LightningModule.untoggle_optimizer` in training loop when running gradient accumulation with multiple optimizers ([#8284](https://github.com/Lightning-AI/lightning/pull/8284))
- Fixed hash of LightningEnum to work with value instead of name ([#8421](https://github.com/Lightning-AI/lightning/pull/8421)).
- Fixed a bug where an extra checkpoint was saved at the end of training if the `val_check_interval` did not align with the number of training batches ([#7724](https://github.com/Lightning-AI/lightning/pull/7724))
- Fixed hash of LightningEnum to work with value instead of name([#8421](https://github.com/Lightning-AI/lightning/pull/8421)).
- Fixed `move_data_to_device` to return the batch if the object `to` function didn't return `self` ([#8433](https://github.com/Lightning-AI/lightning/pull/8433))
- Fixed progress bar updates for Pod Training ([#8258](https://github.com/Lightning-AI/lightning/pull/8258))
- Fixed clearing dataloader references before attaching new dataloaders in consecutive `Trainer.{fit,validate,test,predict}´ runs ([#8442](https://github.com/Lightning-AI/lightning/pull/8442))
- Fixed memory leaks on GPU by moving `optimizer_states`, `ResultCollection.extra`, `ResultMetric` attributes, and `LoggerConnector` metrics to `cpu`. Also, delete the DDP wrapper on `teardown` ([#8490](https://github.com/Lightning-AI/lightning/pull/8490))
- Fixed `SWA` callback using LightningModule `prevent_trainer_and_dataloaders_deepcopy` to avoid OOM ([#8472](https://github.com/Lightning-AI/lightning/pull/8472))
- Fixed `ModelPruning` callback `on_save_checkpoint` to avoid making a `deepcopy` potentially leading to OOM ([#8472](https://github.com/Lightning-AI/lightning/pull/8472))
- Fixed the sampler replacement logic for `DataLoader`s which do not define all `DataLoader` attributes as `__init__` parameters ([#8519](https://github.com/Lightning-AI/lightning/pull/8519))
- Fixed DeepSpeed Windows support ([#8488](https://github.com/Lightning-AI/lightning/pull/8488))
- Fixed DeepSpeed not properly setting the trainer `lr_schedulers` attribute ([#8527](https://github.com/Lightning-AI/lightning/pull/8527))
- Fixed experiment version and log-dir divergence in DDP when using multiple `Trainer` instances in sequence ([7403](https://github.com/Lightning-AI/lightning/pull/7403))
- Enabled manual optimization for TPUs ([#8458](https://github.com/Lightning-AI/lightning/pull/8458))
- Fixed `accumulate_grad_batches` not been recomputed during model reload ([#5334](https://github.com/Lightning-AI/lightning/pull/5334))
- Fixed a `TypeError` when wrapping optimizers in the `HorovodPlugin` and running `Trainer.test` ([#7840](https://github.com/Lightning-AI/lightning/pull/7840))
- Fixed `BackboneFinetuning` restoration ([#8501](https://github.com/Lightning-AI/lightning/pull/8501))
- Fixed `lr_scheduler` with metric (e.g. `torch.optim.lr_scheduler.ReduceLROnPlateau`) when using `automatic_optimization = False` ([#7643](https://github.com/Lightning-AI/lightning/pull/7643))
- Fixed `DeepSpeed` breaking with no schedulers ([#8580](https://github.com/Lightning-AI/lightning/pull/8580))


## [1.3.8] - 2021-07-01

### Fixed

- Fixed a sync deadlock when checkpointing a `LightningModule` that uses a torchmetrics 0.4 `Metric` ([#8218](https://github.com/Lightning-AI/lightning/pull/8218))
- Fixed compatibility TorchMetrics v0.4 ([#8206](https://github.com/Lightning-AI/lightning/pull/8206))
- Added torchelastic check when sanitizing GPUs ([#8095](https://github.com/Lightning-AI/lightning/pull/8095))
- Fixed a DDP info message that was never shown ([#8111](https://github.com/Lightning-AI/lightning/pull/8111))
- Fixed metrics deprecation message at module import level ([#8163](https://github.com/Lightning-AI/lightning/pull/8163))
- Fixed a bug where an infinite recursion would be triggered when using the `BaseFinetuning` callback on a model that contains a `ModuleDict` ([#8170](https://github.com/Lightning-AI/lightning/pull/8170))
- Added a mechanism to detect `deadlock` for `DDP` when only 1 process trigger an `Exception`. The mechanism will `kill the processes` when it happens ([#8167](https://github.com/Lightning-AI/lightning/pull/8167))
- Fixed NCCL error when selecting non-consecutive device ids ([#8165](https://github.com/Lightning-AI/lightning/pull/8165))
- Fixed SWA to also work with `IterableDataset` ([#8172](https://github.com/Lightning-AI/lightning/pull/8172))


## [1.3.7] - 2021-06-22

### Fixed

- Fixed a bug where skipping an optimizer while using amp causes amp to trigger an assertion error ([#7975](https://github.com/Lightning-AI/lightning/pull/7975))
- Fixed deprecation messages not showing due to incorrect stacklevel ([#8002](https://github.com/Lightning-AI/lightning/pull/8002), [#8005](https://github.com/Lightning-AI/lightning/pull/8005))
- Fixed setting a `DistributedSampler` when using a distributed plugin in a custom accelerator ([#7814](https://github.com/Lightning-AI/lightning/pull/7814))
- Improved `PyTorchProfiler` chrome traces names ([#8009](https://github.com/Lightning-AI/lightning/pull/8009))
- Fixed moving the best score to device in `EarlyStopping` callback for TPU devices ([#7959](https://github.com/Lightning-AI/lightning/pull/7959))
- Fixes access to `callback_metrics` in ddp_spawn ([#7916](https://github.com/Lightning-AI/lightning/pull/7916))


## [1.3.6] - 2021-06-15

### Fixed

- Fixed logs overwriting issue for remote filesystems ([#7889](https://github.com/Lightning-AI/lightning/pull/7889))
- Fixed `DataModule.prepare_data` could only be called on the global rank 0 process ([#7945](https://github.com/Lightning-AI/lightning/pull/7945))
- Fixed setting `worker_init_fn` to seed dataloaders correctly when using DDP ([#7942](https://github.com/Lightning-AI/lightning/pull/7942))
- Fixed `BaseFinetuning` callback to properly handle parent modules w/ parameters ([#7931](https://github.com/Lightning-AI/lightning/pull/7931))


## [1.3.5] - 2021-06-08

### Added

- Added warning to Training Step output ([#7779](https://github.com/Lightning-AI/lightning/pull/7779))

### Fixed

- Fixed `LearningRateMonitor` and `BackboneFinetuning` ([#7835](https://github.com/Lightning-AI/lightning/pull/7835))
- Minor improvements to `apply_to_collection` and type signature of `log_dict` ([#7851](https://github.com/Lightning-AI/lightning/pull/7851))
- Fixed docker versions ([#7834](https://github.com/Lightning-AI/lightning/pull/7834))
- Fixed sharded training check for fp16 precision ([#7825](https://github.com/Lightning-AI/lightning/pull/7825))
- Fixed support for torch Module type hints in LightningCLI ([#7807](https://github.com/Lightning-AI/lightning/pull/7807))

### Changed

- Move `training_output` validation to after `train_step_end` ([#7868](https://github.com/Lightning-AI/lightning/pull/7868))


## [1.3.4] - 2021-06-01

### Fixed

- Fixed info message when max training time reached ([#7780](https://github.com/Lightning-AI/lightning/pull/7780))
- Fixed missing `__len__` method to `IndexBatchSamplerWrapper` ([#7681](https://github.com/Lightning-AI/lightning/pull/7681))


## [1.3.3] - 2021-05-27

### Changed

- Changed calling of `untoggle_optimizer(opt_idx)` out of the closure function ([#7563](https://github.com/Lightning-AI/lightning/pull/7563))

### Fixed

- Fixed `ProgressBar` pickling after calling `trainer.predict` ([#7608](https://github.com/Lightning-AI/lightning/pull/7608))
- Fixed broadcasting in multi-node, multi-gpu DDP using torch 1.7 ([#7592](https://github.com/Lightning-AI/lightning/pull/7592))
- Fixed dataloaders are not reset when tuning the model ([#7566](https://github.com/Lightning-AI/lightning/pull/7566))
- Fixed print errors in `ProgressBar` when `trainer.fit` is not called ([#7674](https://github.com/Lightning-AI/lightning/pull/7674))
- Fixed global step update when the epoch is skipped ([#7677](https://github.com/Lightning-AI/lightning/pull/7677))
- Fixed training loop total batch counter when accumulate grad batches was enabled ([#7692](https://github.com/Lightning-AI/lightning/pull/7692))


## [1.3.2] - 2021-05-18

### Changed

- `DataModule`s now avoid duplicate `{setup,teardown,prepare_data}` calls for the same stage ([#7238](https://github.com/Lightning-AI/lightning/pull/7238))

### Fixed

- Fixed parsing of multiple training dataloaders ([#7433](https://github.com/Lightning-AI/lightning/pull/7433))
- Fixed recursive passing of `wrong_type` keyword argument in `pytorch_lightning.utilities.apply_to_collection` ([#7433](https://github.com/Lightning-AI/lightning/pull/7433))
- Fixed setting correct `DistribType` for `ddp_cpu` (spawn) backend ([#7492](https://github.com/Lightning-AI/lightning/pull/7492))
- Fixed incorrect number of calls to LR scheduler when `check_val_every_n_epoch > 1` ([#7032](https://github.com/Lightning-AI/lightning/pull/7032))


## [1.3.1] - 2021-05-11

### Fixed

- Fixed DeepSpeed with IterableDatasets ([#7362](https://github.com/Lightning-AI/lightning/pull/7362))
- Fixed `Trainer.current_epoch` not getting restored after tuning ([#7434](https://github.com/Lightning-AI/lightning/pull/7434))
- Fixed local rank displayed in console log ([#7395](https://github.com/Lightning-AI/lightning/pull/7395))


## [1.3.0] - 2021-05-06

### Added

- Added support for the `EarlyStopping` callback to run at the end of the training epoch ([#6944](https://github.com/Lightning-AI/lightning/pull/6944))
- Added synchronization points before and after `setup` hooks are run ([#7202](https://github.com/Lightning-AI/lightning/pull/7202))
- Added a `teardown` hook to `ClusterEnvironment` ([#6942](https://github.com/Lightning-AI/lightning/pull/6942))
- Added utils for metrics to scalar conversions ([#7180](https://github.com/Lightning-AI/lightning/pull/7180))
- Added utils for NaN/Inf detection for gradients and parameters ([#6834](https://github.com/Lightning-AI/lightning/pull/6834))
- Added more explicit exception message when trying to execute `trainer.test()` or `trainer.validate()` with `fast_dev_run=True` ([#6667](https://github.com/Lightning-AI/lightning/pull/6667))
- Added `LightningCLI` class to provide simple reproducibility with minimum boilerplate training CLI (
    [#4492](https://github.com/Lightning-AI/lightning/pull/4492),
    [#6862](https://github.com/Lightning-AI/lightning/pull/6862),
    [#7156](https://github.com/Lightning-AI/lightning/pull/7156),
    [#7299](https://github.com/Lightning-AI/lightning/pull/7299))
- Added `gradient_clip_algorithm` argument to Trainer for gradient clipping by value ([#6123](https://github.com/Lightning-AI/lightning/pull/6123)).
- Added a way to print to terminal without breaking up the progress bar ([#5470](https://github.com/Lightning-AI/lightning/pull/5470))
- Added support to checkpoint after training steps in `ModelCheckpoint` callback ([#6146](https://github.com/Lightning-AI/lightning/pull/6146))
- Added `TrainerStatus.{INITIALIZING,RUNNING,FINISHED,INTERRUPTED}` ([#7173](https://github.com/Lightning-AI/lightning/pull/7173))
- Added `Trainer.validate()` method to perform one evaluation epoch over the validation set ([#4948](https://github.com/Lightning-AI/lightning/pull/4948))
- Added `LightningEnvironment` for Lightning-specific DDP ([#5915](https://github.com/Lightning-AI/lightning/pull/5915))
- Added `teardown()` hook to LightningDataModule ([#4673](https://github.com/Lightning-AI/lightning/pull/4673))
- Added `auto_insert_metric_name` parameter to `ModelCheckpoint` ([#6277](https://github.com/Lightning-AI/lightning/pull/6277))
- Added arg to `self.log` that enables users to give custom names when dealing with multiple dataloaders ([#6274](https://github.com/Lightning-AI/lightning/pull/6274))
- Added `teardown` method to `BaseProfiler` to enable subclasses defining post-profiling steps outside of `__del__` ([#6370](https://github.com/Lightning-AI/lightning/pull/6370))
- Added `setup` method to `BaseProfiler` to enable subclasses defining pre-profiling steps for every process ([#6633](https://github.com/Lightning-AI/lightning/pull/6633))
- Added no return warning to predict ([#6139](https://github.com/Lightning-AI/lightning/pull/6139))
- Added `Trainer.predict` config validation ([#6543](https://github.com/Lightning-AI/lightning/pull/6543))
- Added `AbstractProfiler` interface ([#6621](https://github.com/Lightning-AI/lightning/pull/6621))
- Added support for including module names for forward in the autograd trace of `PyTorchProfiler` ([#6349](https://github.com/Lightning-AI/lightning/pull/6349))
- Added support for the PyTorch 1.8.1 autograd profiler ([#6618](https://github.com/Lightning-AI/lightning/pull/6618))
- Added `outputs` parameter to callback's `on_validation_epoch_end` & `on_test_epoch_end` hooks ([#6120](https://github.com/Lightning-AI/lightning/pull/6120))
- Added `configure_sharded_model` hook ([#6679](https://github.com/Lightning-AI/lightning/pull/6679))
- Added support for `precision=64`, enabling training with double precision ([#6595](https://github.com/Lightning-AI/lightning/pull/6595))
- Added support for DDP communication hooks ([#6736](https://github.com/Lightning-AI/lightning/pull/6736))
- Added `artifact_location` argument to `MLFlowLogger` which will be passed to the `MlflowClient.create_experiment` call ([#6677](https://github.com/Lightning-AI/lightning/pull/6677))
- Added `model` parameter to precision plugins' `clip_gradients` signature (
    [#6764](https://github.com/Lightning-AI/lightning/pull/6764),
    [#7231](https://github.com/Lightning-AI/lightning/pull/7231))
- Added `is_last_batch` attribute to `Trainer` ([#6825](https://github.com/Lightning-AI/lightning/pull/6825))
- Added `LightningModule.lr_schedulers()` for manual optimization  ([#6567](https://github.com/Lightning-AI/lightning/pull/6567))
- Added `MpModelWrapper` in TPU Spawn ([#7045](https://github.com/Lightning-AI/lightning/pull/7045))
- Added `max_time` Trainer argument to limit training time ([#6823](https://github.com/Lightning-AI/lightning/pull/6823))
- Added `on_predict_{batch,epoch}_{start,end}` hooks ([#7141](https://github.com/Lightning-AI/lightning/pull/7141))
- Added new `EarlyStopping` parameters `stopping_threshold` and `divergence_threshold` ([#6868](https://github.com/Lightning-AI/lightning/pull/6868))
- Added `debug` flag to TPU Training Plugins (PT_XLA_DEBUG) ([#7219](https://github.com/Lightning-AI/lightning/pull/7219))
- Added new `UnrepeatedDistributedSampler` and `IndexBatchSamplerWrapper` for tracking distributed predictions ([#7215](https://github.com/Lightning-AI/lightning/pull/7215))
- Added `trainer.predict(return_predictions=None|False|True)` ([#7215](https://github.com/Lightning-AI/lightning/pull/7215))
- Added `BasePredictionWriter` callback to implement prediction saving ([#7127](https://github.com/Lightning-AI/lightning/pull/7127))
- Added `trainer.tune(scale_batch_size_kwargs, lr_find_kwargs)` arguments to configure the tuning algorithms ([#7258](https://github.com/Lightning-AI/lightning/pull/7258))
- Added `tpu_distributed` check for TPU Spawn barrier ([#7241](https://github.com/Lightning-AI/lightning/pull/7241))
- Added device updates to TPU Spawn for Pod training ([#7243](https://github.com/Lightning-AI/lightning/pull/7243))
- Added warning when missing `Callback` and using `resume_from_checkpoint` ([#7254](https://github.com/Lightning-AI/lightning/pull/7254))
- DeepSpeed single file saving ([#6900](https://github.com/Lightning-AI/lightning/pull/6900))
- Added Training type Plugins Registry (
    [#6982](https://github.com/Lightning-AI/lightning/pull/6982),
    [#7063](https://github.com/Lightning-AI/lightning/pull/7063),
    [#7214](https://github.com/Lightning-AI/lightning/pull/7214),
    [#7224](https://github.com/Lightning-AI/lightning/pull/7224)
)
- Add `ignore` param to `save_hyperparameters` ([#6056](https://github.com/Lightning-AI/lightning/pull/6056))

### Changed

- Changed `LightningModule.truncated_bptt_steps` to be property ([#7323](https://github.com/Lightning-AI/lightning/pull/7323))
- Changed `EarlyStopping` callback from by default running `EarlyStopping.on_validation_end` if only training is run. Set `check_on_train_epoch_end` to run the callback at the end of the train epoch instead of at the end of the validation epoch ([#7069](https://github.com/Lightning-AI/lightning/pull/7069))
- Renamed `pytorch_lightning.callbacks.swa` to `pytorch_lightning.callbacks.stochastic_weight_avg` ([#6259](https://github.com/Lightning-AI/lightning/pull/6259))
- Refactor `RunningStage` and `TrainerState` usage (
    [#4945](https://github.com/Lightning-AI/lightning/pull/4945),
    [#7173](https://github.com/Lightning-AI/lightning/pull/7173))
    * Added `RunningStage.SANITY_CHECKING`
    * Added `TrainerFn.{FITTING,VALIDATING,TESTING,PREDICTING,TUNING}`
    * Changed `trainer.evaluating` to return `True` if validating or testing
- Changed `setup()` and `teardown()` stage argument to take any of `{fit,validate,test,predict}` ([#6386](https://github.com/Lightning-AI/lightning/pull/6386))
- Changed profilers to save separate report files per state and rank ([#6621](https://github.com/Lightning-AI/lightning/pull/6621))
- The trainer no longer tries to save a checkpoint on exception or run callback's `on_train_end` functions ([#6864](https://github.com/Lightning-AI/lightning/pull/6864))
- Changed `PyTorchProfiler` to use `torch.autograd.profiler.record_function` to record functions ([#6349](https://github.com/Lightning-AI/lightning/pull/6349))
- Disabled `lr_scheduler.step()` in manual optimization  ([#6825](https://github.com/Lightning-AI/lightning/pull/6825))
- Changed warnings and recommendations for dataloaders in `ddp_spawn` ([#6762](https://github.com/Lightning-AI/lightning/pull/6762))
- `pl.seed_everything` will now also set the seed on the `DistributedSampler` ([#7024](https://github.com/Lightning-AI/lightning/pull/7024))
- Changed default setting for communication of multi-node training using `DDPShardedPlugin` ([#6937](https://github.com/Lightning-AI/lightning/pull/6937))
- `trainer.tune()` now returns the tuning result ([#7258](https://github.com/Lightning-AI/lightning/pull/7258))
- `LightningModule.from_datasets()` now accepts `IterableDataset` instances as training datasets. ([#7503](https://github.com/Lightning-AI/lightning/pull/7503))
- Changed `resume_from_checkpoint` warning to an error when the checkpoint file does not exist ([#7075](https://github.com/Lightning-AI/lightning/pull/7075))
- Automatically set `sync_batchnorm` for `training_type_plugin` ([#6536](https://github.com/Lightning-AI/lightning/pull/6536))
- Allowed training type plugin to delay optimizer creation ([#6331](https://github.com/Lightning-AI/lightning/pull/6331))
- Removed ModelSummary validation from train loop on_trainer_init ([#6610](https://github.com/Lightning-AI/lightning/pull/6610))
- Moved `save_function` to accelerator ([#6689](https://github.com/Lightning-AI/lightning/pull/6689))
- Updated DeepSpeed ZeRO ([#6546](https://github.com/Lightning-AI/lightning/pull/6546),
    [#6752](https://github.com/Lightning-AI/lightning/pull/6752),
    [#6142](https://github.com/Lightning-AI/lightning/pull/6142),
    [#6321](https://github.com/Lightning-AI/lightning/pull/6321))
- Improved verbose logging for `EarlyStopping` callback ([#6811](https://github.com/Lightning-AI/lightning/pull/6811))
- Run ddp_spawn dataloader checks on Windows ([#6930](https://github.com/Lightning-AI/lightning/pull/6930))
- Updated mlflow with using `resolve_tags` ([#6746](https://github.com/Lightning-AI/lightning/pull/6746))
- Moved `save_hyperparameters` to its own function ([#7119](https://github.com/Lightning-AI/lightning/pull/7119))
- Replaced `_DataModuleWrapper` with `__new__` ([#7289](https://github.com/Lightning-AI/lightning/pull/7289))
- Reset `current_fx` properties on lightning module in teardown ([#7247](https://github.com/Lightning-AI/lightning/pull/7247))
- Auto-set `DataLoader.worker_init_fn` with `seed_everything` ([#6960](https://github.com/Lightning-AI/lightning/pull/6960))
- Remove `model.trainer` call inside of dataloading mixin ([#7317](https://github.com/Lightning-AI/lightning/pull/7317))
- Split profilers module ([#6261](https://github.com/Lightning-AI/lightning/pull/6261))
- Ensure accelerator is valid if running interactively ([#5970](https://github.com/Lightning-AI/lightning/pull/5970))
- Disabled batch transfer in DP mode ([#6098](https://github.com/Lightning-AI/lightning/pull/6098))

### Deprecated

- Deprecated `outputs` in both `LightningModule.on_train_epoch_end` and `Callback.on_train_epoch_end` hooks ([#7339](https://github.com/Lightning-AI/lightning/pull/7339))
- Deprecated `Trainer.truncated_bptt_steps` in favor of `LightningModule.truncated_bptt_steps` ([#7323](https://github.com/Lightning-AI/lightning/pull/7323))
- Deprecated `outputs` in both `LightningModule.on_train_epoch_end` and `Callback.on_train_epoch_end` hooks ([#7339](https://github.com/Lightning-AI/lightning/pull/7339))
- Deprecated `LightningModule.grad_norm` in favor of `pytorch_lightning.utilities.grads.grad_norm` ([#7292](https://github.com/Lightning-AI/lightning/pull/7292))
- Deprecated the `save_function` property from the `ModelCheckpoint` callback ([#7201](https://github.com/Lightning-AI/lightning/pull/7201))
- Deprecated `LightningModule.write_predictions` and `LightningModule.write_predictions_dict` ([#7066](https://github.com/Lightning-AI/lightning/pull/7066))
- Deprecated `TrainerLoggingMixin` in favor of a separate utilities module for metric handling ([#7180](https://github.com/Lightning-AI/lightning/pull/7180))
- Deprecated `TrainerTrainingTricksMixin` in favor of a separate utilities module for NaN/Inf detection for gradients and parameters ([#6834](https://github.com/Lightning-AI/lightning/pull/6834))
- `period` has been deprecated in favor of `every_n_val_epochs` in the `ModelCheckpoint` callback ([#6146](https://github.com/Lightning-AI/lightning/pull/6146))
- Deprecated `trainer.running_sanity_check` in favor of `trainer.sanity_checking` ([#4945](https://github.com/Lightning-AI/lightning/pull/4945))
- Deprecated `Profiler(output_filename)` in favor of `dirpath` and `filename` ([#6621](https://github.com/Lightning-AI/lightning/pull/6621))
- Deprecated `PyTorchProfiler(profiled_functions)` in favor of `record_functions` ([#6349](https://github.com/Lightning-AI/lightning/pull/6349))
- Deprecated `@auto_move_data` in favor of `trainer.predict` ([#6993](https://github.com/Lightning-AI/lightning/pull/6993))
- Deprecated `Callback.on_load_checkpoint(checkpoint)` in favor of `Callback.on_load_checkpoint(trainer, pl_module, checkpoint)` ([#7253](https://github.com/Lightning-AI/lightning/pull/7253))
- Deprecated metrics in favor of `torchmetrics` (
    [#6505](https://github.com/Lightning-AI/lightning/pull/6505),
    [#6530](https://github.com/Lightning-AI/lightning/pull/6530),
    [#6540](https://github.com/Lightning-AI/lightning/pull/6540),
    [#6547](https://github.com/Lightning-AI/lightning/pull/6547),
    [#6515](https://github.com/Lightning-AI/lightning/pull/6515),
    [#6572](https://github.com/Lightning-AI/lightning/pull/6572),
    [#6573](https://github.com/Lightning-AI/lightning/pull/6573),
    [#6584](https://github.com/Lightning-AI/lightning/pull/6584),
    [#6636](https://github.com/Lightning-AI/lightning/pull/6636),
    [#6637](https://github.com/Lightning-AI/lightning/pull/6637),
    [#6649](https://github.com/Lightning-AI/lightning/pull/6649),
    [#6659](https://github.com/Lightning-AI/lightning/pull/6659),
    [#7131](https://github.com/Lightning-AI/lightning/pull/7131),
)
- Deprecated the `LightningModule.datamodule` getter and setter methods; access them through `Trainer.datamodule` instead ([#7168](https://github.com/Lightning-AI/lightning/pull/7168))
- Deprecated the use of `Trainer(gpus="i")` (string) for selecting the i-th GPU; from v1.5 this will set the number of GPUs instead of the index ([#6388](https://github.com/Lightning-AI/lightning/pull/6388))

### Removed

- Removed the `exp_save_path` property from the `LightningModule` ([#7266](https://github.com/Lightning-AI/lightning/pull/7266))
- Removed training loop explicitly calling `EarlyStopping.on_validation_end` if no validation is run ([#7069](https://github.com/Lightning-AI/lightning/pull/7069))
- Removed `automatic_optimization` as a property from the training loop in favor of `LightningModule.automatic_optimization` ([#7130](https://github.com/Lightning-AI/lightning/pull/7130))
- Removed evaluation loop legacy returns for `*_epoch_end` hooks ([#6973](https://github.com/Lightning-AI/lightning/pull/6973))
- Removed support for passing a bool value to `profiler` argument of Trainer ([#6164](https://github.com/Lightning-AI/lightning/pull/6164))
- Removed no return warning from val/test step ([#6139](https://github.com/Lightning-AI/lightning/pull/6139))
- Removed passing a `ModelCheckpoint` instance to `Trainer(checkpoint_callback)` ([#6166](https://github.com/Lightning-AI/lightning/pull/6166))
- Removed deprecated Trainer argument `enable_pl_optimizer` and `automatic_optimization` ([#6163](https://github.com/Lightning-AI/lightning/pull/6163))
- Removed deprecated metrics ([#6161](https://github.com/Lightning-AI/lightning/pull/6161))
    * from `pytorch_lightning.metrics.functional.classification` removed `to_onehot`, `to_categorical`, `get_num_classes`, `roc`, `multiclass_roc`, `average_precision`, `precision_recall_curve`, `multiclass_precision_recall_curve`
    * from `pytorch_lightning.metrics.functional.reduction` removed `reduce`, `class_reduce`
- Removed deprecated `ModelCheckpoint` arguments `prefix`, `mode="auto"` ([#6162](https://github.com/Lightning-AI/lightning/pull/6162))
- Removed `mode='auto'` from `EarlyStopping` ([#6167](https://github.com/Lightning-AI/lightning/pull/6167))
- Removed `epoch` and `step` arguments from `ModelCheckpoint.format_checkpoint_name()`, these are now included in the `metrics` argument ([#7344](https://github.com/Lightning-AI/lightning/pull/7344))
- Removed legacy references for magic keys in the `Result` object ([#6016](https://github.com/Lightning-AI/lightning/pull/6016))
- Removed deprecated `LightningModule` `hparams` setter ([#6207](https://github.com/Lightning-AI/lightning/pull/6207))
- Removed legacy code to log or include metrics in the progress bar by returning them in a dict with the `"log"/"progress_bar"` magic keys. Use `self.log` instead ([#6734](https://github.com/Lightning-AI/lightning/pull/6734))
- Removed `trainer.fit()` return value of `1`. It has no return now ([#7237](https://github.com/Lightning-AI/lightning/pull/7237))
- Removed `logger_connector` legacy code ([#6733](https://github.com/Lightning-AI/lightning/pull/6733))
- Removed unused mixin attributes ([#6487](https://github.com/Lightning-AI/lightning/pull/6487))

### Fixed

- Fixed NaN errors in progress bars when training with iterable datasets with no length defined ([#7306](https://github.com/Lightning-AI/lightning/pull/7306))
- Fixed attaching train and validation dataloaders when `reload_dataloaders_every_epoch=True` and `num_sanity_val_steps=0` ([#7207](https://github.com/Lightning-AI/lightning/pull/7207))
- Added a barrier in the accelerator `teardown` to synchronize processes before execution finishes ([#6814](https://github.com/Lightning-AI/lightning/pull/6814))
- Fixed multi-node DDP sub-process launch by using `local_rank` instead of `global_rank` for main process assertion ([#7061](https://github.com/Lightning-AI/lightning/pull/7061))
- Fixed incorrect removal of `WORLD_SIZE` environment variable in DDP training when launching with torch distributed/torchelastic ([#6942](https://github.com/Lightning-AI/lightning/pull/6942))
- Made the `Plugin.reduce` method more consistent across all Plugins to reflect a mean-reduction by default ([#6011](https://github.com/Lightning-AI/lightning/pull/6011))
- Move lightning module to correct device type when using LightningDistributedWrapper ([#6070](https://github.com/Lightning-AI/lightning/pull/6070))
- Do not print top-k verbose log with `ModelCheckpoint(monitor=None)` ([#6109](https://github.com/Lightning-AI/lightning/pull/6109))
- Fixed `ModelCheckpoint(save_top_k=0, save_last=True)` not saving the `last` checkpoint ([#6136](https://github.com/Lightning-AI/lightning/pull/6136))
- Fixed `.teardown(stage='fit')` and `.on_fit_{start,end}()` getting called during `trainer.test` ([#6386](https://github.com/Lightning-AI/lightning/pull/6386))
- Fixed LightningModule `all_gather` on cpu tensors ([#6416](https://github.com/Lightning-AI/lightning/pull/6416))
- Fixed torch distributed not available in setup hook for DDP ([#6506](https://github.com/Lightning-AI/lightning/pull/6506))
- Fixed `trainer.tuner.{lr_find,scale_batch_size}` not setting the `Trainer` state properly ([#7258](https://github.com/Lightning-AI/lightning/pull/7258))
- Fixed bug where the learning rate schedulers did not follow the optimizer frequencies ([#4868](https://github.com/Lightning-AI/lightning/pull/4868))
- Fixed pickle error checker to now check for `pickle.PickleError` to catch all pickle errors ([#6917](https://github.com/Lightning-AI/lightning/pull/6917))
- Fixed a bug where the outputs object passed to `LightningModule.training_epoch_end` was different from the object passed to the `on_train_end_epoch` hook ([#6969](https://github.com/Lightning-AI/lightning/pull/6969))
- Fixed a bug where the outputs passed to `train_batch_end` would be lists even when using a single optimizer and no truncated backprop through time steps ([#6969](https://github.com/Lightning-AI/lightning/pull/6969))
- Fixed bug for trainer error handling which would cause hang for distributed training ([#6864](https://github.com/Lightning-AI/lightning/pull/6864))
- Fixed `self.device` not returning the correct device in replicas of data-parallel ([#6414](https://github.com/Lightning-AI/lightning/pull/6414))
- Fixed `lr_find` trying beyond `num_training` steps and suggesting a too high learning rate ([#7076](https://github.com/Lightning-AI/lightning/pull/7076))
- Fixed logger creating incorrect version folder in DDP with repeated `Trainer.fit` calls ([#7077](https://github.com/Lightning-AI/lightning/pull/7077))
- Fixed metric objects passed directly to `self.log` not being reset correctly ([#7055](https://github.com/Lightning-AI/lightning/pull/7055))
- Fixed `CombinedLoader` in distributed settings for validation / testing ([#7102](https://github.com/Lightning-AI/lightning/pull/7102))
- Fixed the save_dir in `WandbLogger` when the run was initiated externally ([#7106](https://github.com/Lightning-AI/lightning/pull/7106))
- Fixed `num_sanity_val_steps` affecting reproducibility of training data shuffling ([#7014](https://github.com/Lightning-AI/lightning/pull/7014))
- Fixed resetting device after `fitting/evaluating/predicting` ([#7188](https://github.com/Lightning-AI/lightning/pull/7188))
- Fixed bug where `trainer.tuner.scale_batch_size(max_trials=0)` would not return the correct batch size result ([#7262](https://github.com/Lightning-AI/lightning/pull/7262))
- Fixed metrics not being properly logged with `precision=16` and `manual_optimization` ([#7228](https://github.com/Lightning-AI/lightning/pull/7228))
- Fixed `BaseFinetuning` properly reloading `optimizer_states` when using `resume_from_checkpoint` ([#6891](https://github.com/Lightning-AI/lightning/pull/6891))
- Fixed `parameters_to_ignore` not properly set to DDPWrapper ([#7239](https://github.com/Lightning-AI/lightning/pull/7239))
- Fixed parsing of `fast_dev_run=True` with the built-in `ArgumentParser` ([#7240](https://github.com/Lightning-AI/lightning/pull/7240))
- Fixed handling an `IterableDataset` that fails to produce a batch at the beginning of an epoch ([#7294](https://github.com/Lightning-AI/lightning/pull/7294))
- Fixed `LightningModule.save_hyperparameters()` when attempting to save an empty container ([#7268](https://github.com/Lightning-AI/lightning/pull/7268))
- Fixed `apex` not properly instantiated when running with `ddp` ([#7274](https://github.com/Lightning-AI/lightning/pull/7274))
- Fixed optimizer `state` not moved to `GPU` ([#7277](https://github.com/Lightning-AI/lightning/pull/7277))
- Fixed custom init args for `WandbLogger` ([#6989](https://github.com/Lightning-AI/lightning/pull/6989))
- Fixed a bug where an error would be raised if the train dataloader sometimes produced None for a batch ([#7342](https://github.com/Lightning-AI/lightning/pull/7342))
- Fixed examples (
    [#6600](https://github.com/Lightning-AI/lightning/pull/6600),
    [#6638](https://github.com/Lightning-AI/lightning/pull/6638),
    [#7096](https://github.com/Lightning-AI/lightning/pull/7096),
    [#7246](https://github.com/Lightning-AI/lightning/pull/7246),
    [#6357](https://github.com/Lightning-AI/lightning/pull/6357),
    [#6476](https://github.com/Lightning-AI/lightning/pull/6476),
    [#6294](https://github.com/Lightning-AI/lightning/pull/6294),
    [#6373](https://github.com/Lightning-AI/lightning/pull/6373),
    [#6088](https://github.com/Lightning-AI/lightning/pull/6088),
    [#7398](https://github.com/Lightning-AI/lightning/pull/7398)
)
- Resolved schedule step bug for PyTorch Profiler ([#6674](https://github.com/Lightning-AI/lightning/pull/6674),
    [#6681](https://github.com/Lightning-AI/lightning/pull/6681))
- Updated logic for checking TPUs availability ([#6767](https://github.com/Lightning-AI/lightning/pull/6767))
- Resolve TPU miss rendezvous ([#6781](https://github.com/Lightning-AI/lightning/pull/6781))
- Fixed auto-scaling mode when calling tune method on trainer ([#7321](https://github.com/Lightning-AI/lightning/pull/7321))
- Fixed finetuning complex models correctly unfreezes ([#6880](https://github.com/Lightning-AI/lightning/pull/6880))
- Ensure we set the eval/train flag correctly on accelerator model ([#6877](https://github.com/Lightning-AI/lightning/pull/6877))
- Set better defaults for `rank_zero_only.rank` when training is launched with SLURM and torchelastic ([#6802](https://github.com/Lightning-AI/lightning/pull/6802))
- Fixed matching the number of outputs of backward with forward for AllGatherGrad ([#6625](https://github.com/Lightning-AI/lightning/pull/6625))
- Fixed the `gradient_clip_algorithm` has no effect ([#6928](https://github.com/Lightning-AI/lightning/pull/6928))
- Fixed CUDA OOM detection and handling ([#6934](https://github.com/Lightning-AI/lightning/pull/6934))
- Fixed `unfreeze_and_add_param_group` expects `modules` rather than `module` ([#6822](https://github.com/Lightning-AI/lightning/pull/6822))
- Fixed DPP + SyncBN when move on device ([#6838](https://github.com/Lightning-AI/lightning/pull/6838))
- Fixed missing arguments in `lr_find` call ([#6784](https://github.com/Lightning-AI/lightning/pull/6784))
- Fixed `set_default_tensor_type` to `torch.DoubleTensor` with precision=64 ([#7108](https://github.com/Lightning-AI/lightning/pull/7108))
- Fixed `NeptuneLogger.log_text(step=None)` ([#7194](https://github.com/Lightning-AI/lightning/pull/7194))
- Fixed importing torchtext batch ([#6365](https://github.com/Lightning-AI/lightning/pull/6365),
    [#6323](https://github.com/Lightning-AI/lightning/pull/6323),
    [#6211](https://github.com/Lightning-AI/lightning/pull/6211))


## [1.2.9] - 2021-04-20

### Fixed

- Fixed the order to call for world ranks & the `root_device` property in `TPUSpawnPlugin` ([#7074](https://github.com/Lightning-AI/lightning/pull/7074))
- Fixed multi-gpu join for Horovod ([#6954](https://github.com/Lightning-AI/lightning/pull/6954))
- Fixed parsing for pre-release package versions ([#6999](https://github.com/Lightning-AI/lightning/pull/6999))


## [1.2.8] - 2021-04-14

### Added

- Added TPUSpawn + IterableDataset error message ([#6875](https://github.com/Lightning-AI/lightning/pull/6875))

### Fixed

- Fixed process rank not being available right away after `Trainer` instantiation ([#6941](https://github.com/Lightning-AI/lightning/pull/6941))
- Fixed `sync_dist` for tpus ([#6950](https://github.com/Lightning-AI/lightning/pull/6950))
- Fixed `AttributeError` for `require_backward_grad_sync` when running manual optimization with sharded plugin ([#6915](https://github.com/Lightning-AI/lightning/pull/6915))
- Fixed `--gpus` default for parser returned by `Trainer.add_argparse_args` ([#6898](https://github.com/Lightning-AI/lightning/pull/6898))
- Fixed TPU Spawn all gather ([#6896](https://github.com/Lightning-AI/lightning/pull/6896))
- Fixed `EarlyStopping` logic when `min_epochs` or `min_steps` requirement is not met ([#6705](https://github.com/Lightning-AI/lightning/pull/6705))
- Fixed csv extension check ([#6436](https://github.com/Lightning-AI/lightning/pull/6436))
- Fixed checkpoint issue when using Horovod distributed backend ([#6958](https://github.com/Lightning-AI/lightning/pull/6958))
- Fixed tensorboard exception raising ([#6901](https://github.com/Lightning-AI/lightning/pull/6901))
- Fixed setting the eval/train flag correctly on accelerator model ([#6983](https://github.com/Lightning-AI/lightning/pull/6983))
- Fixed DDP_SPAWN compatibility with bug_report_model.py ([#6892](https://github.com/Lightning-AI/lightning/pull/6892))
- Fixed bug where `BaseFinetuning.flatten_modules()` was duplicating leaf node parameters ([#6879](https://github.com/Lightning-AI/lightning/pull/6879))
- Set better defaults for `rank_zero_only.rank` when training is launched with SLURM and torchelastic:
    * Support SLURM and torchelastic global rank environment variables ([#5715](https://github.com/Lightning-AI/lightning/pull/5715))
    * Remove hardcoding of local rank in accelerator connector ([#6878](https://github.com/Lightning-AI/lightning/pull/6878))


## [1.2.7] - 2021-04-06

### Fixed

- Fixed resolve a bug with omegaconf and xm.save ([#6741](https://github.com/Lightning-AI/lightning/pull/6741))
- Fixed an issue with IterableDataset when __len__ is not defined ([#6828](https://github.com/Lightning-AI/lightning/pull/6828))
- Sanitize None params during pruning ([#6836](https://github.com/Lightning-AI/lightning/pull/6836))
- Enforce an epoch scheduler interval when using SWA ([#6588](https://github.com/Lightning-AI/lightning/pull/6588))
- Fixed TPU Colab hang issue, post training ([#6816](https://github.com/Lightning-AI/lightning/pull/6816))
- Fixed a bug where `TensorBoardLogger` would give a warning and not log correctly to a symbolic link `save_dir` ([#6730](https://github.com/Lightning-AI/lightning/pull/6730))
- Fixed bug where `predict` could not be used when `progress_bar_refresh_rate=0` ([#6884](https://github.com/Lightning-AI/lightning/pull/6884))


## [1.2.6] - 2021-03-30

### Changed

- Changed the behavior of `on_epoch_start` to run at the beginning of validation & test epoch ([#6498](https://github.com/Lightning-AI/lightning/pull/6498))

### Removed

- Removed legacy code to include `step` dictionary returns in `callback_metrics`. Use `self.log_dict` instead. ([#6682](https://github.com/Lightning-AI/lightning/pull/6682))

### Fixed

- Fixed `DummyLogger.log_hyperparams` raising a `TypeError` when running with `fast_dev_run=True` ([#6398](https://github.com/Lightning-AI/lightning/pull/6398))
- Fixed error on TPUs when there was no `ModelCheckpoint` ([#6654](https://github.com/Lightning-AI/lightning/pull/6654))
- Fixed `trainer.test` freeze on TPUs ([#6654](https://github.com/Lightning-AI/lightning/pull/6654))
- Fixed a bug where gradients were disabled after calling `Trainer.predict` ([#6657](https://github.com/Lightning-AI/lightning/pull/6657))
- Fixed bug where no TPUs were detected in a TPU pod env ([#6719](https://github.com/Lightning-AI/lightning/pull/6719))


## [1.2.5] - 2021-03-23

### Changed

- Update Gradient Clipping for the TPU Accelerator ([#6576](https://github.com/Lightning-AI/lightning/pull/6576))
- Refactored setup for typing friendly ([#6590](https://github.com/Lightning-AI/lightning/pull/6590))

### Fixed

- Fixed a bug where `all_gather` would not work correctly with `tpu_cores=8` ([#6587](https://github.com/Lightning-AI/lightning/pull/6587))
- Fixed comparing required versions ([#6434](https://github.com/Lightning-AI/lightning/pull/6434))
- Fixed duplicate logs appearing in console when using the python logging module ([#6275](https://github.com/Lightning-AI/lightning/pull/6275))
- Added Autocast in validation, test and predict modes for Native AMP ([#6565](https://github.com/Lightning-AI/lightning/pull/6565))


## [1.2.4] - 2021-03-16

### Changed

- Changed the default of `find_unused_parameters` back to `True` in DDP and DDP Spawn ([#6438](https://github.com/Lightning-AI/lightning/pull/6438))

### Fixed

- Expose DeepSpeed loss parameters to allow users to fix loss instability ([#6115](https://github.com/Lightning-AI/lightning/pull/6115))
- Fixed DP reduction with collection ([#6324](https://github.com/Lightning-AI/lightning/pull/6324))
- Fixed an issue where the tuner would not tune the learning rate if also tuning the batch size ([#4688](https://github.com/Lightning-AI/lightning/pull/4688))
- Fixed broadcast to use PyTorch `broadcast_object_list` and add `reduce_decision` ([#6410](https://github.com/Lightning-AI/lightning/pull/6410))
- Fixed logger creating directory structure too early in DDP ([#6380](https://github.com/Lightning-AI/lightning/pull/6380))
- Fixed DeepSpeed additional memory use on rank 0 when default device not set early enough ([#6460](https://github.com/Lightning-AI/lightning/pull/6460))
- Fixed an issue with `Tuner.scale_batch_size` not finding the batch size attribute in the datamodule ([#5968](https://github.com/Lightning-AI/lightning/pull/5968))
- Fixed an exception in the layer summary when the model contains torch.jit scripted submodules ([#6511](https://github.com/Lightning-AI/lightning/pull/6511))
- Fixed when Train loop config was run during `Trainer.predict` ([#6541](https://github.com/Lightning-AI/lightning/pull/6541))


## [1.2.3] - 2021-03-09

### Fixed

- Fixed `ModelPruning(make_pruning_permanent=True)` pruning buffers getting removed when saved during training ([#6073](https://github.com/Lightning-AI/lightning/pull/6073))
- Fixed when `_stable_1d_sort` to work when `n >= N` ([#6177](https://github.com/Lightning-AI/lightning/pull/6177))
- Fixed `AttributeError` when `logger=None` on TPU ([#6221](https://github.com/Lightning-AI/lightning/pull/6221))
- Fixed PyTorch Profiler with `emit_nvtx` ([#6260](https://github.com/Lightning-AI/lightning/pull/6260))
- Fixed `trainer.test` from `best_path` hangs after calling `trainer.fit`  ([#6272](https://github.com/Lightning-AI/lightning/pull/6272))
- Fixed `SingleTPU` calling `all_gather` ([#6296](https://github.com/Lightning-AI/lightning/pull/6296))
- Ensure we check DeepSpeed/Sharded in multi-node DDP ([#6297](https://github.com/Lightning-AI/lightning/pull/6297)
- Check `LightningOptimizer` doesn't delete optimizer hooks ([#6305](https://github.com/Lightning-AI/lightning/pull/6305)
- Resolve memory leak for evaluation ([#6326](https://github.com/Lightning-AI/lightning/pull/6326)
- Ensure that clip gradients is only called if the value is greater than 0 ([#6330](https://github.com/Lightning-AI/lightning/pull/6330)
- Fixed `Trainer` not resetting `lightning_optimizers` when calling `Trainer.fit()` multiple times ([#6372](https://github.com/Lightning-AI/lightning/pull/6372))


## [1.2.2] - 2021-03-02

### Added

- Added `checkpoint` parameter to callback's `on_save_checkpoint` hook ([#6072](https://github.com/Lightning-AI/lightning/pull/6072))

### Changed

- Changed the order of `backward`, `step`, `zero_grad` to `zero_grad`, `backward`, `step` ([#6147](https://github.com/Lightning-AI/lightning/pull/6147))
- Changed default for DeepSpeed CPU Offload to False, due to prohibitively slow speeds at smaller scale ([#6262](https://github.com/Lightning-AI/lightning/pull/6262))

### Fixed

- Fixed epoch level schedulers not being called when `val_check_interval < 1.0` ([#6075](https://github.com/Lightning-AI/lightning/pull/6075))
- Fixed multiple early stopping callbacks ([#6197](https://github.com/Lightning-AI/lightning/pull/6197))
- Fixed incorrect usage of `detach()`, `cpu()`, `to()` ([#6216](https://github.com/Lightning-AI/lightning/pull/6216))
- Fixed LBFGS optimizer support which didn't converge in automatic optimization ([#6147](https://github.com/Lightning-AI/lightning/pull/6147))
- Prevent `WandbLogger` from dropping values ([#5931](https://github.com/Lightning-AI/lightning/pull/5931))
- Fixed error thrown when using valid distributed mode in multi node ([#6297](https://github.com/Lightning-AI/lightning/pull/6297)


## [1.2.1] - 2021-02-23

### Fixed

- Fixed incorrect yield logic for the amp autocast context manager ([#6080](https://github.com/Lightning-AI/lightning/pull/6080))
- Fixed priority of plugin/accelerator when setting distributed mode ([#6089](https://github.com/Lightning-AI/lightning/pull/6089))
- Fixed error message for AMP + CPU incompatibility ([#6107](https://github.com/Lightning-AI/lightning/pull/6107))
- Disabled batch transfer in DP mode ([#6093](https://github.com/Lightning-AI/lightning/pull/6093))


## [1.2.0] - 2021-02-18

### Added

- Added `DataType`, `AverageMethod` and `MDMCAverageMethod` enum in metrics ([#5657](https://github.com/Lightning-AI/lightning/pull/5689))
- Added support for summarized model total params size in megabytes ([#5590](https://github.com/Lightning-AI/lightning/pull/5590))
- Added support for multiple train loaders ([#1959](https://github.com/Lightning-AI/lightning/pull/1959))
- Added `Accuracy` metric now generalizes to Top-k accuracy for (multi-dimensional) multi-class inputs using the `top_k` parameter ([#4838](https://github.com/Lightning-AI/lightning/pull/4838))
- Added `Accuracy` metric now enables the computation of subset accuracy for multi-label or multi-dimensional multi-class inputs with the `subset_accuracy` parameter ([#4838](https://github.com/Lightning-AI/lightning/pull/4838))
- Added `HammingDistance` metric to compute the hamming distance (loss) ([#4838](https://github.com/Lightning-AI/lightning/pull/4838))
- Added `max_fpr` parameter to `auroc` metric for computing partial auroc metric ([#3790](https://github.com/Lightning-AI/lightning/pull/3790))
- Added `StatScores` metric to compute the number of true positives, false positives, true negatives and false negatives ([#4839](https://github.com/Lightning-AI/lightning/pull/4839))
- Added `R2Score` metric ([#5241](https://github.com/Lightning-AI/lightning/pull/5241))
- Added `LambdaCallback` ([#5347](https://github.com/Lightning-AI/lightning/pull/5347))
- Added `BackboneLambdaFinetuningCallback` ([#5377](https://github.com/Lightning-AI/lightning/pull/5377))
- Accelerator `all_gather` supports collection ([#5221](https://github.com/Lightning-AI/lightning/pull/5221))
- Added `image_gradients` functional metric to compute the image gradients of a given input image. ([#5056](https://github.com/Lightning-AI/lightning/pull/5056))
- Added `MetricCollection` ([#4318](https://github.com/Lightning-AI/lightning/pull/4318))
- Added `.clone()` method to metrics ([#4318](https://github.com/Lightning-AI/lightning/pull/4318))
- Added `IoU` class interface ([#4704](https://github.com/Lightning-AI/lightning/pull/4704))
- Support to tie weights after moving model to TPU via `on_post_move_to_device` hook
- Added missing val/test hooks in `LightningModule` ([#5467](https://github.com/Lightning-AI/lightning/pull/5467))
- The `Recall` and `Precision` metrics (and their functional counterparts `recall` and `precision`) can now be generalized to Recall@K and Precision@K with the use of `top_k` parameter ([#4842](https://github.com/Lightning-AI/lightning/pull/4842))
- Added `ModelPruning` Callback ([#5618](https://github.com/Lightning-AI/lightning/pull/5618),
    [#5825](https://github.com/Lightning-AI/lightning/pull/5825),
    [#6045](https://github.com/Lightning-AI/lightning/pull/6045))
- Added `PyTorchProfiler` ([#5560](https://github.com/Lightning-AI/lightning/pull/5560))
- Added compositional metrics ([#5464](https://github.com/Lightning-AI/lightning/pull/5464))
- Added Trainer method `predict(...)` for high performance predictions ([#5579](https://github.com/Lightning-AI/lightning/pull/5579))
- Added `on_before_batch_transfer` and `on_after_batch_transfer` data hooks ([#3671](https://github.com/Lightning-AI/lightning/pull/3671))
- Added AUC/AUROC class interface ([#5479](https://github.com/Lightning-AI/lightning/pull/5479))
- Added `PredictLoop` object ([#5752](https://github.com/Lightning-AI/lightning/pull/5752))
- Added `QuantizationAwareTraining` callback ([#5706](https://github.com/Lightning-AI/lightning/pull/5706),
    [#6040](https://github.com/Lightning-AI/lightning/pull/6040))
- Added `LightningModule.configure_callbacks` to enable the definition of model-specific callbacks ([#5621](https://github.com/Lightning-AI/lightning/pull/5621))
- Added `dim` to `PSNR` metric for mean-squared-error reduction ([#5957](https://github.com/Lightning-AI/lightning/pull/5957))
- Added promxial policy optimization template to pl_examples ([#5394](https://github.com/Lightning-AI/lightning/pull/5394))
- Added `log_graph` to `CometLogger` ([#5295](https://github.com/Lightning-AI/lightning/pull/5295))
- Added possibility for nested loaders ([#5404](https://github.com/Lightning-AI/lightning/pull/5404))
- Added `sync_step` to Wandb logger ([#5351](https://github.com/Lightning-AI/lightning/pull/5351))
- Added `StochasticWeightAveraging` callback ([#5640](https://github.com/Lightning-AI/lightning/pull/5640))
- Added `LightningDataModule.from_datasets(...)` ([#5133](https://github.com/Lightning-AI/lightning/pull/5133))
- Added `PL_TORCH_DISTRIBUTED_BACKEND` env variable to select backend ([#5981](https://github.com/Lightning-AI/lightning/pull/5981))
- Added `Trainer` flag to activate Stochastic Weight Averaging (SWA) `Trainer(stochastic_weight_avg=True)` ([#6038](https://github.com/Lightning-AI/lightning/pull/6038))
- Added DeepSpeed integration ([#5954](https://github.com/Lightning-AI/lightning/pull/5954),
    [#6042](https://github.com/Lightning-AI/lightning/pull/6042))

### Changed

- Changed `stat_scores` metric now calculates stat scores over all classes and gains new parameters, in line with the new `StatScores` metric ([#4839](https://github.com/Lightning-AI/lightning/pull/4839))
- Changed `computer_vision_fine_tunning` example to use `BackboneLambdaFinetuningCallback` ([#5377](https://github.com/Lightning-AI/lightning/pull/5377))
- Changed `automatic casting` for LoggerConnector `metrics` ([#5218](https://github.com/Lightning-AI/lightning/pull/5218))
- Changed `iou` [func] to allow float input ([#4704](https://github.com/Lightning-AI/lightning/pull/4704))
- Metric `compute()` method will no longer automatically call `reset()` ([#5409](https://github.com/Lightning-AI/lightning/pull/5409))
- Set PyTorch 1.4 as min requirements, also for testing and examples `torchvision>=0.5` and `torchtext>=0.5` ([#5418](https://github.com/Lightning-AI/lightning/pull/5418))
- Changed `callbacks` argument in `Trainer` to allow `Callback` input ([#5446](https://github.com/Lightning-AI/lightning/pull/5446))
- Changed the default of `find_unused_parameters` to `False` in DDP ([#5185](https://github.com/Lightning-AI/lightning/pull/5185))
- Changed `ModelCheckpoint` version suffixes to start at 1 ([#5008](https://github.com/Lightning-AI/lightning/pull/5008))
- Progress bar metrics tensors are now converted to float ([#5692](https://github.com/Lightning-AI/lightning/pull/5692))
- Changed the default value for the `progress_bar_refresh_rate` Trainer argument in Google COLAB notebooks to 20 ([#5516](https://github.com/Lightning-AI/lightning/pull/5516))
- Extended support for purely iteration-based training ([#5726](https://github.com/Lightning-AI/lightning/pull/5726))
- Made `LightningModule.global_rank`, `LightningModule.local_rank` and `LightningModule.logger` read-only properties ([#5730](https://github.com/Lightning-AI/lightning/pull/5730))
- Forced `ModelCheckpoint` callbacks to run after all others to guarantee all states are saved to the checkpoint ([#5731](https://github.com/Lightning-AI/lightning/pull/5731))
- Refactored Accelerators and Plugins:
    * Added base classes for plugins ([#5715](https://github.com/Lightning-AI/lightning/pull/5715))
    * Added parallel plugins for DP, DDP, DDPSpawn, DDP2 and Horovod ([#5714](https://github.com/Lightning-AI/lightning/pull/5714))
    * Precision Plugins ([#5718](https://github.com/Lightning-AI/lightning/pull/5718))
    * Added new Accelerators for CPU, GPU and TPU ([#5719](https://github.com/Lightning-AI/lightning/pull/5719))
    * Added RPC and Sharded plugins ([#5732](https://github.com/Lightning-AI/lightning/pull/5732))
    * Added missing `LightningModule`-wrapper logic to new plugins and accelerator ([#5734](https://github.com/Lightning-AI/lightning/pull/5734))
    * Moved device-specific teardown logic from training loop to accelerator ([#5973](https://github.com/Lightning-AI/lightning/pull/5973))
    * Moved accelerator_connector.py to the connectors subfolder ([#6033](https://github.com/Lightning-AI/lightning/pull/6033))
    * Trainer only references accelerator ([#6039](https://github.com/Lightning-AI/lightning/pull/6039))
    * Made parallel devices optional across all plugins ([#6051](https://github.com/Lightning-AI/lightning/pull/6051))
    * Cleaning ([#5948](https://github.com/Lightning-AI/lightning/pull/5948),
        [#5949](https://github.com/Lightning-AI/lightning/pull/5949),
        [#5950](https://github.com/Lightning-AI/lightning/pull/5950))
- Enabled `self.log` in callbacks ([#5094](https://github.com/Lightning-AI/lightning/pull/5094))
- Renamed xxx_AVAILABLE as protected ([#5082](https://github.com/Lightning-AI/lightning/pull/5082))
- Unified module names in Utils ([#5199](https://github.com/Lightning-AI/lightning/pull/5199))
- Separated utils: imports & enums ([#5256](https://github.com/Lightning-AI/lightning/pull/5256)
    [#5874](https://github.com/Lightning-AI/lightning/pull/5874))
- Refactor: clean trainer device & distributed getters ([#5300](https://github.com/Lightning-AI/lightning/pull/5300))
- Simplified training phase as LightningEnum ([#5419](https://github.com/Lightning-AI/lightning/pull/5419))
- Updated metrics to use LightningEnum ([#5689](https://github.com/Lightning-AI/lightning/pull/5689))
- Changed the seq of `on_train_batch_end`, `on_batch_end` & `on_train_epoch_end`, `on_epoch_end hooks` ([#5688](https://github.com/Lightning-AI/lightning/pull/5688))
- Refactored `setup_training` and remove `test_mode` ([#5388](https://github.com/Lightning-AI/lightning/pull/5388))
- Disabled training with zero `num_training_batches` when insufficient `limit_train_batches` ([#5703](https://github.com/Lightning-AI/lightning/pull/5703))
- Refactored `EpochResultStore` ([#5522](https://github.com/Lightning-AI/lightning/pull/5522))
- Update `lr_finder` to check for attribute if not running `fast_dev_run` ([#5990](https://github.com/Lightning-AI/lightning/pull/5990))
- LightningOptimizer manual optimizer is more flexible and expose `toggle_model` ([#5771](https://github.com/Lightning-AI/lightning/pull/5771))
- `MlflowLogger` limit parameter value length to 250 char ([#5893](https://github.com/Lightning-AI/lightning/pull/5893))
- Re-introduced fix for Hydra directory sync with multiple process ([#5993](https://github.com/Lightning-AI/lightning/pull/5993))

### Deprecated

- Function `stat_scores_multiple_classes` is deprecated in favor of `stat_scores` ([#4839](https://github.com/Lightning-AI/lightning/pull/4839))
- Moved accelerators and plugins to its `legacy` pkg ([#5645](https://github.com/Lightning-AI/lightning/pull/5645))
- Deprecated `LightningDistributedDataParallel` in favor of new wrapper module `LightningDistributedModule` ([#5185](https://github.com/Lightning-AI/lightning/pull/5185))
- Deprecated `LightningDataParallel` in favor of new wrapper module `LightningParallelModule` ([#5670](https://github.com/Lightning-AI/lightning/pull/5670))
- Renamed utils modules ([#5199](https://github.com/Lightning-AI/lightning/pull/5199))
    * `argparse_utils` >> `argparse`
    * `model_utils` >> `model_helpers`
    * `warning_utils` >> `warnings`
    * `xla_device_utils` >> `xla_device`
- Deprecated using `'val_loss'` to set the `ModelCheckpoint` monitor ([#6012](https://github.com/Lightning-AI/lightning/pull/6012))
- Deprecated `.get_model()` with explicit `.lightning_module` property ([#6035](https://github.com/Lightning-AI/lightning/pull/6035))
- Deprecated Trainer attribute `accelerator_backend` in favor of `accelerator` ([#6034](https://github.com/Lightning-AI/lightning/pull/6034))

### Removed

- Removed deprecated checkpoint argument `filepath` ([#5321](https://github.com/Lightning-AI/lightning/pull/5321))
- Removed deprecated `Fbeta`, `f1_score` and `fbeta_score` metrics ([#5322](https://github.com/Lightning-AI/lightning/pull/5322))
- Removed deprecated `TrainResult` ([#5323](https://github.com/Lightning-AI/lightning/pull/5323))
- Removed deprecated `EvalResult` ([#5633](https://github.com/Lightning-AI/lightning/pull/5633))
- Removed `LoggerStages` ([#5673](https://github.com/Lightning-AI/lightning/pull/5673))

### Fixed

- Fixed distributed setting and `ddp_cpu` only with `num_processes>1` ([#5297](https://github.com/Lightning-AI/lightning/pull/5297))
- Fixed `num_workers` for Windows example ([#5375](https://github.com/Lightning-AI/lightning/pull/5375))
- Fixed loading yaml ([#5619](https://github.com/Lightning-AI/lightning/pull/5619))
- Fixed support custom DataLoader with DDP if they can be re-instantiated ([#5745](https://github.com/Lightning-AI/lightning/pull/5745))
- Fixed repeated `.fit()` calls ignore max_steps iteration bound ([#5936](https://github.com/Lightning-AI/lightning/pull/5936))
- Fixed throwing `MisconfigurationError` on unknown mode ([#5255](https://github.com/Lightning-AI/lightning/pull/5255))
- Resolve bug with Finetuning ([#5744](https://github.com/Lightning-AI/lightning/pull/5744))
- Fixed `ModelCheckpoint` race condition in file existence check ([#5155](https://github.com/Lightning-AI/lightning/pull/5155))
- Fixed some compatibility with PyTorch 1.8 ([#5864](https://github.com/Lightning-AI/lightning/pull/5864))
- Fixed forward cache ([#5895](https://github.com/Lightning-AI/lightning/pull/5895))
- Fixed recursive detach of tensors to CPU ([#6007](https://github.com/Lightning-AI/lightning/pull/6007))
- Fixed passing wrong strings for scheduler interval doesn't throw an error ([#5923](https://github.com/Lightning-AI/lightning/pull/5923))
- Fixed wrong `requires_grad` state after `return None` with multiple optimizers ([#5738](https://github.com/Lightning-AI/lightning/pull/5638))
- Fixed add `on_epoch_end` hook at the end of `validation`, `test` epoch ([#5986](https://github.com/Lightning-AI/lightning/pull/5986))
- Fixed missing `process_dataloader` call for `TPUSpawn` when in distributed mode ([#6015](https://github.com/Lightning-AI/lightning/pull/6015))
- Fixed progress bar flickering by appending 0 to floats/strings ([#6009](https://github.com/Lightning-AI/lightning/pull/6009))
- Fixed synchronization issues with TPU training ([#6027](https://github.com/Lightning-AI/lightning/pull/6027))
- Fixed `hparams.yaml` saved twice when using `TensorBoardLogger` ([#5953](https://github.com/Lightning-AI/lightning/pull/5953))
- Fixed basic examples ([#5912](https://github.com/Lightning-AI/lightning/pull/5912),
    [#5985](https://github.com/Lightning-AI/lightning/pull/5985))
- Fixed `fairscale` compatible with PT 1.8 ([#5996](https://github.com/Lightning-AI/lightning/pull/5996))
- Ensured `process_dataloader` is called when `tpu_cores > 1` to use Parallel DataLoader ([#6015](https://github.com/Lightning-AI/lightning/pull/6015))
- Attempted SLURM auto resume call when non-shell call fails ([#6002](https://github.com/Lightning-AI/lightning/pull/6002))
- Fixed wrapping optimizers upon assignment ([#6006](https://github.com/Lightning-AI/lightning/pull/6006))
- Fixed allowing hashing of metrics with lists in their state ([#5939](https://github.com/Lightning-AI/lightning/pull/5939))


## [1.1.8] - 2021-02-08

### Fixed

- Separate epoch validation from step validation ([#5208](https://github.com/Lightning-AI/lightning/pull/5208))
- Fixed `toggle_optimizers` not handling all optimizer parameters ([#5775](https://github.com/Lightning-AI/lightning/pull/5775))


## [1.1.7] - 2021-02-03

### Fixed

- Fixed `TensorBoardLogger` not closing `SummaryWriter` on `finalize` ([#5696](https://github.com/Lightning-AI/lightning/pull/5696))
- Fixed filtering of pytorch  "unsqueeze" warning when using DP ([#5622](https://github.com/Lightning-AI/lightning/pull/5622))
- Fixed `num_classes` argument in F1 metric ([#5663](https://github.com/Lightning-AI/lightning/pull/5663))
- Fixed `log_dir` property ([#5537](https://github.com/Lightning-AI/lightning/pull/5537))
- Fixed a race condition in `ModelCheckpoint` when checking if a checkpoint file exists ([#5144](https://github.com/Lightning-AI/lightning/pull/5144))
- Remove unnecessary intermediate layers in Dockerfiles ([#5697](https://github.com/Lightning-AI/lightning/pull/5697))
- Fixed auto learning rate ordering ([#5638](https://github.com/Lightning-AI/lightning/pull/5638))


## [1.1.6] - 2021-01-26

### Changed

- Increased TPU check timeout from 20s to 100s ([#5598](https://github.com/Lightning-AI/lightning/pull/5598))
- Ignored `step` param in Neptune logger's log_metric method ([#5510](https://github.com/Lightning-AI/lightning/pull/5510))
- Pass batch outputs to `on_train_batch_end` instead of `epoch_end` outputs ([#4369](https://github.com/Lightning-AI/lightning/pull/4369))

### Fixed

- Fixed `toggle_optimizer` to reset `requires_grad` state  ([#5574](https://github.com/Lightning-AI/lightning/pull/5574))
- Fixed FileNotFoundError for best checkpoint when using DDP with Hydra ([#5629](https://github.com/Lightning-AI/lightning/pull/5629))
- Fixed an error when logging a progress bar metric with a reserved name ([#5620](https://github.com/Lightning-AI/lightning/pull/5620))
- Fixed `Metric`'s `state_dict` not included when child modules ([#5614](https://github.com/Lightning-AI/lightning/pull/5614))
- Fixed Neptune logger creating multiple experiments when GPUs > 1 ([#3256](https://github.com/Lightning-AI/lightning/pull/3256))
- Fixed duplicate logs appearing in console when using the python logging module ([#5509](https://github.com/Lightning-AI/lightning/pull/5509))
- Fixed tensor printing in `trainer.test()` ([#5138](https://github.com/Lightning-AI/lightning/pull/5138))
- Fixed not using dataloader when `hparams` present ([#4559](https://github.com/Lightning-AI/lightning/pull/4559))


## [1.1.5] - 2021-01-19

### Fixed

- Fixed a visual bug in the progress bar display initialization ([#4579](https://github.com/Lightning-AI/lightning/pull/4579))
- Fixed logging `on_train_batch_end` in a callback with multiple optimizers ([#5521](https://github.com/Lightning-AI/lightning/pull/5521))
- Fixed `reinit_scheduler_properties` with correct optimizer ([#5519](https://github.com/Lightning-AI/lightning/pull/5519))
- Fixed `val_check_interval` with `fast_dev_run` ([#5540](https://github.com/Lightning-AI/lightning/pull/5540))


## [1.1.4] - 2021-01-12

### Added

- Add automatic optimization property setter to lightning module ([#5169](https://github.com/Lightning-AI/lightning/pull/5169))

### Changed

- Changed deprecated `enable_pl_optimizer=True` ([#5244](https://github.com/Lightning-AI/lightning/pull/5244))

### Fixed

- Fixed `transfer_batch_to_device` for DDP with `len(devices_ids) == 1` ([#5195](https://github.com/Lightning-AI/lightning/pull/5195))
- Logging only on `not should_accumulate()` during training ([#5417](https://github.com/Lightning-AI/lightning/pull/5417))
- Resolve interpolation bug with Hydra ([#5406](https://github.com/Lightning-AI/lightning/pull/5406))
- Check environ before selecting a seed to prevent warning message ([#4743](https://github.com/Lightning-AI/lightning/pull/4743))
- Fixed signature mismatch in `model_to_device` of `DDPCPUHPCAccelerator` ([#5505](https://github.com/Lightning-AI/lightning/pull/5505))

## [1.1.3] - 2021-01-05

### Added

- Added a check for optimizer attached to `lr_scheduler` ([#5338](https://github.com/Lightning-AI/lightning/pull/5338))
- Added support for passing non-existing filepaths to `resume_from_checkpoint` ([#4402](https://github.com/Lightning-AI/lightning/pull/4402))

### Changed

- Skip restore from `resume_from_checkpoint` while `testing` ([#5161](https://github.com/Lightning-AI/lightning/pull/5161))
- Allowed `log_momentum` for adaptive optimizers in `LearningRateMonitor` ([#5333](https://github.com/Lightning-AI/lightning/pull/5333))
- Disabled checkpointing, earlystopping and logging with `fast_dev_run` ([#5277](https://github.com/Lightning-AI/lightning/pull/5277))
- Distributed group defaults to `WORLD` if `None` ([#5125](https://github.com/Lightning-AI/lightning/pull/5125))

### Fixed

- Fixed `trainer.test` returning non-test metrics ([#5214](https://github.com/Lightning-AI/lightning/pull/5214))
- Fixed metric state reset ([#5273](https://github.com/Lightning-AI/lightning/pull/5273))
- Fixed `--num-nodes` on `DDPSequentialPlugin` ([#5327](https://github.com/Lightning-AI/lightning/pull/5327))
- Fixed invalid value for `weights_summary` ([#5296](https://github.com/Lightning-AI/lightning/pull/5296))
- Fixed `Trainer.test` not using the latest `best_model_path` ([#5161](https://github.com/Lightning-AI/lightning/pull/5161))
- Fixed existence check for hparams not using underlying filesystem ([#5250](https://github.com/Lightning-AI/lightning/pull/5250))
- Fixed `LightningOptimizer` AMP bug ([#5191](https://github.com/Lightning-AI/lightning/pull/5191))
- Fixed casted key to string in `_flatten_dict` ([#5354](https://github.com/Lightning-AI/lightning/pull/5354))


## [1.1.2] - 2020-12-23

### Added

- Support number for logging with `sync_dist=True` ([#5080](https://github.com/Lightning-AI/lightning/pull/5080))
- Added offset logging step when resuming for Wandb logger ([#5050](https://github.com/Lightning-AI/lightning/pull/5050))

### Removed

- `enable_pl_optimizer=False` by default to temporarily fix AMP issues ([#5163](https://github.com/Lightning-AI/lightning/pull/5163))

### Fixed

- Metric reduction with Logging ([#5150](https://github.com/Lightning-AI/lightning/pull/5150))
- Remove nan loss in manual optimization ([#5121](https://github.com/Lightning-AI/lightning/pull/5121))
- Un-balanced logging properly supported ([#5119](https://github.com/Lightning-AI/lightning/pull/5119))
- Fix hanging in DDP HPC accelerators ([#5157](https://github.com/Lightning-AI/lightning/pull/5157))
- Fix reset `TensorRunningAccum` ([#5106](https://github.com/Lightning-AI/lightning/pull/5106))
- Updated `DALIClassificationLoader` to not use deprecated arguments ([#4925](https://github.com/Lightning-AI/lightning/pull/4925))
- Corrected call to `torch.no_grad` ([#5124](https://github.com/Lightning-AI/lightning/pull/5124))


## [1.1.1] - 2020-12-15

### Added

- Add a notebook example to reach a quick baseline of ~94% accuracy on CIFAR10 using Resnet in Lightning ([#4818](https://github.com/Lightning-AI/lightning/pull/4818))

### Changed

- Simplify accelerator steps ([#5015](https://github.com/Lightning-AI/lightning/pull/5015))
- Refactor load in checkpoint connector ([#4593](https://github.com/Lightning-AI/lightning/pull/4593))
- Fixed the saved filename in `ModelCheckpoint` when it already exists ([#4861](https://github.com/Lightning-AI/lightning/pull/4861))

### Removed

- Drop duplicate metrics ([#5014](https://github.com/Lightning-AI/lightning/pull/5014))
- Remove beta arg from F1 class and functional ([#5076](https://github.com/Lightning-AI/lightning/pull/5076))

### Fixed

- Fixed trainer by default `None` in `DDPAccelerator` ([#4915](https://github.com/Lightning-AI/lightning/pull/4915))
- Fixed `LightningOptimizer` to expose optimizer attributes ([#5095](https://github.com/Lightning-AI/lightning/pull/5095))
- Do not warn when the `name` key is used in the `lr_scheduler` dict ([#5057](https://github.com/Lightning-AI/lightning/pull/5057))
- Check if optimizer supports closure ([#4981](https://github.com/Lightning-AI/lightning/pull/4981))
- Add deprecated metric utility functions back to functional (
    [#5067](https://github.com/Lightning-AI/lightning/pull/5067),
    [#5068](https://github.com/Lightning-AI/lightning/pull/5068))
- Allow any input in `to_onnx` and `to_torchscript` ([#4378](https://github.com/Lightning-AI/lightning/pull/4378))
- Fixed `DDPHPCAccelerator` hangs in DDP construction by calling `init_device` ([#5157](https://github.com/Lightning-AI/lightning/pull/5157))


## [1.1.0] - 2020-12-09

### Added

- Added "monitor" key to saved `ModelCheckpoints` ([#4383](https://github.com/Lightning-AI/lightning/pull/4383))
- Added `ConfusionMatrix` class interface ([#4348](https://github.com/Lightning-AI/lightning/pull/4348))
- Added multiclass AUROC metric ([#4236](https://github.com/Lightning-AI/lightning/pull/4236))
- Added global step indexing to the checkpoint name for a better sub-epoch checkpointing experience ([#3807](https://github.com/Lightning-AI/lightning/pull/3807))
- Added optimizer hooks in callbacks ([#4379](https://github.com/Lightning-AI/lightning/pull/4379))
- Added option to log momentum ([#4384](https://github.com/Lightning-AI/lightning/pull/4384))
- Added `current_score` to `ModelCheckpoint.on_save_checkpoint` ([#4721](https://github.com/Lightning-AI/lightning/pull/4721))
- Added logging using `self.log` in train and evaluation for epoch end hooks (
    [#4552](https://github.com/Lightning-AI/lightning/pull/4552),
    [#4495](https://github.com/Lightning-AI/lightning/pull/4495),
    [#4439](https://github.com/Lightning-AI/lightning/pull/4439),
    [#4684](https://github.com/Lightning-AI/lightning/pull/4684),
    [#4913](https://github.com/Lightning-AI/lightning/pull/4913))
- Added ability for DDP plugin to modify optimizer state saving ([#4675](https://github.com/Lightning-AI/lightning/pull/4675))
- Added `prefix` argument in loggers ([#4557](https://github.com/Lightning-AI/lightning/pull/4557))
- Added printing of total num of params, trainable and non-trainable params in ModelSummary ([#4521](https://github.com/Lightning-AI/lightning/pull/4521))
- Added `PrecisionRecallCurve, ROC, AveragePrecision` class metric ([#4549](https://github.com/Lightning-AI/lightning/pull/4549))
- Added custom `Apex` and `NativeAMP` as `Precision plugins` ([#4355](https://github.com/Lightning-AI/lightning/pull/4355))
- Added `DALI MNIST` example ([#3721](https://github.com/Lightning-AI/lightning/pull/3721))
- Added `sharded plugin` for DDP for multi-gpu training memory optimizations (
    [#4639](https://github.com/Lightning-AI/lightning/pull/4639),
    [#4686](https://github.com/Lightning-AI/lightning/pull/4686),
    [#4737](https://github.com/Lightning-AI/lightning/pull/4737),
    [#4773](https://github.com/Lightning-AI/lightning/pull/4773))
- Added `experiment_id` to the NeptuneLogger ([#3462](https://github.com/Lightning-AI/lightning/pull/3462))
- Added `PyTorch Geometric` integration example with Lightning ([#4568](https://github.com/Lightning-AI/lightning/pull/4568))
- Added `all_gather` method to `LightningModule` which allows gradient based tensor synchronizations for use-cases such as negative sampling. ([#5012](https://github.com/Lightning-AI/lightning/pull/5012))
- Enabled `self.log` in most functions ([#4969](https://github.com/Lightning-AI/lightning/pull/4969))
- Added changeable extension variable for `ModelCheckpoint` ([#4977](https://github.com/Lightning-AI/lightning/pull/4977))


### Changed

- Tuner algorithms will be skipped if `fast_dev_run=True` ([#3903](https://github.com/Lightning-AI/lightning/pull/3903))
- `WandbLogger` does not force wandb `reinit` arg to True anymore and creates a run only when needed ([#4648](https://github.com/Lightning-AI/lightning/pull/4648))
- Changed `automatic_optimization` to be a model attribute ([#4602](https://github.com/Lightning-AI/lightning/pull/4602))
- Changed `Simple Profiler` report to order by percentage time spent + num calls ([#4880](https://github.com/Lightning-AI/lightning/pull/4880))
- Simplify optimization Logic ([#4984](https://github.com/Lightning-AI/lightning/pull/4984))
- Classification metrics overhaul ([#4837](https://github.com/Lightning-AI/lightning/pull/4837))
- Updated `fast_dev_run` to accept integer representing num_batches ([#4629](https://github.com/Lightning-AI/lightning/pull/4629))
- Refactored optimizer ([#4658](https://github.com/Lightning-AI/lightning/pull/4658))


### Deprecated

- Deprecated `prefix` argument in `ModelCheckpoint` ([#4765](https://github.com/Lightning-AI/lightning/pull/4765))
- Deprecated the old way of assigning hyper-parameters through `self.hparams = ...` ([#4813](https://github.com/Lightning-AI/lightning/pull/4813))
- Deprecated `mode='auto'` from `ModelCheckpoint` and `EarlyStopping` ([#4695](https://github.com/Lightning-AI/lightning/pull/4695))

### Removed

- Removed `reorder` parameter of the `auc` metric ([#5004](https://github.com/Lightning-AI/lightning/pull/5004))
- Removed `multiclass_roc` and `multiclass_precision_recall_curve`, use `roc` and `precision_recall_curve` instead ([#4549](https://github.com/Lightning-AI/lightning/pull/4549))

### Fixed

- Added feature to move tensors to CPU before saving ([#4309](https://github.com/Lightning-AI/lightning/pull/4309))
- Fixed `LoggerConnector` to have logged metrics on root device in DP ([#4138](https://github.com/Lightning-AI/lightning/pull/4138))
- Auto convert tensors to contiguous format when `gather_all` ([#4907](https://github.com/Lightning-AI/lightning/pull/4907))
- Fixed `PYTHONPATH` for ddp test model ([#4528](https://github.com/Lightning-AI/lightning/pull/4528))
- Fixed allowing logger to support indexing ([#4595](https://github.com/Lightning-AI/lightning/pull/4595))
- Fixed DDP and manual_optimization ([#4976](https://github.com/Lightning-AI/lightning/pull/4976))


## [1.0.8] - 2020-11-24

### Added

- Added casting to python types for numpy scalars when logging `hparams` ([#4647](https://github.com/Lightning-AI/lightning/pull/4647))
- Added warning when progress bar refresh rate is less than 20 on Google Colab to prevent crashing ([#4654](https://github.com/Lightning-AI/lightning/pull/4654))
- Added `F1` class metric ([#4656](https://github.com/Lightning-AI/lightning/pull/4656))

### Changed

- Consistently use `step=trainer.global_step` in `LearningRateMonitor` independently of `logging_interval` ([#4376](https://github.com/Lightning-AI/lightning/pull/4376))
- Metric states are no longer as default added to `state_dict` ([#4685](https://github.com/Lightning-AI/lightning/pull/4685))
- Renamed class metric `Fbeta` >> `FBeta` ([#4656](https://github.com/Lightning-AI/lightning/pull/4656))
- Model summary: add 1 decimal place ([#4745](https://github.com/Lightning-AI/lightning/pull/4745))
- Do not override `PYTHONWARNINGS` ([#4700](https://github.com/Lightning-AI/lightning/pull/4700))
- Changed `init_ddp_connection` moved from `DDP` to `DDPPlugin` ([#4407](https://github.com/Lightning-AI/lightning/pull/4407))


### Fixed

- Fixed checkpoint `hparams` dict casting when `omegaconf` is available ([#4770](https://github.com/Lightning-AI/lightning/pull/4770))
- Fixed incomplete progress bars when total batches not divisible by refresh rate ([#4577](https://github.com/Lightning-AI/lightning/pull/4577))
- Updated SSIM metric ([#4566](https://github.com/Lightning-AI/lightning/pull/4566))
- Fixed batch_arg_name - add `batch_arg_name` to all calls to `_adjust_batch_size`bug ([#4812](https://github.com/Lightning-AI/lightning/pull/4812))
- Fixed `torchtext` data to GPU ([#4785](https://github.com/Lightning-AI/lightning/pull/4785))
- Fixed a crash bug in MLFlow logger ([#4716](https://github.com/Lightning-AI/lightning/pull/4716))

## [1.0.7] - 2020-11-17

### Added

- Added lambda closure to `manual_optimizer_step` ([#4618](https://github.com/Lightning-AI/lightning/pull/4618))

### Changed

- Change Metrics `persistent` default mode to `False` ([#4685](https://github.com/Lightning-AI/lightning/pull/4685))
- LoggerConnector log_metrics will use `total_batch_idx` instead of `global_step` when logging on `training step` ([#4738](https://github.com/Lightning-AI/lightning/pull/4738))


### Fixed

- Prevent crash if `sync_dist=True` on CPU ([#4626](https://github.com/Lightning-AI/lightning/pull/4626))
- Fixed average pbar Metrics ([#4534](https://github.com/Lightning-AI/lightning/pull/4534))
- Fixed `setup` callback hook to correctly pass the LightningModule through ([#4608](https://github.com/Lightning-AI/lightning/pull/4608))
- Allowing decorate model init with saving `hparams` inside ([#4662](https://github.com/Lightning-AI/lightning/pull/4662))
- Fixed `split_idx` set by `LoggerConnector` in `on_trainer_init` to `Trainer`  ([#4697](https://github.com/Lightning-AI/lightning/pull/4697))


## [1.0.6] - 2020-11-11

### Added

- Added metrics aggregation in Horovod and fixed early stopping ([#3775](https://github.com/Lightning-AI/lightning/pull/3775))
- Added `manual_optimizer_step` which work with `AMP Native` and `accumulated_grad_batches` ([#4485](https://github.com/Lightning-AI/lightning/pull/4485))
- Added `persistent(mode)` method to metrics, to enable and disable metric states being added to `state_dict` ([#4482](https://github.com/Lightning-AI/lightning/pull/4482))
- Added congratulations at the end of our notebooks ([#4555](https://github.com/Lightning-AI/lightning/pull/4555))
- Added parameters `move_metrics_to_cpu` in Trainer to disable gpu leak ([#4592](https://github.com/Lightning-AI/lightning/pull/4592))


### Changed

- Changed `fsspec` to tuner ([#4458](https://github.com/Lightning-AI/lightning/pull/4458))
- Unify SLURM/TorchElastic under backend plugin ([#4578](https://github.com/Lightning-AI/lightning/pull/4578),
        [#4580](https://github.com/Lightning-AI/lightning/pull/4580),
        [#4581](https://github.com/Lightning-AI/lightning/pull/4581),
        [#4582](https://github.com/Lightning-AI/lightning/pull/4582),
        [#4583](https://github.com/Lightning-AI/lightning/pull/4583))

### Fixed

- Fixed feature-lack in `hpc_load` ([#4526](https://github.com/Lightning-AI/lightning/pull/4526))
- Fixed metrics states being overridden in DDP mode ([#4482](https://github.com/Lightning-AI/lightning/pull/4482))
- Fixed `lightning_getattr`, `lightning_hasattr` not finding the correct attributes in datamodule ([#4347](https://github.com/Lightning-AI/lightning/pull/4347))
- Fixed automatic optimization AMP by `manual_optimization_step` ([#4485](https://github.com/Lightning-AI/lightning/pull/4485))
- Replace `MisconfigurationException` with warning in `ModelCheckpoint` Callback ([#4560](https://github.com/Lightning-AI/lightning/pull/4560))
- Fixed logged keys in mlflow logger ([#4412](https://github.com/Lightning-AI/lightning/pull/4412))
- Fixed `is_picklable` by catching `AttributeError` ([#4508](https://github.com/Lightning-AI/lightning/pull/4508))
- Fixed multi test dataloaders dict `AttributeError` error ([#4480](https://github.com/Lightning-AI/lightning/pull/4480))
- Fixed show progress bar only for `progress_rank 0` on `DDP_SLURM` ([#4437](https://github.com/Lightning-AI/lightning/pull/4437))

## [1.0.5] - 2020-11-03

### Added

- Added PyTorch 1.7 Stable support ([#3821](https://github.com/Lightning-AI/lightning/pull/3821))
- Added timeout for `tpu_device_exists` to ensure process does not hang indefinitely ([#4340](https://github.com/Lightning-AI/lightning/pull/4340))

### Changed

- W&B log in sync with `Trainer` step ([#4405](https://github.com/Lightning-AI/lightning/pull/4405))
- Hook `on_after_backward` is called only when `optimizer_step` is being called ([#4439](https://github.com/Lightning-AI/lightning/pull/4439))
- Moved `track_and_norm_grad` into `training loop` and called only when `optimizer_step` is being called ([#4439](https://github.com/Lightning-AI/lightning/pull/4439))
- Changed type checker with explicit cast of `ref_model` object ([#4457](https://github.com/Lightning-AI/lightning/pull/4457))
- Changed `distributed_backend` -> `accelerator` ([#4429](https://github.com/Lightning-AI/lightning/pull/4429))

### Deprecated

- Deprecated passing `ModelCheckpoint` instance to `checkpoint_callback` Trainer argument ([#4336](https://github.com/Lightning-AI/lightning/pull/4336))

### Fixed

- Disable saving checkpoints if not trained ([#4372](https://github.com/Lightning-AI/lightning/pull/4372))
- Fixed error using `auto_select_gpus=True` with `gpus=-1` ([#4209](https://github.com/Lightning-AI/lightning/pull/4209))
- Disabled training when `limit_train_batches=0` ([#4371](https://github.com/Lightning-AI/lightning/pull/4371))
- Fixed that metrics do not store computational graph for all seen data ([#4313](https://github.com/Lightning-AI/lightning/pull/4313))
- Fixed AMP unscale for `on_after_backward` ([#4439](https://github.com/Lightning-AI/lightning/pull/4439))
- Fixed TorchScript export when module includes Metrics ([#4428](https://github.com/Lightning-AI/lightning/pull/4428))
- Fixed TorchScript trace method's data to device and docstring ([#4360](https://github.com/Lightning-AI/lightning/pull/4360))
- Fixed CSV logger warning ([#4419](https://github.com/Lightning-AI/lightning/pull/4419))
- Fixed skip DDP parameter sync ([#4301](https://github.com/Lightning-AI/lightning/pull/4301))
- Fixed `WandbLogger` _sanitize_callable function ([#4422](https://github.com/Lightning-AI/lightning/pull/4422))
- Fixed `AMP Native` `_unscale` gradient ([#4441](https://github.com/Lightning-AI/lightning/pull/4441))


## [1.0.4] - 2020-10-27

### Added

- Added `dirpath` and `filename` parameter in `ModelCheckpoint` ([#4213](https://github.com/Lightning-AI/lightning/pull/4213))
- Added plugins docs and DDPPlugin to customize ddp across all accelerators ([#4258](https://github.com/Lightning-AI/lightning/pull/4285))
- Added `strict` option to the scheduler dictionary ([#3586](https://github.com/Lightning-AI/lightning/pull/3586))
- Added `fsspec` support for profilers ([#4162](https://github.com/Lightning-AI/lightning/pull/4162))
- Added autogenerated helptext to `Trainer.add_argparse_args` ([#4344](https://github.com/Lightning-AI/lightning/pull/4344))
- Added support for string values in `Trainer`'s `profiler` parameter ([#3656](https://github.com/Lightning-AI/lightning/pull/3656))
- Added `optimizer_closure` to `optimizer.step` when supported ([#4190](https://github.com/Lightning-AI/lightning/pull/4190))
- Added unification of regression metrics ([#4166](https://github.com/Lightning-AI/lightning/pull/4166))
- Added checkpoint load from Bytes ([#4314](https://github.com/Lightning-AI/lightning/pull/4314))

### Changed

- Improved error messages for invalid `configure_optimizers` returns ([#3587](https://github.com/Lightning-AI/lightning/pull/3587))
- Allow changing the logged step value in `validation_step` ([#4130](https://github.com/Lightning-AI/lightning/pull/4130))
- Allow setting `replace_sampler_ddp=True` with a distributed sampler already added ([#4273](https://github.com/Lightning-AI/lightning/pull/4273))
- Fixed sanitized parameters for `WandbLogger.log_hyperparams` ([#4320](https://github.com/Lightning-AI/lightning/pull/4320))

### Deprecated

- Deprecated `filepath` in `ModelCheckpoint` ([#4213](https://github.com/Lightning-AI/lightning/pull/4213))
- Deprecated `reorder` parameter of the `auc` metric ([#4237](https://github.com/Lightning-AI/lightning/pull/4237))
- Deprecated bool values in `Trainer`'s `profiler` parameter ([#3656](https://github.com/Lightning-AI/lightning/pull/3656))

### Fixed

- Fixed setting device ids in DDP ([#4297](https://github.com/Lightning-AI/lightning/pull/4297))
- Fixed synchronization of best model path in `ddp_accelerator` ([#4323](https://github.com/Lightning-AI/lightning/pull/4323))
- Fixed `WandbLogger` not uploading checkpoint artifacts at the end of training ([#4341](https://github.com/Lightning-AI/lightning/pull/4341))
- Fixed `FBeta` computation ([#4183](https://github.com/Lightning-AI/lightning/pull/4183))
- Fixed `accumulation across batches` has completed `before breaking training loop` ([#4278](https://github.com/Lightning-AI/lightning/pull/4278))
- Fixed `ModelCheckpoint` don't increase current_epoch and global_step when not training ([#4291](https://github.com/Lightning-AI/lightning/pull/4291))
- Fixed `COMET_EXPERIMENT_KEY` environment variable usage in comet logger ([#4230](https://github.com/Lightning-AI/lightning/pull/4230))

## [1.0.3] - 2020-10-20

### Added

- Added persistent flag to `Metric.add_state` ([#4195](https://github.com/Lightning-AI/lightning/pull/4195))

### Changed

- Used `checkpoint_connector.hpc_save` in SLURM ([#4217](https://github.com/Lightning-AI/lightning/pull/4217))
- Moved base req. to root ([#4219](https://github.com/Lightning-AI/lightning/pull/4219))

### Fixed

- Fixed `hparams` assign in init ([#4189](https://github.com/Lightning-AI/lightning/pull/4189))
- Fixed overwrite check for model hooks ([#4010](https://github.com/Lightning-AI/lightning/pull/4010))


## [1.0.2] - 2020-10-15

### Added

- Added trace functionality to the function `to_torchscript` ([#4142](https://github.com/Lightning-AI/lightning/pull/4142))

### Changed

- Called `on_load_checkpoint` before loading `state_dict` ([#4057](https://github.com/Lightning-AI/lightning/pull/4057))

### Removed

- Removed duplicate metric vs step log for train loop ([#4173](https://github.com/Lightning-AI/lightning/pull/4173))

### Fixed

- Fixed the `self.log` problem in `validation_step()` ([#4169](https://github.com/Lightning-AI/lightning/pull/4169))
- Fixed `hparams` saving - save the state when `save_hyperparameters()` is called [in `__init__`] ([#4163](https://github.com/Lightning-AI/lightning/pull/4163))
- Fixed runtime failure while exporting `hparams` to yaml ([#4158](https://github.com/Lightning-AI/lightning/pull/4158))


## [1.0.1] - 2020-10-14

### Added

- Added getstate/setstate method for torch.save serialization ([#4127](https://github.com/Lightning-AI/lightning/pull/4127))


## [1.0.0] - 2020-10-13

### Added

- Added Explained Variance Metric + metric fix ([#4013](https://github.com/Lightning-AI/lightning/pull/4013))
- Added Metric <-> Lightning Module integration tests ([#4008](https://github.com/Lightning-AI/lightning/pull/4008))
- Added parsing OS env vars in `Trainer` ([#4022](https://github.com/Lightning-AI/lightning/pull/4022))
- Added classification metrics ([#4043](https://github.com/Lightning-AI/lightning/pull/4043))
- Updated explained variance metric ([#4024](https://github.com/Lightning-AI/lightning/pull/4024))
- Enabled plugins ([#4041](https://github.com/Lightning-AI/lightning/pull/4041))
- Enabled custom clusters ([#4048](https://github.com/Lightning-AI/lightning/pull/4048))
- Enabled passing in custom accelerators ([#4050](https://github.com/Lightning-AI/lightning/pull/4050))
- Added `LightningModule.toggle_optimizer` ([#4058](https://github.com/Lightning-AI/lightning/pull/4058))
- Added `LightningModule.manual_backward` ([#4063](https://github.com/Lightning-AI/lightning/pull/4063))
- Added `output` argument to `*_batch_end` hooks ([#3965](https://github.com/Lightning-AI/lightning/pull/3965),
    [#3966](https://github.com/Lightning-AI/lightning/pull/3966))
- Added `output` argument to `*_epoch_end` hooks ([#3967](https://github.com/Lightning-AI/lightning/pull/3967))

### Changed

- Integrated metrics API with self.log ([#3961](https://github.com/Lightning-AI/lightning/pull/3961))
- Decoupled Apex ([#4052](https://github.com/Lightning-AI/lightning/pull/4052),
        [#4054](https://github.com/Lightning-AI/lightning/pull/4054),
        [#4055](https://github.com/Lightning-AI/lightning/pull/4055),
        [#4056](https://github.com/Lightning-AI/lightning/pull/4056),
        [#4058](https://github.com/Lightning-AI/lightning/pull/4058),
        [#4060](https://github.com/Lightning-AI/lightning/pull/4060),
        [#4061](https://github.com/Lightning-AI/lightning/pull/4061),
        [#4062](https://github.com/Lightning-AI/lightning/pull/4062),
        [#4063](https://github.com/Lightning-AI/lightning/pull/4063),
        [#4064](https://github.com/Lightning-AI/lightning/pull/4064),
        [#4065](https://github.com/Lightning-AI/lightning/pull/4065))
- Renamed all backends to `Accelerator` ([#4066](https://github.com/Lightning-AI/lightning/pull/4066))
- Enabled manual returns ([#4089](https://github.com/Lightning-AI/lightning/pull/4089))

### Removed

- Removed support for EvalResult and TrainResult ([#3968](https://github.com/Lightning-AI/lightning/pull/3968))
- Removed deprecated trainer flags: `overfit_pct`, `log_save_interval`, `row_log_interval` ([#3969](https://github.com/Lightning-AI/lightning/pull/3969))
- Removed deprecated early_stop_callback ([#3982](https://github.com/Lightning-AI/lightning/pull/3982))
- Removed deprecated model hooks ([#3980](https://github.com/Lightning-AI/lightning/pull/3980))
- Removed deprecated callbacks ([#3979](https://github.com/Lightning-AI/lightning/pull/3979))
- Removed `trainer` argument in `LightningModule.backward` [#4056](https://github.com/Lightning-AI/lightning/pull/4056))

### Fixed

- Fixed `current_epoch` property update to reflect true epoch number inside `LightningDataModule`, when `reload_dataloaders_every_epoch=True`. ([#3974](https://github.com/Lightning-AI/lightning/pull/3974))
- Fixed to print scaler value in progress bar ([#4053](https://github.com/Lightning-AI/lightning/pull/4053))
- Fixed mismatch between docstring and code regarding when `on_load_checkpoint` hook is called ([#3996](https://github.com/Lightning-AI/lightning/pull/3996))


## [0.10.0] - 2020-10-07

### Added

- Added new Metrics API. ([#3868](https://github.com/Lightning-AI/lightning/pull/3868), [#3921](https://github.com/Lightning-AI/lightning/pull/3921))
- Enable PyTorch 1.7 compatibility ([#3541](https://github.com/Lightning-AI/lightning/pull/3541))
- Added `LightningModule.to_torchscript` to support exporting as `ScriptModule` ([#3258](https://github.com/Lightning-AI/lightning/pull/3258))
- Added warning when dropping unpicklable `hparams` ([#2874](https://github.com/Lightning-AI/lightning/pull/2874))
- Added EMB similarity ([#3349](https://github.com/Lightning-AI/lightning/pull/3349))
- Added `ModelCheckpoint.to_yaml` method ([#3048](https://github.com/Lightning-AI/lightning/pull/3048))
- Allow `ModelCheckpoint` monitor to be `None`, meaning it will always save ([#3630](https://github.com/Lightning-AI/lightning/pull/3630))
- Disabled optimizers setup during testing ([#3059](https://github.com/Lightning-AI/lightning/pull/3059))
- Added support for datamodules to save and load checkpoints when training ([#3563](https://github.com/Lightning-AI/lightning/pull/3563))
- Added support for datamodule in learning rate finder ([#3425](https://github.com/Lightning-AI/lightning/pull/3425))
- Added gradient clip test for native AMP ([#3754](https://github.com/Lightning-AI/lightning/pull/3754))
- Added dist lib to enable syncing anything across devices ([#3762](https://github.com/Lightning-AI/lightning/pull/3762))
- Added `broadcast` to `TPUBackend` ([#3814](https://github.com/Lightning-AI/lightning/pull/3814))
- Added `XLADeviceUtils` class to check XLA device type ([#3274](https://github.com/Lightning-AI/lightning/pull/3274))

### Changed

- Refactored accelerator backends:
   * moved TPU `xxx_step` to backend ([#3118](https://github.com/Lightning-AI/lightning/pull/3118))
   * refactored DDP backend `forward` ([#3119](https://github.com/Lightning-AI/lightning/pull/3119))
   * refactored GPU backend `__step` ([#3120](https://github.com/Lightning-AI/lightning/pull/3120))
   * refactored Horovod backend ([#3121](https://github.com/Lightning-AI/lightning/pull/3121),
        [#3122](https://github.com/Lightning-AI/lightning/pull/3122))
   * remove obscure forward call in eval + CPU backend `___step` ([#3123](https://github.com/Lightning-AI/lightning/pull/3123))
   * reduced all simplified forward ([#3126](https://github.com/Lightning-AI/lightning/pull/3126))
   * added hook base method ([#3127](https://github.com/Lightning-AI/lightning/pull/3127))
   * refactor eval loop to use hooks - use `test_mode` for if so we can split later ([#3129](https://github.com/Lightning-AI/lightning/pull/3129))
   * moved `___step_end` hooks ([#3130](https://github.com/Lightning-AI/lightning/pull/3130))
   * training forward refactor ([#3134](https://github.com/Lightning-AI/lightning/pull/3134))
   * training AMP scaling refactor ([#3135](https://github.com/Lightning-AI/lightning/pull/3135))
   * eval step scaling factor ([#3136](https://github.com/Lightning-AI/lightning/pull/3136))
   * add eval loop object to streamline eval loop ([#3138](https://github.com/Lightning-AI/lightning/pull/3138))
   * refactored dataloader process hook ([#3139](https://github.com/Lightning-AI/lightning/pull/3139))
   * refactored inner eval loop ([#3141](https://github.com/Lightning-AI/lightning/pull/3141))
   * final inner eval loop hooks ([#3154](https://github.com/Lightning-AI/lightning/pull/3154))
   * clean up hooks in `run_evaluation` ([#3156](https://github.com/Lightning-AI/lightning/pull/3156))
   * clean up data reset ([#3161](https://github.com/Lightning-AI/lightning/pull/3161))
   * expand eval loop out ([#3165](https://github.com/Lightning-AI/lightning/pull/3165))
   * moved hooks around in eval loop ([#3195](https://github.com/Lightning-AI/lightning/pull/3195))
   * remove `_evaluate` fx ([#3197](https://github.com/Lightning-AI/lightning/pull/3197))
   * `Trainer.fit` hook clean up ([#3198](https://github.com/Lightning-AI/lightning/pull/3198))
   * DDPs train hooks ([#3203](https://github.com/Lightning-AI/lightning/pull/3203))
   * refactor DDP backend ([#3204](https://github.com/Lightning-AI/lightning/pull/3204),
        [#3207](https://github.com/Lightning-AI/lightning/pull/3207),
        [#3208](https://github.com/Lightning-AI/lightning/pull/3208),
        [#3209](https://github.com/Lightning-AI/lightning/pull/3209),
        [#3210](https://github.com/Lightning-AI/lightning/pull/3210))
   * reduced accelerator selection ([#3211](https://github.com/Lightning-AI/lightning/pull/3211))
   * group prepare data hook ([#3212](https://github.com/Lightning-AI/lightning/pull/3212))
   * added data connector ([#3285](https://github.com/Lightning-AI/lightning/pull/3285))
   * modular is_overridden ([#3290](https://github.com/Lightning-AI/lightning/pull/3290))
   * adding `Trainer.tune()` ([#3293](https://github.com/Lightning-AI/lightning/pull/3293))
   * move `run_pretrain_routine` -> `setup_training` ([#3294](https://github.com/Lightning-AI/lightning/pull/3294))
   * move train outside of setup training ([#3297](https://github.com/Lightning-AI/lightning/pull/3297))
   * move `prepare_data` to data connector ([#3307](https://github.com/Lightning-AI/lightning/pull/3307))
   * moved accelerator router ([#3309](https://github.com/Lightning-AI/lightning/pull/3309))
   * train loop refactor - moving train loop to own object ([#3310](https://github.com/Lightning-AI/lightning/pull/3310),
        [#3312](https://github.com/Lightning-AI/lightning/pull/3312),
        [#3313](https://github.com/Lightning-AI/lightning/pull/3313),
        [#3314](https://github.com/Lightning-AI/lightning/pull/3314))
   * duplicate data interface definition up into DataHooks class ([#3344](https://github.com/Lightning-AI/lightning/pull/3344))
   * inner train loop ([#3359](https://github.com/Lightning-AI/lightning/pull/3359),
        [#3361](https://github.com/Lightning-AI/lightning/pull/3361),
        [#3362](https://github.com/Lightning-AI/lightning/pull/3362),
        [#3363](https://github.com/Lightning-AI/lightning/pull/3363),
        [#3365](https://github.com/Lightning-AI/lightning/pull/3365),
        [#3366](https://github.com/Lightning-AI/lightning/pull/3366),
        [#3367](https://github.com/Lightning-AI/lightning/pull/3367),
        [#3368](https://github.com/Lightning-AI/lightning/pull/3368),
        [#3369](https://github.com/Lightning-AI/lightning/pull/3369),
        [#3370](https://github.com/Lightning-AI/lightning/pull/3370),
        [#3371](https://github.com/Lightning-AI/lightning/pull/3371),
        [#3372](https://github.com/Lightning-AI/lightning/pull/3372),
        [#3373](https://github.com/Lightning-AI/lightning/pull/3373),
        [#3374](https://github.com/Lightning-AI/lightning/pull/3374),
        [#3375](https://github.com/Lightning-AI/lightning/pull/3375),
        [#3376](https://github.com/Lightning-AI/lightning/pull/3376),
        [#3385](https://github.com/Lightning-AI/lightning/pull/3385),
        [#3388](https://github.com/Lightning-AI/lightning/pull/3388),
        [#3397](https://github.com/Lightning-AI/lightning/pull/3397))
   * all logging related calls in a connector ([#3395](https://github.com/Lightning-AI/lightning/pull/3395))
   * device parser ([#3400](https://github.com/Lightning-AI/lightning/pull/3400),
        [#3405](https://github.com/Lightning-AI/lightning/pull/3405))
   * added model connector ([#3407](https://github.com/Lightning-AI/lightning/pull/3407))
   * moved eval loop logging to loggers ([#3408](https://github.com/Lightning-AI/lightning/pull/3408))
   * moved eval loop (#3412[#3408](https://github.com/Lightning-AI/lightning/pull/3408))
   * trainer/separate argparse ([#3421](https://github.com/Lightning-AI/lightning/pull/3421),
        [#3428](https://github.com/Lightning-AI/lightning/pull/3428),
        [#3432](https://github.com/Lightning-AI/lightning/pull/3432))
   * move `lr_finder` ([#3434](https://github.com/Lightning-AI/lightning/pull/3434))
   * organize args (#[#3435](https://github.com/Lightning-AI/lightning/pull/3435),
        [#3442](https://github.com/Lightning-AI/lightning/pull/3442),
        [#3447](https://github.com/Lightning-AI/lightning/pull/3447),
        [#3448](https://github.com/Lightning-AI/lightning/pull/3448),
        [#3449](https://github.com/Lightning-AI/lightning/pull/3449),
        [#3456](https://github.com/Lightning-AI/lightning/pull/3456))
   * move specific accelerator code ([#3457](https://github.com/Lightning-AI/lightning/pull/3457))
   * group connectors ([#3472](https://github.com/Lightning-AI/lightning/pull/3472))
   * accelerator connector methods x/n ([#3469](https://github.com/Lightning-AI/lightning/pull/3469),
        [#3470](https://github.com/Lightning-AI/lightning/pull/3470),
        [#3474](https://github.com/Lightning-AI/lightning/pull/3474))
   * merge backends x/n ([#3476](https://github.com/Lightning-AI/lightning/pull/3476),
        [#3477](https://github.com/Lightning-AI/lightning/pull/3477),
        [#3478](https://github.com/Lightning-AI/lightning/pull/3478),
        [#3480](https://github.com/Lightning-AI/lightning/pull/3480),
        [#3482](https://github.com/Lightning-AI/lightning/pull/3482))
   * apex plugin ([#3502](https://github.com/Lightning-AI/lightning/pull/3502))
   * precision plugins ([#3504](https://github.com/Lightning-AI/lightning/pull/3504))
   * Result - make monitor default to `checkpoint_on` to simplify ([#3571](https://github.com/Lightning-AI/lightning/pull/3571))
   * reference to the Trainer on the `LightningDataModule` ([#3684](https://github.com/Lightning-AI/lightning/pull/3684))
   * add `.log` to lightning module ([#3686](https://github.com/Lightning-AI/lightning/pull/3686),
        [#3699](https://github.com/Lightning-AI/lightning/pull/3699),
        [#3701](https://github.com/Lightning-AI/lightning/pull/3701),
        [#3704](https://github.com/Lightning-AI/lightning/pull/3704),
        [#3715](https://github.com/Lightning-AI/lightning/pull/3715))
   * enable tracking original metric when step and epoch are both true ([#3685](https://github.com/Lightning-AI/lightning/pull/3685))
   * deprecated results obj, added support for simpler comms ([#3681](https://github.com/Lightning-AI/lightning/pull/3681))
   * move backends back to individual files ([#3712](https://github.com/Lightning-AI/lightning/pull/3712))
   * fixes logging for eval steps ([#3763](https://github.com/Lightning-AI/lightning/pull/3763))
   * decoupled DDP, DDP spawn ([#3733](https://github.com/Lightning-AI/lightning/pull/3733),
        [#3766](https://github.com/Lightning-AI/lightning/pull/3766),
        [#3767](https://github.com/Lightning-AI/lightning/pull/3767),
        [#3774](https://github.com/Lightning-AI/lightning/pull/3774),
        [#3802](https://github.com/Lightning-AI/lightning/pull/3802),
        [#3806](https://github.com/Lightning-AI/lightning/pull/3806),
        [#3817](https://github.com/Lightning-AI/lightning/pull/3817),
        [#3819](https://github.com/Lightning-AI/lightning/pull/3819),
        [#3927](https://github.com/Lightning-AI/lightning/pull/3927))
   * remove weight loading hack for ddp_cpu ([#3808](https://github.com/Lightning-AI/lightning/pull/3808))
   * separate `torchelastic` from DDP ([#3810](https://github.com/Lightning-AI/lightning/pull/3810))
   * separate SLURM from DDP ([#3809](https://github.com/Lightning-AI/lightning/pull/3809))
   * decoupled DDP2 ([#3816](https://github.com/Lightning-AI/lightning/pull/3816))
   * bug fix with logging val epoch end + monitor ([#3812](https://github.com/Lightning-AI/lightning/pull/3812))
   * callback system and init DDP ([#3836](https://github.com/Lightning-AI/lightning/pull/3836))
   * adding compute environments ([#3837](https://github.com/Lightning-AI/lightning/pull/3837), [#3842](https://github.com/Lightning-AI/lightning/pull/3842))
   * epoch can now log independently ([#3843](https://github.com/Lightning-AI/lightning/pull/3843))
   * test selecting the correct backend. temp backends while slurm and TorchElastic are decoupled ([#3848](https://github.com/Lightning-AI/lightning/pull/3848))
   * fixed `init_slurm_connection` causing hostname errors ([#3856](https://github.com/Lightning-AI/lightning/pull/3856))
   * moves init apex from LM to apex connector ([#3923](https://github.com/Lightning-AI/lightning/pull/3923))
   * moves sync bn to each backend ([#3925](https://github.com/Lightning-AI/lightning/pull/3925))
   * moves configure ddp to each backend ([#3924](https://github.com/Lightning-AI/lightning/pull/3924))
- Deprecation warning ([#3844](https://github.com/Lightning-AI/lightning/pull/3844))
- Changed `LearningRateLogger` to `LearningRateMonitor` ([#3251](https://github.com/Lightning-AI/lightning/pull/3251))
- Used `fsspec` instead of `gfile` for all IO ([#3320](https://github.com/Lightning-AI/lightning/pull/3320))
    * Swapped `torch.load` for `fsspec` load in DDP spawn backend ([#3787](https://github.com/Lightning-AI/lightning/pull/3787))
    * Swapped `torch.load` for `fsspec` load in cloud_io loading ([#3692](https://github.com/Lightning-AI/lightning/pull/3692))
    * Added support for `to_disk()` to use remote filepaths with `fsspec` ([#3930](https://github.com/Lightning-AI/lightning/pull/3930))
    * Updated model_checkpoint's to_yaml to use `fsspec` open ([#3801](https://github.com/Lightning-AI/lightning/pull/3801))
    * Fixed `fsspec` is inconsistent when doing `fs.ls` ([#3805](https://github.com/Lightning-AI/lightning/pull/3805))
- Refactor `GPUStatsMonitor` to improve training speed ([#3257](https://github.com/Lightning-AI/lightning/pull/3257))
- Changed IoU score behavior for classes absent in target and pred ([#3098](https://github.com/Lightning-AI/lightning/pull/3098))
- Changed IoU `remove_bg` bool to `ignore_index` optional int ([#3098](https://github.com/Lightning-AI/lightning/pull/3098))
- Changed defaults of `save_top_k` and `save_last` to `None` in ModelCheckpoint ([#3680](https://github.com/Lightning-AI/lightning/pull/3680))
- `row_log_interval` and `log_save_interval` are now based on training loop's `global_step` instead of epoch-internal batch index ([#3667](https://github.com/Lightning-AI/lightning/pull/3667))
- Silenced some warnings. verified ddp refactors ([#3483](https://github.com/Lightning-AI/lightning/pull/3483))
- Cleaning up stale logger tests ([#3490](https://github.com/Lightning-AI/lightning/pull/3490))
- Allow `ModelCheckpoint` monitor to be `None` ([#3633](https://github.com/Lightning-AI/lightning/pull/3633))
- Enable `None` model checkpoint default ([#3669](https://github.com/Lightning-AI/lightning/pull/3669))
- Skipped `best_model_path` if `checkpoint_callback` is `None` ([#2962](https://github.com/Lightning-AI/lightning/pull/2962))
- Used `raise .. from ..` to explicitly chain exceptions ([#3750](https://github.com/Lightning-AI/lightning/pull/3750))
-  Mocking loggers ([#3596](https://github.com/Lightning-AI/lightning/pull/3596),
    [#3617](https://github.com/Lightning-AI/lightning/pull/3617),
    [#3851](https://github.com/Lightning-AI/lightning/pull/3851),
    [#3859](https://github.com/Lightning-AI/lightning/pull/3859),
    [#3884](https://github.com/Lightning-AI/lightning/pull/3884),
    [#3853](https://github.com/Lightning-AI/lightning/pull/3853),
    [#3910](https://github.com/Lightning-AI/lightning/pull/3910),
    [#3889](https://github.com/Lightning-AI/lightning/pull/3889),
    [#3926](https://github.com/Lightning-AI/lightning/pull/3926))
- Write predictions in LightningModule instead of EvalResult [#3882](https://github.com/Lightning-AI/lightning/pull/3882)

### Deprecated

- Deprecated `TrainResult` and `EvalResult`, use `self.log` and `self.write` from the `LightningModule` to log metrics and write predictions. `training_step` can now only return a scalar (for the loss) or a dictionary with anything you want. ([#3681](https://github.com/Lightning-AI/lightning/pull/3681))
- Deprecate `early_stop_callback` Trainer argument ([#3845](https://github.com/Lightning-AI/lightning/pull/3845))
- Rename Trainer arguments `row_log_interval` >> `log_every_n_steps` and `log_save_interval` >> `flush_logs_every_n_steps` ([#3748](https://github.com/Lightning-AI/lightning/pull/3748))

### Removed

- Removed experimental Metric API ([#3943](https://github.com/Lightning-AI/lightning/pull/3943),
        [#3949](https://github.com/Lightning-AI/lightning/pull/3949),
        [#3946](https://github.com/Lightning-AI/lightning/pull/3946)), listed changes before final removal:
    * Added `EmbeddingSimilarity` metric ([#3349](https://github.com/Lightning-AI/lightning/pull/3349), [#3358](https://github.com/Lightning-AI/lightning/pull/3358))
    * Added hooks to metric module interface ([#2528](https://github.com/Lightning-AI/lightning/pull/2528))
    * Added error when AUROC metric is used for multiclass problems ([#3350](https://github.com/Lightning-AI/lightning/pull/3350))
    * Fixed `ModelCheckpoint` with `save_top_k=-1` option not tracking the best models when a monitor metric is available ([#3735](https://github.com/Lightning-AI/lightning/pull/3735))
    * Fixed counter-intuitive error being thrown in `Accuracy` metric for zero target tensor ([#3764](https://github.com/Lightning-AI/lightning/pull/3764))
    * Fixed aggregation of metrics ([#3517](https://github.com/Lightning-AI/lightning/pull/3517))
    * Fixed Metric aggregation ([#3321](https://github.com/Lightning-AI/lightning/pull/3321))
    * Fixed RMSLE metric ([#3188](https://github.com/Lightning-AI/lightning/pull/3188))
    * Renamed `reduction` to `class_reduction` in classification metrics ([#3322](https://github.com/Lightning-AI/lightning/pull/3322))
    * Changed `class_reduction` similar to sklearn for classification metrics ([#3322](https://github.com/Lightning-AI/lightning/pull/3322))
    * Renaming of precision recall metric ([#3308](https://github.com/Lightning-AI/lightning/pull/3308))

### Fixed

- Fixed `on_train_batch_start` hook to end epoch early ([#3700](https://github.com/Lightning-AI/lightning/pull/3700))
- Fixed `num_sanity_val_steps` is clipped to `limit_val_batches` ([#2917](https://github.com/Lightning-AI/lightning/pull/2917))
- Fixed ONNX model save on GPU ([#3145](https://github.com/Lightning-AI/lightning/pull/3145))
- Fixed `GpuUsageLogger` to work on different platforms ([#3008](https://github.com/Lightning-AI/lightning/pull/3008))
- Fixed auto-scale batch size not dumping `auto_lr_find` parameter ([#3151](https://github.com/Lightning-AI/lightning/pull/3151))
- Fixed `batch_outputs` with optimizer frequencies ([#3229](https://github.com/Lightning-AI/lightning/pull/3229))
- Fixed setting batch size in `LightningModule.datamodule` when using `auto_scale_batch_size` ([#3266](https://github.com/Lightning-AI/lightning/pull/3266))
- Fixed Horovod distributed backend compatibility with native AMP ([#3404](https://github.com/Lightning-AI/lightning/pull/3404))
- Fixed batch size auto scaling exceeding the size of the dataset ([#3271](https://github.com/Lightning-AI/lightning/pull/3271))
- Fixed getting `experiment_id` from MLFlow only once instead of each training loop ([#3394](https://github.com/Lightning-AI/lightning/pull/3394))
- Fixed `overfit_batches` which now correctly disables shuffling for the training loader. ([#3501](https://github.com/Lightning-AI/lightning/pull/3501))
- Fixed gradient norm tracking for `row_log_interval > 1` ([#3489](https://github.com/Lightning-AI/lightning/pull/3489))
- Fixed `ModelCheckpoint` name formatting ([#3164](https://github.com/Lightning-AI/lightning/pull/3163))
- Fixed example implementation of AutoEncoder ([#3190](https://github.com/Lightning-AI/lightning/pull/3190))
- Fixed invalid paths when remote logging with TensorBoard ([#3236](https://github.com/Lightning-AI/lightning/pull/3236))
- Fixed change `t()` to `transpose()` as XLA devices do not support `.t()` on 1-dim tensor ([#3252](https://github.com/Lightning-AI/lightning/pull/3252))
- Fixed (weights only) checkpoints loading without PL ([#3287](https://github.com/Lightning-AI/lightning/pull/3287))
- Fixed `gather_all_tensors` cross GPUs in DDP ([#3319](https://github.com/Lightning-AI/lightning/pull/3319))
- Fixed CometML save dir ([#3419](https://github.com/Lightning-AI/lightning/pull/3419))
- Fixed forward key metrics ([#3467](https://github.com/Lightning-AI/lightning/pull/3467))
- Fixed normalize mode at confusion matrix (replace NaNs with zeros) ([#3465](https://github.com/Lightning-AI/lightning/pull/3465))
- Fixed global step increment in training loop when `training_epoch_end` hook is used ([#3673](https://github.com/Lightning-AI/lightning/pull/3673))
- Fixed dataloader shuffling not getting turned off with `overfit_batches > 0` and `distributed_backend = "ddp"` ([#3534](https://github.com/Lightning-AI/lightning/pull/3534))
- Fixed determinism in `DDPSpawnBackend` when using `seed_everything` in main process ([#3335](https://github.com/Lightning-AI/lightning/pull/3335))
- Fixed `ModelCheckpoint` `period` to actually save every `period` epochs ([#3630](https://github.com/Lightning-AI/lightning/pull/3630))
- Fixed `val_progress_bar` total with `num_sanity_val_steps` ([#3751](https://github.com/Lightning-AI/lightning/pull/3751))
- Fixed Tuner dump: add `current_epoch` to dumped_params ([#3261](https://github.com/Lightning-AI/lightning/pull/3261))
- Fixed `current_epoch` and `global_step` properties mismatch between `Trainer` and `LightningModule` ([#3785](https://github.com/Lightning-AI/lightning/pull/3785))
- Fixed learning rate scheduler for optimizers with internal state ([#3897](https://github.com/Lightning-AI/lightning/pull/3897))
- Fixed `tbptt_reduce_fx` when non-floating tensors are logged ([#3796](https://github.com/Lightning-AI/lightning/pull/3796))
- Fixed model checkpoint frequency ([#3852](https://github.com/Lightning-AI/lightning/pull/3852))
- Fixed logging non-tensor scalar with result breaks subsequent epoch aggregation ([#3855](https://github.com/Lightning-AI/lightning/pull/3855))
- Fixed `TrainerEvaluationLoopMixin` activates `model.train()` at the end ([#3858](https://github.com/Lightning-AI/lightning/pull/3858))
- Fixed `overfit_batches` when using with multiple val/test_dataloaders ([#3857](https://github.com/Lightning-AI/lightning/pull/3857))
- Fixed enables `training_step` to return `None` ([#3862](https://github.com/Lightning-AI/lightning/pull/3862))
- Fixed init nan for checkpointing ([#3863](https://github.com/Lightning-AI/lightning/pull/3863))
- Fixed for `load_from_checkpoint` ([#2776](https://github.com/Lightning-AI/lightning/pull/2776))
- Fixes incorrect `batch_sizes` when Dataloader returns a dict with multiple tensors ([#3668](https://github.com/Lightning-AI/lightning/pull/3668))
- Fixed unexpected signature for `validation_step` ([#3947](https://github.com/Lightning-AI/lightning/pull/3947))

## [0.9.0] - 2020-08-20

### Added

- Added SyncBN for DDP ([#2801](https://github.com/Lightning-AI/lightning/pull/2801),
     [#2838](https://github.com/Lightning-AI/lightning/pull/2838))
- Added basic `CSVLogger` ([#2721](https://github.com/Lightning-AI/lightning/pull/2721))
- Added SSIM metrics ([#2671](https://github.com/Lightning-AI/lightning/pull/2671))
- Added BLEU metrics ([#2535](https://github.com/Lightning-AI/lightning/pull/2535))
- Added support to export a model to ONNX format ([#2596](https://github.com/Lightning-AI/lightning/pull/2596))
- Added support for `Trainer(num_sanity_val_steps=-1)` to check all validation data before training ([#2246](https://github.com/Lightning-AI/lightning/pull/2246))
- Added struct. output:
  * tests for val loop flow ([#2605](https://github.com/Lightning-AI/lightning/pull/2605))
  * `EvalResult` support for train and val. loop ([#2615](https://github.com/Lightning-AI/lightning/pull/2615),
       [#2651](https://github.com/Lightning-AI/lightning/pull/2651))
  * weighted average in results obj ([#2930](https://github.com/Lightning-AI/lightning/pull/2930))
  * fix result obj DP auto reduce ([#3013](https://github.com/Lightning-AI/lightning/pull/3013))
- Added class `LightningDataModule` ([#2668](https://github.com/Lightning-AI/lightning/pull/2668))
- Added support for PyTorch 1.6 ([#2745](https://github.com/Lightning-AI/lightning/pull/2745))
- Added call DataModule hooks implicitly in trainer ([#2755](https://github.com/Lightning-AI/lightning/pull/2755))
- Added support for Mean in DDP Sync ([#2568](https://github.com/Lightning-AI/lightning/pull/2568))
- Added remaining `sklearn` metrics: `AveragePrecision`, `BalancedAccuracy`, `CohenKappaScore`, `DCG`, `Hamming`, `Hinge`, `Jaccard`, `MeanAbsoluteError`, `MeanSquaredError`, `MeanSquaredLogError`, `MedianAbsoluteError`, `R2Score`, `MeanPoissonDeviance`, `MeanGammaDeviance`, `MeanTweedieDeviance`, `ExplainedVariance` ([#2562](https://github.com/Lightning-AI/lightning/pull/2562))
- Added support for `limit_{mode}_batches (int)` to work with infinite dataloader (IterableDataset) ([#2840](https://github.com/Lightning-AI/lightning/pull/2840))
- Added support returning python scalars in DP ([#1935](https://github.com/Lightning-AI/lightning/pull/1935))
- Added support to Tensorboard logger for OmegaConf `hparams` ([#2846](https://github.com/Lightning-AI/lightning/pull/2846))
- Added tracking of basic states in `Trainer` ([#2541](https://github.com/Lightning-AI/lightning/pull/2541))
- Tracks all outputs including TBPTT and multiple optimizers ([#2890](https://github.com/Lightning-AI/lightning/pull/2890))
- Added GPU Usage Logger ([#2932](https://github.com/Lightning-AI/lightning/pull/2932))
- Added `strict=False` for `load_from_checkpoint` ([#2819](https://github.com/Lightning-AI/lightning/pull/2819))
- Added saving test predictions on multiple GPUs ([#2926](https://github.com/Lightning-AI/lightning/pull/2926))
- Auto log the computational graph for loggers that support this ([#3003](https://github.com/Lightning-AI/lightning/pull/3003))
- Added warning when changing monitor and using results obj ([#3014](https://github.com/Lightning-AI/lightning/pull/3014))
- Added a hook `transfer_batch_to_device` to the `LightningDataModule` ([#3038](https://github.com/Lightning-AI/lightning/pull/3038))

### Changed

- Truncated long version numbers in progress bar ([#2594](https://github.com/Lightning-AI/lightning/pull/2594))
- Enabling val/test loop disabling ([#2692](https://github.com/Lightning-AI/lightning/pull/2692))
- Refactored into `accelerator` module:
    * GPU training ([#2704](https://github.com/Lightning-AI/lightning/pull/2704))
    * TPU training ([#2708](https://github.com/Lightning-AI/lightning/pull/2708))
    * DDP(2) backend ([#2796](https://github.com/Lightning-AI/lightning/pull/2796))
    * Retrieve last logged val from result by key ([#3049](https://github.com/Lightning-AI/lightning/pull/3049))
- Using `.comet.config` file for `CometLogger` ([#1913](https://github.com/Lightning-AI/lightning/pull/1913))
- Updated hooks arguments - breaking for `setup` and `teardown` ([#2850](https://github.com/Lightning-AI/lightning/pull/2850))
- Using `gfile` to support remote directories ([#2164](https://github.com/Lightning-AI/lightning/pull/2164))
- Moved optimizer creation after device placement for DDP backends ([#2904](https://github.com/Lightning-AI/lighting/pull/2904))
- Support `**DictConfig` for `hparam` serialization ([#2519](https://github.com/Lightning-AI/lightning/pull/2519))
- Removed callback metrics from test results obj ([#2994](https://github.com/Lightning-AI/lightning/pull/2994))
- Re-enabled naming metrics in ckpt name ([#3060](https://github.com/Lightning-AI/lightning/pull/3060))
- Changed progress bar epoch counting to start from 0 ([#3061](https://github.com/Lightning-AI/lightning/pull/3061))

### Deprecated

- Deprecated Trainer attribute `ckpt_path`, which will now be set by `weights_save_path` ([#2681](https://github.com/Lightning-AI/lightning/pull/2681))

### Removed

- Removed deprecated: ([#2760](https://github.com/Lightning-AI/lightning/pull/2760))
    * core decorator `data_loader`
    * Module hook `on_sanity_check_start` and loading `load_from_metrics`
    * package `pytorch_lightning.logging`
    * Trainer arguments: `show_progress_bar`, `num_tpu_cores`, `use_amp`, `print_nan_grads`
    * LR Finder argument `num_accumulation_steps`

### Fixed

- Fixed `accumulate_grad_batches` for last batch ([#2853](https://github.com/Lightning-AI/lightning/pull/2853))
- Fixed setup call while testing ([#2624](https://github.com/Lightning-AI/lightning/pull/2624))
- Fixed local rank zero casting ([#2640](https://github.com/Lightning-AI/lightning/pull/2640))
- Fixed single scalar return from training ([#2587](https://github.com/Lightning-AI/lightning/pull/2587))
- Fixed Horovod backend to scale LR schedlers with the optimizer ([#2626](https://github.com/Lightning-AI/lightning/pull/2626))
- Fixed `dtype` and `device` properties not getting updated in submodules ([#2657](https://github.com/Lightning-AI/lightning/pull/2657))
- Fixed `fast_dev_run` to run for all dataloaders ([#2581](https://github.com/Lightning-AI/lightning/pull/2581))
- Fixed `save_dir` in loggers getting ignored by default value of `weights_save_path` when user did not specify `weights_save_path` ([#2681](https://github.com/Lightning-AI/lightning/pull/2681))
- Fixed `weights_save_path` getting ignored when `logger=False` is passed to Trainer ([#2681](https://github.com/Lightning-AI/lightning/pull/2681))
- Fixed TPU multi-core and Float16 ([#2632](https://github.com/Lightning-AI/lightning/pull/2632))
- Fixed test metrics not being logged with `LoggerCollection` ([#2723](https://github.com/Lightning-AI/lightning/pull/2723))
- Fixed data transfer to device when using `torchtext.data.Field` and `include_lengths is True` ([#2689](https://github.com/Lightning-AI/lightning/pull/2689))
- Fixed shuffle argument for distributed sampler ([#2789](https://github.com/Lightning-AI/lightning/pull/2789))
- Fixed logging interval ([#2694](https://github.com/Lightning-AI/lightning/pull/2694))
- Fixed loss value in the progress bar is wrong when `accumulate_grad_batches > 1` ([#2738](https://github.com/Lightning-AI/lightning/pull/2738))
- Fixed correct CWD for ddp sub-processes when using Hydra ([#2719](https://github.com/Lightning-AI/lightning/pull/2719))
- Fixed selecting GPUs using `CUDA_VISIBLE_DEVICES` ([#2739](https://github.com/Lightning-AI/lightning/pull/2739))
- Fixed false `num_classes` warning in metrics ([#2781](https://github.com/Lightning-AI/lightning/pull/2781))
- Fixed shell injection vulnerability in subprocess call ([#2786](https://github.com/Lightning-AI/lightning/pull/2786))
- Fixed LR finder and `hparams` compatibility ([#2821](https://github.com/Lightning-AI/lightning/pull/2821))
- Fixed `ModelCheckpoint` not saving the latest information when `save_last=True` ([#2881](https://github.com/Lightning-AI/lightning/pull/2881))
- Fixed ImageNet example: learning rate scheduler, number of workers and batch size when using DDP ([#2889](https://github.com/Lightning-AI/lightning/pull/2889))
- Fixed apex gradient clipping ([#2829](https://github.com/Lightning-AI/lightning/pull/2829))
- Fixed save apex scaler states ([#2828](https://github.com/Lightning-AI/lightning/pull/2828))
- Fixed a model loading issue with inheritance and variable positional arguments ([#2911](https://github.com/Lightning-AI/lightning/pull/2911))
- Fixed passing `non_blocking=True` when transferring a batch object that does not support it ([#2910](https://github.com/Lightning-AI/lightning/pull/2910))
- Fixed checkpointing to remote file paths ([#2925](https://github.com/Lightning-AI/lightning/pull/2925))
- Fixed adding val step argument to metrics ([#2986](https://github.com/Lightning-AI/lightning/pull/2986))
- Fixed an issue that caused `Trainer.test()` to stall in ddp mode ([#2997](https://github.com/Lightning-AI/lightning/pull/2997))
- Fixed gathering of results with tensors of varying shape ([#3020](https://github.com/Lightning-AI/lightning/pull/3020))
- Fixed batch size auto-scaling feature to set the new value on the correct model attribute ([#3043](https://github.com/Lightning-AI/lightning/pull/3043))
- Fixed automatic batch scaling not working with half precision ([#3045](https://github.com/Lightning-AI/lightning/pull/3045))
- Fixed setting device to root gpu ([#3042](https://github.com/Lightning-AI/lightning/pull/3042))

## [0.8.5] - 2020-07-09

### Added

- Added a PSNR metric: peak signal-to-noise ratio ([#2483](https://github.com/Lightning-AI/lightning/pull/2483))
- Added functional regression metrics ([#2492](https://github.com/Lightning-AI/lightning/pull/2492))

### Removed

- Removed auto val reduce ([#2462](https://github.com/Lightning-AI/lightning/pull/2462))

### Fixed

- Flattening Wandb Hyperparameters ([#2459](https://github.com/Lightning-AI/lightning/pull/2459))
- Fixed using the same DDP python interpreter and actually running ([#2482](https://github.com/Lightning-AI/lightning/pull/2482))
- Fixed model summary input type conversion for models that have input dtype different from model parameters ([#2510](https://github.com/Lightning-AI/lightning/pull/2510))
- Made `TensorBoardLogger` and `CometLogger` pickleable ([#2518](https://github.com/Lightning-AI/lightning/pull/2518))
- Fixed a problem with `MLflowLogger` creating multiple run folders ([#2502](https://github.com/Lightning-AI/lightning/pull/2502))
- Fixed global_step increment ([#2455](https://github.com/Lightning-AI/lightning/pull/2455))
- Fixed TPU hanging example ([#2488](https://github.com/Lightning-AI/lightning/pull/2488))
- Fixed `argparse` default value bug ([#2526](https://github.com/Lightning-AI/lightning/pull/2526))
- Fixed Dice and IoU to avoid NaN by adding small eps ([#2545](https://github.com/Lightning-AI/lightning/pull/2545))
- Fixed accumulate gradients schedule at epoch 0 (continued) ([#2513](https://github.com/Lightning-AI/lightning/pull/2513))
- Fixed Trainer `.fit()` returning last not best weights in "ddp_spawn" ([#2565](https://github.com/Lightning-AI/lightning/pull/2565))
- Fixed passing (do not pass) TPU weights back on test ([#2566](https://github.com/Lightning-AI/lightning/pull/2566))
- Fixed DDP tests and `.test()` ([#2512](https://github.com/Lightning-AI/lightning/pull/2512),
     [#2570](https://github.com/Lightning-AI/lightning/pull/2570))

## [0.8.4] - 2020-07-01

### Added

- Added reduce ddp results on eval ([#2434](https://github.com/Lightning-AI/lightning/pull/2434))
- Added a warning when an `IterableDataset` has `__len__` defined ([#2437](https://github.com/Lightning-AI/lightning/pull/2437))

### Changed

- Enabled no returns from eval ([#2446](https://github.com/Lightning-AI/lightning/pull/2446))

### Fixed

- Fixes train outputs ([#2428](https://github.com/Lightning-AI/lightning/pull/2428))
- Fixes Conda dependencies ([#2412](https://github.com/Lightning-AI/lightning/pull/2412))
- Fixed Apex scaling with decoupled backward ([#2433](https://github.com/Lightning-AI/lightning/pull/2433))
- Fixed crashing or wrong displaying progressbar because of missing ipywidgets ([#2417](https://github.com/Lightning-AI/lightning/pull/2417))
- Fixed TPU saving dir ([fc26078e](https://github.com/Lightning-AI/lightning/commit/fc26078e395f8a001f4c6dd7b3fe7ca202f914a3), [04e68f02](https://github.com/Lightning-AI/lightning/commit/04e68f022fc03dd5f1555ee86dea997d42a448ad))
- Fixed logging on rank 0 only ([#2425](https://github.com/Lightning-AI/lightning/pull/2425))


## [0.8.3] - 2020-06-29

### Fixed

- Fixed AMP wrong call ([593837e](https://github.com/Lightning-AI/lightning/commit/593837e1da24ff6c942b24ed803fc1496a304609))
- Fixed batch typo ([92d1e75](https://github.com/Lightning-AI/lightning/commit/92d1e75b2638a493d9d21ed5fe00a22093888285))

## [0.8.2] - 2020-06-28

### Added

- Added TorchText support for moving data to GPU ([#2379](https://github.com/Lightning-AI/lightning/pull/2379))

### Changed

- Changed epoch indexing from 0 instead of 1 ([#2289](https://github.com/Lightning-AI/lightning/pull/2289))
- Refactor Model `backward` ([#2276](https://github.com/Lightning-AI/lightning/pull/2276))
- Refactored `training_batch` + tests to verify correctness ([#2327](https://github.com/Lightning-AI/lightning/pull/2327),
     [#2328](https://github.com/Lightning-AI/lightning/pull/2328))
- Refactored training loop ([#2336](https://github.com/Lightning-AI/lightning/pull/2336))
- Made optimization steps for hooks ([#2363](https://github.com/Lightning-AI/lightning/pull/2363))
- Changed default apex level to 'O2' ([#2362](https://github.com/Lightning-AI/lightning/pull/2362))

### Removed

- Moved `TrainsLogger` to Bolts ([#2384](https://github.com/Lightning-AI/lightning/pull/2384))

### Fixed

- Fixed parsing TPU arguments and TPU tests ([#2094](https://github.com/Lightning-AI/lightning/pull/2094))
- Fixed number batches in case of multiple dataloaders and `limit_{*}_batches` ([#1920](https://github.com/Lightning-AI/lightning/pull/1920),
     [#2226](https://github.com/Lightning-AI/lightning/pull/2226))
- Fixed an issue with forward hooks not being removed after model summary ([#2298](https://github.com/Lightning-AI/lightning/pull/2298))
- Fix for `load_from_checkpoint()` not working with absolute path on Windows ([#2294](https://github.com/Lightning-AI/lightning/pull/2294))
- Fixed an issue how _has_len handles `NotImplementedError` e.g. raised by `torchtext.data.Iterator` ([#2293](https://github.com/Lightning-AI/lightning/pull/2293)), ([#2307](https://github.com/Lightning-AI/lightning/pull/2307))
- Fixed `average_precision` metric ([#2319](https://github.com/Lightning-AI/lightning/pull/2319))
- Fixed ROC metric for CUDA tensors ([#2304](https://github.com/Lightning-AI/lightning/pull/2304))
- Fixed lost compatibility with custom datatypes implementing `.to` ([#2335](https://github.com/Lightning-AI/lightning/pull/2335))
- Fixed loading model with kwargs ([#2387](https://github.com/Lightning-AI/lightning/pull/2387))
- Fixed sum(0) for `trainer.num_val_batches` ([#2268](https://github.com/Lightning-AI/lightning/pull/2268))
- Fixed checking if the parameters are a `DictConfig` Object ([#2216](https://github.com/Lightning-AI/lightning/pull/2216))
- Fixed SLURM weights saving ([#2341](https://github.com/Lightning-AI/lightning/pull/2341))
- Fixed swaps LR scheduler order ([#2356](https://github.com/Lightning-AI/lightning/pull/2356))
- Fixed adding tensorboard `hparams` logging test ([#2342](https://github.com/Lightning-AI/lightning/pull/2342))
- Fixed use model ref for tear down ([#2360](https://github.com/Lightning-AI/lightning/pull/2360))
- Fixed logger crash on DDP ([#2388](https://github.com/Lightning-AI/lightning/pull/2388))
- Fixed several issues with early stopping and checkpoint callbacks ([#1504](https://github.com/Lightning-AI/lightning/pull/1504),
     [#2391](https://github.com/Lightning-AI/lightning/pull/2391))
- Fixed loading past checkpoints from v0.7.x ([#2405](https://github.com/Lightning-AI/lightning/pull/2405))
- Fixed loading model without arguments ([#2403](https://github.com/Lightning-AI/lightning/pull/2403))
- Fixed Windows compatibility issue ([#2358](https://github.com/Lightning-AI/lightning/pull/2358))

## [0.8.1] - 2020-06-19

### Fixed

- Fixed the `load_from_checkpoint` path detected as URL bug ([#2244](https://github.com/Lightning-AI/lightning/pull/2244))
- Fixed hooks - added barrier ([#2245](https://github.com/Lightning-AI/lightning/pull/2245),
     [#2257](https://github.com/Lightning-AI/lightning/pull/2257),
     [#2260](https://github.com/Lightning-AI/lightning/pull/220))
- Fixed `hparams` - remove frame inspection on `self.hparams` ([#2253](https://github.com/Lightning-AI/lightning/pull/2253))
- Fixed setup and on fit calls ([#2252](https://github.com/Lightning-AI/lightning/pull/2252))
- Fixed GPU template ([#2255](https://github.com/Lightning-AI/lightning/pull/2255))

## [0.8.0] - 2020-06-18

### Added

- Added `overfit_batches`, `limit_{val|test}_batches` flags (overfit now uses training set for all three) ([#2213](https://github.com/Lightning-AI/lightning/pull/2213))
- Added metrics
  * Base classes ([#1326](https://github.com/Lightning-AI/lightning/pull/1326),
       [#1877](https://github.com/Lightning-AI/lightning/pull/1877))
  * Sklearn metrics classes ([#1327](https://github.com/Lightning-AI/lightning/pull/1327))
  * Native torch metrics ([#1488](https://github.com/Lightning-AI/lightning/pull/1488),
       [#2062](https://github.com/Lightning-AI/lightning/pull/2062))
  * docs for all Metrics ([#2184](https://github.com/Lightning-AI/lightning/pull/2184),
       [#2209](https://github.com/Lightning-AI/lightning/pull/2209))
  * Regression metrics ([#2221](https://github.com/Lightning-AI/lightning/pull/2221))
- Allow dataloaders without sampler field present ([#1907](https://github.com/Lightning-AI/lightning/pull/1907))
- Added option `save_last` to save the model at the end of every epoch in `ModelCheckpoint` ([#1908](https://github.com/Lightning-AI/lightning/pull/1908))
- Early stopping checks `on_validation_end` ([#1458](https://github.com/Lightning-AI/lightning/pull/1458))
- Speed up single-core TPU training by loading data using `ParallelLoader` ([#2033](https://github.com/Lightning-AI/lightning/pull/2033))
- Added a model hook `transfer_batch_to_device` that enables moving custom data structures to the target device ([#1756](https://github.com/Lightning-AI/lightning/pull/1756))
- Added [black](https://black.readthedocs.io/en/stable/) formatter for the code with code-checker on pull ([#1610](https://github.com/Lightning-AI/lightning/pull/1610))
- Added back the slow spawn ddp implementation as `ddp_spawn` ([#2115](https://github.com/Lightning-AI/lightning/pull/2115))
- Added loading checkpoints from URLs ([#1667](https://github.com/Lightning-AI/lightning/pull/1667))
- Added a callback method `on_keyboard_interrupt` for handling KeyboardInterrupt events during training ([#2134](https://github.com/Lightning-AI/lightning/pull/2134))
- Added a decorator `auto_move_data` that moves data to the correct device when using the LightningModule for inference ([#1905](https://github.com/Lightning-AI/lightning/pull/1905))
- Added `ckpt_path` option to `LightningModule.test(...)` to load particular checkpoint ([#2190](https://github.com/Lightning-AI/lightning/pull/2190))
- Added `setup` and `teardown` hooks for model ([#2229](https://github.com/Lightning-AI/lightning/pull/2229))

### Changed

- Allow user to select individual TPU core to train on ([#1729](https://github.com/Lightning-AI/lightning/pull/1729))
- Removed non-finite values from loss in `LRFinder` ([#1862](https://github.com/Lightning-AI/lightning/pull/1862))
- Allow passing model hyperparameters as complete kwarg list ([#1896](https://github.com/Lightning-AI/lightning/pull/1896))
- Renamed `ModelCheckpoint`'s attributes `best` to `best_model_score` and `kth_best_model` to `kth_best_model_path` ([#1799](https://github.com/Lightning-AI/lightning/pull/1799))
- Re-Enable Logger's `ImportError`s ([#1938](https://github.com/Lightning-AI/lightning/pull/1938))
- Changed the default value of the Trainer argument `weights_summary` from `full` to `top` ([#2029](https://github.com/Lightning-AI/lightning/pull/2029))
- Raise an error when lightning replaces an existing sampler ([#2020](https://github.com/Lightning-AI/lightning/pull/2020))
- Enabled `prepare_data` from correct processes - clarify local vs global rank ([#2166](https://github.com/Lightning-AI/lightning/pull/2166))
- Remove explicit flush from tensorboard logger ([#2126](https://github.com/Lightning-AI/lightning/pull/2126))
- Changed epoch indexing from 1 instead of 0 ([#2206](https://github.com/Lightning-AI/lightning/pull/2206))

### Deprecated

- Deprecated flags: ([#2213](https://github.com/Lightning-AI/lightning/pull/2213))
  * `overfit_pct` in favour of `overfit_batches`
  * `val_percent_check` in favour of `limit_val_batches`
  * `test_percent_check` in favour of `limit_test_batches`
- Deprecated `ModelCheckpoint`'s attributes `best` and `kth_best_model` ([#1799](https://github.com/Lightning-AI/lightning/pull/1799))
- Dropped official support/testing for older PyTorch versions <1.3 ([#1917](https://github.com/Lightning-AI/lightning/pull/1917))
- Deprecated Trainer `proc_rank` in favour of `global_rank` ([#2166](https://github.com/Lightning-AI/lightning/pull/2166),
     [#2269](https://github.com/Lightning-AI/lightning/pull/2269))

### Removed

- Removed unintended Trainer argument `progress_bar_callback`, the callback should be passed in by `Trainer(callbacks=[...])` instead ([#1855](https://github.com/Lightning-AI/lightning/pull/1855))
- Removed obsolete `self._device` in Trainer ([#1849](https://github.com/Lightning-AI/lightning/pull/1849))
- Removed deprecated API ([#2073](https://github.com/Lightning-AI/lightning/pull/2073))
   * Packages: `pytorch_lightning.pt_overrides`, `pytorch_lightning.root_module`
   * Modules: `pytorch_lightning.logging.comet_logger`, `pytorch_lightning.logging.mlflow_logger`, `pytorch_lightning.logging.test_tube_logger`, `pytorch_lightning.overrides.override_data_parallel`, `pytorch_lightning.core.model_saving`, `pytorch_lightning.core.root_module`
   * Trainer arguments: `add_row_log_interval`, `default_save_path`, `gradient_clip`, `nb_gpu_nodes`, `max_nb_epochs`, `min_nb_epochs`, `nb_sanity_val_steps`
   * Trainer attributes: `nb_gpu_nodes`, `num_gpu_nodes`, `gradient_clip`, `max_nb_epochs`, `min_nb_epochs`, `nb_sanity_val_steps`, `default_save_path`, `tng_tqdm_dic`

### Fixed

- Run graceful training teardown on interpreter exit ([#1631](https://github.com/Lightning-AI/lightning/pull/1631))
- Fixed user warning when apex was used together with learning rate schedulers ([#1873](https://github.com/Lightning-AI/lightning/pull/1873))
- Fixed multiple calls of `EarlyStopping` callback ([#1863](https://github.com/Lightning-AI/lightning/pull/1863))
- Fixed an issue with `Trainer.from_argparse_args` when passing in unknown Trainer args ([#1932](https://github.com/Lightning-AI/lightning/pull/1932))
- Fixed bug related to logger not being reset correctly for model after tuner algorithms ([#1933](https://github.com/Lightning-AI/lightning/pull/1933))
- Fixed root node resolution for SLURM cluster with dash in host name ([#1954](https://github.com/Lightning-AI/lightning/pull/1954))
- Fixed `LearningRateLogger` in multi-scheduler setting ([#1944](https://github.com/Lightning-AI/lightning/pull/1944))
- Fixed test configuration check and testing ([#1804](https://github.com/Lightning-AI/lightning/pull/1804))
- Fixed an issue with Trainer constructor silently ignoring unknown/misspelled arguments ([#1820](https://github.com/Lightning-AI/lightning/pull/1820))
- Fixed `save_weights_only` in ModelCheckpoint ([#1780](https://github.com/Lightning-AI/lightning/pull/1780))
- Allow use of same `WandbLogger` instance for multiple training loops ([#2055](https://github.com/Lightning-AI/lightning/pull/2055))
- Fixed an issue with `_auto_collect_arguments` collecting local variables that are not constructor arguments and not working for signatures that have the instance not named `self` ([#2048](https://github.com/Lightning-AI/lightning/pull/2048))
- Fixed mistake in parameters' grad norm tracking ([#2012](https://github.com/Lightning-AI/lightning/pull/2012))
- Fixed CPU and hanging GPU crash ([#2118](https://github.com/Lightning-AI/lightning/pull/2118))
- Fixed an issue with the model summary and `example_input_array` depending on a specific ordering of the submodules in a LightningModule ([#1773](https://github.com/Lightning-AI/lightning/pull/1773))
- Fixed Tpu logging ([#2230](https://github.com/Lightning-AI/lightning/pull/2230))
- Fixed Pid port + duplicate `rank_zero` logging ([#2140](https://github.com/Lightning-AI/lightning/pull/2140),
     [#2231](https://github.com/Lightning-AI/lightning/pull/2231))

## [0.7.6] - 2020-05-16

### Added

- Added callback for logging learning rates ([#1498](https://github.com/Lightning-AI/lightning/pull/1498))
- Added transfer learning example (for a binary classification task in computer vision) ([#1564](https://github.com/Lightning-AI/lightning/pull/1564))
- Added type hints in `Trainer.fit()` and `Trainer.test()` to reflect that also a list of dataloaders can be passed in ([#1723](https://github.com/Lightning-AI/lightning/pull/1723)).
- Added auto scaling of batch size ([#1638](https://github.com/Lightning-AI/lightning/pull/1638))
- The progress bar metrics now also get updated in `training_epoch_end` ([#1724](https://github.com/Lightning-AI/lightning/pull/1724))
- Enable `NeptuneLogger` to work with `distributed_backend=ddp` ([#1753](https://github.com/Lightning-AI/lightning/pull/1753))
- Added option to provide seed to random generators to ensure reproducibility ([#1572](https://github.com/Lightning-AI/lightning/pull/1572))
- Added override for hparams in `load_from_ckpt` ([#1797](https://github.com/Lightning-AI/lightning/pull/1797))
- Added support multi-node distributed execution under `torchelastic` ([#1811](https://github.com/Lightning-AI/lightning/pull/1811),
     [#1818](https://github.com/Lightning-AI/lightning/pull/1818))
- Added using `store_true` for bool args ([#1822](https://github.com/Lightning-AI/lightning/pull/1822),
     [#1842](https://github.com/Lightning-AI/lightning/pull/1842))
- Added dummy logger for internally disabling logging for some features ([#1836](https://github.com/Lightning-AI/lightning/pull/1836))

### Changed

- Enable `non-blocking` for device transfers to GPU ([#1843](https://github.com/Lightning-AI/lightning/pull/1843))
- Replace mata_tags.csv with hparams.yaml ([#1271](https://github.com/Lightning-AI/lightning/pull/1271))
- Reduction when `batch_size < num_gpus` ([#1609](https://github.com/Lightning-AI/lightning/pull/1609))
- Updated LightningTemplateModel to look more like Colab example ([#1577](https://github.com/Lightning-AI/lightning/pull/1577))
- Don't convert `namedtuple` to `tuple` when transferring the batch to target device ([#1589](https://github.com/Lightning-AI/lightning/pull/1589))
- Allow passing hparams as keyword argument to LightningModule when loading from checkpoint ([#1639](https://github.com/Lightning-AI/lightning/pull/1639))
- Args should come after the last positional argument ([#1807](https://github.com/Lightning-AI/lightning/pull/1807))
- Made ddp the default if no backend specified with multiple GPUs ([#1789](https://github.com/Lightning-AI/lightning/pull/1789))

### Deprecated

- Deprecated `tags_csv` in favor of `hparams_file` ([#1271](https://github.com/Lightning-AI/lightning/pull/1271))

### Fixed

- Fixed broken link in PR template ([#1675](https://github.com/Lightning-AI/lightning/pull/1675))
- Fixed ModelCheckpoint not None checking filepath ([#1654](https://github.com/Lightning-AI/lightning/pull/1654))
- Trainer now calls `on_load_checkpoint()` when resuming from a checkpoint ([#1666](https://github.com/Lightning-AI/lightning/pull/1666))
- Fixed sampler logic for ddp with iterable dataset ([#1734](https://github.com/Lightning-AI/lightning/pull/1734))
- Fixed `_reset_eval_dataloader()` for IterableDataset ([#1560](https://github.com/Lightning-AI/lightning/pull/1560))
- Fixed Horovod distributed backend to set the `root_gpu` property ([#1669](https://github.com/Lightning-AI/lightning/pull/1669))
- Fixed wandb logger `global_step` affects other loggers ([#1492](https://github.com/Lightning-AI/lightning/pull/1492))
- Fixed disabling progress bar on non-zero ranks using Horovod backend ([#1709](https://github.com/Lightning-AI/lightning/pull/1709))
- Fixed bugs that prevent lr finder to be used together with early stopping and validation dataloaders ([#1676](https://github.com/Lightning-AI/lightning/pull/1676))
- Fixed a bug in Trainer that prepended the checkpoint path with `version_` when it shouldn't ([#1748](https://github.com/Lightning-AI/lightning/pull/1748))
- Fixed lr key name in case of param groups in LearningRateLogger ([#1719](https://github.com/Lightning-AI/lightning/pull/1719))
- Fixed accumulation parameter and suggestion method for learning rate finder ([#1801](https://github.com/Lightning-AI/lightning/pull/1801))
- Fixed num processes wasn't being set properly and auto sampler was ddp failing ([#1819](https://github.com/Lightning-AI/lightning/pull/1819))
- Fixed bugs in semantic segmentation example ([#1824](https://github.com/Lightning-AI/lightning/pull/1824))
- Fixed saving native AMP scaler state ([#1777](https://github.com/Lightning-AI/lightning/pull/1777))
- Fixed native amp + ddp ([#1788](https://github.com/Lightning-AI/lightning/pull/1788))
- Fixed `hparam` logging with metrics ([#1647](https://github.com/Lightning-AI/lightning/pull/1647))

## [0.7.5] - 2020-04-27

### Changed

- Allow logging of metrics together with `hparams` ([#1630](https://github.com/Lightning-AI/lightning/pull/1630))

### Removed

- Removed Warning from trainer loop ([#1634](https://github.com/Lightning-AI/lightning/pull/1634))

### Fixed

- Fixed ModelCheckpoint not being fixable ([#1632](https://github.com/Lightning-AI/lightning/pull/1632))
- Fixed CPU DDP breaking change and DDP change ([#1635](https://github.com/Lightning-AI/lightning/pull/1635))
- Tested pickling ([#1636](https://github.com/Lightning-AI/lightning/pull/1636))


## [0.7.4] - 2020-04-26

### Added

- Added flag `replace_sampler_ddp` to manually disable sampler replacement in DDP  ([#1513](https://github.com/Lightning-AI/lightning/pull/1513))
- Added `auto_select_gpus` flag to trainer that enables automatic selection of available GPUs on exclusive mode systems.
- Added learning rate finder ([#1347](https://github.com/Lightning-AI/lightning/pull/1347))
- Added support for DDP mode in clusters without SLURM ([#1387](https://github.com/Lightning-AI/lightning/pull/1387))
- Added `test_dataloaders` parameter to `Trainer.test()` ([#1434](https://github.com/Lightning-AI/lightning/pull/1434))
- Added `terminate_on_nan` flag to trainer that performs a NaN check with each training iteration when set to `True` ([#1475](https://github.com/Lightning-AI/lightning/pull/1475))
- Added speed parity tests (max 1 sec difference per epoch)([#1482](https://github.com/Lightning-AI/lightning/pull/1482))
- Added `ddp_cpu` backend for testing ddp without GPUs ([#1158](https://github.com/Lightning-AI/lightning/pull/1158))
- Added [Horovod](http://horovod.ai) support as a distributed backend `Trainer(distributed_backend='horovod')` ([#1529](https://github.com/Lightning-AI/lightning/pull/1529))
- Added support for 8 core distributed training on Kaggle TPU's ([#1568](https://github.com/Lightning-AI/lightning/pull/1568))
- Added support for native AMP ([#1561](https://github.com/Lightning-AI/lightning/pull/1561),
    [#1580](https://github.com/Lightning-AI/lightning/pull/1580))

### Changed

- Changed the default behaviour to no longer include a NaN check with each training iteration ([#1475](https://github.com/Lightning-AI/lightning/pull/1475))
- Decoupled the progress bar from trainer` it is a callback now and can be customized or even be replaced entirely ([#1450](https://github.com/Lightning-AI/lightning/pull/1450)).
- Changed lr schedule step interval behavior to update every backwards pass instead of every forwards pass ([#1477](https://github.com/Lightning-AI/lightning/pull/1477))
- Defines shared proc. rank, remove rank from instances (e.g. loggers) ([#1408](https://github.com/Lightning-AI/lightning/pull/1408))
- Updated semantic segmentation example with custom U-Net and logging ([#1371](https://github.com/Lightning-AI/lightning/pull/1371))
- Disabled val and test shuffling ([#1600](https://github.com/Lightning-AI/lightning/pull/1600))

### Deprecated

- Deprecated `training_tqdm_dict` in favor of `progress_bar_dict` ([#1450](https://github.com/Lightning-AI/lightning/pull/1450)).

### Removed

- Removed `test_dataloaders` parameter from `Trainer.fit()` ([#1434](https://github.com/Lightning-AI/lightning/pull/1434))

### Fixed

- Added the possibility to pass nested metrics dictionaries to loggers ([#1582](https://github.com/Lightning-AI/lightning/pull/1582))
- Fixed memory leak from opt return ([#1528](https://github.com/Lightning-AI/lightning/pull/1528))
- Fixed saving checkpoint before deleting old ones ([#1453](https://github.com/Lightning-AI/lightning/pull/1453))
- Fixed loggers - flushing last logged metrics even before continue, e.g. `trainer.test()` results ([#1459](https://github.com/Lightning-AI/lightning/pull/1459))
- Fixed optimizer configuration when `configure_optimizers` returns dict without `lr_scheduler` ([#1443](https://github.com/Lightning-AI/lightning/pull/1443))
- Fixed `LightningModule` - mixing hparams and arguments in `LightningModule.__init__()` crashes load_from_checkpoint() ([#1505](https://github.com/Lightning-AI/lightning/pull/1505))
- Added a missing call to the `on_before_zero_grad` model hook ([#1493](https://github.com/Lightning-AI/lightning/pull/1493)).
- Allow use of sweeps with `WandbLogger` ([#1512](https://github.com/Lightning-AI/lightning/pull/1512))
- Fixed a bug that caused the `callbacks` Trainer argument to reference a global variable ([#1534](https://github.com/Lightning-AI/lightning/pull/1534)).
- Fixed a bug that set all boolean CLI arguments from `Trainer.add_argparse_args` always to True ([#1571](https://github.com/Lightning-AI/lightning/pull/1571))
- Fixed do not copy the batch when training on a single GPU ([#1576](https://github.com/Lightning-AI/lightning/pull/1576),
    [#1579](https://github.com/Lightning-AI/lightning/pull/1579))
- Fixed soft checkpoint removing on DDP ([#1408](https://github.com/Lightning-AI/lightning/pull/1408))
- Fixed automatic parser bug ([#1585](https://github.com/Lightning-AI/lightning/pull/1585))
- Fixed bool conversion from string ([#1606](https://github.com/Lightning-AI/lightning/pull/1606))

## [0.7.3] - 2020-04-09

### Added

- Added `rank_zero_warn` for warning only in rank 0 ([#1428](https://github.com/Lightning-AI/lightning/pull/1428))

### Fixed

- Fixed default `DistributedSampler` for DDP training ([#1425](https://github.com/Lightning-AI/lightning/pull/1425))
- Fixed workers warning not on windows ([#1430](https://github.com/Lightning-AI/lightning/pull/1430))
- Fixed returning tuple from `run_training_batch` ([#1431](https://github.com/Lightning-AI/lightning/pull/1431))
- Fixed gradient clipping ([#1438](https://github.com/Lightning-AI/lightning/pull/1438))
- Fixed pretty print ([#1441](https://github.com/Lightning-AI/lightning/pull/1441))


## [0.7.2] - 2020-04-07

### Added

- Added same step loggers' metrics aggregation ([#1278](https://github.com/Lightning-AI/lightning/pull/1278))
- Added parity test between a vanilla MNIST model and lightning model ([#1284](https://github.com/Lightning-AI/lightning/pull/1284))
- Added parity test between a vanilla RNN model and lightning model ([#1351](https://github.com/Lightning-AI/lightning/pull/1351))
- Added Reinforcement Learning - Deep Q-network (DQN) lightning example ([#1232](https://github.com/Lightning-AI/lightning/pull/1232))
- Added support for hierarchical `dict` ([#1152](https://github.com/Lightning-AI/lightning/pull/1152))
- Added `TrainsLogger` class ([#1122](https://github.com/Lightning-AI/lightning/pull/1122))
- Added type hints to `pytorch_lightning.core` ([#946](https://github.com/Lightning-AI/lightning/pull/946))
- Added support for `IterableDataset` in validation and testing ([#1104](https://github.com/Lightning-AI/lightning/pull/1104))
- Added support for non-primitive types in `hparams` for `TensorboardLogger` ([#1130](https://github.com/Lightning-AI/lightning/pull/1130))
- Added a check that stops the training when loss or weights contain `NaN` or `inf` values. ([#1097](https://github.com/Lightning-AI/lightning/pull/1097))
- Added support for `IterableDataset` when `val_check_interval=1.0` (default), this will trigger validation at the end of each epoch. ([#1283](https://github.com/Lightning-AI/lightning/pull/1283))
- Added `summary` method to Profilers. ([#1259](https://github.com/Lightning-AI/lightning/pull/1259))
- Added informative errors if user defined dataloader has zero length ([#1280](https://github.com/Lightning-AI/lightning/pull/1280))
- Added testing for python 3.8 ([#915](https://github.com/Lightning-AI/lightning/pull/915))
- Added model configuration checking ([#1199](https://github.com/Lightning-AI/lightning/pull/1199))
- Added support for optimizer frequencies through `LightningModule.configure_optimizers()` ([#1269](https://github.com/Lightning-AI/lightning/pull/1269))
- Added option to run without an optimizer by returning `None` from `configure_optimizers`. ([#1279](https://github.com/Lightning-AI/lightning/pull/1279))
- Added a warning when the number of data loader workers is small. ([#1378](https://github.com/Lightning-AI/lightning/pull/1378))

### Changed

- Changed (renamed and refatored) `TensorRunningMean` -> `TensorRunningAccum`: running accumulations were generalized. ([#1278](https://github.com/Lightning-AI/lightning/pull/1278))
- Changed `progress_bar_refresh_rate` trainer flag to disable progress bar when set to 0. ([#1108](https://github.com/Lightning-AI/lightning/pull/1108))
- Enhanced `load_from_checkpoint` to also forward params to the model ([#1307](https://github.com/Lightning-AI/lightning/pull/1307))
- Updated references to `self.forward()` to instead use the `__call__` interface. ([#1211](https://github.com/Lightning-AI/lightning/pull/1211))
- Changed default behaviour of `configure_optimizers` to use no optimizer rather than Adam. ([#1279](https://github.com/Lightning-AI/lightning/pull/1279))
- Allow to upload models on W&B ([#1339](https://github.com/Lightning-AI/lightning/pull/1339))
- On DP and DDP2 unsqueeze is automated now ([#1319](https://github.com/Lightning-AI/lightning/pull/1319))
- Did not always create a DataLoader during reinstantiation, but the same type as before (if subclass of DataLoader) ([#1346](https://github.com/Lightning-AI/lightning/pull/1346))
- Did not interfere with a default sampler ([#1318](https://github.com/Lightning-AI/lightning/pull/1318))
- Remove default Adam optimizer ([#1317](https://github.com/Lightning-AI/lightning/pull/1317))
- Give warnings for unimplemented required lightning methods ([#1317](https://github.com/Lightning-AI/lightning/pull/1317))
- Made `evaluate` method private >> `Trainer._evaluate(...)`. ([#1260](https://github.com/Lightning-AI/lightning/pull/1260))
- Simplify the PL examples structure (shallower and more readable) ([#1247](https://github.com/Lightning-AI/lightning/pull/1247))
- Changed min max gpu memory to be on their own plots ([#1358](https://github.com/Lightning-AI/lightning/pull/1358))
- Remove `.item` which causes sync issues ([#1254](https://github.com/Lightning-AI/lightning/pull/1254))
- Changed smoothing in TQDM to decrease variability of time remaining between training / eval ([#1194](https://github.com/Lightning-AI/lightning/pull/1194))
- Change default logger to dedicated one ([#1064](https://github.com/Lightning-AI/lightning/pull/1064))

### Deprecated

- Deprecated Trainer argument `print_nan_grads` ([#1097](https://github.com/Lightning-AI/lightning/pull/1097))
- Deprecated Trainer argument `show_progress_bar` ([#1108](https://github.com/Lightning-AI/lightning/pull/1108))

### Removed

- Removed test for no test dataloader in .fit ([#1495](https://github.com/Lightning-AI/lightning/pull/1495))
- Removed duplicated module `pytorch_lightning.utilities.arg_parse` for loading CLI arguments ([#1167](https://github.com/Lightning-AI/lightning/pull/1167))
- Removed wandb logger's `finalize` method ([#1193](https://github.com/Lightning-AI/lightning/pull/1193))
- Dropped `torchvision` dependency in tests and added own MNIST dataset class instead ([#986](https://github.com/Lightning-AI/lightning/pull/986))

### Fixed

- Fixed `model_checkpoint` when saving all models ([#1359](https://github.com/Lightning-AI/lightning/pull/1359))
- `Trainer.add_argparse_args` classmethod fixed. Now it adds a type for the arguments ([#1147](https://github.com/Lightning-AI/lightning/pull/1147))
- Fixed bug related to type checking of `ReduceLROnPlateau` lr schedulers([#1126](https://github.com/Lightning-AI/lightning/pull/1126))
- Fixed a bug to ensure lightning checkpoints to be backward compatible ([#1132](https://github.com/Lightning-AI/lightning/pull/1132))
- Fixed a bug that created an extra dataloader with active `reload_dataloaders_every_epoch` ([#1196](https://github.com/Lightning-AI/lightning/pull/1196))
- Fixed all warnings and errors in the docs build process ([#1191](https://github.com/Lightning-AI/lightning/pull/1191))
- Fixed an issue where `val_percent_check=0` would not disable validation ([#1251](https://github.com/Lightning-AI/lightning/pull/1251))
- Fixed average of incomplete `TensorRunningMean` ([#1309](https://github.com/Lightning-AI/lightning/pull/1309))
- Fixed `WandbLogger.watch` with `wandb.init()` ([#1311](https://github.com/Lightning-AI/lightning/pull/1311))
- Fixed an issue with early stopping that would prevent it from monitoring training metrics when validation is disabled / not implemented ([#1235](https://github.com/Lightning-AI/lightning/pull/1235)).
- Fixed a bug that would cause `trainer.test()` to run on the validation set when overloading `validation_epoch_end` and `test_end` ([#1353](https://github.com/Lightning-AI/lightning/pull/1353))
- Fixed `WandbLogger.watch` - use of the watch method without importing `wandb` ([#1311](https://github.com/Lightning-AI/lightning/pull/1311))
- Fixed `WandbLogger` to be used with 'ddp' - allow reinits in sub-processes ([#1149](https://github.com/Lightning-AI/lightning/pull/1149),
     [#1360](https://github.com/Lightning-AI/lightning/pull/1360))
- Made `training_epoch_end` behave like `validation_epoch_end` ([#1357](https://github.com/Lightning-AI/lightning/pull/1357))
- Fixed `fast_dev_run` running validation twice ([#1365](https://github.com/Lightning-AI/lightning/pull/1365))
- Fixed pickle error from quick patch `__code__` ([#1352](https://github.com/Lightning-AI/lightning/pull/1352))
- Fixed memory leak on GPU0 ([#1094](https://github.com/Lightning-AI/lightning/pull/1094),
     [#1349](https://github.com/Lightning-AI/lightning/pull/1349))
- Fixed checkpointing interval ([#1272](https://github.com/Lightning-AI/lightning/pull/1272))
- Fixed validation and training loops run the partial dataset ([#1192](https://github.com/Lightning-AI/lightning/pull/1192))
- Fixed running `on_validation_end` only on main process in DDP ([#1125](https://github.com/Lightning-AI/lightning/pull/1125))
- Fixed `load_spawn_weights` only in proc rank 0 ([#1385](https://github.com/Lightning-AI/lightning/pull/1385))
- Fixes using deprecated `use_amp` attribute ([#1145](https://github.com/Lightning-AI/lightning/pull/1145))
- Fixed Tensorboard logger error: lightning_logs directory not exists in multi-node DDP on nodes with rank != 0 ([#1377](https://github.com/Lightning-AI/lightning/pull/1377))
- Fixed `Unimplemented backend XLA` error on TPU ([#1387](https://github.com/Lightning-AI/lightning/pull/1387))

## [0.7.1] - 2020-03-07

### Fixed

- Fixes `print` issues and `data_loader` ([#1080](https://github.com/Lightning-AI/lightning/pull/1080))

## [0.7.0] - 2020-03-06

### Added

- Added automatic sampler setup. Depending on DDP or TPU, lightning configures the sampler correctly (user needs to do nothing) ([#926](https://github.com/Lightning-AI/lightning/pull/926))
- Added `reload_dataloaders_every_epoch=False` flag for trainer. Some users require reloading data every epoch ([#926](https://github.com/Lightning-AI/lightning/pull/926))
- Added `progress_bar_refresh_rate=50` flag for trainer. Throttle refresh rate on notebooks ([#926](https://github.com/Lightning-AI/lightning/pull/926))
- Updated governance docs
- Added a check to ensure that the metric used for early stopping exists before training commences ([#542](https://github.com/Lightning-AI/lightning/pull/542))
- Added `optimizer_idx` argument to `backward` hook ([#733](https://github.com/Lightning-AI/lightning/pull/733))
- Added `entity` argument to `WandbLogger` to be passed to `wandb.init` ([#783](https://github.com/Lightning-AI/lightning/pull/783))
- Added a tool for profiling training runs ([#782](https://github.com/Lightning-AI/lightning/pull/782))
- Improved flexibility for naming of TensorBoard logs, can now set `version` to a `str` to just save to that directory, and use `name=''` to prevent experiment-name directory ([#804](https://github.com/Lightning-AI/lightning/pull/804))
- Added option to specify `step` key when logging metrics ([#808](https://github.com/Lightning-AI/lightning/pull/808))
- Added `train_dataloader`, `val_dataloader` and `test_dataloader` arguments to `Trainer.fit()`, for alternative data parsing ([#759](https://github.com/Lightning-AI/lightning/pull/759))
- Added Tensor Processing Unit (TPU) support ([#868](https://github.com/Lightning-AI/lightning/pull/868))
- Added semantic segmentation example ([#751](https://github.com/Lightning-AI/lightning/pull/751),[#876](https://github.com/Lightning-AI/lightning/pull/876),
     [#881](https://github.com/Lightning-AI/lightning/pull/881))
- Split callbacks in multiple files ([#849](https://github.com/Lightning-AI/lightning/pull/849))
- Support for user defined callbacks ([#889](https://github.com/Lightning-AI/lightning/pull/889) and [#950](https://github.com/Lightning-AI/lightning/pull/950))
- Added support for multiple loggers to be passed to `Trainer` as an iterable (e.g. list, tuple, etc.) ([#903](https://github.com/Lightning-AI/lightning/pull/903))
- Added support for step-based learning rate scheduling ([#941](https://github.com/Lightning-AI/lightning/pull/941))
- Added support for logging `hparams` as dict ([#1029](https://github.com/Lightning-AI/lightning/pull/1029))
- Checkpoint and early stopping now work without val. step ([#1041](https://github.com/Lightning-AI/lightning/pull/1041))
- Support graceful training cleanup after Keyboard Interrupt ([#856](https://github.com/Lightning-AI/lightning/pull/856),
     [#1019](https://github.com/Lightning-AI/lightning/pull/1019))
- Added type hints for function arguments ([#912](https://github.com/Lightning-AI/lightning/pull/912), )
- Added default `argparser` for `Trainer` ([#952](https://github.com/Lightning-AI/lightning/pull/1023),
     [#1023](https://github.com/Lightning-AI/lightning/pull/1023))
- Added TPU gradient clipping ([#963](https://github.com/Lightning-AI/lightning/pull/963))
- Added max/min number of steps in `Trainer` ([#728](https://github.com/Lightning-AI/lightning/pull/728))

### Changed

- Improved `NeptuneLogger` by adding `close_after_fit` argument to allow logging after training([#908](https://github.com/Lightning-AI/lightning/pull/1084))
- Changed default TQDM to use `tqdm.auto` for prettier outputs in IPython notebooks ([#752](https://github.com/Lightning-AI/lightning/pull/752))
- Changed `pytorch_lightning.logging` to `pytorch_lightning.loggers` ([#767](https://github.com/Lightning-AI/lightning/pull/767))
- Moved the default `tqdm_dict` definition from Trainer to `LightningModule`, so it can be overridden by the user ([#749](https://github.com/Lightning-AI/lightning/pull/749))
- Moved functionality of `LightningModule.load_from_metrics` into `LightningModule.load_from_checkpoint` ([#995](https://github.com/Lightning-AI/lightning/pull/995))
- Changed Checkpoint path parameter from `filepath` to `dirpath` ([#1016](https://github.com/Lightning-AI/lightning/pull/1016))
- Freezed models `hparams` as `Namespace` property ([#1029](https://github.com/Lightning-AI/lightning/pull/1029))
- Dropped `logging` config in package init ([#1015](https://github.com/Lightning-AI/lightning/pull/1015))
- Renames model steps ([#1051](https://github.com/Lightning-AI/lightning/pull/1051))
  - `training_end` >> `training_epoch_end`
  - `validation_end` >> `validation_epoch_end`
  - `test_end` >> `test_epoch_end`
- Refactor dataloading, supports infinite dataloader ([#955](https://github.com/Lightning-AI/lightning/pull/955))
- Create single file in `TensorBoardLogger` ([#777](https://github.com/Lightning-AI/lightning/pull/777))

### Deprecated

- Deprecated `pytorch_lightning.logging` ([#767](https://github.com/Lightning-AI/lightning/pull/767))
- Deprecated `LightningModule.load_from_metrics` in favour of `LightningModule.load_from_checkpoint` ([#995](https://github.com/Lightning-AI/lightning/pull/995),
     [#1079](https://github.com/Lightning-AI/lightning/pull/1079))
- Deprecated `@data_loader` decorator ([#926](https://github.com/Lightning-AI/lightning/pull/926))
- Deprecated model steps `training_end`, `validation_end` and `test_end` ([#1051](https://github.com/Lightning-AI/lightning/pull/1051),
     [#1056](https://github.com/Lightning-AI/lightning/pull/1056))

### Removed

- Removed dependency on `pandas` ([#736](https://github.com/Lightning-AI/lightning/pull/736))
- Removed dependency on `torchvision` ([#797](https://github.com/Lightning-AI/lightning/pull/797))
- Removed dependency on `scikit-learn` ([#801](https://github.com/Lightning-AI/lightning/pull/801))

### Fixed

- Fixed a bug where early stopping `on_end_epoch` would be called inconsistently when `check_val_every_n_epoch == 0` ([#743](https://github.com/Lightning-AI/lightning/pull/743))
- Fixed a bug where the model checkpointer didn't write to the same directory as the logger ([#771](https://github.com/Lightning-AI/lightning/pull/771))
- Fixed a bug where the `TensorBoardLogger` class would create an additional empty log file during fitting ([#777](https://github.com/Lightning-AI/lightning/pull/777))
- Fixed a bug where `global_step` was advanced incorrectly when using `accumulate_grad_batches > 1` ([#832](https://github.com/Lightning-AI/lightning/pull/832))
- Fixed a bug when calling `self.logger.experiment` with multiple loggers ([#1009](https://github.com/Lightning-AI/lightning/pull/1009))
- Fixed a bug when calling `logger.append_tags` on a `NeptuneLogger` with a single tag ([#1009](https://github.com/Lightning-AI/lightning/pull/1009))
- Fixed sending back data from `.spawn` by saving and loading the trained model in/out of the process ([#1017](https://github.com/Lightning-AI/lightning/pull/1017)
- Fixed port collision on DDP ([#1010](https://github.com/Lightning-AI/lightning/pull/1010))
- Fixed/tested pass overrides ([#918](https://github.com/Lightning-AI/lightning/pull/918))
- Fixed comet logger to log after train ([#892](https://github.com/Lightning-AI/lightning/pull/892))
- Remove deprecated args to learning rate step function ([#890](https://github.com/Lightning-AI/lightning/pull/890))

## [0.6.0] - 2020-01-21

### Added

- Added support for resuming from a specific checkpoint via `resume_from_checkpoint` argument ([#516](https://github.com/Lightning-AI/lightning/pull/516))
- Added support for `ReduceLROnPlateau` scheduler ([#320](https://github.com/Lightning-AI/lightning/pull/320))
- Added support for Apex mode `O2` in conjunction with Data Parallel ([#493](https://github.com/Lightning-AI/lightning/pull/493))
- Added option (`save_top_k`) to save the top k models in the `ModelCheckpoint` class ([#128](https://github.com/Lightning-AI/lightning/pull/128))
- Added `on_train_start` and `on_train_end` hooks to `ModelHooks` ([#598](https://github.com/Lightning-AI/lightning/pull/598))
- Added `TensorBoardLogger` ([#607](https://github.com/Lightning-AI/lightning/pull/607))
- Added support for weight summary of model with multiple inputs ([#543](https://github.com/Lightning-AI/lightning/pull/543))
- Added `map_location` argument to `load_from_metrics` and `load_from_checkpoint` ([#625](https://github.com/Lightning-AI/lightning/pull/625))
- Added option to disable validation by setting `val_percent_check=0` ([#649](https://github.com/Lightning-AI/lightning/pull/649))
- Added `NeptuneLogger` class ([#648](https://github.com/Lightning-AI/lightning/pull/648))
- Added `WandbLogger` class ([#627](https://github.com/Lightning-AI/lightning/pull/627))

### Changed

- Changed the default progress bar to print to stdout instead of stderr ([#531](https://github.com/Lightning-AI/lightning/pull/531))
- Renamed `step_idx` to `step`, `epoch_idx` to `epoch`, `max_num_epochs` to `max_epochs` and `min_num_epochs` to `min_epochs` ([#589](https://github.com/Lightning-AI/lightning/pull/589))
- Renamed `total_batch_nb` to `total_batches`, `nb_val_batches` to `num_val_batches`, `nb_training_batches` to `num_training_batches`, `max_nb_epochs` to `max_epochs`, `min_nb_epochs` to `min_epochs`, `nb_test_batches` to `num_test_batches`, and `nb_val_batches` to `num_val_batches` ([#567](https://github.com/Lightning-AI/lightning/pull/567))
- Changed gradient logging to use parameter names instead of indexes ([#660](https://github.com/Lightning-AI/lightning/pull/660))
- Changed the default logger to `TensorBoardLogger` ([#609](https://github.com/Lightning-AI/lightning/pull/609))
- Changed the directory for tensorboard logging to be the same as model checkpointing ([#706](https://github.com/Lightning-AI/lightning/pull/706))

### Deprecated

- Deprecated `max_nb_epochs` and `min_nb_epochs` ([#567](https://github.com/Lightning-AI/lightning/pull/567))
- Deprecated the `on_sanity_check_start` hook in `ModelHooks` ([#598](https://github.com/Lightning-AI/lightning/pull/598))

### Removed

- Removed the `save_best_only` argument from `ModelCheckpoint`, use `save_top_k=1` instead ([#128](https://github.com/Lightning-AI/lightning/pull/128))

### Fixed

- Fixed a bug which occurred when using Adagrad with cuda ([#554](https://github.com/Lightning-AI/lightning/pull/554))
- Fixed a bug where training would be on the GPU despite setting `gpus=0` or `gpus=[]` ([#561](https://github.com/Lightning-AI/lightning/pull/561))
- Fixed an error with `print_nan_gradients` when some parameters do not require gradient ([#579](https://github.com/Lightning-AI/lightning/pull/579))
- Fixed a bug where the progress bar would show an incorrect number of total steps during the validation sanity check when using multiple validation data loaders ([#597](https://github.com/Lightning-AI/lightning/pull/597))
- Fixed support for PyTorch 1.1.0 ([#552](https://github.com/Lightning-AI/lightning/pull/552))
- Fixed an issue with early stopping when using a `val_check_interval < 1.0` in `Trainer` ([#492](https://github.com/Lightning-AI/lightning/pull/492))
- Fixed bugs relating to the `CometLogger` object that would cause it to not work properly ([#481](https://github.com/Lightning-AI/lightning/pull/481))
- Fixed a bug that would occur when returning `-1` from `on_batch_start` following an early exit or when the batch was `None` ([#509](https://github.com/Lightning-AI/lightning/pull/509))
- Fixed a potential race condition with several processes trying to create checkpoint directories ([#530](https://github.com/Lightning-AI/lightning/pull/530))
- Fixed a bug where batch 'segments' would remain on the GPU when using `truncated_bptt > 1` ([#532](https://github.com/Lightning-AI/lightning/pull/532))
- Fixed a bug when using `IterableDataset` ([#547](https://github.com/Lightning-AI/lightning/pull/547))
- Fixed a bug where `.item` was called on non-tensor objects ([#602](https://github.com/Lightning-AI/lightning/pull/602))
- Fixed a bug where `Trainer.train` would crash on an uninitialized variable if the trainer was run after resuming from a checkpoint that was already at `max_epochs` ([#608](https://github.com/Lightning-AI/lightning/pull/608))
- Fixed a bug where early stopping would begin two epochs early ([#617](https://github.com/Lightning-AI/lightning/pull/617))
- Fixed a bug where `num_training_batches` and `num_test_batches` would sometimes be rounded down to zero ([#649](https://github.com/Lightning-AI/lightning/pull/649))
- Fixed a bug where an additional batch would be processed when manually setting `num_training_batches` ([#653](https://github.com/Lightning-AI/lightning/pull/653))
- Fixed a bug when batches did not have a `.copy` method ([#701](https://github.com/Lightning-AI/lightning/pull/701))
- Fixed a bug when using `log_gpu_memory=True` in Python 3.6 ([#715](https://github.com/Lightning-AI/lightning/pull/715))
- Fixed a bug where checkpoint writing could exit before completion, giving incomplete checkpoints ([#689](https://github.com/Lightning-AI/lightning/pull/689))
- Fixed a bug where `on_train_end` was not called when ealy stopping ([#723](https://github.com/Lightning-AI/lightning/pull/723))

## [0.5.3] - 2019-11-06

### Added

- Added option to disable default logger, checkpointer, and early stopping by passing `logger=False`, `checkpoint_callback=False` and `early_stop_callback=False` respectively
- Added `CometLogger` for use with Comet.ml
- Added `val_check_interval` argument to `Trainer` allowing validition to be performed at every given number of batches
- Added functionality to save and load hyperparameters using the standard checkpoint mechanism
- Added call to `torch.cuda.empty_cache` before training starts
- Added option for user to override the call t `backward`
- Added support for truncated backprop through time via the `truncated_bptt_steps` argument in `Trainer`
- Added option to operate on all outputs from `training_step` in DDP2
- Added a hook for modifying DDP init
- Added a hook for modifying Apex

### Changed

- Changed experiment version to be padded with zeros (e.g. `/dir/version_9` becomes `/dir/version_0009`)
- Changed callback metrics to include any metrics given in logs or progress bar
- Changed the default for `save_best_only` in `ModelCheckpoint` to `True`
- Added `tng_data_loader` for backwards compatibility
- Renamed `MLFlowLogger.client` to `MLFlowLogger.experiment` for consistency
- Moved `global_step` increment to happen after the batch has been processed
- Changed weights restore to first attempt HPC weights before restoring normally, preventing both weights being restored and running out of memory
- Changed progress bar functionality to add multiple progress bars for train/val/test
- Changed calls to `print` to use `logging` instead

### Deprecated

- Deprecated `tng_dataloader`

### Fixed

- Fixed an issue where the number of batches was off by one during training
- Fixed a bug that occurred when setting a ckeckpoint callback and `early_stop_callback=False`
- Fixed an error when importing CometLogger
- Fixed a bug where the `gpus` argument had some unexpected behaviour
- Fixed a bug where the computed total number of batches was sometimes incorrect
- Fixed a bug where the progress bar would sometimes not show the total number of batches in test mode
- Fixed a bug when using the `log_gpu_memory='min_max'` option in `Trainer`
- Fixed a bug where checkpointing would sometimes erase the current directory

## [0.5.2] - 2019-10-10

### Added

- Added `weights_summary` argument to `Trainer` to be set to `full` (full summary), `top` (just top level modules) or other
- Added `tags` argument to `MLFlowLogger`

### Changed

- Changed default for `amp_level` to `O1`

### Removed

- Removed the `print_weights_summary` argument from `Trainer`

### Fixed

- Fixed a bug where logs were not written properly
- Fixed a bug where `logger.finalize` wasn't called after training is complete
- Fixed callback metric errors in DDP
- Fixed a bug where `TestTubeLogger` didn't log to the correct directory

## [0.5.1] - 2019-10-05

### Added

- Added the `LightningLoggerBase` class for experiment loggers
- Added `MLFlowLogger` for logging with `mlflow`
- Added `TestTubeLogger` for logging with `test_tube`
- Added a different implementation of DDP (`distributed_backed='ddp2'`) where every node has one model using all GPUs
- Added support for optimisers which require a closure (e.g. LBFGS)
- Added automatic `MASTER_PORT` default for DDP when not set manually
- Added new GPU memory logging options `'min_max'` (log only the min/max utilization) and `'all'` (log all the GPU memory)

### Changed

- Changed schedulers to always be called with the current epoch
- Changed `test_tube` to an optional dependency
- Changed data loaders to internally use a getter instead of a python property
- Disabled auto GPU loading when restoring weights to prevent out of memory errors
- Changed logging, early stopping and checkpointing to occur by default

### Fixed

- Fixed a bug with samplers that do not specify `set_epoch`
- Fixed a bug when using the `MLFlowLogger` with unsupported data types, this will now raise a warning
- Fixed a bug where gradient norms were always zero using `track_grad_norm`
- Fixed a bug which causes a crash when logging memory

## [0.5.0] - 2019-09-26

### Changed

- Changed `data_batch` argument to `batch` throughout
- Changed `batch_i` argument to `batch_idx` throughout
- Changed `tng_dataloader` method to `train_dataloader`
- Changed `on_tng_metrics` method to `on_training_metrics`
- Changed `gradient_clip` argument to `gradient_clip_val`
- Changed `add_log_row_interval` to `row_log_interval`

### Fixed

- Fixed a bug with tensorboard logging in multi-gpu setup

## [0.4.9] - 2019-09-16

### Added

- Added the flag `log_gpu_memory` to `Trainer` to deactivate logging of GPU memory utilization
- Added SLURM resubmit functionality (port from test-tube)
- Added optional weight_save_path to trainer to remove the need for a checkpoint_callback when using cluster training
- Added option to use single gpu per node with `DistributedDataParallel`

### Changed

- Changed functionality of `validation_end` and `test_end` with multiple dataloaders to be given all of the dataloaders at once rather than in separate calls
- Changed print_nan_grads to only print the parameter value and gradients when they contain NaN
- Changed gpu API to take integers as well (e.g. `gpus=2` instead of `gpus=[0, 1]`)
- All models now loaded on to CPU to avoid device and out of memory issues in PyTorch

### Fixed

- Fixed a bug where data types that implement `.to` but not `.cuda` would not be properly moved onto the GPU
- Fixed a bug where data would not be re-shuffled every epoch when using a `DistributedSampler`

## [0.4.8] - 2019-08-31

### Added

- Added `test_step` and `test_end` methods, used when `Trainer.test` is called
- Added `GradientAccumulationScheduler` callback which can be used to schedule changes to the number of accumulation batches
- Added option to skip the validation sanity check by setting `nb_sanity_val_steps = 0`

### Fixed

- Fixed a bug when setting `nb_sanity_val_steps = 0`

## [0.4.7] - 2019-08-24

### Changed

- Changed the default `val_check_interval` to `1.0`
- Changed defaults for `nb_val_batches`, `nb_tng_batches` and `nb_test_batches` to 0

### Fixed

- Fixed a bug where the full validation set as used despite setting `val_percent_check`
- Fixed a bug where an `Exception` was thrown when using a data set containing a single batch
- Fixed a bug where an `Exception` was thrown if no `val_dataloader` was given
- Fixed a bug where tuples were not properly transferred to the GPU
- Fixed a bug where data of a non standard type was not properly handled by the trainer
- Fixed a bug when loading data as a tuple
- Fixed a bug where `AttributeError` could be suppressed by the `Trainer`

## [0.4.6] - 2019-08-15

### Added

- Added support for data to be given as a `dict` or `list` with a single gpu
- Added support for `configure_optimizers` to return a single optimizer, two list (optimizers and schedulers), or a single list

### Fixed

- Fixed a bug where returning just an optimizer list (i.e. without schedulers) from `configure_optimizers` would throw an `Exception`

## [0.4.5] - 2019-08-13

### Added

- Added `optimizer_step` method that can be overridden to change the standard optimizer behaviour

## [0.4.4] - 2019-08-12

### Added

- Added supoort for multiple validation dataloaders
- Added support for latest test-tube logger (optimised for `torch==1.2.0`)

### Changed

- `validation_step` and `val_dataloader` are now optional
- `lr_scheduler` is now activated after epoch

### Fixed

- Fixed a bug where a warning would show when using `lr_scheduler` in `torch>1.1.0`
- Fixed a bug where an `Exception` would be thrown if using `torch.DistributedDataParallel` without using a `DistributedSampler`, this now throws a `Warning` instead

## [0.4.3] - 2019-08-10

### Fixed

- Fixed a bug where accumulate gradients would scale the loss incorrectly

## [0.4.2] - 2019-08-08

### Changed

- Changed install requirement to `torch==1.2.0`

## [0.4.1] - 2019-08-08

### Changed

- Changed install requirement to `torch==1.1.0`

## [0.4.0] - 2019-08-08

### Added

- Added 16-bit support for a single GPU
- Added support for training continuation (preserves epoch, global step etc.)

### Changed

- Changed `training_step` and `validation_step`, outputs will no longer be automatically reduced

### Removed

- Removed need for `Experiment` object in `Trainer`

### Fixed

- Fixed issues with reducing outputs from generative models (such as images and text)

## [0.3.6] - 2019-07-25

### Added

- Added a decorator to do lazy data loading internally

### Fixed

- Fixed a bug where `Experiment` object was not process safe, potentially causing logs to be overwritten

## [0.3.5] - 2019-07-25

## [0.3.4] - 2019-07-22

## [0.3.3] - 2019-07-22

## [0.3.2] - 2019-07-21

## [0.3.1] - 2019-07-21

## [0.2.x] - 2019-07-09

## [0.1.x] - 2019-06-DD<|MERGE_RESOLUTION|>--- conflicted
+++ resolved
@@ -19,51 +19,44 @@
 
 - Added support to upgrade all checkpoints in a folder using the `pl.utilities.upgrade_checkpoint` script ([#15333](https://github.com/Lightning-AI/lightning/pull/15333))
 
+- Introduce `Logger.experiement_dir` ([#14188](https://github.com/Lightning-AI/lightning/pull/14508))
+
+
+- Added a check to validate that wrapped FSDP models are used while initializing optimizers ([#15301](https://github.com/Lightning-AI/lightning/pull/15301))
+
+
+### Changed
+
+- From now on, Lightning Trainer and `LightningModule.load_from_checkpoint` automatically upgrade the loaded checkpoint if it was produced in an old version of Lightning ([#15237](https://github.com/Lightning-AI/lightning/pull/15237))
+
+- `Trainer.{validate,test,predict}(ckpt_path=...)` no longer restores the `Trainer.global_step` and `trainer.current_epoch` value from the checkpoints - From now on, only `Trainer.fit` will restore this value ([#15532](https://github.com/Lightning-AI/lightning/pull/15532))
+
 -
 
 
-- Added a check to validate that wrapped FSDP models are used while initializing optimizers ([#15301](https://github.com/Lightning-AI/lightning/pull/15301))
-
-
-### Changed
-
-- From now on, Lightning Trainer and `LightningModule.load_from_checkpoint` automatically upgrade the loaded checkpoint if it was produced in an old version of Lightning ([#15237](https://github.com/Lightning-AI/lightning/pull/15237))
-
-- `Trainer.{validate,test,predict}(ckpt_path=...)` no longer restores the `Trainer.global_step` and `trainer.current_epoch` value from the checkpoints - From now on, only `Trainer.fit` will restore this value ([#15532](https://github.com/Lightning-AI/lightning/pull/15532))
+### Deprecated
+
+- Deprecated `pytorch_lightning.utilities.distributed.rank_zero_only` in favor of `pytorch_lightning.utilities.rank_zero_only` ([#15536](https://github.com/Lightning-AI/lightning/pull/15536))
 
 -
 
-
-### Deprecated
-
-- Deprecated `pytorch_lightning.utilities.distributed.rank_zero_only` in favor of `pytorch_lightning.utilities.rank_zero_only` ([#15536](https://github.com/Lightning-AI/lightning/pull/15536))
-
 -
 
+
+### Removed
+
 -
 
-
-### Removed
-
 -
 
 -
 
--
-
 
 ### Fixed
 
 - Fixed `TensorBoardLogger` not validating the input array type when logging the model graph ([#15323](https://github.com/Lightning-AI/lightning/pull/15323))
 
-<<<<<<< HEAD
-- Introduce `Logger.experiement_dir` ([#14188](https://github.com/Lightning-AI/lightning/pull/14508))
-
-
-- The `CometLogger` now flags the Comet Experiments as being created from Pytorch-Lightning for analytics purposes
-=======
 - Fixed an attribute error in `ColossalAIStrategy` at import time when `torch.distributed` is not available ([#15535](https://github.com/Lightning-AI/lightning/pull/15535))
->>>>>>> 1a8f2e85
 
 - Fixed an issue when calling `fs.listdir` with file URI instead of path in `CheckpointConnector` ([#15413](https://github.com/Lightning-AI/lightning/pull/15413))
 
