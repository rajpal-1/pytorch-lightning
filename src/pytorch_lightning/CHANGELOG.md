--- conflicted
+++ resolved
@@ -141,14 +141,10 @@
 - The `WandbLogger` will now use the run name in the logs folder if it is provided, and otherwise the project name  ([#12604](https://github.com/PyTorchLightning/pytorch-lightning/pull/12604))
 
 
-<<<<<<< HEAD
+- Enabled using any Sampler in distributed environment in Lite ([#13646](https://github.com/PyTorchLightning/pytorch-lightning/pull/13646))
+
+
 - Raised a warning instead of forcing `sync_dist=True` on epoch end ([13364](https://github.com/Lightning-AI/lightning/pull/13364))
-=======
-- Enabled using any Sampler in distributed environment in Lite ([#13646](https://github.com/PyTorchLightning/pytorch-lightning/pull/13646))
-
-
--
->>>>>>> 2845e756
 
 
 ### Deprecated
