# Changelog

All notable changes to this project will be documented in this file.

The format is based on [Keep a Changelog](http://keepachangelog.com/en/1.0.0/).

## [unReleased] - 2022-MM-DD


- Added an option to configure the signal SLURM sends when a job is preempted or requeued ([#14610](https://github.com/Lightning-AI/lightning/issues/14610))


### Added


- Added prefix to log message in `seed_everything` with rank info ([#13290](https://github.com/Lightning-AI/lightning/issues/13290))


- Added support for auto wrapping for `DDPFullyShardedNativeStrategy` ([#14252](https://github.com/Lightning-AI/lightning/issues/14252))


- Added support for passing extra init-parameters to the `LightningDataModule.from_datasets` ([#14185](https://github.com/Lightning-AI/lightning/issues/14185))


- Added support for saving sharded optimizer state dict outside of `DDPShardedStrategy` ([#14208](https://github.com/PyTorchLightning/pytorch-lightning/pull/14208))


- Added support for auto wrapping for `DDPFullyShardedStrategy` ([#14383](https://github.com/Lightning-AI/lightning/issues/14383))


- Integrate the `lightning_utilities` package (
  [#14475](https://github.com/Lightning-AI/lightning/issues/14475),
  [#14537](https://github.com/Lightning-AI/lightning/issues/14537),
  [#14556](https://github.com/Lightning-AI/lightning/issues/14556),
  [#14558](https://github.com/Lightning-AI/lightning/issues/14558),
  [#14575](https://github.com/Lightning-AI/lightning/issues/14575),
  [#14620](https://github.com/Lightning-AI/lightning/issues/14620))


### Changed

- The `Trainer.{fit,validate,test,predict,tune}` methods now raise a useful error message if the input is not a `LightningModule` ([#13892](https://github.com/Lightning-AI/lightning/pull/13892))


- Raised a `MisconfigurationException` if batch transfer hooks are overriden with `IPUAccelerator` ([#13961](https://github.com/Lightning-AI/lightning/pull/13961))


- Replaced the unwrapping logic in strategies with direct access to unwrapped `LightningModule` ([#13738](https://github.com/Lightning-AI/lightning/pull/13738))


- Enabled `on_before_batch_transfer` for `DPStrategy` and `IPUAccelerator` ([#14023](https://github.com/Lightning-AI/lightning/pull/14023))


- When resuming training with Apex enabled, the `Trainer` will now raise an error ([#14341](https://github.com/Lightning-AI/lightning/pull/14341))


- Included `torch.cuda` rng state to the aggregate `_collect_rng_states()` and `_set_rng_states()` ([#14384](https://github.com/Lightning-AI/lightning/pull/14384))


- Changed `trainer.should_stop` to not stop in between an epoch and run until `min_steps/min_epochs` only ([#13890](https://github.com/Lightning-AI/lightning/pull/13890))


- The `pyDeprecate` dependency is no longer installed ([#14472](https://github.com/Lightning-AI/lightning/pull/14472))


- When using multiple loggers, by default checkpoints and profiler output now get saved to the log dir of the first logger in the list ([14325](https://github.com/Lightning-AI/lightning/pull/14325))



### Deprecated

- Deprecated `LightningDeepSpeedModule` ([#14000](https://github.com/Lightning-AI/lightning/pull/14000))


- Deprecated `amp_level` from `Trainer` in favour of passing it explictly via precision plugin ([#13898](https://github.com/Lightning-AI/lightning/pull/13898))


- Deprecated the calls to `pytorch_lightning.utiltiies.meta` functions in favor of built-in https://github.com/pytorch/torchdistx support ([#13868](https://github.com/Lightning-AI/lightning/pull/13868))


- Deprecated the `unwrap_lightning_module` and `unwrap_lightning_module_sharded` utility functions in favor of accessing the unwrapped `LightningModule` on the strategy directly ([#13738](https://github.com/Lightning-AI/lightning/pull/13738))


- Deprecated the `pl_module` argument in `LightningParallelModule`, `LightningDistributedModule`, `LightningShardedDataParallel`, `LightningBaguaModule` and `LightningDeepSpeedModule` wrapper classes ([#13738](https://github.com/Lightning-AI/lightning/pull/13738))


- Deprecated the `on_colab_kaggle` function ([#14247](https://github.com/Lightning-AI/lightning/pull/14247))


- Deprecated the internal `pl.core.mixins.DeviceDtypeModuleMixin` class ([#14511](https://github.com/Lightning-AI/lightning/pull/14511), [#14548](https://github.com/Lightning-AI/lightning/pull/14548))


- Deprecated all functions in `pytorch_lightning.utilities.xla_device` in favor of `lightning_lite.utilities.xla_device` ([#14514](https://github.com/Lightning-AI/lightning/pull/14514))


- Deprecated all functions in `pytorch_lightning.utilities.cloud_io` in favor of `lightning_lite.utilities.cloud_io` ([#14515](https://github.com/Lightning-AI/lightning/pull/14515))


- Deprecated the functions in `pytorch_lightning.utilities.apply_func` in favor of `lightning_utilities.core.apply_func` ([#14516](https://github.com/Lightning-AI/lightning/pull/14516), [#14537](https://github.com/Lightning-AI/lightning/pull/14537))


### Removed

- Removed the deprecated `Trainer.training_type_plugin` property in favor of `Trainer.strategy` ([#14011](https://github.com/Lightning-AI/lightning/pull/14011))


- Removed all deprecated training type plugins ([#14011](https://github.com/Lightning-AI/lightning/pull/14011))


- Removed the deprecated `DDP2Strategy` ([#14026](https://github.com/Lightning-AI/lightning/pull/14026))


- Removed the deprecated `DistributedType` and `DeviceType` enum classes ([#14045](https://github.com/Lightning-AI/lightning/pull/14045))


- Removed deprecated support for passing the `rank_zero_warn` warning category positionally ([#14470](https://github.com/Lightning-AI/lightning/pull/14470))


- Removed the legacy and unused `Trainer.get_deprecated_arg_names()` ([#14415](https://github.com/Lightning-AI/lightning/pull/14415))


- Removed the deprecated `on_train_batch_end(outputs)` format when multiple optimizers are used and TBPTT is enabled ([#14373](https://github.com/PyTorchLightning/pytorch-lightning/pull/14373))


- Removed the deprecated  `training_epoch_end(outputs)` format when multiple optimizers are used and TBPTT is enabled ([#14373](https://github.com/PyTorchLightning/pytorch-lightning/pull/14373))


- Removed the experimental `pytorch_lightning.utiltiies.meta` functions in favor of built-in https://github.com/pytorch/torchdistx support ([#13868](https://github.com/Lightning-AI/lightning/pull/13868))


- Removed the deprecated the `trainer.lr_schedulers` ([#14408](https://github.com/Lightning-AI/lightning/pull/14408))


- Removed the deprecated `LightningModule.{on_hpc_load,on_hpc_save}` hooks in favor of the general purpose hooks `LightningModule.{on_load_checkpoint,on_save_checkpoint}` ([#14315](https://github.com/Lightning-AI/lightning/pull/14315))


- Removed deprecated support for old torchtext versions ([#14375](https://github.com/Lightning-AI/lightning/pull/14375))


- Removed the deprecated `weights_save_path` Trainer argumnent and `Trainer.weights_save_path` property ([#14424](https://github.com/Lightning-AI/lightning/pull/14424))


- Remove the deprecated ([#14471](https://github.com/Lightning-AI/lightning/pull/14471))
  * `pytorch_lightning.utilities.distributed.rank_zero_only` in favor of `pytorch_lightning.utilities.rank_zero.rank_zero_only`
  * `pytorch_lightning.utilities.distributed.rank_zero_debug` in favor of `pytorch_lightning.utilities.rank_zero.rank_zero_debug`
  * `pytorch_lightning.utilities.distributed.rank_zero_info` in favor of `pytorch_lightning.utilities.rank_zero.rank_zero_info`
  * `pytorch_lightning.utilities.warnings.rank_zero_warn` in favor of `pytorch_lightning.utilities.rank_zero.rank_zero_warn`
  * `pytorch_lightning.utilities.warnings.rank_zero_deprecation` in favor of `pytorch_lightning.utilities.rank_zero.rank_zero_deprecation`
  * `pytorch_lightning.utilities.warnings.LightningDeprecationWarning` in favor of `pytorch_lightning.utilities.rank_zero.LightningDeprecationWarning`


- Removed deprecated `Trainer.num_processes` attribute in favour of `Trainer.num_devices` ([#14423](https://github.com/Lightning-AI/lightning/pull/14423))


- Removed the deprecated `Trainer.data_parallel_device_ids` hook in favour of `Trainer.device_ids` ([#14422](https://github.com/Lightning-AI/lightning/pull/14422))


- Removed the deprecated class `TrainerCallbackHookMixin` ([#14401](https://github.com/Lightning-AI/lightning/14401))


### Fixed

- Reset the dataloaders on OOM failure in batch size finder to use the last successful batch size ([#14372](https://github.com/Lightning-AI/lightning/pull/14372))


- Fixed an issue to keep downscaling the batch size in case there hasn't been even a single successful optimal batch size with `mode="power"` ([#14372](https://github.com/Lightning-AI/lightning/pull/14372))


<<<<<<< HEAD
- Fixed an issue where `self.log`-ing a tensor would create a user warning from PyTorch about cloning tensors ([#14599](https://github.com/Lightning-AI/lightning/pull/14599))
=======
- Fixed compatibility when `torch.distributed` is not available ([#14454](https://github.com/Lightning-AI/lightning/pull/14454))


- Fixed torchscript error with ensembles of LightningModules ([#14657](https://github.com/Lightning-AI/lightning/pull/14657))
>>>>>>> e5998e6b


## [1.7.5] - 2022-09-06

### Fixed

- Squeezed tensor values when logging with `LightningModule.log` ([#14489](https://github.com/Lightning-AI/lightning/pull/14489))
- Fixed `WandbLogger` `save_dir` is not set after creation ([#14326](https://github.com/Lightning-AI/lightning/pull/14326))
- Fixed `Trainer.estimated_stepping_batches` when maximum number of epochs is not set ([#14317](https://github.com/Lightning-AI/lightning/pull/14317))


## [1.7.4] - 2022-08-31

### Added

- Added an environment variable `PL_DISABLE_FORK` that can be used to disable all forking in the Trainer ([#14319](https://github.com/Lightning-AI/lightning/issues/14319))

### Fixed

- Fixed `LightningDataModule` hparams parsing ([#12806](https://github.com/PyTorchLightning/pytorch-lightning/pull/12806))
- Reset epoch progress with batch size scaler ([#13846](https://github.com/Lightning-AI/lightning/pull/13846))
- Fixed restoring the trainer after using `lr_find()` so that the correct LR schedule is used for the actual training ([#14113](https://github.com/Lightning-AI/lightning/pull/14113))
- Fixed incorrect values after transferring data to an MPS device ([#14368](https://github.com/Lightning-AI/lightning/pull/14368))


## [1.7.3] - 2022-08-25

### Fixed

- Fixed an assertion error when using a `ReduceOnPlateau` scheduler with the Horovod strategy ([#14215](https://github.com/Lightning-AI/lightning/pull/14215))
- Fixed an `AttributeError` when accessing `LightningModule.logger` and the Trainer has multiple loggers ([#14234](https://github.com/Lightning-AI/lightning/pull/14234))
- Added back support for `log`ging in the `configure_gradient_clipping` hook after unintended removal in v1.7.2 ([#14298](https://github.com/Lightning-AI/lightning/issues/14298))
- Fixed wrong num padding for `RichProgressBar` ([#14296](https://github.com/Lightning-AI/lightning/pull/14296))
- Fixed an issue to avoid the impact of sanity check on `reload_dataloaders_every_n_epochs` for validation ([#13964](https://github.com/Lightning-AI/lightning/pull/13964))


## [1.7.2] - 2022-08-17

### Added

- Added `FullyShardedNativeNativeMixedPrecisionPlugin` to handle precision for `DDPFullyShardedNativeStrategy` ([#14092](https://github.com/Lightning-AI/lightning/pull/14092))
- Added profiling to these hooks: `on_before_batch_transfer`, `transfer_batch_to_device`, `on_after_batch_transfer`, `configure_gradient_clipping`, `clip_gradients` ([#14069](https://github.com/Lightning-AI/lightning/pull/14069))

### Changed

- The `WandbLogger.name` property no longer returns the name of the experiment, and instead returns the project's name ([#14145](https://github.com/Lightning-AI/lightning/pull/14145))
- The default project name in `WandbLogger` is now "lightning_logs" ([#14145](https://github.com/Lightning-AI/lightning/pull/14145))
- Updated compatibility for LightningLite to run with the latest DeepSpeed 0.7.0 ([13967](https://github.com/Lightning-AI/lightning/pull/13967))

### Fixed

- Fixed a bug that caused spurious `AttributeError` when multiple `DataLoader` classes are imported ([#14117](https://github.com/Lightning-AI/lightning/pull/14117))
- Fixed epoch-end logging results not being reset after the end of the epoch ([#14061](https://github.com/Lightning-AI/lightning/pull/14061))
- Fixed resuming from a checkpoint when using Stochastic Weight Averaging (SWA) ([#9938](https://github.com/Lightning-AI/lightning/pull/9938))
- Fixed the device placement when `LightningModule.cuda()` gets called without specifying a device index and the current cuda device was not 0 ([#14128](https://github.com/Lightning-AI/lightning/pull/14128))
- Avoided false positive warning about using `sync_dist` when using torchmetrics ([#14143](https://github.com/Lightning-AI/lightning/pull/14143))
- Avoid `metadata.entry_points` deprecation warning on Python 3.10 ([#14052](https://github.com/Lightning-AI/lightning/pull/14052))
- Fixed epoch-end logging results not being reset after the end of the epoch ([#14061](https://github.com/Lightning-AI/lightning/pull/14061))
- Avoid raising the sampler warning if num_replicas=1 ([#14097](https://github.com/Lightning-AI/lightning/pull/14097))
- Fixed saving hyperparameters in a composition where the parent class is not a `LightningModule` or `LightningDataModule` ([#14151](https://github.com/Lightning-AI/lightning/pull/14151))
- Avoided requiring the FairScale package to use precision with the fsdp native strategy ([#14092](https://github.com/Lightning-AI/lightning/pull/14092))
- Fixed an issue in which the default name for a run in `WandbLogger` would be set to the project name instead of a randomly generated string ([#14145](https://github.com/Lightning-AI/lightning/pull/14145))
- Fixed not preserving set attributes on `DataLoader` and `BatchSampler` when instantiated inside `*_dataloader` hooks ([#14212](https://github.com/Lightning-AI/lightning/pull/14212))


## [1.7.1] - 2022-08-09

### Fixed

- Casted only floating point tensors to fp16 with IPUs ([#13983](https://github.com/Lightning-AI/lightning/pull/13983))
- Casted tensors to fp16 before moving them to device with  `DeepSpeedStrategy` ([#14000](https://github.com/Lightning-AI/lightning/pull/14000))
- Fixed the `NeptuneLogger` dependency being unrecognized ([#13988](https://github.com/Lightning-AI/lightning/pull/13988))
- Fixed an issue where users would be warned about unset `max_epochs` even when `fast_dev_run` was set ([#13262](https://github.com/Lightning-AI/lightning/pull/13262))
- Fixed MPS device being unrecognized ([#13992](https://github.com/Lightning-AI/lightning/pull/13992))
- Fixed incorrect `precision="mixed"` being used with `DeepSpeedStrategy` and `IPUStrategy` ([#14041](https://github.com/Lightning-AI/lightning/pull/14041))
- Fixed dtype inference during gradient norm computation ([#14051](https://github.com/Lightning-AI/lightning/pull/14051))
- Fixed a bug that caused `ddp_find_unused_parameters` to be set `False`, whereas the intended default is `True` ([#14095](https://github.com/Lightning-AI/lightning/pull/14095))


## [1.7.0] - 2022-08-02

### Added

-  Added ``ServableModule`` and its associated callback called ``ServableModuleValidator`` to ensure the model can served ([#13614](https://github.com/Lightning-AI/lightning/pull/13614))
-  Converted validation loop config warnings to `PossibleUserWarning` ([#13377](https://github.com/Lightning-AI/lightning/pull/13377))
- Added a flag named `log_rank_zero_only` to `EarlyStopping` to disable logging to non-zero rank processes ([#13233](https://github.com/Lightning-AI/lightning/pull/13233))
- Added support for reloading the last checkpoint saved by passing `ckpt_path="last"` ([#12816](https://github.com/Lightning-AI/lightning/pull/12816))
- Added `LightningDataModule.load_from_checkpoint` to support loading datamodules directly from checkpoint ([#12550](https://github.com/Lightning-AI/lightning/pull/12550))
- Added a friendly error message when attempting to call `Trainer.save_checkpoint()` without a model attached ([#12772](https://github.com/Lightning-AI/lightning/pull/12772))
- Added a friendly error message when attempting to use `DeepSpeedStrategy` on unsupported accelerators ([#12699](https://github.com/Lightning-AI/lightning/pull/12699))
- Enabled `torch.inference_mode` for evaluation and prediction ([#12715](https://github.com/Lightning-AI/lightning/pull/12715))
- Added support for setting `val_check_interval` to a value higher than the amount of training batches when `check_val_every_n_epoch=None` ([#11993](https://github.com/Lightning-AI/lightning/pull/11993))
- Include the `pytorch_lightning` version as a header in the CLI config files ([#12532](https://github.com/Lightning-AI/lightning/pull/12532))
- Added support for `Callback` registration through entry points ([#12739](https://github.com/Lightning-AI/lightning/pull/12739))
- Added support for `Trainer(deterministic="warn")` to warn instead of fail when a non-deterministic operation is encountered ([#12588](https://github.com/Lightning-AI/lightning/pull/12588))
- Added profiling to the loops' dataloader `__next__` calls ([#12124](https://github.com/Lightning-AI/lightning/pull/12124))
- Hivemind Strategy
    * Added `CollaborativeStrategy` ([#12842](https://github.com/Lightning-AI/lightning/pull/12842))
    * Renamed `CollaborativeStrategy` to `HivemindStrategy` ([#13388](https://github.com/Lightning-AI/lightning/pull/13388))
    * Removed unnecessary endpoint logic, renamed `collaborative` to `hivemind` ([#13392](https://github.com/Lightning-AI/lightning/pull/13392))
- Include a version suffix for new "last" checkpoints of later runs in the same directory ([#12902](https://github.com/Lightning-AI/lightning/pull/12902))
- Show a better error message when a Metric that does not return a Tensor is logged ([#13164](https://github.com/Lightning-AI/lightning/pull/13164))
- Added missing `predict_dataset` argument in `LightningDataModule.from_datasets` to create predict dataloaders ([#12942](https://github.com/Lightning-AI/lightning/pull/12942))
- Added class name prefix to metrics logged by `DeviceStatsMonitor` ([#12228](https://github.com/Lightning-AI/lightning/pull/12228))
- Automatically wrap custom samplers under a distributed environment by using `DistributedSamplerWrapper` ([#12959](https://github.com/Lightning-AI/lightning/pull/12959))
- Added profiling of `LightningDataModule` hooks ([#12971](https://github.com/Lightning-AI/lightning/pull/12971))
- Added Native FSDP Strategy ([#12447](https://github.com/Lightning-AI/lightning/pull/12447))
- Added breaking of lazy graph across training, validation, test and predict steps when training with habana accelerators to ensure better performance ([#12938](https://github.com/Lightning-AI/lightning/pull/12938))
- Added `Checkpoint` class to inherit from ([#13024](https://github.com/Lightning-AI/lightning/pull/13024))
- Added CPU metric tracking to `DeviceStatsMonitor` ([#11795](https://github.com/Lightning-AI/lightning/pull/11795))
- Added `teardown()` method to `Accelerator` ([#11935](https://github.com/Lightning-AI/lightning/pull/11935))
- Added support for using custom Trainers that don't include callbacks using the CLI ([#13138](https://github.com/Lightning-AI/lightning/pull/13138))
- Added a `timeout` argument to `DDPStrategy` and `DDPSpawnStrategy`. ([#13244](https://github.com/Lightning-AI/lightning/pull/13244), [#13383](https://github.com/Lightning-AI/lightning/pull/13383))
- Added `XLAEnvironment` cluster environment plugin ([#11330](https://github.com/Lightning-AI/lightning/pull/11330))
- Added logging messages to notify when `FitLoop` stopping conditions are met ([#9749](https://github.com/Lightning-AI/lightning/pull/9749))
- Added support for calling unknown methods with `DummyLogger` ([#13224](https://github.com/Lightning-AI/lightning/pull/13224)
- Added support for recursively setting the `Trainer` reference for ensembles of `LightningModule`s ([#13638](https://github.com/Lightning-AI/lightning/pull/13638)
- Added Apple Silicon Support via `MPSAccelerator` ([#13123](https://github.com/Lightning-AI/lightning/pull/13123))
- Added support for DDP Fork ([#13405](https://github.com/Lightning-AI/lightning/pull/13405))
- Added support for async checkpointing ([#13658](https://github.com/Lightning-AI/lightning/pull/13658))
- Added support for HPU Device stats monitor ([#13819](https://github.com/Lightning-AI/lightning/pull/13819))

### Changed

- `accelerator="gpu"` now automatically selects an available GPU backend (CUDA and MPS currently) ([#13642](https://github.com/Lightning-AI/lightning/pull/13642))
- Enable validation during overfitting ([#12527](https://github.com/Lightning-AI/lightning/pull/12527))
- Added dataclass support to `extract_batch_size` ([#12573](https://github.com/Lightning-AI/lightning/pull/12573))
- Changed checkpoints save path in the case of one logger and user-provided weights_save_path from `weights_save_path/name/version/checkpoints` to `weights_save_path/checkpoints` ([#12372](https://github.com/Lightning-AI/lightning/pull/12372))
- Changed checkpoints save path in the case of multiple loggers and user-provided weights_save_path from `weights_save_path/name1_name2/version1_version2/checkpoints` to `weights_save_path/checkpoints` ([#12372](https://github.com/Lightning-AI/lightning/pull/12372))
- Marked `swa_lrs` argument in `StochasticWeightAveraging` callback as required ([#12556](https://github.com/Lightning-AI/lightning/pull/12556))
- `LightningCLI`'s shorthand notation changed to use jsonargparse native feature ([#12614](https://github.com/Lightning-AI/lightning/pull/12614))
- `LightningCLI` changed to use jsonargparse native support for list append ([#13129](https://github.com/Lightning-AI/lightning/pull/13129))
- Changed `seed_everything_default` argument in the `LightningCLI` to type `Union[bool, int]`. If set to `True` a seed is automatically generated for the parser argument `--seed_everything`. ([#12822](https://github.com/Lightning-AI/lightning/pull/12822), [#13110](https://github.com/Lightning-AI/lightning/pull/13110))
- Make positional arguments required for classes passed into the `add_argparse_args` function. ([#12504](https://github.com/Lightning-AI/lightning/pull/12504))
- Raise an error if there are insufficient training batches when using a float value of `limit_train_batches` ([#12885](https://github.com/Lightning-AI/lightning/pull/12885))
- `DataLoader` instantiated inside a `*_dataloader` hook will not set the passed arguments as attributes anymore ([#12981](https://github.com/Lightning-AI/lightning/pull/12981))
- When a multi-element tensor is logged, an error is now raised instead of silently taking the mean of all elements ([#13164](https://github.com/Lightning-AI/lightning/pull/13164))
- The `WandbLogger` will now use the run name in the logs folder if it is provided, and otherwise the project name  ([#12604](https://github.com/Lightning-AI/lightning/pull/12604))
- Enabled using any Sampler in distributed environment in Lite ([#13646](https://github.com/Lightning-AI/lightning/pull/13646))
- Raised a warning instead of forcing `sync_dist=True` on epoch end ([13364](https://github.com/Lightning-AI/lightning/pull/13364))
- Updated `val_check_interval`(int) to consider total train batches processed instead of `_batches_that_stepped` for validation check during training ([#12832](https://github.com/Lightning-AI/lightning/pull/12832)
- Updated Habana Accelerator's `auto_device_count`, `is_available` & `get_device_name` methods based on the latest torch habana package ([#13423](https://github.com/Lightning-AI/lightning/pull/13423))
- Disallowed using `BatchSampler` when running on multiple IPUs ([#13854](https://github.com/Lightning-AI/lightning/pull/13854))

### Deprecated

- Deprecated `pytorch_lightning.accelerators.gpu.GPUAccelerator` in favor of `pytorch_lightning.accelerators.cuda.CUDAAccelerator` ([#13636](https://github.com/Lightning-AI/lightning/pull/13636))
- Deprecated `pytorch_lightning.loggers.base.LightningLoggerBase` in favor of `pytorch_lightning.loggers.logger.Logger`, and deprecated `pytorch_lightning.loggers.base` in favor of `pytorch_lightning.loggers.logger` ([#120148](https://github.com/Lightning-AI/lightning/pull/12014))
- Deprecated `pytorch_lightning.callbacks.base.Callback` in favor of `pytorch_lightning.callbacks.callback.Callback` ([#13031](https://github.com/Lightning-AI/lightning/pull/13031))
- Deprecated `num_processes`, `gpus`, `tpu_cores,` and `ipus` from the `Trainer` constructor in favor of using the `accelerator` and `devices` arguments ([#11040](https://github.com/Lightning-AI/lightning/pull/11040))
- Deprecated setting `LightningCLI(seed_everything_default=None)` in favor of `False` ([#12804](https://github.com/Lightning-AI/lightning/issues/12804)).
- Deprecated `pytorch_lightning.core.lightning.LightningModule` in favor of `pytorch_lightning.core.module.LightningModule` ([#12740](https://github.com/Lightning-AI/lightning/pull/12740))
- Deprecated `pytorch_lightning.loops.base.Loop` in favor of `pytorch_lightning.loops.loop.Loop` ([#13043](https://github.com/Lightning-AI/lightning/pull/13043))
- Deprecated `Trainer.reset_train_val_dataloaders()` in favor of `Trainer.reset_{train,val}_dataloader` ([#12184](https://github.com/Lightning-AI/lightning/pull/12184))
- Deprecated LightningCLI's registries in favor of importing the respective package ([#13221](https://github.com/Lightning-AI/lightning/pull/13221))
- Deprecated public utilities in `pytorch_lightning.utilities.cli.LightningCLI` in favor of equivalent copies in `pytorch_lightning.cli.LightningCLI` ([#13767](https://github.com/Lightning-AI/lightning/pull/13767))
- Deprecated `pytorch_lightning.profiler` in favor of `pytorch_lightning.profilers` ([#12308](https://github.com/Lightning-AI/lightning/pull/12308))

### Removed

- Removed deprecated `IndexBatchSamplerWrapper.batch_indices` ([#13565](https://github.com/Lightning-AI/lightning/pull/13565))
- Removed the deprecated `LightningModule.add_to_queue` and `LightningModule.get_from_queue` method ([#13600](https://github.com/Lightning-AI/lightning/pull/13600))
- Removed deprecated `pytorch_lightning.core.decorators.parameter_validation` from `decorators` ([#13514](https://github.com/Lightning-AI/lightning/pull/13514))
- Removed the deprecated `Logger.close` method ([#13149](https://github.com/Lightning-AI/lightning/pull/13149))
- Removed the deprecated `weights_summary` argument from the `Trainer` constructor ([#13070](https://github.com/Lightning-AI/lightning/pull/13070))
- Removed the deprecated `flush_logs_every_n_steps` argument from the `Trainer` constructor ([#13074](https://github.com/Lightning-AI/lightning/pull/13074))
- Removed the deprecated `process_position` argument from the `Trainer` constructor ([13071](https://github.com/Lightning-AI/lightning/pull/13071))
- Removed the deprecated `checkpoint_callback` argument from the `Trainer` constructor ([#13027](https://github.com/Lightning-AI/lightning/pull/13027))
- Removed the deprecated `on_{train,val,test,predict}_dataloader` hooks from the `LightningModule` and `LightningDataModule` ([#13033](https://github.com/Lightning-AI/lightning/pull/13033))
- Removed the deprecated `TestTubeLogger` ([#12859](https://github.com/Lightning-AI/lightning/pull/12859))
- Removed the deprecated `pytorch_lightning.core.memory.LayerSummary` and `pytorch_lightning.core.memory.ModelSummary` ([#12593](https://github.com/Lightning-AI/lightning/pull/12593))
- Removed the deprecated `summarize` method from the `LightningModule` ([#12559](https://github.com/Lightning-AI/lightning/pull/12559))
- Removed the deprecated `model_size` property from the `LightningModule` class ([#12641](https://github.com/Lightning-AI/lightning/pull/12641))
- Removed the deprecated `stochastic_weight_avg` argument from the `Trainer` constructor ([#12535](https://github.com/Lightning-AI/lightning/pull/12535))
- Removed the deprecated `progress_bar_refresh_rate` argument from the `Trainer` constructor ([#12514](https://github.com/Lightning-AI/lightning/pull/12514))
- Removed the deprecated `prepare_data_per_node` argument from the `Trainer` constructor ([#12536](https://github.com/Lightning-AI/lightning/pull/12536))
- Removed the deprecated `pytorch_lightning.core.memory.{get_gpu_memory_map,get_memory_profile}` ([#12659](https://github.com/Lightning-AI/lightning/pull/12659))
- Removed the deprecated `terminate_on_nan` argument from the `Trainer` constructor ([#12553](https://github.com/Lightning-AI/lightning/pull/12553))
- Removed the deprecated `XLAStatsMonitor` callback ([#12688](https://github.com/Lightning-AI/lightning/pull/12688))
- Remove deprecated `pytorch_lightning.callbacks.progress.progress` ([#12658](https://github.com/Lightning-AI/lightning/pull/12658))
- Removed the deprecated `dim` and `size` arguments from the `LightningDataModule` constructor([#12780](https://github.com/Lightning-AI/lightning/pull/12780))
- Removed the deprecated `train_transforms` argument from the `LightningDataModule` constructor([#12662](https://github.com/Lightning-AI/lightning/pull/12662))
- Removed the deprecated `log_gpu_memory` argument from the `Trainer` constructor ([#12657](https://github.com/Lightning-AI/lightning/pull/12657))
- Removed the deprecated automatic logging of GPU stats by the logger connector ([#12657](https://github.com/Lightning-AI/lightning/pull/12657))
- Removed deprecated `GPUStatsMonitor` callback ([#12554](https://github.com/Lightning-AI/lightning/pull/12554))
- Removed support for passing strategy names or strategy instances to the accelerator Trainer argument ([#12696](https://github.com/Lightning-AI/lightning/pull/12696))
- Removed support for passing strategy names or strategy instances to the plugins Trainer argument ([#12700](https://github.com/Lightning-AI/lightning/pull/12700))
- Removed the deprecated `val_transforms` argument from the `LightningDataModule` constructor ([#12763](https://github.com/Lightning-AI/lightning/pull/12763))
- Removed the deprecated `test_transforms` argument from the `LightningDataModule` constructor ([#12773](https://github.com/Lightning-AI/lightning/pull/12773))
- Removed deprecated `Trainer(max_steps=None)` ([#13591](https://github.com/Lightning-AI/lightning/pull/13591))
- Removed deprecated `dataloader_idx` argument from `on_train_batch_start/end` hooks `Callback` and `LightningModule` ([#12769](https://github.com/Lightning-AI/lightning/pull/12769), [#12977](https://github.com/Lightning-AI/lightning/pull/12977))
- Removed deprecated `get_progress_bar_dict` property from `LightningModule` ([#12839](https://github.com/Lightning-AI/lightning/pull/12839))
- Removed sanity check for multi-optimizer support with habana backends ([#13217](https://github.com/Lightning-AI/lightning/pull/13217))
- Removed the need to explicitly load habana module ([#13338](https://github.com/Lightning-AI/lightning/pull/13338))
- Removed the deprecated `Strategy.post_dispatch()` hook ([#13461](https://github.com/Lightning-AI/lightning/pull/13461))
- Removed deprecated `pytorch_lightning.callbacks.lr_monitor.LearningRateMonitor.lr_sch_names` ([#13353](https://github.com/Lightning-AI/lightning/pull/13353))
- Removed deprecated `Trainer.slurm_job_id` in favor of `SLURMEnvironment.job_id` ([#13459](https://github.com/Lightning-AI/lightning/pull/13459))
- Removed support for the `DDP2Strategy` ([#12705](https://github.com/Lightning-AI/lightning/pull/12705))
- Removed deprecated `LightningDistributed` ([#13549](https://github.com/Lightning-AI/lightning/pull/13549))
- Removed deprecated ClusterEnvironment properties `master_address` and `master_port` in favor of `main_address` and `main_port` ([#13458](https://github.com/Lightning-AI/lightning/pull/13458))
- Removed deprecated ClusterEnvironment methods `KubeflowEnvironment.is_using_kubelfow()`, `LSFEnvironment.is_using_lsf()` and `TorchElasticEnvironment.is_using_torchelastic()` in favor of the `detect()` method ([#13458](https://github.com/Lightning-AI/lightning/pull/13458))
- Removed deprecated `Callback.on_keyboard_interrupt` ([#13438](https://github.com/Lightning-AI/lightning/pull/13438))
- Removed deprecated `LightningModule.on_post_move_to_device` ([#13548](https://github.com/Lightning-AI/lightning/pull/13548))
- Removed `TPUSpawnStrategy.{tpu_local_core_rank,tpu_global_core_rank}` attributes in favor of `TPUSpawnStrategy.{local_rank,global_rank}` ([#11163](https://github.com/Lightning-AI/lightning/pull/11163))
- Removed `SingleTPUStrategy.{tpu_local_core_rank,tpu_global_core_rank}` attributes in favor of `SingleTPUStrategy.{local_rank,global_rank}`([#11163](https://github.com/Lightning-AI/lightning/pull/11163))

### Fixed

- Improved support for custom `DataLoader`s when instantiated in `*_dataloader` hook ([#12981](https://github.com/Lightning-AI/lightning/pull/12981))
- Allowed custom `BatchSampler`s when instantiated in `*_dataloader` hook [#13640](https://github.com/Lightning-AI/lightning/pull/13640))
- Fixed an issue with unsupported torch.inference_mode() on hpu backends by making it use no_grad ([#13014](https://github.com/Lightning-AI/lightning/pull/13014))
- The model wrapper returned by `LightningLite.setup()` now properly supports pass-through when looking up attributes ([#12597](https://github.com/Lightning-AI/lightning/pull/12597))
- Fixed issue where the CLI fails with certain torch objects ([#13153](https://github.com/Lightning-AI/lightning/pull/13153))
- Fixed ``LightningCLI`` signature parameter resolving for some lightning classes ([#13283](https://github.com/Lightning-AI/lightning/pull/13283))
- Fixed Model Summary when using DeepSpeed Stage 3 ([#13427](https://github.com/Lightning-AI/lightning/pull/13427))
- Fixed `pytorch_lightning.utilities.distributed.gather_all_tensors` to handle tensors of different dimensions ([#12630](https://github.com/Lightning-AI/lightning/pull/12630))
- Fixed the input validation for the accelerator Trainer argument when passed as a string ([#13417](https://github.com/Lightning-AI/lightning/pull/13417))
- Fixed `Trainer.predict(return_predictions=False)` to track prediction's batch_indices ([#13629](https://github.com/Lightning-AI/lightning/pull/13629))
- Fixed and issue that prevented setting a custom `CheckpointIO` plugin with strategies ([#13785](https://github.com/Lightning-AI/lightning/pull/13785))
- Fixed main progress bar counter when `val_check_interval=int` and `check_val_every_n_epoch=None` ([#12832](https://github.com/Lightning-AI/lightning/pull/12832)
- Improved support for custom `ReduceLROnPlateau` scheduler if `reduce_on_plateau` is set by the user in scheduler config ([#13838](https://github.com/Lightning-AI/lightning/pull/13838))
- Used `global_step` while restoring logging step for old checkpoints ([#13645](https://github.com/Lightning-AI/lightning/pull/13645))
- When training with `precision=16` on IPU, the cast has been moved off the IPU onto the host, making the copies from host to IPU cheaper ([#13880](https://github.com/Lightning-AI/lightning/pull/13880))
- Fixed error handling in learning rate finder when not enough data points are available to give a good suggestion ([#13845](https://github.com/Lightning-AI/lightning/pull/13845))
- Fixed an issue that caused the learning rate finder to set the model's learning rate to None when no suggestion was possible ([#13845](https://github.com/Lightning-AI/lightning/pull/13845))
- Fixed an issue causing deterministic algorighms and other globals to get reset in spawned processes ([#13921](https://github.com/Lightning-AI/lightning/pull/13921))
- Fixed default `amp_level` for `DeepSpeedPrecisionPlugin` to `O2` ([#13897](https://github.com/Lightning-AI/lightning/pull/13897))
- Fixed Python 3.10 compatibility for truncated back-propagation through time (TBPTT) ([#13973](https://github.com/Lightning-AI/lightning/pull/13973))
- Fixed `TQDMProgressBar` reset and update to show correct time estimation (2/2) ([#13962](https://github.com/Lightning-AI/lightning/pull/13962))


## [1.6.5] - 2022-07-13

### Fixed

- Fixed `estimated_stepping_batches` requiring distributed comms in `configure_optimizers` for the `DeepSpeedStrategy` ([#13350](https://github.com/Lightning-AI/lightning/pull/13350))
- Fixed bug with Python version check that prevented use with development versions of Python ([#13420](https://github.com/Lightning-AI/lightning/pull/13420))
- The loops now call `.set_epoch()` also on batch samplers if the dataloader has one wrapped in a distributed sampler ([#13396](https://github.com/Lightning-AI/lightning/pull/13396))
- Fixed the restoration of log step during restart ([#13467](https://github.com/Lightning-AI/lightning/pull/13467))


## [1.6.4] - 2022-06-01

### Added

- Added all DDP params to be exposed through hpu parallel strategy ([#13067](https://github.com/Lightning-AI/lightning/pull/13067))

### Changed

- Keep `torch.backends.cudnn.benchmark=False` by default (unlike in v1.6.{0-3}) after speed and memory problems depending on the data used. Please consider tuning `Trainer(benchmark)` manually. ([#13154](https://github.com/Lightning-AI/lightning/pull/13154))
- Prevent modification of `torch.backends.cudnn.benchmark` when `Trainer(benchmark=...)` is not set ([#13154](https://github.com/Lightning-AI/lightning/pull/13154))

### Fixed

- Fixed an issue causing zero-division error for empty dataloaders ([#12885](https://github.com/Lightning-AI/lightning/pull/12885))
- Fixed mismatching default values for the types of some arguments in the DeepSpeed and Fully-Sharded strategies which made the CLI unable to use them ([#12989](https://github.com/Lightning-AI/lightning/pull/12989))
- Avoid redundant callback restore warning while tuning ([#13026](https://github.com/Lightning-AI/lightning/pull/13026))
- Fixed `Trainer(precision=64)` during evaluation which now uses the wrapped precision module ([#12983](https://github.com/Lightning-AI/lightning/pull/12983))
- Fixed an issue to use wrapped `LightningModule` for evaluation during `trainer.fit` for `BaguaStrategy` ([#12983](https://github.com/Lightning-AI/lightning/pull/12983))
- Fixed an issue wrt unnecessary usage of habana mixed precision package for fp32 types ([#13028](https://github.com/Lightning-AI/lightning/pull/13028))
- Fixed the number of references of `LightningModule` so it can be deleted ([#12897](https://github.com/Lightning-AI/lightning/pull/12897))
- Fixed `materialize_module` setting a module's child recursively ([#12870](https://github.com/Lightning-AI/lightning/pull/12870))
- Fixed issue where the CLI could not pass a `Profiler` to the `Trainer` ([#13084](https://github.com/Lightning-AI/lightning/pull/13084))
- Fixed torchelastic detection with non-distributed installations ([#13142](https://github.com/Lightning-AI/lightning/pull/13142))
- Fixed logging's step values when multiple dataloaders are used during evaluation ([#12184](https://github.com/Lightning-AI/lightning/pull/12184))
- Fixed epoch logging on train epoch end ([#13025](https://github.com/Lightning-AI/lightning/pull/13025))
- Fixed `DDPStrategy` and `DDPSpawnStrategy` to initialize optimizers only after moving the module to the device ([#11952](https://github.com/Lightning-AI/lightning/pull/11952))


## [1.6.3] - 2022-05-03

### Fixed

- Use only a single instance of `rich.console.Console` throughout codebase ([#12886](https://github.com/Lightning-AI/lightning/pull/12886))
- Fixed an issue to ensure all the checkpoint states are saved in a common filepath with `DeepspeedStrategy` ([#12887](https://github.com/Lightning-AI/lightning/pull/12887))
- Fixed `trainer.logger` deprecation message ([#12671](https://github.com/Lightning-AI/lightning/pull/12671))
- Fixed an issue where sharded grad scaler is passed in when using BF16 with the `ShardedStrategy` ([#12915](https://github.com/Lightning-AI/lightning/pull/12915))
- Fixed an issue wrt recursive invocation of DDP configuration in hpu parallel plugin ([#12912](https://github.com/Lightning-AI/lightning/pull/12912))
- Fixed printing of ragged dictionaries in `Trainer.validate` and `Trainer.test` ([#12857](https://github.com/Lightning-AI/lightning/pull/12857))
- Fixed threading support for legacy loading of checkpoints ([#12814](https://github.com/Lightning-AI/lightning/pull/12814))
- Fixed pickling of `KFoldLoop` ([#12441](https://github.com/Lightning-AI/lightning/pull/12441))
- Stopped `optimizer_zero_grad` from being called after IPU execution ([#12913](https://github.com/Lightning-AI/lightning/pull/12913))
- Fixed `fuse_modules` to be qat-aware for `torch>=1.11` ([#12891](https://github.com/Lightning-AI/lightning/pull/12891))
- Enforced eval shuffle warning only for default samplers in DataLoader ([#12653](https://github.com/Lightning-AI/lightning/pull/12653))
- Enable mixed precision in `DDPFullyShardedStrategy` when `precision=16` ([#12965](https://github.com/Lightning-AI/lightning/pull/12965))
- Fixed `TQDMProgressBar` reset and update to show correct time estimation (1/2) ([#12889](https://github.com/Lightning-AI/lightning/pull/12889))
- Fixed fit loop restart logic to enable resume using the checkpoint ([#12821](https://github.com/Lightning-AI/lightning/pull/12821))


## [1.6.2] - 2022-04-27

### Fixed

- Fixed `ImportError` when `torch.distributed` is not available. ([#12794](https://github.com/Lightning-AI/lightning/pull/12794))
- When using custom DataLoaders in LightningDataModule, multiple inheritance is resolved properly ([#12716](https://github.com/Lightning-AI/lightning/pull/12716))
- Fixed encoding issues on terminals that do not support unicode characters ([#12828](https://github.com/Lightning-AI/lightning/pull/12828))
- Fixed support for `ModelCheckpoint` monitors with dots ([#12783](https://github.com/Lightning-AI/lightning/pull/12783))


## [1.6.1] - 2022-04-13

### Changed

- Support `strategy` argument being case insensitive ([#12528](https://github.com/Lightning-AI/lightning/pull/12528))

### Fixed

- Run main progress bar updates independent of val progress bar updates in `TQDMProgressBar` ([#12563](https://github.com/Lightning-AI/lightning/pull/12563))
- Avoid calling `average_parameters` multiple times per optimizer step ([#12452](https://github.com/Lightning-AI/lightning/pull/12452))
- Properly pass some Logger's parent's arguments to `super().__init__()` ([#12609](https://github.com/Lightning-AI/lightning/pull/12609))
- Fixed an issue where incorrect type warnings appear when the overridden `LightningLite.run` method accepts user-defined arguments ([#12629](https://github.com/Lightning-AI/lightning/pull/12629))
- Fixed `rank_zero_only` decorator in LSF environments ([#12587](https://github.com/Lightning-AI/lightning/pull/12587))
- Don't raise a warning when `nn.Module` is not saved under hparams ([#12669](https://github.com/Lightning-AI/lightning/pull/12669))
- Raise `MisconfigurationException` when the accelerator is available but the user passes invalid `([]/0/"0")` values to the `devices` flag ([#12708](https://github.com/Lightning-AI/lightning/pull/12708))
- Support `auto_select_gpus` with the accelerator and devices API ([#12608](https://github.com/Lightning-AI/lightning/pull/12608))


## [1.6.0] - 2022-03-29

### Added

- Allow logging to an existing run ID in MLflow with `MLFlowLogger` ([#12290](https://github.com/Lightning-AI/lightning/pull/12290))
- Enable gradient accumulation using Horovod's `backward_passes_per_step` ([#11911](https://github.com/Lightning-AI/lightning/pull/11911))
- Add new `DETAIL` log level to provide useful logs for improving monitoring and debugging of batch jobs ([#11008](https://github.com/Lightning-AI/lightning/pull/11008))
- Added a flag `SLURMEnvironment(auto_requeue=True|False)` to control whether Lightning handles the requeuing ([#10601](https://github.com/Lightning-AI/lightning/pull/10601))
- Fault Tolerant Manual
    * Add `_Stateful` protocol to detect if classes are stateful ([#10646](https://github.com/Lightning-AI/lightning/pull/10646))
    * Add `_FaultTolerantMode` enum used to track different supported fault tolerant modes ([#10645](https://github.com/Lightning-AI/lightning/pull/10645))
    * Add a `_rotate_worker_indices` utility to reload the state according the latest worker ([#10647](https://github.com/Lightning-AI/lightning/pull/10647))
    * Add stateful workers ([#10674](https://github.com/Lightning-AI/lightning/pull/10674))
    * Add an utility to collect the states across processes ([#10639](https://github.com/Lightning-AI/lightning/pull/10639))
    * Add logic to reload the states across data loading components ([#10699](https://github.com/Lightning-AI/lightning/pull/10699))
    * Cleanup some fault tolerant utilities ([#10703](https://github.com/Lightning-AI/lightning/pull/10703))
    * Enable Fault Tolerant Manual Training ([#10707](https://github.com/Lightning-AI/lightning/pull/10707))
    * Broadcast the `_terminate_gracefully` to all processes and add support for DDP ([#10638](https://github.com/Lightning-AI/lightning/pull/10638))
- Added support for re-instantiation of custom (subclasses of) `DataLoaders` returned in the `*_dataloader()` methods, i.e., automatic replacement of samplers now works with custom types of `DataLoader` ([#10680](https://github.com/Lightning-AI/lightning/pull/10680))
- Added a function to validate if fault tolerant training is supported. ([#10465](https://github.com/Lightning-AI/lightning/pull/10465))
- Added a private callback to manage the creation and deletion of fault-tolerance checkpoints ([#11862](https://github.com/Lightning-AI/lightning/pull/11862))
- Show a better error message when a custom `DataLoader` implementation is not well implemented and we need to reconstruct it ([#10719](https://github.com/Lightning-AI/lightning/pull/10719))
- Show a better error message when frozen dataclass is used as a batch ([#10927](https://github.com/Lightning-AI/lightning/pull/10927))
- Save the `Loop`'s state by default in the checkpoint ([#10784](https://github.com/Lightning-AI/lightning/pull/10784))
- Added `Loop.replace` to easily switch one loop for another ([#10324](https://github.com/Lightning-AI/lightning/pull/10324))
- Added support for `--lr_scheduler=ReduceLROnPlateau` to the `LightningCLI` ([#10860](https://github.com/Lightning-AI/lightning/pull/10860))
- Added `LightningCLI.configure_optimizers` to override the `configure_optimizers` return value ([#10860](https://github.com/Lightning-AI/lightning/pull/10860))
- Added `LightningCLI(auto_registry)` flag to register all subclasses of the registerable components automatically ([#12108](https://github.com/Lightning-AI/lightning/pull/12108))
- Added a warning that shows when `max_epochs` in the `Trainer` is not set ([#10700](https://github.com/Lightning-AI/lightning/pull/10700))
- Added support for returning a single Callback from `LightningModule.configure_callbacks` without wrapping it into a list ([#11060](https://github.com/Lightning-AI/lightning/pull/11060))
- Added `console_kwargs` for `RichProgressBar` to initialize inner Console ([#10875](https://github.com/Lightning-AI/lightning/pull/10875))
- Added support for shorthand notation to instantiate loggers with the `LightningCLI` ([#11533](https://github.com/Lightning-AI/lightning/pull/11533))
- Added a `LOGGER_REGISTRY` instance to register custom loggers to the `LightningCLI` ([#11533](https://github.com/Lightning-AI/lightning/pull/11533))
- Added info message when the `Trainer` arguments `limit_*_batches`, `overfit_batches`, or `val_check_interval` are set to `1` or `1.0` ([#11950](https://github.com/Lightning-AI/lightning/pull/11950))
- Added a `PrecisionPlugin.teardown` method ([#10990](https://github.com/Lightning-AI/lightning/pull/10990))
- Added `LightningModule.lr_scheduler_step` ([#10249](https://github.com/Lightning-AI/lightning/pull/10249))
- Added support for no pre-fetching to `DataFetcher` ([#11606](https://github.com/Lightning-AI/lightning/pull/11606))
- Added support for optimizer step progress tracking with manual optimization ([#11848](https://github.com/Lightning-AI/lightning/pull/11848))
- Return the output of the `optimizer.step`. This can be useful for `LightningLite` users, manual optimization users, or users overriding `LightningModule.optimizer_step` ([#11711](https://github.com/Lightning-AI/lightning/pull/11711))
- Teardown the active loop and strategy on exception ([#11620](https://github.com/Lightning-AI/lightning/pull/11620))
- Added a `MisconfigurationException` if user provided `opt_idx` in scheduler config doesn't match with actual optimizer index of its respective optimizer ([#11247](https://github.com/Lightning-AI/lightning/pull/11247))
- Added a `loggers` property to `Trainer` which returns a list of loggers provided by the user ([#11683](https://github.com/Lightning-AI/lightning/pull/11683))
- Added a `loggers` property to `LightningModule` which retrieves the `loggers` property from `Trainer` ([#11683](https://github.com/Lightning-AI/lightning/pull/11683))
- Added support for DDP when using a `CombinedLoader` for the training data ([#11648](https://github.com/Lightning-AI/lightning/pull/11648))
- Added a warning when using `DistributedSampler` during validation/testing ([#11479](https://github.com/Lightning-AI/lightning/pull/11479))
- Added support for `Bagua` training strategy ([#11146](https://github.com/Lightning-AI/lightning/pull/11146))
- Added support for manually returning a `poptorch.DataLoader` in a `*_dataloader` hook ([#12116](https://github.com/Lightning-AI/lightning/pull/12116))
- Added `rank_zero` module to centralize utilities ([#11747](https://github.com/Lightning-AI/lightning/pull/11747))
- Added a `_Stateful` support for `LightningDataModule` ([#11637](https://github.com/Lightning-AI/lightning/pull/11637))
- Added `_Stateful` support for `PrecisionPlugin` ([#11638](https://github.com/Lightning-AI/lightning/pull/11638))
- Added `Accelerator.is_available` to check device availability ([#11797](https://github.com/Lightning-AI/lightning/pull/11797))
- Enabled static type-checking on the signature of `Trainer` ([#11888](https://github.com/Lightning-AI/lightning/pull/11888))
- Added utility functions for moving optimizers to devices ([#11758](https://github.com/Lightning-AI/lightning/pull/11758))
- Added a warning when saving an instance of `nn.Module` with `save_hyperparameters()` ([#12068](https://github.com/Lightning-AI/lightning/pull/12068))
- Added `estimated_stepping_batches` property to `Trainer` ([#11599](https://github.com/Lightning-AI/lightning/pull/11599))
- Added support for pluggable Accelerators ([#12030](https://github.com/Lightning-AI/lightning/pull/12030))
- Added profiling for `on_load_checkpoint`/`on_save_checkpoint` callback and LightningModule hooks ([#12149](https://github.com/Lightning-AI/lightning/pull/12149))
- Added `LayerSync` and `NativeSyncBatchNorm` plugins ([#11754](https://github.com/Lightning-AI/lightning/pull/11754))
- Added optional `storage_options` argument to `Trainer.save_checkpoint()` to pass to custom `CheckpointIO` implementations ([#11891](https://github.com/Lightning-AI/lightning/pull/11891))
- Added support to explicitly specify the process group backend for parallel strategies ([#11745](https://github.com/Lightning-AI/lightning/pull/11745))
- Added `device_ids` and `num_devices` property to `Trainer` ([#12151](https://github.com/Lightning-AI/lightning/pull/12151))
- Added `Callback.state_dict()` and `Callback.load_state_dict()` methods ([#12232](https://github.com/Lightning-AI/lightning/pull/12232))
- Added `AcceleratorRegistry` ([#12180](https://github.com/Lightning-AI/lightning/pull/12180))
- Added support for Habana Accelerator (HPU) ([#11808](https://github.com/Lightning-AI/lightning/pull/11808))
- Added support for dataclasses in `apply_to_collections` ([#11889](https://github.com/Lightning-AI/lightning/pull/11889))

### Changed

- Drop PyTorch 1.7 support ([#12191](https://github.com/Lightning-AI/lightning/pull/12191)), ([#12432](https://github.com/Lightning-AI/lightning/pull/12432))
- Make `benchmark` flag optional and set its value based on the deterministic flag ([#11944](https://github.com/Lightning-AI/lightning/pull/11944))
- Implemented a new native and rich format in `_print_results` method of the `EvaluationLoop` ([#11332](https://github.com/Lightning-AI/lightning/pull/11332))
- Do not print an empty table at the end of the `EvaluationLoop` ([#12427](https://github.com/Lightning-AI/lightning/pull/12427))
- Set the `prog_bar` flag to False in `LightningModule.log_grad_norm` ([#11472](https://github.com/Lightning-AI/lightning/pull/11472))
- Raised exception in `init_dist_connection()` when torch distributed is not available ([#10418](https://github.com/Lightning-AI/lightning/pull/10418))
- The `monitor` argument in the `EarlyStopping` callback is no longer optional ([#10328](https://github.com/Lightning-AI/lightning/pull/10328))
- Do not fail if batch size could not be inferred for logging when using DeepSpeed ([#10438](https://github.com/Lightning-AI/lightning/pull/10438))
- Raised `MisconfigurationException` when `enable_progress_bar=False` and a progress bar instance has been passed in the callback list ([#10520](https://github.com/Lightning-AI/lightning/pull/10520))
- Moved `trainer.connectors.env_vars_connector._defaults_from_env_vars` to `utilities.argsparse._defaults_from_env_vars` ([#10501](https://github.com/Lightning-AI/lightning/pull/10501))
- Changes in `LightningCLI` required for the new major release of jsonargparse v4.0.0 ([#10426](https://github.com/Lightning-AI/lightning/pull/10426))
- Renamed `refresh_rate_per_second` parameter to `refresh_rate` for `RichProgressBar` signature ([#10497](https://github.com/Lightning-AI/lightning/pull/10497))
- Moved ownership of the `PrecisionPlugin` into `TrainingTypePlugin` and updated all references ([#10570](https://github.com/Lightning-AI/lightning/pull/10570))
- Fault Tolerant relies on `signal.SIGTERM` to gracefully exit instead of `signal.SIGUSR1` ([#10605](https://github.com/Lightning-AI/lightning/pull/10605))
- `Loop.restarting=...` now sets the value recursively for all subloops ([#11442](https://github.com/Lightning-AI/lightning/pull/11442))
- Raised an error if the `batch_size` cannot be inferred from the current batch if it contained a string or was a custom batch object ([#10541](https://github.com/Lightning-AI/lightning/pull/10541))
- The validation loop is now disabled when `overfit_batches > 0` is set in the Trainer ([#9709](https://github.com/Lightning-AI/lightning/pull/9709))
- Moved optimizer related logics from `Accelerator` to `TrainingTypePlugin` ([#10596](https://github.com/Lightning-AI/lightning/pull/10596))
- Moved ownership of the lightning optimizers from the `Trainer` to the `Strategy` ([#11444](https://github.com/Lightning-AI/lightning/pull/11444))
- Moved ownership of the data fetchers from the DataConnector to the Loops ([#11621](https://github.com/Lightning-AI/lightning/pull/11621))
- Moved `batch_to_device` method from `Accelerator` to `TrainingTypePlugin` ([#10649](https://github.com/Lightning-AI/lightning/pull/10649))
- The `DDPSpawnPlugin` no longer overrides the `post_dispatch` plugin hook ([#10034](https://github.com/Lightning-AI/lightning/pull/10034))
- Integrate the progress bar implementation with progress tracking ([#11213](https://github.com/Lightning-AI/lightning/pull/11213))
- The `LightningModule.{add_to_queue,get_from_queue}` hooks no longer get a `torch.multiprocessing.SimpleQueue` and instead receive a list based queue ([#10034](https://github.com/Lightning-AI/lightning/pull/10034))
- Changed `training_step`, `validation_step`, `test_step` and `predict_step` method signatures in `Accelerator` and updated input from caller side ([#10908](https://github.com/Lightning-AI/lightning/pull/10908))
- Changed the name of the temporary checkpoint that the `DDPSpawnPlugin` and related plugins save ([#10934](https://github.com/Lightning-AI/lightning/pull/10934))
- `LoggerCollection` returns only unique logger names and versions ([#10976](https://github.com/Lightning-AI/lightning/pull/10976))
- Redesigned process creation for spawn-based plugins (`DDPSpawnPlugin`, `TPUSpawnPlugin`, etc.) ([#10896](https://github.com/Lightning-AI/lightning/pull/10896))
    * All spawn-based plugins now spawn processes immediately upon calling `Trainer.{fit,validate,test,predict}`
    * The hooks/callbacks `prepare_data`, `setup`, `configure_sharded_model` and `teardown` now run under initialized process group for spawn-based plugins just like their non-spawn counterparts
    * Some configuration errors that were previously raised as `MisconfigurationException`s will now be raised as `ProcessRaisedException` (torch>=1.8) or as `Exception` (torch<1.8)
    * Removed the `TrainingTypePlugin.pre_dispatch()` method and merged it with `TrainingTypePlugin.setup()` ([#11137](https://github.com/Lightning-AI/lightning/pull/11137))
- Changed profiler to index and display the names of the hooks with a new pattern [<base class>]<class>.<hook name> ([#11026](https://github.com/Lightning-AI/lightning/pull/11026))
- Changed `batch_to_device` entry in profiling from stage-specific to generic, to match profiling of other hooks ([#11031](https://github.com/Lightning-AI/lightning/pull/11031))
- Changed the info message for finalizing ddp-spawn worker processes to a debug-level message ([#10864](https://github.com/Lightning-AI/lightning/pull/10864))
- Removed duplicated file extension when uploading model checkpoints with `NeptuneLogger` ([#11015](https://github.com/Lightning-AI/lightning/pull/11015))
- Removed `__getstate__` and `__setstate__` of `RichProgressBar` ([#11100](https://github.com/Lightning-AI/lightning/pull/11100))
- The `DDPPlugin` and `DDPSpawnPlugin` and their subclasses now remove the `SyncBatchNorm` wrappers in `teardown()` to enable proper support at inference after fitting ([#11078](https://github.com/Lightning-AI/lightning/pull/11078))
- Moved ownership of the `Accelerator` instance to the `TrainingTypePlugin`; all training-type plugins now take an optional parameter `accelerator` ([#11022](https://github.com/Lightning-AI/lightning/pull/11022))
- Renamed the `TrainingTypePlugin` to `Strategy` ([#11120](https://github.com/Lightning-AI/lightning/pull/11120))
    * Renamed the `ParallelPlugin` to `ParallelStrategy` ([#11123](https://github.com/Lightning-AI/lightning/pull/11123))
    * Renamed the `DataParallelPlugin` to `DataParallelStrategy` ([#11183](https://github.com/Lightning-AI/lightning/pull/11183))
    * Renamed the `DDPPlugin` to `DDPStrategy` ([#11142](https://github.com/Lightning-AI/lightning/pull/11142))
    * Renamed the `DDP2Plugin` to `DDP2Strategy` ([#11185](https://github.com/Lightning-AI/lightning/pull/11185))
    * Renamed the `DDPShardedPlugin` to `DDPShardedStrategy` ([#11186](https://github.com/Lightning-AI/lightning/pull/11186))
    * Renamed the `DDPFullyShardedPlugin` to `DDPFullyShardedStrategy` ([#11143](https://github.com/Lightning-AI/lightning/pull/11143))
    * Renamed the `DDPSpawnPlugin` to `DDPSpawnStrategy` ([#11145](https://github.com/Lightning-AI/lightning/pull/11145))
    * Renamed the `DDPSpawnShardedPlugin` to `DDPSpawnShardedStrategy` ([#11210](https://github.com/Lightning-AI/lightning/pull/11210))
    * Renamed the `DeepSpeedPlugin` to `DeepSpeedStrategy` ([#11194](https://github.com/Lightning-AI/lightning/pull/11194))
    * Renamed the `HorovodPlugin` to `HorovodStrategy` ([#11195](https://github.com/Lightning-AI/lightning/pull/11195))
    * Renamed the `TPUSpawnPlugin` to `TPUSpawnStrategy` ([#11190](https://github.com/Lightning-AI/lightning/pull/11190))
    * Renamed the `IPUPlugin` to `IPUStrategy` ([#11193](https://github.com/Lightning-AI/lightning/pull/11193))
    * Renamed the `SingleDevicePlugin` to `SingleDeviceStrategy` ([#11182](https://github.com/Lightning-AI/lightning/pull/11182))
    * Renamed the `SingleTPUPlugin` to `SingleTPUStrategy` ([#11182](https://github.com/Lightning-AI/lightning/pull/11182))
    * Renamed the `TrainingTypePluginsRegistry` to `StrategyRegistry` ([#11233](https://github.com/Lightning-AI/lightning/pull/11233))
- Marked the `ResultCollection`, `ResultMetric`, and `ResultMetricCollection` classes as protected ([#11130](https://github.com/Lightning-AI/lightning/pull/11130))
- Marked `trainer.checkpoint_connector` as protected ([#11550](https://github.com/Lightning-AI/lightning/pull/11550))
- The epoch start/end hooks are now called by the `FitLoop` instead of the `TrainingEpochLoop` ([#11201](https://github.com/Lightning-AI/lightning/pull/11201))
- DeepSpeed does not require lightning module zero 3 partitioning ([#10655](https://github.com/Lightning-AI/lightning/pull/10655))
- Moved `Strategy` classes to the `strategies` directory ([#11226](https://github.com/Lightning-AI/lightning/pull/11226))
- Renamed `training_type_plugin` file to `strategy` ([#11239](https://github.com/Lightning-AI/lightning/pull/11239))
- Changed `DeviceStatsMonitor` to group metrics based on the logger's `group_separator` ([#11254](https://github.com/Lightning-AI/lightning/pull/11254))
- Raised `UserWarning` if evaluation is triggered with `best` ckpt and trainer is configured with multiple checkpoint callbacks ([#11274](https://github.com/Lightning-AI/lightning/pull/11274))
- `Trainer.logged_metrics` now always contains scalar tensors, even when a Python scalar was logged ([#11270](https://github.com/Lightning-AI/lightning/pull/11270))
- The tuner now uses the checkpoint connector to copy and restore its state ([#11518](https://github.com/Lightning-AI/lightning/pull/11518))
- Changed `MisconfigurationException` to `ModuleNotFoundError` when `rich` isn't available ([#11360](https://github.com/Lightning-AI/lightning/pull/11360))
- The `trainer.current_epoch` value is now increased by 1 during and after `on_train_end` ([#8578](https://github.com/Lightning-AI/lightning/pull/8578))
- The `trainer.global_step` value now accounts for multiple optimizers and TBPTT splits ([#11805](https://github.com/Lightning-AI/lightning/pull/11805))
- The `trainer.global_step` value is now increased right after the `optimizer.step()` call which will impact users who access it during an intra-training validation hook ([#11805](https://github.com/Lightning-AI/lightning/pull/11805))
- The filename of checkpoints created with `ModelCheckpoint(filename='{step}')` is different compared to previous versions. A checkpoint saved after 1 step will be named `step=1.ckpt` instead of `step=0.ckpt` ([#11805](https://github.com/Lightning-AI/lightning/pull/11805))
- Inherit from `ABC` for `Accelerator`: Users need to implement `auto_device_count` ([#11521](https://github.com/Lightning-AI/lightning/pull/11521))
- Changed `parallel_devices` property in `ParallelStrategy` to be lazy initialized ([#11572](https://github.com/Lightning-AI/lightning/pull/11572))
- Updated `TQDMProgressBar` to run a separate progress bar for each eval dataloader ([#11657](https://github.com/Lightning-AI/lightning/pull/11657))
- Sorted `SimpleProfiler(extended=False)` summary based on mean duration for each hook ([#11671](https://github.com/Lightning-AI/lightning/pull/11671))
- Avoid enforcing `shuffle=False` for eval dataloaders ([#11575](https://github.com/Lightning-AI/lightning/pull/11575))
- When using DP (data-parallel), Lightning will no longer automatically reduce all tensors returned in training_step; it will only reduce the loss unless `training_step_end` is overridden ([#11594](https://github.com/Lightning-AI/lightning/pull/11594))
- When using DP (data-parallel), the `training_epoch_end` hook will no longer receive reduced outputs from `training_step` and instead get the full tensor of results from all GPUs ([#11594](https://github.com/Lightning-AI/lightning/pull/11594))
- Changed default logger name to `lightning_logs` for consistency ([#11762](https://github.com/Lightning-AI/lightning/pull/11762))
- Rewrote `accelerator_connector` ([#11448](https://github.com/Lightning-AI/lightning/pull/11448))
- When manual optimization is used with DDP, we no longer force `find_unused_parameters=True` ([#12425](https://github.com/Lightning-AI/lightning/pull/12425))
- Disable loading dataloades if corresponding `limit_batches=0` ([#11576](https://github.com/Lightning-AI/lightning/pull/11576))
- Removed `is_global_zero` check in `training_epoch_loop` before `logger.save`. If you have a custom logger that implements `save` the Trainer will now call `save` on all ranks by default. To change this behavior add `@rank_zero_only` to your `save` implementation ([#12134](https://github.com/Lightning-AI/lightning/pull/12134))
- Disabled tuner with distributed strategies ([#12179](https://github.com/Lightning-AI/lightning/pull/12179))
- Marked `trainer.logger_connector` as protected ([#12195](https://github.com/Lightning-AI/lightning/pull/12195))
- Move `Strategy.process_dataloader` function call from `fit/evaluation/predict_loop.py` to `data_connector.py` ([#12251](https://github.com/Lightning-AI/lightning/pull/12251))
- `ModelCheckpoint(save_last=True, every_n_epochs=N)` now saves a "last" checkpoint every epoch (disregarding `every_n_epochs`) instead of only once at the end of training ([#12418](https://github.com/Lightning-AI/lightning/pull/12418))
- The strategies that support `sync_batchnorm` now only apply it when fitting ([#11919](https://github.com/Lightning-AI/lightning/pull/11919))
- Avoided fallback on CPU if no devices are provided for other accelerators ([#12410](https://github.com/Lightning-AI/lightning/pull/12410))
- Modified `supporters.py` so that in the accumulator element (for loss) is created directly on the device ([#12430](https://github.com/Lightning-AI/lightning/pull/12430))
- Removed `EarlyStopping.on_save_checkpoint` and `EarlyStopping.on_load_checkpoint` in favor of `EarlyStopping.state_dict` and `EarlyStopping.load_state_dict` ([#11887](https://github.com/Lightning-AI/lightning/pull/11887))
- Removed `BaseFinetuning.on_save_checkpoint` and `BaseFinetuning.on_load_checkpoint` in favor of `BaseFinetuning.state_dict` and `BaseFinetuning.load_state_dict` ([#11887](https://github.com/Lightning-AI/lightning/pull/11887))
- Removed `BackboneFinetuning.on_save_checkpoint` and `BackboneFinetuning.on_load_checkpoint` in favor of `BackboneFinetuning.state_dict` and `BackboneFinetuning.load_state_dict` ([#11887](https://github.com/Lightning-AI/lightning/pull/11887))
- Removed `ModelCheckpoint.on_save_checkpoint` and `ModelCheckpoint.on_load_checkpoint` in favor of `ModelCheckpoint.state_dict` and `ModelCheckpoint.load_state_dict` ([#11887](https://github.com/Lightning-AI/lightning/pull/11887))
- Removed `Timer.on_save_checkpoint` and `Timer.on_load_checkpoint` in favor of `Timer.state_dict` and `Timer.load_state_dict` ([#11887](https://github.com/Lightning-AI/lightning/pull/11887))
- Replaced PostLocalSGDOptimizer with a dedicated model averaging component ([#12378](https://github.com/Lightning-AI/lightning/pull/12378))

### Deprecated

- Deprecated `training_type_plugin` property in favor of `strategy` in `Trainer` and updated the references ([#11141](https://github.com/Lightning-AI/lightning/pull/11141))
- Deprecated `Trainer.{validated,tested,predicted}_ckpt_path` and replaced with read-only property `Trainer.ckpt_path` set when checkpoints loaded via `Trainer.{fit,validate,test,predict}` ([#11696](https://github.com/Lightning-AI/lightning/pull/11696))
- Deprecated `ClusterEnvironment.master_{address,port}` in favor of `ClusterEnvironment.main_{address,port}` ([#10103](https://github.com/Lightning-AI/lightning/pull/10103))
- Deprecated `DistributedType` in favor of `_StrategyType` ([#10505](https://github.com/Lightning-AI/lightning/pull/10505))
- Deprecated the `precision_plugin` constructor argument from `Accelerator` ([#10570](https://github.com/Lightning-AI/lightning/pull/10570))
- Deprecated `DeviceType` in favor of `_AcceleratorType` ([#10503](https://github.com/Lightning-AI/lightning/pull/10503))
- Deprecated the property `Trainer.slurm_job_id` in favor of the new `SLURMEnvironment.job_id()` method ([#10622](https://github.com/Lightning-AI/lightning/pull/10622))
- Deprecated the access to the attribute `IndexBatchSamplerWrapper.batch_indices` in favor of `IndexBatchSamplerWrapper.seen_batch_indices` ([#10870](https://github.com/Lightning-AI/lightning/pull/10870))
- Deprecated `on_init_start` and `on_init_end` callback hooks ([#10940](https://github.com/Lightning-AI/lightning/pull/10940))
- Deprecated `Trainer.call_hook` in favor of `Trainer._call_callback_hooks`, `Trainer._call_lightning_module_hook`, `Trainer._call_ttp_hook`, and `Trainer._call_accelerator_hook` ([#10979](https://github.com/Lightning-AI/lightning/pull/10979))
- Deprecated `TrainingTypePlugin.post_dispatch` in favor of `TrainingTypePlugin.teardown` ([#10939](https://github.com/Lightning-AI/lightning/pull/10939))
- Deprecated `ModelIO.on_hpc_{save/load}` in favor of `CheckpointHooks.on_{save/load}_checkpoint` ([#10911](https://github.com/Lightning-AI/lightning/pull/10911))
- Deprecated `Trainer.run_stage` in favor of `Trainer.{fit,validate,test,predict}` ([#11000](https://github.com/Lightning-AI/lightning/pull/11000))
- Deprecated `Trainer.lr_schedulers` in favor of `Trainer.lr_scheduler_configs` which returns a list of dataclasses instead of dictionaries ([#11443](https://github.com/Lightning-AI/lightning/pull/11443))
- Deprecated `Trainer.verbose_evaluate` in favor of `EvaluationLoop(verbose=...)` ([#10931](https://github.com/Lightning-AI/lightning/pull/10931))
- Deprecated `Trainer.should_rank_save_checkpoint` Trainer property ([#11068](https://github.com/Lightning-AI/lightning/pull/11068))
- Deprecated `Trainer.lightning_optimizers` ([#11444](https://github.com/Lightning-AI/lightning/pull/11444))
- Deprecated `TrainerOptimizersMixin` and moved functionality to `core/optimizer.py`([#11155](https://github.com/Lightning-AI/lightning/pull/11155))
- Deprecated the `on_train_batch_end(outputs)` format when multiple optimizers are used and TBPTT is enabled ([#12182](https://github.com/Lightning-AI/lightning/pull/12182))
- Deprecated the `training_epoch_end(outputs)` format when multiple optimizers are used and TBPTT is enabled ([#12182](https://github.com/Lightning-AI/lightning/pull/12182))
- Deprecated `TrainerCallbackHookMixin` ([#11148](https://github.com/Lightning-AI/lightning/pull/11148))
- Deprecated `TrainerDataLoadingMixin` and moved functionality to `Trainer` and `DataConnector` ([#11282](https://github.com/Lightning-AI/lightning/pull/11282))
- Deprecated function `pytorch_lightning.callbacks.device_stats_monitor.prefix_metric_keys` ([#11254](https://github.com/Lightning-AI/lightning/pull/11254))
- Deprecated `Callback.on_epoch_start` hook in favour of `Callback.on_{train/val/test}_epoch_start` ([#11578](https://github.com/Lightning-AI/lightning/pull/11578))
- Deprecated `Callback.on_epoch_end` hook in favour of `Callback.on_{train/val/test}_epoch_end` ([#11578](https://github.com/Lightning-AI/lightning/pull/11578))
- Deprecated `LightningModule.on_epoch_start` hook in favor of `LightningModule.on_{train/val/test}_epoch_start` ([#11578](https://github.com/Lightning-AI/lightning/pull/11578))
- Deprecated `LightningModule.on_epoch_end` hook in favor of `LightningModule.on_{train/val/test}_epoch_end` ([#11578](https://github.com/Lightning-AI/lightning/pull/11578))
- Deprecated `on_before_accelerator_backend_setup` callback hook in favour of `setup` ([#11568](https://github.com/Lightning-AI/lightning/pull/11568))
- Deprecated `on_batch_start` and `on_batch_end` callback hooks in favor of `on_train_batch_start` and `on_train_batch_end` ([#11577](https://github.com/Lightning-AI/lightning/pull/11577))
- Deprecated `on_configure_sharded_model` callback hook in favor of `setup` ([#11627](https://github.com/Lightning-AI/lightning/pull/11627))
- Deprecated `pytorch_lightning.utilities.distributed.rank_zero_only` in favor of `pytorch_lightning.utilities.rank_zero.rank_zero_only` ([#11747](https://github.com/Lightning-AI/lightning/pull/11747))
- Deprecated `pytorch_lightning.utilities.distributed.rank_zero_debug` in favor of `pytorch_lightning.utilities.rank_zero.rank_zero_debug` ([#11747](https://github.com/Lightning-AI/lightning/pull/11747))
- Deprecated `pytorch_lightning.utilities.distributed.rank_zero_info` in favor of `pytorch_lightning.utilities.rank_zero.rank_zero_info` ([#11747](https://github.com/Lightning-AI/lightning/pull/11747))
- Deprecated `pytorch_lightning.utilities.warnings.rank_zero_warn` in favor of `pytorch_lightning.utilities.rank_zero.rank_zero_warn` ([#11747](https://github.com/Lightning-AI/lightning/pull/11747))
- Deprecated `pytorch_lightning.utilities.warnings.rank_zero_deprecation` in favor of `pytorch_lightning.utilities.rank_zero.rank_zero_deprecation` ([#11747](https://github.com/Lightning-AI/lightning/pull/11747))
- Deprecated `pytorch_lightning.utilities.warnings.LightningDeprecationWarning` in favor of `pytorch_lightning.utilities.rank_zero.LightningDeprecationWarning` ([#11747](https://github.com/Lightning-AI/lightning/pull/11747))
- Deprecated `on_pretrain_routine_start` and `on_pretrain_routine_end` callback hooks in favor of `on_fit_start` ([#11794](https://github.com/Lightning-AI/lightning/pull/11794))
- Deprecated `LightningModule.on_pretrain_routine_start` and `LightningModule.on_pretrain_routine_end` hooks in favor of `on_fit_start` ([#12122](https://github.com/Lightning-AI/lightning/pull/12122))
- Deprecated `agg_key_funcs` and `agg_default_func` parameters from `LightningLoggerBase` ([#11871](https://github.com/Lightning-AI/lightning/pull/11871))
- Deprecated `LightningLoggerBase.update_agg_funcs` ([#11871](https://github.com/Lightning-AI/lightning/pull/11871))
- Deprecated `LightningLoggerBase.agg_and_log_metrics` in favor of `LightningLoggerBase.log_metrics` ([#11832](https://github.com/Lightning-AI/lightning/pull/11832))
- Deprecated passing `weights_save_path` to the `Trainer` constructor in favor of adding the `ModelCheckpoint` callback with `dirpath` directly to the list of callbacks ([#12084](https://github.com/Lightning-AI/lightning/pull/12084))
- Deprecated `pytorch_lightning.profiler.AbstractProfiler` in favor of `pytorch_lightning.profiler.Profiler` ([#12106](https://github.com/Lightning-AI/lightning/pull/12106))
- Deprecated `pytorch_lightning.profiler.BaseProfiler` in favor of `pytorch_lightning.profiler.Profiler` ([#12150](https://github.com/Lightning-AI/lightning/pull/12150))
- Deprecated `BaseProfiler.profile_iterable` ([#12102](https://github.com/Lightning-AI/lightning/pull/12102))
- Deprecated `LoggerCollection` in favor of `trainer.loggers` ([#12147](https://github.com/Lightning-AI/lightning/pull/12147))
- Deprecated `PrecisionPlugin.on_{save,load}_checkpoint` in favor of `PrecisionPlugin.{state_dict,load_state_dict}` ([#11978](https://github.com/Lightning-AI/lightning/pull/11978))
- Deprecated `LightningDataModule.on_save/load_checkpoint` in favor of `state_dict/load_state_dict` ([#11893](https://github.com/Lightning-AI/lightning/pull/11893))
- Deprecated `Trainer.use_amp` in favor of `Trainer.amp_backend` ([#12312](https://github.com/Lightning-AI/lightning/pull/12312))
- Deprecated `LightingModule.use_amp` in favor of `Trainer.amp_backend` ([#12315](https://github.com/Lightning-AI/lightning/pull/12315))
- Deprecated specifying the process group backend through the environment variable `PL_TORCH_DISTRIBUTED_BACKEND` ([#11745](https://github.com/Lightning-AI/lightning/pull/11745))
- Deprecated `ParallelPlugin.torch_distributed_backend` in favor of `DDPStrategy.process_group_backend` property ([#11745](https://github.com/Lightning-AI/lightning/pull/11745))
- Deprecated `ModelCheckpoint.save_checkpoint` in favor of `Trainer.save_checkpoint` ([#12456](https://github.com/Lightning-AI/lightning/pull/12456))
- Deprecated `Trainer.devices` in favor of `Trainer.num_devices` and `Trainer.device_ids` ([#12151](https://github.com/Lightning-AI/lightning/pull/12151))
- Deprecated `Trainer.root_gpu` in favor of `Trainer.strategy.root_device.index` when GPU is used ([#12262](https://github.com/Lightning-AI/lightning/pull/12262))
- Deprecated `Trainer.num_gpus` in favor of `Trainer.num_devices` when GPU is used ([#12384](https://github.com/Lightning-AI/lightning/pull/12384))
- Deprecated `Trainer.ipus` in favor of `Trainer.num_devices` when IPU is used ([#12386](https://github.com/Lightning-AI/lightning/pull/12386))
- Deprecated `Trainer.num_processes` in favor of `Trainer.num_devices` ([#12388](https://github.com/Lightning-AI/lightning/pull/12388))
- Deprecated `Trainer.data_parallel_device_ids` in favor of `Trainer.device_ids` ([#12072](https://github.com/Lightning-AI/lightning/pull/12072))
- Deprecated returning state from `Callback.on_save_checkpoint` in favor of returning state in `Callback.state_dict` for checkpointing ([#11887](https://github.com/Lightning-AI/lightning/pull/11887))
- Deprecated passing only the callback state to `Callback.on_load_checkpoint(callback_state)` in favor of passing the callback state to `Callback.load_state_dict` and in 1.8, passing the entire checkpoint dictionary to `Callback.on_load_checkpoint(checkpoint)` ([#11887](https://github.com/Lightning-AI/lightning/pull/11887))
- Deprecated `Trainer.gpus` in favor of `Trainer.device_ids` or `Trainer.num_devices` ([#12436](https://github.com/Lightning-AI/lightning/pull/12436))
- Deprecated `Trainer.tpu_cores` in favor of `Trainer.num_devices` ([#12437](https://github.com/Lightning-AI/lightning/pull/12437))

### Removed

- Removed deprecated parameter `method` in `pytorch_lightning.utilities.model_helpers.is_overridden` ([#10507](https://github.com/Lightning-AI/lightning/pull/10507))
- Remove deprecated method `ClusterEnvironment.creates_children` ([#10339](https://github.com/Lightning-AI/lightning/pull/10339))
- Removed deprecated `TrainerModelHooksMixin.is_function_implemented` and `TrainerModelHooksMixin.has_arg` ([#10322](https://github.com/Lightning-AI/lightning/pull/10322))
- Removed deprecated `pytorch_lightning.utilities.device_dtype_mixin.DeviceDtypeModuleMixin` in favor of `pytorch_lightning.core.mixins.device_dtype_mixin.DeviceDtypeModuleMixin` ([#10442](https://github.com/Lightning-AI/lightning/pull/10442))
- Removed deprecated `LightningModule.loaded_optimizer_states_dict` property ([#10346](https://github.com/Lightning-AI/lightning/pull/10346))
- Removed deprecated `Trainer.fit(train_dataloader=)`, `Trainer.validate(val_dataloaders=)`, and `Trainer.test(test_dataloader=)` ([#10325](https://github.com/Lightning-AI/lightning/pull/10325))
- Removed deprecated `has_prepared_data`, `has_setup_fit`, `has_setup_validate`, `has_setup_test`, `has_setup_predict`, `has_teardown_fit`, `has_teardown_validate`, `has_teardown_test` and `has_teardown_predict` datamodule lifecycle properties  ([#10350](https://github.com/Lightning-AI/lightning/pull/10350))
- Removed deprecated `every_n_val_epochs` parameter of ModelCheckpoint ([#10366](https://github.com/Lightning-AI/lightning/pull/10366))
- Removed deprecated `import pytorch_lightning.profiler.profilers` in favor of `import pytorch_lightning.profiler` ([#10443](https://github.com/Lightning-AI/lightning/pull/10443))
- Removed deprecated property `configure_slurm_dpp` from accelerator connector ([#10370](https://github.com/Lightning-AI/lightning/pull/10370))
- Removed deprecated arguments `num_nodes` and `sync_batchnorm` from `DDPPlugin`, `DDPSpawnPlugin`, `DeepSpeedPlugin` ([#10357](https://github.com/Lightning-AI/lightning/pull/10357))
- Removed deprecated property `is_slurm_managing_tasks` from AcceleratorConnector ([#10353](https://github.com/Lightning-AI/lightning/pull/10353))
- Removed deprecated `LightningModule.log(tbptt_reduce_fx, tbptt_reduce_token, sync_dist_op)` ([#10423](https://github.com/Lightning-AI/lightning/pull/10423))
- Removed deprecated `Plugin.task_idx` ([#10441](https://github.com/Lightning-AI/lightning/pull/10441))
- Removed deprecated method `master_params` from PrecisionPlugin ([#10372](https://github.com/Lightning-AI/lightning/pull/10372))
- Removed the automatic detachment of "extras" returned from `training_step`. For example, `return {'loss': ..., 'foo': foo.detach()}` will now be necessary if `foo` has gradients which you do not want to store ([#10424](https://github.com/Lightning-AI/lightning/pull/10424))
- Removed deprecated passthrough methods and properties from `Accelerator` base class:
  * ([#10403](https://github.com/Lightning-AI/lightning/pull/10403))
  * ([#10448](https://github.com/Lightning-AI/lightning/pull/10448))
- Removed deprecated signature for `transfer_batch_to_device` hook. The new argument `dataloader_idx` is now required ([#10480](https://github.com/Lightning-AI/lightning/pull/10480))
- Removed deprecated `utilities.distributed.rank_zero_{warn/deprecation}` ([#10451](https://github.com/Lightning-AI/lightning/pull/10451))
- Removed deprecated `mode` argument from `ModelSummary` class ([#10449](https://github.com/Lightning-AI/lightning/pull/10449))
- Removed deprecated `Trainer.train_loop` property in favor of `Trainer.fit_loop` ([#10482](https://github.com/Lightning-AI/lightning/pull/10482))
- Removed deprecated `Trainer.train_loop` property in favor of `Trainer.fit_loop` ([#10482](https://github.com/Lightning-AI/lightning/pull/10482))
- Removed deprecated `disable_validation` property from Trainer ([#10450](https://github.com/Lightning-AI/lightning/pull/10450))
- Removed deprecated `CheckpointConnector.hpc_load` property in favor of `CheckpointConnector.restore` ([#10525](https://github.com/Lightning-AI/lightning/pull/10525))
- Removed deprecated `reload_dataloaders_every_epoch` from `Trainer` in favour of `reload_dataloaders_every_n_epochs` ([#10481](https://github.com/Lightning-AI/lightning/pull/10481))
- Removed the `precision_plugin` attribute from `Accelerator` in favor of its equivalent attribute `precision_plugin` in the `TrainingTypePlugin` ([#10570](https://github.com/Lightning-AI/lightning/pull/10570))
- Removed `DeepSpeedPlugin.{precision,amp_type,amp_level}` properties ([#10657](https://github.com/Lightning-AI/lightning/pull/10657))
- Removed patching of `on_before_batch_transfer`, `transfer_batch_to_device` and `on_after_batch_transfer` hooks in `LightningModule` ([#10603](https://github.com/Lightning-AI/lightning/pull/10603))
- Removed argument `return_result` from the `DDPSpawnPlugin.spawn()` method ([#10867](https://github.com/Lightning-AI/lightning/pull/10867))
- Removed the property `TrainingTypePlugin.results` and corresponding properties in subclasses ([#10034](https://github.com/Lightning-AI/lightning/pull/10034))
- Removed the `mp_queue` attribute from `DDPSpawnPlugin` and `TPUSpawnPlugin` ([#10034](https://github.com/Lightning-AI/lightning/pull/10034))
- Removed unnecessary `_move_optimizer_state` method overrides from `TPUSpawnPlugin` and `SingleTPUPlugin` ([#10849](https://github.com/Lightning-AI/lightning/pull/10849))
- Removed `should_rank_save_checkpoint` property from `TrainingTypePlugin` ([#11070](https://github.com/Lightning-AI/lightning/pull/11070))
- Removed `model_sharded_context` method from `Accelerator` ([#10886](https://github.com/Lightning-AI/lightning/pull/10886))
- Removed method `pre_dispatch` from the `PrecisionPlugin` ([#10887](https://github.com/Lightning-AI/lightning/pull/10887))
- Removed method `setup_optimizers_in_pre_dispatch` from the `strategies` and achieve the same logic in `setup` and `pre_dispatch` methods ([#10906](https://github.com/Lightning-AI/lightning/pull/10906))
- Removed methods `pre_dispatch`, `dispatch` and `post_dispatch` from the `Accelerator` ([#10885](https://github.com/Lightning-AI/lightning/pull/10885))
- Removed method `training_step`, `test_step`, `validation_step` and `predict_step` from the `Accelerator` ([#10890](https://github.com/Lightning-AI/lightning/pull/10890))
- Removed `TrainingTypePlugin.start_{training,evaluating,predicting}` hooks and the same in all subclasses ([#10989](https://github.com/Lightning-AI/lightning/pull/10989), [#10896](https://github.com/Lightning-AI/lightning/pull/10896))
- Removed `Accelerator.on_train_start` ([#10999](https://github.com/Lightning-AI/lightning/pull/10999))
- Removed support for Python 3.6 ([#11117](https://github.com/Lightning-AI/lightning/pull/11117))
- Removed `Strategy.init_optimizers` in favor of `Strategy.setup_optimizers` ([#11236](https://github.com/Lightning-AI/lightning/pull/11236))
- Removed `profile("training_step_and_backward")` in `Closure` class since we already profile calls `training_step` and `backward` ([#11222](https://github.com/Lightning-AI/lightning/pull/11222))
- Removed `Strategy.optimizer_zero_grad` ([#11246](https://github.com/Lightning-AI/lightning/pull/11246))
- Removed `Strategy.on_gpu` ([#11537](https://github.com/Lightning-AI/lightning/pull/11537))
- Removed `Strategy.on_tpu` property ([#11536](https://github.com/Lightning-AI/lightning/pull/11536))
- Removed the abstract property `LightningLoggerBase.experiment` ([#11603](https://github.com/Lightning-AI/lightning/pull/11603))
- Removed `FitLoop.current_epoch` getter and setter ([#11562](https://github.com/Lightning-AI/lightning/pull/11562))
- Removed access to `_short_id` in `NeptuneLogger` ([#11517](https://github.com/Lightning-AI/lightning/pull/11517))
- Removed `log_text` and `log_image` from the `LightningLoggerBase` API ([#11857](https://github.com/Lightning-AI/lightning/pull/11857))
- Removed calls to `profile("model_forward")` in favor of profiling `training_step` ([#12032](https://github.com/Lightning-AI/lightning/pull/12032))
- Removed `get_mp_spawn_kwargs` from `DDPSpawnStrategy` and `TPUSpawnStrategy` in favor of configuration in the `_SpawnLauncher` ([#11966](https://github.com/Lightning-AI/lightning/pull/11966))
- Removed `_aggregate_metrics`, `_reduce_agg_metrics`, and `_finalize_agg_metrics` from `LightningLoggerBase` ([#12053](https://github.com/Lightning-AI/lightning/pull/12053))
- Removed the `AcceleratorConnector.device_type` property ([#12081](https://github.com/Lightning-AI/lightning/pull/12081))
- Removed `AcceleratorConnector.num_nodes` ([#12107](https://github.com/Lightning-AI/lightning/pull/12107))
- Removed `AcceleratorConnector.has_ipu` property ([#12111](https://github.com/Lightning-AI/lightning/pull/12111))
- Removed `AcceleratorConnector.use_ipu` property ([#12110](https://github.com/Lightning-AI/lightning/pull/12110))
- Removed `AcceleratorConnector.has_tpu` property ([#12109](https://github.com/Lightning-AI/lightning/pull/12109))
- Removed `AcceleratorConnector.use_dp` property ([#12112](https://github.com/Lightning-AI/lightning/pull/12112))
- Removed `configure_sync_batchnorm` from `ParallelStrategy` and all other strategies that inherit from it ([#11754](https://github.com/Lightning-AI/lightning/pull/11754))
- Removed public attribute `sync_batchnorm` from strategies ([#11754](https://github.com/Lightning-AI/lightning/pull/11754))
- Removed `AcceleratorConnector.root_gpu` property ([#12262](https://github.com/Lightning-AI/lightning/pull/12262))
- Removed `AcceleratorConnector.tpu_id` property ([#12387](https://github.com/Lightning-AI/lightning/pull/12387))
- Removed `AcceleratorConnector.num_gpus` property ([#12384](https://github.com/Lightning-AI/lightning/pull/12384))
- Removed `AcceleratorConnector.num_ipus` property ([#12386](https://github.com/Lightning-AI/lightning/pull/12386))
- Removed `AcceleratorConnector.num_processes` property ([#12388](https://github.com/Lightning-AI/lightning/pull/12388))
- Removed `AcceleratorConnector.parallel_device_ids` property ([#12072](https://github.com/Lightning-AI/lightning/pull/12072))
- Removed `AcceleratorConnector.devices` property ([#12435](https://github.com/Lightning-AI/lightning/pull/12435))
- Removed `AcceleratorConnector.parallel_devices` property ([#12075](https://github.com/Lightning-AI/lightning/pull/12075))
- Removed `AcceleratorConnector.tpu_cores` property ([#12437](https://github.com/Lightning-AI/lightning/pull/12437))

### Fixed

- Fixed an issue where `ModelCheckpoint` could delete last checkpoint from the old directory when `dirpath` has changed during resumed training ([#12225](https://github.com/Lightning-AI/lightning/pull/12225))
- Fixed an issue where `ModelCheckpoint` could delete older checkpoints when `dirpath` has changed during resumed training ([#12045](https://github.com/Lightning-AI/lightning/pull/12045))
- Fixed an issue where `HorovodStrategy.teardown()` did not complete gracefully if an exception was thrown during callback setup [#11752](https://github.com/Lightning-AI/lightning/pull/11752)
- Fixed security vulnerabilities CVE-2020-1747 and CVE-2020-14343 caused by the `PyYAML` dependency ([#11099](https://github.com/Lightning-AI/lightning/pull/11099))
- Fixed security vulnerability "CWE-94: Improper Control of Generation of Code (Code Injection)" ([#12212](https://github.com/Lightning-AI/lightning/pull/12212))
- Fixed logging on `{test,validation}_epoch_end` with multiple dataloaders ([#11132](https://github.com/Lightning-AI/lightning/pull/11132))
- Reset the validation progress tracking state after sanity checking ([#11218](https://github.com/Lightning-AI/lightning/pull/11218))
- Fixed double evaluation bug with fault-tolerance enabled where the second call was completely skipped ([#11119](https://github.com/Lightning-AI/lightning/pull/11119))
- Fixed an issue with the `TPUSpawnPlugin` handling the `XLA_USE_BF16` environment variable incorrectly ([#10990](https://github.com/Lightning-AI/lightning/pull/10990))
- Fixed wrong typehint for `Trainer.lightning_optimizers` ([#11155](https://github.com/Lightning-AI/lightning/pull/11155))
- Fixed the lr-scheduler state not being dumped to checkpoint when using the deepspeed strategy ([#11307](https://github.com/Lightning-AI/lightning/pull/11307))
- Fixed bug that forced overriding `configure_optimizers` with the CLI ([#11672](https://github.com/Lightning-AI/lightning/pull/11672))
- Fixed type promotion when tensors of higher category than float are logged ([#11401](https://github.com/Lightning-AI/lightning/pull/11401))
- Fixed `SimpleProfiler` summary ([#11414](https://github.com/Lightning-AI/lightning/pull/11414))
- No longer set a `DistributedSampler` to the `poptorch.DataLoader` when IPUs are used ([#12114](https://github.com/Lightning-AI/lightning/pull/12114))
- Fixed bug where progress bar was not being disabled when not in rank zero during predict ([#11377](https://github.com/Lightning-AI/lightning/pull/11377))
- Fixed the mid-epoch warning call while resuming training ([#11556](https://github.com/Lightning-AI/lightning/pull/11556))
- Fixed `LightningModule.{un,}toggle_model` when only 1 optimizer is used ([#12088](https://github.com/Lightning-AI/lightning/pull/12088))
- Fixed an issue in `RichProgressbar` to display the metrics logged only on main progress bar ([#11690](https://github.com/Lightning-AI/lightning/pull/11690))
- Fixed `RichProgressBar` progress when refresh rate does not evenly divide the total counter ([#11668](https://github.com/Lightning-AI/lightning/pull/11668))
- Fixed `RichProgressBar` progress validation bar total when using multiple validation runs within a single training epoch ([#11668](https://github.com/Lightning-AI/lightning/pull/11668))
- Configure native Deepspeed schedulers with interval='step' ([#11788](https://github.com/Lightning-AI/lightning/pull/11788)), ([#12031](https://github.com/Lightning-AI/lightning/pull/12031))
- Update `RichProgressBarTheme` styles after detecting light theme on colab ([#10993](https://github.com/Lightning-AI/lightning/pull/10993))
- Fixed passing `_ddp_params_and_buffers_to_ignore` ([#11949](https://github.com/Lightning-AI/lightning/pull/11949))
- Fixed an `AttributeError` when calling `save_hyperparameters` and no parameters need saving ([#11827](https://github.com/Lightning-AI/lightning/pull/11827))
- Fixed environment variable priority for global rank determination ([#11406](https://github.com/Lightning-AI/lightning/pull/11406))
- Fixed an issue that caused the Trainer to produce identical results on subsequent runs without explicit re-seeding ([#11870](https://github.com/Lightning-AI/lightning/pull/11870))
- Fixed an issue that caused the Tuner to affect the random state ([#11870](https://github.com/Lightning-AI/lightning/pull/11870))
- Fixed to avoid common hook warning if no hook is overridden ([#12131](https://github.com/Lightning-AI/lightning/pull/12131))
- Fixed deepspeed keeping old sub-folders in same ckpt path ([#12194](https://github.com/Lightning-AI/lightning/pull/12194))
- Fixed returning logged metrics instead of callback metrics during evaluation ([#12224](https://github.com/Lightning-AI/lightning/pull/12224))
- Fixed the case where `logger=None` is passed to the Trainer ([#12249](https://github.com/Lightning-AI/lightning/pull/12249))
- Fixed bug where the global step tracked by `ModelCheckpoint` was still set even if no checkpoint was saved ([#12418](https://github.com/Lightning-AI/lightning/pull/12418))
- Fixed bug where `ModelCheckpoint` was overriding the `epoch` and `step` logged values ([#12418](https://github.com/Lightning-AI/lightning/pull/12418))
- Fixed bug where monitoring the default `epoch` and `step` values with `ModelCheckpoint` would fail ([#12418](https://github.com/Lightning-AI/lightning/pull/12418))
- Fixed initializing optimizers unnecessarily in `DDPFullyShardedStrategy` ([#12267](https://github.com/Lightning-AI/lightning/pull/12267))
- Fixed check for horovod module ([#12377](https://github.com/Lightning-AI/lightning/pull/12377))
- Fixed logging to loggers with multiple eval dataloaders ([#12454](https://github.com/Lightning-AI/lightning/pull/12454))
- Fixed an issue with resuming from a checkpoint trained with QAT ([#11346](https://github.com/Lightning-AI/lightning/pull/11346))


## [1.5.10] - 2022-02-08

### Fixed

- Fixed an issue to avoid validation loop run on restart ([#11552](https://github.com/Lightning-AI/lightning/pull/11552))
- The `RichProgressBar` now correctly shows the `on_epoch` logged values on train epoch end ([#11689](https://github.com/Lightning-AI/lightning/pull/11689))
- Fixed an issue to make the `step` argument in `WandbLogger.log_image` work ([#11716](https://github.com/Lightning-AI/lightning/pull/11716))
- Fixed `restore_optimizers` for mapping states ([#11757](https://github.com/Lightning-AI/lightning/pull/11757))
- With `DPStrategy`, the batch is not explicitly moved to the device ([#11780](https://github.com/Lightning-AI/lightning/pull/11780))
- Fixed an issue to avoid val bar disappear after `trainer.validate()` ([#11700](https://github.com/Lightning-AI/lightning/pull/11700))
- Fixed supporting remote filesystems with `Trainer.weights_save_path` for fault-tolerant training ([#11776](https://github.com/Lightning-AI/lightning/pull/11776))
- Fixed check for available modules ([#11526](https://github.com/Lightning-AI/lightning/pull/11526))
- Fixed bug where the path for "last" checkpoints was not getting saved correctly which caused newer runs to not remove the previous "last" checkpoint ([#11481](https://github.com/Lightning-AI/lightning/pull/11481))
- Fixed bug where the path for best checkpoints was not getting saved correctly when no metric was monitored which caused newer runs to not use the best checkpoint ([#11481](https://github.com/Lightning-AI/lightning/pull/11481))


## [1.5.9] - 2022-01-20

### Fixed

- Pinned sphinx-autodoc-typehints with <v1.15 ([#11400](https://github.com/Lightning-AI/lightning/pull/11400))
- Skipped testing with PyTorch 1.7 and Python 3.9 on Ubuntu ([#11217](https://github.com/Lightning-AI/lightning/pull/11217))
- Fixed type promotion when tensors of higher category than float are logged ([#11401](https://github.com/Lightning-AI/lightning/pull/11401))
- Fixed the format of the configuration saved automatically by the CLI's `SaveConfigCallback` ([#11532](https://github.com/Lightning-AI/lightning/pull/11532))

### Changed
- Changed `LSFEnvironment` to use `LSB_DJOB_RANKFILE` environment variable instead of `LSB_HOSTS` for determining node rank and main address ([#10825](https://github.com/Lightning-AI/lightning/pull/10825))
- Disabled sampler replacement when using `IterableDataset` ([#11507](https://github.com/Lightning-AI/lightning/pull/11507))


## [1.5.8] - 2022-01-05

### Fixed

- Fixed `LightningCLI` race condition while saving the config ([#11199](https://github.com/Lightning-AI/lightning/pull/11199))
- Fixed the default value used with `log(reduce_fx=min|max)` ([#11310](https://github.com/Lightning-AI/lightning/pull/11310))
- Fixed data fetcher selection ([#11294](https://github.com/Lightning-AI/lightning/pull/11294))
- Fixed a race condition that could result in incorrect (zero) values being observed in prediction writer callbacks ([#11288](https://github.com/Lightning-AI/lightning/pull/11288))
- Fixed dataloaders not getting reloaded the correct amount of times when setting `reload_dataloaders_every_n_epochs` and `check_val_every_n_epoch` ([#10948](https://github.com/Lightning-AI/lightning/pull/10948))
- Fixed deepspeed strategy not restoring the lr-scheduler states when lr-scheduler(s) are configured through `LightningModule.configure_optimizer` ([#11322](https://github.com/Lightning-AI/lightning/pull/11322))


## [1.5.7] - 2021-12-21

### Fixed

- Fixed `NeptuneLogger` when using DDP ([#11030](https://github.com/Lightning-AI/lightning/pull/11030))
- Fixed a bug to disable logging hyperparameters in logger if there are no hparams ([#11105](https://github.com/Lightning-AI/lightning/pull/11105))
- Avoid the deprecated `onnx.export(example_outputs=...)` in torch 1.10 ([#11116](https://github.com/Lightning-AI/lightning/pull/11116))
- Fixed an issue when torch-scripting a `LightningModule` after training with `Trainer(sync_batchnorm=True)` ([#11078](https://github.com/Lightning-AI/lightning/pull/11078))
- Fixed an `AttributeError` occurring when using a `CombinedLoader` (multiple dataloaders) for prediction ([#11111](https://github.com/Lightning-AI/lightning/pull/11111))
- Fixed bug where `Trainer(track_grad_norm=..., logger=False)` would fail ([#11114](https://github.com/Lightning-AI/lightning/pull/11114))
- Fixed an incorrect warning being produced by the model summary when using `bf16` precision on CPU ([#11161](https://github.com/Lightning-AI/lightning/pull/11161))

### Changed

- DeepSpeed does not require lightning module zero 3 partitioning ([#10655](https://github.com/Lightning-AI/lightning/pull/10655))
- The `ModelCheckpoint` callback now saves and restores attributes `best_k_models`, `kth_best_model_path`, `kth_value`, and `last_model_path` ([#10995](https://github.com/Lightning-AI/lightning/pull/10995))


## [1.5.6] - 2021-12-15

### Fixed

- Fixed a bug where the DeepSpeedPlugin arguments `cpu_checkpointing` and `contiguous_memory_optimization` were not being forwarded to deepspeed correctly ([#10874](https://github.com/Lightning-AI/lightning/pull/10874))
- Fixed an issue with `NeptuneLogger` causing checkpoints to be uploaded with a duplicated file extension ([#11015](https://github.com/Lightning-AI/lightning/pull/11015))
- Fixed support for logging within callbacks returned from `LightningModule` ([#10991](https://github.com/Lightning-AI/lightning/pull/10991))
- Fixed running sanity check with `RichProgressBar` ([#10913](https://github.com/Lightning-AI/lightning/pull/10913))
- Fixed support for `CombinedLoader` while checking for warning raised with eval dataloaders ([#10994](https://github.com/Lightning-AI/lightning/pull/10994))
- The TQDM progress bar now correctly shows the `on_epoch` logged values on train epoch end ([#11069](https://github.com/Lightning-AI/lightning/pull/11069))
- Fixed bug where the TQDM updated the training progress bar during `trainer.validate` ([#11069](https://github.com/Lightning-AI/lightning/pull/11069))


## [1.5.5] - 2021-12-07

### Fixed

- Disabled batch_size extraction for torchmetric instances because they accumulate the metrics internally ([#10815](https://github.com/Lightning-AI/lightning/pull/10815))
- Fixed an issue with `SignalConnector` not restoring the default signal handlers on teardown when running on SLURM or with fault-tolerant training enabled ([#10611](https://github.com/Lightning-AI/lightning/pull/10611))
- Fixed `SignalConnector._has_already_handler` check for callable type ([#10483](https://github.com/Lightning-AI/lightning/pull/10483))
- Fixed an issue to return the results for each dataloader separately instead of duplicating them for each ([#10810](https://github.com/Lightning-AI/lightning/pull/10810))
- Improved exception message if `rich` version is less than `10.2.2` ([#10839](https://github.com/Lightning-AI/lightning/pull/10839))
- Fixed uploading best model checkpoint in NeptuneLogger ([#10369](https://github.com/Lightning-AI/lightning/pull/10369))
- Fixed early schedule reset logic in PyTorch profiler that was causing data leak ([#10837](https://github.com/Lightning-AI/lightning/pull/10837))
- Fixed a bug that caused incorrect batch indices to be passed to the `BasePredictionWriter` hooks when using a dataloader with `num_workers > 0` ([#10870](https://github.com/Lightning-AI/lightning/pull/10870))
- Fixed an issue with item assignment on the logger on rank > 0 for those who support it ([#10917](https://github.com/Lightning-AI/lightning/pull/10917))
- Fixed importing `torch_xla.debug` for `torch-xla<1.8` ([#10836](https://github.com/Lightning-AI/lightning/pull/10836))
- Fixed an issue with `DDPSpawnPlugin` and related plugins leaving a temporary checkpoint behind ([#10934](https://github.com/Lightning-AI/lightning/pull/10934))
- Fixed a `TypeError` occurring in the `SingalConnector.teardown()` method ([#10961](https://github.com/Lightning-AI/lightning/pull/10961))


## [1.5.4] - 2021-11-30

### Fixed

- Fixed support for `--key.help=class` with the `LightningCLI` ([#10767](https://github.com/Lightning-AI/lightning/pull/10767))
- Fixed `_compare_version` for python packages ([#10762](https://github.com/Lightning-AI/lightning/pull/10762))
- Fixed TensorBoardLogger `SummaryWriter` not close before spawning the processes ([#10777](https://github.com/Lightning-AI/lightning/pull/10777))
- Fixed a consolidation error in Lite when attempting to save the state dict of a sharded optimizer ([#10746](https://github.com/Lightning-AI/lightning/pull/10746))
- Fixed the default logging level for batch hooks associated with training from `on_step=False, on_epoch=True` to `on_step=True, on_epoch=False` ([#10756](https://github.com/Lightning-AI/lightning/pull/10756))

### Removed

- Removed PyTorch 1.6 support ([#10367](https://github.com/Lightning-AI/lightning/pull/10367), [#10738](https://github.com/Lightning-AI/lightning/pull/10738))


## [1.5.3] - 2021-11-24

### Fixed

- Fixed `ShardedTensor` state dict hook registration to check if torch distributed is available ([#10621](https://github.com/Lightning-AI/lightning/pull/10621))
- Fixed an issue with `self.log` not respecting a tensor's `dtype` when applying computations ([#10076](https://github.com/Lightning-AI/lightning/pull/10076))
- Fixed LigtningLite `_wrap_init` popping unexisting keys from DataLoader signature parameters ([#10613](https://github.com/Lightning-AI/lightning/pull/10613))
- Fixed signals being registered within threads ([#10610](https://github.com/Lightning-AI/lightning/pull/10610))
- Fixed an issue that caused Lightning to extract the batch size even though it was set by the user in `LightningModule.log` ([#10408](https://github.com/Lightning-AI/lightning/pull/10408))
- Fixed `Trainer(move_metrics_to_cpu=True)` not moving the evaluation logged results to CPU ([#10631](https://github.com/Lightning-AI/lightning/pull/10631))
- Fixed the `{validation,test}_step` outputs getting moved to CPU with `Trainer(move_metrics_to_cpu=True)` ([#10631](https://github.com/Lightning-AI/lightning/pull/10631))
- Fixed an issue with collecting logged test results with multiple dataloaders ([#10522](https://github.com/Lightning-AI/lightning/pull/10522))


## [1.5.2] - 2021-11-16

### Fixed

- Fixed `CombinedLoader` and `max_size_cycle` didn't receive a `DistributedSampler` ([#10374](https://github.com/Lightning-AI/lightning/pull/10374))
- Fixed an issue where class or init-only variables of dataclasses were passed to the dataclass constructor in `utilities.apply_to_collection` ([#9702](https://github.com/Lightning-AI/lightning/pull/9702))
- Fixed `isinstance` not working with `init_meta_context`, materialized model not being moved to the device ([#10493](https://github.com/Lightning-AI/lightning/pull/10493))
- Fixed an issue that prevented the Trainer to shutdown workers when execution is interrupted due to failure([#10463](https://github.com/Lightning-AI/lightning/pull/10463))
- Squeeze the early stopping monitor to remove empty tensor dimensions ([#10461](https://github.com/Lightning-AI/lightning/pull/10461))
- Fixed sampler replacement logic with `overfit_batches` to only replace the sample when `SequentialSampler` is not used ([#10486](https://github.com/Lightning-AI/lightning/pull/10486))
- Fixed scripting causing false positive deprecation warnings ([#10470](https://github.com/Lightning-AI/lightning/pull/10470), [#10555](https://github.com/Lightning-AI/lightning/pull/10555))
- Do not fail if batch size could not be inferred for logging when using DeepSpeed ([#10438](https://github.com/Lightning-AI/lightning/pull/10438))
- Fixed propagation of device and dtype information to submodules of LightningLite when they inherit from `DeviceDtypeModuleMixin` ([#10559](https://github.com/Lightning-AI/lightning/pull/10559))


## [1.5.1] - 2021-11-09

### Fixed

- Fixed `apply_to_collection(defaultdict)` ([#10316](https://github.com/Lightning-AI/lightning/pull/10316))
- Fixed failure when `DataLoader(batch_size=None)` is passed ([#10345](https://github.com/Lightning-AI/lightning/pull/10345))
- Fixed interception of `__init__` arguments for sub-classed DataLoader re-instantiation in Lite ([#10334](https://github.com/Lightning-AI/lightning/pull/10334))
- Fixed issue with pickling `CSVLogger` after a call to `CSVLogger.save` ([#10388](https://github.com/Lightning-AI/lightning/pull/10388))
- Fixed an import error being caused by `PostLocalSGD` when `torch.distributed` not available ([#10359](https://github.com/Lightning-AI/lightning/pull/10359))
- Fixed the logging with `on_step=True` in epoch-level hooks causing unintended side-effects. Logging with `on_step=True` in epoch-level hooks will now correctly raise an error ([#10409](https://github.com/Lightning-AI/lightning/pull/10409))
- Fixed deadlocks for distributed training with `RichProgressBar` ([#10428](https://github.com/Lightning-AI/lightning/pull/10428))
- Fixed an issue where the model wrapper in Lite converted non-floating point tensors to float ([#10429](https://github.com/Lightning-AI/lightning/pull/10429))
- Fixed an issue with inferring the dataset type in fault-tolerant training ([#10432](https://github.com/Lightning-AI/lightning/pull/10432))
- Fixed dataloader workers with `persistent_workers` being deleted on every iteration ([#10434](https://github.com/Lightning-AI/lightning/pull/10434))


## [1.5.0] - 2021-11-02

### Added

- Added support for monitoring the learning rate without schedulers in `LearningRateMonitor` ([#9786](https://github.com/Lightning-AI/lightning/pull/9786))
- Added registration of `ShardedTensor` state dict hooks in `LightningModule.__init__` if the PyTorch version supports `ShardedTensor` ([#8944](https://github.com/Lightning-AI/lightning/pull/8944))
- Added error handling including calling of `on_keyboard_interrupt()` and `on_exception()` for all entrypoints (fit, validate, test, predict) ([#8819](https://github.com/Lightning-AI/lightning/pull/8819))
- Added a flavor of `training_step` that takes `dataloader_iter` as an argument ([#8807](https://github.com/Lightning-AI/lightning/pull/8807))
- Added a `state_key` property to the `Callback` base class ([#6886](https://github.com/Lightning-AI/lightning/pull/6886))
- Added progress tracking to loops:
    * Integrated `TrainingEpochLoop.total_batch_idx` ([#8598](https://github.com/Lightning-AI/lightning/pull/8598))
    * Added `BatchProgress` and integrated `TrainingEpochLoop.is_last_batch` ([#9657](https://github.com/Lightning-AI/lightning/pull/9657))
    * Avoid optional `Tracker` attributes ([#9320](https://github.com/Lightning-AI/lightning/pull/9320))
    * Reset `current` progress counters when restarting an epoch loop that had already finished ([#9371](https://github.com/Lightning-AI/lightning/pull/9371))
    * Call `reset_on_restart` in the loop's `reset` hook instead of when loading a checkpoint ([#9561](https://github.com/Lightning-AI/lightning/pull/9561))
    * Use `completed` over `processed` in `reset_on_restart` ([#9656](https://github.com/Lightning-AI/lightning/pull/9656))
    * Renamed `reset_on_epoch` to `reset_on_run` ([#9658](https://github.com/Lightning-AI/lightning/pull/9658))
- Added `batch_size` and `rank_zero_only` arguments for `log_dict` to match `log` ([#8628](https://github.com/Lightning-AI/lightning/pull/8628))
- Added a check for unique GPU ids ([#8666](https://github.com/Lightning-AI/lightning/pull/8666))
- Added `ResultCollection` state_dict to the Loop `state_dict` and added support for distributed reload ([#8641](https://github.com/Lightning-AI/lightning/pull/8641))
- Added DeepSpeed collate checkpoint utility function ([#8701](https://github.com/Lightning-AI/lightning/pull/8701))
- Added a `handles_accumulate_grad_batches` property to the training type plugins ([#8856](https://github.com/Lightning-AI/lightning/pull/8856))
- Added a warning to `WandbLogger` when reusing a wandb run ([#8714](https://github.com/Lightning-AI/lightning/pull/8714))
- Added `log_graph` argument for `watch` method of `WandbLogger` ([#8662](https://github.com/Lightning-AI/lightning/pull/8662))
- `LightningCLI` additions:
  * Added `LightningCLI(run=False|True)` to choose whether to run a `Trainer` subcommand ([#8751](https://github.com/Lightning-AI/lightning/pull/8751))
  * Added support to call any trainer function from the `LightningCLI` via subcommands ([#7508](https://github.com/Lightning-AI/lightning/pull/7508))
  * Allow easy trainer re-instantiation ([#7508](https://github.com/Lightning-AI/lightning/pull/9241))
  * Automatically register all optimizers and learning rate schedulers ([#9565](https://github.com/Lightning-AI/lightning/pull/9565))
  * Allow registering custom optimizers and learning rate schedulers without subclassing the CLI ([#9565](https://github.com/Lightning-AI/lightning/pull/9565))
  * Support shorthand notation to instantiate optimizers and learning rate schedulers ([#9565](https://github.com/Lightning-AI/lightning/pull/9565))
  * Support passing lists of callbacks via command line ([#8815](https://github.com/Lightning-AI/lightning/pull/8815))
  * Support shorthand notation to instantiate models ([#9588](https://github.com/Lightning-AI/lightning/pull/9588))
  * Support shorthand notation to instantiate datamodules ([#10011](https://github.com/Lightning-AI/lightning/pull/10011))
  * Added `multifile` option to `LightningCLI` to enable/disable config saving to preserve multiple files structure ([#9073](https://github.com/Lightning-AI/lightning/pull/9073))
- Fault-tolerant training:
    * Added `FastForwardSampler` and `CaptureIterableDataset` injection to data loading utilities ([#8366](https://github.com/Lightning-AI/lightning/pull/8366))
    * Added `DataFetcher` to control fetching flow ([#8890](https://github.com/Lightning-AI/lightning/pull/8890))
    * Added `SharedCycleIteratorState` to prevent infinite loop ([#8889](https://github.com/Lightning-AI/lightning/pull/8889))
    * Added `CaptureMapDataset` for state management in map-style datasets ([#8891](https://github.com/Lightning-AI/lightning/pull/8891))
    * Added Fault Tolerant Training to `DataFetcher` ([#8891](https://github.com/Lightning-AI/lightning/pull/8891))
    * Replaced old prefetch iterator with new `DataFetcher` in training loop ([#8953](https://github.com/Lightning-AI/lightning/pull/8953))
    * Added partial support for global random state fault-tolerance in map-style datasets ([#8950](https://github.com/Lightning-AI/lightning/pull/8950))
    * Converted state to tuple explicitly when setting Python random state ([#9401](https://github.com/Lightning-AI/lightning/pull/9401))
    * Added support for restarting an optimizer loop (multiple optimizers) ([#9537](https://github.com/Lightning-AI/lightning/pull/9537))
    * Added support for restarting within Evaluation Loop ([#9563](https://github.com/Lightning-AI/lightning/pull/9563))
    * Added mechanism to detect that a signal has been sent so the Trainer can gracefully exit ([#9566](https://github.com/Lightning-AI/lightning/pull/9566))
    * Added support for skipping ahead to validation during the auto-restart of fitting ([#9681](https://github.com/Lightning-AI/lightning/pull/9681))
    * Added support for auto-restart if a fault-tolerant checkpoint is available ([#9722](https://github.com/Lightning-AI/lightning/pull/9722))
- Checkpoint saving and loading extensibility:
  * Added `CheckpointIO` plugin to expose checkpoint IO from training type plugin ([#8743](https://github.com/Lightning-AI/lightning/pull/8743))
  * Refactored `CheckpointConnector` to offload validation logic to the `CheckpointIO` plugin ([#9045](https://github.com/Lightning-AI/lightning/pull/9045))
  * Added `remove_checkpoint` to `CheckpointIO` plugin by moving the responsibility out of the `ModelCheckpoint` callback ([#9373](https://github.com/Lightning-AI/lightning/pull/9373))
  * Added `XLACheckpointIO` plugin ([#9972](https://github.com/Lightning-AI/lightning/pull/9972))
- Loop customization:
    * Added `Closure` and `AbstractClosure` classes ([#8642](https://github.com/Lightning-AI/lightning/pull/8642))
    * Refactored `TrainingBatchLoop` and extracted `OptimizerLoop`, splitting off automatic optimization into its own loop ([#9191](https://github.com/Lightning-AI/lightning/pull/9191))
    * Removed `TrainingBatchLoop.backward()`; manual optimization now calls directly into `Accelerator.backward()` and automatic optimization handles backward in new `OptimizerLoop` ([#9265](https://github.com/Lightning-AI/lightning/pull/9265))
    * Extracted `ManualOptimization` logic from `TrainingBatchLoop` into its own separate loop class ([#9266](https://github.com/Lightning-AI/lightning/pull/9266))
    * Added `OutputResult` and `ManualResult` classes ([#9437](https://github.com/Lightning-AI/lightning/pull/9437), [#9424](https://github.com/Lightning-AI/lightning/pull/9424))
    * Marked `OptimizerLoop.backward` as protected ([#9514](https://github.com/Lightning-AI/lightning/pull/9514))
    * Marked `FitLoop.should_accumulate` as protected ([#9515](https://github.com/Lightning-AI/lightning/pull/9515))
    * Marked several methods in `PredictionLoop` as protected: `on_predict_start`, `on_predict_epoch_end`, `on_predict_end`, `on_predict_model_eval` ([#9516](https://github.com/Lightning-AI/lightning/pull/9516))
    * Marked several methods in `EvaluationLoop` as protected: `get_max_batches`, `on_evaluation_model_eval`, `on_evaluation_model_train`, `on_evaluation_start`, `on_evaluation_epoch_start`, `on_evaluation_epoch_end`, `on_evaluation_end`, `reload_evaluation_dataloaders` ([#9516](https://github.com/Lightning-AI/lightning/pull/9516))
    * Marked several methods in `EvaluationEpochLoop` as protected: `on_evaluation_batch_start`, `evaluation_step`, `evaluation_step_end` ([#9516](https://github.com/Lightning-AI/lightning/pull/9516))
    * Added `yielding_training_step` example ([#9983](https://github.com/Lightning-AI/lightning/pull/9983))
- Added support for saving and loading state of multiple callbacks of the same type ([#7187](https://github.com/Lightning-AI/lightning/pull/7187))
- Added DeepSpeed Stage 1 support ([#8974](https://github.com/Lightning-AI/lightning/pull/8974))
- Added `Python dataclass` support for `LightningDataModule` ([#8272](https://github.com/Lightning-AI/lightning/pull/8272))
- Added sanitization of tensors when they get logged as hyperparameters in `TensorBoardLogger` ([#9031](https://github.com/Lightning-AI/lightning/pull/9031))
- Added `InterBatchParallelDataFetcher` ([#9020](https://github.com/Lightning-AI/lightning/pull/9020))
- Added `DataLoaderIterDataFetcher` ([#9020](https://github.com/Lightning-AI/lightning/pull/9020))
- Added `DataFetcher` within `Fit / Evaluation` Loop  ([#9047](https://github.com/Lightning-AI/lightning/pull/9047))
- Added a friendly error message when DDP attempts to spawn new distributed processes with rank > 0 ([#9005](https://github.com/Lightning-AI/lightning/pull/9005))
- Added Rich integration:
    * Added Rich progress bar ([#8929](https://github.com/Lightning-AI/lightning/pull/8929), [#9559](https://github.com/Lightning-AI/lightning/pull/9559))
    * Added Support for iterable datasets ([#9734](https://github.com/Lightning-AI/lightning/pull/9734))
    * Added `RichModelSummary` callback ([#9546](https://github.com/Lightning-AI/lightning/pull/9546))
    * Added `configure_columns` method to `RichProgressBar` ([#10288](https://github.com/Lightning-AI/lightning/pull/10288))
    * Added `leave` argument to `RichProgressBar` ([#10301](https://github.com/Lightning-AI/lightning/pull/10301))
- Added input validation logic for precision ([#9080](https://github.com/Lightning-AI/lightning/pull/9080))
- Added support for CPU AMP autocast ([#9084](https://github.com/Lightning-AI/lightning/pull/9084))
- Added `on_exception` callback hook ([#9183](https://github.com/Lightning-AI/lightning/pull/9183))
- Added a warning to DeepSpeed when inferring batch size ([#9221](https://github.com/Lightning-AI/lightning/pull/9221))
- Added `ModelSummary` callback ([#9344](https://github.com/Lightning-AI/lightning/pull/9344))
- Added `log_images`, `log_text` and `log_table` to `WandbLogger` ([#9545](https://github.com/Lightning-AI/lightning/pull/9545))
- Added `PL_RECONCILE_PROCESS` environment variable to enable process reconciliation regardless of cluster environment settings ([#9389](https://github.com/Lightning-AI/lightning/pull/9389))
- Added `get_device_stats` to the Accelerator interface and added its implementation for GPU and TPU ([#9586](https://github.com/Lightning-AI/lightning/pull/9586))
- Added a warning when an unknown key is encountered in the optimizer configuration, and when `OneCycleLR` is used with `"interval": "epoch"` ([#9666](https://github.com/Lightning-AI/lightning/pull/9666))
- Added `DeviceStatsMonitor` callback ([#9712](https://github.com/Lightning-AI/lightning/pull/9712))
- Added `enable_progress_bar` to the Trainer constructor ([#9664](https://github.com/Lightning-AI/lightning/pull/9664))
- Added `pl_legacy_patch` load utility for loading old checkpoints that have pickled legacy Lightning attributes ([#9166](https://github.com/Lightning-AI/lightning/pull/9166))
- Added support for `torch.use_deterministic_algorithms` ([#9121](https://github.com/Lightning-AI/lightning/pull/9121))
- Added automatic parameters tying for TPUs ([#9525](https://github.com/Lightning-AI/lightning/pull/9525))
- Added support for `torch.autograd.set_detect_anomaly` through `Trainer` constructor argument `detect_anomaly` ([#9848](https://github.com/Lightning-AI/lightning/pull/9848))
- Added `enable_model_summary` flag to Trainer ([#9699](https://github.com/Lightning-AI/lightning/pull/9699))
- Added `strategy` argument to Trainer ([#8597](https://github.com/Lightning-AI/lightning/pull/8597))
- Added `init_meta_context`, `materialize_module` utilities ([#9920](https://github.com/Lightning-AI/lightning/pull/9920))
- Added `TPUPrecisionPlugin` ([#10020](https://github.com/Lightning-AI/lightning/pull/#10020))
- Added `torch.bfloat16` support:
  * Added bfloat16 support for Lightning Trainer ([#9049](https://github.com/Lightning-AI/lightning/pull/9049))
  * Renamed `TPUHalfPrecisionPlugin` to `TPUBf16PrecisionPlugin` ([#10026](https://github.com/Lightning-AI/lightning/pull/10026))
  * Default to `precision=bf16` on CPU when `precision=16` is passed ([#10033](https://github.com/Lightning-AI/lightning/pull/10033))
  * Added support for `torch.autocast` ([#10053](https://github.com/Lightning-AI/lightning/pull/10053))
- Added `kfold` example for loop customization ([#9965](https://github.com/Lightning-AI/lightning/pull/9965))
- LightningLite:
    * Added `PrecisionPlugin.forward_context`, making it the default implementation for all `{train,val,test,predict}_step_context()` methods ([#9988](https://github.com/Lightning-AI/lightning/pull/9988))
    * Added `DDPSpawnPlugin.spawn()` for spawning new processes of a given function ([#10018](https://github.com/Lightning-AI/lightning/pull/10018), [#10022](https://github.com/Lightning-AI/lightning/pull/10022))
    * Added `TrainingTypePlugin.{_setup_model, _setup_optimizer}` methods ([#9994](https://github.com/Lightning-AI/lightning/pull/9994), [#10064](https://github.com/Lightning-AI/lightning/pull/10064))
    * Implemented `DataParallelPlugin._setup_model` ([#10010](https://github.com/Lightning-AI/lightning/pull/10010))
    * Implemented `DeepSpeedPlugin._setup_model_and_optimizers` ([#10009](https://github.com/Lightning-AI/lightning/pull/10009), [#10064](https://github.com/Lightning-AI/lightning/pull/10064))
    * Implemented `{DDPShardedPlugin,DDPShardedSpawnPlugin}._setup_model_and_optimizers` ([#10028](https://github.com/Lightning-AI/lightning/pull/10028), [#10064](https://github.com/Lightning-AI/lightning/pull/10064))
    * Added optional `model` argument to the `optimizer_step` methods in accelerators and plugins ([#10023](https://github.com/Lightning-AI/lightning/pull/10023))
    * Updated precision attributes in `DeepSpeedPlugin` ([#10164](https://github.com/Lightning-AI/lightning/pull/10164))
    * Added the ability to return a result from rank 0 in `DDPSpawnPlugin.spawn` ([#10162](https://github.com/Lightning-AI/lightning/pull/10162))
    * Added `pytorch_lightning.lite` package ([#10175](https://github.com/Lightning-AI/lightning/pull/10175))
    * Added `LightningLite` documentation ([#10043](https://github.com/Lightning-AI/lightning/pull/10043))
    * Added `LightningLite` examples ([#9987](https://github.com/Lightning-AI/lightning/pull/9987))
    * Make the `_LiteDataLoader` an iterator and add supports for custom dataloader ([#10279](https://github.com/Lightning-AI/lightning/pull/10279))
- Added `use_omegaconf` argument to `save_hparams_to_yaml` plugin ([#9170](https://github.com/Lightning-AI/lightning/pull/9170))
- Added `ckpt_path` argument for `Trainer.fit()` ([#10061](https://github.com/Lightning-AI/lightning/pull/10061))
- Added `auto_device_count` method to `Accelerators` ([#10222](https://github.com/Lightning-AI/lightning/pull/10222))
- Added support for `devices="auto"` ([#10264](https://github.com/Lightning-AI/lightning/pull/10264))
- Added a `filename` argument in `ModelCheckpoint.format_checkpoint_name` ([#9818](https://github.com/Lightning-AI/lightning/pull/9818))
- Added support for empty `gpus` list to run on CPU ([#10246](https://github.com/Lightning-AI/lightning/pull/10246))
- Added a warning if multiple batch sizes are found from ambiguous batch ([#10247](https://github.com/Lightning-AI/lightning/pull/10247))

### Changed

- Trainer now raises a `MisconfigurationException` when its methods are called with `ckpt_path="best"` but a checkpoint callback isn't configured ([#9841](https://github.com/Lightning-AI/lightning/pull/9841))
- Setting `Trainer(accelerator="ddp_cpu")` now does not spawn a subprocess if `num_processes` is kept `1` along with `num_nodes > 1` ([#9603](https://github.com/Lightning-AI/lightning/pull/9603))
- Module imports are now catching `ModuleNotFoundError` instead of `ImportError` ([#9867](https://github.com/Lightning-AI/lightning/pull/9867))
- `pytorch_lightning.loggers.neptune.NeptuneLogger` is now consistent with the new [neptune-client](https://github.com/neptune-ai/neptune-client) API; the old [neptune-client](https://github.com/neptune-ai/neptune-client) API is supported by `NeptuneClient` from the [neptune-contrib](https://github.com/neptune-ai/neptune-contrib) repo ([#6867](https://github.com/Lightning-AI/lightning/pull/6867))
- Parsing of `enums` type hyperparameters to be saved in the `haprams.yaml` file by TensorBoard and CSV loggers has been fixed and made in line with how OmegaConf parses it ([#9170](https://github.com/Lightning-AI/lightning/pull/9170))
- Parsing of the `gpus` Trainer argument has changed: `gpus="n"` (str) no longer selects the GPU index n and instead selects the first n devices ([#8770](https://github.com/Lightning-AI/lightning/pull/8770))
- `iteration_count` and other index attributes in the loops has been replaced with progress dataclasses ([#8477](https://github.com/Lightning-AI/lightning/pull/8477))
- The `trainer.lightning_module` reference is now properly set at the very beginning of a run ([#8536](https://github.com/Lightning-AI/lightning/pull/8536))
- The model weights now get loaded in all cases when the checkpoint path gets provided in validate/test/predict, regardless of whether the model instance is provided or not ([#8352](https://github.com/Lightning-AI/lightning/pull/8352))
- The `Trainer` functions `reset_{train,val,test,predict}_dataloader`, `reset_train_val_dataloaders`, and `request_dataloader` `model` argument is now optional ([#8536](https://github.com/Lightning-AI/lightning/pull/8536))
- Saved checkpoints will no longer use the type of a `Callback` as the key to avoid issues with unpickling ([#6886](https://github.com/Lightning-AI/lightning/pull/6886))
- Improved string conversion for `ResultCollection` ([#8622](https://github.com/Lightning-AI/lightning/pull/8622))
- `LightningCLI` changes:
    * `LightningCLI.init_parser` now returns the parser instance ([#8721](https://github.com/Lightning-AI/lightning/pull/8721))
    * `LightningCLI.add_core_arguments_to_parser`, `LightningCLI.parse_arguments` now take a `parser` argument ([#8721](https://github.com/Lightning-AI/lightning/pull/8721))
    * `LightningCLI.instantiate_trainer` now takes a config and a list of callbacks ([#8721](https://github.com/Lightning-AI/lightning/pull/8721))
    * Split `LightningCLI.add_core_arguments_to_parser` into `LightningCLI.add_default_arguments_to_parser` + `LightningCLI.add_core_arguments_to_parser` ([#8721](https://github.com/Lightning-AI/lightning/pull/8721))
- The accelerator and training type plugin `setup` hooks no longer have a `model` argument ([#8536](https://github.com/Lightning-AI/lightning/pull/8536))
- The accelerator and training type plugin `update_global_step` hook has been removed ([#8856](https://github.com/Lightning-AI/lightning/pull/8856))
- The coverage of `self.log`-ing in any `LightningModule` or `Callback` hook has been improved ([#8498](https://github.com/Lightning-AI/lightning/pull/8498))
- `self.log`-ing without a `Trainer` reference now raises a warning instead of an exception ([#9733](https://github.com/Lightning-AI/lightning/pull/9733))
- Removed restrictions in the Trainer that loggers can only log from rank 0; the existing logger behavior has not changed ([#8608](https://github.com/Lightning-AI/lightning/pull/8608))
- `Trainer.request_dataloader` now takes a `RunningStage` enum instance ([#8858](https://github.com/Lightning-AI/lightning/pull/8858))
- Changed `rank_zero_warn` to `NotImplementedError` in the `{train, val, test, predict}_dataloader` hooks that `Lightning(Data)Module` uses ([#9161](https://github.com/Lightning-AI/lightning/pull/9161))
- Moved `block_ddp_sync_behaviour` out of `TrainingBatchLoop` to loop utilities ([#9192](https://github.com/Lightning-AI/lightning/pull/9192))
- Executing the `optimizer_closure` is now required when overriding the `optimizer_step` hook ([#9360](https://github.com/Lightning-AI/lightning/pull/9360))
- Changed logging of `LightningModule` and `LightningDataModule` hyperparameters to raise an exception only if there are colliding keys with different values ([#9496](https://github.com/Lightning-AI/lightning/pull/9496))
- `seed_everything` now fails when an invalid seed value is passed instead of selecting a random seed ([#8787](https://github.com/Lightning-AI/lightning/pull/8787))
- The Trainer now calls `TrainingTypePlugin` collective APIs directly instead of going through the Accelerator reference ([#9677](https://github.com/Lightning-AI/lightning/pull/9677), [#9901](https://github.com/Lightning-AI/lightning/pull/9901))
- The tuner now uses a unique filename to save a temporary checkpoint ([#9682](https://github.com/Lightning-AI/lightning/pull/9682))
- Changed `HorovodPlugin.all_gather` to return a `torch.Tensor` instead of a list ([#9696](https://github.com/Lightning-AI/lightning/pull/9696))
- Changed Trainer connectors to be protected attributes:
    * Configuration Validator ([#9779](https://github.com/Lightning-AI/lightning/pull/9779))
- The `current_epoch` and `global_step` attributes now get restored irrespective of the Trainer task ([#9413](https://github.com/Lightning-AI/lightning/pull/9413))
- Trainer now raises an exception when requesting `amp_level` with native `amp_backend` ([#9755](https://github.com/Lightning-AI/lightning/pull/9755))
- Update the logic to check for accumulation steps with deepspeed ([#9826](https://github.com/Lightning-AI/lightning/pull/9826))
- `pytorch_lightning.utilities.grads.grad_norm` now raises an exception if parameter `norm_type <= 0` ([#9765](https://github.com/Lightning-AI/lightning/pull/9765))
- Updated error message for interactive incompatible plugins ([#9896](https://github.com/Lightning-AI/lightning/pull/9896))
- Moved the `optimizer_step` and `clip_gradients` hook from the `Accelerator` and `TrainingTypePlugin` into the `PrecisionPlugin` ([#10143](https://github.com/Lightning-AI/lightning/pull/10143), [#10029](https://github.com/Lightning-AI/lightning/pull/10029))
- `NativeMixedPrecisionPlugin` and its subclasses now take an optional `GradScaler` instance ([#10055](https://github.com/Lightning-AI/lightning/pull/10055))
- Trainer is now raising a `MisconfigurationException` instead of a warning if `Trainer.{validate/test}` is missing required methods ([#10016](https://github.com/Lightning-AI/lightning/pull/10016))
- Changed default value of the `max_steps` Trainer argument from `None` to -1 ([#9460](https://github.com/Lightning-AI/lightning/pull/9460))
- LightningModule now raises an error when calling `log(on_step=False, on_epoch=False)` ([#10227](https://github.com/Lightning-AI/lightning/pull/10227))
- Quantization aware training observers are now disabled by default during validating/testing/predicting stages ([#8540](https://github.com/Lightning-AI/lightning/pull/8540))
- Raised `MisconfigurationException` when total length of `dataloader` across ranks is zero, and give warning when total length is non-zero, but only local rank length is zero. ([#9827](https://github.com/Lightning-AI/lightning/pull/9827))
- Changed the model size calculation using `ByteCounter` ([#10123](https://github.com/Lightning-AI/lightning/pull/10123))
- Enabled `on_load_checkpoint` for `LightningDataModule` for all `trainer_fn` ([#10238](https://github.com/Lightning-AI/lightning/pull/10238))
- Allowed separate config files for parameters with class type when LightningCLI is in `subclass_mode=False` ([#10286](https://github.com/Lightning-AI/lightning/pull/10286))

### Deprecated

- Deprecated Trainer argument `terminate_on_nan` in favor of `detect_anomaly`([#9175](https://github.com/Lightning-AI/lightning/pull/9175))
- Deprecated `Trainer.terminate_on_nan` public attribute access ([#9849](https://github.com/Lightning-AI/lightning/pull/9849))
- Deprecated `LightningModule.summarize()` in favor of `pytorch_lightning.utilities.model_summary.summarize()` ([#8513](https://github.com/Lightning-AI/lightning/pull/8513))
- Deprecated `LightningModule.model_size` ([#8343](https://github.com/Lightning-AI/lightning/pull/8343))
- Deprecated `DataModule` properties: `train_transforms`, `val_transforms`, `test_transforms`, `size`, `dims` ([#8851](https://github.com/Lightning-AI/lightning/pull/8851))
- Deprecated `add_to_queue`, `get_from_queue` from `LightningModule` in favor of corresponding methods in the `DDPSpawnPlugin` ([#9118](https://github.com/Lightning-AI/lightning/pull/9118))
- Deprecated `LightningModule.get_progress_bar_dict` and `Trainer.progress_bar_dict` in favor of `pytorch_lightning.callbacks.progress.base.get_standard_metrics` and `ProgressBarBase.get_metrics` ([#8985](https://github.com/Lightning-AI/lightning/pull/8985))
- Deprecated `prepare_data_per_node` flag on Trainer and set it as a property of `DataHooks`, accessible in the `LightningModule` and `LightningDataModule` ([#8958](https://github.com/Lightning-AI/lightning/pull/8958))
- Deprecated the `TestTubeLogger` ([#9065](https://github.com/Lightning-AI/lightning/pull/9065))
- Deprecated `on_{train/val/test/predict}_dataloader()` from `LightningModule` and `LightningDataModule` ([#9098](https://github.com/Lightning-AI/lightning/pull/9098))
- Deprecated `on_keyboard_interrupt` callback hook in favor of new `on_exception` hook ([#9260](https://github.com/Lightning-AI/lightning/pull/9260))
- Deprecated passing `process_position` to the `Trainer` constructor in favor of adding the `ProgressBar` callback with `process_position` directly to the list of callbacks ([#9222](https://github.com/Lightning-AI/lightning/pull/9222))
- Deprecated passing `flush_logs_every_n_steps` as a Trainer argument, instead pass it to the logger init if supported ([#9366](https://github.com/Lightning-AI/lightning/pull/9366))
- Deprecated `LightningLoggerBase.close`, `LoggerCollection.close` in favor of `LightningLoggerBase.finalize`, `LoggerCollection.finalize` ([#9422](https://github.com/Lightning-AI/lightning/pull/9422))
- Deprecated passing `progress_bar_refresh_rate` to the `Trainer` constructor in favor of adding the `ProgressBar` callback with `refresh_rate` directly to the list of callbacks, or passing `enable_progress_bar=False` to disable the progress bar ([#9616](https://github.com/Lightning-AI/lightning/pull/9616))
- Deprecated `LightningDistributed` and moved the broadcast logic to `DDPPlugin` and `DDPSpawnPlugin` directly ([#9691](https://github.com/Lightning-AI/lightning/pull/9691))
- Deprecated passing `stochastic_weight_avg` to the `Trainer` constructor in favor of adding the `StochasticWeightAveraging` callback directly to the list of callbacks ([#8989](https://github.com/Lightning-AI/lightning/pull/8989))
- Deprecated Accelerator collective API `barrier`, `broadcast`, and `all_gather` in favor of calling the `TrainingTypePlugin` collective API directly ([#9677](https://github.com/Lightning-AI/lightning/pull/9677))
- Deprecated `checkpoint_callback` from the `Trainer` constructor in favor of `enable_checkpointing` ([#9754](https://github.com/Lightning-AI/lightning/pull/9754))
- Deprecated the `LightningModule.on_post_move_to_device` method ([#9525](https://github.com/Lightning-AI/lightning/pull/9525))
- Deprecated `pytorch_lightning.core.decorators.parameter_validation` in favor of `pytorch_lightning.utilities.parameter_tying.set_shared_parameters` ([#9525](https://github.com/Lightning-AI/lightning/pull/9525))
- Deprecated passing `weights_summary` to the `Trainer` constructor in favor of adding the `ModelSummary` callback with `max_depth` directly to the list of callbacks ([#9699](https://github.com/Lightning-AI/lightning/pull/9699))
- Deprecated `log_gpu_memory`, `gpu_metrics`, and util funcs in favor of `DeviceStatsMonitor` callback ([#9921](https://github.com/Lightning-AI/lightning/pull/9921))
- Deprecated `GPUStatsMonitor` and `XLAStatsMonitor` in favor of `DeviceStatsMonitor` callback ([#9924](https://github.com/Lightning-AI/lightning/pull/9924))
- Deprecated setting `Trainer(max_steps=None)`; To turn off the limit, set `Trainer(max_steps=-1)` (default) ([#9460](https://github.com/Lightning-AI/lightning/pull/9460))
- Deprecated access to the `AcceleratorConnector.is_slurm_managing_tasks` attribute and marked it as protected ([#10101](https://github.com/Lightning-AI/lightning/pull/10101))
- Deprecated access to the `AcceleratorConnector.configure_slurm_ddp` method and marked it as protected ([#10101](https://github.com/Lightning-AI/lightning/pull/10101))
- Deprecated passing `resume_from_checkpoint` to the `Trainer` constructor in favor of `trainer.fit(ckpt_path=)` ([#10061](https://github.com/Lightning-AI/lightning/pull/10061))
- Deprecated `ClusterEnvironment.creates_children()` in favor of `ClusterEnvironment.creates_processes_externally` (property) ([#10106](https://github.com/Lightning-AI/lightning/pull/10106))
- Deprecated `PrecisionPlugin.master_params()` in favor of `PrecisionPlugin.main_params()` ([#10105](https://github.com/Lightning-AI/lightning/pull/10105))
- Deprecated `lr_sch_names` from `LearningRateMonitor` ([#10066](https://github.com/Lightning-AI/lightning/pull/10066))
- Deprecated `ProgressBar` callback in favor of `TQDMProgressBar` ([#10134](https://github.com/Lightning-AI/lightning/pull/10134))

### Removed

- Removed deprecated `metrics` ([#8586](https://github.com/Lightning-AI/lightning/pull/8586/))
- Removed the deprecated `outputs` argument in both the `LightningModule.on_train_epoch_end` and `Callback.on_train_epoch_end` hooks ([#8587](https://github.com/Lightning-AI/lightning/pull/8587))
- Removed the deprecated `TrainerLoggingMixin` class ([#8609](https://github.com/Lightning-AI/lightning/pull/8609))
- Removed the deprecated `TrainerTrainingTricksMixin` class ([#8679](https://github.com/Lightning-AI/lightning/pull/8679))
- Removed the deprecated `optimizer_idx` from `training_step` as an accepted argument in manual optimization ([#8576](https://github.com/Lightning-AI/lightning/pull/8576))
- Removed support for the deprecated `on_save_checkpoint` signature. The hook now takes a `checkpoint` positional parameter ([#8697](https://github.com/Lightning-AI/lightning/pull/8697))
- Removed support for the deprecated `on_load_checkpoint` signature. The hook now takes a `pl_module` positional parameter ([#8697](https://github.com/Lightning-AI/lightning/pull/8697))
- Removed the deprecated `save_function` property in `ModelCheckpoint` ([#8680](https://github.com/Lightning-AI/lightning/pull/8680))
- Removed the deprecated `model` argument from `ModelCheckpoint.save_checkpoint` ([#8688](https://github.com/Lightning-AI/lightning/pull/8688))
- Removed the deprecated `sync_step` argument from `WandbLogger` ([#8763](https://github.com/Lightning-AI/lightning/pull/8763))
- Removed the deprecated `Trainer.truncated_bptt_steps` in favor of `LightningModule.truncated_bptt_steps` ([#8826](https://github.com/Lightning-AI/lightning/pull/8826))
- Removed `LightningModule.write_predictions` and `LightningModule.write_predictions_dict` ([#8850](https://github.com/Lightning-AI/lightning/pull/8850))
- Removed `on_reset_*_dataloader` hooks in TrainingType Plugins and Accelerators ([#8858](https://github.com/Lightning-AI/lightning/pull/8858))
- Removed deprecated `GradInformation` module in favor of `pytorch_lightning.utilities.grads` ([#8831](https://github.com/Lightning-AI/lightning/pull/8831/))
- Removed `TrainingTypePlugin.on_save` and `Accelerator.on_save` ([#9023](https://github.com/Lightning-AI/lightning/pull/9023))
- Removed `{Accelerator,TrainingTypePlugin,PrecisionPlugin}.post_optimizer_step` ([#9746](https://github.com/Lightning-AI/lightning/pull/9746))
- Removed deprecated `connect_precision_plugin` and `connect_training_type_plugin` from `Accelerator` ([#9019](https://github.com/Lightning-AI/lightning/pull/9019))
- Removed `on_train_epoch_end` from `Accelerator` ([#9035](https://github.com/Lightning-AI/lightning/pull/9035))
- Removed `InterBatchProcessor` in favor of `DataLoaderIterDataFetcher` ([#9052](https://github.com/Lightning-AI/lightning/pull/9052))
- Removed `Plugin` in `base_plugin.py` in favor of accessing `TrainingTypePlugin` and `PrecisionPlugin` directly instead ([#9066](https://github.com/Lightning-AI/lightning/pull/9066))
- Removed `teardown` from `ParallelPlugin` ([#8943](https://github.com/Lightning-AI/lightning/pull/8943))
- Removed deprecated `profiled_functions` argument from `PyTorchProfiler` ([#9178](https://github.com/Lightning-AI/lightning/pull/9178))
- Removed deprecated `pytorch_lighting.utilities.argparse_utils` module ([#9166](https://github.com/Lightning-AI/lightning/pull/9166))
- Removed deprecated property `Trainer.running_sanity_check` in favor of `Trainer.sanity_checking` ([#9209](https://github.com/Lightning-AI/lightning/pull/9209))
- Removed deprecated `BaseProfiler.output_filename` arg from it and its descendants in favor of `dirpath` and `filename` ([#9214](https://github.com/Lightning-AI/lightning/pull/9214))
- Removed deprecated property `ModelCheckpoint.period` in favor of `ModelCheckpoint.every_n_epochs` ([#9213](https://github.com/Lightning-AI/lightning/pull/9213))
- Removed deprecated `auto_move_data` decorator ([#9231](https://github.com/Lightning-AI/lightning/pull/9231))
- Removed deprecated property `LightningModule.datamodule` in favor of `Trainer.datamodule` ([#9233](https://github.com/Lightning-AI/lightning/pull/9233))
- Removed deprecated properties `DeepSpeedPlugin.cpu_offload*` in favor of `offload_optimizer`, `offload_parameters` and `pin_memory` ([#9244](https://github.com/Lightning-AI/lightning/pull/9244))
- Removed deprecated property `AcceleratorConnector.is_using_torchelastic` in favor of `TorchElasticEnvironment.is_using_torchelastic()` ([#9729](https://github.com/Lightning-AI/lightning/pull/9729))
- Removed `pytorch_lightning.utilities.debugging.InternalDebugger` ([#9680](https://github.com/Lightning-AI/lightning/pull/9680))
- Removed `call_configure_sharded_model_hook` property from `Accelerator` and `TrainingTypePlugin` ([#9612](https://github.com/Lightning-AI/lightning/pull/9612))
- Removed `TrainerProperties` mixin and moved property definitions directly into `Trainer` ([#9495](https://github.com/Lightning-AI/lightning/pull/9495))
- Removed a redundant warning with `ModelCheckpoint(monitor=None)` callback ([#9875](https://github.com/Lightning-AI/lightning/pull/9875))
- Remove `epoch` from `trainer.logged_metrics` ([#9904](https://github.com/Lightning-AI/lightning/pull/9904))
- Remove deprecated `distributed_backend` from `Trainer` ([#10017](https://github.com/Lightning-AI/lightning/pull/10017))
- Removed `process_idx` from the `{DDPSpawnPlugin,TPUSpawnPlugin}.new_process` methods ([#10022](https://github.com/Lightning-AI/lightning/pull/10022))
- Removed automatic patching of `{train,val,test,predict}_dataloader()` on the `LightningModule` ([#9764](https://github.com/Lightning-AI/lightning/pull/9764))
- Removed `pytorch_lightning.trainer.connectors.OptimizerConnector` ([#10120](https://github.com/Lightning-AI/lightning/pull/10120))

### Fixed

- Fixed ImageNet evaluation in example ([#10179](https://github.com/Lightning-AI/lightning/pull/10179))
- Fixed an issue with logger outputs not being finalized correctly after prediction runs ([#8685](https://github.com/Lightning-AI/lightning/pull/8685))
- Fixed `move_metrics_to_cpu` moving the loss to CPU while training on device ([#9308](https://github.com/Lightning-AI/lightning/pull/9308))
- Fixed incorrect main progress bar indicator when resuming training mid-epoch ([#9310](https://github.com/Lightning-AI/lightning/pull/9310))
- Fixed an issue with freeing memory of datafetchers during teardown ([#9387](https://github.com/Lightning-AI/lightning/pull/9387))
- Fixed a bug where the training step output needed to be `deepcopy`-ed ([#9349](https://github.com/Lightning-AI/lightning/pull/9349))
- Fixed an issue with freeing memory allocated by the data iterators in `Loop.on_run_end` ([#9386](https://github.com/Lightning-AI/lightning/pull/9386), [#9915](https://github.com/Lightning-AI/lightning/pull/9915))
- Fixed `BasePredictionWriter` not returning the batch indices in a non-distributed setting ([#9432](https://github.com/Lightning-AI/lightning/pull/9432))
- Fixed an error when running in XLA environments with no TPU attached ([#9572](https://github.com/Lightning-AI/lightning/pull/9572))
- Fixed check on torchmetrics logged whose `compute()` output is a multielement tensor ([#9582](https://github.com/Lightning-AI/lightning/pull/9582))
- Fixed gradient accumulation for `DDPShardedPlugin` ([#9122](https://github.com/Lightning-AI/lightning/pull/9122))
- Fixed missing DeepSpeed distributed call ([#9540](https://github.com/Lightning-AI/lightning/pull/9540))
- Fixed an issue with wrapped LightningModule during evaluation; The LightningModule no longer gets wrapped with data-parallel modules when not fitting in `DDPPlugin`, `DDPSpawnPlugin`, `DDPShardedPlugin`, `DDPSpawnShardedPlugin` ([#9096](https://github.com/Lightning-AI/lightning/pull/9096))
- Fixed `trainer.accumulate_grad_batches` to be an int on init. The default value for it is now `None` inside Trainer ([#9652](https://github.com/Lightning-AI/lightning/pull/9652))
- Fixed `broadcast` in `DDPPlugin` and `DDPSpawnPlugin` to respect the `src` input ([#9691](https://github.com/Lightning-AI/lightning/pull/9691))
- Fixed `self.log(on_epoch=True, reduce_fx=sum))` for the `on_batch_start` and `on_train_batch_start` hooks ([#9791](https://github.com/Lightning-AI/lightning/pull/9791))
- Fixed `self.log(on_epoch=True)` for the `on_batch_start` and `on_train_batch_start` hooks ([#9780](https://github.com/Lightning-AI/lightning/pull/9780))
- Fixed restoring training state during `Trainer.fit` only ([#9413](https://github.com/Lightning-AI/lightning/pull/9413))
- Fixed DeepSpeed and Lightning both calling the scheduler ([#9788](https://github.com/Lightning-AI/lightning/pull/9788))
- Fixed missing arguments when saving hyperparameters from the parent class but not from the child class ([#9800](https://github.com/Lightning-AI/lightning/pull/9800))
- Fixed DeepSpeed GPU device IDs ([#9847](https://github.com/Lightning-AI/lightning/pull/9847))
- Reset `val_dataloader` in `tuner/batch_size_scaling` ([#9857](https://github.com/Lightning-AI/lightning/pull/9857))
- Fixed use of `LightningCLI` in computer_vision_fine_tuning.py example ([#9934](https://github.com/Lightning-AI/lightning/pull/9934))
- Fixed issue with non-init dataclass fields in `apply_to_collection` ([#9963](https://github.com/Lightning-AI/lightning/pull/9963))
- Reset `val_dataloader` in `tuner/batch_size_scaling` for binsearch ([#9975](https://github.com/Lightning-AI/lightning/pull/9975))
- Fixed logic to check for spawn in dataloader `TrainerDataLoadingMixin._worker_check` ([#9902](https://github.com/Lightning-AI/lightning/pull/9902))
- Fixed `train_dataloader` getting loaded twice when resuming from a checkpoint during `Trainer.fit()` ([#9671](https://github.com/Lightning-AI/lightning/pull/9671))
- Fixed `LearningRateMonitor` logging with multiple param groups optimizer with no scheduler ([#10044](https://github.com/Lightning-AI/lightning/pull/10044))
- Fixed undesired side effects being caused by `Trainer` patching dataloader methods on the `LightningModule` ([#9764](https://github.com/Lightning-AI/lightning/pull/9764))
- Fixed gradients not being unscaled when clipping or logging the gradient norm ([#9287](https://github.com/Lightning-AI/lightning/pull/9287))
- Fixed `on_before_optimizer_step` getting called before the optimizer closure (including backward) has run ([#10167](https://github.com/Lightning-AI/lightning/pull/10167))
- Fixed monitor value in `ModelCheckpoint` getting moved to the wrong device in a special case where it becomes NaN ([#10118](https://github.com/Lightning-AI/lightning/pull/10118))
- Fixed creation of `dirpath` in `BaseProfiler` if it doesn't exist ([#10073](https://github.com/Lightning-AI/lightning/pull/10073))
- Fixed incorrect handling of sigterm ([#10189](https://github.com/Lightning-AI/lightning/pull/10189))
- Fixed bug where `log(on_step=True, on_epoch=True, sync_dist=True)` wouldn't reduce the value on step ([#10227](https://github.com/Lightning-AI/lightning/pull/10227))
- Fixed an issue with `pl.utilities.seed.reset_seed` converting the `PL_SEED_WORKERS` environment variable to `bool` ([#10099](https://github.com/Lightning-AI/lightning/pull/10099))
- Fixed iterating over a logger collection when `fast_dev_run > 0` ([#10232](https://github.com/Lightning-AI/lightning/pull/10232))
- Fixed `batch_size` in `ResultCollection` not being reset to 1 on epoch end ([#10242](https://github.com/Lightning-AI/lightning/pull/10242))
- Fixed `distrib_type` not being set when training plugin instances are being passed to the Trainer ([#10251](https://github.com/Lightning-AI/lightning/pull/10251))


## [1.4.9] - 2021-09-30

- Fixed `lr_find` to generate same results on multiple calls ([#9704](https://github.com/Lightning-AI/lightning/pull/9704))
- Fixed `reset` metrics on validation epoch end ([#9717](https://github.com/Lightning-AI/lightning/pull/9717))
- Fixed input validation for `gradient_clip_val`, `gradient_clip_algorithm`, `track_grad_norm` and `terminate_on_nan` Trainer arguments ([#9595](https://github.com/Lightning-AI/lightning/pull/9595))
- Reset metrics before each task starts ([#9410](https://github.com/Lightning-AI/lightning/pull/9410))


## [1.4.8] - 2021-09-22

- Fixed error reporting in DDP process reconciliation when processes are launched by an external agent ([#9389](https://github.com/Lightning-AI/lightning/pull/9389))
- Added PL_RECONCILE_PROCESS environment variable to enable process reconciliation regardless of cluster environment settings ([#9389](https://github.com/Lightning-AI/lightning/pull/9389))
- Fixed `add_argparse_args` raising `TypeError` when args are typed as `typing.Generic` in Python 3.6 ([#9554](https://github.com/Lightning-AI/lightning/pull/9554))
- Fixed back-compatibility for saving hyperparameters from a single container and inferring its argument name by reverting [#9125](https://github.com/Lightning-AI/lightning/pull/9125) ([#9642](https://github.com/Lightning-AI/lightning/pull/9642))


## [1.4.7] - 2021-09-14

- Fixed logging of nan parameters ([#9364](https://github.com/Lightning-AI/lightning/pull/9364))
- Fixed `replace_sampler` missing the batch size under specific conditions ([#9367](https://github.com/Lightning-AI/lightning/pull/9367))
- Pass init args to ShardedDataParallel ([#9483](https://github.com/Lightning-AI/lightning/pull/9483))
- Fixed collision of user argument when using ShardedDDP ([#9512](https://github.com/Lightning-AI/lightning/pull/9512))
- Fixed DeepSpeed crash for RNNs ([#9489](https://github.com/Lightning-AI/lightning/pull/9489))


## [1.4.6] - 2021-09-07

- Fixed an issues with export to ONNX format when a model has multiple inputs ([#8800](https://github.com/Lightning-AI/lightning/pull/8800))
- Removed deprecation warnings being called for `on_{task}_dataloader` ([#9279](https://github.com/Lightning-AI/lightning/pull/9279))
- Fixed save/load/resume from checkpoint for DeepSpeed Plugin (
    [#8397](https://github.com/Lightning-AI/lightning/pull/8397),
    [#8644](https://github.com/Lightning-AI/lightning/pull/8644),
    [#8627](https://github.com/Lightning-AI/lightning/pull/8627))
- Fixed `EarlyStopping` running on train epoch end when `check_val_every_n_epoch>1` is set ([#9156](https://github.com/Lightning-AI/lightning/pull/9156))
- Fixed an issue with logger outputs not being finalized correctly after prediction runs ([#8333](https://github.com/Lightning-AI/lightning/pull/8333))
- Fixed the Apex and DeepSpeed plugin closure running after the `on_before_optimizer_step` hook ([#9288](https://github.com/Lightning-AI/lightning/pull/9288))
- Fixed the Native AMP plugin closure not running with manual optimization ([#9288](https://github.com/Lightning-AI/lightning/pull/9288))
- Fixed bug where data-loading functions where not getting the correct running stage passed ([#8858](https://github.com/Lightning-AI/lightning/pull/8858))
- Fixed intra-epoch evaluation outputs staying in memory when the respective `*_epoch_end` hook wasn't overridden ([#9261](https://github.com/Lightning-AI/lightning/pull/9261))
- Fixed error handling in DDP process reconciliation when `_sync_dir` was not initialized ([#9267](https://github.com/Lightning-AI/lightning/pull/9267))
- Fixed PyTorch Profiler not enabled for manual optimization ([#9316](https://github.com/Lightning-AI/lightning/pull/9316))
- Fixed inspection of other args when a container is specified in `save_hyperparameters` ([#9125](https://github.com/Lightning-AI/lightning/pull/9125))
- Fixed signature of `Timer.on_train_epoch_end` and `StochasticWeightAveraging.on_train_epoch_end` to prevent unwanted deprecation warnings ([#9347](https://github.com/Lightning-AI/lightning/pull/9347))


## [1.4.5] - 2021-08-31

- Fixed reduction using `self.log(sync_dict=True, reduce_fx={mean,max})` ([#9142](https://github.com/Lightning-AI/lightning/pull/9142))
- Fixed not setting a default value for `max_epochs` if `max_time` was specified on the `Trainer` constructor ([#9072](https://github.com/Lightning-AI/lightning/pull/9072))
- Fixed the CometLogger, no longer modifies the metrics in place. Instead creates a copy of metrics before performing any operations ([#9150](https://github.com/Lightning-AI/lightning/pull/9150))
- Fixed `DDP` "CUDA error: initialization error" due to a `copy` instead of `deepcopy` on `ResultCollection` ([#9239](https://github.com/Lightning-AI/lightning/pull/9239))


## [1.4.4] - 2021-08-24

- Fixed a bug in the binary search mode of auto batch size scaling where exception was raised if the first trainer run resulted in OOM ([#8954](https://github.com/Lightning-AI/lightning/pull/8954))
- Fixed a bug causing logging with `log_gpu_memory='min_max'` not working ([#9013](https://github.com/Lightning-AI/lightning/pull/9013))


## [1.4.3] - 2021-08-17

- Fixed plateau scheduler stepping on incomplete epoch ([#8861](https://github.com/Lightning-AI/lightning/pull/8861))
- Fixed infinite loop with `CycleIterator` and multiple loaders ([#8889](https://github.com/Lightning-AI/lightning/pull/8889))
- Fixed `StochasticWeightAveraging` with a list of learning rates not applying them to each param group ([#8747](https://github.com/Lightning-AI/lightning/pull/8747))
- Restore original loaders if replaced by entrypoint ([#8885](https://github.com/Lightning-AI/lightning/pull/8885))
- Fixed lost reference to `_Metadata` object in `ResultMetricCollection` ([#8932](https://github.com/Lightning-AI/lightning/pull/8932))
- Ensure the existence of `DDPPlugin._sync_dir` in `reconciliate_processes` ([#8939](https://github.com/Lightning-AI/lightning/pull/8939))


## [1.4.2] - 2021-08-10

- Fixed recursive call for `apply_to_collection(include_none=False)` ([#8719](https://github.com/Lightning-AI/lightning/pull/8719))
- Fixed truncated backprop through time enablement when set as a property on the LightningModule and not the Trainer ([#8804](https://github.com/Lightning-AI/lightning/pull/8804/))
- Fixed comments and exception message for metrics_to_scalars ([#8782](https://github.com/Lightning-AI/lightning/pull/8782/))
- Fixed typo error in LightningLoggerBase.after_save_checkpoint docstring ([#8737](https://github.com/Lightning-AI/lightning/pull/8737/))


## [1.4.1] - 2021-08-03

- Fixed `trainer.fit_loop.split_idx` always returning `None` ([#8601](https://github.com/Lightning-AI/lightning/pull/8601))
- Fixed references for `ResultCollection.extra` ([#8622](https://github.com/Lightning-AI/lightning/pull/8622))
- Fixed reference issues during epoch end result collection ([#8621](https://github.com/Lightning-AI/lightning/pull/8621))
- Fixed horovod auto-detection when horovod is not installed and the launcher is `mpirun` ([#8610](https://github.com/Lightning-AI/lightning/pull/8610))
- Fixed an issue with `training_step` outputs not getting collected correctly for `training_epoch_end` ([#8613](https://github.com/Lightning-AI/lightning/pull/8613))
- Fixed distributed types support for CPUs ([#8667](https://github.com/Lightning-AI/lightning/pull/8667))
- Fixed a deadlock issue with DDP and torchelastic ([#8655](https://github.com/Lightning-AI/lightning/pull/8655))
- Fixed `accelerator=ddp` choice for CPU ([#8645](https://github.com/Lightning-AI/lightning/pull/8645))


## [1.4.0] - 2021-07-27

### Added

- Added `extract_batch_size` utility and corresponding tests to extract batch dimension from multiple batch types ([#8357](https://github.com/Lightning-AI/lightning/pull/8357/))
- Added support for named parameter groups in `LearningRateMonitor` ([#7987](https://github.com/Lightning-AI/lightning/pull/7987))
- Added `dataclass` support for `pytorch_lightning.utilities.apply_to_collection` ([#7935](https://github.com/Lightning-AI/lightning/pull/7935))
- Added support to `LightningModule.to_torchscript` for saving to custom filesystems with `fsspec` ([#7617](https://github.com/Lightning-AI/lightning/pull/7617))
- Added `KubeflowEnvironment` for use with the `PyTorchJob` operator in Kubeflow
- Added LightningCLI support for config files on object stores ([#7521](https://github.com/Lightning-AI/lightning/pull/7521))
- Added `ModelPruning(prune_on_train_epoch_end=True|False)` to choose when to apply pruning ([#7704](https://github.com/Lightning-AI/lightning/pull/7704))
- Added support for checkpointing based on a provided time interval during training ([#7515](https://github.com/Lightning-AI/lightning/pull/7515))
- Progress tracking
  * Added dataclasses for progress tracking ([#6603](https://github.com/Lightning-AI/lightning/pull/6603),
    [#7574](https://github.com/Lightning-AI/lightning/pull/7574),
    [#8140](https://github.com/Lightning-AI/lightning/pull/8140),
    [#8362](https://github.com/Lightning-AI/lightning/pull/8362))
  * Add `{,load_}state_dict` to the progress tracking dataclasses ([#8140](https://github.com/Lightning-AI/lightning/pull/8140))
  * Connect the progress tracking dataclasses to the loops ([#8244](https://github.com/Lightning-AI/lightning/pull/8244),
    [#8362](https://github.com/Lightning-AI/lightning/pull/8362))
  * Do not reset the progress tracking dataclasses total counters ([#8475](https://github.com/Lightning-AI/lightning/pull/8475))
- Added support for passing a `LightningDataModule` positionally as the second argument to `trainer.{validate,test,predict}` ([#7431](https://github.com/Lightning-AI/lightning/pull/7431))
- Added argument `trainer.predict(ckpt_path)` ([#7430](https://github.com/Lightning-AI/lightning/pull/7430))
- Added `clip_grad_by_value` support for TPUs ([#7025](https://github.com/Lightning-AI/lightning/pull/7025))
- Added support for passing any class to `is_overridden` ([#7918](https://github.com/Lightning-AI/lightning/pull/7918))
- Added `sub_dir` parameter to `TensorBoardLogger` ([#6195](https://github.com/Lightning-AI/lightning/pull/6195))
- Added correct `dataloader_idx` to batch transfer hooks ([#6241](https://github.com/Lightning-AI/lightning/pull/6241))
- Added `include_none=bool` argument to `apply_to_collection` ([#7769](https://github.com/Lightning-AI/lightning/pull/7769))
- Added `apply_to_collections` to apply a function to two zipped collections ([#7769](https://github.com/Lightning-AI/lightning/pull/7769))
- Added `ddp_fully_sharded` support ([#7487](https://github.com/Lightning-AI/lightning/pull/7487))
- Added `should_rank_save_checkpoint` property to Training Plugins ([#7684](https://github.com/Lightning-AI/lightning/pull/7684))
- Added `log_grad_norm` hook to `LightningModule` to customize the logging of gradient norms ([#7873](https://github.com/Lightning-AI/lightning/pull/7873))
- Added `save_config_filename` init argument to `LightningCLI` to ease resolving name conflicts ([#7741](https://github.com/Lightning-AI/lightning/pull/7741))
- Added `save_config_overwrite` init argument to `LightningCLI` to ease overwriting existing config files ([#8059](https://github.com/Lightning-AI/lightning/pull/8059))
- Added reset dataloader hooks to Training Plugins and Accelerators ([#7861](https://github.com/Lightning-AI/lightning/pull/7861))
- Added trainer stage hooks for Training Plugins and Accelerators ([#7864](https://github.com/Lightning-AI/lightning/pull/7864))
- Added the `on_before_optimizer_step` hook ([#8048](https://github.com/Lightning-AI/lightning/pull/8048))
- Added IPU Accelerator ([#7867](https://github.com/Lightning-AI/lightning/pull/7867))
- Fault-tolerant training
    * Added `{,load_}state_dict` to `ResultCollection` ([#7948](https://github.com/Lightning-AI/lightning/pull/7948))
    * Added `{,load_}state_dict` to `Loops` ([#8197](https://github.com/Lightning-AI/lightning/pull/8197))
    * Added `FastForwardSampler` and `CaptureIterableDataset` ([#8307](https://github.com/Lightning-AI/lightning/pull/8307))
    * Set `Loop.restarting=False` at the end of the first iteration ([#8362](https://github.com/Lightning-AI/lightning/pull/8362))
    * Save the loops state with the checkpoint (opt-in) ([#8362](https://github.com/Lightning-AI/lightning/pull/8362))
    * Save a checkpoint to restore the state on exception (opt-in) ([#8362](https://github.com/Lightning-AI/lightning/pull/8362))
    * Added `state_dict` and `load_state_dict` utilities for `CombinedLoader` + utilities for dataloader ([#8364](https://github.com/Lightning-AI/lightning/pull/8364))
- Added `rank_zero_only` to `LightningModule.log` function ([#7966](https://github.com/Lightning-AI/lightning/pull/7966))
- Added `metric_attribute` to `LightningModule.log` function ([#7966](https://github.com/Lightning-AI/lightning/pull/7966))
- Added a warning if `Trainer(log_every_n_steps)` is a value too high for the training dataloader ([#7734](https://github.com/Lightning-AI/lightning/pull/7734))
- Added LightningCLI support for argument links applied on instantiation ([#7895](https://github.com/Lightning-AI/lightning/pull/7895))
- Added LightningCLI support for configurable callbacks that should always be present ([#7964](https://github.com/Lightning-AI/lightning/pull/7964))
- Added DeepSpeed Infinity Support, and updated to DeepSpeed 0.4.0 ([#7234](https://github.com/Lightning-AI/lightning/pull/7234))
- Added support for `torch.nn.UninitializedParameter` in `ModelSummary` ([#7642](https://github.com/Lightning-AI/lightning/pull/7642))
- Added support `LightningModule.save_hyperparameters` when `LightningModule` is a dataclass ([#7992](https://github.com/Lightning-AI/lightning/pull/7992))
- Added support for overriding `optimizer_zero_grad` and `optimizer_step` when using accumulate_grad_batches ([#7980](https://github.com/Lightning-AI/lightning/pull/7980))
- Added `logger` boolean flag to `save_hyperparameters` ([#7960](https://github.com/Lightning-AI/lightning/pull/7960))
- Added support for calling scripts using the module syntax (`python -m package.script`) ([#8073](https://github.com/Lightning-AI/lightning/pull/8073))
- Added support for optimizers and learning rate schedulers to `LightningCLI` ([#8093](https://github.com/Lightning-AI/lightning/pull/8093))
- Added XLA Profiler ([#8014](https://github.com/Lightning-AI/lightning/pull/8014))
- Added `PrecisionPlugin.{pre,post}_backward` ([#8328](https://github.com/Lightning-AI/lightning/pull/8328))
- Added `on_load_checkpoint` and `on_save_checkpoint` hooks to the `PrecisionPlugin` base class ([#7831](https://github.com/Lightning-AI/lightning/pull/7831))
- Added `max_depth` parameter in `ModelSummary` ([#8062](https://github.com/Lightning-AI/lightning/pull/8062))
- Added `XLAStatsMonitor` callback ([#8235](https://github.com/Lightning-AI/lightning/pull/8235))
- Added `restore` function and `restarting` attribute to base `Loop` ([#8247](https://github.com/Lightning-AI/lightning/pull/8247))
- Added support for `save_hyperparameters` in `LightningDataModule` ([#3792](https://github.com/Lightning-AI/lightning/pull/3792))
- Added the `ModelCheckpoint(save_on_train_epoch_end)` to choose when to run the saving logic ([#8389](https://github.com/Lightning-AI/lightning/pull/8389))
- Added `LSFEnvironment` for distributed training with the LSF resource manager `jsrun` ([#5102](https://github.com/Lightning-AI/lightning/pull/5102))
- Added support for `accelerator='cpu'|'gpu'|'tpu'|'ipu'|'auto'` ([#7808](https://github.com/Lightning-AI/lightning/pull/7808))
- Added `tpu_spawn_debug` to plugin registry ([#7933](https://github.com/Lightning-AI/lightning/pull/7933))
- Enabled traditional/manual launching of DDP processes through `LOCAL_RANK` and `NODE_RANK` environment variable assignments ([#7480](https://github.com/Lightning-AI/lightning/pull/7480))
- Added `quantize_on_fit_end` argument to `QuantizationAwareTraining` ([#8464](https://github.com/Lightning-AI/lightning/pull/8464))
- Added experimental support for loop specialization ([#8226](https://github.com/Lightning-AI/lightning/pull/8226))
- Added support for `devices` flag to Trainer ([#8440](https://github.com/Lightning-AI/lightning/pull/8440))
- Added private `prevent_trainer_and_dataloaders_deepcopy` context manager on the `LightningModule` ([#8472](https://github.com/Lightning-AI/lightning/pull/8472))
- Added support for providing callables to the Lightning CLI instead of types ([#8400](https://github.com/Lightning-AI/lightning/pull/8400))

### Changed

- Decoupled device parsing logic from Accelerator connector to Trainer ([#8180](https://github.com/Lightning-AI/lightning/pull/8180))
- Changed the `Trainer`'s `checkpoint_callback` argument to allow only boolean values ([#7539](https://github.com/Lightning-AI/lightning/pull/7539))
- Log epoch metrics before the `on_evaluation_end` hook ([#7272](https://github.com/Lightning-AI/lightning/pull/7272))
- Explicitly disallow calling `self.log(on_epoch=False)` during epoch-only or single-call hooks ([#7874](https://github.com/Lightning-AI/lightning/pull/7874))
- Changed these `Trainer` methods to be protected: `call_setup_hook`, `call_configure_sharded_model`, `pre_dispatch`, `dispatch`, `post_dispatch`, `call_teardown_hook`, `run_train`, `run_sanity_check`, `run_evaluate`, `run_evaluation`, `run_predict`, `track_output_for_epoch_end`
- Changed `metrics_to_scalars` to work with any collection or value ([#7888](https://github.com/Lightning-AI/lightning/pull/7888))
- Changed `clip_grad_norm` to use `torch.nn.utils.clip_grad_norm_` ([#7025](https://github.com/Lightning-AI/lightning/pull/7025))
- Validation is now always run inside the training epoch scope ([#7357](https://github.com/Lightning-AI/lightning/pull/7357))
- `ModelCheckpoint` now runs at the end of the training epoch by default ([#8389](https://github.com/Lightning-AI/lightning/pull/8389))
- `EarlyStopping` now runs at the end of the training epoch by default ([#8286](https://github.com/Lightning-AI/lightning/pull/8286))
- Refactored Loops
    * Moved attributes `global_step`, `current_epoch`, `max/min_steps`, `max/min_epochs`, `batch_idx`, and `total_batch_idx` to TrainLoop ([#7437](https://github.com/Lightning-AI/lightning/pull/7437))
    * Refactored result handling in training loop ([#7506](https://github.com/Lightning-AI/lightning/pull/7506))
    * Moved attributes `hiddens` and `split_idx` to TrainLoop ([#7507](https://github.com/Lightning-AI/lightning/pull/7507))
    * Refactored the logic around manual and automatic optimization inside the optimizer loop ([#7526](https://github.com/Lightning-AI/lightning/pull/7526))
    * Simplified "should run validation" logic ([#7682](https://github.com/Lightning-AI/lightning/pull/7682))
    * Simplified logic for updating the learning rate for schedulers ([#7682](https://github.com/Lightning-AI/lightning/pull/7682))
    * Removed the `on_epoch` guard from the "should stop" validation check ([#7701](https://github.com/Lightning-AI/lightning/pull/7701))
    * Refactored internal loop interface; added new classes `FitLoop`, `TrainingEpochLoop`, `TrainingBatchLoop` ([#7871](https://github.com/Lightning-AI/lightning/pull/7871), [#8077](https://github.com/Lightning-AI/lightning/pull/8077))
    * Removed `pytorch_lightning/trainer/training_loop.py` ([#7985](https://github.com/Lightning-AI/lightning/pull/7985))
    * Refactored evaluation loop interface; added new classes `DataLoaderLoop`, `EvaluationLoop`, `EvaluationEpochLoop` ([#7990](https://github.com/Lightning-AI/lightning/pull/7990), [#8077](https://github.com/Lightning-AI/lightning/pull/8077))
    * Removed `pytorch_lightning/trainer/evaluation_loop.py` ([#8056](https://github.com/Lightning-AI/lightning/pull/8056))
    * Restricted public access to several internal functions ([#8024](https://github.com/Lightning-AI/lightning/pull/8024))
    * Refactored trainer `_run_*` functions and separate evaluation loops ([#8065](https://github.com/Lightning-AI/lightning/pull/8065))
    * Refactored prediction loop interface; added new classes `PredictionLoop`, `PredictionEpochLoop` ([#7700](https://github.com/Lightning-AI/lightning/pull/7700), [#8077](https://github.com/Lightning-AI/lightning/pull/8077))
    * Removed `pytorch_lightning/trainer/predict_loop.py` ([#8094](https://github.com/Lightning-AI/lightning/pull/8094))
    * Moved result teardown to the loops ([#8245](https://github.com/Lightning-AI/lightning/pull/8245))
    * Improve `Loop` API to better handle children `state_dict` and `progress` ([#8334](https://github.com/Lightning-AI/lightning/pull/8334))
- Refactored logging
    * Renamed and moved `core/step_result.py` to `trainer/connectors/logger_connector/result.py` ([#7736](https://github.com/Lightning-AI/lightning/pull/7736))
    * Dramatically simplify the `LoggerConnector` ([#7882](https://github.com/Lightning-AI/lightning/pull/7882))
    * `trainer.{logged,progress_bar,callback}_metrics` are now updated on-demand ([#7882](https://github.com/Lightning-AI/lightning/pull/7882))
    * Completely overhaul the `Result` object in favor of `ResultMetric` ([#7882](https://github.com/Lightning-AI/lightning/pull/7882))
    * Improve epoch-level reduction time and overall memory usage ([#7882](https://github.com/Lightning-AI/lightning/pull/7882))
    * Allow passing `self.log(batch_size=...)` ([#7891](https://github.com/Lightning-AI/lightning/pull/7891))
    * Each of the training loops now keeps its own results collection ([#7891](https://github.com/Lightning-AI/lightning/pull/7891))
    * Remove `EpochResultStore` and `HookResultStore` in favor of `ResultCollection` ([#7909](https://github.com/Lightning-AI/lightning/pull/7909))
    * Remove `MetricsHolder` ([#7909](https://github.com/Lightning-AI/lightning/pull/7909))
- Moved `ignore_scalar_return_in_dp` warning suppression to the DataParallelPlugin class ([#7421](https://github.com/Lightning-AI/lightning/pull/7421/))
- Changed the behaviour when logging evaluation step metrics to no longer append `/epoch_*` to the metric name ([#7351](https://github.com/Lightning-AI/lightning/pull/7351))
- Raised `ValueError` when a `None` value is `self.log`-ed ([#7771](https://github.com/Lightning-AI/lightning/pull/7771))
- Changed `resolve_training_type_plugins` to allow setting `num_nodes` and `sync_batchnorm` from `Trainer` setting ([#7026](https://github.com/Lightning-AI/lightning/pull/7026))
- Default `seed_everything(workers=True)` in the `LightningCLI` ([#7504](https://github.com/Lightning-AI/lightning/pull/7504))
- Changed `model.state_dict()` in `CheckpointConnector` to allow `training_type_plugin` to customize the model's `state_dict()` ([#7474](https://github.com/Lightning-AI/lightning/pull/7474))
- `MLflowLogger` now uses the env variable `MLFLOW_TRACKING_URI` as default tracking URI ([#7457](https://github.com/Lightning-AI/lightning/pull/7457))
- Changed `Trainer` arg and functionality from `reload_dataloaders_every_epoch` to `reload_dataloaders_every_n_epochs` ([#5043](https://github.com/Lightning-AI/lightning/pull/5043))
- Changed `WandbLogger(log_model={True/'all'})` to log models as artifacts ([#6231](https://github.com/Lightning-AI/lightning/pull/6231))
- MLFlowLogger now accepts `run_name` as an constructor argument ([#7622](https://github.com/Lightning-AI/lightning/pull/7622))
- Changed `teardown()` in `Accelerator` to allow `training_type_plugin` to customize `teardown` logic ([#7579](https://github.com/Lightning-AI/lightning/pull/7579))
- `Trainer.fit` now raises an error when using manual optimization with unsupported features such as `gradient_clip_val` or `accumulate_grad_batches` ([#7788](https://github.com/Lightning-AI/lightning/pull/7788))
- Accelerator hooks are called regardless if `LightningModule` overrides the same hooks ([#7826](https://github.com/Lightning-AI/lightning/pull/7826))
- Moved profilers to their own file ([#7822](https://github.com/Lightning-AI/lightning/pull/7822))
- The `on_after_backward` hook is now called on accumulating iterations. Use the `on_before_optimizer_step` hook to mimic the old behaviour ([#8328](https://github.com/Lightning-AI/lightning/pull/8328))
- The mixed precision loss is no longer unscaled before the `on_after_backward` hook. Use the `on_before_optimizer_step` hook to mimic the old behaviour  ([#8328](https://github.com/Lightning-AI/lightning/pull/8328))
- The `TrainingTypePlugin.{pre,post}_backward` hooks no longer take the `optimizer, opt_idx, should_accumulate` arguments ([#8328](https://github.com/Lightning-AI/lightning/pull/8328))
- The `PrecisionPlugin.backward` hooks no longer returns a value ([#8328](https://github.com/Lightning-AI/lightning/pull/8328))
- The `PrecisionPlugin.backward` hooks no longer takes a `should_accumulate` argument ([#8328](https://github.com/Lightning-AI/lightning/pull/8328))
- Added the `on_before_backward` hook ([#7865](https://github.com/Lightning-AI/lightning/pull/7865))
- `LightningCLI` now aborts with a clearer message if config already exists and disables save config during `fast_dev_run`([#7963](https://github.com/Lightning-AI/lightning/pull/7963))
- Saved the `LightningCLI` config on `setup` and only on the main process ([#8017](https://github.com/Lightning-AI/lightning/pull/8017))
- Dropped the `LightningCLI` `ArgumentParser` when pickling ([#8017](https://github.com/Lightning-AI/lightning/pull/8017))
- Skip `broadcast` if distributed not initialized for the spawn plugins ([#8017](https://github.com/Lightning-AI/lightning/pull/8017))
- `Trainer(resume_from_checkpoint=...)` now restores the model directly after `LightningModule.setup()`, which is before `LightningModule.configure_sharded_model()` ([#7652](https://github.com/Lightning-AI/lightning/pull/7652))
- Moved `torch.cuda.set_device()` to enable collective calls earlier in setup ([#8312](https://github.com/Lightning-AI/lightning/pull/8312))
- Used XLA utility API to move data to CPU (Single TPU core) ([#8078](https://github.com/Lightning-AI/lightning/pull/8078))
- Improved error messages in `replace_sampler` when the `DataLoader` attributes are not included in the signature or the signature is missing optional arguments ([#8519](https://github.com/Lightning-AI/lightning/pull/8519))
- Moved `DeviceDtypeModuleMixin` and `HyperparametersMixin` mixin to `core` ([#8396](https://github.com/Lightning-AI/lightning/pull/8396))
- Return the `default_root_dir` as the `log_dir` when the logger is a `LoggerCollection` ([#8187](https://github.com/Lightning-AI/lightning/pull/8187))

### Deprecated

- Deprecated `LightningModule.loaded_optimizer_states_dict` ([#8229](https://github.com/Lightning-AI/lightning/pull/8229))
- Standardized the dataloaders arguments of `trainer.{fit,valdiate,test,tune}` ([#7431](https://github.com/Lightning-AI/lightning/pull/7431))
- Deprecated `DataModule` properties: `has_prepared_data`, `has_setup_fit`, `has_setup_validate`, `has_setup_test`, `has_setup_predict`, `has_teardown_fit`, `has_teardown_validate`, `has_teardown_test`, `has_teardown_predict` ([#7657](https://github.com/Lightning-AI/lightning/pull/7657/))
- Deprecated `TrainerModelHooksMixin` in favor of `pytorch_lightning.utilities.signature_utils` ([#7422](https://github.com/Lightning-AI/lightning/pull/7422))
- Deprecated `num_nodes` and `sync_batchnorm` arguments in `DDPPlugin` and `DDPSpawnPlugin` ([#7026](https://github.com/Lightning-AI/lightning/pull/7026))
- Deprecated `self.log(sync_dist_op)` in favor of `self.log(reduce_fx)`. ([#7891](https://github.com/Lightning-AI/lightning/pull/7891))
- Deprecated `is_overridden(model=...)` in favor of `is_overridden(instance=...)` ([#7918](https://github.com/Lightning-AI/lightning/pull/7918))
- Deprecated automatically detaching returned extras with grads ([#7994](https://github.com/Lightning-AI/lightning/pull/7994))
- Deprecated default value of `monitor` argument in EarlyStopping callback to enforce `monitor` as a required argument ([#7907](https://github.com/Lightning-AI/lightning/pull/7907))
- Deprecated importing `rank_zero_{warn,deprecation}` directly from `pytorch_lightning.utilities.distributed` ([#8085](https://github.com/Lightning-AI/lightning/pull/8085))
- Deprecated the use of `CheckpointConnector.hpc_load()` in favor of `CheckpointConnector.restore()` ([#7652](https://github.com/Lightning-AI/lightning/pull/7652))
- Deprecated `ModelCheckpoint(every_n_val_epochs)` in favor of `ModelCheckpoint(every_n_epochs)` ([#8383](https://github.com/Lightning-AI/lightning/pull/8383))
- Deprecated `DDPPlugin.task_idx` in favor of `DDPPlugin.local_rank` ([#8203](https://github.com/Lightning-AI/lightning/pull/8203))
- Deprecated the `Trainer.train_loop` property in favor of `Trainer.fit_loop` ([#8025](https://github.com/Lightning-AI/lightning/pull/8025))
- Deprecated the `Trainer.disable_validation` property in favor of `not Trainer.enable_validation` ([#8291](https://github.com/Lightning-AI/lightning/pull/8291))
- Deprecated `mode` parameter in `ModelSummary` in favor of `max_depth` ([#8062](https://github.com/Lightning-AI/lightning/pull/8062))
- Deprecated `reload_dataloaders_every_epoch` argument of `Trainer` in favor of `reload_dataloaders_every_n_epochs` ([#5043](https://github.com/Lightning-AI/lightning/pull/5043))
- Deprecated `distributed_backend` argument for `Trainer` ([#8575](https://github.com/Lightning-AI/lightning/pull/8575))

### Removed

- Dropped official support/testing for PyTorch <1.6 ([#8288](https://github.com/Lightning-AI/lightning/pull/8288))
- Removed `ProfilerConnector` ([#7654](https://github.com/Lightning-AI/lightning/pull/7654))
- Pruned deprecated classif. metrics from `pytorch_lightning.metrics.functional.classification` ([#7499](https://github.com/Lightning-AI/lightning/pull/7499))
- Removed deprecated data parallel classes `LightningDataParallel` and `LightningDistributedDataParallel` from `pytorch_lightning.overrides.data_parallel` ([#7510](https://github.com/Lightning-AI/lightning/pull/7510))
- Removed deprecated trainer attributes - `get_model` and `accelerator_backend` ([#7502](https://github.com/Lightning-AI/lightning/pull/7502))
- Removed support for automatically monitoring the `val_loss` key with `ModelCheckpoint`. Pass your `monitor` of choice to the `ModelCheckpoint` instance instead ([#8293](https://github.com/Lightning-AI/lightning/pull/8293))
- Removed support for `self.log(tbptt_reduce_fx)` and `self.log(tbptt_pad_token)`. Please, open a discussion explaining your use-case if you relied on these. ([#7644](https://github.com/Lightning-AI/lightning/pull/7644))
- Removed deprecated utils modules `model_utils`, `warning_utils`, `xla_device_utils` and partially `argparse_utils` ([#7503](https://github.com/Lightning-AI/lightning/pull/7503))
- Removed `RPCPlugin` and `RPCSequentialPlugin`. If you were successfully using these plugins, please open a GitHub discussion about your use case ([#8101](https://github.com/Lightning-AI/lightning/pull/8101))
- Removed deprecated trainer attributes - `on_cpu`, `on_tpu`, `use_tpu`, `on_gpu`, `use_dp`, `use_ddp`, `use_ddp2`, `use_horovod`, `use_single_gpu` ([#7501](https://github.com/Lightning-AI/lightning/pull/7501))
- Removed deprecated `optimizer` argument in `LightningModule.manual_backward()`; Toggling optimizers in manual optimization should be done using `LightningModule.{un}toggle_optimizer()` ([#8287](https://github.com/Lightning-AI/lightning/pull/8287))
- Removed DeepSpeed FP16 Exception as FP32 is now supported ([#8462](https://github.com/Lightning-AI/lightning/pull/8462))
- Removed environment variable `PL_EXP_VERSION` from DDP subprocesses ([7403](https://github.com/Lightning-AI/lightning/pull/7403))

### Fixed

- Fixed the `GPUStatsMonitor` callbacks to use the correct GPU IDs if `CUDA_VISIBLE_DEVICES` set ([#8260](https://github.com/Lightning-AI/lightning/pull/8260))
- Fixed `lr_scheduler` checkpointed state by calling `update_lr_schedulers` before saving checkpoints ([#7877](https://github.com/Lightning-AI/lightning/pull/7877))
- Fixed ambiguous warning when both overfit and train dataloader shuffling are enabled ([#7685](https://github.com/Lightning-AI/lightning/pull/7685))
- Fixed dev debugger memory growing due to tracking events even when disabled ([#7875](https://github.com/Lightning-AI/lightning/pull/7875))
- Fixed `None` loss keys getting added in `training_epoch_end` when using manual optimization and not returning a loss ([#7772](https://github.com/Lightning-AI/lightning/pull/7772))
- Fixed a bug where `precision=64` with `accelerator='ddp_spawn'` would throw a pickle error ([#6924](https://github.com/Lightning-AI/lightning/pull/6924))
- Do not override the existing `epoch` value in `logged_metrics` when already logged by the user ([#7982](https://github.com/Lightning-AI/lightning/pull/7982))
- Support for manual optimization with DeepSpeed ([#7970](https://github.com/Lightning-AI/lightning/pull/7970))
- Fixed `dataloader_idx` argument value when predicting with only one `DataLoader` ([#7941](https://github.com/Lightning-AI/lightning/pull/7941))
- Fixed passing the `stage` argument of `Callback.{setup,teardown}` as a keyword ([#7973](https://github.com/Lightning-AI/lightning/pull/7973))
- Fixed metrics generated during `validation sanity checking` are cleaned on end ([#8171](https://github.com/Lightning-AI/lightning/pull/8171))
- Fixed `log_gpu_memory` metrics not being added to `logging` when nothing else is logged ([#8174](https://github.com/Lightning-AI/lightning/pull/8174))
- Fixed a bug where calling `log` with a `Metric` instance would raise an error if it was a nested attribute of the model ([#8181](https://github.com/Lightning-AI/lightning/pull/8181))
- Fixed a bug where using `precision=64` would cause buffers with complex dtype to be cast to real ([#8208](https://github.com/Lightning-AI/lightning/pull/8208))
- Fixed `is_overridden` returning true for wrapped functions with no changes ([#8296](https://github.com/Lightning-AI/lightning/pull/8296))
- Fixed a bug where `truncated_bptt_steps` would throw an AttributeError when the target RNN has multiple hidden states ([#8145](https://github.com/Lightning-AI/lightning/pull/8145))
- Fixed `self.optimizers()` not returning a single optimizer if it had been wrapped ([#8326](https://github.com/Lightning-AI/lightning/pull/8326))
- Fixed the `on_after_backward` hook not getting called when using manual optimization and no plugins ([#8328](https://github.com/Lightning-AI/lightning/pull/8328))
- Fixed the `LightningModule.backward` hook only getting called with the `apex` plugin when using manual optimization ([#8328](https://github.com/Lightning-AI/lightning/pull/8328))
- Fixed moving batch to device before sending it to the `on_*_batch_start`/`on_*_batch_end` callbacks and model hooks ([#7378](https://github.com/Lightning-AI/lightning/pull/7378))
- Fixed passing a custom `DDPPlugin` when choosing `accelerator="ddp_cpu"` for the accelerator ([#6208](https://github.com/Lightning-AI/lightning/pull/6208))
- Fixed missing call to `LightningModule.untoggle_optimizer` in training loop when running gradient accumulation with multiple optimizers ([#8284](https://github.com/Lightning-AI/lightning/pull/8284))
- Fixed hash of LightningEnum to work with value instead of name ([#8421](https://github.com/Lightning-AI/lightning/pull/8421)).
- Fixed a bug where an extra checkpoint was saved at the end of training if the `val_check_interval` did not align with the number of training batches ([#7724](https://github.com/Lightning-AI/lightning/pull/7724))
- Fixed hash of LightningEnum to work with value instead of name([#8421](https://github.com/Lightning-AI/lightning/pull/8421)).
- Fixed `move_data_to_device` to return the batch if the object `to` function didn't return `self` ([#8433](https://github.com/Lightning-AI/lightning/pull/8433))
- Fixed progress bar updates for Pod Training ([#8258](https://github.com/Lightning-AI/lightning/pull/8258))
- Fixed clearing dataloader references before attaching new dataloaders in consecutive `Trainer.{fit,validate,test,predict}´ runs ([#8442](https://github.com/Lightning-AI/lightning/pull/8442))
- Fixed memory leaks on GPU by moving `optimizer_states`, `ResultCollection.extra`, `ResultMetric` attributes, and `LoggerConnector` metrics to `cpu`. Also, delete the DDP wrapper on `teardown` ([#8490](https://github.com/Lightning-AI/lightning/pull/8490))
- Fixed `SWA` callback using LightningModule `prevent_trainer_and_dataloaders_deepcopy` to avoid OOM ([#8472](https://github.com/Lightning-AI/lightning/pull/8472))
- Fixed `ModelPruning` callback `on_save_checkpoint` to avoid making a `deepcopy` potentially leading to OOM ([#8472](https://github.com/Lightning-AI/lightning/pull/8472))
- Fixed the sampler replacement logic for `DataLoader`s which do not define all `DataLoader` attributes as `__init__` parameters ([#8519](https://github.com/Lightning-AI/lightning/pull/8519))
- Fixed DeepSpeed Windows support ([#8488](https://github.com/Lightning-AI/lightning/pull/8488))
- Fixed DeepSpeed not properly setting the trainer `lr_schedulers` attribute ([#8527](https://github.com/Lightning-AI/lightning/pull/8527))
- Fixed experiment version and log-dir divergence in DDP when using multiple `Trainer` instances in sequence ([7403](https://github.com/Lightning-AI/lightning/pull/7403))
- Enabled manual optimization for TPUs ([#8458](https://github.com/Lightning-AI/lightning/pull/8458))
- Fixed `accumulate_grad_batches` not been recomputed during model reload ([#5334](https://github.com/Lightning-AI/lightning/pull/5334))
- Fixed a `TypeError` when wrapping optimizers in the `HorovodPlugin` and running `Trainer.test` ([#7840](https://github.com/Lightning-AI/lightning/pull/7840))
- Fixed `BackboneFinetuning` restoration ([#8501](https://github.com/Lightning-AI/lightning/pull/8501))
- Fixed `lr_scheduler` with metric (e.g. `torch.optim.lr_scheduler.ReduceLROnPlateau`) when using `automatic_optimization = False` ([#7643](https://github.com/Lightning-AI/lightning/pull/7643))
- Fixed `DeepSpeed` breaking with no schedulers ([#8580](https://github.com/Lightning-AI/lightning/pull/8580))


## [1.3.8] - 2021-07-01

### Fixed

- Fixed a sync deadlock when checkpointing a `LightningModule` that uses a torchmetrics 0.4 `Metric` ([#8218](https://github.com/Lightning-AI/lightning/pull/8218))
- Fixed compatibility TorchMetrics v0.4 ([#8206](https://github.com/Lightning-AI/lightning/pull/8206))
- Added torchelastic check when sanitizing GPUs ([#8095](https://github.com/Lightning-AI/lightning/pull/8095))
- Fixed a DDP info message that was never shown ([#8111](https://github.com/Lightning-AI/lightning/pull/8111))
- Fixed metrics deprecation message at module import level ([#8163](https://github.com/Lightning-AI/lightning/pull/8163))
- Fixed a bug where an infinite recursion would be triggered when using the `BaseFinetuning` callback on a model that contains a `ModuleDict` ([#8170](https://github.com/Lightning-AI/lightning/pull/8170))
- Added a mechanism to detect `deadlock` for `DDP` when only 1 process trigger an `Exception`. The mechanism will `kill the processes` when it happens ([#8167](https://github.com/Lightning-AI/lightning/pull/8167))
- Fixed NCCL error when selecting non-consecutive device ids ([#8165](https://github.com/Lightning-AI/lightning/pull/8165))
- Fixed SWA to also work with `IterableDataset` ([#8172](https://github.com/Lightning-AI/lightning/pull/8172))


## [1.3.7] - 2021-06-22

### Fixed

- Fixed a bug where skipping an optimizer while using amp causes amp to trigger an assertion error ([#7975](https://github.com/Lightning-AI/lightning/pull/7975))
- Fixed deprecation messages not showing due to incorrect stacklevel ([#8002](https://github.com/Lightning-AI/lightning/pull/8002), [#8005](https://github.com/Lightning-AI/lightning/pull/8005))
- Fixed setting a `DistributedSampler` when using a distributed plugin in a custom accelerator ([#7814](https://github.com/Lightning-AI/lightning/pull/7814))
- Improved `PyTorchProfiler` chrome traces names ([#8009](https://github.com/Lightning-AI/lightning/pull/8009))
- Fixed moving the best score to device in `EarlyStopping` callback for TPU devices ([#7959](https://github.com/Lightning-AI/lightning/pull/7959))
- Fixes access to `callback_metrics` in ddp_spawn ([#7916](https://github.com/Lightning-AI/lightning/pull/7916))


## [1.3.6] - 2021-06-15

### Fixed

- Fixed logs overwriting issue for remote filesystems ([#7889](https://github.com/Lightning-AI/lightning/pull/7889))
- Fixed `DataModule.prepare_data` could only be called on the global rank 0 process ([#7945](https://github.com/Lightning-AI/lightning/pull/7945))
- Fixed setting `worker_init_fn` to seed dataloaders correctly when using DDP ([#7942](https://github.com/Lightning-AI/lightning/pull/7942))
- Fixed `BaseFinetuning` callback to properly handle parent modules w/ parameters ([#7931](https://github.com/Lightning-AI/lightning/pull/7931))


## [1.3.5] - 2021-06-08

### Added

- Added warning to Training Step output ([#7779](https://github.com/Lightning-AI/lightning/pull/7779))

### Fixed

- Fixed `LearningRateMonitor` and `BackboneFinetuning` ([#7835](https://github.com/Lightning-AI/lightning/pull/7835))
- Minor improvements to `apply_to_collection` and type signature of `log_dict` ([#7851](https://github.com/Lightning-AI/lightning/pull/7851))
- Fixed docker versions ([#7834](https://github.com/Lightning-AI/lightning/pull/7834))
- Fixed sharded training check for fp16 precision ([#7825](https://github.com/Lightning-AI/lightning/pull/7825))
- Fixed support for torch Module type hints in LightningCLI ([#7807](https://github.com/Lightning-AI/lightning/pull/7807))

### Changed

- Move `training_output` validation to after `train_step_end` ([#7868](https://github.com/Lightning-AI/lightning/pull/7868))


## [1.3.4] - 2021-06-01

### Fixed

- Fixed info message when max training time reached ([#7780](https://github.com/Lightning-AI/lightning/pull/7780))
- Fixed missing `__len__` method to `IndexBatchSamplerWrapper` ([#7681](https://github.com/Lightning-AI/lightning/pull/7681))


## [1.3.3] - 2021-05-27

### Changed

- Changed calling of `untoggle_optimizer(opt_idx)` out of the closure function ([#7563](https://github.com/Lightning-AI/lightning/pull/7563))

### Fixed

- Fixed `ProgressBar` pickling after calling `trainer.predict` ([#7608](https://github.com/Lightning-AI/lightning/pull/7608))
- Fixed broadcasting in multi-node, multi-gpu DDP using torch 1.7 ([#7592](https://github.com/Lightning-AI/lightning/pull/7592))
- Fixed dataloaders are not reset when tuning the model ([#7566](https://github.com/Lightning-AI/lightning/pull/7566))
- Fixed print errors in `ProgressBar` when `trainer.fit` is not called ([#7674](https://github.com/Lightning-AI/lightning/pull/7674))
- Fixed global step update when the epoch is skipped ([#7677](https://github.com/Lightning-AI/lightning/pull/7677))
- Fixed training loop total batch counter when accumulate grad batches was enabled ([#7692](https://github.com/Lightning-AI/lightning/pull/7692))


## [1.3.2] - 2021-05-18

### Changed

- `DataModule`s now avoid duplicate `{setup,teardown,prepare_data}` calls for the same stage ([#7238](https://github.com/Lightning-AI/lightning/pull/7238))

### Fixed

- Fixed parsing of multiple training dataloaders ([#7433](https://github.com/Lightning-AI/lightning/pull/7433))
- Fixed recursive passing of `wrong_type` keyword argument in `pytorch_lightning.utilities.apply_to_collection` ([#7433](https://github.com/Lightning-AI/lightning/pull/7433))
- Fixed setting correct `DistribType` for `ddp_cpu` (spawn) backend ([#7492](https://github.com/Lightning-AI/lightning/pull/7492))
- Fixed incorrect number of calls to LR scheduler when `check_val_every_n_epoch > 1` ([#7032](https://github.com/Lightning-AI/lightning/pull/7032))


## [1.3.1] - 2021-05-11

### Fixed

- Fixed DeepSpeed with IterableDatasets ([#7362](https://github.com/Lightning-AI/lightning/pull/7362))
- Fixed `Trainer.current_epoch` not getting restored after tuning ([#7434](https://github.com/Lightning-AI/lightning/pull/7434))
- Fixed local rank displayed in console log ([#7395](https://github.com/Lightning-AI/lightning/pull/7395))


## [1.3.0] - 2021-05-06

### Added

- Added support for the `EarlyStopping` callback to run at the end of the training epoch ([#6944](https://github.com/Lightning-AI/lightning/pull/6944))
- Added synchronization points before and after `setup` hooks are run ([#7202](https://github.com/Lightning-AI/lightning/pull/7202))
- Added a `teardown` hook to `ClusterEnvironment` ([#6942](https://github.com/Lightning-AI/lightning/pull/6942))
- Added utils for metrics to scalar conversions ([#7180](https://github.com/Lightning-AI/lightning/pull/7180))
- Added utils for NaN/Inf detection for gradients and parameters ([#6834](https://github.com/Lightning-AI/lightning/pull/6834))
- Added more explicit exception message when trying to execute `trainer.test()` or `trainer.validate()` with `fast_dev_run=True` ([#6667](https://github.com/Lightning-AI/lightning/pull/6667))
- Added `LightningCLI` class to provide simple reproducibility with minimum boilerplate training CLI (
    [#4492](https://github.com/Lightning-AI/lightning/pull/4492),
    [#6862](https://github.com/Lightning-AI/lightning/pull/6862),
    [#7156](https://github.com/Lightning-AI/lightning/pull/7156),
    [#7299](https://github.com/Lightning-AI/lightning/pull/7299))
- Added `gradient_clip_algorithm` argument to Trainer for gradient clipping by value ([#6123](https://github.com/Lightning-AI/lightning/pull/6123)).
- Added a way to print to terminal without breaking up the progress bar ([#5470](https://github.com/Lightning-AI/lightning/pull/5470))
- Added support to checkpoint after training steps in `ModelCheckpoint` callback ([#6146](https://github.com/Lightning-AI/lightning/pull/6146))
- Added `TrainerStatus.{INITIALIZING,RUNNING,FINISHED,INTERRUPTED}` ([#7173](https://github.com/Lightning-AI/lightning/pull/7173))
- Added `Trainer.validate()` method to perform one evaluation epoch over the validation set ([#4948](https://github.com/Lightning-AI/lightning/pull/4948))
- Added `LightningEnvironment` for Lightning-specific DDP ([#5915](https://github.com/Lightning-AI/lightning/pull/5915))
- Added `teardown()` hook to LightningDataModule ([#4673](https://github.com/Lightning-AI/lightning/pull/4673))
- Added `auto_insert_metric_name` parameter to `ModelCheckpoint` ([#6277](https://github.com/Lightning-AI/lightning/pull/6277))
- Added arg to `self.log` that enables users to give custom names when dealing with multiple dataloaders ([#6274](https://github.com/Lightning-AI/lightning/pull/6274))
- Added `teardown` method to `BaseProfiler` to enable subclasses defining post-profiling steps outside of `__del__` ([#6370](https://github.com/Lightning-AI/lightning/pull/6370))
- Added `setup` method to `BaseProfiler` to enable subclasses defining pre-profiling steps for every process ([#6633](https://github.com/Lightning-AI/lightning/pull/6633))
- Added no return warning to predict ([#6139](https://github.com/Lightning-AI/lightning/pull/6139))
- Added `Trainer.predict` config validation ([#6543](https://github.com/Lightning-AI/lightning/pull/6543))
- Added `AbstractProfiler` interface ([#6621](https://github.com/Lightning-AI/lightning/pull/6621))
- Added support for including module names for forward in the autograd trace of `PyTorchProfiler` ([#6349](https://github.com/Lightning-AI/lightning/pull/6349))
- Added support for the PyTorch 1.8.1 autograd profiler ([#6618](https://github.com/Lightning-AI/lightning/pull/6618))
- Added `outputs` parameter to callback's `on_validation_epoch_end` & `on_test_epoch_end` hooks ([#6120](https://github.com/Lightning-AI/lightning/pull/6120))
- Added `configure_sharded_model` hook ([#6679](https://github.com/Lightning-AI/lightning/pull/6679))
- Added support for `precision=64`, enabling training with double precision ([#6595](https://github.com/Lightning-AI/lightning/pull/6595))
- Added support for DDP communication hooks ([#6736](https://github.com/Lightning-AI/lightning/pull/6736))
- Added `artifact_location` argument to `MLFlowLogger` which will be passed to the `MlflowClient.create_experiment` call ([#6677](https://github.com/Lightning-AI/lightning/pull/6677))
- Added `model` parameter to precision plugins' `clip_gradients` signature (
    [#6764](https://github.com/Lightning-AI/lightning/pull/6764),
    [#7231](https://github.com/Lightning-AI/lightning/pull/7231))
- Added `is_last_batch` attribute to `Trainer` ([#6825](https://github.com/Lightning-AI/lightning/pull/6825))
- Added `LightningModule.lr_schedulers()` for manual optimization  ([#6567](https://github.com/Lightning-AI/lightning/pull/6567))
- Added `MpModelWrapper` in TPU Spawn ([#7045](https://github.com/Lightning-AI/lightning/pull/7045))
- Added `max_time` Trainer argument to limit training time ([#6823](https://github.com/Lightning-AI/lightning/pull/6823))
- Added `on_predict_{batch,epoch}_{start,end}` hooks ([#7141](https://github.com/Lightning-AI/lightning/pull/7141))
- Added new `EarlyStopping` parameters `stopping_threshold` and `divergence_threshold` ([#6868](https://github.com/Lightning-AI/lightning/pull/6868))
- Added `debug` flag to TPU Training Plugins (PT_XLA_DEBUG) ([#7219](https://github.com/Lightning-AI/lightning/pull/7219))
- Added new `UnrepeatedDistributedSampler` and `IndexBatchSamplerWrapper` for tracking distributed predictions ([#7215](https://github.com/Lightning-AI/lightning/pull/7215))
- Added `trainer.predict(return_predictions=None|False|True)` ([#7215](https://github.com/Lightning-AI/lightning/pull/7215))
- Added `BasePredictionWriter` callback to implement prediction saving ([#7127](https://github.com/Lightning-AI/lightning/pull/7127))
- Added `trainer.tune(scale_batch_size_kwargs, lr_find_kwargs)` arguments to configure the tuning algorithms ([#7258](https://github.com/Lightning-AI/lightning/pull/7258))
- Added `tpu_distributed` check for TPU Spawn barrier ([#7241](https://github.com/Lightning-AI/lightning/pull/7241))
- Added device updates to TPU Spawn for Pod training ([#7243](https://github.com/Lightning-AI/lightning/pull/7243))
- Added warning when missing `Callback` and using `resume_from_checkpoint` ([#7254](https://github.com/Lightning-AI/lightning/pull/7254))
- DeepSpeed single file saving ([#6900](https://github.com/Lightning-AI/lightning/pull/6900))
- Added Training type Plugins Registry (
    [#6982](https://github.com/Lightning-AI/lightning/pull/6982),
    [#7063](https://github.com/Lightning-AI/lightning/pull/7063),
    [#7214](https://github.com/Lightning-AI/lightning/pull/7214),
    [#7224](https://github.com/Lightning-AI/lightning/pull/7224)
)
- Add `ignore` param to `save_hyperparameters` ([#6056](https://github.com/Lightning-AI/lightning/pull/6056))

### Changed

- Changed `LightningModule.truncated_bptt_steps` to be property ([#7323](https://github.com/Lightning-AI/lightning/pull/7323))
- Changed `EarlyStopping` callback from by default running `EarlyStopping.on_validation_end` if only training is run. Set `check_on_train_epoch_end` to run the callback at the end of the train epoch instead of at the end of the validation epoch ([#7069](https://github.com/Lightning-AI/lightning/pull/7069))
- Renamed `pytorch_lightning.callbacks.swa` to `pytorch_lightning.callbacks.stochastic_weight_avg` ([#6259](https://github.com/Lightning-AI/lightning/pull/6259))
- Refactor `RunningStage` and `TrainerState` usage (
    [#4945](https://github.com/Lightning-AI/lightning/pull/4945),
    [#7173](https://github.com/Lightning-AI/lightning/pull/7173))
    * Added `RunningStage.SANITY_CHECKING`
    * Added `TrainerFn.{FITTING,VALIDATING,TESTING,PREDICTING,TUNING}`
    * Changed `trainer.evaluating` to return `True` if validating or testing
- Changed `setup()` and `teardown()` stage argument to take any of `{fit,validate,test,predict}` ([#6386](https://github.com/Lightning-AI/lightning/pull/6386))
- Changed profilers to save separate report files per state and rank ([#6621](https://github.com/Lightning-AI/lightning/pull/6621))
- The trainer no longer tries to save a checkpoint on exception or run callback's `on_train_end` functions ([#6864](https://github.com/Lightning-AI/lightning/pull/6864))
- Changed `PyTorchProfiler` to use `torch.autograd.profiler.record_function` to record functions ([#6349](https://github.com/Lightning-AI/lightning/pull/6349))
- Disabled `lr_scheduler.step()` in manual optimization  ([#6825](https://github.com/Lightning-AI/lightning/pull/6825))
- Changed warnings and recommendations for dataloaders in `ddp_spawn` ([#6762](https://github.com/Lightning-AI/lightning/pull/6762))
- `pl.seed_everything` will now also set the seed on the `DistributedSampler` ([#7024](https://github.com/Lightning-AI/lightning/pull/7024))
- Changed default setting for communication of multi-node training using `DDPShardedPlugin` ([#6937](https://github.com/Lightning-AI/lightning/pull/6937))
- `trainer.tune()` now returns the tuning result ([#7258](https://github.com/Lightning-AI/lightning/pull/7258))
- `LightningModule.from_datasets()` now accepts `IterableDataset` instances as training datasets. ([#7503](https://github.com/Lightning-AI/lightning/pull/7503))
- Changed `resume_from_checkpoint` warning to an error when the checkpoint file does not exist ([#7075](https://github.com/Lightning-AI/lightning/pull/7075))
- Automatically set `sync_batchnorm` for `training_type_plugin` ([#6536](https://github.com/Lightning-AI/lightning/pull/6536))
- Allowed training type plugin to delay optimizer creation ([#6331](https://github.com/Lightning-AI/lightning/pull/6331))
- Removed ModelSummary validation from train loop on_trainer_init ([#6610](https://github.com/Lightning-AI/lightning/pull/6610))
- Moved `save_function` to accelerator ([#6689](https://github.com/Lightning-AI/lightning/pull/6689))
- Updated DeepSpeed ZeRO ([#6546](https://github.com/Lightning-AI/lightning/pull/6546),
    [#6752](https://github.com/Lightning-AI/lightning/pull/6752),
    [#6142](https://github.com/Lightning-AI/lightning/pull/6142),
    [#6321](https://github.com/Lightning-AI/lightning/pull/6321))
- Improved verbose logging for `EarlyStopping` callback ([#6811](https://github.com/Lightning-AI/lightning/pull/6811))
- Run ddp_spawn dataloader checks on Windows ([#6930](https://github.com/Lightning-AI/lightning/pull/6930))
- Updated mlflow with using `resolve_tags` ([#6746](https://github.com/Lightning-AI/lightning/pull/6746))
- Moved `save_hyperparameters` to its own function ([#7119](https://github.com/Lightning-AI/lightning/pull/7119))
- Replaced `_DataModuleWrapper` with `__new__` ([#7289](https://github.com/Lightning-AI/lightning/pull/7289))
- Reset `current_fx` properties on lightning module in teardown ([#7247](https://github.com/Lightning-AI/lightning/pull/7247))
- Auto-set `DataLoader.worker_init_fn` with `seed_everything` ([#6960](https://github.com/Lightning-AI/lightning/pull/6960))
- Remove `model.trainer` call inside of dataloading mixin ([#7317](https://github.com/Lightning-AI/lightning/pull/7317))
- Split profilers module ([#6261](https://github.com/Lightning-AI/lightning/pull/6261))
- Ensure accelerator is valid if running interactively ([#5970](https://github.com/Lightning-AI/lightning/pull/5970))
- Disabled batch transfer in DP mode ([#6098](https://github.com/Lightning-AI/lightning/pull/6098))

### Deprecated

- Deprecated `outputs` in both `LightningModule.on_train_epoch_end` and `Callback.on_train_epoch_end` hooks ([#7339](https://github.com/Lightning-AI/lightning/pull/7339))
- Deprecated `Trainer.truncated_bptt_steps` in favor of `LightningModule.truncated_bptt_steps` ([#7323](https://github.com/Lightning-AI/lightning/pull/7323))
- Deprecated `outputs` in both `LightningModule.on_train_epoch_end` and `Callback.on_train_epoch_end` hooks ([#7339](https://github.com/Lightning-AI/lightning/pull/7339))
- Deprecated `LightningModule.grad_norm` in favor of `pytorch_lightning.utilities.grads.grad_norm` ([#7292](https://github.com/Lightning-AI/lightning/pull/7292))
- Deprecated the `save_function` property from the `ModelCheckpoint` callback ([#7201](https://github.com/Lightning-AI/lightning/pull/7201))
- Deprecated `LightningModule.write_predictions` and `LightningModule.write_predictions_dict` ([#7066](https://github.com/Lightning-AI/lightning/pull/7066))
- Deprecated `TrainerLoggingMixin` in favor of a separate utilities module for metric handling ([#7180](https://github.com/Lightning-AI/lightning/pull/7180))
- Deprecated `TrainerTrainingTricksMixin` in favor of a separate utilities module for NaN/Inf detection for gradients and parameters ([#6834](https://github.com/Lightning-AI/lightning/pull/6834))
- `period` has been deprecated in favor of `every_n_val_epochs` in the `ModelCheckpoint` callback ([#6146](https://github.com/Lightning-AI/lightning/pull/6146))
- Deprecated `trainer.running_sanity_check` in favor of `trainer.sanity_checking` ([#4945](https://github.com/Lightning-AI/lightning/pull/4945))
- Deprecated `Profiler(output_filename)` in favor of `dirpath` and `filename` ([#6621](https://github.com/Lightning-AI/lightning/pull/6621))
- Deprecated `PyTorchProfiler(profiled_functions)` in favor of `record_functions` ([#6349](https://github.com/Lightning-AI/lightning/pull/6349))
- Deprecated `@auto_move_data` in favor of `trainer.predict` ([#6993](https://github.com/Lightning-AI/lightning/pull/6993))
- Deprecated `Callback.on_load_checkpoint(checkpoint)` in favor of `Callback.on_load_checkpoint(trainer, pl_module, checkpoint)` ([#7253](https://github.com/Lightning-AI/lightning/pull/7253))
- Deprecated metrics in favor of `torchmetrics` (
    [#6505](https://github.com/Lightning-AI/lightning/pull/6505),
    [#6530](https://github.com/Lightning-AI/lightning/pull/6530),
    [#6540](https://github.com/Lightning-AI/lightning/pull/6540),
    [#6547](https://github.com/Lightning-AI/lightning/pull/6547),
    [#6515](https://github.com/Lightning-AI/lightning/pull/6515),
    [#6572](https://github.com/Lightning-AI/lightning/pull/6572),
    [#6573](https://github.com/Lightning-AI/lightning/pull/6573),
    [#6584](https://github.com/Lightning-AI/lightning/pull/6584),
    [#6636](https://github.com/Lightning-AI/lightning/pull/6636),
    [#6637](https://github.com/Lightning-AI/lightning/pull/6637),
    [#6649](https://github.com/Lightning-AI/lightning/pull/6649),
    [#6659](https://github.com/Lightning-AI/lightning/pull/6659),
    [#7131](https://github.com/Lightning-AI/lightning/pull/7131),
)
- Deprecated the `LightningModule.datamodule` getter and setter methods; access them through `Trainer.datamodule` instead ([#7168](https://github.com/Lightning-AI/lightning/pull/7168))
- Deprecated the use of `Trainer(gpus="i")` (string) for selecting the i-th GPU; from v1.5 this will set the number of GPUs instead of the index ([#6388](https://github.com/Lightning-AI/lightning/pull/6388))

### Removed

- Removed the `exp_save_path` property from the `LightningModule` ([#7266](https://github.com/Lightning-AI/lightning/pull/7266))
- Removed training loop explicitly calling `EarlyStopping.on_validation_end` if no validation is run ([#7069](https://github.com/Lightning-AI/lightning/pull/7069))
- Removed `automatic_optimization` as a property from the training loop in favor of `LightningModule.automatic_optimization` ([#7130](https://github.com/Lightning-AI/lightning/pull/7130))
- Removed evaluation loop legacy returns for `*_epoch_end` hooks ([#6973](https://github.com/Lightning-AI/lightning/pull/6973))
- Removed support for passing a bool value to `profiler` argument of Trainer ([#6164](https://github.com/Lightning-AI/lightning/pull/6164))
- Removed no return warning from val/test step ([#6139](https://github.com/Lightning-AI/lightning/pull/6139))
- Removed passing a `ModelCheckpoint` instance to `Trainer(checkpoint_callback)` ([#6166](https://github.com/Lightning-AI/lightning/pull/6166))
- Removed deprecated Trainer argument `enable_pl_optimizer` and `automatic_optimization` ([#6163](https://github.com/Lightning-AI/lightning/pull/6163))
- Removed deprecated metrics ([#6161](https://github.com/Lightning-AI/lightning/pull/6161))
    * from `pytorch_lightning.metrics.functional.classification` removed `to_onehot`, `to_categorical`, `get_num_classes`, `roc`, `multiclass_roc`, `average_precision`, `precision_recall_curve`, `multiclass_precision_recall_curve`
    * from `pytorch_lightning.metrics.functional.reduction` removed `reduce`, `class_reduce`
- Removed deprecated `ModelCheckpoint` arguments `prefix`, `mode="auto"` ([#6162](https://github.com/Lightning-AI/lightning/pull/6162))
- Removed `mode='auto'` from `EarlyStopping` ([#6167](https://github.com/Lightning-AI/lightning/pull/6167))
- Removed `epoch` and `step` arguments from `ModelCheckpoint.format_checkpoint_name()`, these are now included in the `metrics` argument ([#7344](https://github.com/Lightning-AI/lightning/pull/7344))
- Removed legacy references for magic keys in the `Result` object ([#6016](https://github.com/Lightning-AI/lightning/pull/6016))
- Removed deprecated `LightningModule` `hparams` setter ([#6207](https://github.com/Lightning-AI/lightning/pull/6207))
- Removed legacy code to log or include metrics in the progress bar by returning them in a dict with the `"log"/"progress_bar"` magic keys. Use `self.log` instead ([#6734](https://github.com/Lightning-AI/lightning/pull/6734))
- Removed `trainer.fit()` return value of `1`. It has no return now ([#7237](https://github.com/Lightning-AI/lightning/pull/7237))
- Removed `logger_connector` legacy code ([#6733](https://github.com/Lightning-AI/lightning/pull/6733))
- Removed unused mixin attributes ([#6487](https://github.com/Lightning-AI/lightning/pull/6487))

### Fixed

- Fixed NaN errors in progress bars when training with iterable datasets with no length defined ([#7306](https://github.com/Lightning-AI/lightning/pull/7306))
- Fixed attaching train and validation dataloaders when `reload_dataloaders_every_epoch=True` and `num_sanity_val_steps=0` ([#7207](https://github.com/Lightning-AI/lightning/pull/7207))
- Added a barrier in the accelerator `teardown` to synchronize processes before execution finishes ([#6814](https://github.com/Lightning-AI/lightning/pull/6814))
- Fixed multi-node DDP sub-process launch by using `local_rank` instead of `global_rank` for main process assertion ([#7061](https://github.com/Lightning-AI/lightning/pull/7061))
- Fixed incorrect removal of `WORLD_SIZE` environment variable in DDP training when launching with torch distributed/torchelastic ([#6942](https://github.com/Lightning-AI/lightning/pull/6942))
- Made the `Plugin.reduce` method more consistent across all Plugins to reflect a mean-reduction by default ([#6011](https://github.com/Lightning-AI/lightning/pull/6011))
- Move lightning module to correct device type when using LightningDistributedWrapper ([#6070](https://github.com/Lightning-AI/lightning/pull/6070))
- Do not print top-k verbose log with `ModelCheckpoint(monitor=None)` ([#6109](https://github.com/Lightning-AI/lightning/pull/6109))
- Fixed `ModelCheckpoint(save_top_k=0, save_last=True)` not saving the `last` checkpoint ([#6136](https://github.com/Lightning-AI/lightning/pull/6136))
- Fixed `.teardown(stage='fit')` and `.on_fit_{start,end}()` getting called during `trainer.test` ([#6386](https://github.com/Lightning-AI/lightning/pull/6386))
- Fixed LightningModule `all_gather` on cpu tensors ([#6416](https://github.com/Lightning-AI/lightning/pull/6416))
- Fixed torch distributed not available in setup hook for DDP ([#6506](https://github.com/Lightning-AI/lightning/pull/6506))
- Fixed `trainer.tuner.{lr_find,scale_batch_size}` not setting the `Trainer` state properly ([#7258](https://github.com/Lightning-AI/lightning/pull/7258))
- Fixed bug where the learning rate schedulers did not follow the optimizer frequencies ([#4868](https://github.com/Lightning-AI/lightning/pull/4868))
- Fixed pickle error checker to now check for `pickle.PickleError` to catch all pickle errors ([#6917](https://github.com/Lightning-AI/lightning/pull/6917))
- Fixed a bug where the outputs object passed to `LightningModule.training_epoch_end` was different from the object passed to the `on_train_end_epoch` hook ([#6969](https://github.com/Lightning-AI/lightning/pull/6969))
- Fixed a bug where the outputs passed to `train_batch_end` would be lists even when using a single optimizer and no truncated backprop through time steps ([#6969](https://github.com/Lightning-AI/lightning/pull/6969))
- Fixed bug for trainer error handling which would cause hang for distributed training ([#6864](https://github.com/Lightning-AI/lightning/pull/6864))
- Fixed `self.device` not returning the correct device in replicas of data-parallel ([#6414](https://github.com/Lightning-AI/lightning/pull/6414))
- Fixed `lr_find` trying beyond `num_training` steps and suggesting a too high learning rate ([#7076](https://github.com/Lightning-AI/lightning/pull/7076))
- Fixed logger creating incorrect version folder in DDP with repeated `Trainer.fit` calls ([#7077](https://github.com/Lightning-AI/lightning/pull/7077))
- Fixed metric objects passed directly to `self.log` not being reset correctly ([#7055](https://github.com/Lightning-AI/lightning/pull/7055))
- Fixed `CombinedLoader` in distributed settings for validation / testing ([#7102](https://github.com/Lightning-AI/lightning/pull/7102))
- Fixed the save_dir in `WandbLogger` when the run was initiated externally ([#7106](https://github.com/Lightning-AI/lightning/pull/7106))
- Fixed `num_sanity_val_steps` affecting reproducibility of training data shuffling ([#7014](https://github.com/Lightning-AI/lightning/pull/7014))
- Fixed resetting device after `fitting/evaluating/predicting` ([#7188](https://github.com/Lightning-AI/lightning/pull/7188))
- Fixed bug where `trainer.tuner.scale_batch_size(max_trials=0)` would not return the correct batch size result ([#7262](https://github.com/Lightning-AI/lightning/pull/7262))
- Fixed metrics not being properly logged with `precision=16` and `manual_optimization` ([#7228](https://github.com/Lightning-AI/lightning/pull/7228))
- Fixed `BaseFinetuning` properly reloading `optimizer_states` when using `resume_from_checkpoint` ([#6891](https://github.com/Lightning-AI/lightning/pull/6891))
- Fixed `parameters_to_ignore` not properly set to DDPWrapper ([#7239](https://github.com/Lightning-AI/lightning/pull/7239))
- Fixed parsing of `fast_dev_run=True` with the built-in `ArgumentParser` ([#7240](https://github.com/Lightning-AI/lightning/pull/7240))
- Fixed handling an `IterableDataset` that fails to produce a batch at the beginning of an epoch ([#7294](https://github.com/Lightning-AI/lightning/pull/7294))
- Fixed `LightningModule.save_hyperparameters()` when attempting to save an empty container ([#7268](https://github.com/Lightning-AI/lightning/pull/7268))
- Fixed `apex` not properly instantiated when running with `ddp` ([#7274](https://github.com/Lightning-AI/lightning/pull/7274))
- Fixed optimizer `state` not moved to `GPU` ([#7277](https://github.com/Lightning-AI/lightning/pull/7277))
- Fixed custom init args for `WandbLogger` ([#6989](https://github.com/Lightning-AI/lightning/pull/6989))
- Fixed a bug where an error would be raised if the train dataloader sometimes produced None for a batch ([#7342](https://github.com/Lightning-AI/lightning/pull/7342))
- Fixed examples (
    [#6600](https://github.com/Lightning-AI/lightning/pull/6600),
    [#6638](https://github.com/Lightning-AI/lightning/pull/6638),
    [#7096](https://github.com/Lightning-AI/lightning/pull/7096),
    [#7246](https://github.com/Lightning-AI/lightning/pull/7246),
    [#6357](https://github.com/Lightning-AI/lightning/pull/6357),
    [#6476](https://github.com/Lightning-AI/lightning/pull/6476),
    [#6294](https://github.com/Lightning-AI/lightning/pull/6294),
    [#6373](https://github.com/Lightning-AI/lightning/pull/6373),
    [#6088](https://github.com/Lightning-AI/lightning/pull/6088),
    [#7398](https://github.com/Lightning-AI/lightning/pull/7398)
)
- Resolved schedule step bug for PyTorch Profiler ([#6674](https://github.com/Lightning-AI/lightning/pull/6674),
    [#6681](https://github.com/Lightning-AI/lightning/pull/6681))
- Updated logic for checking TPUs availability ([#6767](https://github.com/Lightning-AI/lightning/pull/6767))
- Resolve TPU miss rendezvous ([#6781](https://github.com/Lightning-AI/lightning/pull/6781))
- Fixed auto-scaling mode when calling tune method on trainer ([#7321](https://github.com/Lightning-AI/lightning/pull/7321))
- Fixed finetuning complex models correctly unfreezes ([#6880](https://github.com/Lightning-AI/lightning/pull/6880))
- Ensure we set the eval/train flag correctly on accelerator model ([#6877](https://github.com/Lightning-AI/lightning/pull/6877))
- Set better defaults for `rank_zero_only.rank` when training is launched with SLURM and torchelastic ([#6802](https://github.com/Lightning-AI/lightning/pull/6802))
- Fixed matching the number of outputs of backward with forward for AllGatherGrad ([#6625](https://github.com/Lightning-AI/lightning/pull/6625))
- Fixed the `gradient_clip_algorithm` has no effect ([#6928](https://github.com/Lightning-AI/lightning/pull/6928))
- Fixed CUDA OOM detection and handling ([#6934](https://github.com/Lightning-AI/lightning/pull/6934))
- Fixed `unfreeze_and_add_param_group` expects `modules` rather than `module` ([#6822](https://github.com/Lightning-AI/lightning/pull/6822))
- Fixed DPP + SyncBN when move on device ([#6838](https://github.com/Lightning-AI/lightning/pull/6838))
- Fixed missing arguments in `lr_find` call ([#6784](https://github.com/Lightning-AI/lightning/pull/6784))
- Fixed `set_default_tensor_type` to `torch.DoubleTensor` with precision=64 ([#7108](https://github.com/Lightning-AI/lightning/pull/7108))
- Fixed `NeptuneLogger.log_text(step=None)` ([#7194](https://github.com/Lightning-AI/lightning/pull/7194))
- Fixed importing torchtext batch ([#6365](https://github.com/Lightning-AI/lightning/pull/6365),
    [#6323](https://github.com/Lightning-AI/lightning/pull/6323),
    [#6211](https://github.com/Lightning-AI/lightning/pull/6211))


## [1.2.9] - 2021-04-20

### Fixed

- Fixed the order to call for world ranks & the `root_device` property in `TPUSpawnPlugin` ([#7074](https://github.com/Lightning-AI/lightning/pull/7074))
- Fixed multi-gpu join for Horovod ([#6954](https://github.com/Lightning-AI/lightning/pull/6954))
- Fixed parsing for pre-release package versions ([#6999](https://github.com/Lightning-AI/lightning/pull/6999))


## [1.2.8] - 2021-04-14

### Added

- Added TPUSpawn + IterableDataset error message ([#6875](https://github.com/Lightning-AI/lightning/pull/6875))

### Fixed

- Fixed process rank not being available right away after `Trainer` instantiation ([#6941](https://github.com/Lightning-AI/lightning/pull/6941))
- Fixed `sync_dist` for tpus ([#6950](https://github.com/Lightning-AI/lightning/pull/6950))
- Fixed `AttributeError` for `require_backward_grad_sync` when running manual optimization with sharded plugin ([#6915](https://github.com/Lightning-AI/lightning/pull/6915))
- Fixed `--gpus` default for parser returned by `Trainer.add_argparse_args` ([#6898](https://github.com/Lightning-AI/lightning/pull/6898))
- Fixed TPU Spawn all gather ([#6896](https://github.com/Lightning-AI/lightning/pull/6896))
- Fixed `EarlyStopping` logic when `min_epochs` or `min_steps` requirement is not met ([#6705](https://github.com/Lightning-AI/lightning/pull/6705))
- Fixed csv extension check ([#6436](https://github.com/Lightning-AI/lightning/pull/6436))
- Fixed checkpoint issue when using Horovod distributed backend ([#6958](https://github.com/Lightning-AI/lightning/pull/6958))
- Fixed tensorboard exception raising ([#6901](https://github.com/Lightning-AI/lightning/pull/6901))
- Fixed setting the eval/train flag correctly on accelerator model ([#6983](https://github.com/Lightning-AI/lightning/pull/6983))
- Fixed DDP_SPAWN compatibility with bug_report_model.py ([#6892](https://github.com/Lightning-AI/lightning/pull/6892))
- Fixed bug where `BaseFinetuning.flatten_modules()` was duplicating leaf node parameters ([#6879](https://github.com/Lightning-AI/lightning/pull/6879))
- Set better defaults for `rank_zero_only.rank` when training is launched with SLURM and torchelastic:
    * Support SLURM and torchelastic global rank environment variables ([#5715](https://github.com/Lightning-AI/lightning/pull/5715))
    * Remove hardcoding of local rank in accelerator connector ([#6878](https://github.com/Lightning-AI/lightning/pull/6878))


## [1.2.7] - 2021-04-06

### Fixed

- Fixed resolve a bug with omegaconf and xm.save ([#6741](https://github.com/Lightning-AI/lightning/pull/6741))
- Fixed an issue with IterableDataset when __len__ is not defined ([#6828](https://github.com/Lightning-AI/lightning/pull/6828))
- Sanitize None params during pruning ([#6836](https://github.com/Lightning-AI/lightning/pull/6836))
- Enforce an epoch scheduler interval when using SWA ([#6588](https://github.com/Lightning-AI/lightning/pull/6588))
- Fixed TPU Colab hang issue, post training ([#6816](https://github.com/Lightning-AI/lightning/pull/6816))
- Fixed a bug where `TensorBoardLogger` would give a warning and not log correctly to a symbolic link `save_dir` ([#6730](https://github.com/Lightning-AI/lightning/pull/6730))
- Fixed bug where `predict` could not be used when `progress_bar_refresh_rate=0` ([#6884](https://github.com/Lightning-AI/lightning/pull/6884))


## [1.2.6] - 2021-03-30

### Changed

- Changed the behavior of `on_epoch_start` to run at the beginning of validation & test epoch ([#6498](https://github.com/Lightning-AI/lightning/pull/6498))

### Removed

- Removed legacy code to include `step` dictionary returns in `callback_metrics`. Use `self.log_dict` instead. ([#6682](https://github.com/Lightning-AI/lightning/pull/6682))

### Fixed

- Fixed `DummyLogger.log_hyperparams` raising a `TypeError` when running with `fast_dev_run=True` ([#6398](https://github.com/Lightning-AI/lightning/pull/6398))
- Fixed error on TPUs when there was no `ModelCheckpoint` ([#6654](https://github.com/Lightning-AI/lightning/pull/6654))
- Fixed `trainer.test` freeze on TPUs ([#6654](https://github.com/Lightning-AI/lightning/pull/6654))
- Fixed a bug where gradients were disabled after calling `Trainer.predict` ([#6657](https://github.com/Lightning-AI/lightning/pull/6657))
- Fixed bug where no TPUs were detected in a TPU pod env ([#6719](https://github.com/Lightning-AI/lightning/pull/6719))


## [1.2.5] - 2021-03-23

### Changed

- Update Gradient Clipping for the TPU Accelerator ([#6576](https://github.com/Lightning-AI/lightning/pull/6576))
- Refactored setup for typing friendly ([#6590](https://github.com/Lightning-AI/lightning/pull/6590))

### Fixed

- Fixed a bug where `all_gather` would not work correctly with `tpu_cores=8` ([#6587](https://github.com/Lightning-AI/lightning/pull/6587))
- Fixed comparing required versions ([#6434](https://github.com/Lightning-AI/lightning/pull/6434))
- Fixed duplicate logs appearing in console when using the python logging module ([#6275](https://github.com/Lightning-AI/lightning/pull/6275))
- Added Autocast in validation, test and predict modes for Native AMP ([#6565](https://github.com/Lightning-AI/lightning/pull/6565))


## [1.2.4] - 2021-03-16

### Changed

- Changed the default of `find_unused_parameters` back to `True` in DDP and DDP Spawn ([#6438](https://github.com/Lightning-AI/lightning/pull/6438))

### Fixed

- Expose DeepSpeed loss parameters to allow users to fix loss instability ([#6115](https://github.com/Lightning-AI/lightning/pull/6115))
- Fixed DP reduction with collection ([#6324](https://github.com/Lightning-AI/lightning/pull/6324))
- Fixed an issue where the tuner would not tune the learning rate if also tuning the batch size ([#4688](https://github.com/Lightning-AI/lightning/pull/4688))
- Fixed broadcast to use PyTorch `broadcast_object_list` and add `reduce_decision` ([#6410](https://github.com/Lightning-AI/lightning/pull/6410))
- Fixed logger creating directory structure too early in DDP ([#6380](https://github.com/Lightning-AI/lightning/pull/6380))
- Fixed DeepSpeed additional memory use on rank 0 when default device not set early enough ([#6460](https://github.com/Lightning-AI/lightning/pull/6460))
- Fixed an issue with `Tuner.scale_batch_size` not finding the batch size attribute in the datamodule ([#5968](https://github.com/Lightning-AI/lightning/pull/5968))
- Fixed an exception in the layer summary when the model contains torch.jit scripted submodules ([#6511](https://github.com/Lightning-AI/lightning/pull/6511))
- Fixed when Train loop config was run during `Trainer.predict` ([#6541](https://github.com/Lightning-AI/lightning/pull/6541))


## [1.2.3] - 2021-03-09

### Fixed

- Fixed `ModelPruning(make_pruning_permanent=True)` pruning buffers getting removed when saved during training ([#6073](https://github.com/Lightning-AI/lightning/pull/6073))
- Fixed when `_stable_1d_sort` to work when `n >= N` ([#6177](https://github.com/Lightning-AI/lightning/pull/6177))
- Fixed `AttributeError` when `logger=None` on TPU ([#6221](https://github.com/Lightning-AI/lightning/pull/6221))
- Fixed PyTorch Profiler with `emit_nvtx` ([#6260](https://github.com/Lightning-AI/lightning/pull/6260))
- Fixed `trainer.test` from `best_path` hangs after calling `trainer.fit`  ([#6272](https://github.com/Lightning-AI/lightning/pull/6272))
- Fixed `SingleTPU` calling `all_gather` ([#6296](https://github.com/Lightning-AI/lightning/pull/6296))
- Ensure we check DeepSpeed/Sharded in multi-node DDP ([#6297](https://github.com/Lightning-AI/lightning/pull/6297)
- Check `LightningOptimizer` doesn't delete optimizer hooks ([#6305](https://github.com/Lightning-AI/lightning/pull/6305)
- Resolve memory leak for evaluation ([#6326](https://github.com/Lightning-AI/lightning/pull/6326)
- Ensure that clip gradients is only called if the value is greater than 0 ([#6330](https://github.com/Lightning-AI/lightning/pull/6330)
- Fixed `Trainer` not resetting `lightning_optimizers` when calling `Trainer.fit()` multiple times ([#6372](https://github.com/Lightning-AI/lightning/pull/6372))


## [1.2.2] - 2021-03-02

### Added

- Added `checkpoint` parameter to callback's `on_save_checkpoint` hook ([#6072](https://github.com/Lightning-AI/lightning/pull/6072))

### Changed

- Changed the order of `backward`, `step`, `zero_grad` to `zero_grad`, `backward`, `step` ([#6147](https://github.com/Lightning-AI/lightning/pull/6147))
- Changed default for DeepSpeed CPU Offload to False, due to prohibitively slow speeds at smaller scale ([#6262](https://github.com/Lightning-AI/lightning/pull/6262))

### Fixed

- Fixed epoch level schedulers not being called when `val_check_interval < 1.0` ([#6075](https://github.com/Lightning-AI/lightning/pull/6075))
- Fixed multiple early stopping callbacks ([#6197](https://github.com/Lightning-AI/lightning/pull/6197))
- Fixed incorrect usage of `detach()`, `cpu()`, `to()` ([#6216](https://github.com/Lightning-AI/lightning/pull/6216))
- Fixed LBFGS optimizer support which didn't converge in automatic optimization ([#6147](https://github.com/Lightning-AI/lightning/pull/6147))
- Prevent `WandbLogger` from dropping values ([#5931](https://github.com/Lightning-AI/lightning/pull/5931))
- Fixed error thrown when using valid distributed mode in multi node ([#6297](https://github.com/Lightning-AI/lightning/pull/6297)


## [1.2.1] - 2021-02-23

### Fixed

- Fixed incorrect yield logic for the amp autocast context manager ([#6080](https://github.com/Lightning-AI/lightning/pull/6080))
- Fixed priority of plugin/accelerator when setting distributed mode ([#6089](https://github.com/Lightning-AI/lightning/pull/6089))
- Fixed error message for AMP + CPU incompatibility ([#6107](https://github.com/Lightning-AI/lightning/pull/6107))
- Disabled batch transfer in DP mode ([#6093](https://github.com/Lightning-AI/lightning/pull/6093))


## [1.2.0] - 2021-02-18

### Added

- Added `DataType`, `AverageMethod` and `MDMCAverageMethod` enum in metrics ([#5657](https://github.com/Lightning-AI/lightning/pull/5689))
- Added support for summarized model total params size in megabytes ([#5590](https://github.com/Lightning-AI/lightning/pull/5590))
- Added support for multiple train loaders ([#1959](https://github.com/Lightning-AI/lightning/pull/1959))
- Added `Accuracy` metric now generalizes to Top-k accuracy for (multi-dimensional) multi-class inputs using the `top_k` parameter ([#4838](https://github.com/Lightning-AI/lightning/pull/4838))
- Added `Accuracy` metric now enables the computation of subset accuracy for multi-label or multi-dimensional multi-class inputs with the `subset_accuracy` parameter ([#4838](https://github.com/Lightning-AI/lightning/pull/4838))
- Added `HammingDistance` metric to compute the hamming distance (loss) ([#4838](https://github.com/Lightning-AI/lightning/pull/4838))
- Added `max_fpr` parameter to `auroc` metric for computing partial auroc metric ([#3790](https://github.com/Lightning-AI/lightning/pull/3790))
- Added `StatScores` metric to compute the number of true positives, false positives, true negatives and false negatives ([#4839](https://github.com/Lightning-AI/lightning/pull/4839))
- Added `R2Score` metric ([#5241](https://github.com/Lightning-AI/lightning/pull/5241))
- Added `LambdaCallback` ([#5347](https://github.com/Lightning-AI/lightning/pull/5347))
- Added `BackboneLambdaFinetuningCallback` ([#5377](https://github.com/Lightning-AI/lightning/pull/5377))
- Accelerator `all_gather` supports collection ([#5221](https://github.com/Lightning-AI/lightning/pull/5221))
- Added `image_gradients` functional metric to compute the image gradients of a given input image. ([#5056](https://github.com/Lightning-AI/lightning/pull/5056))
- Added `MetricCollection` ([#4318](https://github.com/Lightning-AI/lightning/pull/4318))
- Added `.clone()` method to metrics ([#4318](https://github.com/Lightning-AI/lightning/pull/4318))
- Added `IoU` class interface ([#4704](https://github.com/Lightning-AI/lightning/pull/4704))
- Support to tie weights after moving model to TPU via `on_post_move_to_device` hook
- Added missing val/test hooks in `LightningModule` ([#5467](https://github.com/Lightning-AI/lightning/pull/5467))
- The `Recall` and `Precision` metrics (and their functional counterparts `recall` and `precision`) can now be generalized to Recall@K and Precision@K with the use of `top_k` parameter ([#4842](https://github.com/Lightning-AI/lightning/pull/4842))
- Added `ModelPruning` Callback ([#5618](https://github.com/Lightning-AI/lightning/pull/5618),
    [#5825](https://github.com/Lightning-AI/lightning/pull/5825),
    [#6045](https://github.com/Lightning-AI/lightning/pull/6045))
- Added `PyTorchProfiler` ([#5560](https://github.com/Lightning-AI/lightning/pull/5560))
- Added compositional metrics ([#5464](https://github.com/Lightning-AI/lightning/pull/5464))
- Added Trainer method `predict(...)` for high performance predictions ([#5579](https://github.com/Lightning-AI/lightning/pull/5579))
- Added `on_before_batch_transfer` and `on_after_batch_transfer` data hooks ([#3671](https://github.com/Lightning-AI/lightning/pull/3671))
- Added AUC/AUROC class interface ([#5479](https://github.com/Lightning-AI/lightning/pull/5479))
- Added `PredictLoop` object ([#5752](https://github.com/Lightning-AI/lightning/pull/5752))
- Added `QuantizationAwareTraining` callback ([#5706](https://github.com/Lightning-AI/lightning/pull/5706),
    [#6040](https://github.com/Lightning-AI/lightning/pull/6040))
- Added `LightningModule.configure_callbacks` to enable the definition of model-specific callbacks ([#5621](https://github.com/Lightning-AI/lightning/pull/5621))
- Added `dim` to `PSNR` metric for mean-squared-error reduction ([#5957](https://github.com/Lightning-AI/lightning/pull/5957))
- Added promxial policy optimization template to pl_examples ([#5394](https://github.com/Lightning-AI/lightning/pull/5394))
- Added `log_graph` to `CometLogger` ([#5295](https://github.com/Lightning-AI/lightning/pull/5295))
- Added possibility for nested loaders ([#5404](https://github.com/Lightning-AI/lightning/pull/5404))
- Added `sync_step` to Wandb logger ([#5351](https://github.com/Lightning-AI/lightning/pull/5351))
- Added `StochasticWeightAveraging` callback ([#5640](https://github.com/Lightning-AI/lightning/pull/5640))
- Added `LightningDataModule.from_datasets(...)` ([#5133](https://github.com/Lightning-AI/lightning/pull/5133))
- Added `PL_TORCH_DISTRIBUTED_BACKEND` env variable to select backend ([#5981](https://github.com/Lightning-AI/lightning/pull/5981))
- Added `Trainer` flag to activate Stochastic Weight Averaging (SWA) `Trainer(stochastic_weight_avg=True)` ([#6038](https://github.com/Lightning-AI/lightning/pull/6038))
- Added DeepSpeed integration ([#5954](https://github.com/Lightning-AI/lightning/pull/5954),
    [#6042](https://github.com/Lightning-AI/lightning/pull/6042))

### Changed

- Changed `stat_scores` metric now calculates stat scores over all classes and gains new parameters, in line with the new `StatScores` metric ([#4839](https://github.com/Lightning-AI/lightning/pull/4839))
- Changed `computer_vision_fine_tunning` example to use `BackboneLambdaFinetuningCallback` ([#5377](https://github.com/Lightning-AI/lightning/pull/5377))
- Changed `automatic casting` for LoggerConnector `metrics` ([#5218](https://github.com/Lightning-AI/lightning/pull/5218))
- Changed `iou` [func] to allow float input ([#4704](https://github.com/Lightning-AI/lightning/pull/4704))
- Metric `compute()` method will no longer automatically call `reset()` ([#5409](https://github.com/Lightning-AI/lightning/pull/5409))
- Set PyTorch 1.4 as min requirements, also for testing and examples `torchvision>=0.5` and `torchtext>=0.5` ([#5418](https://github.com/Lightning-AI/lightning/pull/5418))
- Changed `callbacks` argument in `Trainer` to allow `Callback` input ([#5446](https://github.com/Lightning-AI/lightning/pull/5446))
- Changed the default of `find_unused_parameters` to `False` in DDP ([#5185](https://github.com/Lightning-AI/lightning/pull/5185))
- Changed `ModelCheckpoint` version suffixes to start at 1 ([#5008](https://github.com/Lightning-AI/lightning/pull/5008))
- Progress bar metrics tensors are now converted to float ([#5692](https://github.com/Lightning-AI/lightning/pull/5692))
- Changed the default value for the `progress_bar_refresh_rate` Trainer argument in Google COLAB notebooks to 20 ([#5516](https://github.com/Lightning-AI/lightning/pull/5516))
- Extended support for purely iteration-based training ([#5726](https://github.com/Lightning-AI/lightning/pull/5726))
- Made `LightningModule.global_rank`, `LightningModule.local_rank` and `LightningModule.logger` read-only properties ([#5730](https://github.com/Lightning-AI/lightning/pull/5730))
- Forced `ModelCheckpoint` callbacks to run after all others to guarantee all states are saved to the checkpoint ([#5731](https://github.com/Lightning-AI/lightning/pull/5731))
- Refactored Accelerators and Plugins:
    * Added base classes for plugins ([#5715](https://github.com/Lightning-AI/lightning/pull/5715))
    * Added parallel plugins for DP, DDP, DDPSpawn, DDP2 and Horovod ([#5714](https://github.com/Lightning-AI/lightning/pull/5714))
    * Precision Plugins ([#5718](https://github.com/Lightning-AI/lightning/pull/5718))
    * Added new Accelerators for CPU, GPU and TPU ([#5719](https://github.com/Lightning-AI/lightning/pull/5719))
    * Added RPC and Sharded plugins ([#5732](https://github.com/Lightning-AI/lightning/pull/5732))
    * Added missing `LightningModule`-wrapper logic to new plugins and accelerator ([#5734](https://github.com/Lightning-AI/lightning/pull/5734))
    * Moved device-specific teardown logic from training loop to accelerator ([#5973](https://github.com/Lightning-AI/lightning/pull/5973))
    * Moved accelerator_connector.py to the connectors subfolder ([#6033](https://github.com/Lightning-AI/lightning/pull/6033))
    * Trainer only references accelerator ([#6039](https://github.com/Lightning-AI/lightning/pull/6039))
    * Made parallel devices optional across all plugins ([#6051](https://github.com/Lightning-AI/lightning/pull/6051))
    * Cleaning ([#5948](https://github.com/Lightning-AI/lightning/pull/5948),
        [#5949](https://github.com/Lightning-AI/lightning/pull/5949),
        [#5950](https://github.com/Lightning-AI/lightning/pull/5950))
- Enabled `self.log` in callbacks ([#5094](https://github.com/Lightning-AI/lightning/pull/5094))
- Renamed xxx_AVAILABLE as protected ([#5082](https://github.com/Lightning-AI/lightning/pull/5082))
- Unified module names in Utils ([#5199](https://github.com/Lightning-AI/lightning/pull/5199))
- Separated utils: imports & enums ([#5256](https://github.com/Lightning-AI/lightning/pull/5256)
    [#5874](https://github.com/Lightning-AI/lightning/pull/5874))
- Refactor: clean trainer device & distributed getters ([#5300](https://github.com/Lightning-AI/lightning/pull/5300))
- Simplified training phase as LightningEnum ([#5419](https://github.com/Lightning-AI/lightning/pull/5419))
- Updated metrics to use LightningEnum ([#5689](https://github.com/Lightning-AI/lightning/pull/5689))
- Changed the seq of `on_train_batch_end`, `on_batch_end` & `on_train_epoch_end`, `on_epoch_end hooks` ([#5688](https://github.com/Lightning-AI/lightning/pull/5688))
- Refactored `setup_training` and remove `test_mode` ([#5388](https://github.com/Lightning-AI/lightning/pull/5388))
- Disabled training with zero `num_training_batches` when insufficient `limit_train_batches` ([#5703](https://github.com/Lightning-AI/lightning/pull/5703))
- Refactored `EpochResultStore` ([#5522](https://github.com/Lightning-AI/lightning/pull/5522))
- Update `lr_finder` to check for attribute if not running `fast_dev_run` ([#5990](https://github.com/Lightning-AI/lightning/pull/5990))
- LightningOptimizer manual optimizer is more flexible and expose `toggle_model` ([#5771](https://github.com/Lightning-AI/lightning/pull/5771))
- `MlflowLogger` limit parameter value length to 250 char ([#5893](https://github.com/Lightning-AI/lightning/pull/5893))
- Re-introduced fix for Hydra directory sync with multiple process ([#5993](https://github.com/Lightning-AI/lightning/pull/5993))

### Deprecated

- Function `stat_scores_multiple_classes` is deprecated in favor of `stat_scores` ([#4839](https://github.com/Lightning-AI/lightning/pull/4839))
- Moved accelerators and plugins to its `legacy` pkg ([#5645](https://github.com/Lightning-AI/lightning/pull/5645))
- Deprecated `LightningDistributedDataParallel` in favor of new wrapper module `LightningDistributedModule` ([#5185](https://github.com/Lightning-AI/lightning/pull/5185))
- Deprecated `LightningDataParallel` in favor of new wrapper module `LightningParallelModule` ([#5670](https://github.com/Lightning-AI/lightning/pull/5670))
- Renamed utils modules ([#5199](https://github.com/Lightning-AI/lightning/pull/5199))
    * `argparse_utils` >> `argparse`
    * `model_utils` >> `model_helpers`
    * `warning_utils` >> `warnings`
    * `xla_device_utils` >> `xla_device`
- Deprecated using `'val_loss'` to set the `ModelCheckpoint` monitor ([#6012](https://github.com/Lightning-AI/lightning/pull/6012))
- Deprecated `.get_model()` with explicit `.lightning_module` property ([#6035](https://github.com/Lightning-AI/lightning/pull/6035))
- Deprecated Trainer attribute `accelerator_backend` in favor of `accelerator` ([#6034](https://github.com/Lightning-AI/lightning/pull/6034))

### Removed

- Removed deprecated checkpoint argument `filepath` ([#5321](https://github.com/Lightning-AI/lightning/pull/5321))
- Removed deprecated `Fbeta`, `f1_score` and `fbeta_score` metrics ([#5322](https://github.com/Lightning-AI/lightning/pull/5322))
- Removed deprecated `TrainResult` ([#5323](https://github.com/Lightning-AI/lightning/pull/5323))
- Removed deprecated `EvalResult` ([#5633](https://github.com/Lightning-AI/lightning/pull/5633))
- Removed `LoggerStages` ([#5673](https://github.com/Lightning-AI/lightning/pull/5673))

### Fixed

- Fixed distributed setting and `ddp_cpu` only with `num_processes>1` ([#5297](https://github.com/Lightning-AI/lightning/pull/5297))
- Fixed `num_workers` for Windows example ([#5375](https://github.com/Lightning-AI/lightning/pull/5375))
- Fixed loading yaml ([#5619](https://github.com/Lightning-AI/lightning/pull/5619))
- Fixed support custom DataLoader with DDP if they can be re-instantiated ([#5745](https://github.com/Lightning-AI/lightning/pull/5745))
- Fixed repeated `.fit()` calls ignore max_steps iteration bound ([#5936](https://github.com/Lightning-AI/lightning/pull/5936))
- Fixed throwing `MisconfigurationError` on unknown mode ([#5255](https://github.com/Lightning-AI/lightning/pull/5255))
- Resolve bug with Finetuning ([#5744](https://github.com/Lightning-AI/lightning/pull/5744))
- Fixed `ModelCheckpoint` race condition in file existence check ([#5155](https://github.com/Lightning-AI/lightning/pull/5155))
- Fixed some compatibility with PyTorch 1.8 ([#5864](https://github.com/Lightning-AI/lightning/pull/5864))
- Fixed forward cache ([#5895](https://github.com/Lightning-AI/lightning/pull/5895))
- Fixed recursive detach of tensors to CPU ([#6007](https://github.com/Lightning-AI/lightning/pull/6007))
- Fixed passing wrong strings for scheduler interval doesn't throw an error ([#5923](https://github.com/Lightning-AI/lightning/pull/5923))
- Fixed wrong `requires_grad` state after `return None` with multiple optimizers ([#5738](https://github.com/Lightning-AI/lightning/pull/5638))
- Fixed add `on_epoch_end` hook at the end of `validation`, `test` epoch ([#5986](https://github.com/Lightning-AI/lightning/pull/5986))
- Fixed missing `process_dataloader` call for `TPUSpawn` when in distributed mode ([#6015](https://github.com/Lightning-AI/lightning/pull/6015))
- Fixed progress bar flickering by appending 0 to floats/strings ([#6009](https://github.com/Lightning-AI/lightning/pull/6009))
- Fixed synchronization issues with TPU training ([#6027](https://github.com/Lightning-AI/lightning/pull/6027))
- Fixed `hparams.yaml` saved twice when using `TensorBoardLogger` ([#5953](https://github.com/Lightning-AI/lightning/pull/5953))
- Fixed basic examples ([#5912](https://github.com/Lightning-AI/lightning/pull/5912),
    [#5985](https://github.com/Lightning-AI/lightning/pull/5985))
- Fixed `fairscale` compatible with PT 1.8 ([#5996](https://github.com/Lightning-AI/lightning/pull/5996))
- Ensured `process_dataloader` is called when `tpu_cores > 1` to use Parallel DataLoader ([#6015](https://github.com/Lightning-AI/lightning/pull/6015))
- Attempted SLURM auto resume call when non-shell call fails ([#6002](https://github.com/Lightning-AI/lightning/pull/6002))
- Fixed wrapping optimizers upon assignment ([#6006](https://github.com/Lightning-AI/lightning/pull/6006))
- Fixed allowing hashing of metrics with lists in their state ([#5939](https://github.com/Lightning-AI/lightning/pull/5939))


## [1.1.8] - 2021-02-08

### Fixed

- Separate epoch validation from step validation ([#5208](https://github.com/Lightning-AI/lightning/pull/5208))
- Fixed `toggle_optimizers` not handling all optimizer parameters ([#5775](https://github.com/Lightning-AI/lightning/pull/5775))


## [1.1.7] - 2021-02-03

### Fixed

- Fixed `TensorBoardLogger` not closing `SummaryWriter` on `finalize` ([#5696](https://github.com/Lightning-AI/lightning/pull/5696))
- Fixed filtering of pytorch  "unsqueeze" warning when using DP ([#5622](https://github.com/Lightning-AI/lightning/pull/5622))
- Fixed `num_classes` argument in F1 metric ([#5663](https://github.com/Lightning-AI/lightning/pull/5663))
- Fixed `log_dir` property ([#5537](https://github.com/Lightning-AI/lightning/pull/5537))
- Fixed a race condition in `ModelCheckpoint` when checking if a checkpoint file exists ([#5144](https://github.com/Lightning-AI/lightning/pull/5144))
- Remove unnecessary intermediate layers in Dockerfiles ([#5697](https://github.com/Lightning-AI/lightning/pull/5697))
- Fixed auto learning rate ordering ([#5638](https://github.com/Lightning-AI/lightning/pull/5638))


## [1.1.6] - 2021-01-26

### Changed

- Increased TPU check timeout from 20s to 100s ([#5598](https://github.com/Lightning-AI/lightning/pull/5598))
- Ignored `step` param in Neptune logger's log_metric method ([#5510](https://github.com/Lightning-AI/lightning/pull/5510))
- Pass batch outputs to `on_train_batch_end` instead of `epoch_end` outputs ([#4369](https://github.com/Lightning-AI/lightning/pull/4369))

### Fixed

- Fixed `toggle_optimizer` to reset `requires_grad` state  ([#5574](https://github.com/Lightning-AI/lightning/pull/5574))
- Fixed FileNotFoundError for best checkpoint when using DDP with Hydra ([#5629](https://github.com/Lightning-AI/lightning/pull/5629))
- Fixed an error when logging a progress bar metric with a reserved name ([#5620](https://github.com/Lightning-AI/lightning/pull/5620))
- Fixed `Metric`'s `state_dict` not included when child modules ([#5614](https://github.com/Lightning-AI/lightning/pull/5614))
- Fixed Neptune logger creating multiple experiments when GPUs > 1 ([#3256](https://github.com/Lightning-AI/lightning/pull/3256))
- Fixed duplicate logs appearing in console when using the python logging module ([#5509](https://github.com/Lightning-AI/lightning/pull/5509))
- Fixed tensor printing in `trainer.test()` ([#5138](https://github.com/Lightning-AI/lightning/pull/5138))
- Fixed not using dataloader when `hparams` present ([#4559](https://github.com/Lightning-AI/lightning/pull/4559))


## [1.1.5] - 2021-01-19

### Fixed

- Fixed a visual bug in the progress bar display initialization ([#4579](https://github.com/Lightning-AI/lightning/pull/4579))
- Fixed logging `on_train_batch_end` in a callback with multiple optimizers ([#5521](https://github.com/Lightning-AI/lightning/pull/5521))
- Fixed `reinit_scheduler_properties` with correct optimizer ([#5519](https://github.com/Lightning-AI/lightning/pull/5519))
- Fixed `val_check_interval` with `fast_dev_run` ([#5540](https://github.com/Lightning-AI/lightning/pull/5540))


## [1.1.4] - 2021-01-12

### Added

- Add automatic optimization property setter to lightning module ([#5169](https://github.com/Lightning-AI/lightning/pull/5169))

### Changed

- Changed deprecated `enable_pl_optimizer=True` ([#5244](https://github.com/Lightning-AI/lightning/pull/5244))

### Fixed

- Fixed `transfer_batch_to_device` for DDP with `len(devices_ids) == 1` ([#5195](https://github.com/Lightning-AI/lightning/pull/5195))
- Logging only on `not should_accumulate()` during training ([#5417](https://github.com/Lightning-AI/lightning/pull/5417))
- Resolve interpolation bug with Hydra ([#5406](https://github.com/Lightning-AI/lightning/pull/5406))
- Check environ before selecting a seed to prevent warning message ([#4743](https://github.com/Lightning-AI/lightning/pull/4743))
- Fixed signature mismatch in `model_to_device` of `DDPCPUHPCAccelerator` ([#5505](https://github.com/Lightning-AI/lightning/pull/5505))

## [1.1.3] - 2021-01-05

### Added

- Added a check for optimizer attached to `lr_scheduler` ([#5338](https://github.com/Lightning-AI/lightning/pull/5338))
- Added support for passing non-existing filepaths to `resume_from_checkpoint` ([#4402](https://github.com/Lightning-AI/lightning/pull/4402))

### Changed

- Skip restore from `resume_from_checkpoint` while `testing` ([#5161](https://github.com/Lightning-AI/lightning/pull/5161))
- Allowed `log_momentum` for adaptive optimizers in `LearningRateMonitor` ([#5333](https://github.com/Lightning-AI/lightning/pull/5333))
- Disabled checkpointing, earlystopping and logging with `fast_dev_run` ([#5277](https://github.com/Lightning-AI/lightning/pull/5277))
- Distributed group defaults to `WORLD` if `None` ([#5125](https://github.com/Lightning-AI/lightning/pull/5125))

### Fixed

- Fixed `trainer.test` returning non-test metrics ([#5214](https://github.com/Lightning-AI/lightning/pull/5214))
- Fixed metric state reset ([#5273](https://github.com/Lightning-AI/lightning/pull/5273))
- Fixed `--num-nodes` on `DDPSequentialPlugin` ([#5327](https://github.com/Lightning-AI/lightning/pull/5327))
- Fixed invalid value for `weights_summary` ([#5296](https://github.com/Lightning-AI/lightning/pull/5296))
- Fixed `Trainer.test` not using the latest `best_model_path` ([#5161](https://github.com/Lightning-AI/lightning/pull/5161))
- Fixed existence check for hparams not using underlying filesystem ([#5250](https://github.com/Lightning-AI/lightning/pull/5250))
- Fixed `LightningOptimizer` AMP bug ([#5191](https://github.com/Lightning-AI/lightning/pull/5191))
- Fixed casted key to string in `_flatten_dict` ([#5354](https://github.com/Lightning-AI/lightning/pull/5354))


## [1.1.2] - 2020-12-23

### Added

- Support number for logging with `sync_dist=True` ([#5080](https://github.com/Lightning-AI/lightning/pull/5080))
- Added offset logging step when resuming for Wandb logger ([#5050](https://github.com/Lightning-AI/lightning/pull/5050))

### Removed

- `enable_pl_optimizer=False` by default to temporarily fix AMP issues ([#5163](https://github.com/Lightning-AI/lightning/pull/5163))

### Fixed

- Metric reduction with Logging ([#5150](https://github.com/Lightning-AI/lightning/pull/5150))
- Remove nan loss in manual optimization ([#5121](https://github.com/Lightning-AI/lightning/pull/5121))
- Un-balanced logging properly supported ([#5119](https://github.com/Lightning-AI/lightning/pull/5119))
- Fix hanging in DDP HPC accelerators ([#5157](https://github.com/Lightning-AI/lightning/pull/5157))
- Fix reset `TensorRunningAccum` ([#5106](https://github.com/Lightning-AI/lightning/pull/5106))
- Updated `DALIClassificationLoader` to not use deprecated arguments ([#4925](https://github.com/Lightning-AI/lightning/pull/4925))
- Corrected call to `torch.no_grad` ([#5124](https://github.com/Lightning-AI/lightning/pull/5124))


## [1.1.1] - 2020-12-15

### Added

- Add a notebook example to reach a quick baseline of ~94% accuracy on CIFAR10 using Resnet in Lightning ([#4818](https://github.com/Lightning-AI/lightning/pull/4818))

### Changed

- Simplify accelerator steps ([#5015](https://github.com/Lightning-AI/lightning/pull/5015))
- Refactor load in checkpoint connector ([#4593](https://github.com/Lightning-AI/lightning/pull/4593))
- Fixed the saved filename in `ModelCheckpoint` when it already exists ([#4861](https://github.com/Lightning-AI/lightning/pull/4861))

### Removed

- Drop duplicate metrics ([#5014](https://github.com/Lightning-AI/lightning/pull/5014))
- Remove beta arg from F1 class and functional ([#5076](https://github.com/Lightning-AI/lightning/pull/5076))

### Fixed

- Fixed trainer by default `None` in `DDPAccelerator` ([#4915](https://github.com/Lightning-AI/lightning/pull/4915))
- Fixed `LightningOptimizer` to expose optimizer attributes ([#5095](https://github.com/Lightning-AI/lightning/pull/5095))
- Do not warn when the `name` key is used in the `lr_scheduler` dict ([#5057](https://github.com/Lightning-AI/lightning/pull/5057))
- Check if optimizer supports closure ([#4981](https://github.com/Lightning-AI/lightning/pull/4981))
- Add deprecated metric utility functions back to functional (
    [#5067](https://github.com/Lightning-AI/lightning/pull/5067),
    [#5068](https://github.com/Lightning-AI/lightning/pull/5068))
- Allow any input in `to_onnx` and `to_torchscript` ([#4378](https://github.com/Lightning-AI/lightning/pull/4378))
- Fixed `DDPHPCAccelerator` hangs in DDP construction by calling `init_device` ([#5157](https://github.com/Lightning-AI/lightning/pull/5157))


## [1.1.0] - 2020-12-09

### Added

- Added "monitor" key to saved `ModelCheckpoints` ([#4383](https://github.com/Lightning-AI/lightning/pull/4383))
- Added `ConfusionMatrix` class interface ([#4348](https://github.com/Lightning-AI/lightning/pull/4348))
- Added multiclass AUROC metric ([#4236](https://github.com/Lightning-AI/lightning/pull/4236))
- Added global step indexing to the checkpoint name for a better sub-epoch checkpointing experience ([#3807](https://github.com/Lightning-AI/lightning/pull/3807))
- Added optimizer hooks in callbacks ([#4379](https://github.com/Lightning-AI/lightning/pull/4379))
- Added option to log momentum ([#4384](https://github.com/Lightning-AI/lightning/pull/4384))
- Added `current_score` to `ModelCheckpoint.on_save_checkpoint` ([#4721](https://github.com/Lightning-AI/lightning/pull/4721))
- Added logging using `self.log` in train and evaluation for epoch end hooks (
    [#4552](https://github.com/Lightning-AI/lightning/pull/4552),
    [#4495](https://github.com/Lightning-AI/lightning/pull/4495),
    [#4439](https://github.com/Lightning-AI/lightning/pull/4439),
    [#4684](https://github.com/Lightning-AI/lightning/pull/4684),
    [#4913](https://github.com/Lightning-AI/lightning/pull/4913))
- Added ability for DDP plugin to modify optimizer state saving ([#4675](https://github.com/Lightning-AI/lightning/pull/4675))
- Added `prefix` argument in loggers ([#4557](https://github.com/Lightning-AI/lightning/pull/4557))
- Added printing of total num of params, trainable and non-trainable params in ModelSummary ([#4521](https://github.com/Lightning-AI/lightning/pull/4521))
- Added `PrecisionRecallCurve, ROC, AveragePrecision` class metric ([#4549](https://github.com/Lightning-AI/lightning/pull/4549))
- Added custom `Apex` and `NativeAMP` as `Precision plugins` ([#4355](https://github.com/Lightning-AI/lightning/pull/4355))
- Added `DALI MNIST` example ([#3721](https://github.com/Lightning-AI/lightning/pull/3721))
- Added `sharded plugin` for DDP for multi-gpu training memory optimizations (
    [#4639](https://github.com/Lightning-AI/lightning/pull/4639),
    [#4686](https://github.com/Lightning-AI/lightning/pull/4686),
    [#4737](https://github.com/Lightning-AI/lightning/pull/4737),
    [#4773](https://github.com/Lightning-AI/lightning/pull/4773))
- Added `experiment_id` to the NeptuneLogger ([#3462](https://github.com/Lightning-AI/lightning/pull/3462))
- Added `PyTorch Geometric` integration example with Lightning ([#4568](https://github.com/Lightning-AI/lightning/pull/4568))
- Added `all_gather` method to `LightningModule` which allows gradient based tensor synchronizations for use-cases such as negative sampling. ([#5012](https://github.com/Lightning-AI/lightning/pull/5012))
- Enabled `self.log` in most functions ([#4969](https://github.com/Lightning-AI/lightning/pull/4969))
- Added changeable extension variable for `ModelCheckpoint` ([#4977](https://github.com/Lightning-AI/lightning/pull/4977))


### Changed

- Tuner algorithms will be skipped if `fast_dev_run=True` ([#3903](https://github.com/Lightning-AI/lightning/pull/3903))
- `WandbLogger` does not force wandb `reinit` arg to True anymore and creates a run only when needed ([#4648](https://github.com/Lightning-AI/lightning/pull/4648))
- Changed `automatic_optimization` to be a model attribute ([#4602](https://github.com/Lightning-AI/lightning/pull/4602))
- Changed `Simple Profiler` report to order by percentage time spent + num calls ([#4880](https://github.com/Lightning-AI/lightning/pull/4880))
- Simplify optimization Logic ([#4984](https://github.com/Lightning-AI/lightning/pull/4984))
- Classification metrics overhaul ([#4837](https://github.com/Lightning-AI/lightning/pull/4837))
- Updated `fast_dev_run` to accept integer representing num_batches ([#4629](https://github.com/Lightning-AI/lightning/pull/4629))
- Refactored optimizer ([#4658](https://github.com/Lightning-AI/lightning/pull/4658))


### Deprecated

- Deprecated `prefix` argument in `ModelCheckpoint` ([#4765](https://github.com/Lightning-AI/lightning/pull/4765))
- Deprecated the old way of assigning hyper-parameters through `self.hparams = ...` ([#4813](https://github.com/Lightning-AI/lightning/pull/4813))
- Deprecated `mode='auto'` from `ModelCheckpoint` and `EarlyStopping` ([#4695](https://github.com/Lightning-AI/lightning/pull/4695))

### Removed

- Removed `reorder` parameter of the `auc` metric ([#5004](https://github.com/Lightning-AI/lightning/pull/5004))
- Removed `multiclass_roc` and `multiclass_precision_recall_curve`, use `roc` and `precision_recall_curve` instead ([#4549](https://github.com/Lightning-AI/lightning/pull/4549))

### Fixed

- Added feature to move tensors to CPU before saving ([#4309](https://github.com/Lightning-AI/lightning/pull/4309))
- Fixed `LoggerConnector` to have logged metrics on root device in DP ([#4138](https://github.com/Lightning-AI/lightning/pull/4138))
- Auto convert tensors to contiguous format when `gather_all` ([#4907](https://github.com/Lightning-AI/lightning/pull/4907))
- Fixed `PYTHONPATH` for ddp test model ([#4528](https://github.com/Lightning-AI/lightning/pull/4528))
- Fixed allowing logger to support indexing ([#4595](https://github.com/Lightning-AI/lightning/pull/4595))
- Fixed DDP and manual_optimization ([#4976](https://github.com/Lightning-AI/lightning/pull/4976))


## [1.0.8] - 2020-11-24

### Added

- Added casting to python types for numpy scalars when logging `hparams` ([#4647](https://github.com/Lightning-AI/lightning/pull/4647))
- Added warning when progress bar refresh rate is less than 20 on Google Colab to prevent crashing ([#4654](https://github.com/Lightning-AI/lightning/pull/4654))
- Added `F1` class metric ([#4656](https://github.com/Lightning-AI/lightning/pull/4656))

### Changed

- Consistently use `step=trainer.global_step` in `LearningRateMonitor` independently of `logging_interval` ([#4376](https://github.com/Lightning-AI/lightning/pull/4376))
- Metric states are no longer as default added to `state_dict` ([#4685](https://github.com/Lightning-AI/lightning/pull/4685))
- Renamed class metric `Fbeta` >> `FBeta` ([#4656](https://github.com/Lightning-AI/lightning/pull/4656))
- Model summary: add 1 decimal place ([#4745](https://github.com/Lightning-AI/lightning/pull/4745))
- Do not override `PYTHONWARNINGS` ([#4700](https://github.com/Lightning-AI/lightning/pull/4700))
- Changed `init_ddp_connection` moved from `DDP` to `DDPPlugin` ([#4407](https://github.com/Lightning-AI/lightning/pull/4407))


### Fixed

- Fixed checkpoint `hparams` dict casting when `omegaconf` is available ([#4770](https://github.com/Lightning-AI/lightning/pull/4770))
- Fixed incomplete progress bars when total batches not divisible by refresh rate ([#4577](https://github.com/Lightning-AI/lightning/pull/4577))
- Updated SSIM metric ([#4566](https://github.com/Lightning-AI/lightning/pull/4566))
- Fixed batch_arg_name - add `batch_arg_name` to all calls to `_adjust_batch_size`bug ([#4812](https://github.com/Lightning-AI/lightning/pull/4812))
- Fixed `torchtext` data to GPU ([#4785](https://github.com/Lightning-AI/lightning/pull/4785))
- Fixed a crash bug in MLFlow logger ([#4716](https://github.com/Lightning-AI/lightning/pull/4716))

## [1.0.7] - 2020-11-17

### Added

- Added lambda closure to `manual_optimizer_step` ([#4618](https://github.com/Lightning-AI/lightning/pull/4618))

### Changed

- Change Metrics `persistent` default mode to `False` ([#4685](https://github.com/Lightning-AI/lightning/pull/4685))
- LoggerConnector log_metrics will use `total_batch_idx` instead of `global_step` when logging on `training step` ([#4738](https://github.com/Lightning-AI/lightning/pull/4738))


### Fixed

- Prevent crash if `sync_dist=True` on CPU ([#4626](https://github.com/Lightning-AI/lightning/pull/4626))
- Fixed average pbar Metrics ([#4534](https://github.com/Lightning-AI/lightning/pull/4534))
- Fixed `setup` callback hook to correctly pass the LightningModule through ([#4608](https://github.com/Lightning-AI/lightning/pull/4608))
- Allowing decorate model init with saving `hparams` inside ([#4662](https://github.com/Lightning-AI/lightning/pull/4662))
- Fixed `split_idx` set by `LoggerConnector` in `on_trainer_init` to `Trainer`  ([#4697](https://github.com/Lightning-AI/lightning/pull/4697))


## [1.0.6] - 2020-11-11

### Added

- Added metrics aggregation in Horovod and fixed early stopping ([#3775](https://github.com/Lightning-AI/lightning/pull/3775))
- Added `manual_optimizer_step` which work with `AMP Native` and `accumulated_grad_batches` ([#4485](https://github.com/Lightning-AI/lightning/pull/4485))
- Added `persistent(mode)` method to metrics, to enable and disable metric states being added to `state_dict` ([#4482](https://github.com/Lightning-AI/lightning/pull/4482))
- Added congratulations at the end of our notebooks ([#4555](https://github.com/Lightning-AI/lightning/pull/4555))
- Added parameters `move_metrics_to_cpu` in Trainer to disable gpu leak ([#4592](https://github.com/Lightning-AI/lightning/pull/4592))


### Changed

- Changed `fsspec` to tuner ([#4458](https://github.com/Lightning-AI/lightning/pull/4458))
- Unify SLURM/TorchElastic under backend plugin ([#4578](https://github.com/Lightning-AI/lightning/pull/4578),
        [#4580](https://github.com/Lightning-AI/lightning/pull/4580),
        [#4581](https://github.com/Lightning-AI/lightning/pull/4581),
        [#4582](https://github.com/Lightning-AI/lightning/pull/4582),
        [#4583](https://github.com/Lightning-AI/lightning/pull/4583))

### Fixed

- Fixed feature-lack in `hpc_load` ([#4526](https://github.com/Lightning-AI/lightning/pull/4526))
- Fixed metrics states being overridden in DDP mode ([#4482](https://github.com/Lightning-AI/lightning/pull/4482))
- Fixed `lightning_getattr`, `lightning_hasattr` not finding the correct attributes in datamodule ([#4347](https://github.com/Lightning-AI/lightning/pull/4347))
- Fixed automatic optimization AMP by `manual_optimization_step` ([#4485](https://github.com/Lightning-AI/lightning/pull/4485))
- Replace `MisconfigurationException` with warning in `ModelCheckpoint` Callback ([#4560](https://github.com/Lightning-AI/lightning/pull/4560))
- Fixed logged keys in mlflow logger ([#4412](https://github.com/Lightning-AI/lightning/pull/4412))
- Fixed `is_picklable` by catching `AttributeError` ([#4508](https://github.com/Lightning-AI/lightning/pull/4508))
- Fixed multi test dataloaders dict `AttributeError` error ([#4480](https://github.com/Lightning-AI/lightning/pull/4480))
- Fixed show progress bar only for `progress_rank 0` on `DDP_SLURM` ([#4437](https://github.com/Lightning-AI/lightning/pull/4437))

## [1.0.5] - 2020-11-03

### Added

- Added PyTorch 1.7 Stable support ([#3821](https://github.com/Lightning-AI/lightning/pull/3821))
- Added timeout for `tpu_device_exists` to ensure process does not hang indefinitely ([#4340](https://github.com/Lightning-AI/lightning/pull/4340))

### Changed

- W&B log in sync with `Trainer` step ([#4405](https://github.com/Lightning-AI/lightning/pull/4405))
- Hook `on_after_backward` is called only when `optimizer_step` is being called ([#4439](https://github.com/Lightning-AI/lightning/pull/4439))
- Moved `track_and_norm_grad` into `training loop` and called only when `optimizer_step` is being called ([#4439](https://github.com/Lightning-AI/lightning/pull/4439))
- Changed type checker with explicit cast of `ref_model` object ([#4457](https://github.com/Lightning-AI/lightning/pull/4457))
- Changed `distributed_backend` -> `accelerator` ([#4429](https://github.com/Lightning-AI/lightning/pull/4429))

### Deprecated

- Deprecated passing `ModelCheckpoint` instance to `checkpoint_callback` Trainer argument ([#4336](https://github.com/Lightning-AI/lightning/pull/4336))

### Fixed

- Disable saving checkpoints if not trained ([#4372](https://github.com/Lightning-AI/lightning/pull/4372))
- Fixed error using `auto_select_gpus=True` with `gpus=-1` ([#4209](https://github.com/Lightning-AI/lightning/pull/4209))
- Disabled training when `limit_train_batches=0` ([#4371](https://github.com/Lightning-AI/lightning/pull/4371))
- Fixed that metrics do not store computational graph for all seen data ([#4313](https://github.com/Lightning-AI/lightning/pull/4313))
- Fixed AMP unscale for `on_after_backward` ([#4439](https://github.com/Lightning-AI/lightning/pull/4439))
- Fixed TorchScript export when module includes Metrics ([#4428](https://github.com/Lightning-AI/lightning/pull/4428))
- Fixed TorchScript trace method's data to device and docstring ([#4360](https://github.com/Lightning-AI/lightning/pull/4360))
- Fixed CSV logger warning ([#4419](https://github.com/Lightning-AI/lightning/pull/4419))
- Fixed skip DDP parameter sync ([#4301](https://github.com/Lightning-AI/lightning/pull/4301))
- Fixed `WandbLogger` _sanitize_callable function ([#4422](https://github.com/Lightning-AI/lightning/pull/4422))
- Fixed `AMP Native` `_unscale` gradient ([#4441](https://github.com/Lightning-AI/lightning/pull/4441))


## [1.0.4] - 2020-10-27

### Added

- Added `dirpath` and `filename` parameter in `ModelCheckpoint` ([#4213](https://github.com/Lightning-AI/lightning/pull/4213))
- Added plugins docs and DDPPlugin to customize ddp across all accelerators ([#4258](https://github.com/Lightning-AI/lightning/pull/4285))
- Added `strict` option to the scheduler dictionary ([#3586](https://github.com/Lightning-AI/lightning/pull/3586))
- Added `fsspec` support for profilers ([#4162](https://github.com/Lightning-AI/lightning/pull/4162))
- Added autogenerated helptext to `Trainer.add_argparse_args` ([#4344](https://github.com/Lightning-AI/lightning/pull/4344))
- Added support for string values in `Trainer`'s `profiler` parameter ([#3656](https://github.com/Lightning-AI/lightning/pull/3656))
- Added `optimizer_closure` to `optimizer.step` when supported ([#4190](https://github.com/Lightning-AI/lightning/pull/4190))
- Added unification of regression metrics ([#4166](https://github.com/Lightning-AI/lightning/pull/4166))
- Added checkpoint load from Bytes ([#4314](https://github.com/Lightning-AI/lightning/pull/4314))

### Changed

- Improved error messages for invalid `configure_optimizers` returns ([#3587](https://github.com/Lightning-AI/lightning/pull/3587))
- Allow changing the logged step value in `validation_step` ([#4130](https://github.com/Lightning-AI/lightning/pull/4130))
- Allow setting `replace_sampler_ddp=True` with a distributed sampler already added ([#4273](https://github.com/Lightning-AI/lightning/pull/4273))
- Fixed sanitized parameters for `WandbLogger.log_hyperparams` ([#4320](https://github.com/Lightning-AI/lightning/pull/4320))

### Deprecated

- Deprecated `filepath` in `ModelCheckpoint` ([#4213](https://github.com/Lightning-AI/lightning/pull/4213))
- Deprecated `reorder` parameter of the `auc` metric ([#4237](https://github.com/Lightning-AI/lightning/pull/4237))
- Deprecated bool values in `Trainer`'s `profiler` parameter ([#3656](https://github.com/Lightning-AI/lightning/pull/3656))

### Fixed

- Fixed setting device ids in DDP ([#4297](https://github.com/Lightning-AI/lightning/pull/4297))
- Fixed synchronization of best model path in `ddp_accelerator` ([#4323](https://github.com/Lightning-AI/lightning/pull/4323))
- Fixed `WandbLogger` not uploading checkpoint artifacts at the end of training ([#4341](https://github.com/Lightning-AI/lightning/pull/4341))
- Fixed `FBeta` computation ([#4183](https://github.com/Lightning-AI/lightning/pull/4183))
- Fixed `accumulation across batches` has completed `before breaking training loop` ([#4278](https://github.com/Lightning-AI/lightning/pull/4278))
- Fixed `ModelCheckpoint` don't increase current_epoch and global_step when not training ([#4291](https://github.com/Lightning-AI/lightning/pull/4291))
- Fixed `COMET_EXPERIMENT_KEY` environment variable usage in comet logger ([#4230](https://github.com/Lightning-AI/lightning/pull/4230))

## [1.0.3] - 2020-10-20

### Added

- Added persistent flag to `Metric.add_state` ([#4195](https://github.com/Lightning-AI/lightning/pull/4195))

### Changed

- Used `checkpoint_connector.hpc_save` in SLURM ([#4217](https://github.com/Lightning-AI/lightning/pull/4217))
- Moved base req. to root ([#4219](https://github.com/Lightning-AI/lightning/pull/4219))

### Fixed

- Fixed `hparams` assign in init ([#4189](https://github.com/Lightning-AI/lightning/pull/4189))
- Fixed overwrite check for model hooks ([#4010](https://github.com/Lightning-AI/lightning/pull/4010))


## [1.0.2] - 2020-10-15

### Added

- Added trace functionality to the function `to_torchscript` ([#4142](https://github.com/Lightning-AI/lightning/pull/4142))

### Changed

- Called `on_load_checkpoint` before loading `state_dict` ([#4057](https://github.com/Lightning-AI/lightning/pull/4057))

### Removed

- Removed duplicate metric vs step log for train loop ([#4173](https://github.com/Lightning-AI/lightning/pull/4173))

### Fixed

- Fixed the `self.log` problem in `validation_step()` ([#4169](https://github.com/Lightning-AI/lightning/pull/4169))
- Fixed `hparams` saving - save the state when `save_hyperparameters()` is called [in `__init__`] ([#4163](https://github.com/Lightning-AI/lightning/pull/4163))
- Fixed runtime failure while exporting `hparams` to yaml ([#4158](https://github.com/Lightning-AI/lightning/pull/4158))


## [1.0.1] - 2020-10-14

### Added

- Added getstate/setstate method for torch.save serialization ([#4127](https://github.com/Lightning-AI/lightning/pull/4127))


## [1.0.0] - 2020-10-13

### Added

- Added Explained Variance Metric + metric fix ([#4013](https://github.com/Lightning-AI/lightning/pull/4013))
- Added Metric <-> Lightning Module integration tests ([#4008](https://github.com/Lightning-AI/lightning/pull/4008))
- Added parsing OS env vars in `Trainer` ([#4022](https://github.com/Lightning-AI/lightning/pull/4022))
- Added classification metrics ([#4043](https://github.com/Lightning-AI/lightning/pull/4043))
- Updated explained variance metric ([#4024](https://github.com/Lightning-AI/lightning/pull/4024))
- Enabled plugins ([#4041](https://github.com/Lightning-AI/lightning/pull/4041))
- Enabled custom clusters ([#4048](https://github.com/Lightning-AI/lightning/pull/4048))
- Enabled passing in custom accelerators ([#4050](https://github.com/Lightning-AI/lightning/pull/4050))
- Added `LightningModule.toggle_optimizer` ([#4058](https://github.com/Lightning-AI/lightning/pull/4058))
- Added `LightningModule.manual_backward` ([#4063](https://github.com/Lightning-AI/lightning/pull/4063))
- Added `output` argument to `*_batch_end` hooks ([#3965](https://github.com/Lightning-AI/lightning/pull/3965),
    [#3966](https://github.com/Lightning-AI/lightning/pull/3966))
- Added `output` argument to `*_epoch_end` hooks ([#3967](https://github.com/Lightning-AI/lightning/pull/3967))

### Changed

- Integrated metrics API with self.log ([#3961](https://github.com/Lightning-AI/lightning/pull/3961))
- Decoupled Apex ([#4052](https://github.com/Lightning-AI/lightning/pull/4052),
        [#4054](https://github.com/Lightning-AI/lightning/pull/4054),
        [#4055](https://github.com/Lightning-AI/lightning/pull/4055),
        [#4056](https://github.com/Lightning-AI/lightning/pull/4056),
        [#4058](https://github.com/Lightning-AI/lightning/pull/4058),
        [#4060](https://github.com/Lightning-AI/lightning/pull/4060),
        [#4061](https://github.com/Lightning-AI/lightning/pull/4061),
        [#4062](https://github.com/Lightning-AI/lightning/pull/4062),
        [#4063](https://github.com/Lightning-AI/lightning/pull/4063),
        [#4064](https://github.com/Lightning-AI/lightning/pull/4064),
        [#4065](https://github.com/Lightning-AI/lightning/pull/4065))
- Renamed all backends to `Accelerator` ([#4066](https://github.com/Lightning-AI/lightning/pull/4066))
- Enabled manual returns ([#4089](https://github.com/Lightning-AI/lightning/pull/4089))

### Removed

- Removed support for EvalResult and TrainResult ([#3968](https://github.com/Lightning-AI/lightning/pull/3968))
- Removed deprecated trainer flags: `overfit_pct`, `log_save_interval`, `row_log_interval` ([#3969](https://github.com/Lightning-AI/lightning/pull/3969))
- Removed deprecated early_stop_callback ([#3982](https://github.com/Lightning-AI/lightning/pull/3982))
- Removed deprecated model hooks ([#3980](https://github.com/Lightning-AI/lightning/pull/3980))
- Removed deprecated callbacks ([#3979](https://github.com/Lightning-AI/lightning/pull/3979))
- Removed `trainer` argument in `LightningModule.backward` [#4056](https://github.com/Lightning-AI/lightning/pull/4056))

### Fixed

- Fixed `current_epoch` property update to reflect true epoch number inside `LightningDataModule`, when `reload_dataloaders_every_epoch=True`. ([#3974](https://github.com/Lightning-AI/lightning/pull/3974))
- Fixed to print scaler value in progress bar ([#4053](https://github.com/Lightning-AI/lightning/pull/4053))
- Fixed mismatch between docstring and code regarding when `on_load_checkpoint` hook is called ([#3996](https://github.com/Lightning-AI/lightning/pull/3996))


## [0.10.0] - 2020-10-07

### Added

- Added new Metrics API. ([#3868](https://github.com/Lightning-AI/lightning/pull/3868), [#3921](https://github.com/Lightning-AI/lightning/pull/3921))
- Enable PyTorch 1.7 compatibility ([#3541](https://github.com/Lightning-AI/lightning/pull/3541))
- Added `LightningModule.to_torchscript` to support exporting as `ScriptModule` ([#3258](https://github.com/Lightning-AI/lightning/pull/3258))
- Added warning when dropping unpicklable `hparams` ([#2874](https://github.com/Lightning-AI/lightning/pull/2874))
- Added EMB similarity ([#3349](https://github.com/Lightning-AI/lightning/pull/3349))
- Added `ModelCheckpoint.to_yaml` method ([#3048](https://github.com/Lightning-AI/lightning/pull/3048))
- Allow `ModelCheckpoint` monitor to be `None`, meaning it will always save ([#3630](https://github.com/Lightning-AI/lightning/pull/3630))
- Disabled optimizers setup during testing ([#3059](https://github.com/Lightning-AI/lightning/pull/3059))
- Added support for datamodules to save and load checkpoints when training ([#3563](https://github.com/Lightning-AI/lightning/pull/3563))
- Added support for datamodule in learning rate finder ([#3425](https://github.com/Lightning-AI/lightning/pull/3425))
- Added gradient clip test for native AMP ([#3754](https://github.com/Lightning-AI/lightning/pull/3754))
- Added dist lib to enable syncing anything across devices ([#3762](https://github.com/Lightning-AI/lightning/pull/3762))
- Added `broadcast` to `TPUBackend` ([#3814](https://github.com/Lightning-AI/lightning/pull/3814))
- Added `XLADeviceUtils` class to check XLA device type ([#3274](https://github.com/Lightning-AI/lightning/pull/3274))

### Changed

- Refactored accelerator backends:
   * moved TPU `xxx_step` to backend ([#3118](https://github.com/Lightning-AI/lightning/pull/3118))
   * refactored DDP backend `forward` ([#3119](https://github.com/Lightning-AI/lightning/pull/3119))
   * refactored GPU backend `__step` ([#3120](https://github.com/Lightning-AI/lightning/pull/3120))
   * refactored Horovod backend ([#3121](https://github.com/Lightning-AI/lightning/pull/3121),
        [#3122](https://github.com/Lightning-AI/lightning/pull/3122))
   * remove obscure forward call in eval + CPU backend `___step` ([#3123](https://github.com/Lightning-AI/lightning/pull/3123))
   * reduced all simplified forward ([#3126](https://github.com/Lightning-AI/lightning/pull/3126))
   * added hook base method ([#3127](https://github.com/Lightning-AI/lightning/pull/3127))
   * refactor eval loop to use hooks - use `test_mode` for if so we can split later ([#3129](https://github.com/Lightning-AI/lightning/pull/3129))
   * moved `___step_end` hooks ([#3130](https://github.com/Lightning-AI/lightning/pull/3130))
   * training forward refactor ([#3134](https://github.com/Lightning-AI/lightning/pull/3134))
   * training AMP scaling refactor ([#3135](https://github.com/Lightning-AI/lightning/pull/3135))
   * eval step scaling factor ([#3136](https://github.com/Lightning-AI/lightning/pull/3136))
   * add eval loop object to streamline eval loop ([#3138](https://github.com/Lightning-AI/lightning/pull/3138))
   * refactored dataloader process hook ([#3139](https://github.com/Lightning-AI/lightning/pull/3139))
   * refactored inner eval loop ([#3141](https://github.com/Lightning-AI/lightning/pull/3141))
   * final inner eval loop hooks ([#3154](https://github.com/Lightning-AI/lightning/pull/3154))
   * clean up hooks in `run_evaluation` ([#3156](https://github.com/Lightning-AI/lightning/pull/3156))
   * clean up data reset ([#3161](https://github.com/Lightning-AI/lightning/pull/3161))
   * expand eval loop out ([#3165](https://github.com/Lightning-AI/lightning/pull/3165))
   * moved hooks around in eval loop ([#3195](https://github.com/Lightning-AI/lightning/pull/3195))
   * remove `_evaluate` fx ([#3197](https://github.com/Lightning-AI/lightning/pull/3197))
   * `Trainer.fit` hook clean up ([#3198](https://github.com/Lightning-AI/lightning/pull/3198))
   * DDPs train hooks ([#3203](https://github.com/Lightning-AI/lightning/pull/3203))
   * refactor DDP backend ([#3204](https://github.com/Lightning-AI/lightning/pull/3204),
        [#3207](https://github.com/Lightning-AI/lightning/pull/3207),
        [#3208](https://github.com/Lightning-AI/lightning/pull/3208),
        [#3209](https://github.com/Lightning-AI/lightning/pull/3209),
        [#3210](https://github.com/Lightning-AI/lightning/pull/3210))
   * reduced accelerator selection ([#3211](https://github.com/Lightning-AI/lightning/pull/3211))
   * group prepare data hook ([#3212](https://github.com/Lightning-AI/lightning/pull/3212))
   * added data connector ([#3285](https://github.com/Lightning-AI/lightning/pull/3285))
   * modular is_overridden ([#3290](https://github.com/Lightning-AI/lightning/pull/3290))
   * adding `Trainer.tune()` ([#3293](https://github.com/Lightning-AI/lightning/pull/3293))
   * move `run_pretrain_routine` -> `setup_training` ([#3294](https://github.com/Lightning-AI/lightning/pull/3294))
   * move train outside of setup training ([#3297](https://github.com/Lightning-AI/lightning/pull/3297))
   * move `prepare_data` to data connector ([#3307](https://github.com/Lightning-AI/lightning/pull/3307))
   * moved accelerator router ([#3309](https://github.com/Lightning-AI/lightning/pull/3309))
   * train loop refactor - moving train loop to own object ([#3310](https://github.com/Lightning-AI/lightning/pull/3310),
        [#3312](https://github.com/Lightning-AI/lightning/pull/3312),
        [#3313](https://github.com/Lightning-AI/lightning/pull/3313),
        [#3314](https://github.com/Lightning-AI/lightning/pull/3314))
   * duplicate data interface definition up into DataHooks class ([#3344](https://github.com/Lightning-AI/lightning/pull/3344))
   * inner train loop ([#3359](https://github.com/Lightning-AI/lightning/pull/3359),
        [#3361](https://github.com/Lightning-AI/lightning/pull/3361),
        [#3362](https://github.com/Lightning-AI/lightning/pull/3362),
        [#3363](https://github.com/Lightning-AI/lightning/pull/3363),
        [#3365](https://github.com/Lightning-AI/lightning/pull/3365),
        [#3366](https://github.com/Lightning-AI/lightning/pull/3366),
        [#3367](https://github.com/Lightning-AI/lightning/pull/3367),
        [#3368](https://github.com/Lightning-AI/lightning/pull/3368),
        [#3369](https://github.com/Lightning-AI/lightning/pull/3369),
        [#3370](https://github.com/Lightning-AI/lightning/pull/3370),
        [#3371](https://github.com/Lightning-AI/lightning/pull/3371),
        [#3372](https://github.com/Lightning-AI/lightning/pull/3372),
        [#3373](https://github.com/Lightning-AI/lightning/pull/3373),
        [#3374](https://github.com/Lightning-AI/lightning/pull/3374),
        [#3375](https://github.com/Lightning-AI/lightning/pull/3375),
        [#3376](https://github.com/Lightning-AI/lightning/pull/3376),
        [#3385](https://github.com/Lightning-AI/lightning/pull/3385),
        [#3388](https://github.com/Lightning-AI/lightning/pull/3388),
        [#3397](https://github.com/Lightning-AI/lightning/pull/3397))
   * all logging related calls in a connector ([#3395](https://github.com/Lightning-AI/lightning/pull/3395))
   * device parser ([#3400](https://github.com/Lightning-AI/lightning/pull/3400),
        [#3405](https://github.com/Lightning-AI/lightning/pull/3405))
   * added model connector ([#3407](https://github.com/Lightning-AI/lightning/pull/3407))
   * moved eval loop logging to loggers ([#3408](https://github.com/Lightning-AI/lightning/pull/3408))
   * moved eval loop (#3412[#3408](https://github.com/Lightning-AI/lightning/pull/3408))
   * trainer/separate argparse ([#3421](https://github.com/Lightning-AI/lightning/pull/3421),
        [#3428](https://github.com/Lightning-AI/lightning/pull/3428),
        [#3432](https://github.com/Lightning-AI/lightning/pull/3432))
   * move `lr_finder` ([#3434](https://github.com/Lightning-AI/lightning/pull/3434))
   * organize args (#[#3435](https://github.com/Lightning-AI/lightning/pull/3435),
        [#3442](https://github.com/Lightning-AI/lightning/pull/3442),
        [#3447](https://github.com/Lightning-AI/lightning/pull/3447),
        [#3448](https://github.com/Lightning-AI/lightning/pull/3448),
        [#3449](https://github.com/Lightning-AI/lightning/pull/3449),
        [#3456](https://github.com/Lightning-AI/lightning/pull/3456))
   * move specific accelerator code ([#3457](https://github.com/Lightning-AI/lightning/pull/3457))
   * group connectors ([#3472](https://github.com/Lightning-AI/lightning/pull/3472))
   * accelerator connector methods x/n ([#3469](https://github.com/Lightning-AI/lightning/pull/3469),
        [#3470](https://github.com/Lightning-AI/lightning/pull/3470),
        [#3474](https://github.com/Lightning-AI/lightning/pull/3474))
   * merge backends x/n ([#3476](https://github.com/Lightning-AI/lightning/pull/3476),
        [#3477](https://github.com/Lightning-AI/lightning/pull/3477),
        [#3478](https://github.com/Lightning-AI/lightning/pull/3478),
        [#3480](https://github.com/Lightning-AI/lightning/pull/3480),
        [#3482](https://github.com/Lightning-AI/lightning/pull/3482))
   * apex plugin ([#3502](https://github.com/Lightning-AI/lightning/pull/3502))
   * precision plugins ([#3504](https://github.com/Lightning-AI/lightning/pull/3504))
   * Result - make monitor default to `checkpoint_on` to simplify ([#3571](https://github.com/Lightning-AI/lightning/pull/3571))
   * reference to the Trainer on the `LightningDataModule` ([#3684](https://github.com/Lightning-AI/lightning/pull/3684))
   * add `.log` to lightning module ([#3686](https://github.com/Lightning-AI/lightning/pull/3686),
        [#3699](https://github.com/Lightning-AI/lightning/pull/3699),
        [#3701](https://github.com/Lightning-AI/lightning/pull/3701),
        [#3704](https://github.com/Lightning-AI/lightning/pull/3704),
        [#3715](https://github.com/Lightning-AI/lightning/pull/3715))
   * enable tracking original metric when step and epoch are both true ([#3685](https://github.com/Lightning-AI/lightning/pull/3685))
   * deprecated results obj, added support for simpler comms ([#3681](https://github.com/Lightning-AI/lightning/pull/3681))
   * move backends back to individual files ([#3712](https://github.com/Lightning-AI/lightning/pull/3712))
   * fixes logging for eval steps ([#3763](https://github.com/Lightning-AI/lightning/pull/3763))
   * decoupled DDP, DDP spawn ([#3733](https://github.com/Lightning-AI/lightning/pull/3733),
        [#3766](https://github.com/Lightning-AI/lightning/pull/3766),
        [#3767](https://github.com/Lightning-AI/lightning/pull/3767),
        [#3774](https://github.com/Lightning-AI/lightning/pull/3774),
        [#3802](https://github.com/Lightning-AI/lightning/pull/3802),
        [#3806](https://github.com/Lightning-AI/lightning/pull/3806),
        [#3817](https://github.com/Lightning-AI/lightning/pull/3817),
        [#3819](https://github.com/Lightning-AI/lightning/pull/3819),
        [#3927](https://github.com/Lightning-AI/lightning/pull/3927))
   * remove weight loading hack for ddp_cpu ([#3808](https://github.com/Lightning-AI/lightning/pull/3808))
   * separate `torchelastic` from DDP ([#3810](https://github.com/Lightning-AI/lightning/pull/3810))
   * separate SLURM from DDP ([#3809](https://github.com/Lightning-AI/lightning/pull/3809))
   * decoupled DDP2 ([#3816](https://github.com/Lightning-AI/lightning/pull/3816))
   * bug fix with logging val epoch end + monitor ([#3812](https://github.com/Lightning-AI/lightning/pull/3812))
   * callback system and init DDP ([#3836](https://github.com/Lightning-AI/lightning/pull/3836))
   * adding compute environments ([#3837](https://github.com/Lightning-AI/lightning/pull/3837), [#3842](https://github.com/Lightning-AI/lightning/pull/3842))
   * epoch can now log independently ([#3843](https://github.com/Lightning-AI/lightning/pull/3843))
   * test selecting the correct backend. temp backends while slurm and TorchElastic are decoupled ([#3848](https://github.com/Lightning-AI/lightning/pull/3848))
   * fixed `init_slurm_connection` causing hostname errors ([#3856](https://github.com/Lightning-AI/lightning/pull/3856))
   * moves init apex from LM to apex connector ([#3923](https://github.com/Lightning-AI/lightning/pull/3923))
   * moves sync bn to each backend ([#3925](https://github.com/Lightning-AI/lightning/pull/3925))
   * moves configure ddp to each backend ([#3924](https://github.com/Lightning-AI/lightning/pull/3924))
- Deprecation warning ([#3844](https://github.com/Lightning-AI/lightning/pull/3844))
- Changed `LearningRateLogger` to `LearningRateMonitor` ([#3251](https://github.com/Lightning-AI/lightning/pull/3251))
- Used `fsspec` instead of `gfile` for all IO ([#3320](https://github.com/Lightning-AI/lightning/pull/3320))
    * Swapped `torch.load` for `fsspec` load in DDP spawn backend ([#3787](https://github.com/Lightning-AI/lightning/pull/3787))
    * Swapped `torch.load` for `fsspec` load in cloud_io loading ([#3692](https://github.com/Lightning-AI/lightning/pull/3692))
    * Added support for `to_disk()` to use remote filepaths with `fsspec` ([#3930](https://github.com/Lightning-AI/lightning/pull/3930))
    * Updated model_checkpoint's to_yaml to use `fsspec` open ([#3801](https://github.com/Lightning-AI/lightning/pull/3801))
    * Fixed `fsspec` is inconsistent when doing `fs.ls` ([#3805](https://github.com/Lightning-AI/lightning/pull/3805))
- Refactor `GPUStatsMonitor` to improve training speed ([#3257](https://github.com/Lightning-AI/lightning/pull/3257))
- Changed IoU score behavior for classes absent in target and pred ([#3098](https://github.com/Lightning-AI/lightning/pull/3098))
- Changed IoU `remove_bg` bool to `ignore_index` optional int ([#3098](https://github.com/Lightning-AI/lightning/pull/3098))
- Changed defaults of `save_top_k` and `save_last` to `None` in ModelCheckpoint ([#3680](https://github.com/Lightning-AI/lightning/pull/3680))
- `row_log_interval` and `log_save_interval` are now based on training loop's `global_step` instead of epoch-internal batch index ([#3667](https://github.com/Lightning-AI/lightning/pull/3667))
- Silenced some warnings. verified ddp refactors ([#3483](https://github.com/Lightning-AI/lightning/pull/3483))
- Cleaning up stale logger tests ([#3490](https://github.com/Lightning-AI/lightning/pull/3490))
- Allow `ModelCheckpoint` monitor to be `None` ([#3633](https://github.com/Lightning-AI/lightning/pull/3633))
- Enable `None` model checkpoint default ([#3669](https://github.com/Lightning-AI/lightning/pull/3669))
- Skipped `best_model_path` if `checkpoint_callback` is `None` ([#2962](https://github.com/Lightning-AI/lightning/pull/2962))
- Used `raise .. from ..` to explicitly chain exceptions ([#3750](https://github.com/Lightning-AI/lightning/pull/3750))
-  Mocking loggers ([#3596](https://github.com/Lightning-AI/lightning/pull/3596),
    [#3617](https://github.com/Lightning-AI/lightning/pull/3617),
    [#3851](https://github.com/Lightning-AI/lightning/pull/3851),
    [#3859](https://github.com/Lightning-AI/lightning/pull/3859),
    [#3884](https://github.com/Lightning-AI/lightning/pull/3884),
    [#3853](https://github.com/Lightning-AI/lightning/pull/3853),
    [#3910](https://github.com/Lightning-AI/lightning/pull/3910),
    [#3889](https://github.com/Lightning-AI/lightning/pull/3889),
    [#3926](https://github.com/Lightning-AI/lightning/pull/3926))
- Write predictions in LightningModule instead of EvalResult [#3882](https://github.com/Lightning-AI/lightning/pull/3882)

### Deprecated

- Deprecated `TrainResult` and `EvalResult`, use `self.log` and `self.write` from the `LightningModule` to log metrics and write predictions. `training_step` can now only return a scalar (for the loss) or a dictionary with anything you want. ([#3681](https://github.com/Lightning-AI/lightning/pull/3681))
- Deprecate `early_stop_callback` Trainer argument ([#3845](https://github.com/Lightning-AI/lightning/pull/3845))
- Rename Trainer arguments `row_log_interval` >> `log_every_n_steps` and `log_save_interval` >> `flush_logs_every_n_steps` ([#3748](https://github.com/Lightning-AI/lightning/pull/3748))

### Removed

- Removed experimental Metric API ([#3943](https://github.com/Lightning-AI/lightning/pull/3943),
        [#3949](https://github.com/Lightning-AI/lightning/pull/3949),
        [#3946](https://github.com/Lightning-AI/lightning/pull/3946)), listed changes before final removal:
    * Added `EmbeddingSimilarity` metric ([#3349](https://github.com/Lightning-AI/lightning/pull/3349), [#3358](https://github.com/Lightning-AI/lightning/pull/3358))
    * Added hooks to metric module interface ([#2528](https://github.com/Lightning-AI/lightning/pull/2528))
    * Added error when AUROC metric is used for multiclass problems ([#3350](https://github.com/Lightning-AI/lightning/pull/3350))
    * Fixed `ModelCheckpoint` with `save_top_k=-1` option not tracking the best models when a monitor metric is available ([#3735](https://github.com/Lightning-AI/lightning/pull/3735))
    * Fixed counter-intuitive error being thrown in `Accuracy` metric for zero target tensor ([#3764](https://github.com/Lightning-AI/lightning/pull/3764))
    * Fixed aggregation of metrics ([#3517](https://github.com/Lightning-AI/lightning/pull/3517))
    * Fixed Metric aggregation ([#3321](https://github.com/Lightning-AI/lightning/pull/3321))
    * Fixed RMSLE metric ([#3188](https://github.com/Lightning-AI/lightning/pull/3188))
    * Renamed `reduction` to `class_reduction` in classification metrics ([#3322](https://github.com/Lightning-AI/lightning/pull/3322))
    * Changed `class_reduction` similar to sklearn for classification metrics ([#3322](https://github.com/Lightning-AI/lightning/pull/3322))
    * Renaming of precision recall metric ([#3308](https://github.com/Lightning-AI/lightning/pull/3308))

### Fixed

- Fixed `on_train_batch_start` hook to end epoch early ([#3700](https://github.com/Lightning-AI/lightning/pull/3700))
- Fixed `num_sanity_val_steps` is clipped to `limit_val_batches` ([#2917](https://github.com/Lightning-AI/lightning/pull/2917))
- Fixed ONNX model save on GPU ([#3145](https://github.com/Lightning-AI/lightning/pull/3145))
- Fixed `GpuUsageLogger` to work on different platforms ([#3008](https://github.com/Lightning-AI/lightning/pull/3008))
- Fixed auto-scale batch size not dumping `auto_lr_find` parameter ([#3151](https://github.com/Lightning-AI/lightning/pull/3151))
- Fixed `batch_outputs` with optimizer frequencies ([#3229](https://github.com/Lightning-AI/lightning/pull/3229))
- Fixed setting batch size in `LightningModule.datamodule` when using `auto_scale_batch_size` ([#3266](https://github.com/Lightning-AI/lightning/pull/3266))
- Fixed Horovod distributed backend compatibility with native AMP ([#3404](https://github.com/Lightning-AI/lightning/pull/3404))
- Fixed batch size auto scaling exceeding the size of the dataset ([#3271](https://github.com/Lightning-AI/lightning/pull/3271))
- Fixed getting `experiment_id` from MLFlow only once instead of each training loop ([#3394](https://github.com/Lightning-AI/lightning/pull/3394))
- Fixed `overfit_batches` which now correctly disables shuffling for the training loader. ([#3501](https://github.com/Lightning-AI/lightning/pull/3501))
- Fixed gradient norm tracking for `row_log_interval > 1` ([#3489](https://github.com/Lightning-AI/lightning/pull/3489))
- Fixed `ModelCheckpoint` name formatting ([#3164](https://github.com/Lightning-AI/lightning/pull/3163))
- Fixed example implementation of AutoEncoder ([#3190](https://github.com/Lightning-AI/lightning/pull/3190))
- Fixed invalid paths when remote logging with TensorBoard ([#3236](https://github.com/Lightning-AI/lightning/pull/3236))
- Fixed change `t()` to `transpose()` as XLA devices do not support `.t()` on 1-dim tensor ([#3252](https://github.com/Lightning-AI/lightning/pull/3252))
- Fixed (weights only) checkpoints loading without PL ([#3287](https://github.com/Lightning-AI/lightning/pull/3287))
- Fixed `gather_all_tensors` cross GPUs in DDP ([#3319](https://github.com/Lightning-AI/lightning/pull/3319))
- Fixed CometML save dir ([#3419](https://github.com/Lightning-AI/lightning/pull/3419))
- Fixed forward key metrics ([#3467](https://github.com/Lightning-AI/lightning/pull/3467))
- Fixed normalize mode at confusion matrix (replace NaNs with zeros) ([#3465](https://github.com/Lightning-AI/lightning/pull/3465))
- Fixed global step increment in training loop when `training_epoch_end` hook is used ([#3673](https://github.com/Lightning-AI/lightning/pull/3673))
- Fixed dataloader shuffling not getting turned off with `overfit_batches > 0` and `distributed_backend = "ddp"` ([#3534](https://github.com/Lightning-AI/lightning/pull/3534))
- Fixed determinism in `DDPSpawnBackend` when using `seed_everything` in main process ([#3335](https://github.com/Lightning-AI/lightning/pull/3335))
- Fixed `ModelCheckpoint` `period` to actually save every `period` epochs ([#3630](https://github.com/Lightning-AI/lightning/pull/3630))
- Fixed `val_progress_bar` total with `num_sanity_val_steps` ([#3751](https://github.com/Lightning-AI/lightning/pull/3751))
- Fixed Tuner dump: add `current_epoch` to dumped_params ([#3261](https://github.com/Lightning-AI/lightning/pull/3261))
- Fixed `current_epoch` and `global_step` properties mismatch between `Trainer` and `LightningModule` ([#3785](https://github.com/Lightning-AI/lightning/pull/3785))
- Fixed learning rate scheduler for optimizers with internal state ([#3897](https://github.com/Lightning-AI/lightning/pull/3897))
- Fixed `tbptt_reduce_fx` when non-floating tensors are logged ([#3796](https://github.com/Lightning-AI/lightning/pull/3796))
- Fixed model checkpoint frequency ([#3852](https://github.com/Lightning-AI/lightning/pull/3852))
- Fixed logging non-tensor scalar with result breaks subsequent epoch aggregation ([#3855](https://github.com/Lightning-AI/lightning/pull/3855))
- Fixed `TrainerEvaluationLoopMixin` activates `model.train()` at the end ([#3858](https://github.com/Lightning-AI/lightning/pull/3858))
- Fixed `overfit_batches` when using with multiple val/test_dataloaders ([#3857](https://github.com/Lightning-AI/lightning/pull/3857))
- Fixed enables `training_step` to return `None` ([#3862](https://github.com/Lightning-AI/lightning/pull/3862))
- Fixed init nan for checkpointing ([#3863](https://github.com/Lightning-AI/lightning/pull/3863))
- Fixed for `load_from_checkpoint` ([#2776](https://github.com/Lightning-AI/lightning/pull/2776))
- Fixes incorrect `batch_sizes` when Dataloader returns a dict with multiple tensors ([#3668](https://github.com/Lightning-AI/lightning/pull/3668))
- Fixed unexpected signature for `validation_step` ([#3947](https://github.com/Lightning-AI/lightning/pull/3947))

## [0.9.0] - 2020-08-20

### Added

- Added SyncBN for DDP ([#2801](https://github.com/Lightning-AI/lightning/pull/2801),
     [#2838](https://github.com/Lightning-AI/lightning/pull/2838))
- Added basic `CSVLogger` ([#2721](https://github.com/Lightning-AI/lightning/pull/2721))
- Added SSIM metrics ([#2671](https://github.com/Lightning-AI/lightning/pull/2671))
- Added BLEU metrics ([#2535](https://github.com/Lightning-AI/lightning/pull/2535))
- Added support to export a model to ONNX format ([#2596](https://github.com/Lightning-AI/lightning/pull/2596))
- Added support for `Trainer(num_sanity_val_steps=-1)` to check all validation data before training ([#2246](https://github.com/Lightning-AI/lightning/pull/2246))
- Added struct. output:
  * tests for val loop flow ([#2605](https://github.com/Lightning-AI/lightning/pull/2605))
  * `EvalResult` support for train and val. loop ([#2615](https://github.com/Lightning-AI/lightning/pull/2615),
       [#2651](https://github.com/Lightning-AI/lightning/pull/2651))
  * weighted average in results obj ([#2930](https://github.com/Lightning-AI/lightning/pull/2930))
  * fix result obj DP auto reduce ([#3013](https://github.com/Lightning-AI/lightning/pull/3013))
- Added class `LightningDataModule` ([#2668](https://github.com/Lightning-AI/lightning/pull/2668))
- Added support for PyTorch 1.6 ([#2745](https://github.com/Lightning-AI/lightning/pull/2745))
- Added call DataModule hooks implicitly in trainer ([#2755](https://github.com/Lightning-AI/lightning/pull/2755))
- Added support for Mean in DDP Sync ([#2568](https://github.com/Lightning-AI/lightning/pull/2568))
- Added remaining `sklearn` metrics: `AveragePrecision`, `BalancedAccuracy`, `CohenKappaScore`, `DCG`, `Hamming`, `Hinge`, `Jaccard`, `MeanAbsoluteError`, `MeanSquaredError`, `MeanSquaredLogError`, `MedianAbsoluteError`, `R2Score`, `MeanPoissonDeviance`, `MeanGammaDeviance`, `MeanTweedieDeviance`, `ExplainedVariance` ([#2562](https://github.com/Lightning-AI/lightning/pull/2562))
- Added support for `limit_{mode}_batches (int)` to work with infinite dataloader (IterableDataset) ([#2840](https://github.com/Lightning-AI/lightning/pull/2840))
- Added support returning python scalars in DP ([#1935](https://github.com/Lightning-AI/lightning/pull/1935))
- Added support to Tensorboard logger for OmegaConf `hparams` ([#2846](https://github.com/Lightning-AI/lightning/pull/2846))
- Added tracking of basic states in `Trainer` ([#2541](https://github.com/Lightning-AI/lightning/pull/2541))
- Tracks all outputs including TBPTT and multiple optimizers ([#2890](https://github.com/Lightning-AI/lightning/pull/2890))
- Added GPU Usage Logger ([#2932](https://github.com/Lightning-AI/lightning/pull/2932))
- Added `strict=False` for `load_from_checkpoint` ([#2819](https://github.com/Lightning-AI/lightning/pull/2819))
- Added saving test predictions on multiple GPUs ([#2926](https://github.com/Lightning-AI/lightning/pull/2926))
- Auto log the computational graph for loggers that support this ([#3003](https://github.com/Lightning-AI/lightning/pull/3003))
- Added warning when changing monitor and using results obj ([#3014](https://github.com/Lightning-AI/lightning/pull/3014))
- Added a hook `transfer_batch_to_device` to the `LightningDataModule` ([#3038](https://github.com/Lightning-AI/lightning/pull/3038))

### Changed

- Truncated long version numbers in progress bar ([#2594](https://github.com/Lightning-AI/lightning/pull/2594))
- Enabling val/test loop disabling ([#2692](https://github.com/Lightning-AI/lightning/pull/2692))
- Refactored into `accelerator` module:
    * GPU training ([#2704](https://github.com/Lightning-AI/lightning/pull/2704))
    * TPU training ([#2708](https://github.com/Lightning-AI/lightning/pull/2708))
    * DDP(2) backend ([#2796](https://github.com/Lightning-AI/lightning/pull/2796))
    * Retrieve last logged val from result by key ([#3049](https://github.com/Lightning-AI/lightning/pull/3049))
- Using `.comet.config` file for `CometLogger` ([#1913](https://github.com/Lightning-AI/lightning/pull/1913))
- Updated hooks arguments - breaking for `setup` and `teardown` ([#2850](https://github.com/Lightning-AI/lightning/pull/2850))
- Using `gfile` to support remote directories ([#2164](https://github.com/Lightning-AI/lightning/pull/2164))
- Moved optimizer creation after device placement for DDP backends ([#2904](https://github.com/Lightning-AI/lighting/pull/2904))
- Support `**DictConfig` for `hparam` serialization ([#2519](https://github.com/Lightning-AI/lightning/pull/2519))
- Removed callback metrics from test results obj ([#2994](https://github.com/Lightning-AI/lightning/pull/2994))
- Re-enabled naming metrics in ckpt name ([#3060](https://github.com/Lightning-AI/lightning/pull/3060))
- Changed progress bar epoch counting to start from 0 ([#3061](https://github.com/Lightning-AI/lightning/pull/3061))

### Deprecated

- Deprecated Trainer attribute `ckpt_path`, which will now be set by `weights_save_path` ([#2681](https://github.com/Lightning-AI/lightning/pull/2681))

### Removed

- Removed deprecated: ([#2760](https://github.com/Lightning-AI/lightning/pull/2760))
    * core decorator `data_loader`
    * Module hook `on_sanity_check_start` and loading `load_from_metrics`
    * package `pytorch_lightning.logging`
    * Trainer arguments: `show_progress_bar`, `num_tpu_cores`, `use_amp`, `print_nan_grads`
    * LR Finder argument `num_accumulation_steps`

### Fixed

- Fixed `accumulate_grad_batches` for last batch ([#2853](https://github.com/Lightning-AI/lightning/pull/2853))
- Fixed setup call while testing ([#2624](https://github.com/Lightning-AI/lightning/pull/2624))
- Fixed local rank zero casting ([#2640](https://github.com/Lightning-AI/lightning/pull/2640))
- Fixed single scalar return from training ([#2587](https://github.com/Lightning-AI/lightning/pull/2587))
- Fixed Horovod backend to scale LR schedlers with the optimizer ([#2626](https://github.com/Lightning-AI/lightning/pull/2626))
- Fixed `dtype` and `device` properties not getting updated in submodules ([#2657](https://github.com/Lightning-AI/lightning/pull/2657))
- Fixed `fast_dev_run` to run for all dataloaders ([#2581](https://github.com/Lightning-AI/lightning/pull/2581))
- Fixed `save_dir` in loggers getting ignored by default value of `weights_save_path` when user did not specify `weights_save_path` ([#2681](https://github.com/Lightning-AI/lightning/pull/2681))
- Fixed `weights_save_path` getting ignored when `logger=False` is passed to Trainer ([#2681](https://github.com/Lightning-AI/lightning/pull/2681))
- Fixed TPU multi-core and Float16 ([#2632](https://github.com/Lightning-AI/lightning/pull/2632))
- Fixed test metrics not being logged with `LoggerCollection` ([#2723](https://github.com/Lightning-AI/lightning/pull/2723))
- Fixed data transfer to device when using `torchtext.data.Field` and `include_lengths is True` ([#2689](https://github.com/Lightning-AI/lightning/pull/2689))
- Fixed shuffle argument for distributed sampler ([#2789](https://github.com/Lightning-AI/lightning/pull/2789))
- Fixed logging interval ([#2694](https://github.com/Lightning-AI/lightning/pull/2694))
- Fixed loss value in the progress bar is wrong when `accumulate_grad_batches > 1` ([#2738](https://github.com/Lightning-AI/lightning/pull/2738))
- Fixed correct CWD for ddp sub-processes when using Hydra ([#2719](https://github.com/Lightning-AI/lightning/pull/2719))
- Fixed selecting GPUs using `CUDA_VISIBLE_DEVICES` ([#2739](https://github.com/Lightning-AI/lightning/pull/2739))
- Fixed false `num_classes` warning in metrics ([#2781](https://github.com/Lightning-AI/lightning/pull/2781))
- Fixed shell injection vulnerability in subprocess call ([#2786](https://github.com/Lightning-AI/lightning/pull/2786))
- Fixed LR finder and `hparams` compatibility ([#2821](https://github.com/Lightning-AI/lightning/pull/2821))
- Fixed `ModelCheckpoint` not saving the latest information when `save_last=True` ([#2881](https://github.com/Lightning-AI/lightning/pull/2881))
- Fixed ImageNet example: learning rate scheduler, number of workers and batch size when using DDP ([#2889](https://github.com/Lightning-AI/lightning/pull/2889))
- Fixed apex gradient clipping ([#2829](https://github.com/Lightning-AI/lightning/pull/2829))
- Fixed save apex scaler states ([#2828](https://github.com/Lightning-AI/lightning/pull/2828))
- Fixed a model loading issue with inheritance and variable positional arguments ([#2911](https://github.com/Lightning-AI/lightning/pull/2911))
- Fixed passing `non_blocking=True` when transferring a batch object that does not support it ([#2910](https://github.com/Lightning-AI/lightning/pull/2910))
- Fixed checkpointing to remote file paths ([#2925](https://github.com/Lightning-AI/lightning/pull/2925))
- Fixed adding val step argument to metrics ([#2986](https://github.com/Lightning-AI/lightning/pull/2986))
- Fixed an issue that caused `Trainer.test()` to stall in ddp mode ([#2997](https://github.com/Lightning-AI/lightning/pull/2997))
- Fixed gathering of results with tensors of varying shape ([#3020](https://github.com/Lightning-AI/lightning/pull/3020))
- Fixed batch size auto-scaling feature to set the new value on the correct model attribute ([#3043](https://github.com/Lightning-AI/lightning/pull/3043))
- Fixed automatic batch scaling not working with half precision ([#3045](https://github.com/Lightning-AI/lightning/pull/3045))
- Fixed setting device to root gpu ([#3042](https://github.com/Lightning-AI/lightning/pull/3042))

## [0.8.5] - 2020-07-09

### Added

- Added a PSNR metric: peak signal-to-noise ratio ([#2483](https://github.com/Lightning-AI/lightning/pull/2483))
- Added functional regression metrics ([#2492](https://github.com/Lightning-AI/lightning/pull/2492))

### Removed

- Removed auto val reduce ([#2462](https://github.com/Lightning-AI/lightning/pull/2462))

### Fixed

- Flattening Wandb Hyperparameters ([#2459](https://github.com/Lightning-AI/lightning/pull/2459))
- Fixed using the same DDP python interpreter and actually running ([#2482](https://github.com/Lightning-AI/lightning/pull/2482))
- Fixed model summary input type conversion for models that have input dtype different from model parameters ([#2510](https://github.com/Lightning-AI/lightning/pull/2510))
- Made `TensorBoardLogger` and `CometLogger` pickleable ([#2518](https://github.com/Lightning-AI/lightning/pull/2518))
- Fixed a problem with `MLflowLogger` creating multiple run folders ([#2502](https://github.com/Lightning-AI/lightning/pull/2502))
- Fixed global_step increment ([#2455](https://github.com/Lightning-AI/lightning/pull/2455))
- Fixed TPU hanging example ([#2488](https://github.com/Lightning-AI/lightning/pull/2488))
- Fixed `argparse` default value bug ([#2526](https://github.com/Lightning-AI/lightning/pull/2526))
- Fixed Dice and IoU to avoid NaN by adding small eps ([#2545](https://github.com/Lightning-AI/lightning/pull/2545))
- Fixed accumulate gradients schedule at epoch 0 (continued) ([#2513](https://github.com/Lightning-AI/lightning/pull/2513))
- Fixed Trainer `.fit()` returning last not best weights in "ddp_spawn" ([#2565](https://github.com/Lightning-AI/lightning/pull/2565))
- Fixed passing (do not pass) TPU weights back on test ([#2566](https://github.com/Lightning-AI/lightning/pull/2566))
- Fixed DDP tests and `.test()` ([#2512](https://github.com/Lightning-AI/lightning/pull/2512),
     [#2570](https://github.com/Lightning-AI/lightning/pull/2570))

## [0.8.4] - 2020-07-01

### Added

- Added reduce ddp results on eval ([#2434](https://github.com/Lightning-AI/lightning/pull/2434))
- Added a warning when an `IterableDataset` has `__len__` defined ([#2437](https://github.com/Lightning-AI/lightning/pull/2437))

### Changed

- Enabled no returns from eval ([#2446](https://github.com/Lightning-AI/lightning/pull/2446))

### Fixed

- Fixes train outputs ([#2428](https://github.com/Lightning-AI/lightning/pull/2428))
- Fixes Conda dependencies ([#2412](https://github.com/Lightning-AI/lightning/pull/2412))
- Fixed Apex scaling with decoupled backward ([#2433](https://github.com/Lightning-AI/lightning/pull/2433))
- Fixed crashing or wrong displaying progressbar because of missing ipywidgets ([#2417](https://github.com/Lightning-AI/lightning/pull/2417))
- Fixed TPU saving dir ([fc26078e](https://github.com/Lightning-AI/lightning/commit/fc26078e395f8a001f4c6dd7b3fe7ca202f914a3), [04e68f02](https://github.com/Lightning-AI/lightning/commit/04e68f022fc03dd5f1555ee86dea997d42a448ad))
- Fixed logging on rank 0 only ([#2425](https://github.com/Lightning-AI/lightning/pull/2425))


## [0.8.3] - 2020-06-29

### Fixed

- Fixed AMP wrong call ([593837e](https://github.com/Lightning-AI/lightning/commit/593837e1da24ff6c942b24ed803fc1496a304609))
- Fixed batch typo ([92d1e75](https://github.com/Lightning-AI/lightning/commit/92d1e75b2638a493d9d21ed5fe00a22093888285))

## [0.8.2] - 2020-06-28

### Added

- Added TorchText support for moving data to GPU ([#2379](https://github.com/Lightning-AI/lightning/pull/2379))

### Changed

- Changed epoch indexing from 0 instead of 1 ([#2289](https://github.com/Lightning-AI/lightning/pull/2289))
- Refactor Model `backward` ([#2276](https://github.com/Lightning-AI/lightning/pull/2276))
- Refactored `training_batch` + tests to verify correctness ([#2327](https://github.com/Lightning-AI/lightning/pull/2327),
     [#2328](https://github.com/Lightning-AI/lightning/pull/2328))
- Refactored training loop ([#2336](https://github.com/Lightning-AI/lightning/pull/2336))
- Made optimization steps for hooks ([#2363](https://github.com/Lightning-AI/lightning/pull/2363))
- Changed default apex level to 'O2' ([#2362](https://github.com/Lightning-AI/lightning/pull/2362))

### Removed

- Moved `TrainsLogger` to Bolts ([#2384](https://github.com/Lightning-AI/lightning/pull/2384))

### Fixed

- Fixed parsing TPU arguments and TPU tests ([#2094](https://github.com/Lightning-AI/lightning/pull/2094))
- Fixed number batches in case of multiple dataloaders and `limit_{*}_batches` ([#1920](https://github.com/Lightning-AI/lightning/pull/1920),
     [#2226](https://github.com/Lightning-AI/lightning/pull/2226))
- Fixed an issue with forward hooks not being removed after model summary ([#2298](https://github.com/Lightning-AI/lightning/pull/2298))
- Fix for `load_from_checkpoint()` not working with absolute path on Windows ([#2294](https://github.com/Lightning-AI/lightning/pull/2294))
- Fixed an issue how _has_len handles `NotImplementedError` e.g. raised by `torchtext.data.Iterator` ([#2293](https://github.com/Lightning-AI/lightning/pull/2293)), ([#2307](https://github.com/Lightning-AI/lightning/pull/2307))
- Fixed `average_precision` metric ([#2319](https://github.com/Lightning-AI/lightning/pull/2319))
- Fixed ROC metric for CUDA tensors ([#2304](https://github.com/Lightning-AI/lightning/pull/2304))
- Fixed lost compatibility with custom datatypes implementing `.to` ([#2335](https://github.com/Lightning-AI/lightning/pull/2335))
- Fixed loading model with kwargs ([#2387](https://github.com/Lightning-AI/lightning/pull/2387))
- Fixed sum(0) for `trainer.num_val_batches` ([#2268](https://github.com/Lightning-AI/lightning/pull/2268))
- Fixed checking if the parameters are a `DictConfig` Object ([#2216](https://github.com/Lightning-AI/lightning/pull/2216))
- Fixed SLURM weights saving ([#2341](https://github.com/Lightning-AI/lightning/pull/2341))
- Fixed swaps LR scheduler order ([#2356](https://github.com/Lightning-AI/lightning/pull/2356))
- Fixed adding tensorboard `hparams` logging test ([#2342](https://github.com/Lightning-AI/lightning/pull/2342))
- Fixed use model ref for tear down ([#2360](https://github.com/Lightning-AI/lightning/pull/2360))
- Fixed logger crash on DDP ([#2388](https://github.com/Lightning-AI/lightning/pull/2388))
- Fixed several issues with early stopping and checkpoint callbacks ([#1504](https://github.com/Lightning-AI/lightning/pull/1504),
     [#2391](https://github.com/Lightning-AI/lightning/pull/2391))
- Fixed loading past checkpoints from v0.7.x ([#2405](https://github.com/Lightning-AI/lightning/pull/2405))
- Fixed loading model without arguments ([#2403](https://github.com/Lightning-AI/lightning/pull/2403))
- Fixed Windows compatibility issue ([#2358](https://github.com/Lightning-AI/lightning/pull/2358))

## [0.8.1] - 2020-06-19

### Fixed

- Fixed the `load_from_checkpoint` path detected as URL bug ([#2244](https://github.com/Lightning-AI/lightning/pull/2244))
- Fixed hooks - added barrier ([#2245](https://github.com/Lightning-AI/lightning/pull/2245),
     [#2257](https://github.com/Lightning-AI/lightning/pull/2257),
     [#2260](https://github.com/Lightning-AI/lightning/pull/220))
- Fixed `hparams` - remove frame inspection on `self.hparams` ([#2253](https://github.com/Lightning-AI/lightning/pull/2253))
- Fixed setup and on fit calls ([#2252](https://github.com/Lightning-AI/lightning/pull/2252))
- Fixed GPU template ([#2255](https://github.com/Lightning-AI/lightning/pull/2255))

## [0.8.0] - 2020-06-18

### Added

- Added `overfit_batches`, `limit_{val|test}_batches` flags (overfit now uses training set for all three) ([#2213](https://github.com/Lightning-AI/lightning/pull/2213))
- Added metrics
  * Base classes ([#1326](https://github.com/Lightning-AI/lightning/pull/1326),
       [#1877](https://github.com/Lightning-AI/lightning/pull/1877))
  * Sklearn metrics classes ([#1327](https://github.com/Lightning-AI/lightning/pull/1327))
  * Native torch metrics ([#1488](https://github.com/Lightning-AI/lightning/pull/1488),
       [#2062](https://github.com/Lightning-AI/lightning/pull/2062))
  * docs for all Metrics ([#2184](https://github.com/Lightning-AI/lightning/pull/2184),
       [#2209](https://github.com/Lightning-AI/lightning/pull/2209))
  * Regression metrics ([#2221](https://github.com/Lightning-AI/lightning/pull/2221))
- Allow dataloaders without sampler field present ([#1907](https://github.com/Lightning-AI/lightning/pull/1907))
- Added option `save_last` to save the model at the end of every epoch in `ModelCheckpoint` ([#1908](https://github.com/Lightning-AI/lightning/pull/1908))
- Early stopping checks `on_validation_end` ([#1458](https://github.com/Lightning-AI/lightning/pull/1458))
- Speed up single-core TPU training by loading data using `ParallelLoader` ([#2033](https://github.com/Lightning-AI/lightning/pull/2033))
- Added a model hook `transfer_batch_to_device` that enables moving custom data structures to the target device ([#1756](https://github.com/Lightning-AI/lightning/pull/1756))
- Added [black](https://black.readthedocs.io/en/stable/) formatter for the code with code-checker on pull ([#1610](https://github.com/Lightning-AI/lightning/pull/1610))
- Added back the slow spawn ddp implementation as `ddp_spawn` ([#2115](https://github.com/Lightning-AI/lightning/pull/2115))
- Added loading checkpoints from URLs ([#1667](https://github.com/Lightning-AI/lightning/pull/1667))
- Added a callback method `on_keyboard_interrupt` for handling KeyboardInterrupt events during training ([#2134](https://github.com/Lightning-AI/lightning/pull/2134))
- Added a decorator `auto_move_data` that moves data to the correct device when using the LightningModule for inference ([#1905](https://github.com/Lightning-AI/lightning/pull/1905))
- Added `ckpt_path` option to `LightningModule.test(...)` to load particular checkpoint ([#2190](https://github.com/Lightning-AI/lightning/pull/2190))
- Added `setup` and `teardown` hooks for model ([#2229](https://github.com/Lightning-AI/lightning/pull/2229))

### Changed

- Allow user to select individual TPU core to train on ([#1729](https://github.com/Lightning-AI/lightning/pull/1729))
- Removed non-finite values from loss in `LRFinder` ([#1862](https://github.com/Lightning-AI/lightning/pull/1862))
- Allow passing model hyperparameters as complete kwarg list ([#1896](https://github.com/Lightning-AI/lightning/pull/1896))
- Renamed `ModelCheckpoint`'s attributes `best` to `best_model_score` and `kth_best_model` to `kth_best_model_path` ([#1799](https://github.com/Lightning-AI/lightning/pull/1799))
- Re-Enable Logger's `ImportError`s ([#1938](https://github.com/Lightning-AI/lightning/pull/1938))
- Changed the default value of the Trainer argument `weights_summary` from `full` to `top` ([#2029](https://github.com/Lightning-AI/lightning/pull/2029))
- Raise an error when lightning replaces an existing sampler ([#2020](https://github.com/Lightning-AI/lightning/pull/2020))
- Enabled `prepare_data` from correct processes - clarify local vs global rank ([#2166](https://github.com/Lightning-AI/lightning/pull/2166))
- Remove explicit flush from tensorboard logger ([#2126](https://github.com/Lightning-AI/lightning/pull/2126))
- Changed epoch indexing from 1 instead of 0 ([#2206](https://github.com/Lightning-AI/lightning/pull/2206))

### Deprecated

- Deprecated flags: ([#2213](https://github.com/Lightning-AI/lightning/pull/2213))
  * `overfit_pct` in favour of `overfit_batches`
  * `val_percent_check` in favour of `limit_val_batches`
  * `test_percent_check` in favour of `limit_test_batches`
- Deprecated `ModelCheckpoint`'s attributes `best` and `kth_best_model` ([#1799](https://github.com/Lightning-AI/lightning/pull/1799))
- Dropped official support/testing for older PyTorch versions <1.3 ([#1917](https://github.com/Lightning-AI/lightning/pull/1917))
- Deprecated Trainer `proc_rank` in favour of `global_rank` ([#2166](https://github.com/Lightning-AI/lightning/pull/2166),
     [#2269](https://github.com/Lightning-AI/lightning/pull/2269))

### Removed

- Removed unintended Trainer argument `progress_bar_callback`, the callback should be passed in by `Trainer(callbacks=[...])` instead ([#1855](https://github.com/Lightning-AI/lightning/pull/1855))
- Removed obsolete `self._device` in Trainer ([#1849](https://github.com/Lightning-AI/lightning/pull/1849))
- Removed deprecated API ([#2073](https://github.com/Lightning-AI/lightning/pull/2073))
   * Packages: `pytorch_lightning.pt_overrides`, `pytorch_lightning.root_module`
   * Modules: `pytorch_lightning.logging.comet_logger`, `pytorch_lightning.logging.mlflow_logger`, `pytorch_lightning.logging.test_tube_logger`, `pytorch_lightning.overrides.override_data_parallel`, `pytorch_lightning.core.model_saving`, `pytorch_lightning.core.root_module`
   * Trainer arguments: `add_row_log_interval`, `default_save_path`, `gradient_clip`, `nb_gpu_nodes`, `max_nb_epochs`, `min_nb_epochs`, `nb_sanity_val_steps`
   * Trainer attributes: `nb_gpu_nodes`, `num_gpu_nodes`, `gradient_clip`, `max_nb_epochs`, `min_nb_epochs`, `nb_sanity_val_steps`, `default_save_path`, `tng_tqdm_dic`

### Fixed

- Run graceful training teardown on interpreter exit ([#1631](https://github.com/Lightning-AI/lightning/pull/1631))
- Fixed user warning when apex was used together with learning rate schedulers ([#1873](https://github.com/Lightning-AI/lightning/pull/1873))
- Fixed multiple calls of `EarlyStopping` callback ([#1863](https://github.com/Lightning-AI/lightning/pull/1863))
- Fixed an issue with `Trainer.from_argparse_args` when passing in unknown Trainer args ([#1932](https://github.com/Lightning-AI/lightning/pull/1932))
- Fixed bug related to logger not being reset correctly for model after tuner algorithms ([#1933](https://github.com/Lightning-AI/lightning/pull/1933))
- Fixed root node resolution for SLURM cluster with dash in host name ([#1954](https://github.com/Lightning-AI/lightning/pull/1954))
- Fixed `LearningRateLogger` in multi-scheduler setting ([#1944](https://github.com/Lightning-AI/lightning/pull/1944))
- Fixed test configuration check and testing ([#1804](https://github.com/Lightning-AI/lightning/pull/1804))
- Fixed an issue with Trainer constructor silently ignoring unknown/misspelled arguments ([#1820](https://github.com/Lightning-AI/lightning/pull/1820))
- Fixed `save_weights_only` in ModelCheckpoint ([#1780](https://github.com/Lightning-AI/lightning/pull/1780))
- Allow use of same `WandbLogger` instance for multiple training loops ([#2055](https://github.com/Lightning-AI/lightning/pull/2055))
- Fixed an issue with `_auto_collect_arguments` collecting local variables that are not constructor arguments and not working for signatures that have the instance not named `self` ([#2048](https://github.com/Lightning-AI/lightning/pull/2048))
- Fixed mistake in parameters' grad norm tracking ([#2012](https://github.com/Lightning-AI/lightning/pull/2012))
- Fixed CPU and hanging GPU crash ([#2118](https://github.com/Lightning-AI/lightning/pull/2118))
- Fixed an issue with the model summary and `example_input_array` depending on a specific ordering of the submodules in a LightningModule ([#1773](https://github.com/Lightning-AI/lightning/pull/1773))
- Fixed Tpu logging ([#2230](https://github.com/Lightning-AI/lightning/pull/2230))
- Fixed Pid port + duplicate `rank_zero` logging ([#2140](https://github.com/Lightning-AI/lightning/pull/2140),
     [#2231](https://github.com/Lightning-AI/lightning/pull/2231))

## [0.7.6] - 2020-05-16

### Added

- Added callback for logging learning rates ([#1498](https://github.com/Lightning-AI/lightning/pull/1498))
- Added transfer learning example (for a binary classification task in computer vision) ([#1564](https://github.com/Lightning-AI/lightning/pull/1564))
- Added type hints in `Trainer.fit()` and `Trainer.test()` to reflect that also a list of dataloaders can be passed in ([#1723](https://github.com/Lightning-AI/lightning/pull/1723)).
- Added auto scaling of batch size ([#1638](https://github.com/Lightning-AI/lightning/pull/1638))
- The progress bar metrics now also get updated in `training_epoch_end` ([#1724](https://github.com/Lightning-AI/lightning/pull/1724))
- Enable `NeptuneLogger` to work with `distributed_backend=ddp` ([#1753](https://github.com/Lightning-AI/lightning/pull/1753))
- Added option to provide seed to random generators to ensure reproducibility ([#1572](https://github.com/Lightning-AI/lightning/pull/1572))
- Added override for hparams in `load_from_ckpt` ([#1797](https://github.com/Lightning-AI/lightning/pull/1797))
- Added support multi-node distributed execution under `torchelastic` ([#1811](https://github.com/Lightning-AI/lightning/pull/1811),
     [#1818](https://github.com/Lightning-AI/lightning/pull/1818))
- Added using `store_true` for bool args ([#1822](https://github.com/Lightning-AI/lightning/pull/1822),
     [#1842](https://github.com/Lightning-AI/lightning/pull/1842))
- Added dummy logger for internally disabling logging for some features ([#1836](https://github.com/Lightning-AI/lightning/pull/1836))

### Changed

- Enable `non-blocking` for device transfers to GPU ([#1843](https://github.com/Lightning-AI/lightning/pull/1843))
- Replace mata_tags.csv with hparams.yaml ([#1271](https://github.com/Lightning-AI/lightning/pull/1271))
- Reduction when `batch_size < num_gpus` ([#1609](https://github.com/Lightning-AI/lightning/pull/1609))
- Updated LightningTemplateModel to look more like Colab example ([#1577](https://github.com/Lightning-AI/lightning/pull/1577))
- Don't convert `namedtuple` to `tuple` when transferring the batch to target device ([#1589](https://github.com/Lightning-AI/lightning/pull/1589))
- Allow passing hparams as keyword argument to LightningModule when loading from checkpoint ([#1639](https://github.com/Lightning-AI/lightning/pull/1639))
- Args should come after the last positional argument ([#1807](https://github.com/Lightning-AI/lightning/pull/1807))
- Made ddp the default if no backend specified with multiple GPUs ([#1789](https://github.com/Lightning-AI/lightning/pull/1789))

### Deprecated

- Deprecated `tags_csv` in favor of `hparams_file` ([#1271](https://github.com/Lightning-AI/lightning/pull/1271))

### Fixed

- Fixed broken link in PR template ([#1675](https://github.com/Lightning-AI/lightning/pull/1675))
- Fixed ModelCheckpoint not None checking filepath ([#1654](https://github.com/Lightning-AI/lightning/pull/1654))
- Trainer now calls `on_load_checkpoint()` when resuming from a checkpoint ([#1666](https://github.com/Lightning-AI/lightning/pull/1666))
- Fixed sampler logic for ddp with iterable dataset ([#1734](https://github.com/Lightning-AI/lightning/pull/1734))
- Fixed `_reset_eval_dataloader()` for IterableDataset ([#1560](https://github.com/Lightning-AI/lightning/pull/1560))
- Fixed Horovod distributed backend to set the `root_gpu` property ([#1669](https://github.com/Lightning-AI/lightning/pull/1669))
- Fixed wandb logger `global_step` affects other loggers ([#1492](https://github.com/Lightning-AI/lightning/pull/1492))
- Fixed disabling progress bar on non-zero ranks using Horovod backend ([#1709](https://github.com/Lightning-AI/lightning/pull/1709))
- Fixed bugs that prevent lr finder to be used together with early stopping and validation dataloaders ([#1676](https://github.com/Lightning-AI/lightning/pull/1676))
- Fixed a bug in Trainer that prepended the checkpoint path with `version_` when it shouldn't ([#1748](https://github.com/Lightning-AI/lightning/pull/1748))
- Fixed lr key name in case of param groups in LearningRateLogger ([#1719](https://github.com/Lightning-AI/lightning/pull/1719))
- Fixed accumulation parameter and suggestion method for learning rate finder ([#1801](https://github.com/Lightning-AI/lightning/pull/1801))
- Fixed num processes wasn't being set properly and auto sampler was ddp failing ([#1819](https://github.com/Lightning-AI/lightning/pull/1819))
- Fixed bugs in semantic segmentation example ([#1824](https://github.com/Lightning-AI/lightning/pull/1824))
- Fixed saving native AMP scaler state ([#1777](https://github.com/Lightning-AI/lightning/pull/1777))
- Fixed native amp + ddp ([#1788](https://github.com/Lightning-AI/lightning/pull/1788))
- Fixed `hparam` logging with metrics ([#1647](https://github.com/Lightning-AI/lightning/pull/1647))

## [0.7.5] - 2020-04-27

### Changed

- Allow logging of metrics together with `hparams` ([#1630](https://github.com/Lightning-AI/lightning/pull/1630))

### Removed

- Removed Warning from trainer loop ([#1634](https://github.com/Lightning-AI/lightning/pull/1634))

### Fixed

- Fixed ModelCheckpoint not being fixable ([#1632](https://github.com/Lightning-AI/lightning/pull/1632))
- Fixed CPU DDP breaking change and DDP change ([#1635](https://github.com/Lightning-AI/lightning/pull/1635))
- Tested pickling ([#1636](https://github.com/Lightning-AI/lightning/pull/1636))


## [0.7.4] - 2020-04-26

### Added

- Added flag `replace_sampler_ddp` to manually disable sampler replacement in DDP  ([#1513](https://github.com/Lightning-AI/lightning/pull/1513))
- Added `auto_select_gpus` flag to trainer that enables automatic selection of available GPUs on exclusive mode systems.
- Added learning rate finder ([#1347](https://github.com/Lightning-AI/lightning/pull/1347))
- Added support for DDP mode in clusters without SLURM ([#1387](https://github.com/Lightning-AI/lightning/pull/1387))
- Added `test_dataloaders` parameter to `Trainer.test()` ([#1434](https://github.com/Lightning-AI/lightning/pull/1434))
- Added `terminate_on_nan` flag to trainer that performs a NaN check with each training iteration when set to `True` ([#1475](https://github.com/Lightning-AI/lightning/pull/1475))
- Added speed parity tests (max 1 sec difference per epoch)([#1482](https://github.com/Lightning-AI/lightning/pull/1482))
- Added `ddp_cpu` backend for testing ddp without GPUs ([#1158](https://github.com/Lightning-AI/lightning/pull/1158))
- Added [Horovod](http://horovod.ai) support as a distributed backend `Trainer(distributed_backend='horovod')` ([#1529](https://github.com/Lightning-AI/lightning/pull/1529))
- Added support for 8 core distributed training on Kaggle TPU's ([#1568](https://github.com/Lightning-AI/lightning/pull/1568))
- Added support for native AMP ([#1561](https://github.com/Lightning-AI/lightning/pull/1561),
    [#1580](https://github.com/Lightning-AI/lightning/pull/1580))

### Changed

- Changed the default behaviour to no longer include a NaN check with each training iteration ([#1475](https://github.com/Lightning-AI/lightning/pull/1475))
- Decoupled the progress bar from trainer` it is a callback now and can be customized or even be replaced entirely ([#1450](https://github.com/Lightning-AI/lightning/pull/1450)).
- Changed lr schedule step interval behavior to update every backwards pass instead of every forwards pass ([#1477](https://github.com/Lightning-AI/lightning/pull/1477))
- Defines shared proc. rank, remove rank from instances (e.g. loggers) ([#1408](https://github.com/Lightning-AI/lightning/pull/1408))
- Updated semantic segmentation example with custom U-Net and logging ([#1371](https://github.com/Lightning-AI/lightning/pull/1371))
- Disabled val and test shuffling ([#1600](https://github.com/Lightning-AI/lightning/pull/1600))

### Deprecated

- Deprecated `training_tqdm_dict` in favor of `progress_bar_dict` ([#1450](https://github.com/Lightning-AI/lightning/pull/1450)).

### Removed

- Removed `test_dataloaders` parameter from `Trainer.fit()` ([#1434](https://github.com/Lightning-AI/lightning/pull/1434))

### Fixed

- Added the possibility to pass nested metrics dictionaries to loggers ([#1582](https://github.com/Lightning-AI/lightning/pull/1582))
- Fixed memory leak from opt return ([#1528](https://github.com/Lightning-AI/lightning/pull/1528))
- Fixed saving checkpoint before deleting old ones ([#1453](https://github.com/Lightning-AI/lightning/pull/1453))
- Fixed loggers - flushing last logged metrics even before continue, e.g. `trainer.test()` results ([#1459](https://github.com/Lightning-AI/lightning/pull/1459))
- Fixed optimizer configuration when `configure_optimizers` returns dict without `lr_scheduler` ([#1443](https://github.com/Lightning-AI/lightning/pull/1443))
- Fixed `LightningModule` - mixing hparams and arguments in `LightningModule.__init__()` crashes load_from_checkpoint() ([#1505](https://github.com/Lightning-AI/lightning/pull/1505))
- Added a missing call to the `on_before_zero_grad` model hook ([#1493](https://github.com/Lightning-AI/lightning/pull/1493)).
- Allow use of sweeps with `WandbLogger` ([#1512](https://github.com/Lightning-AI/lightning/pull/1512))
- Fixed a bug that caused the `callbacks` Trainer argument to reference a global variable ([#1534](https://github.com/Lightning-AI/lightning/pull/1534)).
- Fixed a bug that set all boolean CLI arguments from `Trainer.add_argparse_args` always to True ([#1571](https://github.com/Lightning-AI/lightning/pull/1571))
- Fixed do not copy the batch when training on a single GPU ([#1576](https://github.com/Lightning-AI/lightning/pull/1576),
    [#1579](https://github.com/Lightning-AI/lightning/pull/1579))
- Fixed soft checkpoint removing on DDP ([#1408](https://github.com/Lightning-AI/lightning/pull/1408))
- Fixed automatic parser bug ([#1585](https://github.com/Lightning-AI/lightning/pull/1585))
- Fixed bool conversion from string ([#1606](https://github.com/Lightning-AI/lightning/pull/1606))

## [0.7.3] - 2020-04-09

### Added

- Added `rank_zero_warn` for warning only in rank 0 ([#1428](https://github.com/Lightning-AI/lightning/pull/1428))

### Fixed

- Fixed default `DistributedSampler` for DDP training ([#1425](https://github.com/Lightning-AI/lightning/pull/1425))
- Fixed workers warning not on windows ([#1430](https://github.com/Lightning-AI/lightning/pull/1430))
- Fixed returning tuple from `run_training_batch` ([#1431](https://github.com/Lightning-AI/lightning/pull/1431))
- Fixed gradient clipping ([#1438](https://github.com/Lightning-AI/lightning/pull/1438))
- Fixed pretty print ([#1441](https://github.com/Lightning-AI/lightning/pull/1441))


## [0.7.2] - 2020-04-07

### Added

- Added same step loggers' metrics aggregation ([#1278](https://github.com/Lightning-AI/lightning/pull/1278))
- Added parity test between a vanilla MNIST model and lightning model ([#1284](https://github.com/Lightning-AI/lightning/pull/1284))
- Added parity test between a vanilla RNN model and lightning model ([#1351](https://github.com/Lightning-AI/lightning/pull/1351))
- Added Reinforcement Learning - Deep Q-network (DQN) lightning example ([#1232](https://github.com/Lightning-AI/lightning/pull/1232))
- Added support for hierarchical `dict` ([#1152](https://github.com/Lightning-AI/lightning/pull/1152))
- Added `TrainsLogger` class ([#1122](https://github.com/Lightning-AI/lightning/pull/1122))
- Added type hints to `pytorch_lightning.core` ([#946](https://github.com/Lightning-AI/lightning/pull/946))
- Added support for `IterableDataset` in validation and testing ([#1104](https://github.com/Lightning-AI/lightning/pull/1104))
- Added support for non-primitive types in `hparams` for `TensorboardLogger` ([#1130](https://github.com/Lightning-AI/lightning/pull/1130))
- Added a check that stops the training when loss or weights contain `NaN` or `inf` values. ([#1097](https://github.com/Lightning-AI/lightning/pull/1097))
- Added support for `IterableDataset` when `val_check_interval=1.0` (default), this will trigger validation at the end of each epoch. ([#1283](https://github.com/Lightning-AI/lightning/pull/1283))
- Added `summary` method to Profilers. ([#1259](https://github.com/Lightning-AI/lightning/pull/1259))
- Added informative errors if user defined dataloader has zero length ([#1280](https://github.com/Lightning-AI/lightning/pull/1280))
- Added testing for python 3.8 ([#915](https://github.com/Lightning-AI/lightning/pull/915))
- Added model configuration checking ([#1199](https://github.com/Lightning-AI/lightning/pull/1199))
- Added support for optimizer frequencies through `LightningModule.configure_optimizers()` ([#1269](https://github.com/Lightning-AI/lightning/pull/1269))
- Added option to run without an optimizer by returning `None` from `configure_optimizers`. ([#1279](https://github.com/Lightning-AI/lightning/pull/1279))
- Added a warning when the number of data loader workers is small. ([#1378](https://github.com/Lightning-AI/lightning/pull/1378))

### Changed

- Changed (renamed and refatored) `TensorRunningMean` -> `TensorRunningAccum`: running accumulations were generalized. ([#1278](https://github.com/Lightning-AI/lightning/pull/1278))
- Changed `progress_bar_refresh_rate` trainer flag to disable progress bar when set to 0. ([#1108](https://github.com/Lightning-AI/lightning/pull/1108))
- Enhanced `load_from_checkpoint` to also forward params to the model ([#1307](https://github.com/Lightning-AI/lightning/pull/1307))
- Updated references to `self.forward()` to instead use the `__call__` interface. ([#1211](https://github.com/Lightning-AI/lightning/pull/1211))
- Changed default behaviour of `configure_optimizers` to use no optimizer rather than Adam. ([#1279](https://github.com/Lightning-AI/lightning/pull/1279))
- Allow to upload models on W&B ([#1339](https://github.com/Lightning-AI/lightning/pull/1339))
- On DP and DDP2 unsqueeze is automated now ([#1319](https://github.com/Lightning-AI/lightning/pull/1319))
- Did not always create a DataLoader during reinstantiation, but the same type as before (if subclass of DataLoader) ([#1346](https://github.com/Lightning-AI/lightning/pull/1346))
- Did not interfere with a default sampler ([#1318](https://github.com/Lightning-AI/lightning/pull/1318))
- Remove default Adam optimizer ([#1317](https://github.com/Lightning-AI/lightning/pull/1317))
- Give warnings for unimplemented required lightning methods ([#1317](https://github.com/Lightning-AI/lightning/pull/1317))
- Made `evaluate` method private >> `Trainer._evaluate(...)`. ([#1260](https://github.com/Lightning-AI/lightning/pull/1260))
- Simplify the PL examples structure (shallower and more readable) ([#1247](https://github.com/Lightning-AI/lightning/pull/1247))
- Changed min max gpu memory to be on their own plots ([#1358](https://github.com/Lightning-AI/lightning/pull/1358))
- Remove `.item` which causes sync issues ([#1254](https://github.com/Lightning-AI/lightning/pull/1254))
- Changed smoothing in TQDM to decrease variability of time remaining between training / eval ([#1194](https://github.com/Lightning-AI/lightning/pull/1194))
- Change default logger to dedicated one ([#1064](https://github.com/Lightning-AI/lightning/pull/1064))

### Deprecated

- Deprecated Trainer argument `print_nan_grads` ([#1097](https://github.com/Lightning-AI/lightning/pull/1097))
- Deprecated Trainer argument `show_progress_bar` ([#1108](https://github.com/Lightning-AI/lightning/pull/1108))

### Removed

- Removed test for no test dataloader in .fit ([#1495](https://github.com/Lightning-AI/lightning/pull/1495))
- Removed duplicated module `pytorch_lightning.utilities.arg_parse` for loading CLI arguments ([#1167](https://github.com/Lightning-AI/lightning/pull/1167))
- Removed wandb logger's `finalize` method ([#1193](https://github.com/Lightning-AI/lightning/pull/1193))
- Dropped `torchvision` dependency in tests and added own MNIST dataset class instead ([#986](https://github.com/Lightning-AI/lightning/pull/986))

### Fixed

- Fixed `model_checkpoint` when saving all models ([#1359](https://github.com/Lightning-AI/lightning/pull/1359))
- `Trainer.add_argparse_args` classmethod fixed. Now it adds a type for the arguments ([#1147](https://github.com/Lightning-AI/lightning/pull/1147))
- Fixed bug related to type checking of `ReduceLROnPlateau` lr schedulers([#1126](https://github.com/Lightning-AI/lightning/pull/1126))
- Fixed a bug to ensure lightning checkpoints to be backward compatible ([#1132](https://github.com/Lightning-AI/lightning/pull/1132))
- Fixed a bug that created an extra dataloader with active `reload_dataloaders_every_epoch` ([#1196](https://github.com/Lightning-AI/lightning/pull/1196))
- Fixed all warnings and errors in the docs build process ([#1191](https://github.com/Lightning-AI/lightning/pull/1191))
- Fixed an issue where `val_percent_check=0` would not disable validation ([#1251](https://github.com/Lightning-AI/lightning/pull/1251))
- Fixed average of incomplete `TensorRunningMean` ([#1309](https://github.com/Lightning-AI/lightning/pull/1309))
- Fixed `WandbLogger.watch` with `wandb.init()` ([#1311](https://github.com/Lightning-AI/lightning/pull/1311))
- Fixed an issue with early stopping that would prevent it from monitoring training metrics when validation is disabled / not implemented ([#1235](https://github.com/Lightning-AI/lightning/pull/1235)).
- Fixed a bug that would cause `trainer.test()` to run on the validation set when overloading `validation_epoch_end` and `test_end` ([#1353](https://github.com/Lightning-AI/lightning/pull/1353))
- Fixed `WandbLogger.watch` - use of the watch method without importing `wandb` ([#1311](https://github.com/Lightning-AI/lightning/pull/1311))
- Fixed `WandbLogger` to be used with 'ddp' - allow reinits in sub-processes ([#1149](https://github.com/Lightning-AI/lightning/pull/1149),
     [#1360](https://github.com/Lightning-AI/lightning/pull/1360))
- Made `training_epoch_end` behave like `validation_epoch_end` ([#1357](https://github.com/Lightning-AI/lightning/pull/1357))
- Fixed `fast_dev_run` running validation twice ([#1365](https://github.com/Lightning-AI/lightning/pull/1365))
- Fixed pickle error from quick patch `__code__` ([#1352](https://github.com/Lightning-AI/lightning/pull/1352))
- Fixed memory leak on GPU0 ([#1094](https://github.com/Lightning-AI/lightning/pull/1094),
     [#1349](https://github.com/Lightning-AI/lightning/pull/1349))
- Fixed checkpointing interval ([#1272](https://github.com/Lightning-AI/lightning/pull/1272))
- Fixed validation and training loops run the partial dataset ([#1192](https://github.com/Lightning-AI/lightning/pull/1192))
- Fixed running `on_validation_end` only on main process in DDP ([#1125](https://github.com/Lightning-AI/lightning/pull/1125))
- Fixed `load_spawn_weights` only in proc rank 0 ([#1385](https://github.com/Lightning-AI/lightning/pull/1385))
- Fixes using deprecated `use_amp` attribute ([#1145](https://github.com/Lightning-AI/lightning/pull/1145))
- Fixed Tensorboard logger error: lightning_logs directory not exists in multi-node DDP on nodes with rank != 0 ([#1377](https://github.com/Lightning-AI/lightning/pull/1377))
- Fixed `Unimplemented backend XLA` error on TPU ([#1387](https://github.com/Lightning-AI/lightning/pull/1387))

## [0.7.1] - 2020-03-07

### Fixed

- Fixes `print` issues and `data_loader` ([#1080](https://github.com/Lightning-AI/lightning/pull/1080))

## [0.7.0] - 2020-03-06

### Added

- Added automatic sampler setup. Depending on DDP or TPU, lightning configures the sampler correctly (user needs to do nothing) ([#926](https://github.com/Lightning-AI/lightning/pull/926))
- Added `reload_dataloaders_every_epoch=False` flag for trainer. Some users require reloading data every epoch ([#926](https://github.com/Lightning-AI/lightning/pull/926))
- Added `progress_bar_refresh_rate=50` flag for trainer. Throttle refresh rate on notebooks ([#926](https://github.com/Lightning-AI/lightning/pull/926))
- Updated governance docs
- Added a check to ensure that the metric used for early stopping exists before training commences ([#542](https://github.com/Lightning-AI/lightning/pull/542))
- Added `optimizer_idx` argument to `backward` hook ([#733](https://github.com/Lightning-AI/lightning/pull/733))
- Added `entity` argument to `WandbLogger` to be passed to `wandb.init` ([#783](https://github.com/Lightning-AI/lightning/pull/783))
- Added a tool for profiling training runs ([#782](https://github.com/Lightning-AI/lightning/pull/782))
- Improved flexibility for naming of TensorBoard logs, can now set `version` to a `str` to just save to that directory, and use `name=''` to prevent experiment-name directory ([#804](https://github.com/Lightning-AI/lightning/pull/804))
- Added option to specify `step` key when logging metrics ([#808](https://github.com/Lightning-AI/lightning/pull/808))
- Added `train_dataloader`, `val_dataloader` and `test_dataloader` arguments to `Trainer.fit()`, for alternative data parsing ([#759](https://github.com/Lightning-AI/lightning/pull/759))
- Added Tensor Processing Unit (TPU) support ([#868](https://github.com/Lightning-AI/lightning/pull/868))
- Added semantic segmentation example ([#751](https://github.com/Lightning-AI/lightning/pull/751),[#876](https://github.com/Lightning-AI/lightning/pull/876),
     [#881](https://github.com/Lightning-AI/lightning/pull/881))
- Split callbacks in multiple files ([#849](https://github.com/Lightning-AI/lightning/pull/849))
- Support for user defined callbacks ([#889](https://github.com/Lightning-AI/lightning/pull/889) and [#950](https://github.com/Lightning-AI/lightning/pull/950))
- Added support for multiple loggers to be passed to `Trainer` as an iterable (e.g. list, tuple, etc.) ([#903](https://github.com/Lightning-AI/lightning/pull/903))
- Added support for step-based learning rate scheduling ([#941](https://github.com/Lightning-AI/lightning/pull/941))
- Added support for logging `hparams` as dict ([#1029](https://github.com/Lightning-AI/lightning/pull/1029))
- Checkpoint and early stopping now work without val. step ([#1041](https://github.com/Lightning-AI/lightning/pull/1041))
- Support graceful training cleanup after Keyboard Interrupt ([#856](https://github.com/Lightning-AI/lightning/pull/856),
     [#1019](https://github.com/Lightning-AI/lightning/pull/1019))
- Added type hints for function arguments ([#912](https://github.com/Lightning-AI/lightning/pull/912), )
- Added default `argparser` for `Trainer` ([#952](https://github.com/Lightning-AI/lightning/pull/1023),
     [#1023](https://github.com/Lightning-AI/lightning/pull/1023))
- Added TPU gradient clipping ([#963](https://github.com/Lightning-AI/lightning/pull/963))
- Added max/min number of steps in `Trainer` ([#728](https://github.com/Lightning-AI/lightning/pull/728))

### Changed

- Improved `NeptuneLogger` by adding `close_after_fit` argument to allow logging after training([#908](https://github.com/Lightning-AI/lightning/pull/1084))
- Changed default TQDM to use `tqdm.auto` for prettier outputs in IPython notebooks ([#752](https://github.com/Lightning-AI/lightning/pull/752))
- Changed `pytorch_lightning.logging` to `pytorch_lightning.loggers` ([#767](https://github.com/Lightning-AI/lightning/pull/767))
- Moved the default `tqdm_dict` definition from Trainer to `LightningModule`, so it can be overridden by the user ([#749](https://github.com/Lightning-AI/lightning/pull/749))
- Moved functionality of `LightningModule.load_from_metrics` into `LightningModule.load_from_checkpoint` ([#995](https://github.com/Lightning-AI/lightning/pull/995))
- Changed Checkpoint path parameter from `filepath` to `dirpath` ([#1016](https://github.com/Lightning-AI/lightning/pull/1016))
- Freezed models `hparams` as `Namespace` property ([#1029](https://github.com/Lightning-AI/lightning/pull/1029))
- Dropped `logging` config in package init ([#1015](https://github.com/Lightning-AI/lightning/pull/1015))
- Renames model steps ([#1051](https://github.com/Lightning-AI/lightning/pull/1051))
  - `training_end` >> `training_epoch_end`
  - `validation_end` >> `validation_epoch_end`
  - `test_end` >> `test_epoch_end`
- Refactor dataloading, supports infinite dataloader ([#955](https://github.com/Lightning-AI/lightning/pull/955))
- Create single file in `TensorBoardLogger` ([#777](https://github.com/Lightning-AI/lightning/pull/777))

### Deprecated

- Deprecated `pytorch_lightning.logging` ([#767](https://github.com/Lightning-AI/lightning/pull/767))
- Deprecated `LightningModule.load_from_metrics` in favour of `LightningModule.load_from_checkpoint` ([#995](https://github.com/Lightning-AI/lightning/pull/995),
     [#1079](https://github.com/Lightning-AI/lightning/pull/1079))
- Deprecated `@data_loader` decorator ([#926](https://github.com/Lightning-AI/lightning/pull/926))
- Deprecated model steps `training_end`, `validation_end` and `test_end` ([#1051](https://github.com/Lightning-AI/lightning/pull/1051),
     [#1056](https://github.com/Lightning-AI/lightning/pull/1056))

### Removed

- Removed dependency on `pandas` ([#736](https://github.com/Lightning-AI/lightning/pull/736))
- Removed dependency on `torchvision` ([#797](https://github.com/Lightning-AI/lightning/pull/797))
- Removed dependency on `scikit-learn` ([#801](https://github.com/Lightning-AI/lightning/pull/801))

### Fixed

- Fixed a bug where early stopping `on_end_epoch` would be called inconsistently when `check_val_every_n_epoch == 0` ([#743](https://github.com/Lightning-AI/lightning/pull/743))
- Fixed a bug where the model checkpointer didn't write to the same directory as the logger ([#771](https://github.com/Lightning-AI/lightning/pull/771))
- Fixed a bug where the `TensorBoardLogger` class would create an additional empty log file during fitting ([#777](https://github.com/Lightning-AI/lightning/pull/777))
- Fixed a bug where `global_step` was advanced incorrectly when using `accumulate_grad_batches > 1` ([#832](https://github.com/Lightning-AI/lightning/pull/832))
- Fixed a bug when calling `self.logger.experiment` with multiple loggers ([#1009](https://github.com/Lightning-AI/lightning/pull/1009))
- Fixed a bug when calling `logger.append_tags` on a `NeptuneLogger` with a single tag ([#1009](https://github.com/Lightning-AI/lightning/pull/1009))
- Fixed sending back data from `.spawn` by saving and loading the trained model in/out of the process ([#1017](https://github.com/Lightning-AI/lightning/pull/1017)
- Fixed port collision on DDP ([#1010](https://github.com/Lightning-AI/lightning/pull/1010))
- Fixed/tested pass overrides ([#918](https://github.com/Lightning-AI/lightning/pull/918))
- Fixed comet logger to log after train ([#892](https://github.com/Lightning-AI/lightning/pull/892))
- Remove deprecated args to learning rate step function ([#890](https://github.com/Lightning-AI/lightning/pull/890))

## [0.6.0] - 2020-01-21

### Added

- Added support for resuming from a specific checkpoint via `resume_from_checkpoint` argument ([#516](https://github.com/Lightning-AI/lightning/pull/516))
- Added support for `ReduceLROnPlateau` scheduler ([#320](https://github.com/Lightning-AI/lightning/pull/320))
- Added support for Apex mode `O2` in conjunction with Data Parallel ([#493](https://github.com/Lightning-AI/lightning/pull/493))
- Added option (`save_top_k`) to save the top k models in the `ModelCheckpoint` class ([#128](https://github.com/Lightning-AI/lightning/pull/128))
- Added `on_train_start` and `on_train_end` hooks to `ModelHooks` ([#598](https://github.com/Lightning-AI/lightning/pull/598))
- Added `TensorBoardLogger` ([#607](https://github.com/Lightning-AI/lightning/pull/607))
- Added support for weight summary of model with multiple inputs ([#543](https://github.com/Lightning-AI/lightning/pull/543))
- Added `map_location` argument to `load_from_metrics` and `load_from_checkpoint` ([#625](https://github.com/Lightning-AI/lightning/pull/625))
- Added option to disable validation by setting `val_percent_check=0` ([#649](https://github.com/Lightning-AI/lightning/pull/649))
- Added `NeptuneLogger` class ([#648](https://github.com/Lightning-AI/lightning/pull/648))
- Added `WandbLogger` class ([#627](https://github.com/Lightning-AI/lightning/pull/627))

### Changed

- Changed the default progress bar to print to stdout instead of stderr ([#531](https://github.com/Lightning-AI/lightning/pull/531))
- Renamed `step_idx` to `step`, `epoch_idx` to `epoch`, `max_num_epochs` to `max_epochs` and `min_num_epochs` to `min_epochs` ([#589](https://github.com/Lightning-AI/lightning/pull/589))
- Renamed `total_batch_nb` to `total_batches`, `nb_val_batches` to `num_val_batches`, `nb_training_batches` to `num_training_batches`, `max_nb_epochs` to `max_epochs`, `min_nb_epochs` to `min_epochs`, `nb_test_batches` to `num_test_batches`, and `nb_val_batches` to `num_val_batches` ([#567](https://github.com/Lightning-AI/lightning/pull/567))
- Changed gradient logging to use parameter names instead of indexes ([#660](https://github.com/Lightning-AI/lightning/pull/660))
- Changed the default logger to `TensorBoardLogger` ([#609](https://github.com/Lightning-AI/lightning/pull/609))
- Changed the directory for tensorboard logging to be the same as model checkpointing ([#706](https://github.com/Lightning-AI/lightning/pull/706))

### Deprecated

- Deprecated `max_nb_epochs` and `min_nb_epochs` ([#567](https://github.com/Lightning-AI/lightning/pull/567))
- Deprecated the `on_sanity_check_start` hook in `ModelHooks` ([#598](https://github.com/Lightning-AI/lightning/pull/598))

### Removed

- Removed the `save_best_only` argument from `ModelCheckpoint`, use `save_top_k=1` instead ([#128](https://github.com/Lightning-AI/lightning/pull/128))

### Fixed

- Fixed a bug which occurred when using Adagrad with cuda ([#554](https://github.com/Lightning-AI/lightning/pull/554))
- Fixed a bug where training would be on the GPU despite setting `gpus=0` or `gpus=[]` ([#561](https://github.com/Lightning-AI/lightning/pull/561))
- Fixed an error with `print_nan_gradients` when some parameters do not require gradient ([#579](https://github.com/Lightning-AI/lightning/pull/579))
- Fixed a bug where the progress bar would show an incorrect number of total steps during the validation sanity check when using multiple validation data loaders ([#597](https://github.com/Lightning-AI/lightning/pull/597))
- Fixed support for PyTorch 1.1.0 ([#552](https://github.com/Lightning-AI/lightning/pull/552))
- Fixed an issue with early stopping when using a `val_check_interval < 1.0` in `Trainer` ([#492](https://github.com/Lightning-AI/lightning/pull/492))
- Fixed bugs relating to the `CometLogger` object that would cause it to not work properly ([#481](https://github.com/Lightning-AI/lightning/pull/481))
- Fixed a bug that would occur when returning `-1` from `on_batch_start` following an early exit or when the batch was `None` ([#509](https://github.com/Lightning-AI/lightning/pull/509))
- Fixed a potential race condition with several processes trying to create checkpoint directories ([#530](https://github.com/Lightning-AI/lightning/pull/530))
- Fixed a bug where batch 'segments' would remain on the GPU when using `truncated_bptt > 1` ([#532](https://github.com/Lightning-AI/lightning/pull/532))
- Fixed a bug when using `IterableDataset` ([#547](https://github.com/Lightning-AI/lightning/pull/547))
- Fixed a bug where `.item` was called on non-tensor objects ([#602](https://github.com/Lightning-AI/lightning/pull/602))
- Fixed a bug where `Trainer.train` would crash on an uninitialized variable if the trainer was run after resuming from a checkpoint that was already at `max_epochs` ([#608](https://github.com/Lightning-AI/lightning/pull/608))
- Fixed a bug where early stopping would begin two epochs early ([#617](https://github.com/Lightning-AI/lightning/pull/617))
- Fixed a bug where `num_training_batches` and `num_test_batches` would sometimes be rounded down to zero ([#649](https://github.com/Lightning-AI/lightning/pull/649))
- Fixed a bug where an additional batch would be processed when manually setting `num_training_batches` ([#653](https://github.com/Lightning-AI/lightning/pull/653))
- Fixed a bug when batches did not have a `.copy` method ([#701](https://github.com/Lightning-AI/lightning/pull/701))
- Fixed a bug when using `log_gpu_memory=True` in Python 3.6 ([#715](https://github.com/Lightning-AI/lightning/pull/715))
- Fixed a bug where checkpoint writing could exit before completion, giving incomplete checkpoints ([#689](https://github.com/Lightning-AI/lightning/pull/689))
- Fixed a bug where `on_train_end` was not called when ealy stopping ([#723](https://github.com/Lightning-AI/lightning/pull/723))

## [0.5.3] - 2019-11-06

### Added

- Added option to disable default logger, checkpointer, and early stopping by passing `logger=False`, `checkpoint_callback=False` and `early_stop_callback=False` respectively
- Added `CometLogger` for use with Comet.ml
- Added `val_check_interval` argument to `Trainer` allowing validition to be performed at every given number of batches
- Added functionality to save and load hyperparameters using the standard checkpoint mechanism
- Added call to `torch.cuda.empty_cache` before training starts
- Added option for user to override the call t `backward`
- Added support for truncated backprop through time via the `truncated_bptt_steps` argument in `Trainer`
- Added option to operate on all outputs from `training_step` in DDP2
- Added a hook for modifying DDP init
- Added a hook for modifying Apex

### Changed

- Changed experiment version to be padded with zeros (e.g. `/dir/version_9` becomes `/dir/version_0009`)
- Changed callback metrics to include any metrics given in logs or progress bar
- Changed the default for `save_best_only` in `ModelCheckpoint` to `True`
- Added `tng_data_loader` for backwards compatibility
- Renamed `MLFlowLogger.client` to `MLFlowLogger.experiment` for consistency
- Moved `global_step` increment to happen after the batch has been processed
- Changed weights restore to first attempt HPC weights before restoring normally, preventing both weights being restored and running out of memory
- Changed progress bar functionality to add multiple progress bars for train/val/test
- Changed calls to `print` to use `logging` instead

### Deprecated

- Deprecated `tng_dataloader`

### Fixed

- Fixed an issue where the number of batches was off by one during training
- Fixed a bug that occurred when setting a ckeckpoint callback and `early_stop_callback=False`
- Fixed an error when importing CometLogger
- Fixed a bug where the `gpus` argument had some unexpected behaviour
- Fixed a bug where the computed total number of batches was sometimes incorrect
- Fixed a bug where the progress bar would sometimes not show the total number of batches in test mode
- Fixed a bug when using the `log_gpu_memory='min_max'` option in `Trainer`
- Fixed a bug where checkpointing would sometimes erase the current directory

## [0.5.2] - 2019-10-10

### Added

- Added `weights_summary` argument to `Trainer` to be set to `full` (full summary), `top` (just top level modules) or other
- Added `tags` argument to `MLFlowLogger`

### Changed

- Changed default for `amp_level` to `O1`

### Removed

- Removed the `print_weights_summary` argument from `Trainer`

### Fixed

- Fixed a bug where logs were not written properly
- Fixed a bug where `logger.finalize` wasn't called after training is complete
- Fixed callback metric errors in DDP
- Fixed a bug where `TestTubeLogger` didn't log to the correct directory

## [0.5.1] - 2019-10-05

### Added

- Added the `LightningLoggerBase` class for experiment loggers
- Added `MLFlowLogger` for logging with `mlflow`
- Added `TestTubeLogger` for logging with `test_tube`
- Added a different implementation of DDP (`distributed_backed='ddp2'`) where every node has one model using all GPUs
- Added support for optimisers which require a closure (e.g. LBFGS)
- Added automatic `MASTER_PORT` default for DDP when not set manually
- Added new GPU memory logging options `'min_max'` (log only the min/max utilization) and `'all'` (log all the GPU memory)

### Changed

- Changed schedulers to always be called with the current epoch
- Changed `test_tube` to an optional dependency
- Changed data loaders to internally use a getter instead of a python property
- Disabled auto GPU loading when restoring weights to prevent out of memory errors
- Changed logging, early stopping and checkpointing to occur by default

### Fixed

- Fixed a bug with samplers that do not specify `set_epoch`
- Fixed a bug when using the `MLFlowLogger` with unsupported data types, this will now raise a warning
- Fixed a bug where gradient norms were always zero using `track_grad_norm`
- Fixed a bug which causes a crash when logging memory

## [0.5.0] - 2019-09-26

### Changed

- Changed `data_batch` argument to `batch` throughout
- Changed `batch_i` argument to `batch_idx` throughout
- Changed `tng_dataloader` method to `train_dataloader`
- Changed `on_tng_metrics` method to `on_training_metrics`
- Changed `gradient_clip` argument to `gradient_clip_val`
- Changed `add_log_row_interval` to `row_log_interval`

### Fixed

- Fixed a bug with tensorboard logging in multi-gpu setup

## [0.4.9] - 2019-09-16

### Added

- Added the flag `log_gpu_memory` to `Trainer` to deactivate logging of GPU memory utilization
- Added SLURM resubmit functionality (port from test-tube)
- Added optional weight_save_path to trainer to remove the need for a checkpoint_callback when using cluster training
- Added option to use single gpu per node with `DistributedDataParallel`

### Changed

- Changed functionality of `validation_end` and `test_end` with multiple dataloaders to be given all of the dataloaders at once rather than in separate calls
- Changed print_nan_grads to only print the parameter value and gradients when they contain NaN
- Changed gpu API to take integers as well (e.g. `gpus=2` instead of `gpus=[0, 1]`)
- All models now loaded on to CPU to avoid device and out of memory issues in PyTorch

### Fixed

- Fixed a bug where data types that implement `.to` but not `.cuda` would not be properly moved onto the GPU
- Fixed a bug where data would not be re-shuffled every epoch when using a `DistributedSampler`

## [0.4.8] - 2019-08-31

### Added

- Added `test_step` and `test_end` methods, used when `Trainer.test` is called
- Added `GradientAccumulationScheduler` callback which can be used to schedule changes to the number of accumulation batches
- Added option to skip the validation sanity check by setting `nb_sanity_val_steps = 0`

### Fixed

- Fixed a bug when setting `nb_sanity_val_steps = 0`

## [0.4.7] - 2019-08-24

### Changed

- Changed the default `val_check_interval` to `1.0`
- Changed defaults for `nb_val_batches`, `nb_tng_batches` and `nb_test_batches` to 0

### Fixed

- Fixed a bug where the full validation set as used despite setting `val_percent_check`
- Fixed a bug where an `Exception` was thrown when using a data set containing a single batch
- Fixed a bug where an `Exception` was thrown if no `val_dataloader` was given
- Fixed a bug where tuples were not properly transferred to the GPU
- Fixed a bug where data of a non standard type was not properly handled by the trainer
- Fixed a bug when loading data as a tuple
- Fixed a bug where `AttributeError` could be suppressed by the `Trainer`

## [0.4.6] - 2019-08-15

### Added

- Added support for data to be given as a `dict` or `list` with a single gpu
- Added support for `configure_optimizers` to return a single optimizer, two list (optimizers and schedulers), or a single list

### Fixed

- Fixed a bug where returning just an optimizer list (i.e. without schedulers) from `configure_optimizers` would throw an `Exception`

## [0.4.5] - 2019-08-13

### Added

- Added `optimizer_step` method that can be overridden to change the standard optimizer behaviour

## [0.4.4] - 2019-08-12

### Added

- Added supoort for multiple validation dataloaders
- Added support for latest test-tube logger (optimised for `torch==1.2.0`)

### Changed

- `validation_step` and `val_dataloader` are now optional
- `lr_scheduler` is now activated after epoch

### Fixed

- Fixed a bug where a warning would show when using `lr_scheduler` in `torch>1.1.0`
- Fixed a bug where an `Exception` would be thrown if using `torch.DistributedDataParallel` without using a `DistributedSampler`, this now throws a `Warning` instead

## [0.4.3] - 2019-08-10

### Fixed

- Fixed a bug where accumulate gradients would scale the loss incorrectly

## [0.4.2] - 2019-08-08

### Changed

- Changed install requirement to `torch==1.2.0`

## [0.4.1] - 2019-08-08

### Changed

- Changed install requirement to `torch==1.1.0`

## [0.4.0] - 2019-08-08

### Added

- Added 16-bit support for a single GPU
- Added support for training continuation (preserves epoch, global step etc.)

### Changed

- Changed `training_step` and `validation_step`, outputs will no longer be automatically reduced

### Removed

- Removed need for `Experiment` object in `Trainer`

### Fixed

- Fixed issues with reducing outputs from generative models (such as images and text)

## [0.3.6] - 2019-07-25

### Added

- Added a decorator to do lazy data loading internally

### Fixed

- Fixed a bug where `Experiment` object was not process safe, potentially causing logs to be overwritten

## [0.3.5] - 2019-07-25

## [0.3.4] - 2019-07-22

## [0.3.3] - 2019-07-22

## [0.3.2] - 2019-07-21

## [0.3.1] - 2019-07-21

## [0.2.x] - 2019-07-09

## [0.1.x] - 2019-06-DD<|MERGE_RESOLUTION|>--- conflicted
+++ resolved
@@ -166,14 +166,14 @@
 - Fixed an issue to keep downscaling the batch size in case there hasn't been even a single successful optimal batch size with `mode="power"` ([#14372](https://github.com/Lightning-AI/lightning/pull/14372))
 
 
-<<<<<<< HEAD
 - Fixed an issue where `self.log`-ing a tensor would create a user warning from PyTorch about cloning tensors ([#14599](https://github.com/Lightning-AI/lightning/pull/14599))
-=======
+
+
 - Fixed compatibility when `torch.distributed` is not available ([#14454](https://github.com/Lightning-AI/lightning/pull/14454))
 
 
 - Fixed torchscript error with ensembles of LightningModules ([#14657](https://github.com/Lightning-AI/lightning/pull/14657))
->>>>>>> e5998e6b
+
 
 
 ## [1.7.5] - 2022-09-06
