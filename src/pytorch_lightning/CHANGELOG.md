--- conflicted
+++ resolved
@@ -51,12 +51,11 @@
 - Added a warning when the model passed to `LightningLite.setup()` does not have all parameters on the same device ([#14822](https://github.com/Lightning-AI/lightning/pull/14822))
 
 
-<<<<<<< HEAD
 - The `CometLogger` now flags the Comet Experiments as being created from Pytorch-Lightning for analytics purposes
 
-=======
+
 - Introduce `ckpt_path="hpc"` keyword for checkpoint loading ([#14911](https://github.,com/Lightning-AI/lightning/pull/14911))
->>>>>>> 72ac4b59
+
 
 
 - Added a more descriptive error message when attempting to fork processes with pre-initialized CUDA context ([#14709](https://github.com/Lightning-AI/lightning/issues/14709))
