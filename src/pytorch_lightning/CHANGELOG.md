--- conflicted
+++ resolved
@@ -144,9 +144,9 @@
 - Enabled using any Sampler in distributed environment in Lite ([#13646](https://github.com/PyTorchLightning/pytorch-lightning/pull/13646))
 
 
-<<<<<<< HEAD
 - Raised a warning instead of forcing `sync_dist=True` on epoch end ([13364](https://github.com/Lightning-AI/lightning/pull/13364))
-=======
+
+
 - Updated `val_check_interval`(int) to consider total train batches processed instead of `_batches_that_stepped` for validation check during training ([#12832](https://github.com/Lightning-AI/lightning/pull/12832)
 
 
@@ -154,7 +154,6 @@
 
 
 -
->>>>>>> 9596fabe
 
 
 ### Deprecated
