# Changelog

All notable changes to this project will be documented in this file.

The format is based on [Keep a Changelog](http://keepachangelog.com/en/1.0.0/).

## [unReleased] - 2022-MM-DD


### Added


- Added prefix to log message in `seed_everything` with rank info ([#13290](https://github.com/Lightning-AI/lightning/issues/13290))


- Added support for auto wrapping for `DDPFullyShardedNativeStrategy` ([#14252](https://github.com/Lightning-AI/lightning/issues/14252))


- Added support for passing extra init-parameters to the `LightningDataModule.from_datasets` ([#14185](https://github.com/Lightning-AI/lightning/issues/14185))


- Added support for saving sharded optimizer state dict outside of `DDPShardedStrategy` ([#14208](https://github.com/PyTorchLightning/pytorch-lightning/pull/14208))


- Added support for auto wrapping for `DDPFullyShardedStrategy` ([#14383](https://github.com/Lightning-AI/lightning/issues/14383))


- Integrate the `lightning_utilities` package (
  [#14475](https://github.com/Lightning-AI/lightning/issues/14475),
  [#14537](https://github.com/Lightning-AI/lightning/issues/14537),
  [#14556](https://github.com/Lightning-AI/lightning/issues/14556),
  [#14558](https://github.com/Lightning-AI/lightning/issues/14558),
  [#14575](https://github.com/Lightning-AI/lightning/issues/14575),
  [#14620](https://github.com/Lightning-AI/lightning/issues/14620))


- Added `args` parameter to `LightningCLI` to ease running from within Python ([#14596](https://github.com/PyTorchLightning/pytorch-lightning/pull/14596))


- Added `WandbLogger.download_artifact` and `WandbLogger.use_artifact` for managing artifacts with Weights and Biases ([#14551](https://github.com/Lightning-AI/lightning/issues/14551))


<<<<<<< HEAD
- Added a friendlier error message when attempting to fork processes with pre-initialized CUDA context ([#14709](https://github.com/Lightning-AI/lightning/issues/14709))
=======
- Added an option to configure the signal SLURM sends when a job is preempted or requeued ([#14610](https://github.com/Lightning-AI/lightning/issues/14610))


- Added a warning when the model passed to `LightningLite.setup()` does not have all parameters on the same device ([#14822](https://github.com/Lightning-AI/lightning/pull/14822))
>>>>>>> d7404c77



### Changed

- The `Trainer.{fit,validate,test,predict,tune}` methods now raise a useful error message if the input is not a `LightningModule` ([#13892](https://github.com/Lightning-AI/lightning/pull/13892))


- Raised a `MisconfigurationException` if batch transfer hooks are overriden with `IPUAccelerator` ([#13961](https://github.com/Lightning-AI/lightning/pull/13961))


- Replaced the unwrapping logic in strategies with direct access to unwrapped `LightningModule` ([#13738](https://github.com/Lightning-AI/lightning/pull/13738))


- Enabled `on_before_batch_transfer` for `DPStrategy` and `IPUAccelerator` ([#14023](https://github.com/Lightning-AI/lightning/pull/14023))


- When resuming training with Apex enabled, the `Trainer` will now raise an error ([#14341](https://github.com/Lightning-AI/lightning/pull/14341))


- Included `torch.cuda` rng state to the aggregate `_collect_rng_states()` and `_set_rng_states()` ([#14384](https://github.com/Lightning-AI/lightning/pull/14384))


- Changed `trainer.should_stop` to not stop in between an epoch and run until `min_steps/min_epochs` only ([#13890](https://github.com/Lightning-AI/lightning/pull/13890))


- The `pyDeprecate` dependency is no longer installed ([#14472](https://github.com/Lightning-AI/lightning/pull/14472))


- When using multiple loggers, by default checkpoints and profiler output now get saved to the log dir of the first logger in the list ([#14325](https://github.com/Lightning-AI/lightning/pull/14325))


- In Lightning Lite, state-dict access to the module wrapper now gets passed through to the original module reference ([#14629](https://github.com/Lightning-AI/lightning/pull/14629))


- Removed fall-back to `LightningEnvironment` when number of SLURM tasks does not correspond to number of processes in Trainer ([#14300](https://github.com/Lightning-AI/lightning/pull/14300))


- Integrated the Lite Precision plugins into the PL Precision plugins - the base class in PL now extends the `lightning_lite.precision.Precision` base class ([#14798](https://github.com/Lightning-AI/lightning/pull/14798))
  * The `PrecisionPlugin.backward` signature changed: The `closure_loss` argument was renamed to `tensor`
  * The `PrecisionPlugin.{pre_,post_}backward` signature changed: The `closure_loss` argument was renamed to `tensor` and moved as the first argument
  * The `PrecisionPlugin.optimizer_step` signature changed: The `model`, `optimizer_idx` and `closure` arguments need to be passed as keyword arguments now


- Trainer queries the CUDA devices through NVML if available to avoid initializing CUDA before forking, which eliminates the need for the `PL_DISABLE_FORK` environment variable introduced in v1.7.4 ([#14631](https://github.com/Lightning-AI/lightning/issues/14631))


- The `MLFlowLogger.finalize()` now sets the status to `FAILED` when an exception occurred in `Trainer`, and sets the status to `FINISHED` on successful completion ([#12292](https://github.com/Lightning-AI/lightning/pull/12292))


### Deprecated

- Deprecated `LightningDeepSpeedModule` ([#14000](https://github.com/Lightning-AI/lightning/pull/14000))


- Deprecated `amp_level` from `Trainer` in favour of passing it explictly via precision plugin ([#13898](https://github.com/Lightning-AI/lightning/pull/13898))


- Deprecated the calls to `pytorch_lightning.utiltiies.meta` functions in favor of built-in https://github.com/pytorch/torchdistx support ([#13868](https://github.com/Lightning-AI/lightning/pull/13868))


- Deprecated the `unwrap_lightning_module` and `unwrap_lightning_module_sharded` utility functions in favor of accessing the unwrapped `LightningModule` on the strategy directly ([#13738](https://github.com/Lightning-AI/lightning/pull/13738))


- Deprecated the `pl_module` argument in `LightningParallelModule`, `LightningDistributedModule`, `LightningShardedDataParallel`, `LightningBaguaModule` and `LightningDeepSpeedModule` wrapper classes ([#13738](https://github.com/Lightning-AI/lightning/pull/13738))


- Deprecated the `on_colab_kaggle` function ([#14247](https://github.com/Lightning-AI/lightning/pull/14247))


- Deprecated the internal `pl.core.mixins.DeviceDtypeModuleMixin` class ([#14511](https://github.com/Lightning-AI/lightning/pull/14511), [#14548](https://github.com/Lightning-AI/lightning/pull/14548))


- Deprecated all functions in `pytorch_lightning.utilities.xla_device` in favor of `lightning_lite.utilities.xla_device` ([#14514](https://github.com/Lightning-AI/lightning/pull/14514))


- Deprecated all functions in `pytorch_lightning.utilities.cloud_io` in favor of `lightning_lite.utilities.cloud_io` ([#14515](https://github.com/Lightning-AI/lightning/pull/14515))


- Deprecated the functions in `pytorch_lightning.utilities.apply_func` in favor of `lightning_utilities.core.apply_func` ([#14516](https://github.com/Lightning-AI/lightning/pull/14516), [#14537](https://github.com/Lightning-AI/lightning/pull/14537))


- Deprecated all functions in `pytorch_lightning.utilities.device_parser` ([#14492](https://github.com/Lightning-AI/lightning/pull/14492), [#14753](https://github.com/Lightning-AI/lightning/pull/14753))
  * Deprecated the `pytorch_lightning.utilities.device_parser.determine_root_gpu_device` in favor of `lightning_lite.utilities.device_parser.determine_root_gpu_device`
  * Deprecated the `pytorch_lightning.utilities.device_parser.parse_gpu_ids` in favor of `lightning_lite.utilities.device_parser.parse_gpu_ids`
  * Deprecated the `pytorch_lightning.utilities.device_parser.is_cuda_available` in favor of `lightning_lite.accelerators.cuda.is_cuda_available`
  * Deprecated the `pytorch_lightning.utilities.device_parser.num_cuda_devices` in favor of `lightning_lite.accelerators.cuda.num_cuda_devices`
  * Deprecated the `pytorch_lightning.utilities.device_parser.parse_cpu_cores` in favor of `lightning_lite.accelerators.cpu.parse_cpu_cores`
  * Deprecated the `pytorch_lightning.utilities.device_parser.parse_tpu_cores` in favor of `lightning_lite.accelerators.tpu.parse_tpu_cores`
  * Deprecated the `pytorch_lightning.utilities.device_parser.parse_hpus` in favor of `pytorch_lightning.accelerators.hpu.parse_hpus`


### Removed

- Removed the deprecated `Trainer.training_type_plugin` property in favor of `Trainer.strategy` ([#14011](https://github.com/Lightning-AI/lightning/pull/14011))


- Removed all deprecated training type plugins ([#14011](https://github.com/Lightning-AI/lightning/pull/14011))


- Removed the deprecated `DDP2Strategy` ([#14026](https://github.com/Lightning-AI/lightning/pull/14026))


- Removed the deprecated `DistributedType` and `DeviceType` enum classes ([#14045](https://github.com/Lightning-AI/lightning/pull/14045))


- Removed deprecated support for passing the `rank_zero_warn` warning category positionally ([#14470](https://github.com/Lightning-AI/lightning/pull/14470))


- Removed the legacy and unused `Trainer.get_deprecated_arg_names()` ([#14415](https://github.com/Lightning-AI/lightning/pull/14415))


- Removed the deprecated `on_train_batch_end(outputs)` format when multiple optimizers are used and TBPTT is enabled ([#14373](https://github.com/PyTorchLightning/pytorch-lightning/pull/14373))


- Removed the deprecated  `training_epoch_end(outputs)` format when multiple optimizers are used and TBPTT is enabled ([#14373](https://github.com/PyTorchLightning/pytorch-lightning/pull/14373))


- Removed the experimental `pytorch_lightning.utiltiies.meta` functions in favor of built-in https://github.com/pytorch/torchdistx support ([#13868](https://github.com/Lightning-AI/lightning/pull/13868))


- Removed the deprecated `LoggerCollection`; `Trainer.logger` and `LightningModule.logger` now returns the first logger when more than one gets passed to the Trainer ([#14283](https://github.com/Lightning-AI/lightning/pull/14283))


- Removed the deprecated the `trainer.lr_schedulers` ([#14408](https://github.com/Lightning-AI/lightning/pull/14408))


- Removed the deprecated `LightningModule.{on_hpc_load,on_hpc_save}` hooks in favor of the general purpose hooks `LightningModule.{on_load_checkpoint,on_save_checkpoint}` ([#14315](https://github.com/Lightning-AI/lightning/pull/14315))


- Removed deprecated support for old torchtext versions ([#14375](https://github.com/Lightning-AI/lightning/pull/14375))


- Removed deprecated support for the old `neptune-client` API in the `NeptuneLogger` ([#14727](https://github.com/Lightning-AI/lightning/pull/14727))


- Removed the deprecated `weights_save_path` Trainer argumnent and `Trainer.weights_save_path` property ([#14424](https://github.com/Lightning-AI/lightning/pull/14424))


- Remove the deprecated ([#14471](https://github.com/Lightning-AI/lightning/pull/14471))
  * `pytorch_lightning.utilities.distributed.rank_zero_only` in favor of `pytorch_lightning.utilities.rank_zero.rank_zero_only`
  * `pytorch_lightning.utilities.distributed.rank_zero_debug` in favor of `pytorch_lightning.utilities.rank_zero.rank_zero_debug`
  * `pytorch_lightning.utilities.distributed.rank_zero_info` in favor of `pytorch_lightning.utilities.rank_zero.rank_zero_info`
  * `pytorch_lightning.utilities.warnings.rank_zero_warn` in favor of `pytorch_lightning.utilities.rank_zero.rank_zero_warn`
  * `pytorch_lightning.utilities.warnings.rank_zero_deprecation` in favor of `pytorch_lightning.utilities.rank_zero.rank_zero_deprecation`
  * `pytorch_lightning.utilities.warnings.LightningDeprecationWarning` in favor of `pytorch_lightning.utilities.rank_zero.LightningDeprecationWarning`


- Removed deprecated `Trainer.num_processes` attribute in favour of `Trainer.num_devices` ([#14423](https://github.com/Lightning-AI/lightning/pull/14423))


- Removed the deprecated `Trainer.data_parallel_device_ids` hook in favour of `Trainer.device_ids` ([#14422](https://github.com/Lightning-AI/lightning/pull/14422))


- Removed the deprecated class `TrainerCallbackHookMixin` ([#14401](https://github.com/Lightning-AI/lightning/14401))


- Removed the deprecated `BaseProfiler` and `AbstractProfiler` classes ([#14404](https://github.com/Lightning-AI/lightning/pull/14404))


- Removed the deprecated way to set the distributed backend via the environment variable `PL_TORCH_DISTRIBUTED_BACKEND`, in favor of setting the `process_group_backend` in the strategy constructor ([#14693](https://github.com/Lightning-AI/lightning/pull/14693))


- Removed the deprecated device attributes `Trainer.{devices,gpus,num_gpus,ipus,tpu_cores}` in favor of the accelerator-agnostic `Trainer.num_devices` ([#14829](https://github.com/Lightning-AI/lightning/pull/14829))


- Removed the deprecated `Logger.agg_and_log_metrics` hook in favour of `Logger.log_metrics` and the `agg_key_funcs` and `agg_default_func` arguments. ([#14840](https://github.com/Lightning-AI/lightning/pull/14840))


- Removed the deprecated precision plugin checkpoint hooks `PrecisionPlugin.on_load_checkpoint` and `PrecisionPlugin.on_save_checkpoint` ([#14833](https://github.com/Lightning-AI/lightning/pull/14833))


- Removed the deprecated `Trainer.root_gpu` attribute in favor of `Trainer.strategy.root_device` ([#14829](https://github.com/Lightning-AI/lightning/pull/14829))


- Removed the deprecated `Trainer.use_amp` and `LightningModule.use_amp` attributes ([#14832](https://github.com/Lightning-AI/lightning/pull/14832))


- Removed the deprecated `Trainer.run_stage` in favor of `Trainer.{fit,validate,test,predict}` ([#14870](https://github.com/Lightning-AI/lightning/pull/14870))


- Removed the deprecated `SimpleProfiler.profile_iterable` and `AdvancedProfiler.profile_iterable` attributes ([#14864](https://github.com/Lightning-AI/lightning/pull/14864))


- Removed the deprecated `Trainer.verbose_evaluate` ([#14884](https://github.com/Lightning-AI/lightning/pull/14884))


- Removed the deprecated `Trainer.should_rank_save_checkpoint` ([#14885](https://github.com/Lightning-AI/lightning/pull/14885))


- Removed the deprecated `TrainerOptimizersMixin` ([#14887](https://github.com/Lightning-AI/lightning/pull/14887))


- Removed the deprecated `Trainer.lightning_optimizers` ([#14889](https://github.com/Lightning-AI/lightning/pull/14889))


- Removed the deprecated `TrainerDataLoadingMixin` ([#14888](https://github.com/Lightning-AI/lightning/pull/14888))


- Removed the deprecated `Trainer.call_hook` in favor of `Trainer._call_callback_hooks`, `Trainer._call_lightning_module_hook`, `Trainer._call_ttp_hook`, and `Trainer._call_accelerator_hook` ([#14869](https://github.com/Lightning-AI/lightning/pull/14869))


### Fixed

- Fixed an issue with `LightningLite.setup()` not setting the `.device` attribute correctly on the returned wrapper ([#14822](https://github.com/Lightning-AI/lightning/pull/14822))


- Fixed an attribute error when running the tuner together with the `StochasticWeightAveraging` callback ([#14836](https://github.com/Lightning-AI/lightning/pull/14836))


## [1.7.7] - 2022-09-22

### Fixed

- Fixed the availability check for the neptune-client package ([#14714](https://github.com/Lightning-AI/lightning/pull/14714))
- Break HPU Graphs into two parts (forward + backward as one and optimizer as another) for better performance ([#14656](https://github.com/Lightning-AI/lightning/pull/14656))
- Fixed torchscript error with ensembles of LightningModules ([#14657](https://github.com/Lightning-AI/lightning/pull/14657), [#14724](https://github.com/Lightning-AI/lightning/pull/14724))
- Fixed an issue with `TensorBoardLogger.finalize` creating a new experiment when none was created during the Trainer's execution ([#14762](https://github.com/Lightning-AI/lightning/pull/14762))
- Fixed `TypeError` on import when `torch.distributed` is not available ([#14809](https://github.com/Lightning-AI/lightning/pull/14809))


## [1.7.6] - 2022-09-13

### Changed

- Improved the error messaging when passing `Trainer.method(model, x_dataloader=None)` with no module-method implementations available ([#14614](https://github.com/Lightning-AI/lightning/pull/14614))

### Fixed

- Reset the dataloaders on OOM failure in batch size finder to use the last successful batch size ([#14372](https://github.com/Lightning-AI/lightning/pull/14372))
- Fixed an issue to keep downscaling the batch size in case there hasn't been even a single successful optimal batch size with `mode="power"` ([#14372](https://github.com/Lightning-AI/lightning/pull/14372))
- Fixed an issue where `self.log`-ing a tensor would create a user warning from PyTorch about cloning tensors ([#14599](https://github.com/Lightning-AI/lightning/pull/14599))
- Fixed compatibility when `torch.distributed` is not available ([#14454](https://github.com/Lightning-AI/lightning/pull/14454))


## [1.7.5] - 2022-09-06

### Fixed

- Squeezed tensor values when logging with `LightningModule.log` ([#14489](https://github.com/Lightning-AI/lightning/pull/14489))
- Fixed `WandbLogger` `save_dir` is not set after creation ([#14326](https://github.com/Lightning-AI/lightning/pull/14326))
- Fixed `Trainer.estimated_stepping_batches` when maximum number of epochs is not set ([#14317](https://github.com/Lightning-AI/lightning/pull/14317))


## [1.7.4] - 2022-08-31

### Added

- Added an environment variable `PL_DISABLE_FORK` that can be used to disable all forking in the Trainer ([#14319](https://github.com/Lightning-AI/lightning/issues/14319))

### Fixed

- Fixed `LightningDataModule` hparams parsing ([#12806](https://github.com/PyTorchLightning/pytorch-lightning/pull/12806))
- Reset epoch progress with batch size scaler ([#13846](https://github.com/Lightning-AI/lightning/pull/13846))
- Fixed restoring the trainer after using `lr_find()` so that the correct LR schedule is used for the actual training ([#14113](https://github.com/Lightning-AI/lightning/pull/14113))
- Fixed incorrect values after transferring data to an MPS device ([#14368](https://github.com/Lightning-AI/lightning/pull/14368))


## [1.7.3] - 2022-08-25

### Fixed

- Fixed an assertion error when using a `ReduceOnPlateau` scheduler with the Horovod strategy ([#14215](https://github.com/Lightning-AI/lightning/pull/14215))
- Fixed an `AttributeError` when accessing `LightningModule.logger` and the Trainer has multiple loggers ([#14234](https://github.com/Lightning-AI/lightning/pull/14234))
- Added back support for `log`ging in the `configure_gradient_clipping` hook after unintended removal in v1.7.2 ([#14298](https://github.com/Lightning-AI/lightning/issues/14298))
- Fixed wrong num padding for `RichProgressBar` ([#14296](https://github.com/Lightning-AI/lightning/pull/14296))
- Fixed an issue to avoid the impact of sanity check on `reload_dataloaders_every_n_epochs` for validation ([#13964](https://github.com/Lightning-AI/lightning/pull/13964))


## [1.7.2] - 2022-08-17

### Added

- Added `FullyShardedNativeNativeMixedPrecisionPlugin` to handle precision for `DDPFullyShardedNativeStrategy` ([#14092](https://github.com/Lightning-AI/lightning/pull/14092))
- Added profiling to these hooks: `on_before_batch_transfer`, `transfer_batch_to_device`, `on_after_batch_transfer`, `configure_gradient_clipping`, `clip_gradients` ([#14069](https://github.com/Lightning-AI/lightning/pull/14069))

### Changed

- The `WandbLogger.name` property no longer returns the name of the experiment, and instead returns the project's name ([#14145](https://github.com/Lightning-AI/lightning/pull/14145))
- The default project name in `WandbLogger` is now "lightning_logs" ([#14145](https://github.com/Lightning-AI/lightning/pull/14145))
- Updated compatibility for LightningLite to run with the latest DeepSpeed 0.7.0 ([13967](https://github.com/Lightning-AI/lightning/pull/13967))

### Fixed

- Fixed a bug that caused spurious `AttributeError` when multiple `DataLoader` classes are imported ([#14117](https://github.com/Lightning-AI/lightning/pull/14117))
- Fixed epoch-end logging results not being reset after the end of the epoch ([#14061](https://github.com/Lightning-AI/lightning/pull/14061))
- Fixed resuming from a checkpoint when using Stochastic Weight Averaging (SWA) ([#9938](https://github.com/Lightning-AI/lightning/pull/9938))
- Fixed the device placement when `LightningModule.cuda()` gets called without specifying a device index and the current cuda device was not 0 ([#14128](https://github.com/Lightning-AI/lightning/pull/14128))
- Avoided false positive warning about using `sync_dist` when using torchmetrics ([#14143](https://github.com/Lightning-AI/lightning/pull/14143))
- Avoid `metadata.entry_points` deprecation warning on Python 3.10 ([#14052](https://github.com/Lightning-AI/lightning/pull/14052))
- Fixed epoch-end logging results not being reset after the end of the epoch ([#14061](https://github.com/Lightning-AI/lightning/pull/14061))
- Avoid raising the sampler warning if num_replicas=1 ([#14097](https://github.com/Lightning-AI/lightning/pull/14097))
- Fixed saving hyperparameters in a composition where the parent class is not a `LightningModule` or `LightningDataModule` ([#14151](https://github.com/Lightning-AI/lightning/pull/14151))
- Avoided requiring the FairScale package to use precision with the fsdp native strategy ([#14092](https://github.com/Lightning-AI/lightning/pull/14092))
- Fixed an issue in which the default name for a run in `WandbLogger` would be set to the project name instead of a randomly generated string ([#14145](https://github.com/Lightning-AI/lightning/pull/14145))
- Fixed not preserving set attributes on `DataLoader` and `BatchSampler` when instantiated inside `*_dataloader` hooks ([#14212](https://github.com/Lightning-AI/lightning/pull/14212))


## [1.7.1] - 2022-08-09

### Fixed

- Casted only floating point tensors to fp16 with IPUs ([#13983](https://github.com/Lightning-AI/lightning/pull/13983))
- Casted tensors to fp16 before moving them to device with  `DeepSpeedStrategy` ([#14000](https://github.com/Lightning-AI/lightning/pull/14000))
- Fixed the `NeptuneLogger` dependency being unrecognized ([#13988](https://github.com/Lightning-AI/lightning/pull/13988))
- Fixed an issue where users would be warned about unset `max_epochs` even when `fast_dev_run` was set ([#13262](https://github.com/Lightning-AI/lightning/pull/13262))
- Fixed MPS device being unrecognized ([#13992](https://github.com/Lightning-AI/lightning/pull/13992))
- Fixed incorrect `precision="mixed"` being used with `DeepSpeedStrategy` and `IPUStrategy` ([#14041](https://github.com/Lightning-AI/lightning/pull/14041))
- Fixed dtype inference during gradient norm computation ([#14051](https://github.com/Lightning-AI/lightning/pull/14051))
- Fixed a bug that caused `ddp_find_unused_parameters` to be set `False`, whereas the intended default is `True` ([#14095](https://github.com/Lightning-AI/lightning/pull/14095))


## [1.7.0] - 2022-08-02

### Added

-  Added ``ServableModule`` and its associated callback called ``ServableModuleValidator`` to ensure the model can served ([#13614](https://github.com/Lightning-AI/lightning/pull/13614))
-  Converted validation loop config warnings to `PossibleUserWarning` ([#13377](https://github.com/Lightning-AI/lightning/pull/13377))
- Added a flag named `log_rank_zero_only` to `EarlyStopping` to disable logging to non-zero rank processes ([#13233](https://github.com/Lightning-AI/lightning/pull/13233))
- Added support for reloading the last checkpoint saved by passing `ckpt_path="last"` ([#12816](https://github.com/Lightning-AI/lightning/pull/12816))
- Added `LightningDataModule.load_from_checkpoint` to support loading datamodules directly from checkpoint ([#12550](https://github.com/Lightning-AI/lightning/pull/12550))
- Added a friendly error message when attempting to call `Trainer.save_checkpoint()` without a model attached ([#12772](https://github.com/Lightning-AI/lightning/pull/12772))
- Added a friendly error message when attempting to use `DeepSpeedStrategy` on unsupported accelerators ([#12699](https://github.com/Lightning-AI/lightning/pull/12699))
- Enabled `torch.inference_mode` for evaluation and prediction ([#12715](https://github.com/Lightning-AI/lightning/pull/12715))
- Added support for setting `val_check_interval` to a value higher than the amount of training batches when `check_val_every_n_epoch=None` ([#11993](https://github.com/Lightning-AI/lightning/pull/11993))
- Include the `pytorch_lightning` version as a header in the CLI config files ([#12532](https://github.com/Lightning-AI/lightning/pull/12532))
- Added support for `Callback` registration through entry points ([#12739](https://github.com/Lightning-AI/lightning/pull/12739))
- Added support for `Trainer(deterministic="warn")` to warn instead of fail when a non-deterministic operation is encountered ([#12588](https://github.com/Lightning-AI/lightning/pull/12588))
- Added profiling to the loops' dataloader `__next__` calls ([#12124](https://github.com/Lightning-AI/lightning/pull/12124))
- Hivemind Strategy
    * Added `CollaborativeStrategy` ([#12842](https://github.com/Lightning-AI/lightning/pull/12842))
    * Renamed `CollaborativeStrategy` to `HivemindStrategy` ([#13388](https://github.com/Lightning-AI/lightning/pull/13388))
    * Removed unnecessary endpoint logic, renamed `collaborative` to `hivemind` ([#13392](https://github.com/Lightning-AI/lightning/pull/13392))
- Include a version suffix for new "last" checkpoints of later runs in the same directory ([#12902](https://github.com/Lightning-AI/lightning/pull/12902))
- Show a better error message when a Metric that does not return a Tensor is logged ([#13164](https://github.com/Lightning-AI/lightning/pull/13164))
- Added missing `predict_dataset` argument in `LightningDataModule.from_datasets` to create predict dataloaders ([#12942](https://github.com/Lightning-AI/lightning/pull/12942))
- Added class name prefix to metrics logged by `DeviceStatsMonitor` ([#12228](https://github.com/Lightning-AI/lightning/pull/12228))
- Automatically wrap custom samplers under a distributed environment by using `DistributedSamplerWrapper` ([#12959](https://github.com/Lightning-AI/lightning/pull/12959))
- Added profiling of `LightningDataModule` hooks ([#12971](https://github.com/Lightning-AI/lightning/pull/12971))
- Added Native FSDP Strategy ([#12447](https://github.com/Lightning-AI/lightning/pull/12447))
- Added breaking of lazy graph across training, validation, test and predict steps when training with habana accelerators to ensure better performance ([#12938](https://github.com/Lightning-AI/lightning/pull/12938))
- Added `Checkpoint` class to inherit from ([#13024](https://github.com/Lightning-AI/lightning/pull/13024))
- Added CPU metric tracking to `DeviceStatsMonitor` ([#11795](https://github.com/Lightning-AI/lightning/pull/11795))
- Added `teardown()` method to `Accelerator` ([#11935](https://github.com/Lightning-AI/lightning/pull/11935))
- Added support for using custom Trainers that don't include callbacks using the CLI ([#13138](https://github.com/Lightning-AI/lightning/pull/13138))
- Added a `timeout` argument to `DDPStrategy` and `DDPSpawnStrategy`. ([#13244](https://github.com/Lightning-AI/lightning/pull/13244), [#13383](https://github.com/Lightning-AI/lightning/pull/13383))
- Added `XLAEnvironment` cluster environment plugin ([#11330](https://github.com/Lightning-AI/lightning/pull/11330))
- Added logging messages to notify when `FitLoop` stopping conditions are met ([#9749](https://github.com/Lightning-AI/lightning/pull/9749))
- Added support for calling unknown methods with `DummyLogger` ([#13224](https://github.com/Lightning-AI/lightning/pull/13224)
- Added support for recursively setting the `Trainer` reference for ensembles of `LightningModule`s ([#13638](https://github.com/Lightning-AI/lightning/pull/13638)
- Added Apple Silicon Support via `MPSAccelerator` ([#13123](https://github.com/Lightning-AI/lightning/pull/13123))
- Added support for DDP Fork ([#13405](https://github.com/Lightning-AI/lightning/pull/13405))
- Added support for async checkpointing ([#13658](https://github.com/Lightning-AI/lightning/pull/13658))
- Added support for HPU Device stats monitor ([#13819](https://github.com/Lightning-AI/lightning/pull/13819))

### Changed

- `accelerator="gpu"` now automatically selects an available GPU backend (CUDA and MPS currently) ([#13642](https://github.com/Lightning-AI/lightning/pull/13642))
- Enable validation during overfitting ([#12527](https://github.com/Lightning-AI/lightning/pull/12527))
- Added dataclass support to `extract_batch_size` ([#12573](https://github.com/Lightning-AI/lightning/pull/12573))
- Changed checkpoints save path in the case of one logger and user-provided weights_save_path from `weights_save_path/name/version/checkpoints` to `weights_save_path/checkpoints` ([#12372](https://github.com/Lightning-AI/lightning/pull/12372))
- Changed checkpoints save path in the case of multiple loggers and user-provided weights_save_path from `weights_save_path/name1_name2/version1_version2/checkpoints` to `weights_save_path/checkpoints` ([#12372](https://github.com/Lightning-AI/lightning/pull/12372))
- Marked `swa_lrs` argument in `StochasticWeightAveraging` callback as required ([#12556](https://github.com/Lightning-AI/lightning/pull/12556))
- `LightningCLI`'s shorthand notation changed to use jsonargparse native feature ([#12614](https://github.com/Lightning-AI/lightning/pull/12614))
- `LightningCLI` changed to use jsonargparse native support for list append ([#13129](https://github.com/Lightning-AI/lightning/pull/13129))
- Changed `seed_everything_default` argument in the `LightningCLI` to type `Union[bool, int]`. If set to `True` a seed is automatically generated for the parser argument `--seed_everything`. ([#12822](https://github.com/Lightning-AI/lightning/pull/12822), [#13110](https://github.com/Lightning-AI/lightning/pull/13110))
- Make positional arguments required for classes passed into the `add_argparse_args` function. ([#12504](https://github.com/Lightning-AI/lightning/pull/12504))
- Raise an error if there are insufficient training batches when using a float value of `limit_train_batches` ([#12885](https://github.com/Lightning-AI/lightning/pull/12885))
- `DataLoader` instantiated inside a `*_dataloader` hook will not set the passed arguments as attributes anymore ([#12981](https://github.com/Lightning-AI/lightning/pull/12981))
- When a multi-element tensor is logged, an error is now raised instead of silently taking the mean of all elements ([#13164](https://github.com/Lightning-AI/lightning/pull/13164))
- The `WandbLogger` will now use the run name in the logs folder if it is provided, and otherwise the project name  ([#12604](https://github.com/Lightning-AI/lightning/pull/12604))
- Enabled using any Sampler in distributed environment in Lite ([#13646](https://github.com/Lightning-AI/lightning/pull/13646))
- Raised a warning instead of forcing `sync_dist=True` on epoch end ([13364](https://github.com/Lightning-AI/lightning/pull/13364))
- Updated `val_check_interval`(int) to consider total train batches processed instead of `_batches_that_stepped` for validation check during training ([#12832](https://github.com/Lightning-AI/lightning/pull/12832)
- Updated Habana Accelerator's `auto_device_count`, `is_available` & `get_device_name` methods based on the latest torch habana package ([#13423](https://github.com/Lightning-AI/lightning/pull/13423))
- Disallowed using `BatchSampler` when running on multiple IPUs ([#13854](https://github.com/Lightning-AI/lightning/pull/13854))

### Deprecated

- Deprecated `pytorch_lightning.accelerators.gpu.GPUAccelerator` in favor of `pytorch_lightning.accelerators.cuda.CUDAAccelerator` ([#13636](https://github.com/Lightning-AI/lightning/pull/13636))
- Deprecated `pytorch_lightning.loggers.base.LightningLoggerBase` in favor of `pytorch_lightning.loggers.logger.Logger`, and deprecated `pytorch_lightning.loggers.base` in favor of `pytorch_lightning.loggers.logger` ([#120148](https://github.com/Lightning-AI/lightning/pull/12014))
- Deprecated `pytorch_lightning.callbacks.base.Callback` in favor of `pytorch_lightning.callbacks.callback.Callback` ([#13031](https://github.com/Lightning-AI/lightning/pull/13031))
- Deprecated `num_processes`, `gpus`, `tpu_cores,` and `ipus` from the `Trainer` constructor in favor of using the `accelerator` and `devices` arguments ([#11040](https://github.com/Lightning-AI/lightning/pull/11040))
- Deprecated setting `LightningCLI(seed_everything_default=None)` in favor of `False` ([#12804](https://github.com/Lightning-AI/lightning/issues/12804)).
- Deprecated `pytorch_lightning.core.lightning.LightningModule` in favor of `pytorch_lightning.core.module.LightningModule` ([#12740](https://github.com/Lightning-AI/lightning/pull/12740))
- Deprecated `pytorch_lightning.loops.base.Loop` in favor of `pytorch_lightning.loops.loop.Loop` ([#13043](https://github.com/Lightning-AI/lightning/pull/13043))
- Deprecated `Trainer.reset_train_val_dataloaders()` in favor of `Trainer.reset_{train,val}_dataloader` ([#12184](https://github.com/Lightning-AI/lightning/pull/12184))
- Deprecated LightningCLI's registries in favor of importing the respective package ([#13221](https://github.com/Lightning-AI/lightning/pull/13221))
- Deprecated public utilities in `pytorch_lightning.utilities.cli.LightningCLI` in favor of equivalent copies in `pytorch_lightning.cli.LightningCLI` ([#13767](https://github.com/Lightning-AI/lightning/pull/13767))
- Deprecated `pytorch_lightning.profiler` in favor of `pytorch_lightning.profilers` ([#12308](https://github.com/Lightning-AI/lightning/pull/12308))

### Removed

- Removed deprecated `IndexBatchSamplerWrapper.batch_indices` ([#13565](https://github.com/Lightning-AI/lightning/pull/13565))
- Removed the deprecated `LightningModule.add_to_queue` and `LightningModule.get_from_queue` method ([#13600](https://github.com/Lightning-AI/lightning/pull/13600))
- Removed deprecated `pytorch_lightning.core.decorators.parameter_validation` from `decorators` ([#13514](https://github.com/Lightning-AI/lightning/pull/13514))
- Removed the deprecated `Logger.close` method ([#13149](https://github.com/Lightning-AI/lightning/pull/13149))
- Removed the deprecated `weights_summary` argument from the `Trainer` constructor ([#13070](https://github.com/Lightning-AI/lightning/pull/13070))
- Removed the deprecated `flush_logs_every_n_steps` argument from the `Trainer` constructor ([#13074](https://github.com/Lightning-AI/lightning/pull/13074))
- Removed the deprecated `process_position` argument from the `Trainer` constructor ([13071](https://github.com/Lightning-AI/lightning/pull/13071))
- Removed the deprecated `checkpoint_callback` argument from the `Trainer` constructor ([#13027](https://github.com/Lightning-AI/lightning/pull/13027))
- Removed the deprecated `on_{train,val,test,predict}_dataloader` hooks from the `LightningModule` and `LightningDataModule` ([#13033](https://github.com/Lightning-AI/lightning/pull/13033))
- Removed the deprecated `TestTubeLogger` ([#12859](https://github.com/Lightning-AI/lightning/pull/12859))
- Removed the deprecated `pytorch_lightning.core.memory.LayerSummary` and `pytorch_lightning.core.memory.ModelSummary` ([#12593](https://github.com/Lightning-AI/lightning/pull/12593))
- Removed the deprecated `summarize` method from the `LightningModule` ([#12559](https://github.com/Lightning-AI/lightning/pull/12559))
- Removed the deprecated `model_size` property from the `LightningModule` class ([#12641](https://github.com/Lightning-AI/lightning/pull/12641))
- Removed the deprecated `stochastic_weight_avg` argument from the `Trainer` constructor ([#12535](https://github.com/Lightning-AI/lightning/pull/12535))
- Removed the deprecated `progress_bar_refresh_rate` argument from the `Trainer` constructor ([#12514](https://github.com/Lightning-AI/lightning/pull/12514))
- Removed the deprecated `prepare_data_per_node` argument from the `Trainer` constructor ([#12536](https://github.com/Lightning-AI/lightning/pull/12536))
- Removed the deprecated `pytorch_lightning.core.memory.{get_gpu_memory_map,get_memory_profile}` ([#12659](https://github.com/Lightning-AI/lightning/pull/12659))
- Removed the deprecated `terminate_on_nan` argument from the `Trainer` constructor ([#12553](https://github.com/Lightning-AI/lightning/pull/12553))
- Removed the deprecated `XLAStatsMonitor` callback ([#12688](https://github.com/Lightning-AI/lightning/pull/12688))
- Remove deprecated `pytorch_lightning.callbacks.progress.progress` ([#12658](https://github.com/Lightning-AI/lightning/pull/12658))
- Removed the deprecated `dim` and `size` arguments from the `LightningDataModule` constructor([#12780](https://github.com/Lightning-AI/lightning/pull/12780))
- Removed the deprecated `train_transforms` argument from the `LightningDataModule` constructor([#12662](https://github.com/Lightning-AI/lightning/pull/12662))
- Removed the deprecated `log_gpu_memory` argument from the `Trainer` constructor ([#12657](https://github.com/Lightning-AI/lightning/pull/12657))
- Removed the deprecated automatic logging of GPU stats by the logger connector ([#12657](https://github.com/Lightning-AI/lightning/pull/12657))
- Removed deprecated `GPUStatsMonitor` callback ([#12554](https://github.com/Lightning-AI/lightning/pull/12554))
- Removed support for passing strategy names or strategy instances to the accelerator Trainer argument ([#12696](https://github.com/Lightning-AI/lightning/pull/12696))
- Removed support for passing strategy names or strategy instances to the plugins Trainer argument ([#12700](https://github.com/Lightning-AI/lightning/pull/12700))
- Removed the deprecated `val_transforms` argument from the `LightningDataModule` constructor ([#12763](https://github.com/Lightning-AI/lightning/pull/12763))
- Removed the deprecated `test_transforms` argument from the `LightningDataModule` constructor ([#12773](https://github.com/Lightning-AI/lightning/pull/12773))
- Removed deprecated `Trainer(max_steps=None)` ([#13591](https://github.com/Lightning-AI/lightning/pull/13591))
- Removed deprecated `dataloader_idx` argument from `on_train_batch_start/end` hooks `Callback` and `LightningModule` ([#12769](https://github.com/Lightning-AI/lightning/pull/12769), [#12977](https://github.com/Lightning-AI/lightning/pull/12977))
- Removed deprecated `get_progress_bar_dict` property from `LightningModule` ([#12839](https://github.com/Lightning-AI/lightning/pull/12839))
- Removed sanity check for multi-optimizer support with habana backends ([#13217](https://github.com/Lightning-AI/lightning/pull/13217))
- Removed the need to explicitly load habana module ([#13338](https://github.com/Lightning-AI/lightning/pull/13338))
- Removed the deprecated `Strategy.post_dispatch()` hook ([#13461](https://github.com/Lightning-AI/lightning/pull/13461))
- Removed deprecated `pytorch_lightning.callbacks.lr_monitor.LearningRateMonitor.lr_sch_names` ([#13353](https://github.com/Lightning-AI/lightning/pull/13353))
- Removed deprecated `Trainer.slurm_job_id` in favor of `SLURMEnvironment.job_id` ([#13459](https://github.com/Lightning-AI/lightning/pull/13459))
- Removed support for the `DDP2Strategy` ([#12705](https://github.com/Lightning-AI/lightning/pull/12705))
- Removed deprecated `LightningDistributed` ([#13549](https://github.com/Lightning-AI/lightning/pull/13549))
- Removed deprecated ClusterEnvironment properties `master_address` and `master_port` in favor of `main_address` and `main_port` ([#13458](https://github.com/Lightning-AI/lightning/pull/13458))
- Removed deprecated ClusterEnvironment methods `KubeflowEnvironment.is_using_kubelfow()`, `LSFEnvironment.is_using_lsf()` and `TorchElasticEnvironment.is_using_torchelastic()` in favor of the `detect()` method ([#13458](https://github.com/Lightning-AI/lightning/pull/13458))
- Removed deprecated `Callback.on_keyboard_interrupt` ([#13438](https://github.com/Lightning-AI/lightning/pull/13438))
- Removed deprecated `LightningModule.on_post_move_to_device` ([#13548](https://github.com/Lightning-AI/lightning/pull/13548))
- Removed `TPUSpawnStrategy.{tpu_local_core_rank,tpu_global_core_rank}` attributes in favor of `TPUSpawnStrategy.{local_rank,global_rank}` ([#11163](https://github.com/Lightning-AI/lightning/pull/11163))
- Removed `SingleTPUStrategy.{tpu_local_core_rank,tpu_global_core_rank}` attributes in favor of `SingleTPUStrategy.{local_rank,global_rank}`([#11163](https://github.com/Lightning-AI/lightning/pull/11163))

### Fixed

- Improved support for custom `DataLoader`s when instantiated in `*_dataloader` hook ([#12981](https://github.com/Lightning-AI/lightning/pull/12981))
- Allowed custom `BatchSampler`s when instantiated in `*_dataloader` hook [#13640](https://github.com/Lightning-AI/lightning/pull/13640))
- Fixed an issue with unsupported torch.inference_mode() on hpu backends by making it use no_grad ([#13014](https://github.com/Lightning-AI/lightning/pull/13014))
- The model wrapper returned by `LightningLite.setup()` now properly supports pass-through when looking up attributes ([#12597](https://github.com/Lightning-AI/lightning/pull/12597))
- Fixed issue where the CLI fails with certain torch objects ([#13153](https://github.com/Lightning-AI/lightning/pull/13153))
- Fixed ``LightningCLI`` signature parameter resolving for some lightning classes ([#13283](https://github.com/Lightning-AI/lightning/pull/13283))
- Fixed Model Summary when using DeepSpeed Stage 3 ([#13427](https://github.com/Lightning-AI/lightning/pull/13427))
- Fixed `pytorch_lightning.utilities.distributed.gather_all_tensors` to handle tensors of different dimensions ([#12630](https://github.com/Lightning-AI/lightning/pull/12630))
- Fixed the input validation for the accelerator Trainer argument when passed as a string ([#13417](https://github.com/Lightning-AI/lightning/pull/13417))
- Fixed `Trainer.predict(return_predictions=False)` to track prediction's batch_indices ([#13629](https://github.com/Lightning-AI/lightning/pull/13629))
- Fixed and issue that prevented setting a custom `CheckpointIO` plugin with strategies ([#13785](https://github.com/Lightning-AI/lightning/pull/13785))
- Fixed main progress bar counter when `val_check_interval=int` and `check_val_every_n_epoch=None` ([#12832](https://github.com/Lightning-AI/lightning/pull/12832)
- Improved support for custom `ReduceLROnPlateau` scheduler if `reduce_on_plateau` is set by the user in scheduler config ([#13838](https://github.com/Lightning-AI/lightning/pull/13838))
- Used `global_step` while restoring logging step for old checkpoints ([#13645](https://github.com/Lightning-AI/lightning/pull/13645))
- When training with `precision=16` on IPU, the cast has been moved off the IPU onto the host, making the copies from host to IPU cheaper ([#13880](https://github.com/Lightning-AI/lightning/pull/13880))
- Fixed error handling in learning rate finder when not enough data points are available to give a good suggestion ([#13845](https://github.com/Lightning-AI/lightning/pull/13845))
- Fixed an issue that caused the learning rate finder to set the model's learning rate to None when no suggestion was possible ([#13845](https://github.com/Lightning-AI/lightning/pull/13845))
- Fixed an issue causing deterministic algorighms and other globals to get reset in spawned processes ([#13921](https://github.com/Lightning-AI/lightning/pull/13921))
- Fixed default `amp_level` for `DeepSpeedPrecisionPlugin` to `O2` ([#13897](https://github.com/Lightning-AI/lightning/pull/13897))
- Fixed Python 3.10 compatibility for truncated back-propagation through time (TBPTT) ([#13973](https://github.com/Lightning-AI/lightning/pull/13973))
- Fixed `TQDMProgressBar` reset and update to show correct time estimation (2/2) ([#13962](https://github.com/Lightning-AI/lightning/pull/13962))


## [1.6.5] - 2022-07-13

### Fixed

- Fixed `estimated_stepping_batches` requiring distributed comms in `configure_optimizers` for the `DeepSpeedStrategy` ([#13350](https://github.com/Lightning-AI/lightning/pull/13350))
- Fixed bug with Python version check that prevented use with development versions of Python ([#13420](https://github.com/Lightning-AI/lightning/pull/13420))
- The loops now call `.set_epoch()` also on batch samplers if the dataloader has one wrapped in a distributed sampler ([#13396](https://github.com/Lightning-AI/lightning/pull/13396))
- Fixed the restoration of log step during restart ([#13467](https://github.com/Lightning-AI/lightning/pull/13467))


## [1.6.4] - 2022-06-01

### Added

- Added all DDP params to be exposed through hpu parallel strategy ([#13067](https://github.com/Lightning-AI/lightning/pull/13067))

### Changed

- Keep `torch.backends.cudnn.benchmark=False` by default (unlike in v1.6.{0-3}) after speed and memory problems depending on the data used. Please consider tuning `Trainer(benchmark)` manually. ([#13154](https://github.com/Lightning-AI/lightning/pull/13154))
- Prevent modification of `torch.backends.cudnn.benchmark` when `Trainer(benchmark=...)` is not set ([#13154](https://github.com/Lightning-AI/lightning/pull/13154))

### Fixed

- Fixed an issue causing zero-division error for empty dataloaders ([#12885](https://github.com/Lightning-AI/lightning/pull/12885))
- Fixed mismatching default values for the types of some arguments in the DeepSpeed and Fully-Sharded strategies which made the CLI unable to use them ([#12989](https://github.com/Lightning-AI/lightning/pull/12989))
- Avoid redundant callback restore warning while tuning ([#13026](https://github.com/Lightning-AI/lightning/pull/13026))
- Fixed `Trainer(precision=64)` during evaluation which now uses the wrapped precision module ([#12983](https://github.com/Lightning-AI/lightning/pull/12983))
- Fixed an issue to use wrapped `LightningModule` for evaluation during `trainer.fit` for `BaguaStrategy` ([#12983](https://github.com/Lightning-AI/lightning/pull/12983))
- Fixed an issue wrt unnecessary usage of habana mixed precision package for fp32 types ([#13028](https://github.com/Lightning-AI/lightning/pull/13028))
- Fixed the number of references of `LightningModule` so it can be deleted ([#12897](https://github.com/Lightning-AI/lightning/pull/12897))
- Fixed `materialize_module` setting a module's child recursively ([#12870](https://github.com/Lightning-AI/lightning/pull/12870))
- Fixed issue where the CLI could not pass a `Profiler` to the `Trainer` ([#13084](https://github.com/Lightning-AI/lightning/pull/13084))
- Fixed torchelastic detection with non-distributed installations ([#13142](https://github.com/Lightning-AI/lightning/pull/13142))
- Fixed logging's step values when multiple dataloaders are used during evaluation ([#12184](https://github.com/Lightning-AI/lightning/pull/12184))
- Fixed epoch logging on train epoch end ([#13025](https://github.com/Lightning-AI/lightning/pull/13025))
- Fixed `DDPStrategy` and `DDPSpawnStrategy` to initialize optimizers only after moving the module to the device ([#11952](https://github.com/Lightning-AI/lightning/pull/11952))


## [1.6.3] - 2022-05-03

### Fixed

- Use only a single instance of `rich.console.Console` throughout codebase ([#12886](https://github.com/Lightning-AI/lightning/pull/12886))
- Fixed an issue to ensure all the checkpoint states are saved in a common filepath with `DeepspeedStrategy` ([#12887](https://github.com/Lightning-AI/lightning/pull/12887))
- Fixed `trainer.logger` deprecation message ([#12671](https://github.com/Lightning-AI/lightning/pull/12671))
- Fixed an issue where sharded grad scaler is passed in when using BF16 with the `ShardedStrategy` ([#12915](https://github.com/Lightning-AI/lightning/pull/12915))
- Fixed an issue wrt recursive invocation of DDP configuration in hpu parallel plugin ([#12912](https://github.com/Lightning-AI/lightning/pull/12912))
- Fixed printing of ragged dictionaries in `Trainer.validate` and `Trainer.test` ([#12857](https://github.com/Lightning-AI/lightning/pull/12857))
- Fixed threading support for legacy loading of checkpoints ([#12814](https://github.com/Lightning-AI/lightning/pull/12814))
- Fixed pickling of `KFoldLoop` ([#12441](https://github.com/Lightning-AI/lightning/pull/12441))
- Stopped `optimizer_zero_grad` from being called after IPU execution ([#12913](https://github.com/Lightning-AI/lightning/pull/12913))
- Fixed `fuse_modules` to be qat-aware for `torch>=1.11` ([#12891](https://github.com/Lightning-AI/lightning/pull/12891))
- Enforced eval shuffle warning only for default samplers in DataLoader ([#12653](https://github.com/Lightning-AI/lightning/pull/12653))
- Enable mixed precision in `DDPFullyShardedStrategy` when `precision=16` ([#12965](https://github.com/Lightning-AI/lightning/pull/12965))
- Fixed `TQDMProgressBar` reset and update to show correct time estimation (1/2) ([#12889](https://github.com/Lightning-AI/lightning/pull/12889))
- Fixed fit loop restart logic to enable resume using the checkpoint ([#12821](https://github.com/Lightning-AI/lightning/pull/12821))


## [1.6.2] - 2022-04-27

### Fixed

- Fixed `ImportError` when `torch.distributed` is not available. ([#12794](https://github.com/Lightning-AI/lightning/pull/12794))
- When using custom DataLoaders in LightningDataModule, multiple inheritance is resolved properly ([#12716](https://github.com/Lightning-AI/lightning/pull/12716))
- Fixed encoding issues on terminals that do not support unicode characters ([#12828](https://github.com/Lightning-AI/lightning/pull/12828))
- Fixed support for `ModelCheckpoint` monitors with dots ([#12783](https://github.com/Lightning-AI/lightning/pull/12783))


## [1.6.1] - 2022-04-13

### Changed

- Support `strategy` argument being case insensitive ([#12528](https://github.com/Lightning-AI/lightning/pull/12528))

### Fixed

- Run main progress bar updates independent of val progress bar updates in `TQDMProgressBar` ([#12563](https://github.com/Lightning-AI/lightning/pull/12563))
- Avoid calling `average_parameters` multiple times per optimizer step ([#12452](https://github.com/Lightning-AI/lightning/pull/12452))
- Properly pass some Logger's parent's arguments to `super().__init__()` ([#12609](https://github.com/Lightning-AI/lightning/pull/12609))
- Fixed an issue where incorrect type warnings appear when the overridden `LightningLite.run` method accepts user-defined arguments ([#12629](https://github.com/Lightning-AI/lightning/pull/12629))
- Fixed `rank_zero_only` decorator in LSF environments ([#12587](https://github.com/Lightning-AI/lightning/pull/12587))
- Don't raise a warning when `nn.Module` is not saved under hparams ([#12669](https://github.com/Lightning-AI/lightning/pull/12669))
- Raise `MisconfigurationException` when the accelerator is available but the user passes invalid `([]/0/"0")` values to the `devices` flag ([#12708](https://github.com/Lightning-AI/lightning/pull/12708))
- Support `auto_select_gpus` with the accelerator and devices API ([#12608](https://github.com/Lightning-AI/lightning/pull/12608))


## [1.6.0] - 2022-03-29

### Added

- Allow logging to an existing run ID in MLflow with `MLFlowLogger` ([#12290](https://github.com/Lightning-AI/lightning/pull/12290))
- Enable gradient accumulation using Horovod's `backward_passes_per_step` ([#11911](https://github.com/Lightning-AI/lightning/pull/11911))
- Add new `DETAIL` log level to provide useful logs for improving monitoring and debugging of batch jobs ([#11008](https://github.com/Lightning-AI/lightning/pull/11008))
- Added a flag `SLURMEnvironment(auto_requeue=True|False)` to control whether Lightning handles the requeuing ([#10601](https://github.com/Lightning-AI/lightning/pull/10601))
- Fault Tolerant Manual
    * Add `_Stateful` protocol to detect if classes are stateful ([#10646](https://github.com/Lightning-AI/lightning/pull/10646))
    * Add `_FaultTolerantMode` enum used to track different supported fault tolerant modes ([#10645](https://github.com/Lightning-AI/lightning/pull/10645))
    * Add a `_rotate_worker_indices` utility to reload the state according the latest worker ([#10647](https://github.com/Lightning-AI/lightning/pull/10647))
    * Add stateful workers ([#10674](https://github.com/Lightning-AI/lightning/pull/10674))
    * Add an utility to collect the states across processes ([#10639](https://github.com/Lightning-AI/lightning/pull/10639))
    * Add logic to reload the states across data loading components ([#10699](https://github.com/Lightning-AI/lightning/pull/10699))
    * Cleanup some fault tolerant utilities ([#10703](https://github.com/Lightning-AI/lightning/pull/10703))
    * Enable Fault Tolerant Manual Training ([#10707](https://github.com/Lightning-AI/lightning/pull/10707))
    * Broadcast the `_terminate_gracefully` to all processes and add support for DDP ([#10638](https://github.com/Lightning-AI/lightning/pull/10638))
- Added support for re-instantiation of custom (subclasses of) `DataLoaders` returned in the `*_dataloader()` methods, i.e., automatic replacement of samplers now works with custom types of `DataLoader` ([#10680](https://github.com/Lightning-AI/lightning/pull/10680))
- Added a function to validate if fault tolerant training is supported. ([#10465](https://github.com/Lightning-AI/lightning/pull/10465))
- Added a private callback to manage the creation and deletion of fault-tolerance checkpoints ([#11862](https://github.com/Lightning-AI/lightning/pull/11862))
- Show a better error message when a custom `DataLoader` implementation is not well implemented and we need to reconstruct it ([#10719](https://github.com/Lightning-AI/lightning/pull/10719))
- Show a better error message when frozen dataclass is used as a batch ([#10927](https://github.com/Lightning-AI/lightning/pull/10927))
- Save the `Loop`'s state by default in the checkpoint ([#10784](https://github.com/Lightning-AI/lightning/pull/10784))
- Added `Loop.replace` to easily switch one loop for another ([#10324](https://github.com/Lightning-AI/lightning/pull/10324))
- Added support for `--lr_scheduler=ReduceLROnPlateau` to the `LightningCLI` ([#10860](https://github.com/Lightning-AI/lightning/pull/10860))
- Added `LightningCLI.configure_optimizers` to override the `configure_optimizers` return value ([#10860](https://github.com/Lightning-AI/lightning/pull/10860))
- Added `LightningCLI(auto_registry)` flag to register all subclasses of the registerable components automatically ([#12108](https://github.com/Lightning-AI/lightning/pull/12108))
- Added a warning that shows when `max_epochs` in the `Trainer` is not set ([#10700](https://github.com/Lightning-AI/lightning/pull/10700))
- Added support for returning a single Callback from `LightningModule.configure_callbacks` without wrapping it into a list ([#11060](https://github.com/Lightning-AI/lightning/pull/11060))
- Added `console_kwargs` for `RichProgressBar` to initialize inner Console ([#10875](https://github.com/Lightning-AI/lightning/pull/10875))
- Added support for shorthand notation to instantiate loggers with the `LightningCLI` ([#11533](https://github.com/Lightning-AI/lightning/pull/11533))
- Added a `LOGGER_REGISTRY` instance to register custom loggers to the `LightningCLI` ([#11533](https://github.com/Lightning-AI/lightning/pull/11533))
- Added info message when the `Trainer` arguments `limit_*_batches`, `overfit_batches`, or `val_check_interval` are set to `1` or `1.0` ([#11950](https://github.com/Lightning-AI/lightning/pull/11950))
- Added a `PrecisionPlugin.teardown` method ([#10990](https://github.com/Lightning-AI/lightning/pull/10990))
- Added `LightningModule.lr_scheduler_step` ([#10249](https://github.com/Lightning-AI/lightning/pull/10249))
- Added support for no pre-fetching to `DataFetcher` ([#11606](https://github.com/Lightning-AI/lightning/pull/11606))
- Added support for optimizer step progress tracking with manual optimization ([#11848](https://github.com/Lightning-AI/lightning/pull/11848))
- Return the output of the `optimizer.step`. This can be useful for `LightningLite` users, manual optimization users, or users overriding `LightningModule.optimizer_step` ([#11711](https://github.com/Lightning-AI/lightning/pull/11711))
- Teardown the active loop and strategy on exception ([#11620](https://github.com/Lightning-AI/lightning/pull/11620))
- Added a `MisconfigurationException` if user provided `opt_idx` in scheduler config doesn't match with actual optimizer index of its respective optimizer ([#11247](https://github.com/Lightning-AI/lightning/pull/11247))
- Added a `loggers` property to `Trainer` which returns a list of loggers provided by the user ([#11683](https://github.com/Lightning-AI/lightning/pull/11683))
- Added a `loggers` property to `LightningModule` which retrieves the `loggers` property from `Trainer` ([#11683](https://github.com/Lightning-AI/lightning/pull/11683))
- Added support for DDP when using a `CombinedLoader` for the training data ([#11648](https://github.com/Lightning-AI/lightning/pull/11648))
- Added a warning when using `DistributedSampler` during validation/testing ([#11479](https://github.com/Lightning-AI/lightning/pull/11479))
- Added support for `Bagua` training strategy ([#11146](https://github.com/Lightning-AI/lightning/pull/11146))
- Added support for manually returning a `poptorch.DataLoader` in a `*_dataloader` hook ([#12116](https://github.com/Lightning-AI/lightning/pull/12116))
- Added `rank_zero` module to centralize utilities ([#11747](https://github.com/Lightning-AI/lightning/pull/11747))
- Added a `_Stateful` support for `LightningDataModule` ([#11637](https://github.com/Lightning-AI/lightning/pull/11637))
- Added `_Stateful` support for `PrecisionPlugin` ([#11638](https://github.com/Lightning-AI/lightning/pull/11638))
- Added `Accelerator.is_available` to check device availability ([#11797](https://github.com/Lightning-AI/lightning/pull/11797))
- Enabled static type-checking on the signature of `Trainer` ([#11888](https://github.com/Lightning-AI/lightning/pull/11888))
- Added utility functions for moving optimizers to devices ([#11758](https://github.com/Lightning-AI/lightning/pull/11758))
- Added a warning when saving an instance of `nn.Module` with `save_hyperparameters()` ([#12068](https://github.com/Lightning-AI/lightning/pull/12068))
- Added `estimated_stepping_batches` property to `Trainer` ([#11599](https://github.com/Lightning-AI/lightning/pull/11599))
- Added support for pluggable Accelerators ([#12030](https://github.com/Lightning-AI/lightning/pull/12030))
- Added profiling for `on_load_checkpoint`/`on_save_checkpoint` callback and LightningModule hooks ([#12149](https://github.com/Lightning-AI/lightning/pull/12149))
- Added `LayerSync` and `NativeSyncBatchNorm` plugins ([#11754](https://github.com/Lightning-AI/lightning/pull/11754))
- Added optional `storage_options` argument to `Trainer.save_checkpoint()` to pass to custom `CheckpointIO` implementations ([#11891](https://github.com/Lightning-AI/lightning/pull/11891))
- Added support to explicitly specify the process group backend for parallel strategies ([#11745](https://github.com/Lightning-AI/lightning/pull/11745))
- Added `device_ids` and `num_devices` property to `Trainer` ([#12151](https://github.com/Lightning-AI/lightning/pull/12151))
- Added `Callback.state_dict()` and `Callback.load_state_dict()` methods ([#12232](https://github.com/Lightning-AI/lightning/pull/12232))
- Added `AcceleratorRegistry` ([#12180](https://github.com/Lightning-AI/lightning/pull/12180))
- Added support for Habana Accelerator (HPU) ([#11808](https://github.com/Lightning-AI/lightning/pull/11808))
- Added support for dataclasses in `apply_to_collections` ([#11889](https://github.com/Lightning-AI/lightning/pull/11889))

### Changed

- Drop PyTorch 1.7 support ([#12191](https://github.com/Lightning-AI/lightning/pull/12191)), ([#12432](https://github.com/Lightning-AI/lightning/pull/12432))
- Make `benchmark` flag optional and set its value based on the deterministic flag ([#11944](https://github.com/Lightning-AI/lightning/pull/11944))
- Implemented a new native and rich format in `_print_results` method of the `EvaluationLoop` ([#11332](https://github.com/Lightning-AI/lightning/pull/11332))
- Do not print an empty table at the end of the `EvaluationLoop` ([#12427](https://github.com/Lightning-AI/lightning/pull/12427))
- Set the `prog_bar` flag to False in `LightningModule.log_grad_norm` ([#11472](https://github.com/Lightning-AI/lightning/pull/11472))
- Raised exception in `init_dist_connection()` when torch distributed is not available ([#10418](https://github.com/Lightning-AI/lightning/pull/10418))
- The `monitor` argument in the `EarlyStopping` callback is no longer optional ([#10328](https://github.com/Lightning-AI/lightning/pull/10328))
- Do not fail if batch size could not be inferred for logging when using DeepSpeed ([#10438](https://github.com/Lightning-AI/lightning/pull/10438))
- Raised `MisconfigurationException` when `enable_progress_bar=False` and a progress bar instance has been passed in the callback list ([#10520](https://github.com/Lightning-AI/lightning/pull/10520))
- Moved `trainer.connectors.env_vars_connector._defaults_from_env_vars` to `utilities.argsparse._defaults_from_env_vars` ([#10501](https://github.com/Lightning-AI/lightning/pull/10501))
- Changes in `LightningCLI` required for the new major release of jsonargparse v4.0.0 ([#10426](https://github.com/Lightning-AI/lightning/pull/10426))
- Renamed `refresh_rate_per_second` parameter to `refresh_rate` for `RichProgressBar` signature ([#10497](https://github.com/Lightning-AI/lightning/pull/10497))
- Moved ownership of the `PrecisionPlugin` into `TrainingTypePlugin` and updated all references ([#10570](https://github.com/Lightning-AI/lightning/pull/10570))
- Fault Tolerant relies on `signal.SIGTERM` to gracefully exit instead of `signal.SIGUSR1` ([#10605](https://github.com/Lightning-AI/lightning/pull/10605))
- `Loop.restarting=...` now sets the value recursively for all subloops ([#11442](https://github.com/Lightning-AI/lightning/pull/11442))
- Raised an error if the `batch_size` cannot be inferred from the current batch if it contained a string or was a custom batch object ([#10541](https://github.com/Lightning-AI/lightning/pull/10541))
- The validation loop is now disabled when `overfit_batches > 0` is set in the Trainer ([#9709](https://github.com/Lightning-AI/lightning/pull/9709))
- Moved optimizer related logics from `Accelerator` to `TrainingTypePlugin` ([#10596](https://github.com/Lightning-AI/lightning/pull/10596))
- Moved ownership of the lightning optimizers from the `Trainer` to the `Strategy` ([#11444](https://github.com/Lightning-AI/lightning/pull/11444))
- Moved ownership of the data fetchers from the DataConnector to the Loops ([#11621](https://github.com/Lightning-AI/lightning/pull/11621))
- Moved `batch_to_device` method from `Accelerator` to `TrainingTypePlugin` ([#10649](https://github.com/Lightning-AI/lightning/pull/10649))
- The `DDPSpawnPlugin` no longer overrides the `post_dispatch` plugin hook ([#10034](https://github.com/Lightning-AI/lightning/pull/10034))
- Integrate the progress bar implementation with progress tracking ([#11213](https://github.com/Lightning-AI/lightning/pull/11213))
- The `LightningModule.{add_to_queue,get_from_queue}` hooks no longer get a `torch.multiprocessing.SimpleQueue` and instead receive a list based queue ([#10034](https://github.com/Lightning-AI/lightning/pull/10034))
- Changed `training_step`, `validation_step`, `test_step` and `predict_step` method signatures in `Accelerator` and updated input from caller side ([#10908](https://github.com/Lightning-AI/lightning/pull/10908))
- Changed the name of the temporary checkpoint that the `DDPSpawnPlugin` and related plugins save ([#10934](https://github.com/Lightning-AI/lightning/pull/10934))
- `LoggerCollection` returns only unique logger names and versions ([#10976](https://github.com/Lightning-AI/lightning/pull/10976))
- Redesigned process creation for spawn-based plugins (`DDPSpawnPlugin`, `TPUSpawnPlugin`, etc.) ([#10896](https://github.com/Lightning-AI/lightning/pull/10896))
    * All spawn-based plugins now spawn processes immediately upon calling `Trainer.{fit,validate,test,predict}`
    * The hooks/callbacks `prepare_data`, `setup`, `configure_sharded_model` and `teardown` now run under initialized process group for spawn-based plugins just like their non-spawn counterparts
    * Some configuration errors that were previously raised as `MisconfigurationException`s will now be raised as `ProcessRaisedException` (torch>=1.8) or as `Exception` (torch<1.8)
    * Removed the `TrainingTypePlugin.pre_dispatch()` method and merged it with `TrainingTypePlugin.setup()` ([#11137](https://github.com/Lightning-AI/lightning/pull/11137))
- Changed profiler to index and display the names of the hooks with a new pattern [<base class>]<class>.<hook name> ([#11026](https://github.com/Lightning-AI/lightning/pull/11026))
- Changed `batch_to_device` entry in profiling from stage-specific to generic, to match profiling of other hooks ([#11031](https://github.com/Lightning-AI/lightning/pull/11031))
- Changed the info message for finalizing ddp-spawn worker processes to a debug-level message ([#10864](https://github.com/Lightning-AI/lightning/pull/10864))
- Removed duplicated file extension when uploading model checkpoints with `NeptuneLogger` ([#11015](https://github.com/Lightning-AI/lightning/pull/11015))
- Removed `__getstate__` and `__setstate__` of `RichProgressBar` ([#11100](https://github.com/Lightning-AI/lightning/pull/11100))
- The `DDPPlugin` and `DDPSpawnPlugin` and their subclasses now remove the `SyncBatchNorm` wrappers in `teardown()` to enable proper support at inference after fitting ([#11078](https://github.com/Lightning-AI/lightning/pull/11078))
- Moved ownership of the `Accelerator` instance to the `TrainingTypePlugin`; all training-type plugins now take an optional parameter `accelerator` ([#11022](https://github.com/Lightning-AI/lightning/pull/11022))
- Renamed the `TrainingTypePlugin` to `Strategy` ([#11120](https://github.com/Lightning-AI/lightning/pull/11120))
    * Renamed the `ParallelPlugin` to `ParallelStrategy` ([#11123](https://github.com/Lightning-AI/lightning/pull/11123))
    * Renamed the `DataParallelPlugin` to `DataParallelStrategy` ([#11183](https://github.com/Lightning-AI/lightning/pull/11183))
    * Renamed the `DDPPlugin` to `DDPStrategy` ([#11142](https://github.com/Lightning-AI/lightning/pull/11142))
    * Renamed the `DDP2Plugin` to `DDP2Strategy` ([#11185](https://github.com/Lightning-AI/lightning/pull/11185))
    * Renamed the `DDPShardedPlugin` to `DDPShardedStrategy` ([#11186](https://github.com/Lightning-AI/lightning/pull/11186))
    * Renamed the `DDPFullyShardedPlugin` to `DDPFullyShardedStrategy` ([#11143](https://github.com/Lightning-AI/lightning/pull/11143))
    * Renamed the `DDPSpawnPlugin` to `DDPSpawnStrategy` ([#11145](https://github.com/Lightning-AI/lightning/pull/11145))
    * Renamed the `DDPSpawnShardedPlugin` to `DDPSpawnShardedStrategy` ([#11210](https://github.com/Lightning-AI/lightning/pull/11210))
    * Renamed the `DeepSpeedPlugin` to `DeepSpeedStrategy` ([#11194](https://github.com/Lightning-AI/lightning/pull/11194))
    * Renamed the `HorovodPlugin` to `HorovodStrategy` ([#11195](https://github.com/Lightning-AI/lightning/pull/11195))
    * Renamed the `TPUSpawnPlugin` to `TPUSpawnStrategy` ([#11190](https://github.com/Lightning-AI/lightning/pull/11190))
    * Renamed the `IPUPlugin` to `IPUStrategy` ([#11193](https://github.com/Lightning-AI/lightning/pull/11193))
    * Renamed the `SingleDevicePlugin` to `SingleDeviceStrategy` ([#11182](https://github.com/Lightning-AI/lightning/pull/11182))
    * Renamed the `SingleTPUPlugin` to `SingleTPUStrategy` ([#11182](https://github.com/Lightning-AI/lightning/pull/11182))
    * Renamed the `TrainingTypePluginsRegistry` to `StrategyRegistry` ([#11233](https://github.com/Lightning-AI/lightning/pull/11233))
- Marked the `ResultCollection`, `ResultMetric`, and `ResultMetricCollection` classes as protected ([#11130](https://github.com/Lightning-AI/lightning/pull/11130))
- Marked `trainer.checkpoint_connector` as protected ([#11550](https://github.com/Lightning-AI/lightning/pull/11550))
- The epoch start/end hooks are now called by the `FitLoop` instead of the `TrainingEpochLoop` ([#11201](https://github.com/Lightning-AI/lightning/pull/11201))
- DeepSpeed does not require lightning module zero 3 partitioning ([#10655](https://github.com/Lightning-AI/lightning/pull/10655))
- Moved `Strategy` classes to the `strategies` directory ([#11226](https://github.com/Lightning-AI/lightning/pull/11226))
- Renamed `training_type_plugin` file to `strategy` ([#11239](https://github.com/Lightning-AI/lightning/pull/11239))
- Changed `DeviceStatsMonitor` to group metrics based on the logger's `group_separator` ([#11254](https://github.com/Lightning-AI/lightning/pull/11254))
- Raised `UserWarning` if evaluation is triggered with `best` ckpt and trainer is configured with multiple checkpoint callbacks ([#11274](https://github.com/Lightning-AI/lightning/pull/11274))
- `Trainer.logged_metrics` now always contains scalar tensors, even when a Python scalar was logged ([#11270](https://github.com/Lightning-AI/lightning/pull/11270))
- The tuner now uses the checkpoint connector to copy and restore its state ([#11518](https://github.com/Lightning-AI/lightning/pull/11518))
- Changed `MisconfigurationException` to `ModuleNotFoundError` when `rich` isn't available ([#11360](https://github.com/Lightning-AI/lightning/pull/11360))
- The `trainer.current_epoch` value is now increased by 1 during and after `on_train_end` ([#8578](https://github.com/Lightning-AI/lightning/pull/8578))
- The `trainer.global_step` value now accounts for multiple optimizers and TBPTT splits ([#11805](https://github.com/Lightning-AI/lightning/pull/11805))
- The `trainer.global_step` value is now increased right after the `optimizer.step()` call which will impact users who access it during an intra-training validation hook ([#11805](https://github.com/Lightning-AI/lightning/pull/11805))
- The filename of checkpoints created with `ModelCheckpoint(filename='{step}')` is different compared to previous versions. A checkpoint saved after 1 step will be named `step=1.ckpt` instead of `step=0.ckpt` ([#11805](https://github.com/Lightning-AI/lightning/pull/11805))
- Inherit from `ABC` for `Accelerator`: Users need to implement `auto_device_count` ([#11521](https://github.com/Lightning-AI/lightning/pull/11521))
- Changed `parallel_devices` property in `ParallelStrategy` to be lazy initialized ([#11572](https://github.com/Lightning-AI/lightning/pull/11572))
- Updated `TQDMProgressBar` to run a separate progress bar for each eval dataloader ([#11657](https://github.com/Lightning-AI/lightning/pull/11657))
- Sorted `SimpleProfiler(extended=False)` summary based on mean duration for each hook ([#11671](https://github.com/Lightning-AI/lightning/pull/11671))
- Avoid enforcing `shuffle=False` for eval dataloaders ([#11575](https://github.com/Lightning-AI/lightning/pull/11575))
- When using DP (data-parallel), Lightning will no longer automatically reduce all tensors returned in training_step; it will only reduce the loss unless `training_step_end` is overridden ([#11594](https://github.com/Lightning-AI/lightning/pull/11594))
- When using DP (data-parallel), the `training_epoch_end` hook will no longer receive reduced outputs from `training_step` and instead get the full tensor of results from all GPUs ([#11594](https://github.com/Lightning-AI/lightning/pull/11594))
- Changed default logger name to `lightning_logs` for consistency ([#11762](https://github.com/Lightning-AI/lightning/pull/11762))
- Rewrote `accelerator_connector` ([#11448](https://github.com/Lightning-AI/lightning/pull/11448))
- When manual optimization is used with DDP, we no longer force `find_unused_parameters=True` ([#12425](https://github.com/Lightning-AI/lightning/pull/12425))
- Disable loading dataloades if corresponding `limit_batches=0` ([#11576](https://github.com/Lightning-AI/lightning/pull/11576))
- Removed `is_global_zero` check in `training_epoch_loop` before `logger.save`. If you have a custom logger that implements `save` the Trainer will now call `save` on all ranks by default. To change this behavior add `@rank_zero_only` to your `save` implementation ([#12134](https://github.com/Lightning-AI/lightning/pull/12134))
- Disabled tuner with distributed strategies ([#12179](https://github.com/Lightning-AI/lightning/pull/12179))
- Marked `trainer.logger_connector` as protected ([#12195](https://github.com/Lightning-AI/lightning/pull/12195))
- Move `Strategy.process_dataloader` function call from `fit/evaluation/predict_loop.py` to `data_connector.py` ([#12251](https://github.com/Lightning-AI/lightning/pull/12251))
- `ModelCheckpoint(save_last=True, every_n_epochs=N)` now saves a "last" checkpoint every epoch (disregarding `every_n_epochs`) instead of only once at the end of training ([#12418](https://github.com/Lightning-AI/lightning/pull/12418))
- The strategies that support `sync_batchnorm` now only apply it when fitting ([#11919](https://github.com/Lightning-AI/lightning/pull/11919))
- Avoided fallback on CPU if no devices are provided for other accelerators ([#12410](https://github.com/Lightning-AI/lightning/pull/12410))
- Modified `supporters.py` so that in the accumulator element (for loss) is created directly on the device ([#12430](https://github.com/Lightning-AI/lightning/pull/12430))
- Removed `EarlyStopping.on_save_checkpoint` and `EarlyStopping.on_load_checkpoint` in favor of `EarlyStopping.state_dict` and `EarlyStopping.load_state_dict` ([#11887](https://github.com/Lightning-AI/lightning/pull/11887))
- Removed `BaseFinetuning.on_save_checkpoint` and `BaseFinetuning.on_load_checkpoint` in favor of `BaseFinetuning.state_dict` and `BaseFinetuning.load_state_dict` ([#11887](https://github.com/Lightning-AI/lightning/pull/11887))
- Removed `BackboneFinetuning.on_save_checkpoint` and `BackboneFinetuning.on_load_checkpoint` in favor of `BackboneFinetuning.state_dict` and `BackboneFinetuning.load_state_dict` ([#11887](https://github.com/Lightning-AI/lightning/pull/11887))
- Removed `ModelCheckpoint.on_save_checkpoint` and `ModelCheckpoint.on_load_checkpoint` in favor of `ModelCheckpoint.state_dict` and `ModelCheckpoint.load_state_dict` ([#11887](https://github.com/Lightning-AI/lightning/pull/11887))
- Removed `Timer.on_save_checkpoint` and `Timer.on_load_checkpoint` in favor of `Timer.state_dict` and `Timer.load_state_dict` ([#11887](https://github.com/Lightning-AI/lightning/pull/11887))
- Replaced PostLocalSGDOptimizer with a dedicated model averaging component ([#12378](https://github.com/Lightning-AI/lightning/pull/12378))

### Deprecated

- Deprecated `training_type_plugin` property in favor of `strategy` in `Trainer` and updated the references ([#11141](https://github.com/Lightning-AI/lightning/pull/11141))
- Deprecated `Trainer.{validated,tested,predicted}_ckpt_path` and replaced with read-only property `Trainer.ckpt_path` set when checkpoints loaded via `Trainer.{fit,validate,test,predict}` ([#11696](https://github.com/Lightning-AI/lightning/pull/11696))
- Deprecated `ClusterEnvironment.master_{address,port}` in favor of `ClusterEnvironment.main_{address,port}` ([#10103](https://github.com/Lightning-AI/lightning/pull/10103))
- Deprecated `DistributedType` in favor of `_StrategyType` ([#10505](https://github.com/Lightning-AI/lightning/pull/10505))
- Deprecated the `precision_plugin` constructor argument from `Accelerator` ([#10570](https://github.com/Lightning-AI/lightning/pull/10570))
- Deprecated `DeviceType` in favor of `_AcceleratorType` ([#10503](https://github.com/Lightning-AI/lightning/pull/10503))
- Deprecated the property `Trainer.slurm_job_id` in favor of the new `SLURMEnvironment.job_id()` method ([#10622](https://github.com/Lightning-AI/lightning/pull/10622))
- Deprecated the access to the attribute `IndexBatchSamplerWrapper.batch_indices` in favor of `IndexBatchSamplerWrapper.seen_batch_indices` ([#10870](https://github.com/Lightning-AI/lightning/pull/10870))
- Deprecated `on_init_start` and `on_init_end` callback hooks ([#10940](https://github.com/Lightning-AI/lightning/pull/10940))
- Deprecated `Trainer.call_hook` in favor of `Trainer._call_callback_hooks`, `Trainer._call_lightning_module_hook`, `Trainer._call_ttp_hook`, and `Trainer._call_accelerator_hook` ([#10979](https://github.com/Lightning-AI/lightning/pull/10979))
- Deprecated `TrainingTypePlugin.post_dispatch` in favor of `TrainingTypePlugin.teardown` ([#10939](https://github.com/Lightning-AI/lightning/pull/10939))
- Deprecated `ModelIO.on_hpc_{save/load}` in favor of `CheckpointHooks.on_{save/load}_checkpoint` ([#10911](https://github.com/Lightning-AI/lightning/pull/10911))
- Deprecated `Trainer.run_stage` in favor of `Trainer.{fit,validate,test,predict}` ([#11000](https://github.com/Lightning-AI/lightning/pull/11000))
- Deprecated `Trainer.lr_schedulers` in favor of `Trainer.lr_scheduler_configs` which returns a list of dataclasses instead of dictionaries ([#11443](https://github.com/Lightning-AI/lightning/pull/11443))
- Deprecated `Trainer.verbose_evaluate` in favor of `EvaluationLoop(verbose=...)` ([#10931](https://github.com/Lightning-AI/lightning/pull/10931))
- Deprecated `Trainer.should_rank_save_checkpoint` Trainer property ([#11068](https://github.com/Lightning-AI/lightning/pull/11068))
- Deprecated `Trainer.lightning_optimizers` ([#11444](https://github.com/Lightning-AI/lightning/pull/11444))
- Deprecated `TrainerOptimizersMixin` and moved functionality to `core/optimizer.py`([#11155](https://github.com/Lightning-AI/lightning/pull/11155))
- Deprecated the `on_train_batch_end(outputs)` format when multiple optimizers are used and TBPTT is enabled ([#12182](https://github.com/Lightning-AI/lightning/pull/12182))
- Deprecated the `training_epoch_end(outputs)` format when multiple optimizers are used and TBPTT is enabled ([#12182](https://github.com/Lightning-AI/lightning/pull/12182))
- Deprecated `TrainerCallbackHookMixin` ([#11148](https://github.com/Lightning-AI/lightning/pull/11148))
- Deprecated `TrainerDataLoadingMixin` and moved functionality to `Trainer` and `DataConnector` ([#11282](https://github.com/Lightning-AI/lightning/pull/11282))
- Deprecated function `pytorch_lightning.callbacks.device_stats_monitor.prefix_metric_keys` ([#11254](https://github.com/Lightning-AI/lightning/pull/11254))
- Deprecated `Callback.on_epoch_start` hook in favour of `Callback.on_{train/val/test}_epoch_start` ([#11578](https://github.com/Lightning-AI/lightning/pull/11578))
- Deprecated `Callback.on_epoch_end` hook in favour of `Callback.on_{train/val/test}_epoch_end` ([#11578](https://github.com/Lightning-AI/lightning/pull/11578))
- Deprecated `LightningModule.on_epoch_start` hook in favor of `LightningModule.on_{train/val/test}_epoch_start` ([#11578](https://github.com/Lightning-AI/lightning/pull/11578))
- Deprecated `LightningModule.on_epoch_end` hook in favor of `LightningModule.on_{train/val/test}_epoch_end` ([#11578](https://github.com/Lightning-AI/lightning/pull/11578))
- Deprecated `on_before_accelerator_backend_setup` callback hook in favour of `setup` ([#11568](https://github.com/Lightning-AI/lightning/pull/11568))
- Deprecated `on_batch_start` and `on_batch_end` callback hooks in favor of `on_train_batch_start` and `on_train_batch_end` ([#11577](https://github.com/Lightning-AI/lightning/pull/11577))
- Deprecated `on_configure_sharded_model` callback hook in favor of `setup` ([#11627](https://github.com/Lightning-AI/lightning/pull/11627))
- Deprecated `pytorch_lightning.utilities.distributed.rank_zero_only` in favor of `pytorch_lightning.utilities.rank_zero.rank_zero_only` ([#11747](https://github.com/Lightning-AI/lightning/pull/11747))
- Deprecated `pytorch_lightning.utilities.distributed.rank_zero_debug` in favor of `pytorch_lightning.utilities.rank_zero.rank_zero_debug` ([#11747](https://github.com/Lightning-AI/lightning/pull/11747))
- Deprecated `pytorch_lightning.utilities.distributed.rank_zero_info` in favor of `pytorch_lightning.utilities.rank_zero.rank_zero_info` ([#11747](https://github.com/Lightning-AI/lightning/pull/11747))
- Deprecated `pytorch_lightning.utilities.warnings.rank_zero_warn` in favor of `pytorch_lightning.utilities.rank_zero.rank_zero_warn` ([#11747](https://github.com/Lightning-AI/lightning/pull/11747))
- Deprecated `pytorch_lightning.utilities.warnings.rank_zero_deprecation` in favor of `pytorch_lightning.utilities.rank_zero.rank_zero_deprecation` ([#11747](https://github.com/Lightning-AI/lightning/pull/11747))
- Deprecated `pytorch_lightning.utilities.warnings.LightningDeprecationWarning` in favor of `pytorch_lightning.utilities.rank_zero.LightningDeprecationWarning` ([#11747](https://github.com/Lightning-AI/lightning/pull/11747))
- Deprecated `on_pretrain_routine_start` and `on_pretrain_routine_end` callback hooks in favor of `on_fit_start` ([#11794](https://github.com/Lightning-AI/lightning/pull/11794))
- Deprecated `LightningModule.on_pretrain_routine_start` and `LightningModule.on_pretrain_routine_end` hooks in favor of `on_fit_start` ([#12122](https://github.com/Lightning-AI/lightning/pull/12122))
- Deprecated `agg_key_funcs` and `agg_default_func` parameters from `LightningLoggerBase` ([#11871](https://github.com/Lightning-AI/lightning/pull/11871))
- Deprecated `LightningLoggerBase.update_agg_funcs` ([#11871](https://github.com/Lightning-AI/lightning/pull/11871))
- Deprecated `LightningLoggerBase.agg_and_log_metrics` in favor of `LightningLoggerBase.log_metrics` ([#11832](https://github.com/Lightning-AI/lightning/pull/11832))
- Deprecated passing `weights_save_path` to the `Trainer` constructor in favor of adding the `ModelCheckpoint` callback with `dirpath` directly to the list of callbacks ([#12084](https://github.com/Lightning-AI/lightning/pull/12084))
- Deprecated `pytorch_lightning.profiler.AbstractProfiler` in favor of `pytorch_lightning.profiler.Profiler` ([#12106](https://github.com/Lightning-AI/lightning/pull/12106))
- Deprecated `pytorch_lightning.profiler.BaseProfiler` in favor of `pytorch_lightning.profiler.Profiler` ([#12150](https://github.com/Lightning-AI/lightning/pull/12150))
- Deprecated `BaseProfiler.profile_iterable` ([#12102](https://github.com/Lightning-AI/lightning/pull/12102))
- Deprecated `LoggerCollection` in favor of `trainer.loggers` ([#12147](https://github.com/Lightning-AI/lightning/pull/12147))
- Deprecated `PrecisionPlugin.on_{save,load}_checkpoint` in favor of `PrecisionPlugin.{state_dict,load_state_dict}` ([#11978](https://github.com/Lightning-AI/lightning/pull/11978))
- Deprecated `LightningDataModule.on_save/load_checkpoint` in favor of `state_dict/load_state_dict` ([#11893](https://github.com/Lightning-AI/lightning/pull/11893))
- Deprecated `Trainer.use_amp` in favor of `Trainer.amp_backend` ([#12312](https://github.com/Lightning-AI/lightning/pull/12312))
- Deprecated `LightingModule.use_amp` in favor of `Trainer.amp_backend` ([#12315](https://github.com/Lightning-AI/lightning/pull/12315))
- Deprecated specifying the process group backend through the environment variable `PL_TORCH_DISTRIBUTED_BACKEND` ([#11745](https://github.com/Lightning-AI/lightning/pull/11745))
- Deprecated `ParallelPlugin.torch_distributed_backend` in favor of `DDPStrategy.process_group_backend` property ([#11745](https://github.com/Lightning-AI/lightning/pull/11745))
- Deprecated `ModelCheckpoint.save_checkpoint` in favor of `Trainer.save_checkpoint` ([#12456](https://github.com/Lightning-AI/lightning/pull/12456))
- Deprecated `Trainer.devices` in favor of `Trainer.num_devices` and `Trainer.device_ids` ([#12151](https://github.com/Lightning-AI/lightning/pull/12151))
- Deprecated `Trainer.root_gpu` in favor of `Trainer.strategy.root_device.index` when GPU is used ([#12262](https://github.com/Lightning-AI/lightning/pull/12262))
- Deprecated `Trainer.num_gpus` in favor of `Trainer.num_devices` when GPU is used ([#12384](https://github.com/Lightning-AI/lightning/pull/12384))
- Deprecated `Trainer.ipus` in favor of `Trainer.num_devices` when IPU is used ([#12386](https://github.com/Lightning-AI/lightning/pull/12386))
- Deprecated `Trainer.num_processes` in favor of `Trainer.num_devices` ([#12388](https://github.com/Lightning-AI/lightning/pull/12388))
- Deprecated `Trainer.data_parallel_device_ids` in favor of `Trainer.device_ids` ([#12072](https://github.com/Lightning-AI/lightning/pull/12072))
- Deprecated returning state from `Callback.on_save_checkpoint` in favor of returning state in `Callback.state_dict` for checkpointing ([#11887](https://github.com/Lightning-AI/lightning/pull/11887))
- Deprecated passing only the callback state to `Callback.on_load_checkpoint(callback_state)` in favor of passing the callback state to `Callback.load_state_dict` and in 1.8, passing the entire checkpoint dictionary to `Callback.on_load_checkpoint(checkpoint)` ([#11887](https://github.com/Lightning-AI/lightning/pull/11887))
- Deprecated `Trainer.gpus` in favor of `Trainer.device_ids` or `Trainer.num_devices` ([#12436](https://github.com/Lightning-AI/lightning/pull/12436))
- Deprecated `Trainer.tpu_cores` in favor of `Trainer.num_devices` ([#12437](https://github.com/Lightning-AI/lightning/pull/12437))

### Removed

- Removed deprecated parameter `method` in `pytorch_lightning.utilities.model_helpers.is_overridden` ([#10507](https://github.com/Lightning-AI/lightning/pull/10507))
- Remove deprecated method `ClusterEnvironment.creates_children` ([#10339](https://github.com/Lightning-AI/lightning/pull/10339))
- Removed deprecated `TrainerModelHooksMixin.is_function_implemented` and `TrainerModelHooksMixin.has_arg` ([#10322](https://github.com/Lightning-AI/lightning/pull/10322))
- Removed deprecated `pytorch_lightning.utilities.device_dtype_mixin.DeviceDtypeModuleMixin` in favor of `pytorch_lightning.core.mixins.device_dtype_mixin.DeviceDtypeModuleMixin` ([#10442](https://github.com/Lightning-AI/lightning/pull/10442))
- Removed deprecated `LightningModule.loaded_optimizer_states_dict` property ([#10346](https://github.com/Lightning-AI/lightning/pull/10346))
- Removed deprecated `Trainer.fit(train_dataloader=)`, `Trainer.validate(val_dataloaders=)`, and `Trainer.test(test_dataloader=)` ([#10325](https://github.com/Lightning-AI/lightning/pull/10325))
- Removed deprecated `has_prepared_data`, `has_setup_fit`, `has_setup_validate`, `has_setup_test`, `has_setup_predict`, `has_teardown_fit`, `has_teardown_validate`, `has_teardown_test` and `has_teardown_predict` datamodule lifecycle properties  ([#10350](https://github.com/Lightning-AI/lightning/pull/10350))
- Removed deprecated `every_n_val_epochs` parameter of ModelCheckpoint ([#10366](https://github.com/Lightning-AI/lightning/pull/10366))
- Removed deprecated `import pytorch_lightning.profiler.profilers` in favor of `import pytorch_lightning.profiler` ([#10443](https://github.com/Lightning-AI/lightning/pull/10443))
- Removed deprecated property `configure_slurm_dpp` from accelerator connector ([#10370](https://github.com/Lightning-AI/lightning/pull/10370))
- Removed deprecated arguments `num_nodes` and `sync_batchnorm` from `DDPPlugin`, `DDPSpawnPlugin`, `DeepSpeedPlugin` ([#10357](https://github.com/Lightning-AI/lightning/pull/10357))
- Removed deprecated property `is_slurm_managing_tasks` from AcceleratorConnector ([#10353](https://github.com/Lightning-AI/lightning/pull/10353))
- Removed deprecated `LightningModule.log(tbptt_reduce_fx, tbptt_reduce_token, sync_dist_op)` ([#10423](https://github.com/Lightning-AI/lightning/pull/10423))
- Removed deprecated `Plugin.task_idx` ([#10441](https://github.com/Lightning-AI/lightning/pull/10441))
- Removed deprecated method `master_params` from PrecisionPlugin ([#10372](https://github.com/Lightning-AI/lightning/pull/10372))
- Removed the automatic detachment of "extras" returned from `training_step`. For example, `return {'loss': ..., 'foo': foo.detach()}` will now be necessary if `foo` has gradients which you do not want to store ([#10424](https://github.com/Lightning-AI/lightning/pull/10424))
- Removed deprecated passthrough methods and properties from `Accelerator` base class:
  * ([#10403](https://github.com/Lightning-AI/lightning/pull/10403))
  * ([#10448](https://github.com/Lightning-AI/lightning/pull/10448))
- Removed deprecated signature for `transfer_batch_to_device` hook. The new argument `dataloader_idx` is now required ([#10480](https://github.com/Lightning-AI/lightning/pull/10480))
- Removed deprecated `utilities.distributed.rank_zero_{warn/deprecation}` ([#10451](https://github.com/Lightning-AI/lightning/pull/10451))
- Removed deprecated `mode` argument from `ModelSummary` class ([#10449](https://github.com/Lightning-AI/lightning/pull/10449))
- Removed deprecated `Trainer.train_loop` property in favor of `Trainer.fit_loop` ([#10482](https://github.com/Lightning-AI/lightning/pull/10482))
- Removed deprecated `Trainer.train_loop` property in favor of `Trainer.fit_loop` ([#10482](https://github.com/Lightning-AI/lightning/pull/10482))
- Removed deprecated `disable_validation` property from Trainer ([#10450](https://github.com/Lightning-AI/lightning/pull/10450))
- Removed deprecated `CheckpointConnector.hpc_load` property in favor of `CheckpointConnector.restore` ([#10525](https://github.com/Lightning-AI/lightning/pull/10525))
- Removed deprecated `reload_dataloaders_every_epoch` from `Trainer` in favour of `reload_dataloaders_every_n_epochs` ([#10481](https://github.com/Lightning-AI/lightning/pull/10481))
- Removed the `precision_plugin` attribute from `Accelerator` in favor of its equivalent attribute `precision_plugin` in the `TrainingTypePlugin` ([#10570](https://github.com/Lightning-AI/lightning/pull/10570))
- Removed `DeepSpeedPlugin.{precision,amp_type,amp_level}` properties ([#10657](https://github.com/Lightning-AI/lightning/pull/10657))
- Removed patching of `on_before_batch_transfer`, `transfer_batch_to_device` and `on_after_batch_transfer` hooks in `LightningModule` ([#10603](https://github.com/Lightning-AI/lightning/pull/10603))
- Removed argument `return_result` from the `DDPSpawnPlugin.spawn()` method ([#10867](https://github.com/Lightning-AI/lightning/pull/10867))
- Removed the property `TrainingTypePlugin.results` and corresponding properties in subclasses ([#10034](https://github.com/Lightning-AI/lightning/pull/10034))
- Removed the `mp_queue` attribute from `DDPSpawnPlugin` and `TPUSpawnPlugin` ([#10034](https://github.com/Lightning-AI/lightning/pull/10034))
- Removed unnecessary `_move_optimizer_state` method overrides from `TPUSpawnPlugin` and `SingleTPUPlugin` ([#10849](https://github.com/Lightning-AI/lightning/pull/10849))
- Removed `should_rank_save_checkpoint` property from `TrainingTypePlugin` ([#11070](https://github.com/Lightning-AI/lightning/pull/11070))
- Removed `model_sharded_context` method from `Accelerator` ([#10886](https://github.com/Lightning-AI/lightning/pull/10886))
- Removed method `pre_dispatch` from the `PrecisionPlugin` ([#10887](https://github.com/Lightning-AI/lightning/pull/10887))
- Removed method `setup_optimizers_in_pre_dispatch` from the `strategies` and achieve the same logic in `setup` and `pre_dispatch` methods ([#10906](https://github.com/Lightning-AI/lightning/pull/10906))
- Removed methods `pre_dispatch`, `dispatch` and `post_dispatch` from the `Accelerator` ([#10885](https://github.com/Lightning-AI/lightning/pull/10885))
- Removed method `training_step`, `test_step`, `validation_step` and `predict_step` from the `Accelerator` ([#10890](https://github.com/Lightning-AI/lightning/pull/10890))
- Removed `TrainingTypePlugin.start_{training,evaluating,predicting}` hooks and the same in all subclasses ([#10989](https://github.com/Lightning-AI/lightning/pull/10989), [#10896](https://github.com/Lightning-AI/lightning/pull/10896))
- Removed `Accelerator.on_train_start` ([#10999](https://github.com/Lightning-AI/lightning/pull/10999))
- Removed support for Python 3.6 ([#11117](https://github.com/Lightning-AI/lightning/pull/11117))
- Removed `Strategy.init_optimizers` in favor of `Strategy.setup_optimizers` ([#11236](https://github.com/Lightning-AI/lightning/pull/11236))
- Removed `profile("training_step_and_backward")` in `Closure` class since we already profile calls `training_step` and `backward` ([#11222](https://github.com/Lightning-AI/lightning/pull/11222))
- Removed `Strategy.optimizer_zero_grad` ([#11246](https://github.com/Lightning-AI/lightning/pull/11246))
- Removed `Strategy.on_gpu` ([#11537](https://github.com/Lightning-AI/lightning/pull/11537))
- Removed `Strategy.on_tpu` property ([#11536](https://github.com/Lightning-AI/lightning/pull/11536))
- Removed the abstract property `LightningLoggerBase.experiment` ([#11603](https://github.com/Lightning-AI/lightning/pull/11603))
- Removed `FitLoop.current_epoch` getter and setter ([#11562](https://github.com/Lightning-AI/lightning/pull/11562))
- Removed access to `_short_id` in `NeptuneLogger` ([#11517](https://github.com/Lightning-AI/lightning/pull/11517))
- Removed `log_text` and `log_image` from the `LightningLoggerBase` API ([#11857](https://github.com/Lightning-AI/lightning/pull/11857))
- Removed calls to `profile("model_forward")` in favor of profiling `training_step` ([#12032](https://github.com/Lightning-AI/lightning/pull/12032))
- Removed `get_mp_spawn_kwargs` from `DDPSpawnStrategy` and `TPUSpawnStrategy` in favor of configuration in the `_SpawnLauncher` ([#11966](https://github.com/Lightning-AI/lightning/pull/11966))
- Removed `_aggregate_metrics`, `_reduce_agg_metrics`, and `_finalize_agg_metrics` from `LightningLoggerBase` ([#12053](https://github.com/Lightning-AI/lightning/pull/12053))
- Removed the `AcceleratorConnector.device_type` property ([#12081](https://github.com/Lightning-AI/lightning/pull/12081))
- Removed `AcceleratorConnector.num_nodes` ([#12107](https://github.com/Lightning-AI/lightning/pull/12107))
- Removed `AcceleratorConnector.has_ipu` property ([#12111](https://github.com/Lightning-AI/lightning/pull/12111))
- Removed `AcceleratorConnector.use_ipu` property ([#12110](https://github.com/Lightning-AI/lightning/pull/12110))
- Removed `AcceleratorConnector.has_tpu` property ([#12109](https://github.com/Lightning-AI/lightning/pull/12109))
- Removed `AcceleratorConnector.use_dp` property ([#12112](https://github.com/Lightning-AI/lightning/pull/12112))
- Removed `configure_sync_batchnorm` from `ParallelStrategy` and all other strategies that inherit from it ([#11754](https://github.com/Lightning-AI/lightning/pull/11754))
- Removed public attribute `sync_batchnorm` from strategies ([#11754](https://github.com/Lightning-AI/lightning/pull/11754))
- Removed `AcceleratorConnector.root_gpu` property ([#12262](https://github.com/Lightning-AI/lightning/pull/12262))
- Removed `AcceleratorConnector.tpu_id` property ([#12387](https://github.com/Lightning-AI/lightning/pull/12387))
- Removed `AcceleratorConnector.num_gpus` property ([#12384](https://github.com/Lightning-AI/lightning/pull/12384))
- Removed `AcceleratorConnector.num_ipus` property ([#12386](https://github.com/Lightning-AI/lightning/pull/12386))
- Removed `AcceleratorConnector.num_processes` property ([#12388](https://github.com/Lightning-AI/lightning/pull/12388))
- Removed `AcceleratorConnector.parallel_device_ids` property ([#12072](https://github.com/Lightning-AI/lightning/pull/12072))
- Removed `AcceleratorConnector.devices` property ([#12435](https://github.com/Lightning-AI/lightning/pull/12435))
- Removed `AcceleratorConnector.parallel_devices` property ([#12075](https://github.com/Lightning-AI/lightning/pull/12075))
- Removed `AcceleratorConnector.tpu_cores` property ([#12437](https://github.com/Lightning-AI/lightning/pull/12437))

### Fixed

- Fixed an issue where `ModelCheckpoint` could delete last checkpoint from the old directory when `dirpath` has changed during resumed training ([#12225](https://github.com/Lightning-AI/lightning/pull/12225))
- Fixed an issue where `ModelCheckpoint` could delete older checkpoints when `dirpath` has changed during resumed training ([#12045](https://github.com/Lightning-AI/lightning/pull/12045))
- Fixed an issue where `HorovodStrategy.teardown()` did not complete gracefully if an exception was thrown during callback setup [#11752](https://github.com/Lightning-AI/lightning/pull/11752)
- Fixed security vulnerabilities CVE-2020-1747 and CVE-2020-14343 caused by the `PyYAML` dependency ([#11099](https://github.com/Lightning-AI/lightning/pull/11099))
- Fixed security vulnerability "CWE-94: Improper Control of Generation of Code (Code Injection)" ([#12212](https://github.com/Lightning-AI/lightning/pull/12212))
- Fixed logging on `{test,validation}_epoch_end` with multiple dataloaders ([#11132](https://github.com/Lightning-AI/lightning/pull/11132))
- Reset the validation progress tracking state after sanity checking ([#11218](https://github.com/Lightning-AI/lightning/pull/11218))
- Fixed double evaluation bug with fault-tolerance enabled where the second call was completely skipped ([#11119](https://github.com/Lightning-AI/lightning/pull/11119))
- Fixed an issue with the `TPUSpawnPlugin` handling the `XLA_USE_BF16` environment variable incorrectly ([#10990](https://github.com/Lightning-AI/lightning/pull/10990))
- Fixed wrong typehint for `Trainer.lightning_optimizers` ([#11155](https://github.com/Lightning-AI/lightning/pull/11155))
- Fixed the lr-scheduler state not being dumped to checkpoint when using the deepspeed strategy ([#11307](https://github.com/Lightning-AI/lightning/pull/11307))
- Fixed bug that forced overriding `configure_optimizers` with the CLI ([#11672](https://github.com/Lightning-AI/lightning/pull/11672))
- Fixed type promotion when tensors of higher category than float are logged ([#11401](https://github.com/Lightning-AI/lightning/pull/11401))
- Fixed `SimpleProfiler` summary ([#11414](https://github.com/Lightning-AI/lightning/pull/11414))
- No longer set a `DistributedSampler` to the `poptorch.DataLoader` when IPUs are used ([#12114](https://github.com/Lightning-AI/lightning/pull/12114))
- Fixed bug where progress bar was not being disabled when not in rank zero during predict ([#11377](https://github.com/Lightning-AI/lightning/pull/11377))
- Fixed the mid-epoch warning call while resuming training ([#11556](https://github.com/Lightning-AI/lightning/pull/11556))
- Fixed `LightningModule.{un,}toggle_model` when only 1 optimizer is used ([#12088](https://github.com/Lightning-AI/lightning/pull/12088))
- Fixed an issue in `RichProgressbar` to display the metrics logged only on main progress bar ([#11690](https://github.com/Lightning-AI/lightning/pull/11690))
- Fixed `RichProgressBar` progress when refresh rate does not evenly divide the total counter ([#11668](https://github.com/Lightning-AI/lightning/pull/11668))
- Fixed `RichProgressBar` progress validation bar total when using multiple validation runs within a single training epoch ([#11668](https://github.com/Lightning-AI/lightning/pull/11668))
- Configure native Deepspeed schedulers with interval='step' ([#11788](https://github.com/Lightning-AI/lightning/pull/11788)), ([#12031](https://github.com/Lightning-AI/lightning/pull/12031))
- Update `RichProgressBarTheme` styles after detecting light theme on colab ([#10993](https://github.com/Lightning-AI/lightning/pull/10993))
- Fixed passing `_ddp_params_and_buffers_to_ignore` ([#11949](https://github.com/Lightning-AI/lightning/pull/11949))
- Fixed an `AttributeError` when calling `save_hyperparameters` and no parameters need saving ([#11827](https://github.com/Lightning-AI/lightning/pull/11827))
- Fixed environment variable priority for global rank determination ([#11406](https://github.com/Lightning-AI/lightning/pull/11406))
- Fixed an issue that caused the Trainer to produce identical results on subsequent runs without explicit re-seeding ([#11870](https://github.com/Lightning-AI/lightning/pull/11870))
- Fixed an issue that caused the Tuner to affect the random state ([#11870](https://github.com/Lightning-AI/lightning/pull/11870))
- Fixed to avoid common hook warning if no hook is overridden ([#12131](https://github.com/Lightning-AI/lightning/pull/12131))
- Fixed deepspeed keeping old sub-folders in same ckpt path ([#12194](https://github.com/Lightning-AI/lightning/pull/12194))
- Fixed returning logged metrics instead of callback metrics during evaluation ([#12224](https://github.com/Lightning-AI/lightning/pull/12224))
- Fixed the case where `logger=None` is passed to the Trainer ([#12249](https://github.com/Lightning-AI/lightning/pull/12249))
- Fixed bug where the global step tracked by `ModelCheckpoint` was still set even if no checkpoint was saved ([#12418](https://github.com/Lightning-AI/lightning/pull/12418))
- Fixed bug where `ModelCheckpoint` was overriding the `epoch` and `step` logged values ([#12418](https://github.com/Lightning-AI/lightning/pull/12418))
- Fixed bug where monitoring the default `epoch` and `step` values with `ModelCheckpoint` would fail ([#12418](https://github.com/Lightning-AI/lightning/pull/12418))
- Fixed initializing optimizers unnecessarily in `DDPFullyShardedStrategy` ([#12267](https://github.com/Lightning-AI/lightning/pull/12267))
- Fixed check for horovod module ([#12377](https://github.com/Lightning-AI/lightning/pull/12377))
- Fixed logging to loggers with multiple eval dataloaders ([#12454](https://github.com/Lightning-AI/lightning/pull/12454))
- Fixed an issue with resuming from a checkpoint trained with QAT ([#11346](https://github.com/Lightning-AI/lightning/pull/11346))


## [1.5.10] - 2022-02-08

### Fixed

- Fixed an issue to avoid validation loop run on restart ([#11552](https://github.com/Lightning-AI/lightning/pull/11552))
- The `RichProgressBar` now correctly shows the `on_epoch` logged values on train epoch end ([#11689](https://github.com/Lightning-AI/lightning/pull/11689))
- Fixed an issue to make the `step` argument in `WandbLogger.log_image` work ([#11716](https://github.com/Lightning-AI/lightning/pull/11716))
- Fixed `restore_optimizers` for mapping states ([#11757](https://github.com/Lightning-AI/lightning/pull/11757))
- With `DPStrategy`, the batch is not explicitly moved to the device ([#11780](https://github.com/Lightning-AI/lightning/pull/11780))
- Fixed an issue to avoid val bar disappear after `trainer.validate()` ([#11700](https://github.com/Lightning-AI/lightning/pull/11700))
- Fixed supporting remote filesystems with `Trainer.weights_save_path` for fault-tolerant training ([#11776](https://github.com/Lightning-AI/lightning/pull/11776))
- Fixed check for available modules ([#11526](https://github.com/Lightning-AI/lightning/pull/11526))
- Fixed bug where the path for "last" checkpoints was not getting saved correctly which caused newer runs to not remove the previous "last" checkpoint ([#11481](https://github.com/Lightning-AI/lightning/pull/11481))
- Fixed bug where the path for best checkpoints was not getting saved correctly when no metric was monitored which caused newer runs to not use the best checkpoint ([#11481](https://github.com/Lightning-AI/lightning/pull/11481))


## [1.5.9] - 2022-01-20

### Fixed

- Pinned sphinx-autodoc-typehints with <v1.15 ([#11400](https://github.com/Lightning-AI/lightning/pull/11400))
- Skipped testing with PyTorch 1.7 and Python 3.9 on Ubuntu ([#11217](https://github.com/Lightning-AI/lightning/pull/11217))
- Fixed type promotion when tensors of higher category than float are logged ([#11401](https://github.com/Lightning-AI/lightning/pull/11401))
- Fixed the format of the configuration saved automatically by the CLI's `SaveConfigCallback` ([#11532](https://github.com/Lightning-AI/lightning/pull/11532))

### Changed
- Changed `LSFEnvironment` to use `LSB_DJOB_RANKFILE` environment variable instead of `LSB_HOSTS` for determining node rank and main address ([#10825](https://github.com/Lightning-AI/lightning/pull/10825))
- Disabled sampler replacement when using `IterableDataset` ([#11507](https://github.com/Lightning-AI/lightning/pull/11507))


## [1.5.8] - 2022-01-05

### Fixed

- Fixed `LightningCLI` race condition while saving the config ([#11199](https://github.com/Lightning-AI/lightning/pull/11199))
- Fixed the default value used with `log(reduce_fx=min|max)` ([#11310](https://github.com/Lightning-AI/lightning/pull/11310))
- Fixed data fetcher selection ([#11294](https://github.com/Lightning-AI/lightning/pull/11294))
- Fixed a race condition that could result in incorrect (zero) values being observed in prediction writer callbacks ([#11288](https://github.com/Lightning-AI/lightning/pull/11288))
- Fixed dataloaders not getting reloaded the correct amount of times when setting `reload_dataloaders_every_n_epochs` and `check_val_every_n_epoch` ([#10948](https://github.com/Lightning-AI/lightning/pull/10948))
- Fixed deepspeed strategy not restoring the lr-scheduler states when lr-scheduler(s) are configured through `LightningModule.configure_optimizer` ([#11322](https://github.com/Lightning-AI/lightning/pull/11322))


## [1.5.7] - 2021-12-21

### Fixed

- Fixed `NeptuneLogger` when using DDP ([#11030](https://github.com/Lightning-AI/lightning/pull/11030))
- Fixed a bug to disable logging hyperparameters in logger if there are no hparams ([#11105](https://github.com/Lightning-AI/lightning/pull/11105))
- Avoid the deprecated `onnx.export(example_outputs=...)` in torch 1.10 ([#11116](https://github.com/Lightning-AI/lightning/pull/11116))
- Fixed an issue when torch-scripting a `LightningModule` after training with `Trainer(sync_batchnorm=True)` ([#11078](https://github.com/Lightning-AI/lightning/pull/11078))
- Fixed an `AttributeError` occurring when using a `CombinedLoader` (multiple dataloaders) for prediction ([#11111](https://github.com/Lightning-AI/lightning/pull/11111))
- Fixed bug where `Trainer(track_grad_norm=..., logger=False)` would fail ([#11114](https://github.com/Lightning-AI/lightning/pull/11114))
- Fixed an incorrect warning being produced by the model summary when using `bf16` precision on CPU ([#11161](https://github.com/Lightning-AI/lightning/pull/11161))

### Changed

- DeepSpeed does not require lightning module zero 3 partitioning ([#10655](https://github.com/Lightning-AI/lightning/pull/10655))
- The `ModelCheckpoint` callback now saves and restores attributes `best_k_models`, `kth_best_model_path`, `kth_value`, and `last_model_path` ([#10995](https://github.com/Lightning-AI/lightning/pull/10995))


## [1.5.6] - 2021-12-15

### Fixed

- Fixed a bug where the DeepSpeedPlugin arguments `cpu_checkpointing` and `contiguous_memory_optimization` were not being forwarded to deepspeed correctly ([#10874](https://github.com/Lightning-AI/lightning/pull/10874))
- Fixed an issue with `NeptuneLogger` causing checkpoints to be uploaded with a duplicated file extension ([#11015](https://github.com/Lightning-AI/lightning/pull/11015))
- Fixed support for logging within callbacks returned from `LightningModule` ([#10991](https://github.com/Lightning-AI/lightning/pull/10991))
- Fixed running sanity check with `RichProgressBar` ([#10913](https://github.com/Lightning-AI/lightning/pull/10913))
- Fixed support for `CombinedLoader` while checking for warning raised with eval dataloaders ([#10994](https://github.com/Lightning-AI/lightning/pull/10994))
- The TQDM progress bar now correctly shows the `on_epoch` logged values on train epoch end ([#11069](https://github.com/Lightning-AI/lightning/pull/11069))
- Fixed bug where the TQDM updated the training progress bar during `trainer.validate` ([#11069](https://github.com/Lightning-AI/lightning/pull/11069))


## [1.5.5] - 2021-12-07

### Fixed

- Disabled batch_size extraction for torchmetric instances because they accumulate the metrics internally ([#10815](https://github.com/Lightning-AI/lightning/pull/10815))
- Fixed an issue with `SignalConnector` not restoring the default signal handlers on teardown when running on SLURM or with fault-tolerant training enabled ([#10611](https://github.com/Lightning-AI/lightning/pull/10611))
- Fixed `SignalConnector._has_already_handler` check for callable type ([#10483](https://github.com/Lightning-AI/lightning/pull/10483))
- Fixed an issue to return the results for each dataloader separately instead of duplicating them for each ([#10810](https://github.com/Lightning-AI/lightning/pull/10810))
- Improved exception message if `rich` version is less than `10.2.2` ([#10839](https://github.com/Lightning-AI/lightning/pull/10839))
- Fixed uploading best model checkpoint in NeptuneLogger ([#10369](https://github.com/Lightning-AI/lightning/pull/10369))
- Fixed early schedule reset logic in PyTorch profiler that was causing data leak ([#10837](https://github.com/Lightning-AI/lightning/pull/10837))
- Fixed a bug that caused incorrect batch indices to be passed to the `BasePredictionWriter` hooks when using a dataloader with `num_workers > 0` ([#10870](https://github.com/Lightning-AI/lightning/pull/10870))
- Fixed an issue with item assignment on the logger on rank > 0 for those who support it ([#10917](https://github.com/Lightning-AI/lightning/pull/10917))
- Fixed importing `torch_xla.debug` for `torch-xla<1.8` ([#10836](https://github.com/Lightning-AI/lightning/pull/10836))
- Fixed an issue with `DDPSpawnPlugin` and related plugins leaving a temporary checkpoint behind ([#10934](https://github.com/Lightning-AI/lightning/pull/10934))
- Fixed a `TypeError` occurring in the `SingalConnector.teardown()` method ([#10961](https://github.com/Lightning-AI/lightning/pull/10961))


## [1.5.4] - 2021-11-30

### Fixed

- Fixed support for `--key.help=class` with the `LightningCLI` ([#10767](https://github.com/Lightning-AI/lightning/pull/10767))
- Fixed `_compare_version` for python packages ([#10762](https://github.com/Lightning-AI/lightning/pull/10762))
- Fixed TensorBoardLogger `SummaryWriter` not close before spawning the processes ([#10777](https://github.com/Lightning-AI/lightning/pull/10777))
- Fixed a consolidation error in Lite when attempting to save the state dict of a sharded optimizer ([#10746](https://github.com/Lightning-AI/lightning/pull/10746))
- Fixed the default logging level for batch hooks associated with training from `on_step=False, on_epoch=True` to `on_step=True, on_epoch=False` ([#10756](https://github.com/Lightning-AI/lightning/pull/10756))

### Removed

- Removed PyTorch 1.6 support ([#10367](https://github.com/Lightning-AI/lightning/pull/10367), [#10738](https://github.com/Lightning-AI/lightning/pull/10738))


## [1.5.3] - 2021-11-24

### Fixed

- Fixed `ShardedTensor` state dict hook registration to check if torch distributed is available ([#10621](https://github.com/Lightning-AI/lightning/pull/10621))
- Fixed an issue with `self.log` not respecting a tensor's `dtype` when applying computations ([#10076](https://github.com/Lightning-AI/lightning/pull/10076))
- Fixed LigtningLite `_wrap_init` popping unexisting keys from DataLoader signature parameters ([#10613](https://github.com/Lightning-AI/lightning/pull/10613))
- Fixed signals being registered within threads ([#10610](https://github.com/Lightning-AI/lightning/pull/10610))
- Fixed an issue that caused Lightning to extract the batch size even though it was set by the user in `LightningModule.log` ([#10408](https://github.com/Lightning-AI/lightning/pull/10408))
- Fixed `Trainer(move_metrics_to_cpu=True)` not moving the evaluation logged results to CPU ([#10631](https://github.com/Lightning-AI/lightning/pull/10631))
- Fixed the `{validation,test}_step` outputs getting moved to CPU with `Trainer(move_metrics_to_cpu=True)` ([#10631](https://github.com/Lightning-AI/lightning/pull/10631))
- Fixed an issue with collecting logged test results with multiple dataloaders ([#10522](https://github.com/Lightning-AI/lightning/pull/10522))


## [1.5.2] - 2021-11-16

### Fixed

- Fixed `CombinedLoader` and `max_size_cycle` didn't receive a `DistributedSampler` ([#10374](https://github.com/Lightning-AI/lightning/pull/10374))
- Fixed an issue where class or init-only variables of dataclasses were passed to the dataclass constructor in `utilities.apply_to_collection` ([#9702](https://github.com/Lightning-AI/lightning/pull/9702))
- Fixed `isinstance` not working with `init_meta_context`, materialized model not being moved to the device ([#10493](https://github.com/Lightning-AI/lightning/pull/10493))
- Fixed an issue that prevented the Trainer to shutdown workers when execution is interrupted due to failure([#10463](https://github.com/Lightning-AI/lightning/pull/10463))
- Squeeze the early stopping monitor to remove empty tensor dimensions ([#10461](https://github.com/Lightning-AI/lightning/pull/10461))
- Fixed sampler replacement logic with `overfit_batches` to only replace the sample when `SequentialSampler` is not used ([#10486](https://github.com/Lightning-AI/lightning/pull/10486))
- Fixed scripting causing false positive deprecation warnings ([#10470](https://github.com/Lightning-AI/lightning/pull/10470), [#10555](https://github.com/Lightning-AI/lightning/pull/10555))
- Do not fail if batch size could not be inferred for logging when using DeepSpeed ([#10438](https://github.com/Lightning-AI/lightning/pull/10438))
- Fixed propagation of device and dtype information to submodules of LightningLite when they inherit from `DeviceDtypeModuleMixin` ([#10559](https://github.com/Lightning-AI/lightning/pull/10559))


## [1.5.1] - 2021-11-09

### Fixed

- Fixed `apply_to_collection(defaultdict)` ([#10316](https://github.com/Lightning-AI/lightning/pull/10316))
- Fixed failure when `DataLoader(batch_size=None)` is passed ([#10345](https://github.com/Lightning-AI/lightning/pull/10345))
- Fixed interception of `__init__` arguments for sub-classed DataLoader re-instantiation in Lite ([#10334](https://github.com/Lightning-AI/lightning/pull/10334))
- Fixed issue with pickling `CSVLogger` after a call to `CSVLogger.save` ([#10388](https://github.com/Lightning-AI/lightning/pull/10388))
- Fixed an import error being caused by `PostLocalSGD` when `torch.distributed` not available ([#10359](https://github.com/Lightning-AI/lightning/pull/10359))
- Fixed the logging with `on_step=True` in epoch-level hooks causing unintended side-effects. Logging with `on_step=True` in epoch-level hooks will now correctly raise an error ([#10409](https://github.com/Lightning-AI/lightning/pull/10409))
- Fixed deadlocks for distributed training with `RichProgressBar` ([#10428](https://github.com/Lightning-AI/lightning/pull/10428))
- Fixed an issue where the model wrapper in Lite converted non-floating point tensors to float ([#10429](https://github.com/Lightning-AI/lightning/pull/10429))
- Fixed an issue with inferring the dataset type in fault-tolerant training ([#10432](https://github.com/Lightning-AI/lightning/pull/10432))
- Fixed dataloader workers with `persistent_workers` being deleted on every iteration ([#10434](https://github.com/Lightning-AI/lightning/pull/10434))


## [1.5.0] - 2021-11-02

### Added

- Added support for monitoring the learning rate without schedulers in `LearningRateMonitor` ([#9786](https://github.com/Lightning-AI/lightning/pull/9786))
- Added registration of `ShardedTensor` state dict hooks in `LightningModule.__init__` if the PyTorch version supports `ShardedTensor` ([#8944](https://github.com/Lightning-AI/lightning/pull/8944))
- Added error handling including calling of `on_keyboard_interrupt()` and `on_exception()` for all entrypoints (fit, validate, test, predict) ([#8819](https://github.com/Lightning-AI/lightning/pull/8819))
- Added a flavor of `training_step` that takes `dataloader_iter` as an argument ([#8807](https://github.com/Lightning-AI/lightning/pull/8807))
- Added a `state_key` property to the `Callback` base class ([#6886](https://github.com/Lightning-AI/lightning/pull/6886))
- Added progress tracking to loops:
    * Integrated `TrainingEpochLoop.total_batch_idx` ([#8598](https://github.com/Lightning-AI/lightning/pull/8598))
    * Added `BatchProgress` and integrated `TrainingEpochLoop.is_last_batch` ([#9657](https://github.com/Lightning-AI/lightning/pull/9657))
    * Avoid optional `Tracker` attributes ([#9320](https://github.com/Lightning-AI/lightning/pull/9320))
    * Reset `current` progress counters when restarting an epoch loop that had already finished ([#9371](https://github.com/Lightning-AI/lightning/pull/9371))
    * Call `reset_on_restart` in the loop's `reset` hook instead of when loading a checkpoint ([#9561](https://github.com/Lightning-AI/lightning/pull/9561))
    * Use `completed` over `processed` in `reset_on_restart` ([#9656](https://github.com/Lightning-AI/lightning/pull/9656))
    * Renamed `reset_on_epoch` to `reset_on_run` ([#9658](https://github.com/Lightning-AI/lightning/pull/9658))
- Added `batch_size` and `rank_zero_only` arguments for `log_dict` to match `log` ([#8628](https://github.com/Lightning-AI/lightning/pull/8628))
- Added a check for unique GPU ids ([#8666](https://github.com/Lightning-AI/lightning/pull/8666))
- Added `ResultCollection` state_dict to the Loop `state_dict` and added support for distributed reload ([#8641](https://github.com/Lightning-AI/lightning/pull/8641))
- Added DeepSpeed collate checkpoint utility function ([#8701](https://github.com/Lightning-AI/lightning/pull/8701))
- Added a `handles_accumulate_grad_batches` property to the training type plugins ([#8856](https://github.com/Lightning-AI/lightning/pull/8856))
- Added a warning to `WandbLogger` when reusing a wandb run ([#8714](https://github.com/Lightning-AI/lightning/pull/8714))
- Added `log_graph` argument for `watch` method of `WandbLogger` ([#8662](https://github.com/Lightning-AI/lightning/pull/8662))
- `LightningCLI` additions:
  * Added `LightningCLI(run=False|True)` to choose whether to run a `Trainer` subcommand ([#8751](https://github.com/Lightning-AI/lightning/pull/8751))
  * Added support to call any trainer function from the `LightningCLI` via subcommands ([#7508](https://github.com/Lightning-AI/lightning/pull/7508))
  * Allow easy trainer re-instantiation ([#7508](https://github.com/Lightning-AI/lightning/pull/9241))
  * Automatically register all optimizers and learning rate schedulers ([#9565](https://github.com/Lightning-AI/lightning/pull/9565))
  * Allow registering custom optimizers and learning rate schedulers without subclassing the CLI ([#9565](https://github.com/Lightning-AI/lightning/pull/9565))
  * Support shorthand notation to instantiate optimizers and learning rate schedulers ([#9565](https://github.com/Lightning-AI/lightning/pull/9565))
  * Support passing lists of callbacks via command line ([#8815](https://github.com/Lightning-AI/lightning/pull/8815))
  * Support shorthand notation to instantiate models ([#9588](https://github.com/Lightning-AI/lightning/pull/9588))
  * Support shorthand notation to instantiate datamodules ([#10011](https://github.com/Lightning-AI/lightning/pull/10011))
  * Added `multifile` option to `LightningCLI` to enable/disable config saving to preserve multiple files structure ([#9073](https://github.com/Lightning-AI/lightning/pull/9073))
- Fault-tolerant training:
    * Added `FastForwardSampler` and `CaptureIterableDataset` injection to data loading utilities ([#8366](https://github.com/Lightning-AI/lightning/pull/8366))
    * Added `DataFetcher` to control fetching flow ([#8890](https://github.com/Lightning-AI/lightning/pull/8890))
    * Added `SharedCycleIteratorState` to prevent infinite loop ([#8889](https://github.com/Lightning-AI/lightning/pull/8889))
    * Added `CaptureMapDataset` for state management in map-style datasets ([#8891](https://github.com/Lightning-AI/lightning/pull/8891))
    * Added Fault Tolerant Training to `DataFetcher` ([#8891](https://github.com/Lightning-AI/lightning/pull/8891))
    * Replaced old prefetch iterator with new `DataFetcher` in training loop ([#8953](https://github.com/Lightning-AI/lightning/pull/8953))
    * Added partial support for global random state fault-tolerance in map-style datasets ([#8950](https://github.com/Lightning-AI/lightning/pull/8950))
    * Converted state to tuple explicitly when setting Python random state ([#9401](https://github.com/Lightning-AI/lightning/pull/9401))
    * Added support for restarting an optimizer loop (multiple optimizers) ([#9537](https://github.com/Lightning-AI/lightning/pull/9537))
    * Added support for restarting within Evaluation Loop ([#9563](https://github.com/Lightning-AI/lightning/pull/9563))
    * Added mechanism to detect that a signal has been sent so the Trainer can gracefully exit ([#9566](https://github.com/Lightning-AI/lightning/pull/9566))
    * Added support for skipping ahead to validation during the auto-restart of fitting ([#9681](https://github.com/Lightning-AI/lightning/pull/9681))
    * Added support for auto-restart if a fault-tolerant checkpoint is available ([#9722](https://github.com/Lightning-AI/lightning/pull/9722))
- Checkpoint saving and loading extensibility:
  * Added `CheckpointIO` plugin to expose checkpoint IO from training type plugin ([#8743](https://github.com/Lightning-AI/lightning/pull/8743))
  * Refactored `CheckpointConnector` to offload validation logic to the `CheckpointIO` plugin ([#9045](https://github.com/Lightning-AI/lightning/pull/9045))
  * Added `remove_checkpoint` to `CheckpointIO` plugin by moving the responsibility out of the `ModelCheckpoint` callback ([#9373](https://github.com/Lightning-AI/lightning/pull/9373))
  * Added `XLACheckpointIO` plugin ([#9972](https://github.com/Lightning-AI/lightning/pull/9972))
- Loop customization:
    * Added `Closure` and `AbstractClosure` classes ([#8642](https://github.com/Lightning-AI/lightning/pull/8642))
    * Refactored `TrainingBatchLoop` and extracted `OptimizerLoop`, splitting off automatic optimization into its own loop ([#9191](https://github.com/Lightning-AI/lightning/pull/9191))
    * Removed `TrainingBatchLoop.backward()`; manual optimization now calls directly into `Accelerator.backward()` and automatic optimization handles backward in new `OptimizerLoop` ([#9265](https://github.com/Lightning-AI/lightning/pull/9265))
    * Extracted `ManualOptimization` logic from `TrainingBatchLoop` into its own separate loop class ([#9266](https://github.com/Lightning-AI/lightning/pull/9266))
    * Added `OutputResult` and `ManualResult` classes ([#9437](https://github.com/Lightning-AI/lightning/pull/9437), [#9424](https://github.com/Lightning-AI/lightning/pull/9424))
    * Marked `OptimizerLoop.backward` as protected ([#9514](https://github.com/Lightning-AI/lightning/pull/9514))
    * Marked `FitLoop.should_accumulate` as protected ([#9515](https://github.com/Lightning-AI/lightning/pull/9515))
    * Marked several methods in `PredictionLoop` as protected: `on_predict_start`, `on_predict_epoch_end`, `on_predict_end`, `on_predict_model_eval` ([#9516](https://github.com/Lightning-AI/lightning/pull/9516))
    * Marked several methods in `EvaluationLoop` as protected: `get_max_batches`, `on_evaluation_model_eval`, `on_evaluation_model_train`, `on_evaluation_start`, `on_evaluation_epoch_start`, `on_evaluation_epoch_end`, `on_evaluation_end`, `reload_evaluation_dataloaders` ([#9516](https://github.com/Lightning-AI/lightning/pull/9516))
    * Marked several methods in `EvaluationEpochLoop` as protected: `on_evaluation_batch_start`, `evaluation_step`, `evaluation_step_end` ([#9516](https://github.com/Lightning-AI/lightning/pull/9516))
    * Added `yielding_training_step` example ([#9983](https://github.com/Lightning-AI/lightning/pull/9983))
- Added support for saving and loading state of multiple callbacks of the same type ([#7187](https://github.com/Lightning-AI/lightning/pull/7187))
- Added DeepSpeed Stage 1 support ([#8974](https://github.com/Lightning-AI/lightning/pull/8974))
- Added `Python dataclass` support for `LightningDataModule` ([#8272](https://github.com/Lightning-AI/lightning/pull/8272))
- Added sanitization of tensors when they get logged as hyperparameters in `TensorBoardLogger` ([#9031](https://github.com/Lightning-AI/lightning/pull/9031))
- Added `InterBatchParallelDataFetcher` ([#9020](https://github.com/Lightning-AI/lightning/pull/9020))
- Added `DataLoaderIterDataFetcher` ([#9020](https://github.com/Lightning-AI/lightning/pull/9020))
- Added `DataFetcher` within `Fit / Evaluation` Loop  ([#9047](https://github.com/Lightning-AI/lightning/pull/9047))
- Added a friendly error message when DDP attempts to spawn new distributed processes with rank > 0 ([#9005](https://github.com/Lightning-AI/lightning/pull/9005))
- Added Rich integration:
    * Added Rich progress bar ([#8929](https://github.com/Lightning-AI/lightning/pull/8929), [#9559](https://github.com/Lightning-AI/lightning/pull/9559))
    * Added Support for iterable datasets ([#9734](https://github.com/Lightning-AI/lightning/pull/9734))
    * Added `RichModelSummary` callback ([#9546](https://github.com/Lightning-AI/lightning/pull/9546))
    * Added `configure_columns` method to `RichProgressBar` ([#10288](https://github.com/Lightning-AI/lightning/pull/10288))
    * Added `leave` argument to `RichProgressBar` ([#10301](https://github.com/Lightning-AI/lightning/pull/10301))
- Added input validation logic for precision ([#9080](https://github.com/Lightning-AI/lightning/pull/9080))
- Added support for CPU AMP autocast ([#9084](https://github.com/Lightning-AI/lightning/pull/9084))
- Added `on_exception` callback hook ([#9183](https://github.com/Lightning-AI/lightning/pull/9183))
- Added a warning to DeepSpeed when inferring batch size ([#9221](https://github.com/Lightning-AI/lightning/pull/9221))
- Added `ModelSummary` callback ([#9344](https://github.com/Lightning-AI/lightning/pull/9344))
- Added `log_images`, `log_text` and `log_table` to `WandbLogger` ([#9545](https://github.com/Lightning-AI/lightning/pull/9545))
- Added `PL_RECONCILE_PROCESS` environment variable to enable process reconciliation regardless of cluster environment settings ([#9389](https://github.com/Lightning-AI/lightning/pull/9389))
- Added `get_device_stats` to the Accelerator interface and added its implementation for GPU and TPU ([#9586](https://github.com/Lightning-AI/lightning/pull/9586))
- Added a warning when an unknown key is encountered in the optimizer configuration, and when `OneCycleLR` is used with `"interval": "epoch"` ([#9666](https://github.com/Lightning-AI/lightning/pull/9666))
- Added `DeviceStatsMonitor` callback ([#9712](https://github.com/Lightning-AI/lightning/pull/9712))
- Added `enable_progress_bar` to the Trainer constructor ([#9664](https://github.com/Lightning-AI/lightning/pull/9664))
- Added `pl_legacy_patch` load utility for loading old checkpoints that have pickled legacy Lightning attributes ([#9166](https://github.com/Lightning-AI/lightning/pull/9166))
- Added support for `torch.use_deterministic_algorithms` ([#9121](https://github.com/Lightning-AI/lightning/pull/9121))
- Added automatic parameters tying for TPUs ([#9525](https://github.com/Lightning-AI/lightning/pull/9525))
- Added support for `torch.autograd.set_detect_anomaly` through `Trainer` constructor argument `detect_anomaly` ([#9848](https://github.com/Lightning-AI/lightning/pull/9848))
- Added `enable_model_summary` flag to Trainer ([#9699](https://github.com/Lightning-AI/lightning/pull/9699))
- Added `strategy` argument to Trainer ([#8597](https://github.com/Lightning-AI/lightning/pull/8597))
- Added `init_meta_context`, `materialize_module` utilities ([#9920](https://github.com/Lightning-AI/lightning/pull/9920))
- Added `TPUPrecisionPlugin` ([#10020](https://github.com/Lightning-AI/lightning/pull/#10020))
- Added `torch.bfloat16` support:
  * Added bfloat16 support for Lightning Trainer ([#9049](https://github.com/Lightning-AI/lightning/pull/9049))
  * Renamed `TPUHalfPrecisionPlugin` to `TPUBf16PrecisionPlugin` ([#10026](https://github.com/Lightning-AI/lightning/pull/10026))
  * Default to `precision=bf16` on CPU when `precision=16` is passed ([#10033](https://github.com/Lightning-AI/lightning/pull/10033))
  * Added support for `torch.autocast` ([#10053](https://github.com/Lightning-AI/lightning/pull/10053))
- Added `kfold` example for loop customization ([#9965](https://github.com/Lightning-AI/lightning/pull/9965))
- LightningLite:
    * Added `PrecisionPlugin.forward_context`, making it the default implementation for all `{train,val,test,predict}_step_context()` methods ([#9988](https://github.com/Lightning-AI/lightning/pull/9988))
    * Added `DDPSpawnPlugin.spawn()` for spawning new processes of a given function ([#10018](https://github.com/Lightning-AI/lightning/pull/10018), [#10022](https://github.com/Lightning-AI/lightning/pull/10022))
    * Added `TrainingTypePlugin.{_setup_model, _setup_optimizer}` methods ([#9994](https://github.com/Lightning-AI/lightning/pull/9994), [#10064](https://github.com/Lightning-AI/lightning/pull/10064))
    * Implemented `DataParallelPlugin._setup_model` ([#10010](https://github.com/Lightning-AI/lightning/pull/10010))
    * Implemented `DeepSpeedPlugin._setup_model_and_optimizers` ([#10009](https://github.com/Lightning-AI/lightning/pull/10009), [#10064](https://github.com/Lightning-AI/lightning/pull/10064))
    * Implemented `{DDPShardedPlugin,DDPShardedSpawnPlugin}._setup_model_and_optimizers` ([#10028](https://github.com/Lightning-AI/lightning/pull/10028), [#10064](https://github.com/Lightning-AI/lightning/pull/10064))
    * Added optional `model` argument to the `optimizer_step` methods in accelerators and plugins ([#10023](https://github.com/Lightning-AI/lightning/pull/10023))
    * Updated precision attributes in `DeepSpeedPlugin` ([#10164](https://github.com/Lightning-AI/lightning/pull/10164))
    * Added the ability to return a result from rank 0 in `DDPSpawnPlugin.spawn` ([#10162](https://github.com/Lightning-AI/lightning/pull/10162))
    * Added `pytorch_lightning.lite` package ([#10175](https://github.com/Lightning-AI/lightning/pull/10175))
    * Added `LightningLite` documentation ([#10043](https://github.com/Lightning-AI/lightning/pull/10043))
    * Added `LightningLite` examples ([#9987](https://github.com/Lightning-AI/lightning/pull/9987))
    * Make the `_LiteDataLoader` an iterator and add supports for custom dataloader ([#10279](https://github.com/Lightning-AI/lightning/pull/10279))
- Added `use_omegaconf` argument to `save_hparams_to_yaml` plugin ([#9170](https://github.com/Lightning-AI/lightning/pull/9170))
- Added `ckpt_path` argument for `Trainer.fit()` ([#10061](https://github.com/Lightning-AI/lightning/pull/10061))
- Added `auto_device_count` method to `Accelerators` ([#10222](https://github.com/Lightning-AI/lightning/pull/10222))
- Added support for `devices="auto"` ([#10264](https://github.com/Lightning-AI/lightning/pull/10264))
- Added a `filename` argument in `ModelCheckpoint.format_checkpoint_name` ([#9818](https://github.com/Lightning-AI/lightning/pull/9818))
- Added support for empty `gpus` list to run on CPU ([#10246](https://github.com/Lightning-AI/lightning/pull/10246))
- Added a warning if multiple batch sizes are found from ambiguous batch ([#10247](https://github.com/Lightning-AI/lightning/pull/10247))

### Changed

- Trainer now raises a `MisconfigurationException` when its methods are called with `ckpt_path="best"` but a checkpoint callback isn't configured ([#9841](https://github.com/Lightning-AI/lightning/pull/9841))
- Setting `Trainer(accelerator="ddp_cpu")` now does not spawn a subprocess if `num_processes` is kept `1` along with `num_nodes > 1` ([#9603](https://github.com/Lightning-AI/lightning/pull/9603))
- Module imports are now catching `ModuleNotFoundError` instead of `ImportError` ([#9867](https://github.com/Lightning-AI/lightning/pull/9867))
- `pytorch_lightning.loggers.neptune.NeptuneLogger` is now consistent with the new [neptune-client](https://github.com/neptune-ai/neptune-client) API; the old [neptune-client](https://github.com/neptune-ai/neptune-client) API is supported by `NeptuneClient` from the [neptune-contrib](https://github.com/neptune-ai/neptune-contrib) repo ([#6867](https://github.com/Lightning-AI/lightning/pull/6867))
- Parsing of `enums` type hyperparameters to be saved in the `haprams.yaml` file by TensorBoard and CSV loggers has been fixed and made in line with how OmegaConf parses it ([#9170](https://github.com/Lightning-AI/lightning/pull/9170))
- Parsing of the `gpus` Trainer argument has changed: `gpus="n"` (str) no longer selects the GPU index n and instead selects the first n devices ([#8770](https://github.com/Lightning-AI/lightning/pull/8770))
- `iteration_count` and other index attributes in the loops has been replaced with progress dataclasses ([#8477](https://github.com/Lightning-AI/lightning/pull/8477))
- The `trainer.lightning_module` reference is now properly set at the very beginning of a run ([#8536](https://github.com/Lightning-AI/lightning/pull/8536))
- The model weights now get loaded in all cases when the checkpoint path gets provided in validate/test/predict, regardless of whether the model instance is provided or not ([#8352](https://github.com/Lightning-AI/lightning/pull/8352))
- The `Trainer` functions `reset_{train,val,test,predict}_dataloader`, `reset_train_val_dataloaders`, and `request_dataloader` `model` argument is now optional ([#8536](https://github.com/Lightning-AI/lightning/pull/8536))
- Saved checkpoints will no longer use the type of a `Callback` as the key to avoid issues with unpickling ([#6886](https://github.com/Lightning-AI/lightning/pull/6886))
- Improved string conversion for `ResultCollection` ([#8622](https://github.com/Lightning-AI/lightning/pull/8622))
- `LightningCLI` changes:
    * `LightningCLI.init_parser` now returns the parser instance ([#8721](https://github.com/Lightning-AI/lightning/pull/8721))
    * `LightningCLI.add_core_arguments_to_parser`, `LightningCLI.parse_arguments` now take a `parser` argument ([#8721](https://github.com/Lightning-AI/lightning/pull/8721))
    * `LightningCLI.instantiate_trainer` now takes a config and a list of callbacks ([#8721](https://github.com/Lightning-AI/lightning/pull/8721))
    * Split `LightningCLI.add_core_arguments_to_parser` into `LightningCLI.add_default_arguments_to_parser` + `LightningCLI.add_core_arguments_to_parser` ([#8721](https://github.com/Lightning-AI/lightning/pull/8721))
- The accelerator and training type plugin `setup` hooks no longer have a `model` argument ([#8536](https://github.com/Lightning-AI/lightning/pull/8536))
- The accelerator and training type plugin `update_global_step` hook has been removed ([#8856](https://github.com/Lightning-AI/lightning/pull/8856))
- The coverage of `self.log`-ing in any `LightningModule` or `Callback` hook has been improved ([#8498](https://github.com/Lightning-AI/lightning/pull/8498))
- `self.log`-ing without a `Trainer` reference now raises a warning instead of an exception ([#9733](https://github.com/Lightning-AI/lightning/pull/9733))
- Removed restrictions in the Trainer that loggers can only log from rank 0; the existing logger behavior has not changed ([#8608](https://github.com/Lightning-AI/lightning/pull/8608))
- `Trainer.request_dataloader` now takes a `RunningStage` enum instance ([#8858](https://github.com/Lightning-AI/lightning/pull/8858))
- Changed `rank_zero_warn` to `NotImplementedError` in the `{train, val, test, predict}_dataloader` hooks that `Lightning(Data)Module` uses ([#9161](https://github.com/Lightning-AI/lightning/pull/9161))
- Moved `block_ddp_sync_behaviour` out of `TrainingBatchLoop` to loop utilities ([#9192](https://github.com/Lightning-AI/lightning/pull/9192))
- Executing the `optimizer_closure` is now required when overriding the `optimizer_step` hook ([#9360](https://github.com/Lightning-AI/lightning/pull/9360))
- Changed logging of `LightningModule` and `LightningDataModule` hyperparameters to raise an exception only if there are colliding keys with different values ([#9496](https://github.com/Lightning-AI/lightning/pull/9496))
- `seed_everything` now fails when an invalid seed value is passed instead of selecting a random seed ([#8787](https://github.com/Lightning-AI/lightning/pull/8787))
- The Trainer now calls `TrainingTypePlugin` collective APIs directly instead of going through the Accelerator reference ([#9677](https://github.com/Lightning-AI/lightning/pull/9677), [#9901](https://github.com/Lightning-AI/lightning/pull/9901))
- The tuner now uses a unique filename to save a temporary checkpoint ([#9682](https://github.com/Lightning-AI/lightning/pull/9682))
- Changed `HorovodPlugin.all_gather` to return a `torch.Tensor` instead of a list ([#9696](https://github.com/Lightning-AI/lightning/pull/9696))
- Changed Trainer connectors to be protected attributes:
    * Configuration Validator ([#9779](https://github.com/Lightning-AI/lightning/pull/9779))
- The `current_epoch` and `global_step` attributes now get restored irrespective of the Trainer task ([#9413](https://github.com/Lightning-AI/lightning/pull/9413))
- Trainer now raises an exception when requesting `amp_level` with native `amp_backend` ([#9755](https://github.com/Lightning-AI/lightning/pull/9755))
- Update the logic to check for accumulation steps with deepspeed ([#9826](https://github.com/Lightning-AI/lightning/pull/9826))
- `pytorch_lightning.utilities.grads.grad_norm` now raises an exception if parameter `norm_type <= 0` ([#9765](https://github.com/Lightning-AI/lightning/pull/9765))
- Updated error message for interactive incompatible plugins ([#9896](https://github.com/Lightning-AI/lightning/pull/9896))
- Moved the `optimizer_step` and `clip_gradients` hook from the `Accelerator` and `TrainingTypePlugin` into the `PrecisionPlugin` ([#10143](https://github.com/Lightning-AI/lightning/pull/10143), [#10029](https://github.com/Lightning-AI/lightning/pull/10029))
- `NativeMixedPrecisionPlugin` and its subclasses now take an optional `GradScaler` instance ([#10055](https://github.com/Lightning-AI/lightning/pull/10055))
- Trainer is now raising a `MisconfigurationException` instead of a warning if `Trainer.{validate/test}` is missing required methods ([#10016](https://github.com/Lightning-AI/lightning/pull/10016))
- Changed default value of the `max_steps` Trainer argument from `None` to -1 ([#9460](https://github.com/Lightning-AI/lightning/pull/9460))
- LightningModule now raises an error when calling `log(on_step=False, on_epoch=False)` ([#10227](https://github.com/Lightning-AI/lightning/pull/10227))
- Quantization aware training observers are now disabled by default during validating/testing/predicting stages ([#8540](https://github.com/Lightning-AI/lightning/pull/8540))
- Raised `MisconfigurationException` when total length of `dataloader` across ranks is zero, and give warning when total length is non-zero, but only local rank length is zero. ([#9827](https://github.com/Lightning-AI/lightning/pull/9827))
- Changed the model size calculation using `ByteCounter` ([#10123](https://github.com/Lightning-AI/lightning/pull/10123))
- Enabled `on_load_checkpoint` for `LightningDataModule` for all `trainer_fn` ([#10238](https://github.com/Lightning-AI/lightning/pull/10238))
- Allowed separate config files for parameters with class type when LightningCLI is in `subclass_mode=False` ([#10286](https://github.com/Lightning-AI/lightning/pull/10286))

### Deprecated

- Deprecated Trainer argument `terminate_on_nan` in favor of `detect_anomaly`([#9175](https://github.com/Lightning-AI/lightning/pull/9175))
- Deprecated `Trainer.terminate_on_nan` public attribute access ([#9849](https://github.com/Lightning-AI/lightning/pull/9849))
- Deprecated `LightningModule.summarize()` in favor of `pytorch_lightning.utilities.model_summary.summarize()` ([#8513](https://github.com/Lightning-AI/lightning/pull/8513))
- Deprecated `LightningModule.model_size` ([#8343](https://github.com/Lightning-AI/lightning/pull/8343))
- Deprecated `DataModule` properties: `train_transforms`, `val_transforms`, `test_transforms`, `size`, `dims` ([#8851](https://github.com/Lightning-AI/lightning/pull/8851))
- Deprecated `add_to_queue`, `get_from_queue` from `LightningModule` in favor of corresponding methods in the `DDPSpawnPlugin` ([#9118](https://github.com/Lightning-AI/lightning/pull/9118))
- Deprecated `LightningModule.get_progress_bar_dict` and `Trainer.progress_bar_dict` in favor of `pytorch_lightning.callbacks.progress.base.get_standard_metrics` and `ProgressBarBase.get_metrics` ([#8985](https://github.com/Lightning-AI/lightning/pull/8985))
- Deprecated `prepare_data_per_node` flag on Trainer and set it as a property of `DataHooks`, accessible in the `LightningModule` and `LightningDataModule` ([#8958](https://github.com/Lightning-AI/lightning/pull/8958))
- Deprecated the `TestTubeLogger` ([#9065](https://github.com/Lightning-AI/lightning/pull/9065))
- Deprecated `on_{train/val/test/predict}_dataloader()` from `LightningModule` and `LightningDataModule` ([#9098](https://github.com/Lightning-AI/lightning/pull/9098))
- Deprecated `on_keyboard_interrupt` callback hook in favor of new `on_exception` hook ([#9260](https://github.com/Lightning-AI/lightning/pull/9260))
- Deprecated passing `process_position` to the `Trainer` constructor in favor of adding the `ProgressBar` callback with `process_position` directly to the list of callbacks ([#9222](https://github.com/Lightning-AI/lightning/pull/9222))
- Deprecated passing `flush_logs_every_n_steps` as a Trainer argument, instead pass it to the logger init if supported ([#9366](https://github.com/Lightning-AI/lightning/pull/9366))
- Deprecated `LightningLoggerBase.close`, `LoggerCollection.close` in favor of `LightningLoggerBase.finalize`, `LoggerCollection.finalize` ([#9422](https://github.com/Lightning-AI/lightning/pull/9422))
- Deprecated passing `progress_bar_refresh_rate` to the `Trainer` constructor in favor of adding the `ProgressBar` callback with `refresh_rate` directly to the list of callbacks, or passing `enable_progress_bar=False` to disable the progress bar ([#9616](https://github.com/Lightning-AI/lightning/pull/9616))
- Deprecated `LightningDistributed` and moved the broadcast logic to `DDPPlugin` and `DDPSpawnPlugin` directly ([#9691](https://github.com/Lightning-AI/lightning/pull/9691))
- Deprecated passing `stochastic_weight_avg` to the `Trainer` constructor in favor of adding the `StochasticWeightAveraging` callback directly to the list of callbacks ([#8989](https://github.com/Lightning-AI/lightning/pull/8989))
- Deprecated Accelerator collective API `barrier`, `broadcast`, and `all_gather` in favor of calling the `TrainingTypePlugin` collective API directly ([#9677](https://github.com/Lightning-AI/lightning/pull/9677))
- Deprecated `checkpoint_callback` from the `Trainer` constructor in favor of `enable_checkpointing` ([#9754](https://github.com/Lightning-AI/lightning/pull/9754))
- Deprecated the `LightningModule.on_post_move_to_device` method ([#9525](https://github.com/Lightning-AI/lightning/pull/9525))
- Deprecated `pytorch_lightning.core.decorators.parameter_validation` in favor of `pytorch_lightning.utilities.parameter_tying.set_shared_parameters` ([#9525](https://github.com/Lightning-AI/lightning/pull/9525))
- Deprecated passing `weights_summary` to the `Trainer` constructor in favor of adding the `ModelSummary` callback with `max_depth` directly to the list of callbacks ([#9699](https://github.com/Lightning-AI/lightning/pull/9699))
- Deprecated `log_gpu_memory`, `gpu_metrics`, and util funcs in favor of `DeviceStatsMonitor` callback ([#9921](https://github.com/Lightning-AI/lightning/pull/9921))
- Deprecated `GPUStatsMonitor` and `XLAStatsMonitor` in favor of `DeviceStatsMonitor` callback ([#9924](https://github.com/Lightning-AI/lightning/pull/9924))
- Deprecated setting `Trainer(max_steps=None)`; To turn off the limit, set `Trainer(max_steps=-1)` (default) ([#9460](https://github.com/Lightning-AI/lightning/pull/9460))
- Deprecated access to the `AcceleratorConnector.is_slurm_managing_tasks` attribute and marked it as protected ([#10101](https://github.com/Lightning-AI/lightning/pull/10101))
- Deprecated access to the `AcceleratorConnector.configure_slurm_ddp` method and marked it as protected ([#10101](https://github.com/Lightning-AI/lightning/pull/10101))
- Deprecated passing `resume_from_checkpoint` to the `Trainer` constructor in favor of `trainer.fit(ckpt_path=)` ([#10061](https://github.com/Lightning-AI/lightning/pull/10061))
- Deprecated `ClusterEnvironment.creates_children()` in favor of `ClusterEnvironment.creates_processes_externally` (property) ([#10106](https://github.com/Lightning-AI/lightning/pull/10106))
- Deprecated `PrecisionPlugin.master_params()` in favor of `PrecisionPlugin.main_params()` ([#10105](https://github.com/Lightning-AI/lightning/pull/10105))
- Deprecated `lr_sch_names` from `LearningRateMonitor` ([#10066](https://github.com/Lightning-AI/lightning/pull/10066))
- Deprecated `ProgressBar` callback in favor of `TQDMProgressBar` ([#10134](https://github.com/Lightning-AI/lightning/pull/10134))

### Removed

- Removed deprecated `metrics` ([#8586](https://github.com/Lightning-AI/lightning/pull/8586/))
- Removed the deprecated `outputs` argument in both the `LightningModule.on_train_epoch_end` and `Callback.on_train_epoch_end` hooks ([#8587](https://github.com/Lightning-AI/lightning/pull/8587))
- Removed the deprecated `TrainerLoggingMixin` class ([#8609](https://github.com/Lightning-AI/lightning/pull/8609))
- Removed the deprecated `TrainerTrainingTricksMixin` class ([#8679](https://github.com/Lightning-AI/lightning/pull/8679))
- Removed the deprecated `optimizer_idx` from `training_step` as an accepted argument in manual optimization ([#8576](https://github.com/Lightning-AI/lightning/pull/8576))
- Removed support for the deprecated `on_save_checkpoint` signature. The hook now takes a `checkpoint` positional parameter ([#8697](https://github.com/Lightning-AI/lightning/pull/8697))
- Removed support for the deprecated `on_load_checkpoint` signature. The hook now takes a `pl_module` positional parameter ([#8697](https://github.com/Lightning-AI/lightning/pull/8697))
- Removed the deprecated `save_function` property in `ModelCheckpoint` ([#8680](https://github.com/Lightning-AI/lightning/pull/8680))
- Removed the deprecated `model` argument from `ModelCheckpoint.save_checkpoint` ([#8688](https://github.com/Lightning-AI/lightning/pull/8688))
- Removed the deprecated `sync_step` argument from `WandbLogger` ([#8763](https://github.com/Lightning-AI/lightning/pull/8763))
- Removed the deprecated `Trainer.truncated_bptt_steps` in favor of `LightningModule.truncated_bptt_steps` ([#8826](https://github.com/Lightning-AI/lightning/pull/8826))
- Removed `LightningModule.write_predictions` and `LightningModule.write_predictions_dict` ([#8850](https://github.com/Lightning-AI/lightning/pull/8850))
- Removed `on_reset_*_dataloader` hooks in TrainingType Plugins and Accelerators ([#8858](https://github.com/Lightning-AI/lightning/pull/8858))
- Removed deprecated `GradInformation` module in favor of `pytorch_lightning.utilities.grads` ([#8831](https://github.com/Lightning-AI/lightning/pull/8831/))
- Removed `TrainingTypePlugin.on_save` and `Accelerator.on_save` ([#9023](https://github.com/Lightning-AI/lightning/pull/9023))
- Removed `{Accelerator,TrainingTypePlugin,PrecisionPlugin}.post_optimizer_step` ([#9746](https://github.com/Lightning-AI/lightning/pull/9746))
- Removed deprecated `connect_precision_plugin` and `connect_training_type_plugin` from `Accelerator` ([#9019](https://github.com/Lightning-AI/lightning/pull/9019))
- Removed `on_train_epoch_end` from `Accelerator` ([#9035](https://github.com/Lightning-AI/lightning/pull/9035))
- Removed `InterBatchProcessor` in favor of `DataLoaderIterDataFetcher` ([#9052](https://github.com/Lightning-AI/lightning/pull/9052))
- Removed `Plugin` in `base_plugin.py` in favor of accessing `TrainingTypePlugin` and `PrecisionPlugin` directly instead ([#9066](https://github.com/Lightning-AI/lightning/pull/9066))
- Removed `teardown` from `ParallelPlugin` ([#8943](https://github.com/Lightning-AI/lightning/pull/8943))
- Removed deprecated `profiled_functions` argument from `PyTorchProfiler` ([#9178](https://github.com/Lightning-AI/lightning/pull/9178))
- Removed deprecated `pytorch_lighting.utilities.argparse_utils` module ([#9166](https://github.com/Lightning-AI/lightning/pull/9166))
- Removed deprecated property `Trainer.running_sanity_check` in favor of `Trainer.sanity_checking` ([#9209](https://github.com/Lightning-AI/lightning/pull/9209))
- Removed deprecated `BaseProfiler.output_filename` arg from it and its descendants in favor of `dirpath` and `filename` ([#9214](https://github.com/Lightning-AI/lightning/pull/9214))
- Removed deprecated property `ModelCheckpoint.period` in favor of `ModelCheckpoint.every_n_epochs` ([#9213](https://github.com/Lightning-AI/lightning/pull/9213))
- Removed deprecated `auto_move_data` decorator ([#9231](https://github.com/Lightning-AI/lightning/pull/9231))
- Removed deprecated property `LightningModule.datamodule` in favor of `Trainer.datamodule` ([#9233](https://github.com/Lightning-AI/lightning/pull/9233))
- Removed deprecated properties `DeepSpeedPlugin.cpu_offload*` in favor of `offload_optimizer`, `offload_parameters` and `pin_memory` ([#9244](https://github.com/Lightning-AI/lightning/pull/9244))
- Removed deprecated property `AcceleratorConnector.is_using_torchelastic` in favor of `TorchElasticEnvironment.is_using_torchelastic()` ([#9729](https://github.com/Lightning-AI/lightning/pull/9729))
- Removed `pytorch_lightning.utilities.debugging.InternalDebugger` ([#9680](https://github.com/Lightning-AI/lightning/pull/9680))
- Removed `call_configure_sharded_model_hook` property from `Accelerator` and `TrainingTypePlugin` ([#9612](https://github.com/Lightning-AI/lightning/pull/9612))
- Removed `TrainerProperties` mixin and moved property definitions directly into `Trainer` ([#9495](https://github.com/Lightning-AI/lightning/pull/9495))
- Removed a redundant warning with `ModelCheckpoint(monitor=None)` callback ([#9875](https://github.com/Lightning-AI/lightning/pull/9875))
- Remove `epoch` from `trainer.logged_metrics` ([#9904](https://github.com/Lightning-AI/lightning/pull/9904))
- Remove deprecated `distributed_backend` from `Trainer` ([#10017](https://github.com/Lightning-AI/lightning/pull/10017))
- Removed `process_idx` from the `{DDPSpawnPlugin,TPUSpawnPlugin}.new_process` methods ([#10022](https://github.com/Lightning-AI/lightning/pull/10022))
- Removed automatic patching of `{train,val,test,predict}_dataloader()` on the `LightningModule` ([#9764](https://github.com/Lightning-AI/lightning/pull/9764))
- Removed `pytorch_lightning.trainer.connectors.OptimizerConnector` ([#10120](https://github.com/Lightning-AI/lightning/pull/10120))

### Fixed

- Fixed ImageNet evaluation in example ([#10179](https://github.com/Lightning-AI/lightning/pull/10179))
- Fixed an issue with logger outputs not being finalized correctly after prediction runs ([#8685](https://github.com/Lightning-AI/lightning/pull/8685))
- Fixed `move_metrics_to_cpu` moving the loss to CPU while training on device ([#9308](https://github.com/Lightning-AI/lightning/pull/9308))
- Fixed incorrect main progress bar indicator when resuming training mid-epoch ([#9310](https://github.com/Lightning-AI/lightning/pull/9310))
- Fixed an issue with freeing memory of datafetchers during teardown ([#9387](https://github.com/Lightning-AI/lightning/pull/9387))
- Fixed a bug where the training step output needed to be `deepcopy`-ed ([#9349](https://github.com/Lightning-AI/lightning/pull/9349))
- Fixed an issue with freeing memory allocated by the data iterators in `Loop.on_run_end` ([#9386](https://github.com/Lightning-AI/lightning/pull/9386), [#9915](https://github.com/Lightning-AI/lightning/pull/9915))
- Fixed `BasePredictionWriter` not returning the batch indices in a non-distributed setting ([#9432](https://github.com/Lightning-AI/lightning/pull/9432))
- Fixed an error when running in XLA environments with no TPU attached ([#9572](https://github.com/Lightning-AI/lightning/pull/9572))
- Fixed check on torchmetrics logged whose `compute()` output is a multielement tensor ([#9582](https://github.com/Lightning-AI/lightning/pull/9582))
- Fixed gradient accumulation for `DDPShardedPlugin` ([#9122](https://github.com/Lightning-AI/lightning/pull/9122))
- Fixed missing DeepSpeed distributed call ([#9540](https://github.com/Lightning-AI/lightning/pull/9540))
- Fixed an issue with wrapped LightningModule during evaluation; The LightningModule no longer gets wrapped with data-parallel modules when not fitting in `DDPPlugin`, `DDPSpawnPlugin`, `DDPShardedPlugin`, `DDPSpawnShardedPlugin` ([#9096](https://github.com/Lightning-AI/lightning/pull/9096))
- Fixed `trainer.accumulate_grad_batches` to be an int on init. The default value for it is now `None` inside Trainer ([#9652](https://github.com/Lightning-AI/lightning/pull/9652))
- Fixed `broadcast` in `DDPPlugin` and `DDPSpawnPlugin` to respect the `src` input ([#9691](https://github.com/Lightning-AI/lightning/pull/9691))
- Fixed `self.log(on_epoch=True, reduce_fx=sum))` for the `on_batch_start` and `on_train_batch_start` hooks ([#9791](https://github.com/Lightning-AI/lightning/pull/9791))
- Fixed `self.log(on_epoch=True)` for the `on_batch_start` and `on_train_batch_start` hooks ([#9780](https://github.com/Lightning-AI/lightning/pull/9780))
- Fixed restoring training state during `Trainer.fit` only ([#9413](https://github.com/Lightning-AI/lightning/pull/9413))
- Fixed DeepSpeed and Lightning both calling the scheduler ([#9788](https://github.com/Lightning-AI/lightning/pull/9788))
- Fixed missing arguments when saving hyperparameters from the parent class but not from the child class ([#9800](https://github.com/Lightning-AI/lightning/pull/9800))
- Fixed DeepSpeed GPU device IDs ([#9847](https://github.com/Lightning-AI/lightning/pull/9847))
- Reset `val_dataloader` in `tuner/batch_size_scaling` ([#9857](https://github.com/Lightning-AI/lightning/pull/9857))
- Fixed use of `LightningCLI` in computer_vision_fine_tuning.py example ([#9934](https://github.com/Lightning-AI/lightning/pull/9934))
- Fixed issue with non-init dataclass fields in `apply_to_collection` ([#9963](https://github.com/Lightning-AI/lightning/pull/9963))
- Reset `val_dataloader` in `tuner/batch_size_scaling` for binsearch ([#9975](https://github.com/Lightning-AI/lightning/pull/9975))
- Fixed logic to check for spawn in dataloader `TrainerDataLoadingMixin._worker_check` ([#9902](https://github.com/Lightning-AI/lightning/pull/9902))
- Fixed `train_dataloader` getting loaded twice when resuming from a checkpoint during `Trainer.fit()` ([#9671](https://github.com/Lightning-AI/lightning/pull/9671))
- Fixed `LearningRateMonitor` logging with multiple param groups optimizer with no scheduler ([#10044](https://github.com/Lightning-AI/lightning/pull/10044))
- Fixed undesired side effects being caused by `Trainer` patching dataloader methods on the `LightningModule` ([#9764](https://github.com/Lightning-AI/lightning/pull/9764))
- Fixed gradients not being unscaled when clipping or logging the gradient norm ([#9287](https://github.com/Lightning-AI/lightning/pull/9287))
- Fixed `on_before_optimizer_step` getting called before the optimizer closure (including backward) has run ([#10167](https://github.com/Lightning-AI/lightning/pull/10167))
- Fixed monitor value in `ModelCheckpoint` getting moved to the wrong device in a special case where it becomes NaN ([#10118](https://github.com/Lightning-AI/lightning/pull/10118))
- Fixed creation of `dirpath` in `BaseProfiler` if it doesn't exist ([#10073](https://github.com/Lightning-AI/lightning/pull/10073))
- Fixed incorrect handling of sigterm ([#10189](https://github.com/Lightning-AI/lightning/pull/10189))
- Fixed bug where `log(on_step=True, on_epoch=True, sync_dist=True)` wouldn't reduce the value on step ([#10227](https://github.com/Lightning-AI/lightning/pull/10227))
- Fixed an issue with `pl.utilities.seed.reset_seed` converting the `PL_SEED_WORKERS` environment variable to `bool` ([#10099](https://github.com/Lightning-AI/lightning/pull/10099))
- Fixed iterating over a logger collection when `fast_dev_run > 0` ([#10232](https://github.com/Lightning-AI/lightning/pull/10232))
- Fixed `batch_size` in `ResultCollection` not being reset to 1 on epoch end ([#10242](https://github.com/Lightning-AI/lightning/pull/10242))
- Fixed `distrib_type` not being set when training plugin instances are being passed to the Trainer ([#10251](https://github.com/Lightning-AI/lightning/pull/10251))


## [1.4.9] - 2021-09-30

- Fixed `lr_find` to generate same results on multiple calls ([#9704](https://github.com/Lightning-AI/lightning/pull/9704))
- Fixed `reset` metrics on validation epoch end ([#9717](https://github.com/Lightning-AI/lightning/pull/9717))
- Fixed input validation for `gradient_clip_val`, `gradient_clip_algorithm`, `track_grad_norm` and `terminate_on_nan` Trainer arguments ([#9595](https://github.com/Lightning-AI/lightning/pull/9595))
- Reset metrics before each task starts ([#9410](https://github.com/Lightning-AI/lightning/pull/9410))


## [1.4.8] - 2021-09-22

- Fixed error reporting in DDP process reconciliation when processes are launched by an external agent ([#9389](https://github.com/Lightning-AI/lightning/pull/9389))
- Added PL_RECONCILE_PROCESS environment variable to enable process reconciliation regardless of cluster environment settings ([#9389](https://github.com/Lightning-AI/lightning/pull/9389))
- Fixed `add_argparse_args` raising `TypeError` when args are typed as `typing.Generic` in Python 3.6 ([#9554](https://github.com/Lightning-AI/lightning/pull/9554))
- Fixed back-compatibility for saving hyperparameters from a single container and inferring its argument name by reverting [#9125](https://github.com/Lightning-AI/lightning/pull/9125) ([#9642](https://github.com/Lightning-AI/lightning/pull/9642))


## [1.4.7] - 2021-09-14

- Fixed logging of nan parameters ([#9364](https://github.com/Lightning-AI/lightning/pull/9364))
- Fixed `replace_sampler` missing the batch size under specific conditions ([#9367](https://github.com/Lightning-AI/lightning/pull/9367))
- Pass init args to ShardedDataParallel ([#9483](https://github.com/Lightning-AI/lightning/pull/9483))
- Fixed collision of user argument when using ShardedDDP ([#9512](https://github.com/Lightning-AI/lightning/pull/9512))
- Fixed DeepSpeed crash for RNNs ([#9489](https://github.com/Lightning-AI/lightning/pull/9489))


## [1.4.6] - 2021-09-07

- Fixed an issues with export to ONNX format when a model has multiple inputs ([#8800](https://github.com/Lightning-AI/lightning/pull/8800))
- Removed deprecation warnings being called for `on_{task}_dataloader` ([#9279](https://github.com/Lightning-AI/lightning/pull/9279))
- Fixed save/load/resume from checkpoint for DeepSpeed Plugin (
    [#8397](https://github.com/Lightning-AI/lightning/pull/8397),
    [#8644](https://github.com/Lightning-AI/lightning/pull/8644),
    [#8627](https://github.com/Lightning-AI/lightning/pull/8627))
- Fixed `EarlyStopping` running on train epoch end when `check_val_every_n_epoch>1` is set ([#9156](https://github.com/Lightning-AI/lightning/pull/9156))
- Fixed an issue with logger outputs not being finalized correctly after prediction runs ([#8333](https://github.com/Lightning-AI/lightning/pull/8333))
- Fixed the Apex and DeepSpeed plugin closure running after the `on_before_optimizer_step` hook ([#9288](https://github.com/Lightning-AI/lightning/pull/9288))
- Fixed the Native AMP plugin closure not running with manual optimization ([#9288](https://github.com/Lightning-AI/lightning/pull/9288))
- Fixed bug where data-loading functions where not getting the correct running stage passed ([#8858](https://github.com/Lightning-AI/lightning/pull/8858))
- Fixed intra-epoch evaluation outputs staying in memory when the respective `*_epoch_end` hook wasn't overridden ([#9261](https://github.com/Lightning-AI/lightning/pull/9261))
- Fixed error handling in DDP process reconciliation when `_sync_dir` was not initialized ([#9267](https://github.com/Lightning-AI/lightning/pull/9267))
- Fixed PyTorch Profiler not enabled for manual optimization ([#9316](https://github.com/Lightning-AI/lightning/pull/9316))
- Fixed inspection of other args when a container is specified in `save_hyperparameters` ([#9125](https://github.com/Lightning-AI/lightning/pull/9125))
- Fixed signature of `Timer.on_train_epoch_end` and `StochasticWeightAveraging.on_train_epoch_end` to prevent unwanted deprecation warnings ([#9347](https://github.com/Lightning-AI/lightning/pull/9347))


## [1.4.5] - 2021-08-31

- Fixed reduction using `self.log(sync_dict=True, reduce_fx={mean,max})` ([#9142](https://github.com/Lightning-AI/lightning/pull/9142))
- Fixed not setting a default value for `max_epochs` if `max_time` was specified on the `Trainer` constructor ([#9072](https://github.com/Lightning-AI/lightning/pull/9072))
- Fixed the CometLogger, no longer modifies the metrics in place. Instead creates a copy of metrics before performing any operations ([#9150](https://github.com/Lightning-AI/lightning/pull/9150))
- Fixed `DDP` "CUDA error: initialization error" due to a `copy` instead of `deepcopy` on `ResultCollection` ([#9239](https://github.com/Lightning-AI/lightning/pull/9239))


## [1.4.4] - 2021-08-24

- Fixed a bug in the binary search mode of auto batch size scaling where exception was raised if the first trainer run resulted in OOM ([#8954](https://github.com/Lightning-AI/lightning/pull/8954))
- Fixed a bug causing logging with `log_gpu_memory='min_max'` not working ([#9013](https://github.com/Lightning-AI/lightning/pull/9013))


## [1.4.3] - 2021-08-17

- Fixed plateau scheduler stepping on incomplete epoch ([#8861](https://github.com/Lightning-AI/lightning/pull/8861))
- Fixed infinite loop with `CycleIterator` and multiple loaders ([#8889](https://github.com/Lightning-AI/lightning/pull/8889))
- Fixed `StochasticWeightAveraging` with a list of learning rates not applying them to each param group ([#8747](https://github.com/Lightning-AI/lightning/pull/8747))
- Restore original loaders if replaced by entrypoint ([#8885](https://github.com/Lightning-AI/lightning/pull/8885))
- Fixed lost reference to `_Metadata` object in `ResultMetricCollection` ([#8932](https://github.com/Lightning-AI/lightning/pull/8932))
- Ensure the existence of `DDPPlugin._sync_dir` in `reconciliate_processes` ([#8939](https://github.com/Lightning-AI/lightning/pull/8939))


## [1.4.2] - 2021-08-10

- Fixed recursive call for `apply_to_collection(include_none=False)` ([#8719](https://github.com/Lightning-AI/lightning/pull/8719))
- Fixed truncated backprop through time enablement when set as a property on the LightningModule and not the Trainer ([#8804](https://github.com/Lightning-AI/lightning/pull/8804/))
- Fixed comments and exception message for metrics_to_scalars ([#8782](https://github.com/Lightning-AI/lightning/pull/8782/))
- Fixed typo error in LightningLoggerBase.after_save_checkpoint docstring ([#8737](https://github.com/Lightning-AI/lightning/pull/8737/))


## [1.4.1] - 2021-08-03

- Fixed `trainer.fit_loop.split_idx` always returning `None` ([#8601](https://github.com/Lightning-AI/lightning/pull/8601))
- Fixed references for `ResultCollection.extra` ([#8622](https://github.com/Lightning-AI/lightning/pull/8622))
- Fixed reference issues during epoch end result collection ([#8621](https://github.com/Lightning-AI/lightning/pull/8621))
- Fixed horovod auto-detection when horovod is not installed and the launcher is `mpirun` ([#8610](https://github.com/Lightning-AI/lightning/pull/8610))
- Fixed an issue with `training_step` outputs not getting collected correctly for `training_epoch_end` ([#8613](https://github.com/Lightning-AI/lightning/pull/8613))
- Fixed distributed types support for CPUs ([#8667](https://github.com/Lightning-AI/lightning/pull/8667))
- Fixed a deadlock issue with DDP and torchelastic ([#8655](https://github.com/Lightning-AI/lightning/pull/8655))
- Fixed `accelerator=ddp` choice for CPU ([#8645](https://github.com/Lightning-AI/lightning/pull/8645))


## [1.4.0] - 2021-07-27

### Added

- Added `extract_batch_size` utility and corresponding tests to extract batch dimension from multiple batch types ([#8357](https://github.com/Lightning-AI/lightning/pull/8357/))
- Added support for named parameter groups in `LearningRateMonitor` ([#7987](https://github.com/Lightning-AI/lightning/pull/7987))
- Added `dataclass` support for `pytorch_lightning.utilities.apply_to_collection` ([#7935](https://github.com/Lightning-AI/lightning/pull/7935))
- Added support to `LightningModule.to_torchscript` for saving to custom filesystems with `fsspec` ([#7617](https://github.com/Lightning-AI/lightning/pull/7617))
- Added `KubeflowEnvironment` for use with the `PyTorchJob` operator in Kubeflow
- Added LightningCLI support for config files on object stores ([#7521](https://github.com/Lightning-AI/lightning/pull/7521))
- Added `ModelPruning(prune_on_train_epoch_end=True|False)` to choose when to apply pruning ([#7704](https://github.com/Lightning-AI/lightning/pull/7704))
- Added support for checkpointing based on a provided time interval during training ([#7515](https://github.com/Lightning-AI/lightning/pull/7515))
- Progress tracking
  * Added dataclasses for progress tracking ([#6603](https://github.com/Lightning-AI/lightning/pull/6603),
    [#7574](https://github.com/Lightning-AI/lightning/pull/7574),
    [#8140](https://github.com/Lightning-AI/lightning/pull/8140),
    [#8362](https://github.com/Lightning-AI/lightning/pull/8362))
  * Add `{,load_}state_dict` to the progress tracking dataclasses ([#8140](https://github.com/Lightning-AI/lightning/pull/8140))
  * Connect the progress tracking dataclasses to the loops ([#8244](https://github.com/Lightning-AI/lightning/pull/8244),
    [#8362](https://github.com/Lightning-AI/lightning/pull/8362))
  * Do not reset the progress tracking dataclasses total counters ([#8475](https://github.com/Lightning-AI/lightning/pull/8475))
- Added support for passing a `LightningDataModule` positionally as the second argument to `trainer.{validate,test,predict}` ([#7431](https://github.com/Lightning-AI/lightning/pull/7431))
- Added argument `trainer.predict(ckpt_path)` ([#7430](https://github.com/Lightning-AI/lightning/pull/7430))
- Added `clip_grad_by_value` support for TPUs ([#7025](https://github.com/Lightning-AI/lightning/pull/7025))
- Added support for passing any class to `is_overridden` ([#7918](https://github.com/Lightning-AI/lightning/pull/7918))
- Added `sub_dir` parameter to `TensorBoardLogger` ([#6195](https://github.com/Lightning-AI/lightning/pull/6195))
- Added correct `dataloader_idx` to batch transfer hooks ([#6241](https://github.com/Lightning-AI/lightning/pull/6241))
- Added `include_none=bool` argument to `apply_to_collection` ([#7769](https://github.com/Lightning-AI/lightning/pull/7769))
- Added `apply_to_collections` to apply a function to two zipped collections ([#7769](https://github.com/Lightning-AI/lightning/pull/7769))
- Added `ddp_fully_sharded` support ([#7487](https://github.com/Lightning-AI/lightning/pull/7487))
- Added `should_rank_save_checkpoint` property to Training Plugins ([#7684](https://github.com/Lightning-AI/lightning/pull/7684))
- Added `log_grad_norm` hook to `LightningModule` to customize the logging of gradient norms ([#7873](https://github.com/Lightning-AI/lightning/pull/7873))
- Added `save_config_filename` init argument to `LightningCLI` to ease resolving name conflicts ([#7741](https://github.com/Lightning-AI/lightning/pull/7741))
- Added `save_config_overwrite` init argument to `LightningCLI` to ease overwriting existing config files ([#8059](https://github.com/Lightning-AI/lightning/pull/8059))
- Added reset dataloader hooks to Training Plugins and Accelerators ([#7861](https://github.com/Lightning-AI/lightning/pull/7861))
- Added trainer stage hooks for Training Plugins and Accelerators ([#7864](https://github.com/Lightning-AI/lightning/pull/7864))
- Added the `on_before_optimizer_step` hook ([#8048](https://github.com/Lightning-AI/lightning/pull/8048))
- Added IPU Accelerator ([#7867](https://github.com/Lightning-AI/lightning/pull/7867))
- Fault-tolerant training
    * Added `{,load_}state_dict` to `ResultCollection` ([#7948](https://github.com/Lightning-AI/lightning/pull/7948))
    * Added `{,load_}state_dict` to `Loops` ([#8197](https://github.com/Lightning-AI/lightning/pull/8197))
    * Added `FastForwardSampler` and `CaptureIterableDataset` ([#8307](https://github.com/Lightning-AI/lightning/pull/8307))
    * Set `Loop.restarting=False` at the end of the first iteration ([#8362](https://github.com/Lightning-AI/lightning/pull/8362))
    * Save the loops state with the checkpoint (opt-in) ([#8362](https://github.com/Lightning-AI/lightning/pull/8362))
    * Save a checkpoint to restore the state on exception (opt-in) ([#8362](https://github.com/Lightning-AI/lightning/pull/8362))
    * Added `state_dict` and `load_state_dict` utilities for `CombinedLoader` + utilities for dataloader ([#8364](https://github.com/Lightning-AI/lightning/pull/8364))
- Added `rank_zero_only` to `LightningModule.log` function ([#7966](https://github.com/Lightning-AI/lightning/pull/7966))
- Added `metric_attribute` to `LightningModule.log` function ([#7966](https://github.com/Lightning-AI/lightning/pull/7966))
- Added a warning if `Trainer(log_every_n_steps)` is a value too high for the training dataloader ([#7734](https://github.com/Lightning-AI/lightning/pull/7734))
- Added LightningCLI support for argument links applied on instantiation ([#7895](https://github.com/Lightning-AI/lightning/pull/7895))
- Added LightningCLI support for configurable callbacks that should always be present ([#7964](https://github.com/Lightning-AI/lightning/pull/7964))
- Added DeepSpeed Infinity Support, and updated to DeepSpeed 0.4.0 ([#7234](https://github.com/Lightning-AI/lightning/pull/7234))
- Added support for `torch.nn.UninitializedParameter` in `ModelSummary` ([#7642](https://github.com/Lightning-AI/lightning/pull/7642))
- Added support `LightningModule.save_hyperparameters` when `LightningModule` is a dataclass ([#7992](https://github.com/Lightning-AI/lightning/pull/7992))
- Added support for overriding `optimizer_zero_grad` and `optimizer_step` when using accumulate_grad_batches ([#7980](https://github.com/Lightning-AI/lightning/pull/7980))
- Added `logger` boolean flag to `save_hyperparameters` ([#7960](https://github.com/Lightning-AI/lightning/pull/7960))
- Added support for calling scripts using the module syntax (`python -m package.script`) ([#8073](https://github.com/Lightning-AI/lightning/pull/8073))
- Added support for optimizers and learning rate schedulers to `LightningCLI` ([#8093](https://github.com/Lightning-AI/lightning/pull/8093))
- Added XLA Profiler ([#8014](https://github.com/Lightning-AI/lightning/pull/8014))
- Added `PrecisionPlugin.{pre,post}_backward` ([#8328](https://github.com/Lightning-AI/lightning/pull/8328))
- Added `on_load_checkpoint` and `on_save_checkpoint` hooks to the `PrecisionPlugin` base class ([#7831](https://github.com/Lightning-AI/lightning/pull/7831))
- Added `max_depth` parameter in `ModelSummary` ([#8062](https://github.com/Lightning-AI/lightning/pull/8062))
- Added `XLAStatsMonitor` callback ([#8235](https://github.com/Lightning-AI/lightning/pull/8235))
- Added `restore` function and `restarting` attribute to base `Loop` ([#8247](https://github.com/Lightning-AI/lightning/pull/8247))
- Added support for `save_hyperparameters` in `LightningDataModule` ([#3792](https://github.com/Lightning-AI/lightning/pull/3792))
- Added the `ModelCheckpoint(save_on_train_epoch_end)` to choose when to run the saving logic ([#8389](https://github.com/Lightning-AI/lightning/pull/8389))
- Added `LSFEnvironment` for distributed training with the LSF resource manager `jsrun` ([#5102](https://github.com/Lightning-AI/lightning/pull/5102))
- Added support for `accelerator='cpu'|'gpu'|'tpu'|'ipu'|'auto'` ([#7808](https://github.com/Lightning-AI/lightning/pull/7808))
- Added `tpu_spawn_debug` to plugin registry ([#7933](https://github.com/Lightning-AI/lightning/pull/7933))
- Enabled traditional/manual launching of DDP processes through `LOCAL_RANK` and `NODE_RANK` environment variable assignments ([#7480](https://github.com/Lightning-AI/lightning/pull/7480))
- Added `quantize_on_fit_end` argument to `QuantizationAwareTraining` ([#8464](https://github.com/Lightning-AI/lightning/pull/8464))
- Added experimental support for loop specialization ([#8226](https://github.com/Lightning-AI/lightning/pull/8226))
- Added support for `devices` flag to Trainer ([#8440](https://github.com/Lightning-AI/lightning/pull/8440))
- Added private `prevent_trainer_and_dataloaders_deepcopy` context manager on the `LightningModule` ([#8472](https://github.com/Lightning-AI/lightning/pull/8472))
- Added support for providing callables to the Lightning CLI instead of types ([#8400](https://github.com/Lightning-AI/lightning/pull/8400))

### Changed

- Decoupled device parsing logic from Accelerator connector to Trainer ([#8180](https://github.com/Lightning-AI/lightning/pull/8180))
- Changed the `Trainer`'s `checkpoint_callback` argument to allow only boolean values ([#7539](https://github.com/Lightning-AI/lightning/pull/7539))
- Log epoch metrics before the `on_evaluation_end` hook ([#7272](https://github.com/Lightning-AI/lightning/pull/7272))
- Explicitly disallow calling `self.log(on_epoch=False)` during epoch-only or single-call hooks ([#7874](https://github.com/Lightning-AI/lightning/pull/7874))
- Changed these `Trainer` methods to be protected: `call_setup_hook`, `call_configure_sharded_model`, `pre_dispatch`, `dispatch`, `post_dispatch`, `call_teardown_hook`, `run_train`, `run_sanity_check`, `run_evaluate`, `run_evaluation`, `run_predict`, `track_output_for_epoch_end`
- Changed `metrics_to_scalars` to work with any collection or value ([#7888](https://github.com/Lightning-AI/lightning/pull/7888))
- Changed `clip_grad_norm` to use `torch.nn.utils.clip_grad_norm_` ([#7025](https://github.com/Lightning-AI/lightning/pull/7025))
- Validation is now always run inside the training epoch scope ([#7357](https://github.com/Lightning-AI/lightning/pull/7357))
- `ModelCheckpoint` now runs at the end of the training epoch by default ([#8389](https://github.com/Lightning-AI/lightning/pull/8389))
- `EarlyStopping` now runs at the end of the training epoch by default ([#8286](https://github.com/Lightning-AI/lightning/pull/8286))
- Refactored Loops
    * Moved attributes `global_step`, `current_epoch`, `max/min_steps`, `max/min_epochs`, `batch_idx`, and `total_batch_idx` to TrainLoop ([#7437](https://github.com/Lightning-AI/lightning/pull/7437))
    * Refactored result handling in training loop ([#7506](https://github.com/Lightning-AI/lightning/pull/7506))
    * Moved attributes `hiddens` and `split_idx` to TrainLoop ([#7507](https://github.com/Lightning-AI/lightning/pull/7507))
    * Refactored the logic around manual and automatic optimization inside the optimizer loop ([#7526](https://github.com/Lightning-AI/lightning/pull/7526))
    * Simplified "should run validation" logic ([#7682](https://github.com/Lightning-AI/lightning/pull/7682))
    * Simplified logic for updating the learning rate for schedulers ([#7682](https://github.com/Lightning-AI/lightning/pull/7682))
    * Removed the `on_epoch` guard from the "should stop" validation check ([#7701](https://github.com/Lightning-AI/lightning/pull/7701))
    * Refactored internal loop interface; added new classes `FitLoop`, `TrainingEpochLoop`, `TrainingBatchLoop` ([#7871](https://github.com/Lightning-AI/lightning/pull/7871), [#8077](https://github.com/Lightning-AI/lightning/pull/8077))
    * Removed `pytorch_lightning/trainer/training_loop.py` ([#7985](https://github.com/Lightning-AI/lightning/pull/7985))
    * Refactored evaluation loop interface; added new classes `DataLoaderLoop`, `EvaluationLoop`, `EvaluationEpochLoop` ([#7990](https://github.com/Lightning-AI/lightning/pull/7990), [#8077](https://github.com/Lightning-AI/lightning/pull/8077))
    * Removed `pytorch_lightning/trainer/evaluation_loop.py` ([#8056](https://github.com/Lightning-AI/lightning/pull/8056))
    * Restricted public access to several internal functions ([#8024](https://github.com/Lightning-AI/lightning/pull/8024))
    * Refactored trainer `_run_*` functions and separate evaluation loops ([#8065](https://github.com/Lightning-AI/lightning/pull/8065))
    * Refactored prediction loop interface; added new classes `PredictionLoop`, `PredictionEpochLoop` ([#7700](https://github.com/Lightning-AI/lightning/pull/7700), [#8077](https://github.com/Lightning-AI/lightning/pull/8077))
    * Removed `pytorch_lightning/trainer/predict_loop.py` ([#8094](https://github.com/Lightning-AI/lightning/pull/8094))
    * Moved result teardown to the loops ([#8245](https://github.com/Lightning-AI/lightning/pull/8245))
    * Improve `Loop` API to better handle children `state_dict` and `progress` ([#8334](https://github.com/Lightning-AI/lightning/pull/8334))
- Refactored logging
    * Renamed and moved `core/step_result.py` to `trainer/connectors/logger_connector/result.py` ([#7736](https://github.com/Lightning-AI/lightning/pull/7736))
    * Dramatically simplify the `LoggerConnector` ([#7882](https://github.com/Lightning-AI/lightning/pull/7882))
    * `trainer.{logged,progress_bar,callback}_metrics` are now updated on-demand ([#7882](https://github.com/Lightning-AI/lightning/pull/7882))
    * Completely overhaul the `Result` object in favor of `ResultMetric` ([#7882](https://github.com/Lightning-AI/lightning/pull/7882))
    * Improve epoch-level reduction time and overall memory usage ([#7882](https://github.com/Lightning-AI/lightning/pull/7882))
    * Allow passing `self.log(batch_size=...)` ([#7891](https://github.com/Lightning-AI/lightning/pull/7891))
    * Each of the training loops now keeps its own results collection ([#7891](https://github.com/Lightning-AI/lightning/pull/7891))
    * Remove `EpochResultStore` and `HookResultStore` in favor of `ResultCollection` ([#7909](https://github.com/Lightning-AI/lightning/pull/7909))
    * Remove `MetricsHolder` ([#7909](https://github.com/Lightning-AI/lightning/pull/7909))
- Moved `ignore_scalar_return_in_dp` warning suppression to the DataParallelPlugin class ([#7421](https://github.com/Lightning-AI/lightning/pull/7421/))
- Changed the behaviour when logging evaluation step metrics to no longer append `/epoch_*` to the metric name ([#7351](https://github.com/Lightning-AI/lightning/pull/7351))
- Raised `ValueError` when a `None` value is `self.log`-ed ([#7771](https://github.com/Lightning-AI/lightning/pull/7771))
- Changed `resolve_training_type_plugins` to allow setting `num_nodes` and `sync_batchnorm` from `Trainer` setting ([#7026](https://github.com/Lightning-AI/lightning/pull/7026))
- Default `seed_everything(workers=True)` in the `LightningCLI` ([#7504](https://github.com/Lightning-AI/lightning/pull/7504))
- Changed `model.state_dict()` in `CheckpointConnector` to allow `training_type_plugin` to customize the model's `state_dict()` ([#7474](https://github.com/Lightning-AI/lightning/pull/7474))
- `MLflowLogger` now uses the env variable `MLFLOW_TRACKING_URI` as default tracking URI ([#7457](https://github.com/Lightning-AI/lightning/pull/7457))
- Changed `Trainer` arg and functionality from `reload_dataloaders_every_epoch` to `reload_dataloaders_every_n_epochs` ([#5043](https://github.com/Lightning-AI/lightning/pull/5043))
- Changed `WandbLogger(log_model={True/'all'})` to log models as artifacts ([#6231](https://github.com/Lightning-AI/lightning/pull/6231))
- MLFlowLogger now accepts `run_name` as an constructor argument ([#7622](https://github.com/Lightning-AI/lightning/pull/7622))
- Changed `teardown()` in `Accelerator` to allow `training_type_plugin` to customize `teardown` logic ([#7579](https://github.com/Lightning-AI/lightning/pull/7579))
- `Trainer.fit` now raises an error when using manual optimization with unsupported features such as `gradient_clip_val` or `accumulate_grad_batches` ([#7788](https://github.com/Lightning-AI/lightning/pull/7788))
- Accelerator hooks are called regardless if `LightningModule` overrides the same hooks ([#7826](https://github.com/Lightning-AI/lightning/pull/7826))
- Moved profilers to their own file ([#7822](https://github.com/Lightning-AI/lightning/pull/7822))
- The `on_after_backward` hook is now called on accumulating iterations. Use the `on_before_optimizer_step` hook to mimic the old behaviour ([#8328](https://github.com/Lightning-AI/lightning/pull/8328))
- The mixed precision loss is no longer unscaled before the `on_after_backward` hook. Use the `on_before_optimizer_step` hook to mimic the old behaviour  ([#8328](https://github.com/Lightning-AI/lightning/pull/8328))
- The `TrainingTypePlugin.{pre,post}_backward` hooks no longer take the `optimizer, opt_idx, should_accumulate` arguments ([#8328](https://github.com/Lightning-AI/lightning/pull/8328))
- The `PrecisionPlugin.backward` hooks no longer returns a value ([#8328](https://github.com/Lightning-AI/lightning/pull/8328))
- The `PrecisionPlugin.backward` hooks no longer takes a `should_accumulate` argument ([#8328](https://github.com/Lightning-AI/lightning/pull/8328))
- Added the `on_before_backward` hook ([#7865](https://github.com/Lightning-AI/lightning/pull/7865))
- `LightningCLI` now aborts with a clearer message if config already exists and disables save config during `fast_dev_run`([#7963](https://github.com/Lightning-AI/lightning/pull/7963))
- Saved the `LightningCLI` config on `setup` and only on the main process ([#8017](https://github.com/Lightning-AI/lightning/pull/8017))
- Dropped the `LightningCLI` `ArgumentParser` when pickling ([#8017](https://github.com/Lightning-AI/lightning/pull/8017))
- Skip `broadcast` if distributed not initialized for the spawn plugins ([#8017](https://github.com/Lightning-AI/lightning/pull/8017))
- `Trainer(resume_from_checkpoint=...)` now restores the model directly after `LightningModule.setup()`, which is before `LightningModule.configure_sharded_model()` ([#7652](https://github.com/Lightning-AI/lightning/pull/7652))
- Moved `torch.cuda.set_device()` to enable collective calls earlier in setup ([#8312](https://github.com/Lightning-AI/lightning/pull/8312))
- Used XLA utility API to move data to CPU (Single TPU core) ([#8078](https://github.com/Lightning-AI/lightning/pull/8078))
- Improved error messages in `replace_sampler` when the `DataLoader` attributes are not included in the signature or the signature is missing optional arguments ([#8519](https://github.com/Lightning-AI/lightning/pull/8519))
- Moved `DeviceDtypeModuleMixin` and `HyperparametersMixin` mixin to `core` ([#8396](https://github.com/Lightning-AI/lightning/pull/8396))
- Return the `default_root_dir` as the `log_dir` when the logger is a `LoggerCollection` ([#8187](https://github.com/Lightning-AI/lightning/pull/8187))

### Deprecated

- Deprecated `LightningModule.loaded_optimizer_states_dict` ([#8229](https://github.com/Lightning-AI/lightning/pull/8229))
- Standardized the dataloaders arguments of `trainer.{fit,valdiate,test,tune}` ([#7431](https://github.com/Lightning-AI/lightning/pull/7431))
- Deprecated `DataModule` properties: `has_prepared_data`, `has_setup_fit`, `has_setup_validate`, `has_setup_test`, `has_setup_predict`, `has_teardown_fit`, `has_teardown_validate`, `has_teardown_test`, `has_teardown_predict` ([#7657](https://github.com/Lightning-AI/lightning/pull/7657/))
- Deprecated `TrainerModelHooksMixin` in favor of `pytorch_lightning.utilities.signature_utils` ([#7422](https://github.com/Lightning-AI/lightning/pull/7422))
- Deprecated `num_nodes` and `sync_batchnorm` arguments in `DDPPlugin` and `DDPSpawnPlugin` ([#7026](https://github.com/Lightning-AI/lightning/pull/7026))
- Deprecated `self.log(sync_dist_op)` in favor of `self.log(reduce_fx)`. ([#7891](https://github.com/Lightning-AI/lightning/pull/7891))
- Deprecated `is_overridden(model=...)` in favor of `is_overridden(instance=...)` ([#7918](https://github.com/Lightning-AI/lightning/pull/7918))
- Deprecated automatically detaching returned extras with grads ([#7994](https://github.com/Lightning-AI/lightning/pull/7994))
- Deprecated default value of `monitor` argument in EarlyStopping callback to enforce `monitor` as a required argument ([#7907](https://github.com/Lightning-AI/lightning/pull/7907))
- Deprecated importing `rank_zero_{warn,deprecation}` directly from `pytorch_lightning.utilities.distributed` ([#8085](https://github.com/Lightning-AI/lightning/pull/8085))
- Deprecated the use of `CheckpointConnector.hpc_load()` in favor of `CheckpointConnector.restore()` ([#7652](https://github.com/Lightning-AI/lightning/pull/7652))
- Deprecated `ModelCheckpoint(every_n_val_epochs)` in favor of `ModelCheckpoint(every_n_epochs)` ([#8383](https://github.com/Lightning-AI/lightning/pull/8383))
- Deprecated `DDPPlugin.task_idx` in favor of `DDPPlugin.local_rank` ([#8203](https://github.com/Lightning-AI/lightning/pull/8203))
- Deprecated the `Trainer.train_loop` property in favor of `Trainer.fit_loop` ([#8025](https://github.com/Lightning-AI/lightning/pull/8025))
- Deprecated the `Trainer.disable_validation` property in favor of `not Trainer.enable_validation` ([#8291](https://github.com/Lightning-AI/lightning/pull/8291))
- Deprecated `mode` parameter in `ModelSummary` in favor of `max_depth` ([#8062](https://github.com/Lightning-AI/lightning/pull/8062))
- Deprecated `reload_dataloaders_every_epoch` argument of `Trainer` in favor of `reload_dataloaders_every_n_epochs` ([#5043](https://github.com/Lightning-AI/lightning/pull/5043))
- Deprecated `distributed_backend` argument for `Trainer` ([#8575](https://github.com/Lightning-AI/lightning/pull/8575))

### Removed

- Dropped official support/testing for PyTorch <1.6 ([#8288](https://github.com/Lightning-AI/lightning/pull/8288))
- Removed `ProfilerConnector` ([#7654](https://github.com/Lightning-AI/lightning/pull/7654))
- Pruned deprecated classif. metrics from `pytorch_lightning.metrics.functional.classification` ([#7499](https://github.com/Lightning-AI/lightning/pull/7499))
- Removed deprecated data parallel classes `LightningDataParallel` and `LightningDistributedDataParallel` from `pytorch_lightning.overrides.data_parallel` ([#7510](https://github.com/Lightning-AI/lightning/pull/7510))
- Removed deprecated trainer attributes - `get_model` and `accelerator_backend` ([#7502](https://github.com/Lightning-AI/lightning/pull/7502))
- Removed support for automatically monitoring the `val_loss` key with `ModelCheckpoint`. Pass your `monitor` of choice to the `ModelCheckpoint` instance instead ([#8293](https://github.com/Lightning-AI/lightning/pull/8293))
- Removed support for `self.log(tbptt_reduce_fx)` and `self.log(tbptt_pad_token)`. Please, open a discussion explaining your use-case if you relied on these. ([#7644](https://github.com/Lightning-AI/lightning/pull/7644))
- Removed deprecated utils modules `model_utils`, `warning_utils`, `xla_device_utils` and partially `argparse_utils` ([#7503](https://github.com/Lightning-AI/lightning/pull/7503))
- Removed `RPCPlugin` and `RPCSequentialPlugin`. If you were successfully using these plugins, please open a GitHub discussion about your use case ([#8101](https://github.com/Lightning-AI/lightning/pull/8101))
- Removed deprecated trainer attributes - `on_cpu`, `on_tpu`, `use_tpu`, `on_gpu`, `use_dp`, `use_ddp`, `use_ddp2`, `use_horovod`, `use_single_gpu` ([#7501](https://github.com/Lightning-AI/lightning/pull/7501))
- Removed deprecated `optimizer` argument in `LightningModule.manual_backward()`; Toggling optimizers in manual optimization should be done using `LightningModule.{un}toggle_optimizer()` ([#8287](https://github.com/Lightning-AI/lightning/pull/8287))
- Removed DeepSpeed FP16 Exception as FP32 is now supported ([#8462](https://github.com/Lightning-AI/lightning/pull/8462))
- Removed environment variable `PL_EXP_VERSION` from DDP subprocesses ([7403](https://github.com/Lightning-AI/lightning/pull/7403))

### Fixed

- Fixed the `GPUStatsMonitor` callbacks to use the correct GPU IDs if `CUDA_VISIBLE_DEVICES` set ([#8260](https://github.com/Lightning-AI/lightning/pull/8260))
- Fixed `lr_scheduler` checkpointed state by calling `update_lr_schedulers` before saving checkpoints ([#7877](https://github.com/Lightning-AI/lightning/pull/7877))
- Fixed ambiguous warning when both overfit and train dataloader shuffling are enabled ([#7685](https://github.com/Lightning-AI/lightning/pull/7685))
- Fixed dev debugger memory growing due to tracking events even when disabled ([#7875](https://github.com/Lightning-AI/lightning/pull/7875))
- Fixed `None` loss keys getting added in `training_epoch_end` when using manual optimization and not returning a loss ([#7772](https://github.com/Lightning-AI/lightning/pull/7772))
- Fixed a bug where `precision=64` with `accelerator='ddp_spawn'` would throw a pickle error ([#6924](https://github.com/Lightning-AI/lightning/pull/6924))
- Do not override the existing `epoch` value in `logged_metrics` when already logged by the user ([#7982](https://github.com/Lightning-AI/lightning/pull/7982))
- Support for manual optimization with DeepSpeed ([#7970](https://github.com/Lightning-AI/lightning/pull/7970))
- Fixed `dataloader_idx` argument value when predicting with only one `DataLoader` ([#7941](https://github.com/Lightning-AI/lightning/pull/7941))
- Fixed passing the `stage` argument of `Callback.{setup,teardown}` as a keyword ([#7973](https://github.com/Lightning-AI/lightning/pull/7973))
- Fixed metrics generated during `validation sanity checking` are cleaned on end ([#8171](https://github.com/Lightning-AI/lightning/pull/8171))
- Fixed `log_gpu_memory` metrics not being added to `logging` when nothing else is logged ([#8174](https://github.com/Lightning-AI/lightning/pull/8174))
- Fixed a bug where calling `log` with a `Metric` instance would raise an error if it was a nested attribute of the model ([#8181](https://github.com/Lightning-AI/lightning/pull/8181))
- Fixed a bug where using `precision=64` would cause buffers with complex dtype to be cast to real ([#8208](https://github.com/Lightning-AI/lightning/pull/8208))
- Fixed `is_overridden` returning true for wrapped functions with no changes ([#8296](https://github.com/Lightning-AI/lightning/pull/8296))
- Fixed a bug where `truncated_bptt_steps` would throw an AttributeError when the target RNN has multiple hidden states ([#8145](https://github.com/Lightning-AI/lightning/pull/8145))
- Fixed `self.optimizers()` not returning a single optimizer if it had been wrapped ([#8326](https://github.com/Lightning-AI/lightning/pull/8326))
- Fixed the `on_after_backward` hook not getting called when using manual optimization and no plugins ([#8328](https://github.com/Lightning-AI/lightning/pull/8328))
- Fixed the `LightningModule.backward` hook only getting called with the `apex` plugin when using manual optimization ([#8328](https://github.com/Lightning-AI/lightning/pull/8328))
- Fixed moving batch to device before sending it to the `on_*_batch_start`/`on_*_batch_end` callbacks and model hooks ([#7378](https://github.com/Lightning-AI/lightning/pull/7378))
- Fixed passing a custom `DDPPlugin` when choosing `accelerator="ddp_cpu"` for the accelerator ([#6208](https://github.com/Lightning-AI/lightning/pull/6208))
- Fixed missing call to `LightningModule.untoggle_optimizer` in training loop when running gradient accumulation with multiple optimizers ([#8284](https://github.com/Lightning-AI/lightning/pull/8284))
- Fixed hash of LightningEnum to work with value instead of name ([#8421](https://github.com/Lightning-AI/lightning/pull/8421)).
- Fixed a bug where an extra checkpoint was saved at the end of training if the `val_check_interval` did not align with the number of training batches ([#7724](https://github.com/Lightning-AI/lightning/pull/7724))
- Fixed hash of LightningEnum to work with value instead of name([#8421](https://github.com/Lightning-AI/lightning/pull/8421)).
- Fixed `move_data_to_device` to return the batch if the object `to` function didn't return `self` ([#8433](https://github.com/Lightning-AI/lightning/pull/8433))
- Fixed progress bar updates for Pod Training ([#8258](https://github.com/Lightning-AI/lightning/pull/8258))
- Fixed clearing dataloader references before attaching new dataloaders in consecutive `Trainer.{fit,validate,test,predict}´ runs ([#8442](https://github.com/Lightning-AI/lightning/pull/8442))
- Fixed memory leaks on GPU by moving `optimizer_states`, `ResultCollection.extra`, `ResultMetric` attributes, and `LoggerConnector` metrics to `cpu`. Also, delete the DDP wrapper on `teardown` ([#8490](https://github.com/Lightning-AI/lightning/pull/8490))
- Fixed `SWA` callback using LightningModule `prevent_trainer_and_dataloaders_deepcopy` to avoid OOM ([#8472](https://github.com/Lightning-AI/lightning/pull/8472))
- Fixed `ModelPruning` callback `on_save_checkpoint` to avoid making a `deepcopy` potentially leading to OOM ([#8472](https://github.com/Lightning-AI/lightning/pull/8472))
- Fixed the sampler replacement logic for `DataLoader`s which do not define all `DataLoader` attributes as `__init__` parameters ([#8519](https://github.com/Lightning-AI/lightning/pull/8519))
- Fixed DeepSpeed Windows support ([#8488](https://github.com/Lightning-AI/lightning/pull/8488))
- Fixed DeepSpeed not properly setting the trainer `lr_schedulers` attribute ([#8527](https://github.com/Lightning-AI/lightning/pull/8527))
- Fixed experiment version and log-dir divergence in DDP when using multiple `Trainer` instances in sequence ([7403](https://github.com/Lightning-AI/lightning/pull/7403))
- Enabled manual optimization for TPUs ([#8458](https://github.com/Lightning-AI/lightning/pull/8458))
- Fixed `accumulate_grad_batches` not been recomputed during model reload ([#5334](https://github.com/Lightning-AI/lightning/pull/5334))
- Fixed a `TypeError` when wrapping optimizers in the `HorovodPlugin` and running `Trainer.test` ([#7840](https://github.com/Lightning-AI/lightning/pull/7840))
- Fixed `BackboneFinetuning` restoration ([#8501](https://github.com/Lightning-AI/lightning/pull/8501))
- Fixed `lr_scheduler` with metric (e.g. `torch.optim.lr_scheduler.ReduceLROnPlateau`) when using `automatic_optimization = False` ([#7643](https://github.com/Lightning-AI/lightning/pull/7643))
- Fixed `DeepSpeed` breaking with no schedulers ([#8580](https://github.com/Lightning-AI/lightning/pull/8580))


## [1.3.8] - 2021-07-01

### Fixed

- Fixed a sync deadlock when checkpointing a `LightningModule` that uses a torchmetrics 0.4 `Metric` ([#8218](https://github.com/Lightning-AI/lightning/pull/8218))
- Fixed compatibility TorchMetrics v0.4 ([#8206](https://github.com/Lightning-AI/lightning/pull/8206))
- Added torchelastic check when sanitizing GPUs ([#8095](https://github.com/Lightning-AI/lightning/pull/8095))
- Fixed a DDP info message that was never shown ([#8111](https://github.com/Lightning-AI/lightning/pull/8111))
- Fixed metrics deprecation message at module import level ([#8163](https://github.com/Lightning-AI/lightning/pull/8163))
- Fixed a bug where an infinite recursion would be triggered when using the `BaseFinetuning` callback on a model that contains a `ModuleDict` ([#8170](https://github.com/Lightning-AI/lightning/pull/8170))
- Added a mechanism to detect `deadlock` for `DDP` when only 1 process trigger an `Exception`. The mechanism will `kill the processes` when it happens ([#8167](https://github.com/Lightning-AI/lightning/pull/8167))
- Fixed NCCL error when selecting non-consecutive device ids ([#8165](https://github.com/Lightning-AI/lightning/pull/8165))
- Fixed SWA to also work with `IterableDataset` ([#8172](https://github.com/Lightning-AI/lightning/pull/8172))


## [1.3.7] - 2021-06-22

### Fixed

- Fixed a bug where skipping an optimizer while using amp causes amp to trigger an assertion error ([#7975](https://github.com/Lightning-AI/lightning/pull/7975))
- Fixed deprecation messages not showing due to incorrect stacklevel ([#8002](https://github.com/Lightning-AI/lightning/pull/8002), [#8005](https://github.com/Lightning-AI/lightning/pull/8005))
- Fixed setting a `DistributedSampler` when using a distributed plugin in a custom accelerator ([#7814](https://github.com/Lightning-AI/lightning/pull/7814))
- Improved `PyTorchProfiler` chrome traces names ([#8009](https://github.com/Lightning-AI/lightning/pull/8009))
- Fixed moving the best score to device in `EarlyStopping` callback for TPU devices ([#7959](https://github.com/Lightning-AI/lightning/pull/7959))
- Fixes access to `callback_metrics` in ddp_spawn ([#7916](https://github.com/Lightning-AI/lightning/pull/7916))


## [1.3.6] - 2021-06-15

### Fixed

- Fixed logs overwriting issue for remote filesystems ([#7889](https://github.com/Lightning-AI/lightning/pull/7889))
- Fixed `DataModule.prepare_data` could only be called on the global rank 0 process ([#7945](https://github.com/Lightning-AI/lightning/pull/7945))
- Fixed setting `worker_init_fn` to seed dataloaders correctly when using DDP ([#7942](https://github.com/Lightning-AI/lightning/pull/7942))
- Fixed `BaseFinetuning` callback to properly handle parent modules w/ parameters ([#7931](https://github.com/Lightning-AI/lightning/pull/7931))


## [1.3.5] - 2021-06-08

### Added

- Added warning to Training Step output ([#7779](https://github.com/Lightning-AI/lightning/pull/7779))

### Fixed

- Fixed `LearningRateMonitor` and `BackboneFinetuning` ([#7835](https://github.com/Lightning-AI/lightning/pull/7835))
- Minor improvements to `apply_to_collection` and type signature of `log_dict` ([#7851](https://github.com/Lightning-AI/lightning/pull/7851))
- Fixed docker versions ([#7834](https://github.com/Lightning-AI/lightning/pull/7834))
- Fixed sharded training check for fp16 precision ([#7825](https://github.com/Lightning-AI/lightning/pull/7825))
- Fixed support for torch Module type hints in LightningCLI ([#7807](https://github.com/Lightning-AI/lightning/pull/7807))

### Changed

- Move `training_output` validation to after `train_step_end` ([#7868](https://github.com/Lightning-AI/lightning/pull/7868))


## [1.3.4] - 2021-06-01

### Fixed

- Fixed info message when max training time reached ([#7780](https://github.com/Lightning-AI/lightning/pull/7780))
- Fixed missing `__len__` method to `IndexBatchSamplerWrapper` ([#7681](https://github.com/Lightning-AI/lightning/pull/7681))


## [1.3.3] - 2021-05-27

### Changed

- Changed calling of `untoggle_optimizer(opt_idx)` out of the closure function ([#7563](https://github.com/Lightning-AI/lightning/pull/7563))

### Fixed

- Fixed `ProgressBar` pickling after calling `trainer.predict` ([#7608](https://github.com/Lightning-AI/lightning/pull/7608))
- Fixed broadcasting in multi-node, multi-gpu DDP using torch 1.7 ([#7592](https://github.com/Lightning-AI/lightning/pull/7592))
- Fixed dataloaders are not reset when tuning the model ([#7566](https://github.com/Lightning-AI/lightning/pull/7566))
- Fixed print errors in `ProgressBar` when `trainer.fit` is not called ([#7674](https://github.com/Lightning-AI/lightning/pull/7674))
- Fixed global step update when the epoch is skipped ([#7677](https://github.com/Lightning-AI/lightning/pull/7677))
- Fixed training loop total batch counter when accumulate grad batches was enabled ([#7692](https://github.com/Lightning-AI/lightning/pull/7692))


## [1.3.2] - 2021-05-18

### Changed

- `DataModule`s now avoid duplicate `{setup,teardown,prepare_data}` calls for the same stage ([#7238](https://github.com/Lightning-AI/lightning/pull/7238))

### Fixed

- Fixed parsing of multiple training dataloaders ([#7433](https://github.com/Lightning-AI/lightning/pull/7433))
- Fixed recursive passing of `wrong_type` keyword argument in `pytorch_lightning.utilities.apply_to_collection` ([#7433](https://github.com/Lightning-AI/lightning/pull/7433))
- Fixed setting correct `DistribType` for `ddp_cpu` (spawn) backend ([#7492](https://github.com/Lightning-AI/lightning/pull/7492))
- Fixed incorrect number of calls to LR scheduler when `check_val_every_n_epoch > 1` ([#7032](https://github.com/Lightning-AI/lightning/pull/7032))


## [1.3.1] - 2021-05-11

### Fixed

- Fixed DeepSpeed with IterableDatasets ([#7362](https://github.com/Lightning-AI/lightning/pull/7362))
- Fixed `Trainer.current_epoch` not getting restored after tuning ([#7434](https://github.com/Lightning-AI/lightning/pull/7434))
- Fixed local rank displayed in console log ([#7395](https://github.com/Lightning-AI/lightning/pull/7395))


## [1.3.0] - 2021-05-06

### Added

- Added support for the `EarlyStopping` callback to run at the end of the training epoch ([#6944](https://github.com/Lightning-AI/lightning/pull/6944))
- Added synchronization points before and after `setup` hooks are run ([#7202](https://github.com/Lightning-AI/lightning/pull/7202))
- Added a `teardown` hook to `ClusterEnvironment` ([#6942](https://github.com/Lightning-AI/lightning/pull/6942))
- Added utils for metrics to scalar conversions ([#7180](https://github.com/Lightning-AI/lightning/pull/7180))
- Added utils for NaN/Inf detection for gradients and parameters ([#6834](https://github.com/Lightning-AI/lightning/pull/6834))
- Added more explicit exception message when trying to execute `trainer.test()` or `trainer.validate()` with `fast_dev_run=True` ([#6667](https://github.com/Lightning-AI/lightning/pull/6667))
- Added `LightningCLI` class to provide simple reproducibility with minimum boilerplate training CLI (
    [#4492](https://github.com/Lightning-AI/lightning/pull/4492),
    [#6862](https://github.com/Lightning-AI/lightning/pull/6862),
    [#7156](https://github.com/Lightning-AI/lightning/pull/7156),
    [#7299](https://github.com/Lightning-AI/lightning/pull/7299))
- Added `gradient_clip_algorithm` argument to Trainer for gradient clipping by value ([#6123](https://github.com/Lightning-AI/lightning/pull/6123)).
- Added a way to print to terminal without breaking up the progress bar ([#5470](https://github.com/Lightning-AI/lightning/pull/5470))
- Added support to checkpoint after training steps in `ModelCheckpoint` callback ([#6146](https://github.com/Lightning-AI/lightning/pull/6146))
- Added `TrainerStatus.{INITIALIZING,RUNNING,FINISHED,INTERRUPTED}` ([#7173](https://github.com/Lightning-AI/lightning/pull/7173))
- Added `Trainer.validate()` method to perform one evaluation epoch over the validation set ([#4948](https://github.com/Lightning-AI/lightning/pull/4948))
- Added `LightningEnvironment` for Lightning-specific DDP ([#5915](https://github.com/Lightning-AI/lightning/pull/5915))
- Added `teardown()` hook to LightningDataModule ([#4673](https://github.com/Lightning-AI/lightning/pull/4673))
- Added `auto_insert_metric_name` parameter to `ModelCheckpoint` ([#6277](https://github.com/Lightning-AI/lightning/pull/6277))
- Added arg to `self.log` that enables users to give custom names when dealing with multiple dataloaders ([#6274](https://github.com/Lightning-AI/lightning/pull/6274))
- Added `teardown` method to `BaseProfiler` to enable subclasses defining post-profiling steps outside of `__del__` ([#6370](https://github.com/Lightning-AI/lightning/pull/6370))
- Added `setup` method to `BaseProfiler` to enable subclasses defining pre-profiling steps for every process ([#6633](https://github.com/Lightning-AI/lightning/pull/6633))
- Added no return warning to predict ([#6139](https://github.com/Lightning-AI/lightning/pull/6139))
- Added `Trainer.predict` config validation ([#6543](https://github.com/Lightning-AI/lightning/pull/6543))
- Added `AbstractProfiler` interface ([#6621](https://github.com/Lightning-AI/lightning/pull/6621))
- Added support for including module names for forward in the autograd trace of `PyTorchProfiler` ([#6349](https://github.com/Lightning-AI/lightning/pull/6349))
- Added support for the PyTorch 1.8.1 autograd profiler ([#6618](https://github.com/Lightning-AI/lightning/pull/6618))
- Added `outputs` parameter to callback's `on_validation_epoch_end` & `on_test_epoch_end` hooks ([#6120](https://github.com/Lightning-AI/lightning/pull/6120))
- Added `configure_sharded_model` hook ([#6679](https://github.com/Lightning-AI/lightning/pull/6679))
- Added support for `precision=64`, enabling training with double precision ([#6595](https://github.com/Lightning-AI/lightning/pull/6595))
- Added support for DDP communication hooks ([#6736](https://github.com/Lightning-AI/lightning/pull/6736))
- Added `artifact_location` argument to `MLFlowLogger` which will be passed to the `MlflowClient.create_experiment` call ([#6677](https://github.com/Lightning-AI/lightning/pull/6677))
- Added `model` parameter to precision plugins' `clip_gradients` signature (
    [#6764](https://github.com/Lightning-AI/lightning/pull/6764),
    [#7231](https://github.com/Lightning-AI/lightning/pull/7231))
- Added `is_last_batch` attribute to `Trainer` ([#6825](https://github.com/Lightning-AI/lightning/pull/6825))
- Added `LightningModule.lr_schedulers()` for manual optimization  ([#6567](https://github.com/Lightning-AI/lightning/pull/6567))
- Added `MpModelWrapper` in TPU Spawn ([#7045](https://github.com/Lightning-AI/lightning/pull/7045))
- Added `max_time` Trainer argument to limit training time ([#6823](https://github.com/Lightning-AI/lightning/pull/6823))
- Added `on_predict_{batch,epoch}_{start,end}` hooks ([#7141](https://github.com/Lightning-AI/lightning/pull/7141))
- Added new `EarlyStopping` parameters `stopping_threshold` and `divergence_threshold` ([#6868](https://github.com/Lightning-AI/lightning/pull/6868))
- Added `debug` flag to TPU Training Plugins (PT_XLA_DEBUG) ([#7219](https://github.com/Lightning-AI/lightning/pull/7219))
- Added new `UnrepeatedDistributedSampler` and `IndexBatchSamplerWrapper` for tracking distributed predictions ([#7215](https://github.com/Lightning-AI/lightning/pull/7215))
- Added `trainer.predict(return_predictions=None|False|True)` ([#7215](https://github.com/Lightning-AI/lightning/pull/7215))
- Added `BasePredictionWriter` callback to implement prediction saving ([#7127](https://github.com/Lightning-AI/lightning/pull/7127))
- Added `trainer.tune(scale_batch_size_kwargs, lr_find_kwargs)` arguments to configure the tuning algorithms ([#7258](https://github.com/Lightning-AI/lightning/pull/7258))
- Added `tpu_distributed` check for TPU Spawn barrier ([#7241](https://github.com/Lightning-AI/lightning/pull/7241))
- Added device updates to TPU Spawn for Pod training ([#7243](https://github.com/Lightning-AI/lightning/pull/7243))
- Added warning when missing `Callback` and using `resume_from_checkpoint` ([#7254](https://github.com/Lightning-AI/lightning/pull/7254))
- DeepSpeed single file saving ([#6900](https://github.com/Lightning-AI/lightning/pull/6900))
- Added Training type Plugins Registry (
    [#6982](https://github.com/Lightning-AI/lightning/pull/6982),
    [#7063](https://github.com/Lightning-AI/lightning/pull/7063),
    [#7214](https://github.com/Lightning-AI/lightning/pull/7214),
    [#7224](https://github.com/Lightning-AI/lightning/pull/7224)
)
- Add `ignore` param to `save_hyperparameters` ([#6056](https://github.com/Lightning-AI/lightning/pull/6056))

### Changed

- Changed `LightningModule.truncated_bptt_steps` to be property ([#7323](https://github.com/Lightning-AI/lightning/pull/7323))
- Changed `EarlyStopping` callback from by default running `EarlyStopping.on_validation_end` if only training is run. Set `check_on_train_epoch_end` to run the callback at the end of the train epoch instead of at the end of the validation epoch ([#7069](https://github.com/Lightning-AI/lightning/pull/7069))
- Renamed `pytorch_lightning.callbacks.swa` to `pytorch_lightning.callbacks.stochastic_weight_avg` ([#6259](https://github.com/Lightning-AI/lightning/pull/6259))
- Refactor `RunningStage` and `TrainerState` usage (
    [#4945](https://github.com/Lightning-AI/lightning/pull/4945),
    [#7173](https://github.com/Lightning-AI/lightning/pull/7173))
    * Added `RunningStage.SANITY_CHECKING`
    * Added `TrainerFn.{FITTING,VALIDATING,TESTING,PREDICTING,TUNING}`
    * Changed `trainer.evaluating` to return `True` if validating or testing
- Changed `setup()` and `teardown()` stage argument to take any of `{fit,validate,test,predict}` ([#6386](https://github.com/Lightning-AI/lightning/pull/6386))
- Changed profilers to save separate report files per state and rank ([#6621](https://github.com/Lightning-AI/lightning/pull/6621))
- The trainer no longer tries to save a checkpoint on exception or run callback's `on_train_end` functions ([#6864](https://github.com/Lightning-AI/lightning/pull/6864))
- Changed `PyTorchProfiler` to use `torch.autograd.profiler.record_function` to record functions ([#6349](https://github.com/Lightning-AI/lightning/pull/6349))
- Disabled `lr_scheduler.step()` in manual optimization  ([#6825](https://github.com/Lightning-AI/lightning/pull/6825))
- Changed warnings and recommendations for dataloaders in `ddp_spawn` ([#6762](https://github.com/Lightning-AI/lightning/pull/6762))
- `pl.seed_everything` will now also set the seed on the `DistributedSampler` ([#7024](https://github.com/Lightning-AI/lightning/pull/7024))
- Changed default setting for communication of multi-node training using `DDPShardedPlugin` ([#6937](https://github.com/Lightning-AI/lightning/pull/6937))
- `trainer.tune()` now returns the tuning result ([#7258](https://github.com/Lightning-AI/lightning/pull/7258))
- `LightningModule.from_datasets()` now accepts `IterableDataset` instances as training datasets. ([#7503](https://github.com/Lightning-AI/lightning/pull/7503))
- Changed `resume_from_checkpoint` warning to an error when the checkpoint file does not exist ([#7075](https://github.com/Lightning-AI/lightning/pull/7075))
- Automatically set `sync_batchnorm` for `training_type_plugin` ([#6536](https://github.com/Lightning-AI/lightning/pull/6536))
- Allowed training type plugin to delay optimizer creation ([#6331](https://github.com/Lightning-AI/lightning/pull/6331))
- Removed ModelSummary validation from train loop on_trainer_init ([#6610](https://github.com/Lightning-AI/lightning/pull/6610))
- Moved `save_function` to accelerator ([#6689](https://github.com/Lightning-AI/lightning/pull/6689))
- Updated DeepSpeed ZeRO ([#6546](https://github.com/Lightning-AI/lightning/pull/6546),
    [#6752](https://github.com/Lightning-AI/lightning/pull/6752),
    [#6142](https://github.com/Lightning-AI/lightning/pull/6142),
    [#6321](https://github.com/Lightning-AI/lightning/pull/6321))
- Improved verbose logging for `EarlyStopping` callback ([#6811](https://github.com/Lightning-AI/lightning/pull/6811))
- Run ddp_spawn dataloader checks on Windows ([#6930](https://github.com/Lightning-AI/lightning/pull/6930))
- Updated mlflow with using `resolve_tags` ([#6746](https://github.com/Lightning-AI/lightning/pull/6746))
- Moved `save_hyperparameters` to its own function ([#7119](https://github.com/Lightning-AI/lightning/pull/7119))
- Replaced `_DataModuleWrapper` with `__new__` ([#7289](https://github.com/Lightning-AI/lightning/pull/7289))
- Reset `current_fx` properties on lightning module in teardown ([#7247](https://github.com/Lightning-AI/lightning/pull/7247))
- Auto-set `DataLoader.worker_init_fn` with `seed_everything` ([#6960](https://github.com/Lightning-AI/lightning/pull/6960))
- Remove `model.trainer` call inside of dataloading mixin ([#7317](https://github.com/Lightning-AI/lightning/pull/7317))
- Split profilers module ([#6261](https://github.com/Lightning-AI/lightning/pull/6261))
- Ensure accelerator is valid if running interactively ([#5970](https://github.com/Lightning-AI/lightning/pull/5970))
- Disabled batch transfer in DP mode ([#6098](https://github.com/Lightning-AI/lightning/pull/6098))

### Deprecated

- Deprecated `outputs` in both `LightningModule.on_train_epoch_end` and `Callback.on_train_epoch_end` hooks ([#7339](https://github.com/Lightning-AI/lightning/pull/7339))
- Deprecated `Trainer.truncated_bptt_steps` in favor of `LightningModule.truncated_bptt_steps` ([#7323](https://github.com/Lightning-AI/lightning/pull/7323))
- Deprecated `outputs` in both `LightningModule.on_train_epoch_end` and `Callback.on_train_epoch_end` hooks ([#7339](https://github.com/Lightning-AI/lightning/pull/7339))
- Deprecated `LightningModule.grad_norm` in favor of `pytorch_lightning.utilities.grads.grad_norm` ([#7292](https://github.com/Lightning-AI/lightning/pull/7292))
- Deprecated the `save_function` property from the `ModelCheckpoint` callback ([#7201](https://github.com/Lightning-AI/lightning/pull/7201))
- Deprecated `LightningModule.write_predictions` and `LightningModule.write_predictions_dict` ([#7066](https://github.com/Lightning-AI/lightning/pull/7066))
- Deprecated `TrainerLoggingMixin` in favor of a separate utilities module for metric handling ([#7180](https://github.com/Lightning-AI/lightning/pull/7180))
- Deprecated `TrainerTrainingTricksMixin` in favor of a separate utilities module for NaN/Inf detection for gradients and parameters ([#6834](https://github.com/Lightning-AI/lightning/pull/6834))
- `period` has been deprecated in favor of `every_n_val_epochs` in the `ModelCheckpoint` callback ([#6146](https://github.com/Lightning-AI/lightning/pull/6146))
- Deprecated `trainer.running_sanity_check` in favor of `trainer.sanity_checking` ([#4945](https://github.com/Lightning-AI/lightning/pull/4945))
- Deprecated `Profiler(output_filename)` in favor of `dirpath` and `filename` ([#6621](https://github.com/Lightning-AI/lightning/pull/6621))
- Deprecated `PyTorchProfiler(profiled_functions)` in favor of `record_functions` ([#6349](https://github.com/Lightning-AI/lightning/pull/6349))
- Deprecated `@auto_move_data` in favor of `trainer.predict` ([#6993](https://github.com/Lightning-AI/lightning/pull/6993))
- Deprecated `Callback.on_load_checkpoint(checkpoint)` in favor of `Callback.on_load_checkpoint(trainer, pl_module, checkpoint)` ([#7253](https://github.com/Lightning-AI/lightning/pull/7253))
- Deprecated metrics in favor of `torchmetrics` (
    [#6505](https://github.com/Lightning-AI/lightning/pull/6505),
    [#6530](https://github.com/Lightning-AI/lightning/pull/6530),
    [#6540](https://github.com/Lightning-AI/lightning/pull/6540),
    [#6547](https://github.com/Lightning-AI/lightning/pull/6547),
    [#6515](https://github.com/Lightning-AI/lightning/pull/6515),
    [#6572](https://github.com/Lightning-AI/lightning/pull/6572),
    [#6573](https://github.com/Lightning-AI/lightning/pull/6573),
    [#6584](https://github.com/Lightning-AI/lightning/pull/6584),
    [#6636](https://github.com/Lightning-AI/lightning/pull/6636),
    [#6637](https://github.com/Lightning-AI/lightning/pull/6637),
    [#6649](https://github.com/Lightning-AI/lightning/pull/6649),
    [#6659](https://github.com/Lightning-AI/lightning/pull/6659),
    [#7131](https://github.com/Lightning-AI/lightning/pull/7131),
)
- Deprecated the `LightningModule.datamodule` getter and setter methods; access them through `Trainer.datamodule` instead ([#7168](https://github.com/Lightning-AI/lightning/pull/7168))
- Deprecated the use of `Trainer(gpus="i")` (string) for selecting the i-th GPU; from v1.5 this will set the number of GPUs instead of the index ([#6388](https://github.com/Lightning-AI/lightning/pull/6388))

### Removed

- Removed the `exp_save_path` property from the `LightningModule` ([#7266](https://github.com/Lightning-AI/lightning/pull/7266))
- Removed training loop explicitly calling `EarlyStopping.on_validation_end` if no validation is run ([#7069](https://github.com/Lightning-AI/lightning/pull/7069))
- Removed `automatic_optimization` as a property from the training loop in favor of `LightningModule.automatic_optimization` ([#7130](https://github.com/Lightning-AI/lightning/pull/7130))
- Removed evaluation loop legacy returns for `*_epoch_end` hooks ([#6973](https://github.com/Lightning-AI/lightning/pull/6973))
- Removed support for passing a bool value to `profiler` argument of Trainer ([#6164](https://github.com/Lightning-AI/lightning/pull/6164))
- Removed no return warning from val/test step ([#6139](https://github.com/Lightning-AI/lightning/pull/6139))
- Removed passing a `ModelCheckpoint` instance to `Trainer(checkpoint_callback)` ([#6166](https://github.com/Lightning-AI/lightning/pull/6166))
- Removed deprecated Trainer argument `enable_pl_optimizer` and `automatic_optimization` ([#6163](https://github.com/Lightning-AI/lightning/pull/6163))
- Removed deprecated metrics ([#6161](https://github.com/Lightning-AI/lightning/pull/6161))
    * from `pytorch_lightning.metrics.functional.classification` removed `to_onehot`, `to_categorical`, `get_num_classes`, `roc`, `multiclass_roc`, `average_precision`, `precision_recall_curve`, `multiclass_precision_recall_curve`
    * from `pytorch_lightning.metrics.functional.reduction` removed `reduce`, `class_reduce`
- Removed deprecated `ModelCheckpoint` arguments `prefix`, `mode="auto"` ([#6162](https://github.com/Lightning-AI/lightning/pull/6162))
- Removed `mode='auto'` from `EarlyStopping` ([#6167](https://github.com/Lightning-AI/lightning/pull/6167))
- Removed `epoch` and `step` arguments from `ModelCheckpoint.format_checkpoint_name()`, these are now included in the `metrics` argument ([#7344](https://github.com/Lightning-AI/lightning/pull/7344))
- Removed legacy references for magic keys in the `Result` object ([#6016](https://github.com/Lightning-AI/lightning/pull/6016))
- Removed deprecated `LightningModule` `hparams` setter ([#6207](https://github.com/Lightning-AI/lightning/pull/6207))
- Removed legacy code to log or include metrics in the progress bar by returning them in a dict with the `"log"/"progress_bar"` magic keys. Use `self.log` instead ([#6734](https://github.com/Lightning-AI/lightning/pull/6734))
- Removed `trainer.fit()` return value of `1`. It has no return now ([#7237](https://github.com/Lightning-AI/lightning/pull/7237))
- Removed `logger_connector` legacy code ([#6733](https://github.com/Lightning-AI/lightning/pull/6733))
- Removed unused mixin attributes ([#6487](https://github.com/Lightning-AI/lightning/pull/6487))

### Fixed

- Fixed NaN errors in progress bars when training with iterable datasets with no length defined ([#7306](https://github.com/Lightning-AI/lightning/pull/7306))
- Fixed attaching train and validation dataloaders when `reload_dataloaders_every_epoch=True` and `num_sanity_val_steps=0` ([#7207](https://github.com/Lightning-AI/lightning/pull/7207))
- Added a barrier in the accelerator `teardown` to synchronize processes before execution finishes ([#6814](https://github.com/Lightning-AI/lightning/pull/6814))
- Fixed multi-node DDP sub-process launch by using `local_rank` instead of `global_rank` for main process assertion ([#7061](https://github.com/Lightning-AI/lightning/pull/7061))
- Fixed incorrect removal of `WORLD_SIZE` environment variable in DDP training when launching with torch distributed/torchelastic ([#6942](https://github.com/Lightning-AI/lightning/pull/6942))
- Made the `Plugin.reduce` method more consistent across all Plugins to reflect a mean-reduction by default ([#6011](https://github.com/Lightning-AI/lightning/pull/6011))
- Move lightning module to correct device type when using LightningDistributedWrapper ([#6070](https://github.com/Lightning-AI/lightning/pull/6070))
- Do not print top-k verbose log with `ModelCheckpoint(monitor=None)` ([#6109](https://github.com/Lightning-AI/lightning/pull/6109))
- Fixed `ModelCheckpoint(save_top_k=0, save_last=True)` not saving the `last` checkpoint ([#6136](https://github.com/Lightning-AI/lightning/pull/6136))
- Fixed `.teardown(stage='fit')` and `.on_fit_{start,end}()` getting called during `trainer.test` ([#6386](https://github.com/Lightning-AI/lightning/pull/6386))
- Fixed LightningModule `all_gather` on cpu tensors ([#6416](https://github.com/Lightning-AI/lightning/pull/6416))
- Fixed torch distributed not available in setup hook for DDP ([#6506](https://github.com/Lightning-AI/lightning/pull/6506))
- Fixed `trainer.tuner.{lr_find,scale_batch_size}` not setting the `Trainer` state properly ([#7258](https://github.com/Lightning-AI/lightning/pull/7258))
- Fixed bug where the learning rate schedulers did not follow the optimizer frequencies ([#4868](https://github.com/Lightning-AI/lightning/pull/4868))
- Fixed pickle error checker to now check for `pickle.PickleError` to catch all pickle errors ([#6917](https://github.com/Lightning-AI/lightning/pull/6917))
- Fixed a bug where the outputs object passed to `LightningModule.training_epoch_end` was different from the object passed to the `on_train_end_epoch` hook ([#6969](https://github.com/Lightning-AI/lightning/pull/6969))
- Fixed a bug where the outputs passed to `train_batch_end` would be lists even when using a single optimizer and no truncated backprop through time steps ([#6969](https://github.com/Lightning-AI/lightning/pull/6969))
- Fixed bug for trainer error handling which would cause hang for distributed training ([#6864](https://github.com/Lightning-AI/lightning/pull/6864))
- Fixed `self.device` not returning the correct device in replicas of data-parallel ([#6414](https://github.com/Lightning-AI/lightning/pull/6414))
- Fixed `lr_find` trying beyond `num_training` steps and suggesting a too high learning rate ([#7076](https://github.com/Lightning-AI/lightning/pull/7076))
- Fixed logger creating incorrect version folder in DDP with repeated `Trainer.fit` calls ([#7077](https://github.com/Lightning-AI/lightning/pull/7077))
- Fixed metric objects passed directly to `self.log` not being reset correctly ([#7055](https://github.com/Lightning-AI/lightning/pull/7055))
- Fixed `CombinedLoader` in distributed settings for validation / testing ([#7102](https://github.com/Lightning-AI/lightning/pull/7102))
- Fixed the save_dir in `WandbLogger` when the run was initiated externally ([#7106](https://github.com/Lightning-AI/lightning/pull/7106))
- Fixed `num_sanity_val_steps` affecting reproducibility of training data shuffling ([#7014](https://github.com/Lightning-AI/lightning/pull/7014))
- Fixed resetting device after `fitting/evaluating/predicting` ([#7188](https://github.com/Lightning-AI/lightning/pull/7188))
- Fixed bug where `trainer.tuner.scale_batch_size(max_trials=0)` would not return the correct batch size result ([#7262](https://github.com/Lightning-AI/lightning/pull/7262))
- Fixed metrics not being properly logged with `precision=16` and `manual_optimization` ([#7228](https://github.com/Lightning-AI/lightning/pull/7228))
- Fixed `BaseFinetuning` properly reloading `optimizer_states` when using `resume_from_checkpoint` ([#6891](https://github.com/Lightning-AI/lightning/pull/6891))
- Fixed `parameters_to_ignore` not properly set to DDPWrapper ([#7239](https://github.com/Lightning-AI/lightning/pull/7239))
- Fixed parsing of `fast_dev_run=True` with the built-in `ArgumentParser` ([#7240](https://github.com/Lightning-AI/lightning/pull/7240))
- Fixed handling an `IterableDataset` that fails to produce a batch at the beginning of an epoch ([#7294](https://github.com/Lightning-AI/lightning/pull/7294))
- Fixed `LightningModule.save_hyperparameters()` when attempting to save an empty container ([#7268](https://github.com/Lightning-AI/lightning/pull/7268))
- Fixed `apex` not properly instantiated when running with `ddp` ([#7274](https://github.com/Lightning-AI/lightning/pull/7274))
- Fixed optimizer `state` not moved to `GPU` ([#7277](https://github.com/Lightning-AI/lightning/pull/7277))
- Fixed custom init args for `WandbLogger` ([#6989](https://github.com/Lightning-AI/lightning/pull/6989))
- Fixed a bug where an error would be raised if the train dataloader sometimes produced None for a batch ([#7342](https://github.com/Lightning-AI/lightning/pull/7342))
- Fixed examples (
    [#6600](https://github.com/Lightning-AI/lightning/pull/6600),
    [#6638](https://github.com/Lightning-AI/lightning/pull/6638),
    [#7096](https://github.com/Lightning-AI/lightning/pull/7096),
    [#7246](https://github.com/Lightning-AI/lightning/pull/7246),
    [#6357](https://github.com/Lightning-AI/lightning/pull/6357),
    [#6476](https://github.com/Lightning-AI/lightning/pull/6476),
    [#6294](https://github.com/Lightning-AI/lightning/pull/6294),
    [#6373](https://github.com/Lightning-AI/lightning/pull/6373),
    [#6088](https://github.com/Lightning-AI/lightning/pull/6088),
    [#7398](https://github.com/Lightning-AI/lightning/pull/7398)
)
- Resolved schedule step bug for PyTorch Profiler ([#6674](https://github.com/Lightning-AI/lightning/pull/6674),
    [#6681](https://github.com/Lightning-AI/lightning/pull/6681))
- Updated logic for checking TPUs availability ([#6767](https://github.com/Lightning-AI/lightning/pull/6767))
- Resolve TPU miss rendezvous ([#6781](https://github.com/Lightning-AI/lightning/pull/6781))
- Fixed auto-scaling mode when calling tune method on trainer ([#7321](https://github.com/Lightning-AI/lightning/pull/7321))
- Fixed finetuning complex models correctly unfreezes ([#6880](https://github.com/Lightning-AI/lightning/pull/6880))
- Ensure we set the eval/train flag correctly on accelerator model ([#6877](https://github.com/Lightning-AI/lightning/pull/6877))
- Set better defaults for `rank_zero_only.rank` when training is launched with SLURM and torchelastic ([#6802](https://github.com/Lightning-AI/lightning/pull/6802))
- Fixed matching the number of outputs of backward with forward for AllGatherGrad ([#6625](https://github.com/Lightning-AI/lightning/pull/6625))
- Fixed the `gradient_clip_algorithm` has no effect ([#6928](https://github.com/Lightning-AI/lightning/pull/6928))
- Fixed CUDA OOM detection and handling ([#6934](https://github.com/Lightning-AI/lightning/pull/6934))
- Fixed `unfreeze_and_add_param_group` expects `modules` rather than `module` ([#6822](https://github.com/Lightning-AI/lightning/pull/6822))
- Fixed DPP + SyncBN when move on device ([#6838](https://github.com/Lightning-AI/lightning/pull/6838))
- Fixed missing arguments in `lr_find` call ([#6784](https://github.com/Lightning-AI/lightning/pull/6784))
- Fixed `set_default_tensor_type` to `torch.DoubleTensor` with precision=64 ([#7108](https://github.com/Lightning-AI/lightning/pull/7108))
- Fixed `NeptuneLogger.log_text(step=None)` ([#7194](https://github.com/Lightning-AI/lightning/pull/7194))
- Fixed importing torchtext batch ([#6365](https://github.com/Lightning-AI/lightning/pull/6365),
    [#6323](https://github.com/Lightning-AI/lightning/pull/6323),
    [#6211](https://github.com/Lightning-AI/lightning/pull/6211))


## [1.2.9] - 2021-04-20

### Fixed

- Fixed the order to call for world ranks & the `root_device` property in `TPUSpawnPlugin` ([#7074](https://github.com/Lightning-AI/lightning/pull/7074))
- Fixed multi-gpu join for Horovod ([#6954](https://github.com/Lightning-AI/lightning/pull/6954))
- Fixed parsing for pre-release package versions ([#6999](https://github.com/Lightning-AI/lightning/pull/6999))


## [1.2.8] - 2021-04-14

### Added

- Added TPUSpawn + IterableDataset error message ([#6875](https://github.com/Lightning-AI/lightning/pull/6875))

### Fixed

- Fixed process rank not being available right away after `Trainer` instantiation ([#6941](https://github.com/Lightning-AI/lightning/pull/6941))
- Fixed `sync_dist` for tpus ([#6950](https://github.com/Lightning-AI/lightning/pull/6950))
- Fixed `AttributeError` for `require_backward_grad_sync` when running manual optimization with sharded plugin ([#6915](https://github.com/Lightning-AI/lightning/pull/6915))
- Fixed `--gpus` default for parser returned by `Trainer.add_argparse_args` ([#6898](https://github.com/Lightning-AI/lightning/pull/6898))
- Fixed TPU Spawn all gather ([#6896](https://github.com/Lightning-AI/lightning/pull/6896))
- Fixed `EarlyStopping` logic when `min_epochs` or `min_steps` requirement is not met ([#6705](https://github.com/Lightning-AI/lightning/pull/6705))
- Fixed csv extension check ([#6436](https://github.com/Lightning-AI/lightning/pull/6436))
- Fixed checkpoint issue when using Horovod distributed backend ([#6958](https://github.com/Lightning-AI/lightning/pull/6958))
- Fixed tensorboard exception raising ([#6901](https://github.com/Lightning-AI/lightning/pull/6901))
- Fixed setting the eval/train flag correctly on accelerator model ([#6983](https://github.com/Lightning-AI/lightning/pull/6983))
- Fixed DDP_SPAWN compatibility with bug_report_model.py ([#6892](https://github.com/Lightning-AI/lightning/pull/6892))
- Fixed bug where `BaseFinetuning.flatten_modules()` was duplicating leaf node parameters ([#6879](https://github.com/Lightning-AI/lightning/pull/6879))
- Set better defaults for `rank_zero_only.rank` when training is launched with SLURM and torchelastic:
    * Support SLURM and torchelastic global rank environment variables ([#5715](https://github.com/Lightning-AI/lightning/pull/5715))
    * Remove hardcoding of local rank in accelerator connector ([#6878](https://github.com/Lightning-AI/lightning/pull/6878))


## [1.2.7] - 2021-04-06

### Fixed

- Fixed resolve a bug with omegaconf and xm.save ([#6741](https://github.com/Lightning-AI/lightning/pull/6741))
- Fixed an issue with IterableDataset when __len__ is not defined ([#6828](https://github.com/Lightning-AI/lightning/pull/6828))
- Sanitize None params during pruning ([#6836](https://github.com/Lightning-AI/lightning/pull/6836))
- Enforce an epoch scheduler interval when using SWA ([#6588](https://github.com/Lightning-AI/lightning/pull/6588))
- Fixed TPU Colab hang issue, post training ([#6816](https://github.com/Lightning-AI/lightning/pull/6816))
- Fixed a bug where `TensorBoardLogger` would give a warning and not log correctly to a symbolic link `save_dir` ([#6730](https://github.com/Lightning-AI/lightning/pull/6730))
- Fixed bug where `predict` could not be used when `progress_bar_refresh_rate=0` ([#6884](https://github.com/Lightning-AI/lightning/pull/6884))


## [1.2.6] - 2021-03-30

### Changed

- Changed the behavior of `on_epoch_start` to run at the beginning of validation & test epoch ([#6498](https://github.com/Lightning-AI/lightning/pull/6498))

### Removed

- Removed legacy code to include `step` dictionary returns in `callback_metrics`. Use `self.log_dict` instead. ([#6682](https://github.com/Lightning-AI/lightning/pull/6682))

### Fixed

- Fixed `DummyLogger.log_hyperparams` raising a `TypeError` when running with `fast_dev_run=True` ([#6398](https://github.com/Lightning-AI/lightning/pull/6398))
- Fixed error on TPUs when there was no `ModelCheckpoint` ([#6654](https://github.com/Lightning-AI/lightning/pull/6654))
- Fixed `trainer.test` freeze on TPUs ([#6654](https://github.com/Lightning-AI/lightning/pull/6654))
- Fixed a bug where gradients were disabled after calling `Trainer.predict` ([#6657](https://github.com/Lightning-AI/lightning/pull/6657))
- Fixed bug where no TPUs were detected in a TPU pod env ([#6719](https://github.com/Lightning-AI/lightning/pull/6719))


## [1.2.5] - 2021-03-23

### Changed

- Update Gradient Clipping for the TPU Accelerator ([#6576](https://github.com/Lightning-AI/lightning/pull/6576))
- Refactored setup for typing friendly ([#6590](https://github.com/Lightning-AI/lightning/pull/6590))

### Fixed

- Fixed a bug where `all_gather` would not work correctly with `tpu_cores=8` ([#6587](https://github.com/Lightning-AI/lightning/pull/6587))
- Fixed comparing required versions ([#6434](https://github.com/Lightning-AI/lightning/pull/6434))
- Fixed duplicate logs appearing in console when using the python logging module ([#6275](https://github.com/Lightning-AI/lightning/pull/6275))
- Added Autocast in validation, test and predict modes for Native AMP ([#6565](https://github.com/Lightning-AI/lightning/pull/6565))


## [1.2.4] - 2021-03-16

### Changed

- Changed the default of `find_unused_parameters` back to `True` in DDP and DDP Spawn ([#6438](https://github.com/Lightning-AI/lightning/pull/6438))

### Fixed

- Expose DeepSpeed loss parameters to allow users to fix loss instability ([#6115](https://github.com/Lightning-AI/lightning/pull/6115))
- Fixed DP reduction with collection ([#6324](https://github.com/Lightning-AI/lightning/pull/6324))
- Fixed an issue where the tuner would not tune the learning rate if also tuning the batch size ([#4688](https://github.com/Lightning-AI/lightning/pull/4688))
- Fixed broadcast to use PyTorch `broadcast_object_list` and add `reduce_decision` ([#6410](https://github.com/Lightning-AI/lightning/pull/6410))
- Fixed logger creating directory structure too early in DDP ([#6380](https://github.com/Lightning-AI/lightning/pull/6380))
- Fixed DeepSpeed additional memory use on rank 0 when default device not set early enough ([#6460](https://github.com/Lightning-AI/lightning/pull/6460))
- Fixed an issue with `Tuner.scale_batch_size` not finding the batch size attribute in the datamodule ([#5968](https://github.com/Lightning-AI/lightning/pull/5968))
- Fixed an exception in the layer summary when the model contains torch.jit scripted submodules ([#6511](https://github.com/Lightning-AI/lightning/pull/6511))
- Fixed when Train loop config was run during `Trainer.predict` ([#6541](https://github.com/Lightning-AI/lightning/pull/6541))


## [1.2.3] - 2021-03-09

### Fixed

- Fixed `ModelPruning(make_pruning_permanent=True)` pruning buffers getting removed when saved during training ([#6073](https://github.com/Lightning-AI/lightning/pull/6073))
- Fixed when `_stable_1d_sort` to work when `n >= N` ([#6177](https://github.com/Lightning-AI/lightning/pull/6177))
- Fixed `AttributeError` when `logger=None` on TPU ([#6221](https://github.com/Lightning-AI/lightning/pull/6221))
- Fixed PyTorch Profiler with `emit_nvtx` ([#6260](https://github.com/Lightning-AI/lightning/pull/6260))
- Fixed `trainer.test` from `best_path` hangs after calling `trainer.fit`  ([#6272](https://github.com/Lightning-AI/lightning/pull/6272))
- Fixed `SingleTPU` calling `all_gather` ([#6296](https://github.com/Lightning-AI/lightning/pull/6296))
- Ensure we check DeepSpeed/Sharded in multi-node DDP ([#6297](https://github.com/Lightning-AI/lightning/pull/6297)
- Check `LightningOptimizer` doesn't delete optimizer hooks ([#6305](https://github.com/Lightning-AI/lightning/pull/6305)
- Resolve memory leak for evaluation ([#6326](https://github.com/Lightning-AI/lightning/pull/6326)
- Ensure that clip gradients is only called if the value is greater than 0 ([#6330](https://github.com/Lightning-AI/lightning/pull/6330)
- Fixed `Trainer` not resetting `lightning_optimizers` when calling `Trainer.fit()` multiple times ([#6372](https://github.com/Lightning-AI/lightning/pull/6372))


## [1.2.2] - 2021-03-02

### Added

- Added `checkpoint` parameter to callback's `on_save_checkpoint` hook ([#6072](https://github.com/Lightning-AI/lightning/pull/6072))

### Changed

- Changed the order of `backward`, `step`, `zero_grad` to `zero_grad`, `backward`, `step` ([#6147](https://github.com/Lightning-AI/lightning/pull/6147))
- Changed default for DeepSpeed CPU Offload to False, due to prohibitively slow speeds at smaller scale ([#6262](https://github.com/Lightning-AI/lightning/pull/6262))

### Fixed

- Fixed epoch level schedulers not being called when `val_check_interval < 1.0` ([#6075](https://github.com/Lightning-AI/lightning/pull/6075))
- Fixed multiple early stopping callbacks ([#6197](https://github.com/Lightning-AI/lightning/pull/6197))
- Fixed incorrect usage of `detach()`, `cpu()`, `to()` ([#6216](https://github.com/Lightning-AI/lightning/pull/6216))
- Fixed LBFGS optimizer support which didn't converge in automatic optimization ([#6147](https://github.com/Lightning-AI/lightning/pull/6147))
- Prevent `WandbLogger` from dropping values ([#5931](https://github.com/Lightning-AI/lightning/pull/5931))
- Fixed error thrown when using valid distributed mode in multi node ([#6297](https://github.com/Lightning-AI/lightning/pull/6297)


## [1.2.1] - 2021-02-23

### Fixed

- Fixed incorrect yield logic for the amp autocast context manager ([#6080](https://github.com/Lightning-AI/lightning/pull/6080))
- Fixed priority of plugin/accelerator when setting distributed mode ([#6089](https://github.com/Lightning-AI/lightning/pull/6089))
- Fixed error message for AMP + CPU incompatibility ([#6107](https://github.com/Lightning-AI/lightning/pull/6107))
- Disabled batch transfer in DP mode ([#6093](https://github.com/Lightning-AI/lightning/pull/6093))


## [1.2.0] - 2021-02-18

### Added

- Added `DataType`, `AverageMethod` and `MDMCAverageMethod` enum in metrics ([#5657](https://github.com/Lightning-AI/lightning/pull/5689))
- Added support for summarized model total params size in megabytes ([#5590](https://github.com/Lightning-AI/lightning/pull/5590))
- Added support for multiple train loaders ([#1959](https://github.com/Lightning-AI/lightning/pull/1959))
- Added `Accuracy` metric now generalizes to Top-k accuracy for (multi-dimensional) multi-class inputs using the `top_k` parameter ([#4838](https://github.com/Lightning-AI/lightning/pull/4838))
- Added `Accuracy` metric now enables the computation of subset accuracy for multi-label or multi-dimensional multi-class inputs with the `subset_accuracy` parameter ([#4838](https://github.com/Lightning-AI/lightning/pull/4838))
- Added `HammingDistance` metric to compute the hamming distance (loss) ([#4838](https://github.com/Lightning-AI/lightning/pull/4838))
- Added `max_fpr` parameter to `auroc` metric for computing partial auroc metric ([#3790](https://github.com/Lightning-AI/lightning/pull/3790))
- Added `StatScores` metric to compute the number of true positives, false positives, true negatives and false negatives ([#4839](https://github.com/Lightning-AI/lightning/pull/4839))
- Added `R2Score` metric ([#5241](https://github.com/Lightning-AI/lightning/pull/5241))
- Added `LambdaCallback` ([#5347](https://github.com/Lightning-AI/lightning/pull/5347))
- Added `BackboneLambdaFinetuningCallback` ([#5377](https://github.com/Lightning-AI/lightning/pull/5377))
- Accelerator `all_gather` supports collection ([#5221](https://github.com/Lightning-AI/lightning/pull/5221))
- Added `image_gradients` functional metric to compute the image gradients of a given input image. ([#5056](https://github.com/Lightning-AI/lightning/pull/5056))
- Added `MetricCollection` ([#4318](https://github.com/Lightning-AI/lightning/pull/4318))
- Added `.clone()` method to metrics ([#4318](https://github.com/Lightning-AI/lightning/pull/4318))
- Added `IoU` class interface ([#4704](https://github.com/Lightning-AI/lightning/pull/4704))
- Support to tie weights after moving model to TPU via `on_post_move_to_device` hook
- Added missing val/test hooks in `LightningModule` ([#5467](https://github.com/Lightning-AI/lightning/pull/5467))
- The `Recall` and `Precision` metrics (and their functional counterparts `recall` and `precision`) can now be generalized to Recall@K and Precision@K with the use of `top_k` parameter ([#4842](https://github.com/Lightning-AI/lightning/pull/4842))
- Added `ModelPruning` Callback ([#5618](https://github.com/Lightning-AI/lightning/pull/5618),
    [#5825](https://github.com/Lightning-AI/lightning/pull/5825),
    [#6045](https://github.com/Lightning-AI/lightning/pull/6045))
- Added `PyTorchProfiler` ([#5560](https://github.com/Lightning-AI/lightning/pull/5560))
- Added compositional metrics ([#5464](https://github.com/Lightning-AI/lightning/pull/5464))
- Added Trainer method `predict(...)` for high performance predictions ([#5579](https://github.com/Lightning-AI/lightning/pull/5579))
- Added `on_before_batch_transfer` and `on_after_batch_transfer` data hooks ([#3671](https://github.com/Lightning-AI/lightning/pull/3671))
- Added AUC/AUROC class interface ([#5479](https://github.com/Lightning-AI/lightning/pull/5479))
- Added `PredictLoop` object ([#5752](https://github.com/Lightning-AI/lightning/pull/5752))
- Added `QuantizationAwareTraining` callback ([#5706](https://github.com/Lightning-AI/lightning/pull/5706),
    [#6040](https://github.com/Lightning-AI/lightning/pull/6040))
- Added `LightningModule.configure_callbacks` to enable the definition of model-specific callbacks ([#5621](https://github.com/Lightning-AI/lightning/pull/5621))
- Added `dim` to `PSNR` metric for mean-squared-error reduction ([#5957](https://github.com/Lightning-AI/lightning/pull/5957))
- Added promxial policy optimization template to pl_examples ([#5394](https://github.com/Lightning-AI/lightning/pull/5394))
- Added `log_graph` to `CometLogger` ([#5295](https://github.com/Lightning-AI/lightning/pull/5295))
- Added possibility for nested loaders ([#5404](https://github.com/Lightning-AI/lightning/pull/5404))
- Added `sync_step` to Wandb logger ([#5351](https://github.com/Lightning-AI/lightning/pull/5351))
- Added `StochasticWeightAveraging` callback ([#5640](https://github.com/Lightning-AI/lightning/pull/5640))
- Added `LightningDataModule.from_datasets(...)` ([#5133](https://github.com/Lightning-AI/lightning/pull/5133))
- Added `PL_TORCH_DISTRIBUTED_BACKEND` env variable to select backend ([#5981](https://github.com/Lightning-AI/lightning/pull/5981))
- Added `Trainer` flag to activate Stochastic Weight Averaging (SWA) `Trainer(stochastic_weight_avg=True)` ([#6038](https://github.com/Lightning-AI/lightning/pull/6038))
- Added DeepSpeed integration ([#5954](https://github.com/Lightning-AI/lightning/pull/5954),
    [#6042](https://github.com/Lightning-AI/lightning/pull/6042))

### Changed

- Changed `stat_scores` metric now calculates stat scores over all classes and gains new parameters, in line with the new `StatScores` metric ([#4839](https://github.com/Lightning-AI/lightning/pull/4839))
- Changed `computer_vision_fine_tunning` example to use `BackboneLambdaFinetuningCallback` ([#5377](https://github.com/Lightning-AI/lightning/pull/5377))
- Changed `automatic casting` for LoggerConnector `metrics` ([#5218](https://github.com/Lightning-AI/lightning/pull/5218))
- Changed `iou` [func] to allow float input ([#4704](https://github.com/Lightning-AI/lightning/pull/4704))
- Metric `compute()` method will no longer automatically call `reset()` ([#5409](https://github.com/Lightning-AI/lightning/pull/5409))
- Set PyTorch 1.4 as min requirements, also for testing and examples `torchvision>=0.5` and `torchtext>=0.5` ([#5418](https://github.com/Lightning-AI/lightning/pull/5418))
- Changed `callbacks` argument in `Trainer` to allow `Callback` input ([#5446](https://github.com/Lightning-AI/lightning/pull/5446))
- Changed the default of `find_unused_parameters` to `False` in DDP ([#5185](https://github.com/Lightning-AI/lightning/pull/5185))
- Changed `ModelCheckpoint` version suffixes to start at 1 ([#5008](https://github.com/Lightning-AI/lightning/pull/5008))
- Progress bar metrics tensors are now converted to float ([#5692](https://github.com/Lightning-AI/lightning/pull/5692))
- Changed the default value for the `progress_bar_refresh_rate` Trainer argument in Google COLAB notebooks to 20 ([#5516](https://github.com/Lightning-AI/lightning/pull/5516))
- Extended support for purely iteration-based training ([#5726](https://github.com/Lightning-AI/lightning/pull/5726))
- Made `LightningModule.global_rank`, `LightningModule.local_rank` and `LightningModule.logger` read-only properties ([#5730](https://github.com/Lightning-AI/lightning/pull/5730))
- Forced `ModelCheckpoint` callbacks to run after all others to guarantee all states are saved to the checkpoint ([#5731](https://github.com/Lightning-AI/lightning/pull/5731))
- Refactored Accelerators and Plugins:
    * Added base classes for plugins ([#5715](https://github.com/Lightning-AI/lightning/pull/5715))
    * Added parallel plugins for DP, DDP, DDPSpawn, DDP2 and Horovod ([#5714](https://github.com/Lightning-AI/lightning/pull/5714))
    * Precision Plugins ([#5718](https://github.com/Lightning-AI/lightning/pull/5718))
    * Added new Accelerators for CPU, GPU and TPU ([#5719](https://github.com/Lightning-AI/lightning/pull/5719))
    * Added RPC and Sharded plugins ([#5732](https://github.com/Lightning-AI/lightning/pull/5732))
    * Added missing `LightningModule`-wrapper logic to new plugins and accelerator ([#5734](https://github.com/Lightning-AI/lightning/pull/5734))
    * Moved device-specific teardown logic from training loop to accelerator ([#5973](https://github.com/Lightning-AI/lightning/pull/5973))
    * Moved accelerator_connector.py to the connectors subfolder ([#6033](https://github.com/Lightning-AI/lightning/pull/6033))
    * Trainer only references accelerator ([#6039](https://github.com/Lightning-AI/lightning/pull/6039))
    * Made parallel devices optional across all plugins ([#6051](https://github.com/Lightning-AI/lightning/pull/6051))
    * Cleaning ([#5948](https://github.com/Lightning-AI/lightning/pull/5948),
        [#5949](https://github.com/Lightning-AI/lightning/pull/5949),
        [#5950](https://github.com/Lightning-AI/lightning/pull/5950))
- Enabled `self.log` in callbacks ([#5094](https://github.com/Lightning-AI/lightning/pull/5094))
- Renamed xxx_AVAILABLE as protected ([#5082](https://github.com/Lightning-AI/lightning/pull/5082))
- Unified module names in Utils ([#5199](https://github.com/Lightning-AI/lightning/pull/5199))
- Separated utils: imports & enums ([#5256](https://github.com/Lightning-AI/lightning/pull/5256)
    [#5874](https://github.com/Lightning-AI/lightning/pull/5874))
- Refactor: clean trainer device & distributed getters ([#5300](https://github.com/Lightning-AI/lightning/pull/5300))
- Simplified training phase as LightningEnum ([#5419](https://github.com/Lightning-AI/lightning/pull/5419))
- Updated metrics to use LightningEnum ([#5689](https://github.com/Lightning-AI/lightning/pull/5689))
- Changed the seq of `on_train_batch_end`, `on_batch_end` & `on_train_epoch_end`, `on_epoch_end hooks` ([#5688](https://github.com/Lightning-AI/lightning/pull/5688))
- Refactored `setup_training` and remove `test_mode` ([#5388](https://github.com/Lightning-AI/lightning/pull/5388))
- Disabled training with zero `num_training_batches` when insufficient `limit_train_batches` ([#5703](https://github.com/Lightning-AI/lightning/pull/5703))
- Refactored `EpochResultStore` ([#5522](https://github.com/Lightning-AI/lightning/pull/5522))
- Update `lr_finder` to check for attribute if not running `fast_dev_run` ([#5990](https://github.com/Lightning-AI/lightning/pull/5990))
- LightningOptimizer manual optimizer is more flexible and expose `toggle_model` ([#5771](https://github.com/Lightning-AI/lightning/pull/5771))
- `MlflowLogger` limit parameter value length to 250 char ([#5893](https://github.com/Lightning-AI/lightning/pull/5893))
- Re-introduced fix for Hydra directory sync with multiple process ([#5993](https://github.com/Lightning-AI/lightning/pull/5993))

### Deprecated

- Function `stat_scores_multiple_classes` is deprecated in favor of `stat_scores` ([#4839](https://github.com/Lightning-AI/lightning/pull/4839))
- Moved accelerators and plugins to its `legacy` pkg ([#5645](https://github.com/Lightning-AI/lightning/pull/5645))
- Deprecated `LightningDistributedDataParallel` in favor of new wrapper module `LightningDistributedModule` ([#5185](https://github.com/Lightning-AI/lightning/pull/5185))
- Deprecated `LightningDataParallel` in favor of new wrapper module `LightningParallelModule` ([#5670](https://github.com/Lightning-AI/lightning/pull/5670))
- Renamed utils modules ([#5199](https://github.com/Lightning-AI/lightning/pull/5199))
    * `argparse_utils` >> `argparse`
    * `model_utils` >> `model_helpers`
    * `warning_utils` >> `warnings`
    * `xla_device_utils` >> `xla_device`
- Deprecated using `'val_loss'` to set the `ModelCheckpoint` monitor ([#6012](https://github.com/Lightning-AI/lightning/pull/6012))
- Deprecated `.get_model()` with explicit `.lightning_module` property ([#6035](https://github.com/Lightning-AI/lightning/pull/6035))
- Deprecated Trainer attribute `accelerator_backend` in favor of `accelerator` ([#6034](https://github.com/Lightning-AI/lightning/pull/6034))

### Removed

- Removed deprecated checkpoint argument `filepath` ([#5321](https://github.com/Lightning-AI/lightning/pull/5321))
- Removed deprecated `Fbeta`, `f1_score` and `fbeta_score` metrics ([#5322](https://github.com/Lightning-AI/lightning/pull/5322))
- Removed deprecated `TrainResult` ([#5323](https://github.com/Lightning-AI/lightning/pull/5323))
- Removed deprecated `EvalResult` ([#5633](https://github.com/Lightning-AI/lightning/pull/5633))
- Removed `LoggerStages` ([#5673](https://github.com/Lightning-AI/lightning/pull/5673))

### Fixed

- Fixed distributed setting and `ddp_cpu` only with `num_processes>1` ([#5297](https://github.com/Lightning-AI/lightning/pull/5297))
- Fixed `num_workers` for Windows example ([#5375](https://github.com/Lightning-AI/lightning/pull/5375))
- Fixed loading yaml ([#5619](https://github.com/Lightning-AI/lightning/pull/5619))
- Fixed support custom DataLoader with DDP if they can be re-instantiated ([#5745](https://github.com/Lightning-AI/lightning/pull/5745))
- Fixed repeated `.fit()` calls ignore max_steps iteration bound ([#5936](https://github.com/Lightning-AI/lightning/pull/5936))
- Fixed throwing `MisconfigurationError` on unknown mode ([#5255](https://github.com/Lightning-AI/lightning/pull/5255))
- Resolve bug with Finetuning ([#5744](https://github.com/Lightning-AI/lightning/pull/5744))
- Fixed `ModelCheckpoint` race condition in file existence check ([#5155](https://github.com/Lightning-AI/lightning/pull/5155))
- Fixed some compatibility with PyTorch 1.8 ([#5864](https://github.com/Lightning-AI/lightning/pull/5864))
- Fixed forward cache ([#5895](https://github.com/Lightning-AI/lightning/pull/5895))
- Fixed recursive detach of tensors to CPU ([#6007](https://github.com/Lightning-AI/lightning/pull/6007))
- Fixed passing wrong strings for scheduler interval doesn't throw an error ([#5923](https://github.com/Lightning-AI/lightning/pull/5923))
- Fixed wrong `requires_grad` state after `return None` with multiple optimizers ([#5738](https://github.com/Lightning-AI/lightning/pull/5638))
- Fixed add `on_epoch_end` hook at the end of `validation`, `test` epoch ([#5986](https://github.com/Lightning-AI/lightning/pull/5986))
- Fixed missing `process_dataloader` call for `TPUSpawn` when in distributed mode ([#6015](https://github.com/Lightning-AI/lightning/pull/6015))
- Fixed progress bar flickering by appending 0 to floats/strings ([#6009](https://github.com/Lightning-AI/lightning/pull/6009))
- Fixed synchronization issues with TPU training ([#6027](https://github.com/Lightning-AI/lightning/pull/6027))
- Fixed `hparams.yaml` saved twice when using `TensorBoardLogger` ([#5953](https://github.com/Lightning-AI/lightning/pull/5953))
- Fixed basic examples ([#5912](https://github.com/Lightning-AI/lightning/pull/5912),
    [#5985](https://github.com/Lightning-AI/lightning/pull/5985))
- Fixed `fairscale` compatible with PT 1.8 ([#5996](https://github.com/Lightning-AI/lightning/pull/5996))
- Ensured `process_dataloader` is called when `tpu_cores > 1` to use Parallel DataLoader ([#6015](https://github.com/Lightning-AI/lightning/pull/6015))
- Attempted SLURM auto resume call when non-shell call fails ([#6002](https://github.com/Lightning-AI/lightning/pull/6002))
- Fixed wrapping optimizers upon assignment ([#6006](https://github.com/Lightning-AI/lightning/pull/6006))
- Fixed allowing hashing of metrics with lists in their state ([#5939](https://github.com/Lightning-AI/lightning/pull/5939))


## [1.1.8] - 2021-02-08

### Fixed

- Separate epoch validation from step validation ([#5208](https://github.com/Lightning-AI/lightning/pull/5208))
- Fixed `toggle_optimizers` not handling all optimizer parameters ([#5775](https://github.com/Lightning-AI/lightning/pull/5775))


## [1.1.7] - 2021-02-03

### Fixed

- Fixed `TensorBoardLogger` not closing `SummaryWriter` on `finalize` ([#5696](https://github.com/Lightning-AI/lightning/pull/5696))
- Fixed filtering of pytorch  "unsqueeze" warning when using DP ([#5622](https://github.com/Lightning-AI/lightning/pull/5622))
- Fixed `num_classes` argument in F1 metric ([#5663](https://github.com/Lightning-AI/lightning/pull/5663))
- Fixed `log_dir` property ([#5537](https://github.com/Lightning-AI/lightning/pull/5537))
- Fixed a race condition in `ModelCheckpoint` when checking if a checkpoint file exists ([#5144](https://github.com/Lightning-AI/lightning/pull/5144))
- Remove unnecessary intermediate layers in Dockerfiles ([#5697](https://github.com/Lightning-AI/lightning/pull/5697))
- Fixed auto learning rate ordering ([#5638](https://github.com/Lightning-AI/lightning/pull/5638))


## [1.1.6] - 2021-01-26

### Changed

- Increased TPU check timeout from 20s to 100s ([#5598](https://github.com/Lightning-AI/lightning/pull/5598))
- Ignored `step` param in Neptune logger's log_metric method ([#5510](https://github.com/Lightning-AI/lightning/pull/5510))
- Pass batch outputs to `on_train_batch_end` instead of `epoch_end` outputs ([#4369](https://github.com/Lightning-AI/lightning/pull/4369))

### Fixed

- Fixed `toggle_optimizer` to reset `requires_grad` state  ([#5574](https://github.com/Lightning-AI/lightning/pull/5574))
- Fixed FileNotFoundError for best checkpoint when using DDP with Hydra ([#5629](https://github.com/Lightning-AI/lightning/pull/5629))
- Fixed an error when logging a progress bar metric with a reserved name ([#5620](https://github.com/Lightning-AI/lightning/pull/5620))
- Fixed `Metric`'s `state_dict` not included when child modules ([#5614](https://github.com/Lightning-AI/lightning/pull/5614))
- Fixed Neptune logger creating multiple experiments when GPUs > 1 ([#3256](https://github.com/Lightning-AI/lightning/pull/3256))
- Fixed duplicate logs appearing in console when using the python logging module ([#5509](https://github.com/Lightning-AI/lightning/pull/5509))
- Fixed tensor printing in `trainer.test()` ([#5138](https://github.com/Lightning-AI/lightning/pull/5138))
- Fixed not using dataloader when `hparams` present ([#4559](https://github.com/Lightning-AI/lightning/pull/4559))


## [1.1.5] - 2021-01-19

### Fixed

- Fixed a visual bug in the progress bar display initialization ([#4579](https://github.com/Lightning-AI/lightning/pull/4579))
- Fixed logging `on_train_batch_end` in a callback with multiple optimizers ([#5521](https://github.com/Lightning-AI/lightning/pull/5521))
- Fixed `reinit_scheduler_properties` with correct optimizer ([#5519](https://github.com/Lightning-AI/lightning/pull/5519))
- Fixed `val_check_interval` with `fast_dev_run` ([#5540](https://github.com/Lightning-AI/lightning/pull/5540))


## [1.1.4] - 2021-01-12

### Added

- Add automatic optimization property setter to lightning module ([#5169](https://github.com/Lightning-AI/lightning/pull/5169))

### Changed

- Changed deprecated `enable_pl_optimizer=True` ([#5244](https://github.com/Lightning-AI/lightning/pull/5244))

### Fixed

- Fixed `transfer_batch_to_device` for DDP with `len(devices_ids) == 1` ([#5195](https://github.com/Lightning-AI/lightning/pull/5195))
- Logging only on `not should_accumulate()` during training ([#5417](https://github.com/Lightning-AI/lightning/pull/5417))
- Resolve interpolation bug with Hydra ([#5406](https://github.com/Lightning-AI/lightning/pull/5406))
- Check environ before selecting a seed to prevent warning message ([#4743](https://github.com/Lightning-AI/lightning/pull/4743))
- Fixed signature mismatch in `model_to_device` of `DDPCPUHPCAccelerator` ([#5505](https://github.com/Lightning-AI/lightning/pull/5505))

## [1.1.3] - 2021-01-05

### Added

- Added a check for optimizer attached to `lr_scheduler` ([#5338](https://github.com/Lightning-AI/lightning/pull/5338))
- Added support for passing non-existing filepaths to `resume_from_checkpoint` ([#4402](https://github.com/Lightning-AI/lightning/pull/4402))

### Changed

- Skip restore from `resume_from_checkpoint` while `testing` ([#5161](https://github.com/Lightning-AI/lightning/pull/5161))
- Allowed `log_momentum` for adaptive optimizers in `LearningRateMonitor` ([#5333](https://github.com/Lightning-AI/lightning/pull/5333))
- Disabled checkpointing, earlystopping and logging with `fast_dev_run` ([#5277](https://github.com/Lightning-AI/lightning/pull/5277))
- Distributed group defaults to `WORLD` if `None` ([#5125](https://github.com/Lightning-AI/lightning/pull/5125))

### Fixed

- Fixed `trainer.test` returning non-test metrics ([#5214](https://github.com/Lightning-AI/lightning/pull/5214))
- Fixed metric state reset ([#5273](https://github.com/Lightning-AI/lightning/pull/5273))
- Fixed `--num-nodes` on `DDPSequentialPlugin` ([#5327](https://github.com/Lightning-AI/lightning/pull/5327))
- Fixed invalid value for `weights_summary` ([#5296](https://github.com/Lightning-AI/lightning/pull/5296))
- Fixed `Trainer.test` not using the latest `best_model_path` ([#5161](https://github.com/Lightning-AI/lightning/pull/5161))
- Fixed existence check for hparams not using underlying filesystem ([#5250](https://github.com/Lightning-AI/lightning/pull/5250))
- Fixed `LightningOptimizer` AMP bug ([#5191](https://github.com/Lightning-AI/lightning/pull/5191))
- Fixed casted key to string in `_flatten_dict` ([#5354](https://github.com/Lightning-AI/lightning/pull/5354))


## [1.1.2] - 2020-12-23

### Added

- Support number for logging with `sync_dist=True` ([#5080](https://github.com/Lightning-AI/lightning/pull/5080))
- Added offset logging step when resuming for Wandb logger ([#5050](https://github.com/Lightning-AI/lightning/pull/5050))

### Removed

- `enable_pl_optimizer=False` by default to temporarily fix AMP issues ([#5163](https://github.com/Lightning-AI/lightning/pull/5163))

### Fixed

- Metric reduction with Logging ([#5150](https://github.com/Lightning-AI/lightning/pull/5150))
- Remove nan loss in manual optimization ([#5121](https://github.com/Lightning-AI/lightning/pull/5121))
- Un-balanced logging properly supported ([#5119](https://github.com/Lightning-AI/lightning/pull/5119))
- Fix hanging in DDP HPC accelerators ([#5157](https://github.com/Lightning-AI/lightning/pull/5157))
- Fix reset `TensorRunningAccum` ([#5106](https://github.com/Lightning-AI/lightning/pull/5106))
- Updated `DALIClassificationLoader` to not use deprecated arguments ([#4925](https://github.com/Lightning-AI/lightning/pull/4925))
- Corrected call to `torch.no_grad` ([#5124](https://github.com/Lightning-AI/lightning/pull/5124))


## [1.1.1] - 2020-12-15

### Added

- Add a notebook example to reach a quick baseline of ~94% accuracy on CIFAR10 using Resnet in Lightning ([#4818](https://github.com/Lightning-AI/lightning/pull/4818))

### Changed

- Simplify accelerator steps ([#5015](https://github.com/Lightning-AI/lightning/pull/5015))
- Refactor load in checkpoint connector ([#4593](https://github.com/Lightning-AI/lightning/pull/4593))
- Fixed the saved filename in `ModelCheckpoint` when it already exists ([#4861](https://github.com/Lightning-AI/lightning/pull/4861))

### Removed

- Drop duplicate metrics ([#5014](https://github.com/Lightning-AI/lightning/pull/5014))
- Remove beta arg from F1 class and functional ([#5076](https://github.com/Lightning-AI/lightning/pull/5076))

### Fixed

- Fixed trainer by default `None` in `DDPAccelerator` ([#4915](https://github.com/Lightning-AI/lightning/pull/4915))
- Fixed `LightningOptimizer` to expose optimizer attributes ([#5095](https://github.com/Lightning-AI/lightning/pull/5095))
- Do not warn when the `name` key is used in the `lr_scheduler` dict ([#5057](https://github.com/Lightning-AI/lightning/pull/5057))
- Check if optimizer supports closure ([#4981](https://github.com/Lightning-AI/lightning/pull/4981))
- Add deprecated metric utility functions back to functional (
    [#5067](https://github.com/Lightning-AI/lightning/pull/5067),
    [#5068](https://github.com/Lightning-AI/lightning/pull/5068))
- Allow any input in `to_onnx` and `to_torchscript` ([#4378](https://github.com/Lightning-AI/lightning/pull/4378))
- Fixed `DDPHPCAccelerator` hangs in DDP construction by calling `init_device` ([#5157](https://github.com/Lightning-AI/lightning/pull/5157))


## [1.1.0] - 2020-12-09

### Added

- Added "monitor" key to saved `ModelCheckpoints` ([#4383](https://github.com/Lightning-AI/lightning/pull/4383))
- Added `ConfusionMatrix` class interface ([#4348](https://github.com/Lightning-AI/lightning/pull/4348))
- Added multiclass AUROC metric ([#4236](https://github.com/Lightning-AI/lightning/pull/4236))
- Added global step indexing to the checkpoint name for a better sub-epoch checkpointing experience ([#3807](https://github.com/Lightning-AI/lightning/pull/3807))
- Added optimizer hooks in callbacks ([#4379](https://github.com/Lightning-AI/lightning/pull/4379))
- Added option to log momentum ([#4384](https://github.com/Lightning-AI/lightning/pull/4384))
- Added `current_score` to `ModelCheckpoint.on_save_checkpoint` ([#4721](https://github.com/Lightning-AI/lightning/pull/4721))
- Added logging using `self.log` in train and evaluation for epoch end hooks (
    [#4552](https://github.com/Lightning-AI/lightning/pull/4552),
    [#4495](https://github.com/Lightning-AI/lightning/pull/4495),
    [#4439](https://github.com/Lightning-AI/lightning/pull/4439),
    [#4684](https://github.com/Lightning-AI/lightning/pull/4684),
    [#4913](https://github.com/Lightning-AI/lightning/pull/4913))
- Added ability for DDP plugin to modify optimizer state saving ([#4675](https://github.com/Lightning-AI/lightning/pull/4675))
- Added `prefix` argument in loggers ([#4557](https://github.com/Lightning-AI/lightning/pull/4557))
- Added printing of total num of params, trainable and non-trainable params in ModelSummary ([#4521](https://github.com/Lightning-AI/lightning/pull/4521))
- Added `PrecisionRecallCurve, ROC, AveragePrecision` class metric ([#4549](https://github.com/Lightning-AI/lightning/pull/4549))
- Added custom `Apex` and `NativeAMP` as `Precision plugins` ([#4355](https://github.com/Lightning-AI/lightning/pull/4355))
- Added `DALI MNIST` example ([#3721](https://github.com/Lightning-AI/lightning/pull/3721))
- Added `sharded plugin` for DDP for multi-gpu training memory optimizations (
    [#4639](https://github.com/Lightning-AI/lightning/pull/4639),
    [#4686](https://github.com/Lightning-AI/lightning/pull/4686),
    [#4737](https://github.com/Lightning-AI/lightning/pull/4737),
    [#4773](https://github.com/Lightning-AI/lightning/pull/4773))
- Added `experiment_id` to the NeptuneLogger ([#3462](https://github.com/Lightning-AI/lightning/pull/3462))
- Added `PyTorch Geometric` integration example with Lightning ([#4568](https://github.com/Lightning-AI/lightning/pull/4568))
- Added `all_gather` method to `LightningModule` which allows gradient based tensor synchronizations for use-cases such as negative sampling. ([#5012](https://github.com/Lightning-AI/lightning/pull/5012))
- Enabled `self.log` in most functions ([#4969](https://github.com/Lightning-AI/lightning/pull/4969))
- Added changeable extension variable for `ModelCheckpoint` ([#4977](https://github.com/Lightning-AI/lightning/pull/4977))


### Changed

- Tuner algorithms will be skipped if `fast_dev_run=True` ([#3903](https://github.com/Lightning-AI/lightning/pull/3903))
- `WandbLogger` does not force wandb `reinit` arg to True anymore and creates a run only when needed ([#4648](https://github.com/Lightning-AI/lightning/pull/4648))
- Changed `automatic_optimization` to be a model attribute ([#4602](https://github.com/Lightning-AI/lightning/pull/4602))
- Changed `Simple Profiler` report to order by percentage time spent + num calls ([#4880](https://github.com/Lightning-AI/lightning/pull/4880))
- Simplify optimization Logic ([#4984](https://github.com/Lightning-AI/lightning/pull/4984))
- Classification metrics overhaul ([#4837](https://github.com/Lightning-AI/lightning/pull/4837))
- Updated `fast_dev_run` to accept integer representing num_batches ([#4629](https://github.com/Lightning-AI/lightning/pull/4629))
- Refactored optimizer ([#4658](https://github.com/Lightning-AI/lightning/pull/4658))


### Deprecated

- Deprecated `prefix` argument in `ModelCheckpoint` ([#4765](https://github.com/Lightning-AI/lightning/pull/4765))
- Deprecated the old way of assigning hyper-parameters through `self.hparams = ...` ([#4813](https://github.com/Lightning-AI/lightning/pull/4813))
- Deprecated `mode='auto'` from `ModelCheckpoint` and `EarlyStopping` ([#4695](https://github.com/Lightning-AI/lightning/pull/4695))

### Removed

- Removed `reorder` parameter of the `auc` metric ([#5004](https://github.com/Lightning-AI/lightning/pull/5004))
- Removed `multiclass_roc` and `multiclass_precision_recall_curve`, use `roc` and `precision_recall_curve` instead ([#4549](https://github.com/Lightning-AI/lightning/pull/4549))

### Fixed

- Added feature to move tensors to CPU before saving ([#4309](https://github.com/Lightning-AI/lightning/pull/4309))
- Fixed `LoggerConnector` to have logged metrics on root device in DP ([#4138](https://github.com/Lightning-AI/lightning/pull/4138))
- Auto convert tensors to contiguous format when `gather_all` ([#4907](https://github.com/Lightning-AI/lightning/pull/4907))
- Fixed `PYTHONPATH` for ddp test model ([#4528](https://github.com/Lightning-AI/lightning/pull/4528))
- Fixed allowing logger to support indexing ([#4595](https://github.com/Lightning-AI/lightning/pull/4595))
- Fixed DDP and manual_optimization ([#4976](https://github.com/Lightning-AI/lightning/pull/4976))


## [1.0.8] - 2020-11-24

### Added

- Added casting to python types for numpy scalars when logging `hparams` ([#4647](https://github.com/Lightning-AI/lightning/pull/4647))
- Added warning when progress bar refresh rate is less than 20 on Google Colab to prevent crashing ([#4654](https://github.com/Lightning-AI/lightning/pull/4654))
- Added `F1` class metric ([#4656](https://github.com/Lightning-AI/lightning/pull/4656))

### Changed

- Consistently use `step=trainer.global_step` in `LearningRateMonitor` independently of `logging_interval` ([#4376](https://github.com/Lightning-AI/lightning/pull/4376))
- Metric states are no longer as default added to `state_dict` ([#4685](https://github.com/Lightning-AI/lightning/pull/4685))
- Renamed class metric `Fbeta` >> `FBeta` ([#4656](https://github.com/Lightning-AI/lightning/pull/4656))
- Model summary: add 1 decimal place ([#4745](https://github.com/Lightning-AI/lightning/pull/4745))
- Do not override `PYTHONWARNINGS` ([#4700](https://github.com/Lightning-AI/lightning/pull/4700))
- Changed `init_ddp_connection` moved from `DDP` to `DDPPlugin` ([#4407](https://github.com/Lightning-AI/lightning/pull/4407))


### Fixed

- Fixed checkpoint `hparams` dict casting when `omegaconf` is available ([#4770](https://github.com/Lightning-AI/lightning/pull/4770))
- Fixed incomplete progress bars when total batches not divisible by refresh rate ([#4577](https://github.com/Lightning-AI/lightning/pull/4577))
- Updated SSIM metric ([#4566](https://github.com/Lightning-AI/lightning/pull/4566))
- Fixed batch_arg_name - add `batch_arg_name` to all calls to `_adjust_batch_size`bug ([#4812](https://github.com/Lightning-AI/lightning/pull/4812))
- Fixed `torchtext` data to GPU ([#4785](https://github.com/Lightning-AI/lightning/pull/4785))
- Fixed a crash bug in MLFlow logger ([#4716](https://github.com/Lightning-AI/lightning/pull/4716))

## [1.0.7] - 2020-11-17

### Added

- Added lambda closure to `manual_optimizer_step` ([#4618](https://github.com/Lightning-AI/lightning/pull/4618))

### Changed

- Change Metrics `persistent` default mode to `False` ([#4685](https://github.com/Lightning-AI/lightning/pull/4685))
- LoggerConnector log_metrics will use `total_batch_idx` instead of `global_step` when logging on `training step` ([#4738](https://github.com/Lightning-AI/lightning/pull/4738))


### Fixed

- Prevent crash if `sync_dist=True` on CPU ([#4626](https://github.com/Lightning-AI/lightning/pull/4626))
- Fixed average pbar Metrics ([#4534](https://github.com/Lightning-AI/lightning/pull/4534))
- Fixed `setup` callback hook to correctly pass the LightningModule through ([#4608](https://github.com/Lightning-AI/lightning/pull/4608))
- Allowing decorate model init with saving `hparams` inside ([#4662](https://github.com/Lightning-AI/lightning/pull/4662))
- Fixed `split_idx` set by `LoggerConnector` in `on_trainer_init` to `Trainer`  ([#4697](https://github.com/Lightning-AI/lightning/pull/4697))


## [1.0.6] - 2020-11-11

### Added

- Added metrics aggregation in Horovod and fixed early stopping ([#3775](https://github.com/Lightning-AI/lightning/pull/3775))
- Added `manual_optimizer_step` which work with `AMP Native` and `accumulated_grad_batches` ([#4485](https://github.com/Lightning-AI/lightning/pull/4485))
- Added `persistent(mode)` method to metrics, to enable and disable metric states being added to `state_dict` ([#4482](https://github.com/Lightning-AI/lightning/pull/4482))
- Added congratulations at the end of our notebooks ([#4555](https://github.com/Lightning-AI/lightning/pull/4555))
- Added parameters `move_metrics_to_cpu` in Trainer to disable gpu leak ([#4592](https://github.com/Lightning-AI/lightning/pull/4592))


### Changed

- Changed `fsspec` to tuner ([#4458](https://github.com/Lightning-AI/lightning/pull/4458))
- Unify SLURM/TorchElastic under backend plugin ([#4578](https://github.com/Lightning-AI/lightning/pull/4578),
        [#4580](https://github.com/Lightning-AI/lightning/pull/4580),
        [#4581](https://github.com/Lightning-AI/lightning/pull/4581),
        [#4582](https://github.com/Lightning-AI/lightning/pull/4582),
        [#4583](https://github.com/Lightning-AI/lightning/pull/4583))

### Fixed

- Fixed feature-lack in `hpc_load` ([#4526](https://github.com/Lightning-AI/lightning/pull/4526))
- Fixed metrics states being overridden in DDP mode ([#4482](https://github.com/Lightning-AI/lightning/pull/4482))
- Fixed `lightning_getattr`, `lightning_hasattr` not finding the correct attributes in datamodule ([#4347](https://github.com/Lightning-AI/lightning/pull/4347))
- Fixed automatic optimization AMP by `manual_optimization_step` ([#4485](https://github.com/Lightning-AI/lightning/pull/4485))
- Replace `MisconfigurationException` with warning in `ModelCheckpoint` Callback ([#4560](https://github.com/Lightning-AI/lightning/pull/4560))
- Fixed logged keys in mlflow logger ([#4412](https://github.com/Lightning-AI/lightning/pull/4412))
- Fixed `is_picklable` by catching `AttributeError` ([#4508](https://github.com/Lightning-AI/lightning/pull/4508))
- Fixed multi test dataloaders dict `AttributeError` error ([#4480](https://github.com/Lightning-AI/lightning/pull/4480))
- Fixed show progress bar only for `progress_rank 0` on `DDP_SLURM` ([#4437](https://github.com/Lightning-AI/lightning/pull/4437))

## [1.0.5] - 2020-11-03

### Added

- Added PyTorch 1.7 Stable support ([#3821](https://github.com/Lightning-AI/lightning/pull/3821))
- Added timeout for `tpu_device_exists` to ensure process does not hang indefinitely ([#4340](https://github.com/Lightning-AI/lightning/pull/4340))

### Changed

- W&B log in sync with `Trainer` step ([#4405](https://github.com/Lightning-AI/lightning/pull/4405))
- Hook `on_after_backward` is called only when `optimizer_step` is being called ([#4439](https://github.com/Lightning-AI/lightning/pull/4439))
- Moved `track_and_norm_grad` into `training loop` and called only when `optimizer_step` is being called ([#4439](https://github.com/Lightning-AI/lightning/pull/4439))
- Changed type checker with explicit cast of `ref_model` object ([#4457](https://github.com/Lightning-AI/lightning/pull/4457))
- Changed `distributed_backend` -> `accelerator` ([#4429](https://github.com/Lightning-AI/lightning/pull/4429))

### Deprecated

- Deprecated passing `ModelCheckpoint` instance to `checkpoint_callback` Trainer argument ([#4336](https://github.com/Lightning-AI/lightning/pull/4336))

### Fixed

- Disable saving checkpoints if not trained ([#4372](https://github.com/Lightning-AI/lightning/pull/4372))
- Fixed error using `auto_select_gpus=True` with `gpus=-1` ([#4209](https://github.com/Lightning-AI/lightning/pull/4209))
- Disabled training when `limit_train_batches=0` ([#4371](https://github.com/Lightning-AI/lightning/pull/4371))
- Fixed that metrics do not store computational graph for all seen data ([#4313](https://github.com/Lightning-AI/lightning/pull/4313))
- Fixed AMP unscale for `on_after_backward` ([#4439](https://github.com/Lightning-AI/lightning/pull/4439))
- Fixed TorchScript export when module includes Metrics ([#4428](https://github.com/Lightning-AI/lightning/pull/4428))
- Fixed TorchScript trace method's data to device and docstring ([#4360](https://github.com/Lightning-AI/lightning/pull/4360))
- Fixed CSV logger warning ([#4419](https://github.com/Lightning-AI/lightning/pull/4419))
- Fixed skip DDP parameter sync ([#4301](https://github.com/Lightning-AI/lightning/pull/4301))
- Fixed `WandbLogger` _sanitize_callable function ([#4422](https://github.com/Lightning-AI/lightning/pull/4422))
- Fixed `AMP Native` `_unscale` gradient ([#4441](https://github.com/Lightning-AI/lightning/pull/4441))


## [1.0.4] - 2020-10-27

### Added

- Added `dirpath` and `filename` parameter in `ModelCheckpoint` ([#4213](https://github.com/Lightning-AI/lightning/pull/4213))
- Added plugins docs and DDPPlugin to customize ddp across all accelerators ([#4258](https://github.com/Lightning-AI/lightning/pull/4285))
- Added `strict` option to the scheduler dictionary ([#3586](https://github.com/Lightning-AI/lightning/pull/3586))
- Added `fsspec` support for profilers ([#4162](https://github.com/Lightning-AI/lightning/pull/4162))
- Added autogenerated helptext to `Trainer.add_argparse_args` ([#4344](https://github.com/Lightning-AI/lightning/pull/4344))
- Added support for string values in `Trainer`'s `profiler` parameter ([#3656](https://github.com/Lightning-AI/lightning/pull/3656))
- Added `optimizer_closure` to `optimizer.step` when supported ([#4190](https://github.com/Lightning-AI/lightning/pull/4190))
- Added unification of regression metrics ([#4166](https://github.com/Lightning-AI/lightning/pull/4166))
- Added checkpoint load from Bytes ([#4314](https://github.com/Lightning-AI/lightning/pull/4314))

### Changed

- Improved error messages for invalid `configure_optimizers` returns ([#3587](https://github.com/Lightning-AI/lightning/pull/3587))
- Allow changing the logged step value in `validation_step` ([#4130](https://github.com/Lightning-AI/lightning/pull/4130))
- Allow setting `replace_sampler_ddp=True` with a distributed sampler already added ([#4273](https://github.com/Lightning-AI/lightning/pull/4273))
- Fixed sanitized parameters for `WandbLogger.log_hyperparams` ([#4320](https://github.com/Lightning-AI/lightning/pull/4320))

### Deprecated

- Deprecated `filepath` in `ModelCheckpoint` ([#4213](https://github.com/Lightning-AI/lightning/pull/4213))
- Deprecated `reorder` parameter of the `auc` metric ([#4237](https://github.com/Lightning-AI/lightning/pull/4237))
- Deprecated bool values in `Trainer`'s `profiler` parameter ([#3656](https://github.com/Lightning-AI/lightning/pull/3656))

### Fixed

- Fixed setting device ids in DDP ([#4297](https://github.com/Lightning-AI/lightning/pull/4297))
- Fixed synchronization of best model path in `ddp_accelerator` ([#4323](https://github.com/Lightning-AI/lightning/pull/4323))
- Fixed `WandbLogger` not uploading checkpoint artifacts at the end of training ([#4341](https://github.com/Lightning-AI/lightning/pull/4341))
- Fixed `FBeta` computation ([#4183](https://github.com/Lightning-AI/lightning/pull/4183))
- Fixed `accumulation across batches` has completed `before breaking training loop` ([#4278](https://github.com/Lightning-AI/lightning/pull/4278))
- Fixed `ModelCheckpoint` don't increase current_epoch and global_step when not training ([#4291](https://github.com/Lightning-AI/lightning/pull/4291))
- Fixed `COMET_EXPERIMENT_KEY` environment variable usage in comet logger ([#4230](https://github.com/Lightning-AI/lightning/pull/4230))

## [1.0.3] - 2020-10-20

### Added

- Added persistent flag to `Metric.add_state` ([#4195](https://github.com/Lightning-AI/lightning/pull/4195))

### Changed

- Used `checkpoint_connector.hpc_save` in SLURM ([#4217](https://github.com/Lightning-AI/lightning/pull/4217))
- Moved base req. to root ([#4219](https://github.com/Lightning-AI/lightning/pull/4219))

### Fixed

- Fixed `hparams` assign in init ([#4189](https://github.com/Lightning-AI/lightning/pull/4189))
- Fixed overwrite check for model hooks ([#4010](https://github.com/Lightning-AI/lightning/pull/4010))


## [1.0.2] - 2020-10-15

### Added

- Added trace functionality to the function `to_torchscript` ([#4142](https://github.com/Lightning-AI/lightning/pull/4142))

### Changed

- Called `on_load_checkpoint` before loading `state_dict` ([#4057](https://github.com/Lightning-AI/lightning/pull/4057))

### Removed

- Removed duplicate metric vs step log for train loop ([#4173](https://github.com/Lightning-AI/lightning/pull/4173))

### Fixed

- Fixed the `self.log` problem in `validation_step()` ([#4169](https://github.com/Lightning-AI/lightning/pull/4169))
- Fixed `hparams` saving - save the state when `save_hyperparameters()` is called [in `__init__`] ([#4163](https://github.com/Lightning-AI/lightning/pull/4163))
- Fixed runtime failure while exporting `hparams` to yaml ([#4158](https://github.com/Lightning-AI/lightning/pull/4158))


## [1.0.1] - 2020-10-14

### Added

- Added getstate/setstate method for torch.save serialization ([#4127](https://github.com/Lightning-AI/lightning/pull/4127))


## [1.0.0] - 2020-10-13

### Added

- Added Explained Variance Metric + metric fix ([#4013](https://github.com/Lightning-AI/lightning/pull/4013))
- Added Metric <-> Lightning Module integration tests ([#4008](https://github.com/Lightning-AI/lightning/pull/4008))
- Added parsing OS env vars in `Trainer` ([#4022](https://github.com/Lightning-AI/lightning/pull/4022))
- Added classification metrics ([#4043](https://github.com/Lightning-AI/lightning/pull/4043))
- Updated explained variance metric ([#4024](https://github.com/Lightning-AI/lightning/pull/4024))
- Enabled plugins ([#4041](https://github.com/Lightning-AI/lightning/pull/4041))
- Enabled custom clusters ([#4048](https://github.com/Lightning-AI/lightning/pull/4048))
- Enabled passing in custom accelerators ([#4050](https://github.com/Lightning-AI/lightning/pull/4050))
- Added `LightningModule.toggle_optimizer` ([#4058](https://github.com/Lightning-AI/lightning/pull/4058))
- Added `LightningModule.manual_backward` ([#4063](https://github.com/Lightning-AI/lightning/pull/4063))
- Added `output` argument to `*_batch_end` hooks ([#3965](https://github.com/Lightning-AI/lightning/pull/3965),
    [#3966](https://github.com/Lightning-AI/lightning/pull/3966))
- Added `output` argument to `*_epoch_end` hooks ([#3967](https://github.com/Lightning-AI/lightning/pull/3967))

### Changed

- Integrated metrics API with self.log ([#3961](https://github.com/Lightning-AI/lightning/pull/3961))
- Decoupled Apex ([#4052](https://github.com/Lightning-AI/lightning/pull/4052),
        [#4054](https://github.com/Lightning-AI/lightning/pull/4054),
        [#4055](https://github.com/Lightning-AI/lightning/pull/4055),
        [#4056](https://github.com/Lightning-AI/lightning/pull/4056),
        [#4058](https://github.com/Lightning-AI/lightning/pull/4058),
        [#4060](https://github.com/Lightning-AI/lightning/pull/4060),
        [#4061](https://github.com/Lightning-AI/lightning/pull/4061),
        [#4062](https://github.com/Lightning-AI/lightning/pull/4062),
        [#4063](https://github.com/Lightning-AI/lightning/pull/4063),
        [#4064](https://github.com/Lightning-AI/lightning/pull/4064),
        [#4065](https://github.com/Lightning-AI/lightning/pull/4065))
- Renamed all backends to `Accelerator` ([#4066](https://github.com/Lightning-AI/lightning/pull/4066))
- Enabled manual returns ([#4089](https://github.com/Lightning-AI/lightning/pull/4089))

### Removed

- Removed support for EvalResult and TrainResult ([#3968](https://github.com/Lightning-AI/lightning/pull/3968))
- Removed deprecated trainer flags: `overfit_pct`, `log_save_interval`, `row_log_interval` ([#3969](https://github.com/Lightning-AI/lightning/pull/3969))
- Removed deprecated early_stop_callback ([#3982](https://github.com/Lightning-AI/lightning/pull/3982))
- Removed deprecated model hooks ([#3980](https://github.com/Lightning-AI/lightning/pull/3980))
- Removed deprecated callbacks ([#3979](https://github.com/Lightning-AI/lightning/pull/3979))
- Removed `trainer` argument in `LightningModule.backward` [#4056](https://github.com/Lightning-AI/lightning/pull/4056))

### Fixed

- Fixed `current_epoch` property update to reflect true epoch number inside `LightningDataModule`, when `reload_dataloaders_every_epoch=True`. ([#3974](https://github.com/Lightning-AI/lightning/pull/3974))
- Fixed to print scaler value in progress bar ([#4053](https://github.com/Lightning-AI/lightning/pull/4053))
- Fixed mismatch between docstring and code regarding when `on_load_checkpoint` hook is called ([#3996](https://github.com/Lightning-AI/lightning/pull/3996))


## [0.10.0] - 2020-10-07

### Added

- Added new Metrics API. ([#3868](https://github.com/Lightning-AI/lightning/pull/3868), [#3921](https://github.com/Lightning-AI/lightning/pull/3921))
- Enable PyTorch 1.7 compatibility ([#3541](https://github.com/Lightning-AI/lightning/pull/3541))
- Added `LightningModule.to_torchscript` to support exporting as `ScriptModule` ([#3258](https://github.com/Lightning-AI/lightning/pull/3258))
- Added warning when dropping unpicklable `hparams` ([#2874](https://github.com/Lightning-AI/lightning/pull/2874))
- Added EMB similarity ([#3349](https://github.com/Lightning-AI/lightning/pull/3349))
- Added `ModelCheckpoint.to_yaml` method ([#3048](https://github.com/Lightning-AI/lightning/pull/3048))
- Allow `ModelCheckpoint` monitor to be `None`, meaning it will always save ([#3630](https://github.com/Lightning-AI/lightning/pull/3630))
- Disabled optimizers setup during testing ([#3059](https://github.com/Lightning-AI/lightning/pull/3059))
- Added support for datamodules to save and load checkpoints when training ([#3563](https://github.com/Lightning-AI/lightning/pull/3563))
- Added support for datamodule in learning rate finder ([#3425](https://github.com/Lightning-AI/lightning/pull/3425))
- Added gradient clip test for native AMP ([#3754](https://github.com/Lightning-AI/lightning/pull/3754))
- Added dist lib to enable syncing anything across devices ([#3762](https://github.com/Lightning-AI/lightning/pull/3762))
- Added `broadcast` to `TPUBackend` ([#3814](https://github.com/Lightning-AI/lightning/pull/3814))
- Added `XLADeviceUtils` class to check XLA device type ([#3274](https://github.com/Lightning-AI/lightning/pull/3274))

### Changed

- Refactored accelerator backends:
   * moved TPU `xxx_step` to backend ([#3118](https://github.com/Lightning-AI/lightning/pull/3118))
   * refactored DDP backend `forward` ([#3119](https://github.com/Lightning-AI/lightning/pull/3119))
   * refactored GPU backend `__step` ([#3120](https://github.com/Lightning-AI/lightning/pull/3120))
   * refactored Horovod backend ([#3121](https://github.com/Lightning-AI/lightning/pull/3121),
        [#3122](https://github.com/Lightning-AI/lightning/pull/3122))
   * remove obscure forward call in eval + CPU backend `___step` ([#3123](https://github.com/Lightning-AI/lightning/pull/3123))
   * reduced all simplified forward ([#3126](https://github.com/Lightning-AI/lightning/pull/3126))
   * added hook base method ([#3127](https://github.com/Lightning-AI/lightning/pull/3127))
   * refactor eval loop to use hooks - use `test_mode` for if so we can split later ([#3129](https://github.com/Lightning-AI/lightning/pull/3129))
   * moved `___step_end` hooks ([#3130](https://github.com/Lightning-AI/lightning/pull/3130))
   * training forward refactor ([#3134](https://github.com/Lightning-AI/lightning/pull/3134))
   * training AMP scaling refactor ([#3135](https://github.com/Lightning-AI/lightning/pull/3135))
   * eval step scaling factor ([#3136](https://github.com/Lightning-AI/lightning/pull/3136))
   * add eval loop object to streamline eval loop ([#3138](https://github.com/Lightning-AI/lightning/pull/3138))
   * refactored dataloader process hook ([#3139](https://github.com/Lightning-AI/lightning/pull/3139))
   * refactored inner eval loop ([#3141](https://github.com/Lightning-AI/lightning/pull/3141))
   * final inner eval loop hooks ([#3154](https://github.com/Lightning-AI/lightning/pull/3154))
   * clean up hooks in `run_evaluation` ([#3156](https://github.com/Lightning-AI/lightning/pull/3156))
   * clean up data reset ([#3161](https://github.com/Lightning-AI/lightning/pull/3161))
   * expand eval loop out ([#3165](https://github.com/Lightning-AI/lightning/pull/3165))
   * moved hooks around in eval loop ([#3195](https://github.com/Lightning-AI/lightning/pull/3195))
   * remove `_evaluate` fx ([#3197](https://github.com/Lightning-AI/lightning/pull/3197))
   * `Trainer.fit` hook clean up ([#3198](https://github.com/Lightning-AI/lightning/pull/3198))
   * DDPs train hooks ([#3203](https://github.com/Lightning-AI/lightning/pull/3203))
   * refactor DDP backend ([#3204](https://github.com/Lightning-AI/lightning/pull/3204),
        [#3207](https://github.com/Lightning-AI/lightning/pull/3207),
        [#3208](https://github.com/Lightning-AI/lightning/pull/3208),
        [#3209](https://github.com/Lightning-AI/lightning/pull/3209),
        [#3210](https://github.com/Lightning-AI/lightning/pull/3210))
   * reduced accelerator selection ([#3211](https://github.com/Lightning-AI/lightning/pull/3211))
   * group prepare data hook ([#3212](https://github.com/Lightning-AI/lightning/pull/3212))
   * added data connector ([#3285](https://github.com/Lightning-AI/lightning/pull/3285))
   * modular is_overridden ([#3290](https://github.com/Lightning-AI/lightning/pull/3290))
   * adding `Trainer.tune()` ([#3293](https://github.com/Lightning-AI/lightning/pull/3293))
   * move `run_pretrain_routine` -> `setup_training` ([#3294](https://github.com/Lightning-AI/lightning/pull/3294))
   * move train outside of setup training ([#3297](https://github.com/Lightning-AI/lightning/pull/3297))
   * move `prepare_data` to data connector ([#3307](https://github.com/Lightning-AI/lightning/pull/3307))
   * moved accelerator router ([#3309](https://github.com/Lightning-AI/lightning/pull/3309))
   * train loop refactor - moving train loop to own object ([#3310](https://github.com/Lightning-AI/lightning/pull/3310),
        [#3312](https://github.com/Lightning-AI/lightning/pull/3312),
        [#3313](https://github.com/Lightning-AI/lightning/pull/3313),
        [#3314](https://github.com/Lightning-AI/lightning/pull/3314))
   * duplicate data interface definition up into DataHooks class ([#3344](https://github.com/Lightning-AI/lightning/pull/3344))
   * inner train loop ([#3359](https://github.com/Lightning-AI/lightning/pull/3359),
        [#3361](https://github.com/Lightning-AI/lightning/pull/3361),
        [#3362](https://github.com/Lightning-AI/lightning/pull/3362),
        [#3363](https://github.com/Lightning-AI/lightning/pull/3363),
        [#3365](https://github.com/Lightning-AI/lightning/pull/3365),
        [#3366](https://github.com/Lightning-AI/lightning/pull/3366),
        [#3367](https://github.com/Lightning-AI/lightning/pull/3367),
        [#3368](https://github.com/Lightning-AI/lightning/pull/3368),
        [#3369](https://github.com/Lightning-AI/lightning/pull/3369),
        [#3370](https://github.com/Lightning-AI/lightning/pull/3370),
        [#3371](https://github.com/Lightning-AI/lightning/pull/3371),
        [#3372](https://github.com/Lightning-AI/lightning/pull/3372),
        [#3373](https://github.com/Lightning-AI/lightning/pull/3373),
        [#3374](https://github.com/Lightning-AI/lightning/pull/3374),
        [#3375](https://github.com/Lightning-AI/lightning/pull/3375),
        [#3376](https://github.com/Lightning-AI/lightning/pull/3376),
        [#3385](https://github.com/Lightning-AI/lightning/pull/3385),
        [#3388](https://github.com/Lightning-AI/lightning/pull/3388),
        [#3397](https://github.com/Lightning-AI/lightning/pull/3397))
   * all logging related calls in a connector ([#3395](https://github.com/Lightning-AI/lightning/pull/3395))
   * device parser ([#3400](https://github.com/Lightning-AI/lightning/pull/3400),
        [#3405](https://github.com/Lightning-AI/lightning/pull/3405))
   * added model connector ([#3407](https://github.com/Lightning-AI/lightning/pull/3407))
   * moved eval loop logging to loggers ([#3408](https://github.com/Lightning-AI/lightning/pull/3408))
   * moved eval loop (#3412[#3408](https://github.com/Lightning-AI/lightning/pull/3408))
   * trainer/separate argparse ([#3421](https://github.com/Lightning-AI/lightning/pull/3421),
        [#3428](https://github.com/Lightning-AI/lightning/pull/3428),
        [#3432](https://github.com/Lightning-AI/lightning/pull/3432))
   * move `lr_finder` ([#3434](https://github.com/Lightning-AI/lightning/pull/3434))
   * organize args (#[#3435](https://github.com/Lightning-AI/lightning/pull/3435),
        [#3442](https://github.com/Lightning-AI/lightning/pull/3442),
        [#3447](https://github.com/Lightning-AI/lightning/pull/3447),
        [#3448](https://github.com/Lightning-AI/lightning/pull/3448),
        [#3449](https://github.com/Lightning-AI/lightning/pull/3449),
        [#3456](https://github.com/Lightning-AI/lightning/pull/3456))
   * move specific accelerator code ([#3457](https://github.com/Lightning-AI/lightning/pull/3457))
   * group connectors ([#3472](https://github.com/Lightning-AI/lightning/pull/3472))
   * accelerator connector methods x/n ([#3469](https://github.com/Lightning-AI/lightning/pull/3469),
        [#3470](https://github.com/Lightning-AI/lightning/pull/3470),
        [#3474](https://github.com/Lightning-AI/lightning/pull/3474))
   * merge backends x/n ([#3476](https://github.com/Lightning-AI/lightning/pull/3476),
        [#3477](https://github.com/Lightning-AI/lightning/pull/3477),
        [#3478](https://github.com/Lightning-AI/lightning/pull/3478),
        [#3480](https://github.com/Lightning-AI/lightning/pull/3480),
        [#3482](https://github.com/Lightning-AI/lightning/pull/3482))
   * apex plugin ([#3502](https://github.com/Lightning-AI/lightning/pull/3502))
   * precision plugins ([#3504](https://github.com/Lightning-AI/lightning/pull/3504))
   * Result - make monitor default to `checkpoint_on` to simplify ([#3571](https://github.com/Lightning-AI/lightning/pull/3571))
   * reference to the Trainer on the `LightningDataModule` ([#3684](https://github.com/Lightning-AI/lightning/pull/3684))
   * add `.log` to lightning module ([#3686](https://github.com/Lightning-AI/lightning/pull/3686),
        [#3699](https://github.com/Lightning-AI/lightning/pull/3699),
        [#3701](https://github.com/Lightning-AI/lightning/pull/3701),
        [#3704](https://github.com/Lightning-AI/lightning/pull/3704),
        [#3715](https://github.com/Lightning-AI/lightning/pull/3715))
   * enable tracking original metric when step and epoch are both true ([#3685](https://github.com/Lightning-AI/lightning/pull/3685))
   * deprecated results obj, added support for simpler comms ([#3681](https://github.com/Lightning-AI/lightning/pull/3681))
   * move backends back to individual files ([#3712](https://github.com/Lightning-AI/lightning/pull/3712))
   * fixes logging for eval steps ([#3763](https://github.com/Lightning-AI/lightning/pull/3763))
   * decoupled DDP, DDP spawn ([#3733](https://github.com/Lightning-AI/lightning/pull/3733),
        [#3766](https://github.com/Lightning-AI/lightning/pull/3766),
        [#3767](https://github.com/Lightning-AI/lightning/pull/3767),
        [#3774](https://github.com/Lightning-AI/lightning/pull/3774),
        [#3802](https://github.com/Lightning-AI/lightning/pull/3802),
        [#3806](https://github.com/Lightning-AI/lightning/pull/3806),
        [#3817](https://github.com/Lightning-AI/lightning/pull/3817),
        [#3819](https://github.com/Lightning-AI/lightning/pull/3819),
        [#3927](https://github.com/Lightning-AI/lightning/pull/3927))
   * remove weight loading hack for ddp_cpu ([#3808](https://github.com/Lightning-AI/lightning/pull/3808))
   * separate `torchelastic` from DDP ([#3810](https://github.com/Lightning-AI/lightning/pull/3810))
   * separate SLURM from DDP ([#3809](https://github.com/Lightning-AI/lightning/pull/3809))
   * decoupled DDP2 ([#3816](https://github.com/Lightning-AI/lightning/pull/3816))
   * bug fix with logging val epoch end + monitor ([#3812](https://github.com/Lightning-AI/lightning/pull/3812))
   * callback system and init DDP ([#3836](https://github.com/Lightning-AI/lightning/pull/3836))
   * adding compute environments ([#3837](https://github.com/Lightning-AI/lightning/pull/3837), [#3842](https://github.com/Lightning-AI/lightning/pull/3842))
   * epoch can now log independently ([#3843](https://github.com/Lightning-AI/lightning/pull/3843))
   * test selecting the correct backend. temp backends while slurm and TorchElastic are decoupled ([#3848](https://github.com/Lightning-AI/lightning/pull/3848))
   * fixed `init_slurm_connection` causing hostname errors ([#3856](https://github.com/Lightning-AI/lightning/pull/3856))
   * moves init apex from LM to apex connector ([#3923](https://github.com/Lightning-AI/lightning/pull/3923))
   * moves sync bn to each backend ([#3925](https://github.com/Lightning-AI/lightning/pull/3925))
   * moves configure ddp to each backend ([#3924](https://github.com/Lightning-AI/lightning/pull/3924))
- Deprecation warning ([#3844](https://github.com/Lightning-AI/lightning/pull/3844))
- Changed `LearningRateLogger` to `LearningRateMonitor` ([#3251](https://github.com/Lightning-AI/lightning/pull/3251))
- Used `fsspec` instead of `gfile` for all IO ([#3320](https://github.com/Lightning-AI/lightning/pull/3320))
    * Swapped `torch.load` for `fsspec` load in DDP spawn backend ([#3787](https://github.com/Lightning-AI/lightning/pull/3787))
    * Swapped `torch.load` for `fsspec` load in cloud_io loading ([#3692](https://github.com/Lightning-AI/lightning/pull/3692))
    * Added support for `to_disk()` to use remote filepaths with `fsspec` ([#3930](https://github.com/Lightning-AI/lightning/pull/3930))
    * Updated model_checkpoint's to_yaml to use `fsspec` open ([#3801](https://github.com/Lightning-AI/lightning/pull/3801))
    * Fixed `fsspec` is inconsistent when doing `fs.ls` ([#3805](https://github.com/Lightning-AI/lightning/pull/3805))
- Refactor `GPUStatsMonitor` to improve training speed ([#3257](https://github.com/Lightning-AI/lightning/pull/3257))
- Changed IoU score behavior for classes absent in target and pred ([#3098](https://github.com/Lightning-AI/lightning/pull/3098))
- Changed IoU `remove_bg` bool to `ignore_index` optional int ([#3098](https://github.com/Lightning-AI/lightning/pull/3098))
- Changed defaults of `save_top_k` and `save_last` to `None` in ModelCheckpoint ([#3680](https://github.com/Lightning-AI/lightning/pull/3680))
- `row_log_interval` and `log_save_interval` are now based on training loop's `global_step` instead of epoch-internal batch index ([#3667](https://github.com/Lightning-AI/lightning/pull/3667))
- Silenced some warnings. verified ddp refactors ([#3483](https://github.com/Lightning-AI/lightning/pull/3483))
- Cleaning up stale logger tests ([#3490](https://github.com/Lightning-AI/lightning/pull/3490))
- Allow `ModelCheckpoint` monitor to be `None` ([#3633](https://github.com/Lightning-AI/lightning/pull/3633))
- Enable `None` model checkpoint default ([#3669](https://github.com/Lightning-AI/lightning/pull/3669))
- Skipped `best_model_path` if `checkpoint_callback` is `None` ([#2962](https://github.com/Lightning-AI/lightning/pull/2962))
- Used `raise .. from ..` to explicitly chain exceptions ([#3750](https://github.com/Lightning-AI/lightning/pull/3750))
-  Mocking loggers ([#3596](https://github.com/Lightning-AI/lightning/pull/3596),
    [#3617](https://github.com/Lightning-AI/lightning/pull/3617),
    [#3851](https://github.com/Lightning-AI/lightning/pull/3851),
    [#3859](https://github.com/Lightning-AI/lightning/pull/3859),
    [#3884](https://github.com/Lightning-AI/lightning/pull/3884),
    [#3853](https://github.com/Lightning-AI/lightning/pull/3853),
    [#3910](https://github.com/Lightning-AI/lightning/pull/3910),
    [#3889](https://github.com/Lightning-AI/lightning/pull/3889),
    [#3926](https://github.com/Lightning-AI/lightning/pull/3926))
- Write predictions in LightningModule instead of EvalResult [#3882](https://github.com/Lightning-AI/lightning/pull/3882)

### Deprecated

- Deprecated `TrainResult` and `EvalResult`, use `self.log` and `self.write` from the `LightningModule` to log metrics and write predictions. `training_step` can now only return a scalar (for the loss) or a dictionary with anything you want. ([#3681](https://github.com/Lightning-AI/lightning/pull/3681))
- Deprecate `early_stop_callback` Trainer argument ([#3845](https://github.com/Lightning-AI/lightning/pull/3845))
- Rename Trainer arguments `row_log_interval` >> `log_every_n_steps` and `log_save_interval` >> `flush_logs_every_n_steps` ([#3748](https://github.com/Lightning-AI/lightning/pull/3748))

### Removed

- Removed experimental Metric API ([#3943](https://github.com/Lightning-AI/lightning/pull/3943),
        [#3949](https://github.com/Lightning-AI/lightning/pull/3949),
        [#3946](https://github.com/Lightning-AI/lightning/pull/3946)), listed changes before final removal:
    * Added `EmbeddingSimilarity` metric ([#3349](https://github.com/Lightning-AI/lightning/pull/3349), [#3358](https://github.com/Lightning-AI/lightning/pull/3358))
    * Added hooks to metric module interface ([#2528](https://github.com/Lightning-AI/lightning/pull/2528))
    * Added error when AUROC metric is used for multiclass problems ([#3350](https://github.com/Lightning-AI/lightning/pull/3350))
    * Fixed `ModelCheckpoint` with `save_top_k=-1` option not tracking the best models when a monitor metric is available ([#3735](https://github.com/Lightning-AI/lightning/pull/3735))
    * Fixed counter-intuitive error being thrown in `Accuracy` metric for zero target tensor ([#3764](https://github.com/Lightning-AI/lightning/pull/3764))
    * Fixed aggregation of metrics ([#3517](https://github.com/Lightning-AI/lightning/pull/3517))
    * Fixed Metric aggregation ([#3321](https://github.com/Lightning-AI/lightning/pull/3321))
    * Fixed RMSLE metric ([#3188](https://github.com/Lightning-AI/lightning/pull/3188))
    * Renamed `reduction` to `class_reduction` in classification metrics ([#3322](https://github.com/Lightning-AI/lightning/pull/3322))
    * Changed `class_reduction` similar to sklearn for classification metrics ([#3322](https://github.com/Lightning-AI/lightning/pull/3322))
    * Renaming of precision recall metric ([#3308](https://github.com/Lightning-AI/lightning/pull/3308))

### Fixed

- Fixed `on_train_batch_start` hook to end epoch early ([#3700](https://github.com/Lightning-AI/lightning/pull/3700))
- Fixed `num_sanity_val_steps` is clipped to `limit_val_batches` ([#2917](https://github.com/Lightning-AI/lightning/pull/2917))
- Fixed ONNX model save on GPU ([#3145](https://github.com/Lightning-AI/lightning/pull/3145))
- Fixed `GpuUsageLogger` to work on different platforms ([#3008](https://github.com/Lightning-AI/lightning/pull/3008))
- Fixed auto-scale batch size not dumping `auto_lr_find` parameter ([#3151](https://github.com/Lightning-AI/lightning/pull/3151))
- Fixed `batch_outputs` with optimizer frequencies ([#3229](https://github.com/Lightning-AI/lightning/pull/3229))
- Fixed setting batch size in `LightningModule.datamodule` when using `auto_scale_batch_size` ([#3266](https://github.com/Lightning-AI/lightning/pull/3266))
- Fixed Horovod distributed backend compatibility with native AMP ([#3404](https://github.com/Lightning-AI/lightning/pull/3404))
- Fixed batch size auto scaling exceeding the size of the dataset ([#3271](https://github.com/Lightning-AI/lightning/pull/3271))
- Fixed getting `experiment_id` from MLFlow only once instead of each training loop ([#3394](https://github.com/Lightning-AI/lightning/pull/3394))
- Fixed `overfit_batches` which now correctly disables shuffling for the training loader. ([#3501](https://github.com/Lightning-AI/lightning/pull/3501))
- Fixed gradient norm tracking for `row_log_interval > 1` ([#3489](https://github.com/Lightning-AI/lightning/pull/3489))
- Fixed `ModelCheckpoint` name formatting ([#3164](https://github.com/Lightning-AI/lightning/pull/3163))
- Fixed example implementation of AutoEncoder ([#3190](https://github.com/Lightning-AI/lightning/pull/3190))
- Fixed invalid paths when remote logging with TensorBoard ([#3236](https://github.com/Lightning-AI/lightning/pull/3236))
- Fixed change `t()` to `transpose()` as XLA devices do not support `.t()` on 1-dim tensor ([#3252](https://github.com/Lightning-AI/lightning/pull/3252))
- Fixed (weights only) checkpoints loading without PL ([#3287](https://github.com/Lightning-AI/lightning/pull/3287))
- Fixed `gather_all_tensors` cross GPUs in DDP ([#3319](https://github.com/Lightning-AI/lightning/pull/3319))
- Fixed CometML save dir ([#3419](https://github.com/Lightning-AI/lightning/pull/3419))
- Fixed forward key metrics ([#3467](https://github.com/Lightning-AI/lightning/pull/3467))
- Fixed normalize mode at confusion matrix (replace NaNs with zeros) ([#3465](https://github.com/Lightning-AI/lightning/pull/3465))
- Fixed global step increment in training loop when `training_epoch_end` hook is used ([#3673](https://github.com/Lightning-AI/lightning/pull/3673))
- Fixed dataloader shuffling not getting turned off with `overfit_batches > 0` and `distributed_backend = "ddp"` ([#3534](https://github.com/Lightning-AI/lightning/pull/3534))
- Fixed determinism in `DDPSpawnBackend` when using `seed_everything` in main process ([#3335](https://github.com/Lightning-AI/lightning/pull/3335))
- Fixed `ModelCheckpoint` `period` to actually save every `period` epochs ([#3630](https://github.com/Lightning-AI/lightning/pull/3630))
- Fixed `val_progress_bar` total with `num_sanity_val_steps` ([#3751](https://github.com/Lightning-AI/lightning/pull/3751))
- Fixed Tuner dump: add `current_epoch` to dumped_params ([#3261](https://github.com/Lightning-AI/lightning/pull/3261))
- Fixed `current_epoch` and `global_step` properties mismatch between `Trainer` and `LightningModule` ([#3785](https://github.com/Lightning-AI/lightning/pull/3785))
- Fixed learning rate scheduler for optimizers with internal state ([#3897](https://github.com/Lightning-AI/lightning/pull/3897))
- Fixed `tbptt_reduce_fx` when non-floating tensors are logged ([#3796](https://github.com/Lightning-AI/lightning/pull/3796))
- Fixed model checkpoint frequency ([#3852](https://github.com/Lightning-AI/lightning/pull/3852))
- Fixed logging non-tensor scalar with result breaks subsequent epoch aggregation ([#3855](https://github.com/Lightning-AI/lightning/pull/3855))
- Fixed `TrainerEvaluationLoopMixin` activates `model.train()` at the end ([#3858](https://github.com/Lightning-AI/lightning/pull/3858))
- Fixed `overfit_batches` when using with multiple val/test_dataloaders ([#3857](https://github.com/Lightning-AI/lightning/pull/3857))
- Fixed enables `training_step` to return `None` ([#3862](https://github.com/Lightning-AI/lightning/pull/3862))
- Fixed init nan for checkpointing ([#3863](https://github.com/Lightning-AI/lightning/pull/3863))
- Fixed for `load_from_checkpoint` ([#2776](https://github.com/Lightning-AI/lightning/pull/2776))
- Fixes incorrect `batch_sizes` when Dataloader returns a dict with multiple tensors ([#3668](https://github.com/Lightning-AI/lightning/pull/3668))
- Fixed unexpected signature for `validation_step` ([#3947](https://github.com/Lightning-AI/lightning/pull/3947))

## [0.9.0] - 2020-08-20

### Added

- Added SyncBN for DDP ([#2801](https://github.com/Lightning-AI/lightning/pull/2801),
     [#2838](https://github.com/Lightning-AI/lightning/pull/2838))
- Added basic `CSVLogger` ([#2721](https://github.com/Lightning-AI/lightning/pull/2721))
- Added SSIM metrics ([#2671](https://github.com/Lightning-AI/lightning/pull/2671))
- Added BLEU metrics ([#2535](https://github.com/Lightning-AI/lightning/pull/2535))
- Added support to export a model to ONNX format ([#2596](https://github.com/Lightning-AI/lightning/pull/2596))
- Added support for `Trainer(num_sanity_val_steps=-1)` to check all validation data before training ([#2246](https://github.com/Lightning-AI/lightning/pull/2246))
- Added struct. output:
  * tests for val loop flow ([#2605](https://github.com/Lightning-AI/lightning/pull/2605))
  * `EvalResult` support for train and val. loop ([#2615](https://github.com/Lightning-AI/lightning/pull/2615),
       [#2651](https://github.com/Lightning-AI/lightning/pull/2651))
  * weighted average in results obj ([#2930](https://github.com/Lightning-AI/lightning/pull/2930))
  * fix result obj DP auto reduce ([#3013](https://github.com/Lightning-AI/lightning/pull/3013))
- Added class `LightningDataModule` ([#2668](https://github.com/Lightning-AI/lightning/pull/2668))
- Added support for PyTorch 1.6 ([#2745](https://github.com/Lightning-AI/lightning/pull/2745))
- Added call DataModule hooks implicitly in trainer ([#2755](https://github.com/Lightning-AI/lightning/pull/2755))
- Added support for Mean in DDP Sync ([#2568](https://github.com/Lightning-AI/lightning/pull/2568))
- Added remaining `sklearn` metrics: `AveragePrecision`, `BalancedAccuracy`, `CohenKappaScore`, `DCG`, `Hamming`, `Hinge`, `Jaccard`, `MeanAbsoluteError`, `MeanSquaredError`, `MeanSquaredLogError`, `MedianAbsoluteError`, `R2Score`, `MeanPoissonDeviance`, `MeanGammaDeviance`, `MeanTweedieDeviance`, `ExplainedVariance` ([#2562](https://github.com/Lightning-AI/lightning/pull/2562))
- Added support for `limit_{mode}_batches (int)` to work with infinite dataloader (IterableDataset) ([#2840](https://github.com/Lightning-AI/lightning/pull/2840))
- Added support returning python scalars in DP ([#1935](https://github.com/Lightning-AI/lightning/pull/1935))
- Added support to Tensorboard logger for OmegaConf `hparams` ([#2846](https://github.com/Lightning-AI/lightning/pull/2846))
- Added tracking of basic states in `Trainer` ([#2541](https://github.com/Lightning-AI/lightning/pull/2541))
- Tracks all outputs including TBPTT and multiple optimizers ([#2890](https://github.com/Lightning-AI/lightning/pull/2890))
- Added GPU Usage Logger ([#2932](https://github.com/Lightning-AI/lightning/pull/2932))
- Added `strict=False` for `load_from_checkpoint` ([#2819](https://github.com/Lightning-AI/lightning/pull/2819))
- Added saving test predictions on multiple GPUs ([#2926](https://github.com/Lightning-AI/lightning/pull/2926))
- Auto log the computational graph for loggers that support this ([#3003](https://github.com/Lightning-AI/lightning/pull/3003))
- Added warning when changing monitor and using results obj ([#3014](https://github.com/Lightning-AI/lightning/pull/3014))
- Added a hook `transfer_batch_to_device` to the `LightningDataModule` ([#3038](https://github.com/Lightning-AI/lightning/pull/3038))

### Changed

- Truncated long version numbers in progress bar ([#2594](https://github.com/Lightning-AI/lightning/pull/2594))
- Enabling val/test loop disabling ([#2692](https://github.com/Lightning-AI/lightning/pull/2692))
- Refactored into `accelerator` module:
    * GPU training ([#2704](https://github.com/Lightning-AI/lightning/pull/2704))
    * TPU training ([#2708](https://github.com/Lightning-AI/lightning/pull/2708))
    * DDP(2) backend ([#2796](https://github.com/Lightning-AI/lightning/pull/2796))
    * Retrieve last logged val from result by key ([#3049](https://github.com/Lightning-AI/lightning/pull/3049))
- Using `.comet.config` file for `CometLogger` ([#1913](https://github.com/Lightning-AI/lightning/pull/1913))
- Updated hooks arguments - breaking for `setup` and `teardown` ([#2850](https://github.com/Lightning-AI/lightning/pull/2850))
- Using `gfile` to support remote directories ([#2164](https://github.com/Lightning-AI/lightning/pull/2164))
- Moved optimizer creation after device placement for DDP backends ([#2904](https://github.com/Lightning-AI/lighting/pull/2904))
- Support `**DictConfig` for `hparam` serialization ([#2519](https://github.com/Lightning-AI/lightning/pull/2519))
- Removed callback metrics from test results obj ([#2994](https://github.com/Lightning-AI/lightning/pull/2994))
- Re-enabled naming metrics in ckpt name ([#3060](https://github.com/Lightning-AI/lightning/pull/3060))
- Changed progress bar epoch counting to start from 0 ([#3061](https://github.com/Lightning-AI/lightning/pull/3061))

### Deprecated

- Deprecated Trainer attribute `ckpt_path`, which will now be set by `weights_save_path` ([#2681](https://github.com/Lightning-AI/lightning/pull/2681))

### Removed

- Removed deprecated: ([#2760](https://github.com/Lightning-AI/lightning/pull/2760))
    * core decorator `data_loader`
    * Module hook `on_sanity_check_start` and loading `load_from_metrics`
    * package `pytorch_lightning.logging`
    * Trainer arguments: `show_progress_bar`, `num_tpu_cores`, `use_amp`, `print_nan_grads`
    * LR Finder argument `num_accumulation_steps`

### Fixed

- Fixed `accumulate_grad_batches` for last batch ([#2853](https://github.com/Lightning-AI/lightning/pull/2853))
- Fixed setup call while testing ([#2624](https://github.com/Lightning-AI/lightning/pull/2624))
- Fixed local rank zero casting ([#2640](https://github.com/Lightning-AI/lightning/pull/2640))
- Fixed single scalar return from training ([#2587](https://github.com/Lightning-AI/lightning/pull/2587))
- Fixed Horovod backend to scale LR schedlers with the optimizer ([#2626](https://github.com/Lightning-AI/lightning/pull/2626))
- Fixed `dtype` and `device` properties not getting updated in submodules ([#2657](https://github.com/Lightning-AI/lightning/pull/2657))
- Fixed `fast_dev_run` to run for all dataloaders ([#2581](https://github.com/Lightning-AI/lightning/pull/2581))
- Fixed `save_dir` in loggers getting ignored by default value of `weights_save_path` when user did not specify `weights_save_path` ([#2681](https://github.com/Lightning-AI/lightning/pull/2681))
- Fixed `weights_save_path` getting ignored when `logger=False` is passed to Trainer ([#2681](https://github.com/Lightning-AI/lightning/pull/2681))
- Fixed TPU multi-core and Float16 ([#2632](https://github.com/Lightning-AI/lightning/pull/2632))
- Fixed test metrics not being logged with `LoggerCollection` ([#2723](https://github.com/Lightning-AI/lightning/pull/2723))
- Fixed data transfer to device when using `torchtext.data.Field` and `include_lengths is True` ([#2689](https://github.com/Lightning-AI/lightning/pull/2689))
- Fixed shuffle argument for distributed sampler ([#2789](https://github.com/Lightning-AI/lightning/pull/2789))
- Fixed logging interval ([#2694](https://github.com/Lightning-AI/lightning/pull/2694))
- Fixed loss value in the progress bar is wrong when `accumulate_grad_batches > 1` ([#2738](https://github.com/Lightning-AI/lightning/pull/2738))
- Fixed correct CWD for ddp sub-processes when using Hydra ([#2719](https://github.com/Lightning-AI/lightning/pull/2719))
- Fixed selecting GPUs using `CUDA_VISIBLE_DEVICES` ([#2739](https://github.com/Lightning-AI/lightning/pull/2739))
- Fixed false `num_classes` warning in metrics ([#2781](https://github.com/Lightning-AI/lightning/pull/2781))
- Fixed shell injection vulnerability in subprocess call ([#2786](https://github.com/Lightning-AI/lightning/pull/2786))
- Fixed LR finder and `hparams` compatibility ([#2821](https://github.com/Lightning-AI/lightning/pull/2821))
- Fixed `ModelCheckpoint` not saving the latest information when `save_last=True` ([#2881](https://github.com/Lightning-AI/lightning/pull/2881))
- Fixed ImageNet example: learning rate scheduler, number of workers and batch size when using DDP ([#2889](https://github.com/Lightning-AI/lightning/pull/2889))
- Fixed apex gradient clipping ([#2829](https://github.com/Lightning-AI/lightning/pull/2829))
- Fixed save apex scaler states ([#2828](https://github.com/Lightning-AI/lightning/pull/2828))
- Fixed a model loading issue with inheritance and variable positional arguments ([#2911](https://github.com/Lightning-AI/lightning/pull/2911))
- Fixed passing `non_blocking=True` when transferring a batch object that does not support it ([#2910](https://github.com/Lightning-AI/lightning/pull/2910))
- Fixed checkpointing to remote file paths ([#2925](https://github.com/Lightning-AI/lightning/pull/2925))
- Fixed adding val step argument to metrics ([#2986](https://github.com/Lightning-AI/lightning/pull/2986))
- Fixed an issue that caused `Trainer.test()` to stall in ddp mode ([#2997](https://github.com/Lightning-AI/lightning/pull/2997))
- Fixed gathering of results with tensors of varying shape ([#3020](https://github.com/Lightning-AI/lightning/pull/3020))
- Fixed batch size auto-scaling feature to set the new value on the correct model attribute ([#3043](https://github.com/Lightning-AI/lightning/pull/3043))
- Fixed automatic batch scaling not working with half precision ([#3045](https://github.com/Lightning-AI/lightning/pull/3045))
- Fixed setting device to root gpu ([#3042](https://github.com/Lightning-AI/lightning/pull/3042))

## [0.8.5] - 2020-07-09

### Added

- Added a PSNR metric: peak signal-to-noise ratio ([#2483](https://github.com/Lightning-AI/lightning/pull/2483))
- Added functional regression metrics ([#2492](https://github.com/Lightning-AI/lightning/pull/2492))

### Removed

- Removed auto val reduce ([#2462](https://github.com/Lightning-AI/lightning/pull/2462))

### Fixed

- Flattening Wandb Hyperparameters ([#2459](https://github.com/Lightning-AI/lightning/pull/2459))
- Fixed using the same DDP python interpreter and actually running ([#2482](https://github.com/Lightning-AI/lightning/pull/2482))
- Fixed model summary input type conversion for models that have input dtype different from model parameters ([#2510](https://github.com/Lightning-AI/lightning/pull/2510))
- Made `TensorBoardLogger` and `CometLogger` pickleable ([#2518](https://github.com/Lightning-AI/lightning/pull/2518))
- Fixed a problem with `MLflowLogger` creating multiple run folders ([#2502](https://github.com/Lightning-AI/lightning/pull/2502))
- Fixed global_step increment ([#2455](https://github.com/Lightning-AI/lightning/pull/2455))
- Fixed TPU hanging example ([#2488](https://github.com/Lightning-AI/lightning/pull/2488))
- Fixed `argparse` default value bug ([#2526](https://github.com/Lightning-AI/lightning/pull/2526))
- Fixed Dice and IoU to avoid NaN by adding small eps ([#2545](https://github.com/Lightning-AI/lightning/pull/2545))
- Fixed accumulate gradients schedule at epoch 0 (continued) ([#2513](https://github.com/Lightning-AI/lightning/pull/2513))
- Fixed Trainer `.fit()` returning last not best weights in "ddp_spawn" ([#2565](https://github.com/Lightning-AI/lightning/pull/2565))
- Fixed passing (do not pass) TPU weights back on test ([#2566](https://github.com/Lightning-AI/lightning/pull/2566))
- Fixed DDP tests and `.test()` ([#2512](https://github.com/Lightning-AI/lightning/pull/2512),
     [#2570](https://github.com/Lightning-AI/lightning/pull/2570))

## [0.8.4] - 2020-07-01

### Added

- Added reduce ddp results on eval ([#2434](https://github.com/Lightning-AI/lightning/pull/2434))
- Added a warning when an `IterableDataset` has `__len__` defined ([#2437](https://github.com/Lightning-AI/lightning/pull/2437))

### Changed

- Enabled no returns from eval ([#2446](https://github.com/Lightning-AI/lightning/pull/2446))

### Fixed

- Fixes train outputs ([#2428](https://github.com/Lightning-AI/lightning/pull/2428))
- Fixes Conda dependencies ([#2412](https://github.com/Lightning-AI/lightning/pull/2412))
- Fixed Apex scaling with decoupled backward ([#2433](https://github.com/Lightning-AI/lightning/pull/2433))
- Fixed crashing or wrong displaying progressbar because of missing ipywidgets ([#2417](https://github.com/Lightning-AI/lightning/pull/2417))
- Fixed TPU saving dir ([fc26078e](https://github.com/Lightning-AI/lightning/commit/fc26078e395f8a001f4c6dd7b3fe7ca202f914a3), [04e68f02](https://github.com/Lightning-AI/lightning/commit/04e68f022fc03dd5f1555ee86dea997d42a448ad))
- Fixed logging on rank 0 only ([#2425](https://github.com/Lightning-AI/lightning/pull/2425))


## [0.8.3] - 2020-06-29

### Fixed

- Fixed AMP wrong call ([593837e](https://github.com/Lightning-AI/lightning/commit/593837e1da24ff6c942b24ed803fc1496a304609))
- Fixed batch typo ([92d1e75](https://github.com/Lightning-AI/lightning/commit/92d1e75b2638a493d9d21ed5fe00a22093888285))

## [0.8.2] - 2020-06-28

### Added

- Added TorchText support for moving data to GPU ([#2379](https://github.com/Lightning-AI/lightning/pull/2379))

### Changed

- Changed epoch indexing from 0 instead of 1 ([#2289](https://github.com/Lightning-AI/lightning/pull/2289))
- Refactor Model `backward` ([#2276](https://github.com/Lightning-AI/lightning/pull/2276))
- Refactored `training_batch` + tests to verify correctness ([#2327](https://github.com/Lightning-AI/lightning/pull/2327),
     [#2328](https://github.com/Lightning-AI/lightning/pull/2328))
- Refactored training loop ([#2336](https://github.com/Lightning-AI/lightning/pull/2336))
- Made optimization steps for hooks ([#2363](https://github.com/Lightning-AI/lightning/pull/2363))
- Changed default apex level to 'O2' ([#2362](https://github.com/Lightning-AI/lightning/pull/2362))

### Removed

- Moved `TrainsLogger` to Bolts ([#2384](https://github.com/Lightning-AI/lightning/pull/2384))

### Fixed

- Fixed parsing TPU arguments and TPU tests ([#2094](https://github.com/Lightning-AI/lightning/pull/2094))
- Fixed number batches in case of multiple dataloaders and `limit_{*}_batches` ([#1920](https://github.com/Lightning-AI/lightning/pull/1920),
     [#2226](https://github.com/Lightning-AI/lightning/pull/2226))
- Fixed an issue with forward hooks not being removed after model summary ([#2298](https://github.com/Lightning-AI/lightning/pull/2298))
- Fix for `load_from_checkpoint()` not working with absolute path on Windows ([#2294](https://github.com/Lightning-AI/lightning/pull/2294))
- Fixed an issue how _has_len handles `NotImplementedError` e.g. raised by `torchtext.data.Iterator` ([#2293](https://github.com/Lightning-AI/lightning/pull/2293)), ([#2307](https://github.com/Lightning-AI/lightning/pull/2307))
- Fixed `average_precision` metric ([#2319](https://github.com/Lightning-AI/lightning/pull/2319))
- Fixed ROC metric for CUDA tensors ([#2304](https://github.com/Lightning-AI/lightning/pull/2304))
- Fixed lost compatibility with custom datatypes implementing `.to` ([#2335](https://github.com/Lightning-AI/lightning/pull/2335))
- Fixed loading model with kwargs ([#2387](https://github.com/Lightning-AI/lightning/pull/2387))
- Fixed sum(0) for `trainer.num_val_batches` ([#2268](https://github.com/Lightning-AI/lightning/pull/2268))
- Fixed checking if the parameters are a `DictConfig` Object ([#2216](https://github.com/Lightning-AI/lightning/pull/2216))
- Fixed SLURM weights saving ([#2341](https://github.com/Lightning-AI/lightning/pull/2341))
- Fixed swaps LR scheduler order ([#2356](https://github.com/Lightning-AI/lightning/pull/2356))
- Fixed adding tensorboard `hparams` logging test ([#2342](https://github.com/Lightning-AI/lightning/pull/2342))
- Fixed use model ref for tear down ([#2360](https://github.com/Lightning-AI/lightning/pull/2360))
- Fixed logger crash on DDP ([#2388](https://github.com/Lightning-AI/lightning/pull/2388))
- Fixed several issues with early stopping and checkpoint callbacks ([#1504](https://github.com/Lightning-AI/lightning/pull/1504),
     [#2391](https://github.com/Lightning-AI/lightning/pull/2391))
- Fixed loading past checkpoints from v0.7.x ([#2405](https://github.com/Lightning-AI/lightning/pull/2405))
- Fixed loading model without arguments ([#2403](https://github.com/Lightning-AI/lightning/pull/2403))
- Fixed Windows compatibility issue ([#2358](https://github.com/Lightning-AI/lightning/pull/2358))

## [0.8.1] - 2020-06-19

### Fixed

- Fixed the `load_from_checkpoint` path detected as URL bug ([#2244](https://github.com/Lightning-AI/lightning/pull/2244))
- Fixed hooks - added barrier ([#2245](https://github.com/Lightning-AI/lightning/pull/2245),
     [#2257](https://github.com/Lightning-AI/lightning/pull/2257),
     [#2260](https://github.com/Lightning-AI/lightning/pull/220))
- Fixed `hparams` - remove frame inspection on `self.hparams` ([#2253](https://github.com/Lightning-AI/lightning/pull/2253))
- Fixed setup and on fit calls ([#2252](https://github.com/Lightning-AI/lightning/pull/2252))
- Fixed GPU template ([#2255](https://github.com/Lightning-AI/lightning/pull/2255))

## [0.8.0] - 2020-06-18

### Added

- Added `overfit_batches`, `limit_{val|test}_batches` flags (overfit now uses training set for all three) ([#2213](https://github.com/Lightning-AI/lightning/pull/2213))
- Added metrics
  * Base classes ([#1326](https://github.com/Lightning-AI/lightning/pull/1326),
       [#1877](https://github.com/Lightning-AI/lightning/pull/1877))
  * Sklearn metrics classes ([#1327](https://github.com/Lightning-AI/lightning/pull/1327))
  * Native torch metrics ([#1488](https://github.com/Lightning-AI/lightning/pull/1488),
       [#2062](https://github.com/Lightning-AI/lightning/pull/2062))
  * docs for all Metrics ([#2184](https://github.com/Lightning-AI/lightning/pull/2184),
       [#2209](https://github.com/Lightning-AI/lightning/pull/2209))
  * Regression metrics ([#2221](https://github.com/Lightning-AI/lightning/pull/2221))
- Allow dataloaders without sampler field present ([#1907](https://github.com/Lightning-AI/lightning/pull/1907))
- Added option `save_last` to save the model at the end of every epoch in `ModelCheckpoint` ([#1908](https://github.com/Lightning-AI/lightning/pull/1908))
- Early stopping checks `on_validation_end` ([#1458](https://github.com/Lightning-AI/lightning/pull/1458))
- Speed up single-core TPU training by loading data using `ParallelLoader` ([#2033](https://github.com/Lightning-AI/lightning/pull/2033))
- Added a model hook `transfer_batch_to_device` that enables moving custom data structures to the target device ([#1756](https://github.com/Lightning-AI/lightning/pull/1756))
- Added [black](https://black.readthedocs.io/en/stable/) formatter for the code with code-checker on pull ([#1610](https://github.com/Lightning-AI/lightning/pull/1610))
- Added back the slow spawn ddp implementation as `ddp_spawn` ([#2115](https://github.com/Lightning-AI/lightning/pull/2115))
- Added loading checkpoints from URLs ([#1667](https://github.com/Lightning-AI/lightning/pull/1667))
- Added a callback method `on_keyboard_interrupt` for handling KeyboardInterrupt events during training ([#2134](https://github.com/Lightning-AI/lightning/pull/2134))
- Added a decorator `auto_move_data` that moves data to the correct device when using the LightningModule for inference ([#1905](https://github.com/Lightning-AI/lightning/pull/1905))
- Added `ckpt_path` option to `LightningModule.test(...)` to load particular checkpoint ([#2190](https://github.com/Lightning-AI/lightning/pull/2190))
- Added `setup` and `teardown` hooks for model ([#2229](https://github.com/Lightning-AI/lightning/pull/2229))

### Changed

- Allow user to select individual TPU core to train on ([#1729](https://github.com/Lightning-AI/lightning/pull/1729))
- Removed non-finite values from loss in `LRFinder` ([#1862](https://github.com/Lightning-AI/lightning/pull/1862))
- Allow passing model hyperparameters as complete kwarg list ([#1896](https://github.com/Lightning-AI/lightning/pull/1896))
- Renamed `ModelCheckpoint`'s attributes `best` to `best_model_score` and `kth_best_model` to `kth_best_model_path` ([#1799](https://github.com/Lightning-AI/lightning/pull/1799))
- Re-Enable Logger's `ImportError`s ([#1938](https://github.com/Lightning-AI/lightning/pull/1938))
- Changed the default value of the Trainer argument `weights_summary` from `full` to `top` ([#2029](https://github.com/Lightning-AI/lightning/pull/2029))
- Raise an error when lightning replaces an existing sampler ([#2020](https://github.com/Lightning-AI/lightning/pull/2020))
- Enabled `prepare_data` from correct processes - clarify local vs global rank ([#2166](https://github.com/Lightning-AI/lightning/pull/2166))
- Remove explicit flush from tensorboard logger ([#2126](https://github.com/Lightning-AI/lightning/pull/2126))
- Changed epoch indexing from 1 instead of 0 ([#2206](https://github.com/Lightning-AI/lightning/pull/2206))

### Deprecated

- Deprecated flags: ([#2213](https://github.com/Lightning-AI/lightning/pull/2213))
  * `overfit_pct` in favour of `overfit_batches`
  * `val_percent_check` in favour of `limit_val_batches`
  * `test_percent_check` in favour of `limit_test_batches`
- Deprecated `ModelCheckpoint`'s attributes `best` and `kth_best_model` ([#1799](https://github.com/Lightning-AI/lightning/pull/1799))
- Dropped official support/testing for older PyTorch versions <1.3 ([#1917](https://github.com/Lightning-AI/lightning/pull/1917))
- Deprecated Trainer `proc_rank` in favour of `global_rank` ([#2166](https://github.com/Lightning-AI/lightning/pull/2166),
     [#2269](https://github.com/Lightning-AI/lightning/pull/2269))

### Removed

- Removed unintended Trainer argument `progress_bar_callback`, the callback should be passed in by `Trainer(callbacks=[...])` instead ([#1855](https://github.com/Lightning-AI/lightning/pull/1855))
- Removed obsolete `self._device` in Trainer ([#1849](https://github.com/Lightning-AI/lightning/pull/1849))
- Removed deprecated API ([#2073](https://github.com/Lightning-AI/lightning/pull/2073))
   * Packages: `pytorch_lightning.pt_overrides`, `pytorch_lightning.root_module`
   * Modules: `pytorch_lightning.logging.comet_logger`, `pytorch_lightning.logging.mlflow_logger`, `pytorch_lightning.logging.test_tube_logger`, `pytorch_lightning.overrides.override_data_parallel`, `pytorch_lightning.core.model_saving`, `pytorch_lightning.core.root_module`
   * Trainer arguments: `add_row_log_interval`, `default_save_path`, `gradient_clip`, `nb_gpu_nodes`, `max_nb_epochs`, `min_nb_epochs`, `nb_sanity_val_steps`
   * Trainer attributes: `nb_gpu_nodes`, `num_gpu_nodes`, `gradient_clip`, `max_nb_epochs`, `min_nb_epochs`, `nb_sanity_val_steps`, `default_save_path`, `tng_tqdm_dic`

### Fixed

- Run graceful training teardown on interpreter exit ([#1631](https://github.com/Lightning-AI/lightning/pull/1631))
- Fixed user warning when apex was used together with learning rate schedulers ([#1873](https://github.com/Lightning-AI/lightning/pull/1873))
- Fixed multiple calls of `EarlyStopping` callback ([#1863](https://github.com/Lightning-AI/lightning/pull/1863))
- Fixed an issue with `Trainer.from_argparse_args` when passing in unknown Trainer args ([#1932](https://github.com/Lightning-AI/lightning/pull/1932))
- Fixed bug related to logger not being reset correctly for model after tuner algorithms ([#1933](https://github.com/Lightning-AI/lightning/pull/1933))
- Fixed root node resolution for SLURM cluster with dash in host name ([#1954](https://github.com/Lightning-AI/lightning/pull/1954))
- Fixed `LearningRateLogger` in multi-scheduler setting ([#1944](https://github.com/Lightning-AI/lightning/pull/1944))
- Fixed test configuration check and testing ([#1804](https://github.com/Lightning-AI/lightning/pull/1804))
- Fixed an issue with Trainer constructor silently ignoring unknown/misspelled arguments ([#1820](https://github.com/Lightning-AI/lightning/pull/1820))
- Fixed `save_weights_only` in ModelCheckpoint ([#1780](https://github.com/Lightning-AI/lightning/pull/1780))
- Allow use of same `WandbLogger` instance for multiple training loops ([#2055](https://github.com/Lightning-AI/lightning/pull/2055))
- Fixed an issue with `_auto_collect_arguments` collecting local variables that are not constructor arguments and not working for signatures that have the instance not named `self` ([#2048](https://github.com/Lightning-AI/lightning/pull/2048))
- Fixed mistake in parameters' grad norm tracking ([#2012](https://github.com/Lightning-AI/lightning/pull/2012))
- Fixed CPU and hanging GPU crash ([#2118](https://github.com/Lightning-AI/lightning/pull/2118))
- Fixed an issue with the model summary and `example_input_array` depending on a specific ordering of the submodules in a LightningModule ([#1773](https://github.com/Lightning-AI/lightning/pull/1773))
- Fixed Tpu logging ([#2230](https://github.com/Lightning-AI/lightning/pull/2230))
- Fixed Pid port + duplicate `rank_zero` logging ([#2140](https://github.com/Lightning-AI/lightning/pull/2140),
     [#2231](https://github.com/Lightning-AI/lightning/pull/2231))

## [0.7.6] - 2020-05-16

### Added

- Added callback for logging learning rates ([#1498](https://github.com/Lightning-AI/lightning/pull/1498))
- Added transfer learning example (for a binary classification task in computer vision) ([#1564](https://github.com/Lightning-AI/lightning/pull/1564))
- Added type hints in `Trainer.fit()` and `Trainer.test()` to reflect that also a list of dataloaders can be passed in ([#1723](https://github.com/Lightning-AI/lightning/pull/1723)).
- Added auto scaling of batch size ([#1638](https://github.com/Lightning-AI/lightning/pull/1638))
- The progress bar metrics now also get updated in `training_epoch_end` ([#1724](https://github.com/Lightning-AI/lightning/pull/1724))
- Enable `NeptuneLogger` to work with `distributed_backend=ddp` ([#1753](https://github.com/Lightning-AI/lightning/pull/1753))
- Added option to provide seed to random generators to ensure reproducibility ([#1572](https://github.com/Lightning-AI/lightning/pull/1572))
- Added override for hparams in `load_from_ckpt` ([#1797](https://github.com/Lightning-AI/lightning/pull/1797))
- Added support multi-node distributed execution under `torchelastic` ([#1811](https://github.com/Lightning-AI/lightning/pull/1811),
     [#1818](https://github.com/Lightning-AI/lightning/pull/1818))
- Added using `store_true` for bool args ([#1822](https://github.com/Lightning-AI/lightning/pull/1822),
     [#1842](https://github.com/Lightning-AI/lightning/pull/1842))
- Added dummy logger for internally disabling logging for some features ([#1836](https://github.com/Lightning-AI/lightning/pull/1836))

### Changed

- Enable `non-blocking` for device transfers to GPU ([#1843](https://github.com/Lightning-AI/lightning/pull/1843))
- Replace mata_tags.csv with hparams.yaml ([#1271](https://github.com/Lightning-AI/lightning/pull/1271))
- Reduction when `batch_size < num_gpus` ([#1609](https://github.com/Lightning-AI/lightning/pull/1609))
- Updated LightningTemplateModel to look more like Colab example ([#1577](https://github.com/Lightning-AI/lightning/pull/1577))
- Don't convert `namedtuple` to `tuple` when transferring the batch to target device ([#1589](https://github.com/Lightning-AI/lightning/pull/1589))
- Allow passing hparams as keyword argument to LightningModule when loading from checkpoint ([#1639](https://github.com/Lightning-AI/lightning/pull/1639))
- Args should come after the last positional argument ([#1807](https://github.com/Lightning-AI/lightning/pull/1807))
- Made ddp the default if no backend specified with multiple GPUs ([#1789](https://github.com/Lightning-AI/lightning/pull/1789))

### Deprecated

- Deprecated `tags_csv` in favor of `hparams_file` ([#1271](https://github.com/Lightning-AI/lightning/pull/1271))

### Fixed

- Fixed broken link in PR template ([#1675](https://github.com/Lightning-AI/lightning/pull/1675))
- Fixed ModelCheckpoint not None checking filepath ([#1654](https://github.com/Lightning-AI/lightning/pull/1654))
- Trainer now calls `on_load_checkpoint()` when resuming from a checkpoint ([#1666](https://github.com/Lightning-AI/lightning/pull/1666))
- Fixed sampler logic for ddp with iterable dataset ([#1734](https://github.com/Lightning-AI/lightning/pull/1734))
- Fixed `_reset_eval_dataloader()` for IterableDataset ([#1560](https://github.com/Lightning-AI/lightning/pull/1560))
- Fixed Horovod distributed backend to set the `root_gpu` property ([#1669](https://github.com/Lightning-AI/lightning/pull/1669))
- Fixed wandb logger `global_step` affects other loggers ([#1492](https://github.com/Lightning-AI/lightning/pull/1492))
- Fixed disabling progress bar on non-zero ranks using Horovod backend ([#1709](https://github.com/Lightning-AI/lightning/pull/1709))
- Fixed bugs that prevent lr finder to be used together with early stopping and validation dataloaders ([#1676](https://github.com/Lightning-AI/lightning/pull/1676))
- Fixed a bug in Trainer that prepended the checkpoint path with `version_` when it shouldn't ([#1748](https://github.com/Lightning-AI/lightning/pull/1748))
- Fixed lr key name in case of param groups in LearningRateLogger ([#1719](https://github.com/Lightning-AI/lightning/pull/1719))
- Fixed accumulation parameter and suggestion method for learning rate finder ([#1801](https://github.com/Lightning-AI/lightning/pull/1801))
- Fixed num processes wasn't being set properly and auto sampler was ddp failing ([#1819](https://github.com/Lightning-AI/lightning/pull/1819))
- Fixed bugs in semantic segmentation example ([#1824](https://github.com/Lightning-AI/lightning/pull/1824))
- Fixed saving native AMP scaler state ([#1777](https://github.com/Lightning-AI/lightning/pull/1777))
- Fixed native amp + ddp ([#1788](https://github.com/Lightning-AI/lightning/pull/1788))
- Fixed `hparam` logging with metrics ([#1647](https://github.com/Lightning-AI/lightning/pull/1647))

## [0.7.5] - 2020-04-27

### Changed

- Allow logging of metrics together with `hparams` ([#1630](https://github.com/Lightning-AI/lightning/pull/1630))

### Removed

- Removed Warning from trainer loop ([#1634](https://github.com/Lightning-AI/lightning/pull/1634))

### Fixed

- Fixed ModelCheckpoint not being fixable ([#1632](https://github.com/Lightning-AI/lightning/pull/1632))
- Fixed CPU DDP breaking change and DDP change ([#1635](https://github.com/Lightning-AI/lightning/pull/1635))
- Tested pickling ([#1636](https://github.com/Lightning-AI/lightning/pull/1636))


## [0.7.4] - 2020-04-26

### Added

- Added flag `replace_sampler_ddp` to manually disable sampler replacement in DDP  ([#1513](https://github.com/Lightning-AI/lightning/pull/1513))
- Added `auto_select_gpus` flag to trainer that enables automatic selection of available GPUs on exclusive mode systems.
- Added learning rate finder ([#1347](https://github.com/Lightning-AI/lightning/pull/1347))
- Added support for DDP mode in clusters without SLURM ([#1387](https://github.com/Lightning-AI/lightning/pull/1387))
- Added `test_dataloaders` parameter to `Trainer.test()` ([#1434](https://github.com/Lightning-AI/lightning/pull/1434))
- Added `terminate_on_nan` flag to trainer that performs a NaN check with each training iteration when set to `True` ([#1475](https://github.com/Lightning-AI/lightning/pull/1475))
- Added speed parity tests (max 1 sec difference per epoch)([#1482](https://github.com/Lightning-AI/lightning/pull/1482))
- Added `ddp_cpu` backend for testing ddp without GPUs ([#1158](https://github.com/Lightning-AI/lightning/pull/1158))
- Added [Horovod](http://horovod.ai) support as a distributed backend `Trainer(distributed_backend='horovod')` ([#1529](https://github.com/Lightning-AI/lightning/pull/1529))
- Added support for 8 core distributed training on Kaggle TPU's ([#1568](https://github.com/Lightning-AI/lightning/pull/1568))
- Added support for native AMP ([#1561](https://github.com/Lightning-AI/lightning/pull/1561),
    [#1580](https://github.com/Lightning-AI/lightning/pull/1580))

### Changed

- Changed the default behaviour to no longer include a NaN check with each training iteration ([#1475](https://github.com/Lightning-AI/lightning/pull/1475))
- Decoupled the progress bar from trainer` it is a callback now and can be customized or even be replaced entirely ([#1450](https://github.com/Lightning-AI/lightning/pull/1450)).
- Changed lr schedule step interval behavior to update every backwards pass instead of every forwards pass ([#1477](https://github.com/Lightning-AI/lightning/pull/1477))
- Defines shared proc. rank, remove rank from instances (e.g. loggers) ([#1408](https://github.com/Lightning-AI/lightning/pull/1408))
- Updated semantic segmentation example with custom U-Net and logging ([#1371](https://github.com/Lightning-AI/lightning/pull/1371))
- Disabled val and test shuffling ([#1600](https://github.com/Lightning-AI/lightning/pull/1600))

### Deprecated

- Deprecated `training_tqdm_dict` in favor of `progress_bar_dict` ([#1450](https://github.com/Lightning-AI/lightning/pull/1450)).

### Removed

- Removed `test_dataloaders` parameter from `Trainer.fit()` ([#1434](https://github.com/Lightning-AI/lightning/pull/1434))

### Fixed

- Added the possibility to pass nested metrics dictionaries to loggers ([#1582](https://github.com/Lightning-AI/lightning/pull/1582))
- Fixed memory leak from opt return ([#1528](https://github.com/Lightning-AI/lightning/pull/1528))
- Fixed saving checkpoint before deleting old ones ([#1453](https://github.com/Lightning-AI/lightning/pull/1453))
- Fixed loggers - flushing last logged metrics even before continue, e.g. `trainer.test()` results ([#1459](https://github.com/Lightning-AI/lightning/pull/1459))
- Fixed optimizer configuration when `configure_optimizers` returns dict without `lr_scheduler` ([#1443](https://github.com/Lightning-AI/lightning/pull/1443))
- Fixed `LightningModule` - mixing hparams and arguments in `LightningModule.__init__()` crashes load_from_checkpoint() ([#1505](https://github.com/Lightning-AI/lightning/pull/1505))
- Added a missing call to the `on_before_zero_grad` model hook ([#1493](https://github.com/Lightning-AI/lightning/pull/1493)).
- Allow use of sweeps with `WandbLogger` ([#1512](https://github.com/Lightning-AI/lightning/pull/1512))
- Fixed a bug that caused the `callbacks` Trainer argument to reference a global variable ([#1534](https://github.com/Lightning-AI/lightning/pull/1534)).
- Fixed a bug that set all boolean CLI arguments from `Trainer.add_argparse_args` always to True ([#1571](https://github.com/Lightning-AI/lightning/pull/1571))
- Fixed do not copy the batch when training on a single GPU ([#1576](https://github.com/Lightning-AI/lightning/pull/1576),
    [#1579](https://github.com/Lightning-AI/lightning/pull/1579))
- Fixed soft checkpoint removing on DDP ([#1408](https://github.com/Lightning-AI/lightning/pull/1408))
- Fixed automatic parser bug ([#1585](https://github.com/Lightning-AI/lightning/pull/1585))
- Fixed bool conversion from string ([#1606](https://github.com/Lightning-AI/lightning/pull/1606))

## [0.7.3] - 2020-04-09

### Added

- Added `rank_zero_warn` for warning only in rank 0 ([#1428](https://github.com/Lightning-AI/lightning/pull/1428))

### Fixed

- Fixed default `DistributedSampler` for DDP training ([#1425](https://github.com/Lightning-AI/lightning/pull/1425))
- Fixed workers warning not on windows ([#1430](https://github.com/Lightning-AI/lightning/pull/1430))
- Fixed returning tuple from `run_training_batch` ([#1431](https://github.com/Lightning-AI/lightning/pull/1431))
- Fixed gradient clipping ([#1438](https://github.com/Lightning-AI/lightning/pull/1438))
- Fixed pretty print ([#1441](https://github.com/Lightning-AI/lightning/pull/1441))


## [0.7.2] - 2020-04-07

### Added

- Added same step loggers' metrics aggregation ([#1278](https://github.com/Lightning-AI/lightning/pull/1278))
- Added parity test between a vanilla MNIST model and lightning model ([#1284](https://github.com/Lightning-AI/lightning/pull/1284))
- Added parity test between a vanilla RNN model and lightning model ([#1351](https://github.com/Lightning-AI/lightning/pull/1351))
- Added Reinforcement Learning - Deep Q-network (DQN) lightning example ([#1232](https://github.com/Lightning-AI/lightning/pull/1232))
- Added support for hierarchical `dict` ([#1152](https://github.com/Lightning-AI/lightning/pull/1152))
- Added `TrainsLogger` class ([#1122](https://github.com/Lightning-AI/lightning/pull/1122))
- Added type hints to `pytorch_lightning.core` ([#946](https://github.com/Lightning-AI/lightning/pull/946))
- Added support for `IterableDataset` in validation and testing ([#1104](https://github.com/Lightning-AI/lightning/pull/1104))
- Added support for non-primitive types in `hparams` for `TensorboardLogger` ([#1130](https://github.com/Lightning-AI/lightning/pull/1130))
- Added a check that stops the training when loss or weights contain `NaN` or `inf` values. ([#1097](https://github.com/Lightning-AI/lightning/pull/1097))
- Added support for `IterableDataset` when `val_check_interval=1.0` (default), this will trigger validation at the end of each epoch. ([#1283](https://github.com/Lightning-AI/lightning/pull/1283))
- Added `summary` method to Profilers. ([#1259](https://github.com/Lightning-AI/lightning/pull/1259))
- Added informative errors if user defined dataloader has zero length ([#1280](https://github.com/Lightning-AI/lightning/pull/1280))
- Added testing for python 3.8 ([#915](https://github.com/Lightning-AI/lightning/pull/915))
- Added model configuration checking ([#1199](https://github.com/Lightning-AI/lightning/pull/1199))
- Added support for optimizer frequencies through `LightningModule.configure_optimizers()` ([#1269](https://github.com/Lightning-AI/lightning/pull/1269))
- Added option to run without an optimizer by returning `None` from `configure_optimizers`. ([#1279](https://github.com/Lightning-AI/lightning/pull/1279))
- Added a warning when the number of data loader workers is small. ([#1378](https://github.com/Lightning-AI/lightning/pull/1378))

### Changed

- Changed (renamed and refatored) `TensorRunningMean` -> `TensorRunningAccum`: running accumulations were generalized. ([#1278](https://github.com/Lightning-AI/lightning/pull/1278))
- Changed `progress_bar_refresh_rate` trainer flag to disable progress bar when set to 0. ([#1108](https://github.com/Lightning-AI/lightning/pull/1108))
- Enhanced `load_from_checkpoint` to also forward params to the model ([#1307](https://github.com/Lightning-AI/lightning/pull/1307))
- Updated references to `self.forward()` to instead use the `__call__` interface. ([#1211](https://github.com/Lightning-AI/lightning/pull/1211))
- Changed default behaviour of `configure_optimizers` to use no optimizer rather than Adam. ([#1279](https://github.com/Lightning-AI/lightning/pull/1279))
- Allow to upload models on W&B ([#1339](https://github.com/Lightning-AI/lightning/pull/1339))
- On DP and DDP2 unsqueeze is automated now ([#1319](https://github.com/Lightning-AI/lightning/pull/1319))
- Did not always create a DataLoader during reinstantiation, but the same type as before (if subclass of DataLoader) ([#1346](https://github.com/Lightning-AI/lightning/pull/1346))
- Did not interfere with a default sampler ([#1318](https://github.com/Lightning-AI/lightning/pull/1318))
- Remove default Adam optimizer ([#1317](https://github.com/Lightning-AI/lightning/pull/1317))
- Give warnings for unimplemented required lightning methods ([#1317](https://github.com/Lightning-AI/lightning/pull/1317))
- Made `evaluate` method private >> `Trainer._evaluate(...)`. ([#1260](https://github.com/Lightning-AI/lightning/pull/1260))
- Simplify the PL examples structure (shallower and more readable) ([#1247](https://github.com/Lightning-AI/lightning/pull/1247))
- Changed min max gpu memory to be on their own plots ([#1358](https://github.com/Lightning-AI/lightning/pull/1358))
- Remove `.item` which causes sync issues ([#1254](https://github.com/Lightning-AI/lightning/pull/1254))
- Changed smoothing in TQDM to decrease variability of time remaining between training / eval ([#1194](https://github.com/Lightning-AI/lightning/pull/1194))
- Change default logger to dedicated one ([#1064](https://github.com/Lightning-AI/lightning/pull/1064))

### Deprecated

- Deprecated Trainer argument `print_nan_grads` ([#1097](https://github.com/Lightning-AI/lightning/pull/1097))
- Deprecated Trainer argument `show_progress_bar` ([#1108](https://github.com/Lightning-AI/lightning/pull/1108))

### Removed

- Removed test for no test dataloader in .fit ([#1495](https://github.com/Lightning-AI/lightning/pull/1495))
- Removed duplicated module `pytorch_lightning.utilities.arg_parse` for loading CLI arguments ([#1167](https://github.com/Lightning-AI/lightning/pull/1167))
- Removed wandb logger's `finalize` method ([#1193](https://github.com/Lightning-AI/lightning/pull/1193))
- Dropped `torchvision` dependency in tests and added own MNIST dataset class instead ([#986](https://github.com/Lightning-AI/lightning/pull/986))

### Fixed

- Fixed `model_checkpoint` when saving all models ([#1359](https://github.com/Lightning-AI/lightning/pull/1359))
- `Trainer.add_argparse_args` classmethod fixed. Now it adds a type for the arguments ([#1147](https://github.com/Lightning-AI/lightning/pull/1147))
- Fixed bug related to type checking of `ReduceLROnPlateau` lr schedulers([#1126](https://github.com/Lightning-AI/lightning/pull/1126))
- Fixed a bug to ensure lightning checkpoints to be backward compatible ([#1132](https://github.com/Lightning-AI/lightning/pull/1132))
- Fixed a bug that created an extra dataloader with active `reload_dataloaders_every_epoch` ([#1196](https://github.com/Lightning-AI/lightning/pull/1196))
- Fixed all warnings and errors in the docs build process ([#1191](https://github.com/Lightning-AI/lightning/pull/1191))
- Fixed an issue where `val_percent_check=0` would not disable validation ([#1251](https://github.com/Lightning-AI/lightning/pull/1251))
- Fixed average of incomplete `TensorRunningMean` ([#1309](https://github.com/Lightning-AI/lightning/pull/1309))
- Fixed `WandbLogger.watch` with `wandb.init()` ([#1311](https://github.com/Lightning-AI/lightning/pull/1311))
- Fixed an issue with early stopping that would prevent it from monitoring training metrics when validation is disabled / not implemented ([#1235](https://github.com/Lightning-AI/lightning/pull/1235)).
- Fixed a bug that would cause `trainer.test()` to run on the validation set when overloading `validation_epoch_end` and `test_end` ([#1353](https://github.com/Lightning-AI/lightning/pull/1353))
- Fixed `WandbLogger.watch` - use of the watch method without importing `wandb` ([#1311](https://github.com/Lightning-AI/lightning/pull/1311))
- Fixed `WandbLogger` to be used with 'ddp' - allow reinits in sub-processes ([#1149](https://github.com/Lightning-AI/lightning/pull/1149),
     [#1360](https://github.com/Lightning-AI/lightning/pull/1360))
- Made `training_epoch_end` behave like `validation_epoch_end` ([#1357](https://github.com/Lightning-AI/lightning/pull/1357))
- Fixed `fast_dev_run` running validation twice ([#1365](https://github.com/Lightning-AI/lightning/pull/1365))
- Fixed pickle error from quick patch `__code__` ([#1352](https://github.com/Lightning-AI/lightning/pull/1352))
- Fixed memory leak on GPU0 ([#1094](https://github.com/Lightning-AI/lightning/pull/1094),
     [#1349](https://github.com/Lightning-AI/lightning/pull/1349))
- Fixed checkpointing interval ([#1272](https://github.com/Lightning-AI/lightning/pull/1272))
- Fixed validation and training loops run the partial dataset ([#1192](https://github.com/Lightning-AI/lightning/pull/1192))
- Fixed running `on_validation_end` only on main process in DDP ([#1125](https://github.com/Lightning-AI/lightning/pull/1125))
- Fixed `load_spawn_weights` only in proc rank 0 ([#1385](https://github.com/Lightning-AI/lightning/pull/1385))
- Fixes using deprecated `use_amp` attribute ([#1145](https://github.com/Lightning-AI/lightning/pull/1145))
- Fixed Tensorboard logger error: lightning_logs directory not exists in multi-node DDP on nodes with rank != 0 ([#1377](https://github.com/Lightning-AI/lightning/pull/1377))
- Fixed `Unimplemented backend XLA` error on TPU ([#1387](https://github.com/Lightning-AI/lightning/pull/1387))

## [0.7.1] - 2020-03-07

### Fixed

- Fixes `print` issues and `data_loader` ([#1080](https://github.com/Lightning-AI/lightning/pull/1080))

## [0.7.0] - 2020-03-06

### Added

- Added automatic sampler setup. Depending on DDP or TPU, lightning configures the sampler correctly (user needs to do nothing) ([#926](https://github.com/Lightning-AI/lightning/pull/926))
- Added `reload_dataloaders_every_epoch=False` flag for trainer. Some users require reloading data every epoch ([#926](https://github.com/Lightning-AI/lightning/pull/926))
- Added `progress_bar_refresh_rate=50` flag for trainer. Throttle refresh rate on notebooks ([#926](https://github.com/Lightning-AI/lightning/pull/926))
- Updated governance docs
- Added a check to ensure that the metric used for early stopping exists before training commences ([#542](https://github.com/Lightning-AI/lightning/pull/542))
- Added `optimizer_idx` argument to `backward` hook ([#733](https://github.com/Lightning-AI/lightning/pull/733))
- Added `entity` argument to `WandbLogger` to be passed to `wandb.init` ([#783](https://github.com/Lightning-AI/lightning/pull/783))
- Added a tool for profiling training runs ([#782](https://github.com/Lightning-AI/lightning/pull/782))
- Improved flexibility for naming of TensorBoard logs, can now set `version` to a `str` to just save to that directory, and use `name=''` to prevent experiment-name directory ([#804](https://github.com/Lightning-AI/lightning/pull/804))
- Added option to specify `step` key when logging metrics ([#808](https://github.com/Lightning-AI/lightning/pull/808))
- Added `train_dataloader`, `val_dataloader` and `test_dataloader` arguments to `Trainer.fit()`, for alternative data parsing ([#759](https://github.com/Lightning-AI/lightning/pull/759))
- Added Tensor Processing Unit (TPU) support ([#868](https://github.com/Lightning-AI/lightning/pull/868))
- Added semantic segmentation example ([#751](https://github.com/Lightning-AI/lightning/pull/751),[#876](https://github.com/Lightning-AI/lightning/pull/876),
     [#881](https://github.com/Lightning-AI/lightning/pull/881))
- Split callbacks in multiple files ([#849](https://github.com/Lightning-AI/lightning/pull/849))
- Support for user defined callbacks ([#889](https://github.com/Lightning-AI/lightning/pull/889) and [#950](https://github.com/Lightning-AI/lightning/pull/950))
- Added support for multiple loggers to be passed to `Trainer` as an iterable (e.g. list, tuple, etc.) ([#903](https://github.com/Lightning-AI/lightning/pull/903))
- Added support for step-based learning rate scheduling ([#941](https://github.com/Lightning-AI/lightning/pull/941))
- Added support for logging `hparams` as dict ([#1029](https://github.com/Lightning-AI/lightning/pull/1029))
- Checkpoint and early stopping now work without val. step ([#1041](https://github.com/Lightning-AI/lightning/pull/1041))
- Support graceful training cleanup after Keyboard Interrupt ([#856](https://github.com/Lightning-AI/lightning/pull/856),
     [#1019](https://github.com/Lightning-AI/lightning/pull/1019))
- Added type hints for function arguments ([#912](https://github.com/Lightning-AI/lightning/pull/912), )
- Added default `argparser` for `Trainer` ([#952](https://github.com/Lightning-AI/lightning/pull/1023),
     [#1023](https://github.com/Lightning-AI/lightning/pull/1023))
- Added TPU gradient clipping ([#963](https://github.com/Lightning-AI/lightning/pull/963))
- Added max/min number of steps in `Trainer` ([#728](https://github.com/Lightning-AI/lightning/pull/728))

### Changed

- Improved `NeptuneLogger` by adding `close_after_fit` argument to allow logging after training([#908](https://github.com/Lightning-AI/lightning/pull/1084))
- Changed default TQDM to use `tqdm.auto` for prettier outputs in IPython notebooks ([#752](https://github.com/Lightning-AI/lightning/pull/752))
- Changed `pytorch_lightning.logging` to `pytorch_lightning.loggers` ([#767](https://github.com/Lightning-AI/lightning/pull/767))
- Moved the default `tqdm_dict` definition from Trainer to `LightningModule`, so it can be overridden by the user ([#749](https://github.com/Lightning-AI/lightning/pull/749))
- Moved functionality of `LightningModule.load_from_metrics` into `LightningModule.load_from_checkpoint` ([#995](https://github.com/Lightning-AI/lightning/pull/995))
- Changed Checkpoint path parameter from `filepath` to `dirpath` ([#1016](https://github.com/Lightning-AI/lightning/pull/1016))
- Freezed models `hparams` as `Namespace` property ([#1029](https://github.com/Lightning-AI/lightning/pull/1029))
- Dropped `logging` config in package init ([#1015](https://github.com/Lightning-AI/lightning/pull/1015))
- Renames model steps ([#1051](https://github.com/Lightning-AI/lightning/pull/1051))
  - `training_end` >> `training_epoch_end`
  - `validation_end` >> `validation_epoch_end`
  - `test_end` >> `test_epoch_end`
- Refactor dataloading, supports infinite dataloader ([#955](https://github.com/Lightning-AI/lightning/pull/955))
- Create single file in `TensorBoardLogger` ([#777](https://github.com/Lightning-AI/lightning/pull/777))

### Deprecated

- Deprecated `pytorch_lightning.logging` ([#767](https://github.com/Lightning-AI/lightning/pull/767))
- Deprecated `LightningModule.load_from_metrics` in favour of `LightningModule.load_from_checkpoint` ([#995](https://github.com/Lightning-AI/lightning/pull/995),
     [#1079](https://github.com/Lightning-AI/lightning/pull/1079))
- Deprecated `@data_loader` decorator ([#926](https://github.com/Lightning-AI/lightning/pull/926))
- Deprecated model steps `training_end`, `validation_end` and `test_end` ([#1051](https://github.com/Lightning-AI/lightning/pull/1051),
     [#1056](https://github.com/Lightning-AI/lightning/pull/1056))

### Removed

- Removed dependency on `pandas` ([#736](https://github.com/Lightning-AI/lightning/pull/736))
- Removed dependency on `torchvision` ([#797](https://github.com/Lightning-AI/lightning/pull/797))
- Removed dependency on `scikit-learn` ([#801](https://github.com/Lightning-AI/lightning/pull/801))

### Fixed

- Fixed a bug where early stopping `on_end_epoch` would be called inconsistently when `check_val_every_n_epoch == 0` ([#743](https://github.com/Lightning-AI/lightning/pull/743))
- Fixed a bug where the model checkpointer didn't write to the same directory as the logger ([#771](https://github.com/Lightning-AI/lightning/pull/771))
- Fixed a bug where the `TensorBoardLogger` class would create an additional empty log file during fitting ([#777](https://github.com/Lightning-AI/lightning/pull/777))
- Fixed a bug where `global_step` was advanced incorrectly when using `accumulate_grad_batches > 1` ([#832](https://github.com/Lightning-AI/lightning/pull/832))
- Fixed a bug when calling `self.logger.experiment` with multiple loggers ([#1009](https://github.com/Lightning-AI/lightning/pull/1009))
- Fixed a bug when calling `logger.append_tags` on a `NeptuneLogger` with a single tag ([#1009](https://github.com/Lightning-AI/lightning/pull/1009))
- Fixed sending back data from `.spawn` by saving and loading the trained model in/out of the process ([#1017](https://github.com/Lightning-AI/lightning/pull/1017)
- Fixed port collision on DDP ([#1010](https://github.com/Lightning-AI/lightning/pull/1010))
- Fixed/tested pass overrides ([#918](https://github.com/Lightning-AI/lightning/pull/918))
- Fixed comet logger to log after train ([#892](https://github.com/Lightning-AI/lightning/pull/892))
- Remove deprecated args to learning rate step function ([#890](https://github.com/Lightning-AI/lightning/pull/890))

## [0.6.0] - 2020-01-21

### Added

- Added support for resuming from a specific checkpoint via `resume_from_checkpoint` argument ([#516](https://github.com/Lightning-AI/lightning/pull/516))
- Added support for `ReduceLROnPlateau` scheduler ([#320](https://github.com/Lightning-AI/lightning/pull/320))
- Added support for Apex mode `O2` in conjunction with Data Parallel ([#493](https://github.com/Lightning-AI/lightning/pull/493))
- Added option (`save_top_k`) to save the top k models in the `ModelCheckpoint` class ([#128](https://github.com/Lightning-AI/lightning/pull/128))
- Added `on_train_start` and `on_train_end` hooks to `ModelHooks` ([#598](https://github.com/Lightning-AI/lightning/pull/598))
- Added `TensorBoardLogger` ([#607](https://github.com/Lightning-AI/lightning/pull/607))
- Added support for weight summary of model with multiple inputs ([#543](https://github.com/Lightning-AI/lightning/pull/543))
- Added `map_location` argument to `load_from_metrics` and `load_from_checkpoint` ([#625](https://github.com/Lightning-AI/lightning/pull/625))
- Added option to disable validation by setting `val_percent_check=0` ([#649](https://github.com/Lightning-AI/lightning/pull/649))
- Added `NeptuneLogger` class ([#648](https://github.com/Lightning-AI/lightning/pull/648))
- Added `WandbLogger` class ([#627](https://github.com/Lightning-AI/lightning/pull/627))

### Changed

- Changed the default progress bar to print to stdout instead of stderr ([#531](https://github.com/Lightning-AI/lightning/pull/531))
- Renamed `step_idx` to `step`, `epoch_idx` to `epoch`, `max_num_epochs` to `max_epochs` and `min_num_epochs` to `min_epochs` ([#589](https://github.com/Lightning-AI/lightning/pull/589))
- Renamed `total_batch_nb` to `total_batches`, `nb_val_batches` to `num_val_batches`, `nb_training_batches` to `num_training_batches`, `max_nb_epochs` to `max_epochs`, `min_nb_epochs` to `min_epochs`, `nb_test_batches` to `num_test_batches`, and `nb_val_batches` to `num_val_batches` ([#567](https://github.com/Lightning-AI/lightning/pull/567))
- Changed gradient logging to use parameter names instead of indexes ([#660](https://github.com/Lightning-AI/lightning/pull/660))
- Changed the default logger to `TensorBoardLogger` ([#609](https://github.com/Lightning-AI/lightning/pull/609))
- Changed the directory for tensorboard logging to be the same as model checkpointing ([#706](https://github.com/Lightning-AI/lightning/pull/706))

### Deprecated

- Deprecated `max_nb_epochs` and `min_nb_epochs` ([#567](https://github.com/Lightning-AI/lightning/pull/567))
- Deprecated the `on_sanity_check_start` hook in `ModelHooks` ([#598](https://github.com/Lightning-AI/lightning/pull/598))

### Removed

- Removed the `save_best_only` argument from `ModelCheckpoint`, use `save_top_k=1` instead ([#128](https://github.com/Lightning-AI/lightning/pull/128))

### Fixed

- Fixed a bug which occurred when using Adagrad with cuda ([#554](https://github.com/Lightning-AI/lightning/pull/554))
- Fixed a bug where training would be on the GPU despite setting `gpus=0` or `gpus=[]` ([#561](https://github.com/Lightning-AI/lightning/pull/561))
- Fixed an error with `print_nan_gradients` when some parameters do not require gradient ([#579](https://github.com/Lightning-AI/lightning/pull/579))
- Fixed a bug where the progress bar would show an incorrect number of total steps during the validation sanity check when using multiple validation data loaders ([#597](https://github.com/Lightning-AI/lightning/pull/597))
- Fixed support for PyTorch 1.1.0 ([#552](https://github.com/Lightning-AI/lightning/pull/552))
- Fixed an issue with early stopping when using a `val_check_interval < 1.0` in `Trainer` ([#492](https://github.com/Lightning-AI/lightning/pull/492))
- Fixed bugs relating to the `CometLogger` object that would cause it to not work properly ([#481](https://github.com/Lightning-AI/lightning/pull/481))
- Fixed a bug that would occur when returning `-1` from `on_batch_start` following an early exit or when the batch was `None` ([#509](https://github.com/Lightning-AI/lightning/pull/509))
- Fixed a potential race condition with several processes trying to create checkpoint directories ([#530](https://github.com/Lightning-AI/lightning/pull/530))
- Fixed a bug where batch 'segments' would remain on the GPU when using `truncated_bptt > 1` ([#532](https://github.com/Lightning-AI/lightning/pull/532))
- Fixed a bug when using `IterableDataset` ([#547](https://github.com/Lightning-AI/lightning/pull/547))
- Fixed a bug where `.item` was called on non-tensor objects ([#602](https://github.com/Lightning-AI/lightning/pull/602))
- Fixed a bug where `Trainer.train` would crash on an uninitialized variable if the trainer was run after resuming from a checkpoint that was already at `max_epochs` ([#608](https://github.com/Lightning-AI/lightning/pull/608))
- Fixed a bug where early stopping would begin two epochs early ([#617](https://github.com/Lightning-AI/lightning/pull/617))
- Fixed a bug where `num_training_batches` and `num_test_batches` would sometimes be rounded down to zero ([#649](https://github.com/Lightning-AI/lightning/pull/649))
- Fixed a bug where an additional batch would be processed when manually setting `num_training_batches` ([#653](https://github.com/Lightning-AI/lightning/pull/653))
- Fixed a bug when batches did not have a `.copy` method ([#701](https://github.com/Lightning-AI/lightning/pull/701))
- Fixed a bug when using `log_gpu_memory=True` in Python 3.6 ([#715](https://github.com/Lightning-AI/lightning/pull/715))
- Fixed a bug where checkpoint writing could exit before completion, giving incomplete checkpoints ([#689](https://github.com/Lightning-AI/lightning/pull/689))
- Fixed a bug where `on_train_end` was not called when ealy stopping ([#723](https://github.com/Lightning-AI/lightning/pull/723))

## [0.5.3] - 2019-11-06

### Added

- Added option to disable default logger, checkpointer, and early stopping by passing `logger=False`, `checkpoint_callback=False` and `early_stop_callback=False` respectively
- Added `CometLogger` for use with Comet.ml
- Added `val_check_interval` argument to `Trainer` allowing validition to be performed at every given number of batches
- Added functionality to save and load hyperparameters using the standard checkpoint mechanism
- Added call to `torch.cuda.empty_cache` before training starts
- Added option for user to override the call t `backward`
- Added support for truncated backprop through time via the `truncated_bptt_steps` argument in `Trainer`
- Added option to operate on all outputs from `training_step` in DDP2
- Added a hook for modifying DDP init
- Added a hook for modifying Apex

### Changed

- Changed experiment version to be padded with zeros (e.g. `/dir/version_9` becomes `/dir/version_0009`)
- Changed callback metrics to include any metrics given in logs or progress bar
- Changed the default for `save_best_only` in `ModelCheckpoint` to `True`
- Added `tng_data_loader` for backwards compatibility
- Renamed `MLFlowLogger.client` to `MLFlowLogger.experiment` for consistency
- Moved `global_step` increment to happen after the batch has been processed
- Changed weights restore to first attempt HPC weights before restoring normally, preventing both weights being restored and running out of memory
- Changed progress bar functionality to add multiple progress bars for train/val/test
- Changed calls to `print` to use `logging` instead

### Deprecated

- Deprecated `tng_dataloader`

### Fixed

- Fixed an issue where the number of batches was off by one during training
- Fixed a bug that occurred when setting a ckeckpoint callback and `early_stop_callback=False`
- Fixed an error when importing CometLogger
- Fixed a bug where the `gpus` argument had some unexpected behaviour
- Fixed a bug where the computed total number of batches was sometimes incorrect
- Fixed a bug where the progress bar would sometimes not show the total number of batches in test mode
- Fixed a bug when using the `log_gpu_memory='min_max'` option in `Trainer`
- Fixed a bug where checkpointing would sometimes erase the current directory

## [0.5.2] - 2019-10-10

### Added

- Added `weights_summary` argument to `Trainer` to be set to `full` (full summary), `top` (just top level modules) or other
- Added `tags` argument to `MLFlowLogger`

### Changed

- Changed default for `amp_level` to `O1`

### Removed

- Removed the `print_weights_summary` argument from `Trainer`

### Fixed

- Fixed a bug where logs were not written properly
- Fixed a bug where `logger.finalize` wasn't called after training is complete
- Fixed callback metric errors in DDP
- Fixed a bug where `TestTubeLogger` didn't log to the correct directory

## [0.5.1] - 2019-10-05

### Added

- Added the `LightningLoggerBase` class for experiment loggers
- Added `MLFlowLogger` for logging with `mlflow`
- Added `TestTubeLogger` for logging with `test_tube`
- Added a different implementation of DDP (`distributed_backed='ddp2'`) where every node has one model using all GPUs
- Added support for optimisers which require a closure (e.g. LBFGS)
- Added automatic `MASTER_PORT` default for DDP when not set manually
- Added new GPU memory logging options `'min_max'` (log only the min/max utilization) and `'all'` (log all the GPU memory)

### Changed

- Changed schedulers to always be called with the current epoch
- Changed `test_tube` to an optional dependency
- Changed data loaders to internally use a getter instead of a python property
- Disabled auto GPU loading when restoring weights to prevent out of memory errors
- Changed logging, early stopping and checkpointing to occur by default

### Fixed

- Fixed a bug with samplers that do not specify `set_epoch`
- Fixed a bug when using the `MLFlowLogger` with unsupported data types, this will now raise a warning
- Fixed a bug where gradient norms were always zero using `track_grad_norm`
- Fixed a bug which causes a crash when logging memory

## [0.5.0] - 2019-09-26

### Changed

- Changed `data_batch` argument to `batch` throughout
- Changed `batch_i` argument to `batch_idx` throughout
- Changed `tng_dataloader` method to `train_dataloader`
- Changed `on_tng_metrics` method to `on_training_metrics`
- Changed `gradient_clip` argument to `gradient_clip_val`
- Changed `add_log_row_interval` to `row_log_interval`

### Fixed

- Fixed a bug with tensorboard logging in multi-gpu setup

## [0.4.9] - 2019-09-16

### Added

- Added the flag `log_gpu_memory` to `Trainer` to deactivate logging of GPU memory utilization
- Added SLURM resubmit functionality (port from test-tube)
- Added optional weight_save_path to trainer to remove the need for a checkpoint_callback when using cluster training
- Added option to use single gpu per node with `DistributedDataParallel`

### Changed

- Changed functionality of `validation_end` and `test_end` with multiple dataloaders to be given all of the dataloaders at once rather than in separate calls
- Changed print_nan_grads to only print the parameter value and gradients when they contain NaN
- Changed gpu API to take integers as well (e.g. `gpus=2` instead of `gpus=[0, 1]`)
- All models now loaded on to CPU to avoid device and out of memory issues in PyTorch

### Fixed

- Fixed a bug where data types that implement `.to` but not `.cuda` would not be properly moved onto the GPU
- Fixed a bug where data would not be re-shuffled every epoch when using a `DistributedSampler`

## [0.4.8] - 2019-08-31

### Added

- Added `test_step` and `test_end` methods, used when `Trainer.test` is called
- Added `GradientAccumulationScheduler` callback which can be used to schedule changes to the number of accumulation batches
- Added option to skip the validation sanity check by setting `nb_sanity_val_steps = 0`

### Fixed

- Fixed a bug when setting `nb_sanity_val_steps = 0`

## [0.4.7] - 2019-08-24

### Changed

- Changed the default `val_check_interval` to `1.0`
- Changed defaults for `nb_val_batches`, `nb_tng_batches` and `nb_test_batches` to 0

### Fixed

- Fixed a bug where the full validation set as used despite setting `val_percent_check`
- Fixed a bug where an `Exception` was thrown when using a data set containing a single batch
- Fixed a bug where an `Exception` was thrown if no `val_dataloader` was given
- Fixed a bug where tuples were not properly transferred to the GPU
- Fixed a bug where data of a non standard type was not properly handled by the trainer
- Fixed a bug when loading data as a tuple
- Fixed a bug where `AttributeError` could be suppressed by the `Trainer`

## [0.4.6] - 2019-08-15

### Added

- Added support for data to be given as a `dict` or `list` with a single gpu
- Added support for `configure_optimizers` to return a single optimizer, two list (optimizers and schedulers), or a single list

### Fixed

- Fixed a bug where returning just an optimizer list (i.e. without schedulers) from `configure_optimizers` would throw an `Exception`

## [0.4.5] - 2019-08-13

### Added

- Added `optimizer_step` method that can be overridden to change the standard optimizer behaviour

## [0.4.4] - 2019-08-12

### Added

- Added supoort for multiple validation dataloaders
- Added support for latest test-tube logger (optimised for `torch==1.2.0`)

### Changed

- `validation_step` and `val_dataloader` are now optional
- `lr_scheduler` is now activated after epoch

### Fixed

- Fixed a bug where a warning would show when using `lr_scheduler` in `torch>1.1.0`
- Fixed a bug where an `Exception` would be thrown if using `torch.DistributedDataParallel` without using a `DistributedSampler`, this now throws a `Warning` instead

## [0.4.3] - 2019-08-10

### Fixed

- Fixed a bug where accumulate gradients would scale the loss incorrectly

## [0.4.2] - 2019-08-08

### Changed

- Changed install requirement to `torch==1.2.0`

## [0.4.1] - 2019-08-08

### Changed

- Changed install requirement to `torch==1.1.0`

## [0.4.0] - 2019-08-08

### Added

- Added 16-bit support for a single GPU
- Added support for training continuation (preserves epoch, global step etc.)

### Changed

- Changed `training_step` and `validation_step`, outputs will no longer be automatically reduced

### Removed

- Removed need for `Experiment` object in `Trainer`

### Fixed

- Fixed issues with reducing outputs from generative models (such as images and text)

## [0.3.6] - 2019-07-25

### Added

- Added a decorator to do lazy data loading internally

### Fixed

- Fixed a bug where `Experiment` object was not process safe, potentially causing logs to be overwritten

## [0.3.5] - 2019-07-25

## [0.3.4] - 2019-07-22

## [0.3.3] - 2019-07-22

## [0.3.2] - 2019-07-21

## [0.3.1] - 2019-07-21

## [0.2.x] - 2019-07-09

## [0.1.x] - 2019-06-DD<|MERGE_RESOLUTION|>--- conflicted
+++ resolved
@@ -40,14 +40,14 @@
 - Added `WandbLogger.download_artifact` and `WandbLogger.use_artifact` for managing artifacts with Weights and Biases ([#14551](https://github.com/Lightning-AI/lightning/issues/14551))
 
 
-<<<<<<< HEAD
+- Added an option to configure the signal SLURM sends when a job is preempted or requeued ([#14610](https://github.com/Lightning-AI/lightning/issues/14610))
+
+
+- Added a warning when the model passed to `LightningLite.setup()` does not have all parameters on the same device ([#14822](https://github.com/Lightning-AI/lightning/pull/14822))
+
+
+
 - Added a friendlier error message when attempting to fork processes with pre-initialized CUDA context ([#14709](https://github.com/Lightning-AI/lightning/issues/14709))
-=======
-- Added an option to configure the signal SLURM sends when a job is preempted or requeued ([#14610](https://github.com/Lightning-AI/lightning/issues/14610))
-
-
-- Added a warning when the model passed to `LightningLite.setup()` does not have all parameters on the same device ([#14822](https://github.com/Lightning-AI/lightning/pull/14822))
->>>>>>> d7404c77
 
 
 
