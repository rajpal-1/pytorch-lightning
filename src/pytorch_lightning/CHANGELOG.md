--- conflicted
+++ resolved
@@ -54,6 +54,11 @@
 
 - Fixed epoch-end logging results not being reset after the end of the epoch ([#14061](https://github.com/Lightning-AI/lightning/pull/14061))
 
+
+- Fixed resuming from a checkpoint when using Stochastic Weight Averaging (SWA) ([#9938](https://github.com/Lightning-AI/lightning/pull/9938))
+
+
+- Fixed the device placement when `LightningModule.cuda()` gets called without specifying a device index and the current cuda device was not 0 ([#14128](https://github.com/Lightning-AI/lightning/pull/14128))
 
 
 ## [1.7.1] - 2022-08-09
@@ -66,19 +71,8 @@
 - Fixed an issue where users would be warned about unset `max_epochs` even when `fast_dev_run` was set ([#13262](https://github.com/Lightning-AI/lightning/pull/13262))
 - Fixed MPS device being unrecognized ([#13992](https://github.com/Lightning-AI/lightning/pull/13992))
 - Fixed incorrect `precision="mixed"` being used with `DeepSpeedStrategy` and `IPUStrategy` ([#14041](https://github.com/Lightning-AI/lightning/pull/14041))
-<<<<<<< HEAD
-=======
-
-
-- Fixed resuming from a checkpoint when using Stochastic Weight Averaging (SWA) ([#9938](https://github.com/Lightning-AI/lightning/pull/9938))
-
-
->>>>>>> dc8ff5ed
 - Fixed dtype inference during gradient norm computation ([#14051](https://github.com/Lightning-AI/lightning/pull/14051))
 - Fixed a bug that caused `ddp_find_unused_parameters` to be set `False`, whereas the intended default is `True` ([#14095](https://github.com/Lightning-AI/lightning/pull/14095))
-
-
-- Fixed the device placement when `LightningModule.cuda()` gets called without specifying a device index and the current cuda device was not 0 ([#14128](https://github.com/Lightning-AI/lightning/pull/14128))
 
 
 ## [1.7.0] - 2022-08-02
