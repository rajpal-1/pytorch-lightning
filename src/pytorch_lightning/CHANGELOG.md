--- conflicted
+++ resolved
@@ -136,6 +136,9 @@
 - Fixed an issue to keep downscaling the batch size in case there hasn't been even a single successful optimal batch size with `mode="power"` ([#14372](https://github.com/Lightning-AI/lightning/pull/14372))
 
 
+- Fixed `WandbLogger` `save_dir` is not set after creation ([#14326](https://github.com/Lightning-AI/lightning/pull/14326))
+
+
 
 ## [1.7.4] - 2022-08-31
 
@@ -160,13 +163,6 @@
 - Added back support for `log`ging in the `configure_gradient_clipping` hook after unintended removal in v1.7.2 ([#14298](https://github.com/Lightning-AI/lightning/issues/14298))
 - Fixed wrong num padding for `RichProgressBar` ([#14296](https://github.com/Lightning-AI/lightning/pull/14296))
 - Fixed an issue to avoid the impact of sanity check on `reload_dataloaders_every_n_epochs` for validation ([#13964](https://github.com/Lightning-AI/lightning/pull/13964))
-
-
-<<<<<<< HEAD
-- Fixed `WandbLogger` `save_dir` is not set after creation ([#14326](https://github.com/Lightning-AI/lightning/pull/14326))
-=======
-- Fixed `Trainer.estimated_stepping_batches` when maximum number of epochs is not set ([#14317](https://github.com/Lightning-AI/lightning/pull/14317))
->>>>>>> ed0164a3
 
 
 ## [1.7.2] - 2022-08-17
