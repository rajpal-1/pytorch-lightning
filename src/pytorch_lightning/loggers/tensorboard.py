# Copyright The PyTorch Lightning team.
#
# Licensed under the Apache License, Version 2.0 (the "License");
# you may not use this file except in compliance with the License.
# You may obtain a copy of the License at
#
#     http://www.apache.org/licenses/LICENSE-2.0
#
# Unless required by applicable law or agreed to in writing, software
# distributed under the License is distributed on an "AS IS" BASIS,
# WITHOUT WARRANTIES OR CONDITIONS OF ANY KIND, either express or implied.
# See the License for the specific language governing permissions and
# limitations under the License.
"""
TensorBoard Logger
------------------
"""

import logging
import os
from argparse import Namespace
from typing import Any, Dict, Mapping, Optional, Union

import numpy as np
from lightning_utilities.core.imports import RequirementCache
from tensorboardX import SummaryWriter
from tensorboardX.summary import hparams
from torch import Tensor

import pytorch_lightning as pl
from lightning_lite.utilities.cloud_io import get_filesystem
from lightning_lite.utilities.types import _PATH
from pytorch_lightning.core.saving import save_hparams_to_yaml
from pytorch_lightning.loggers.logger import Logger, rank_zero_experiment
from pytorch_lightning.utilities.imports import _OMEGACONF_AVAILABLE
from pytorch_lightning.utilities.logger import _add_prefix, _convert_params, _flatten_dict
from pytorch_lightning.utilities.logger import _sanitize_params as _utils_sanitize_params
from pytorch_lightning.utilities.rank_zero import rank_zero_only, rank_zero_warn

log = logging.getLogger(__name__)

_TENSORBOARD_AVAILABLE = RequirementCache("tensorboard")

if _OMEGACONF_AVAILABLE:
    from omegaconf import Container, OmegaConf


class TensorBoardLogger(Logger):
    r"""Log to local file system in `TensorBoard <https://www.tensorflow.org/tensorboard>`_ format.

    Implemented using :class:`~tensorboardX.SummaryWriter`. Logs are saved to
    ``os.path.join(save_dir, name, version)``. This is the default logger in Lightning, it comes
    preinstalled.

    Example:

    .. testcode::

        from pytorch_lightning import Trainer
        from pytorch_lightning.loggers import TensorBoardLogger

        logger = TensorBoardLogger("tb_logs", name="my_model")
        trainer = Trainer(logger=logger)

    Args:
        save_dir: Save directory
        name: Experiment name. Defaults to ``'default'``. If it is the empty string then no per-experiment
            subdirectory is used.
        version: Experiment version. If version is not specified the logger inspects the save
            directory for existing versions, then automatically assigns the next available version.
            If it is a string then it is used as the run-specific subdirectory name,
            otherwise ``'version_${version}'`` is used.
        log_graph: Adds the computational graph to tensorboard. This requires that
            the user has defined the `self.example_input_array` attribute in their
            model.
        default_hp_metric: Enables a placeholder metric with key `hp_metric` when `log_hyperparams` is
            called without a metric (otherwise calls to log_hyperparams without a metric are ignored).
        prefix: A string to put at the beginning of metric keys.
        sub_dir: Sub-directory to group TensorBoard logs. If a sub_dir argument is passed
            then logs are saved in ``/save_dir/name/version/sub_dir/``. Defaults to ``None`` in which
            logs are saved in ``/save_dir/name/version/``.
        \**kwargs: Additional arguments used by :class:`tensorboardX.SummaryWriter` can be passed as keyword
            arguments in this logger. To automatically flush to disk, `max_queue` sets the size
            of the queue for pending logs before flushing. `flush_secs` determines how many seconds
            elapses before flushing.
<<<<<<< HEAD
=======

    Example:
        >>> import shutil, tempfile
        >>> tmp = tempfile.mkdtemp()
        >>> tbl = TensorBoardLogger(tmp)
        >>> tbl.log_hyperparams({"epochs": 5, "optimizer": "Adam"})
        >>> tbl.log_metrics({"acc": 0.75})
        >>> tbl.log_metrics({"acc": 0.9})
        >>> tbl.finalize("success")
        >>> shutil.rmtree(tmp)
>>>>>>> c55f80fc
    """
    NAME_HPARAMS_FILE = "hparams.yaml"
    LOGGER_JOIN_CHAR = "-"

    def __init__(
        self,
        save_dir: _PATH,
        name: Optional[str] = "lightning_logs",
        version: Optional[Union[int, str]] = None,
        log_graph: bool = False,
        default_hp_metric: bool = True,
        prefix: str = "",
        sub_dir: Optional[_PATH] = None,
        **kwargs: Any,
    ):
        super().__init__()
        save_dir = os.fspath(save_dir)
        self._save_dir = save_dir
        self._name = name or ""
        self._version = version
        self._sub_dir = None if sub_dir is None else os.fspath(sub_dir)
        if log_graph and not _TENSORBOARD_AVAILABLE:
            rank_zero_warn("You set `TensorBoardLogger(log_graph=True)` but `tensorboard` is not available.")
        self._log_graph = log_graph and _TENSORBOARD_AVAILABLE

        self._default_hp_metric = default_hp_metric
        self._prefix = prefix
        self._fs = get_filesystem(save_dir)

        self._experiment: Optional["SummaryWriter"] = None
        self.hparams: Union[Dict[str, Any], Namespace] = {}
        self._kwargs = kwargs

    @property
    def root_dir(self) -> str:
        """Parent directory for all tensorboard checkpoint subdirectories.

        If the experiment name parameter is an empty string, no experiment subdirectory is used and the checkpoint will
        be saved in "save_dir/version"
        """
        return os.path.join(self.save_dir, self.name)

    @property
    def log_dir(self) -> str:
        """The directory for this run's tensorboard checkpoint.

        By default, it is named ``'version_${self.version}'`` but it can be overridden by passing a string value for the
        constructor's version parameter instead of ``None`` or an int.
        """
        # create a pseudo standard path ala test-tube
        version = self.version if isinstance(self.version, str) else f"version_{self.version}"
        log_dir = os.path.join(self.root_dir, version)
        if isinstance(self.sub_dir, str):
            log_dir = os.path.join(log_dir, self.sub_dir)
        log_dir = os.path.expandvars(log_dir)
        log_dir = os.path.expanduser(log_dir)
        return log_dir

    @property
    def save_dir(self) -> str:
        """Gets the save directory where the TensorBoard experiments are saved.

        Returns:
            The local path to the save directory where the TensorBoard experiments are saved.
        """
        return self._save_dir

    @property
    def sub_dir(self) -> Optional[str]:
        """Gets the sub directory where the TensorBoard experiments are saved.

        Returns:
            The local path to the sub directory where the TensorBoard experiments are saved.
        """
        return self._sub_dir

    @property
    @rank_zero_experiment
    def experiment(self) -> SummaryWriter:
        r"""
        Actual tensorboard object. To use TensorBoard features in your
        :class:`~pytorch_lightning.core.module.LightningModule` do the following.

        Example::

            self.logger.experiment.some_tensorboard_function()

        """
        if self._experiment is not None:
            return self._experiment

        assert rank_zero_only.rank == 0, "tried to init log dirs in non global_rank=0"
        if self.root_dir:
            self._fs.makedirs(self.root_dir, exist_ok=True)
        self._experiment = SummaryWriter(log_dir=self.log_dir, **self._kwargs)
        return self._experiment

    @rank_zero_only
    def log_hyperparams(
        self, params: Union[Dict[str, Any], Namespace], metrics: Optional[Dict[str, Any]] = None
    ) -> None:
        """Record hyperparameters. TensorBoard logs with and without saved hyperparameters are incompatible, the
        hyperparameters are then not displayed in the TensorBoard. Please delete or move the previously saved logs
        to display the new ones with hyperparameters.

        Args:
            params: a dictionary-like container with the hyperparameters
            metrics: Dictionary with metric names as keys and measured quantities as values
        """

        params = _convert_params(params)

        # store params to output
        if _OMEGACONF_AVAILABLE and isinstance(params, Container):
            self.hparams = OmegaConf.merge(self.hparams, params)
        else:
            self.hparams.update(params)

        # format params into the suitable for tensorboard
        params = _flatten_dict(params)
        params = self._sanitize_params(params)

        if metrics is None:
            if self._default_hp_metric:
                metrics = {"hp_metric": -1}
        elif not isinstance(metrics, dict):
            metrics = {"hp_metric": metrics}

        if metrics:
            self.log_metrics(metrics, 0)
            exp, ssi, sei = hparams(params, metrics)
            writer = self.experiment._get_file_writer()
            writer.add_summary(exp)
            writer.add_summary(ssi)
            writer.add_summary(sei)

    @rank_zero_only
    def log_metrics(self, metrics: Mapping[str, float], step: Optional[int] = None) -> None:
        assert rank_zero_only.rank == 0, "experiment tried to log from global_rank != 0"

        metrics = _add_prefix(metrics, self._prefix, self.LOGGER_JOIN_CHAR)

        for k, v in metrics.items():
            if isinstance(v, Tensor):
                v = v.item()

            if isinstance(v, dict):
                self.experiment.add_scalars(k, v, step)
            else:
                try:
                    self.experiment.add_scalar(k, v, step)
                # todo: specify the possible exception
                except Exception as ex:
                    m = f"\n you tried to log {v} which is currently not supported. Try a dict or a scalar/tensor."
                    raise ValueError(m) from ex

    @rank_zero_only
    def log_graph(self, model: "pl.LightningModule", input_array: Optional[Tensor] = None) -> None:
        if not self._log_graph:
            return

        input_array = model.example_input_array if input_array is None else input_array

        if input_array is None:
            rank_zero_warn(
                "Could not log computational graph to TensorBoard: The `model.example_input_array` attribute"
                " is not set or `input_array` was not given."
            )
        elif not isinstance(input_array, (Tensor, tuple)):
            rank_zero_warn(
                "Could not log computational graph to TensorBoard: The `input_array` or `model.example_input_array`"
                f" has type {type(input_array)} which can't be traced by TensorBoard. Make the input array a tuple"
                f" representing the positional arguments to the model's `forward()` implementation."
            )
        else:
            input_array = model._on_before_batch_transfer(input_array)
            input_array = model._apply_batch_transfer_handler(input_array)
            with pl.core.module._jit_is_scripting():
                self.experiment.add_graph(model, input_array)

    @rank_zero_only
    def save(self) -> None:
        super().save()
        dir_path = self.log_dir

        # prepare the file path
        hparams_file = os.path.join(dir_path, self.NAME_HPARAMS_FILE)

        # save the metatags file if it doesn't exist and the log directory exists
        if self._fs.isdir(dir_path) and not self._fs.isfile(hparams_file):
            save_hparams_to_yaml(hparams_file, self.hparams)

    @rank_zero_only
    def finalize(self, status: str) -> None:
        if self._experiment is not None:
            self.experiment.flush()
            self.experiment.close()

        if status == "success":
            # saving hparams happens independent of experiment manager
            self.save()

    @property
    def name(self) -> str:
        """Get the name of the experiment.

        Returns:
            The name of the experiment.
        """
        return self._name

    @property
    def version(self) -> Union[int, str]:
        """Get the experiment version.

        Returns:
            The experiment version if specified else the next version.
        """
        if self._version is None:
            self._version = self._get_next_version()
        return self._version

    def _get_next_version(self) -> int:
        root_dir = self.root_dir

        try:
            listdir_info = self._fs.listdir(root_dir)
        except OSError:
            log.warning("Missing logger folder: %s", root_dir)
            return 0

        existing_versions = []
        for listing in listdir_info:
            d = listing["name"]
            bn = os.path.basename(d)
            if self._fs.isdir(d) and bn.startswith("version_"):
                dir_ver = bn.split("_")[1].replace("/", "")
                existing_versions.append(int(dir_ver))
        if len(existing_versions) == 0:
            return 0

        return max(existing_versions) + 1

    @staticmethod
    def _sanitize_params(params: Dict[str, Any]) -> Dict[str, Any]:
        params = _utils_sanitize_params(params)
        # logging of arrays with dimension > 1 is not supported, sanitize as string
        return {k: str(v) if isinstance(v, (Tensor, np.ndarray)) and v.ndim > 1 else v for k, v in params.items()}

    def __getstate__(self) -> Dict[str, Any]:
        state = self.__dict__.copy()
        state["_experiment"] = None
        return state<|MERGE_RESOLUTION|>--- conflicted
+++ resolved
@@ -83,8 +83,6 @@
             arguments in this logger. To automatically flush to disk, `max_queue` sets the size
             of the queue for pending logs before flushing. `flush_secs` determines how many seconds
             elapses before flushing.
-<<<<<<< HEAD
-=======
 
     Example:
         >>> import shutil, tempfile
@@ -95,7 +93,6 @@
         >>> tbl.log_metrics({"acc": 0.9})
         >>> tbl.finalize("success")
         >>> shutil.rmtree(tmp)
->>>>>>> c55f80fc
     """
     NAME_HPARAMS_FILE = "hparams.yaml"
     LOGGER_JOIN_CHAR = "-"
