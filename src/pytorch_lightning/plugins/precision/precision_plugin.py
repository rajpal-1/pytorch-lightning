--- conflicted
+++ resolved
@@ -50,11 +50,8 @@
         self,
         tensor: Tensor,
         model: "pl.LightningModule",
-<<<<<<< HEAD
-=======
         optimizer: Optional[Steppable],
         optimizer_idx: Optional[int],
->>>>>>> 45ca7816
         *args: Any,
         **kwargs: Any,
     ) -> None:
@@ -63,19 +60,12 @@
         Args:
             tensor: the loss value obtained from the closure
             model: the model to be optimized
-<<<<<<< HEAD
-=======
             optimizer: current optimizer being used. ``None`` if using manual optimization
             optimizer_idx: the index of the current optimizer. ``None`` if using manual optimization
->>>>>>> 45ca7816
             \*args: Positional arguments intended for the actual function that performs the backward, like
                 :meth:`~torch.Tensor.backward`.
             \**kwargs: Keyword arguments for the same purpose as ``*args``.
         """
-<<<<<<< HEAD
-        optimizer, optimizer_idx, *args = args
-=======
->>>>>>> 45ca7816
         model.backward(tensor, optimizer, optimizer_idx, *args, **kwargs)
 
     def post_backward(self, tensor: Tensor, module: "pl.LightningModule") -> Tensor:  # type: ignore[override]
@@ -118,13 +108,6 @@
         self._after_closure(model, optimizer, optimizer_idx)
         return closure_result
 
-<<<<<<< HEAD
-    def optimizer_step(self, optimizer: Steppable, **kwargs: Any) -> Any:
-        """Hook to run the optimizer step."""
-        optimizer_idx = kwargs.pop("optimizer_idx")
-        closure = kwargs.pop("closure")
-        model: pl.LightningModule = kwargs.pop("model")
-=======
     def optimizer_step(  # type: ignore[override]
         self,
         optimizer: Steppable,
@@ -134,7 +117,6 @@
         **kwargs: Any,
     ) -> Any:
         """Hook to run the optimizer step."""
->>>>>>> 45ca7816
         closure = partial(self._wrap_closure, model, optimizer, optimizer_idx, closure)
         return optimizer.step(closure=closure, **kwargs)
 
@@ -222,20 +204,4 @@
     def predict_step_context(self) -> Generator[None, None, None]:
         """A contextmanager for the predict step."""
         with self.forward_context():
-<<<<<<< HEAD
-            yield
-
-    def on_save_checkpoint(self, checkpoint: Dict[str, Any]) -> None:
-        """``PrecisionPlugin.on_save_checkpoint`` was deprecated in v1.6 and will be removed in v1.8.
-
-        Use ``state_dict`` instead.
-        """
-
-    def on_load_checkpoint(self, checkpoint: Dict[str, Any]) -> None:
-        """``PrecisionPlugin.on_load_checkpoint`` was deprecated in v1.6 and will be removed in v1.8.
-
-        Use ``load_state_dict`` instead.
-        """
-=======
-            yield
->>>>>>> 45ca7816
+            yield