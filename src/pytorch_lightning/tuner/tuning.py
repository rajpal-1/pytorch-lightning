# Copyright The PyTorch Lightning team.
#
# Licensed under the Apache License, Version 2.0 (the "License");
# you may not use this file except in compliance with the License.
# You may obtain a copy of the License at
#
#     http://www.apache.org/licenses/LICENSE-2.0
#
# Unless required by applicable law or agreed to in writing, software
# distributed under the License is distributed on an "AS IS" BASIS,
# WITHOUT WARRANTIES OR CONDITIONS OF ANY KIND, either express or implied.
# See the License for the specific language governing permissions and
# limitations under the License.
from typing import Any, Dict, Optional, Union

from typing_extensions import NotRequired, TypedDict

import pytorch_lightning as pl
from pytorch_lightning.callbacks.batch_size_finder import BatchSizeFinder
from pytorch_lightning.core.datamodule import LightningDataModule
from pytorch_lightning.trainer.states import TrainerFn, TrainerStatus
from pytorch_lightning.tuner.lr_finder import _LRFinder, lr_find
from pytorch_lightning.utilities.exceptions import MisconfigurationException
from pytorch_lightning.utilities.types import EVAL_DATALOADERS, TRAIN_DATALOADERS


class _TunerResult(TypedDict):
    lr_find: NotRequired[Optional[_LRFinder]]
    scale_batch_size: NotRequired[Optional[int]]


class Tuner:
    """Tuner class to tune your model."""

    def __init__(self, trainer: "pl.Trainer") -> None:
        self.trainer = trainer

    def on_trainer_init(self, auto_lr_find: Union[str, bool], auto_scale_batch_size: Union[str, bool]) -> None:
        self.trainer.auto_lr_find = auto_lr_find
        self.trainer.auto_scale_batch_size = auto_scale_batch_size

    def _tune(
        self,
        model: "pl.LightningModule",
        train_dataloaders: Optional[Union[TRAIN_DATALOADERS, LightningDataModule]] = None,
        val_dataloaders: Optional[EVAL_DATALOADERS] = None,
        dataloaders: Optional[EVAL_DATALOADERS] = None,
        datamodule: Optional[LightningDataModule] = None,
        scale_batch_size_kwargs: Optional[Dict[str, Any]] = None,
        lr_find_kwargs: Optional[Dict[str, Any]] = None,
<<<<<<< HEAD
        method: str = "fit",
    ) -> Dict[str, Optional[Union[int, _LRFinder]]]:
=======
    ) -> _TunerResult:
>>>>>>> 904c2feb
        scale_batch_size_kwargs = scale_batch_size_kwargs or {}
        lr_find_kwargs = lr_find_kwargs or {}
        # return a dict instead of a tuple so BC is not broken if a new tuning procedure is added
        result = _TunerResult()

        self.trainer.strategy.connect(model)

        is_tuning = self.trainer.auto_scale_batch_size or self.trainer.auto_lr_find
        if self.trainer._accelerator_connector.is_distributed and is_tuning:
            raise MisconfigurationException(
                "`trainer.tune()` is currently not supported with"
                f" `Trainer(strategy={self.trainer.strategy.strategy_name!r})`."
            )

        # Run auto batch size scaling
        if self.trainer.auto_scale_batch_size:
            if isinstance(self.trainer.auto_scale_batch_size, str):
                scale_batch_size_kwargs.setdefault("mode", self.trainer.auto_scale_batch_size)

            result["scale_batch_size"] = self.scale_batch_size(
                model, train_dataloaders, val_dataloaders, dataloaders, datamodule, method, **scale_batch_size_kwargs
            )

        # Run learning rate finder:
        if self.trainer.auto_lr_find:
            self.trainer.state.fn = TrainerFn.TUNING
            self.trainer.state.status = TrainerStatus.RUNNING
            self.tuning = True

            # TODO: Remove this once LRFinder is converted to a Callback
            # if a datamodule comes in as the second arg, then fix it for the user
            if isinstance(train_dataloaders, LightningDataModule):
                datamodule = train_dataloaders
                train_dataloaders = None

            # If you supply a datamodule you can't supply train_dataloader or val_dataloaders
            if (train_dataloaders is not None or val_dataloaders is not None) and datamodule is not None:
                raise MisconfigurationException(
                    "You cannot pass `train_dataloader` or `val_dataloaders` to `trainer.tune()`"
                    " if datamodule is already passed."
                )

            # links da_a to the trainer
            self.trainer._data_connector.attach_data(
                model, train_dataloaders=train_dataloaders, val_dataloaders=val_dataloaders, datamodule=datamodule
            )

            lr_find_kwargs.setdefault("update_attr", True)
            result["lr_find"] = lr_find(self.trainer, model, **lr_find_kwargs)
            self.trainer.state.status = TrainerStatus.FINISHED

        return result

    def _run(self, *args: Any, **kwargs: Any) -> None:
        """`_run` wrapper to set the proper state during tuning, as this can be called multiple times."""
        self.trainer.state.status = TrainerStatus.RUNNING  # last `_run` call might have set it to `FINISHED`
        self.trainer.training = True
        self.trainer._run(*args, **kwargs)
        self.trainer.tuning = True

    def scale_batch_size(
        self,
        model: "pl.LightningModule",
        train_dataloaders: Optional[Union[TRAIN_DATALOADERS, "pl.LightningDataModule"]] = None,
        val_dataloaders: Optional[EVAL_DATALOADERS] = None,
        dataloaders: Optional[EVAL_DATALOADERS] = None,
        datamodule: Optional["pl.LightningDataModule"] = None,
        method: str = "fit",
        mode: str = "power",
        steps_per_trial: int = 3,
        init_val: int = 2,
        max_trials: int = 25,
        batch_arg_name: str = "batch_size",
    ) -> Optional[int]:
        """Iteratively try to find the largest batch size for a given model that does not give an out of memory
        (OOM) error.

        Args:
            model: Model to tune.

            train_dataloaders: A collection of :class:`torch.utils.data.DataLoader` or a
                :class:`~pytorch_lightning.core.datamodule.LightningDataModule` specifying training samples.
                In the case of multiple dataloaders, please see this :ref:`section <multiple-dataloaders>`.

            val_dataloaders: A :class:`torch.utils.data.DataLoader` or a sequence of them specifying validation samples.

            dataloaders: A :class:`torch.utils.data.DataLoader` or a sequence of them specifying val/test/predict
                samples used for running tuner on validation/testing/prediction.

            datamodule: An instance of :class:`~pytorch_lightning.core.datamodule.LightningDataModule`.

            method: Method to run tuner on. It can be any of ``("fit", "validate", "test", "predict")``.

            mode: Search strategy to update the batch size:

                - ``'power'``: Keep multiplying the batch size by 2, until we get an OOM error.
                - ``'binsearch'``: Initially keep multiplying by 2 and after encountering an OOM error
                    do a binary search between the last successful batch size and the batch size that failed.

            steps_per_trial: number of steps to run with a given batch size.
                Ideally 1 should be enough to test if a OOM error occurs,
                however in practise a few are needed

            init_val: initial batch size to start the search with

            max_trials: max number of increase in batch size done before
               algorithm is terminated

            batch_arg_name: name of the attribute that stores the batch size.
                It is expected that the user has provided a model or datamodule that has a hyperparameter
                with that name. We will look for this attribute name in the following places

                - ``model``
                - ``model.hparams``
                - ``trainer.datamodule`` (the datamodule passed to the tune method)
        """
        self.trainer.state.fn = TrainerFn.TUNING
        self.tuning = True

        _check_tuner_configuration(self.trainer, train_dataloaders, val_dataloaders, dataloaders, method)

        batch_size_finder = BatchSizeFinder(
            mode=mode,
            steps_per_trial=steps_per_trial,
            init_val=init_val,
            max_trials=max_trials,
            batch_arg_name=batch_arg_name,
        )
        # do not continue with the loop in case trainer.tuner is used
        batch_size_finder._early_exit = True
        self.trainer.callbacks = [batch_size_finder] + self.trainer.callbacks

        if method == "fit":
            self.trainer.fit(model, train_dataloaders, val_dataloaders, datamodule)
        elif method == "validate":
            self.trainer.validate(model, dataloaders, datamodule)
        elif method == "test":
            self.trainer.test(model, dataloaders, datamodule)
        elif method == "predict":
            self.trainer.predict(model, dataloaders, datamodule)

        self.trainer.callbacks = [cb for cb in self.trainer.callbacks if cb is not batch_size_finder]
        self.trainer.auto_scale_batch_size = False
        return batch_size_finder.optimal_batch_size

    def lr_find(
        self,
        model: "pl.LightningModule",
        train_dataloaders: Optional[Union[TRAIN_DATALOADERS, "pl.LightningDataModule"]] = None,
        val_dataloaders: Optional[EVAL_DATALOADERS] = None,
        datamodule: Optional["pl.LightningDataModule"] = None,
        min_lr: float = 1e-8,
        max_lr: float = 1,
        num_training: int = 100,
        mode: str = "exponential",
        early_stop_threshold: float = 4.0,
        update_attr: bool = False,
    ) -> Optional[_LRFinder]:
        """Enables the user to do a range test of good initial learning rates, to reduce the amount of guesswork in
        picking a good starting learning rate.

        Args:
            model: Model to tune.

            train_dataloaders: A collection of :class:`torch.utils.data.DataLoader` or a
                :class:`~pytorch_lightning.core.datamodule.LightningDataModule` specifying training samples.
                In the case of multiple dataloaders, please see this :ref:`section <multiple-dataloaders>`.

            val_dataloaders: A :class:`torch.utils.data.DataLoader` or a sequence of them specifying validation samples.

            datamodule: An instance of :class:`~pytorch_lightning.core.datamodule.LightningDataModule`.

            min_lr: minimum learning rate to investigate

            max_lr: maximum learning rate to investigate

            num_training: number of learning rates to test

            mode: Search strategy to update learning rate after each batch:

                - ``'exponential'`` (default): Will increase the learning rate exponentially.
                - ``'linear'``: Will increase the learning rate linearly.

            early_stop_threshold: threshold for stopping the search. If the
                loss at any point is larger than early_stop_threshold*best_loss
                then the search is stopped. To disable, set to None.

            update_attr: Whether to update the learning rate attribute or not.

        Raises:
            MisconfigurationException:
                If learning rate/lr in ``model`` or ``model.hparams`` isn't overridden when ``auto_lr_find=True``,
                or if you are using more than one optimizer.
        """
        self.trainer.auto_lr_find = True
        result = self.trainer.tune(
            model,
            train_dataloaders=train_dataloaders,
            val_dataloaders=val_dataloaders,
            datamodule=datamodule,
            lr_find_kwargs={
                "min_lr": min_lr,
                "max_lr": max_lr,
                "num_training": num_training,
                "mode": mode,
                "early_stop_threshold": early_stop_threshold,
                "update_attr": update_attr,
            },
        )
        self.trainer.auto_lr_find = False
        return result["lr_find"]


def _check_tuner_configuration(
    trainer: "pl.Trainer",
    train_dataloaders: Optional[Union[TRAIN_DATALOADERS, "pl.LightningDataModule"]] = None,
    val_dataloaders: Optional[EVAL_DATALOADERS] = None,
    dataloaders: Optional[EVAL_DATALOADERS] = None,
    method: str = "fit",
):
    supported_methods = ("fit", "validate", "test", "predict")
    if method not in supported_methods:
        raise MisconfigurationException(f"method {method!r} is invalid. Should be one of {supported_methods}.")

    if method == "fit":
        if dataloaders is not None:
            raise MisconfigurationException(
                f"In tuner with method={method!r}, `dataloaders` argument should be None,"
                " please consider setting `train_dataloaders` and `val_dataloaders` instead."
            )
    else:
        if train_dataloaders is not None or val_dataloaders is not None:
            raise MisconfigurationException(
                f"In tuner with `method`={method!r}, `train_dataloaders` and `val_dataloaders`"
                " arguments should be None, please consider setting `dataloaders` instead."
            )

    if any(isinstance(cb, BatchSizeFinder) for cb in trainer.callbacks):
        raise MisconfigurationException(
            "Trainer is already configured with a `BatchSizeFinder` callback. Please remove it if you"
            " want to use tuner."
        )<|MERGE_RESOLUTION|>--- conflicted
+++ resolved
@@ -48,12 +48,8 @@
         datamodule: Optional[LightningDataModule] = None,
         scale_batch_size_kwargs: Optional[Dict[str, Any]] = None,
         lr_find_kwargs: Optional[Dict[str, Any]] = None,
-<<<<<<< HEAD
         method: str = "fit",
-    ) -> Dict[str, Optional[Union[int, _LRFinder]]]:
-=======
     ) -> _TunerResult:
->>>>>>> 904c2feb
         scale_batch_size_kwargs = scale_batch_size_kwargs or {}
         lr_find_kwargs = lr_find_kwargs or {}
         # return a dict instead of a tuple so BC is not broken if a new tuning procedure is added
