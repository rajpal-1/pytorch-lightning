# Copyright The PyTorch Lightning team.
#
# Licensed under the Apache License, Version 2.0 (the "License");
# you may not use this file except in compliance with the License.
# You may obtain a copy of the License at
#
#     http://www.apache.org/licenses/LICENSE-2.0
#
# Unless required by applicable law or agreed to in writing, software
# distributed under the License is distributed on an "AS IS" BASIS,
# WITHOUT WARRANTIES OR CONDITIONS OF ANY KIND, either express or implied.
# See the License for the specific language governing permissions and
# limitations under the License.
from typing import Any, Dict, Optional, Union

from typing_extensions import Literal, NotRequired, TypedDict

import pytorch_lightning as pl
from pytorch_lightning.callbacks.batch_size_finder import BatchSizeFinder
from pytorch_lightning.callbacks.callback import Callback
<<<<<<< HEAD
from pytorch_lightning.callbacks.lr_finder import LearningRateFinder
from pytorch_lightning.core.datamodule import LightningDataModule
from pytorch_lightning.trainer.states import TrainerFn, TrainerStatus
from pytorch_lightning.tuner.lr_finder import _LRFinder
=======
from pytorch_lightning.core.datamodule import LightningDataModule
from pytorch_lightning.trainer.states import TrainerFn, TrainerStatus
from pytorch_lightning.tuner.lr_finder import _LRFinder, lr_find
>>>>>>> 9fc4ff32
from pytorch_lightning.utilities.exceptions import MisconfigurationException
from pytorch_lightning.utilities.types import EVAL_DATALOADERS, TRAIN_DATALOADERS


class _TunerResult(TypedDict):
    lr_find: NotRequired[Optional[_LRFinder]]
    scale_batch_size: NotRequired[Optional[int]]


class Tuner:
    """Tuner class to tune your model."""

    def __init__(self, trainer: "pl.Trainer") -> None:
        self.trainer = trainer

    def on_trainer_init(self, auto_lr_find: Union[str, bool], auto_scale_batch_size: Union[str, bool]) -> None:
        self.trainer.auto_lr_find = auto_lr_find
        self.trainer.auto_scale_batch_size = auto_scale_batch_size

    def _tune(
        self,
        model: "pl.LightningModule",
        train_dataloaders: Optional[Union[TRAIN_DATALOADERS, LightningDataModule]] = None,
        val_dataloaders: Optional[EVAL_DATALOADERS] = None,
        dataloaders: Optional[EVAL_DATALOADERS] = None,
        datamodule: Optional[LightningDataModule] = None,
        scale_batch_size_kwargs: Optional[Dict[str, Any]] = None,
        lr_find_kwargs: Optional[Dict[str, Any]] = None,
<<<<<<< HEAD
        method: str = "fit",
=======
        method: Literal["fit", "validate", "test", "predict"] = "fit",
>>>>>>> 9fc4ff32
    ) -> _TunerResult:
        scale_batch_size_kwargs = scale_batch_size_kwargs or {}
        lr_find_kwargs = lr_find_kwargs or {}
        # return a dict instead of a tuple so BC is not broken if a new tuning procedure is added
        result = _TunerResult()

        self.trainer.strategy.connect(model)

        is_tuning = self.trainer.auto_scale_batch_size or self.trainer.auto_lr_find
        if self.trainer._accelerator_connector.is_distributed and is_tuning:
            raise MisconfigurationException(
                "`trainer.tune()` is currently not supported with"
                f" `Trainer(strategy={self.trainer.strategy.strategy_name!r})`."
            )

        # Run auto batch size scaling
        if self.trainer.auto_scale_batch_size:
            if isinstance(self.trainer.auto_scale_batch_size, str):
                scale_batch_size_kwargs.setdefault("mode", self.trainer.auto_scale_batch_size)

            result["scale_batch_size"] = self.scale_batch_size(
                model, train_dataloaders, val_dataloaders, dataloaders, datamodule, method, **scale_batch_size_kwargs
            )

        # Run learning rate finder:
        if self.trainer.auto_lr_find:
            self.trainer.state.fn = TrainerFn.TUNING
            self.trainer.state.status = TrainerStatus.RUNNING
            self.tuning = True

            # TODO: Remove this once LRFinder is converted to a Callback
            # if a datamodule comes in as the second arg, then fix it for the user
            if isinstance(train_dataloaders, LightningDataModule):
                datamodule = train_dataloaders
                train_dataloaders = None

            # If you supply a datamodule you can't supply train_dataloader or val_dataloaders
            if (train_dataloaders is not None or val_dataloaders is not None) and datamodule is not None:
                raise MisconfigurationException(
                    "You cannot pass `train_dataloader` or `val_dataloaders` to `trainer.tune()`"
                    " if datamodule is already passed."
                )

            # links da_a to the trainer
            self.trainer._data_connector.attach_data(
                model, train_dataloaders=train_dataloaders, val_dataloaders=val_dataloaders, datamodule=datamodule
            )

            lr_find_kwargs.setdefault("update_attr", True)
<<<<<<< HEAD
            result["lr_find"] = self.lr_find(
                model, train_dataloaders, val_dataloaders, dataloaders, datamodule, method, **lr_find_kwargs
            )
=======
            result["lr_find"] = lr_find(self.trainer, model, **lr_find_kwargs)
>>>>>>> 9fc4ff32
            self.trainer.state.status = TrainerStatus.FINISHED

        return result

    def _run(self, *args: Any, **kwargs: Any) -> None:
        """`_run` wrapper to set the proper state during tuning, as this can be called multiple times."""
        self.trainer.state.status = TrainerStatus.RUNNING  # last `_run` call might have set it to `FINISHED`
        self.trainer.training = True
        self.trainer._run(*args, **kwargs)
        self.trainer.tuning = True

    def scale_batch_size(
        self,
        model: "pl.LightningModule",
        train_dataloaders: Optional[Union[TRAIN_DATALOADERS, "pl.LightningDataModule"]] = None,
        val_dataloaders: Optional[EVAL_DATALOADERS] = None,
        dataloaders: Optional[EVAL_DATALOADERS] = None,
        datamodule: Optional["pl.LightningDataModule"] = None,
<<<<<<< HEAD
        method: str = "fit",
=======
        method: Literal["fit", "validate", "test", "predict"] = "fit",
>>>>>>> 9fc4ff32
        mode: str = "power",
        steps_per_trial: int = 3,
        init_val: int = 2,
        max_trials: int = 25,
        batch_arg_name: str = "batch_size",
    ) -> Optional[int]:
        """Iteratively try to find the largest batch size for a given model that does not give an out of memory
        (OOM) error.

        Args:
            model: Model to tune.

            train_dataloaders: A collection of :class:`torch.utils.data.DataLoader` or a
                :class:`~pytorch_lightning.core.datamodule.LightningDataModule` specifying training samples.
                In the case of multiple dataloaders, please see this :ref:`section <multiple-dataloaders>`.

            val_dataloaders: A :class:`torch.utils.data.DataLoader` or a sequence of them specifying validation samples.

            dataloaders: A :class:`torch.utils.data.DataLoader` or a sequence of them specifying val/test/predict
                samples used for running tuner on validation/testing/prediction.

            datamodule: An instance of :class:`~pytorch_lightning.core.datamodule.LightningDataModule`.

            method: Method to run tuner on. It can be any of ``("fit", "validate", "test", "predict")``.

            mode: Search strategy to update the batch size:

                - ``'power'``: Keep multiplying the batch size by 2, until we get an OOM error.
                - ``'binsearch'``: Initially keep multiplying by 2 and after encountering an OOM error
                    do a binary search between the last successful batch size and the batch size that failed.

            steps_per_trial: number of steps to run with a given batch size.
                Ideally 1 should be enough to test if an OOM error occurs,
                however in practise a few are needed

            init_val: initial batch size to start the search with

            max_trials: max number of increases in batch size done before
               algorithm is terminated

            batch_arg_name: name of the attribute that stores the batch size.
                It is expected that the user has provided a model or datamodule that has a hyperparameter
                with that name. We will look for this attribute name in the following places

                - ``model``
                - ``model.hparams``
                - ``trainer.datamodule`` (the datamodule passed to the tune method)
        """
<<<<<<< HEAD
=======
        # TODO: Remove TrainerFn.TUNING since we are now calling fit/validate/test/predict methods directly
>>>>>>> 9fc4ff32
        self.trainer.state.fn = TrainerFn.TUNING
        self.tuning = True

        _check_tuner_configuration(self.trainer, train_dataloaders, val_dataloaders, dataloaders, method)

        batch_size_finder: Callback = BatchSizeFinder(
            mode=mode,
            steps_per_trial=steps_per_trial,
            init_val=init_val,
            max_trials=max_trials,
            batch_arg_name=batch_arg_name,
        )
        # do not continue with the loop in case trainer.tuner is used
        batch_size_finder._early_exit = True
        self.trainer.callbacks = [batch_size_finder] + self.trainer.callbacks

        if method == "fit":
            self.trainer.fit(model, train_dataloaders, val_dataloaders, datamodule)
        elif method == "validate":
            self.trainer.validate(model, dataloaders, datamodule=datamodule)
        elif method == "test":
            self.trainer.test(model, dataloaders, datamodule=datamodule)
        elif method == "predict":
            self.trainer.predict(model, dataloaders, datamodule=datamodule)

        self.trainer.callbacks = [cb for cb in self.trainer.callbacks if cb is not batch_size_finder]
        self.trainer.auto_scale_batch_size = False
        return batch_size_finder.optimal_batch_size

    # TODO: update docs
    def lr_find(
        self,
        model: "pl.LightningModule",
        train_dataloaders: Optional[Union[TRAIN_DATALOADERS, "pl.LightningDataModule"]] = None,
        val_dataloaders: Optional[EVAL_DATALOADERS] = None,
        dataloaders: Optional[EVAL_DATALOADERS] = None,
        datamodule: Optional["pl.LightningDataModule"] = None,
        method: str = "fit",
        min_lr: float = 1e-8,
        max_lr: float = 1,
        num_training: int = 100,
        mode: str = "exponential",
        early_stop_threshold: float = 4.0,
        update_attr: bool = False,
    ) -> Optional[_LRFinder]:
        """Enables the user to do a range test of good initial learning rates, to reduce the amount of guesswork in
        picking a good starting learning rate.

        Args:
            model: Model to tune.

            train_dataloaders: A collection of :class:`torch.utils.data.DataLoader` or a
                :class:`~pytorch_lightning.core.datamodule.LightningDataModule` specifying training samples.
                In the case of multiple dataloaders, please see this :ref:`section <multiple-dataloaders>`.

            val_dataloaders: A :class:`torch.utils.data.DataLoader` or a sequence of them specifying validation samples.

            datamodule: An instance of :class:`~pytorch_lightning.core.datamodule.LightningDataModule`.

            min_lr: minimum learning rate to investigate

            max_lr: maximum learning rate to investigate

            num_training: number of learning rates to test

            mode: Search strategy to update learning rate after each batch:

                - ``'exponential'``: Increases the learning rate exponentially.
                - ``'linear'``: Increases the learning rate linearly.

            early_stop_threshold: Threshold for stopping the search. If the
                loss at any point is larger than early_stop_threshold*best_loss
                then the search is stopped. To disable, set to None.

            update_attr: Whether to update the learning rate attribute or not.

        Raises:
            MisconfigurationException:
                If learning rate/lr in ``model`` or ``model.hparams`` isn't overridden when ``auto_lr_find=True``,
                or if you are using more than one optimizer.
        """
        self.trainer.state.fn = TrainerFn.TUNING
        self.tuning = True

        if method != "fit":
            raise MisconfigurationException("method='fit' is an invalid configuration to run lr finder.")

        _check_tuner_configuration(self.trainer, train_dataloaders, val_dataloaders, dataloaders, method)

        lr_finder_callback: Callback = LearningRateFinder(
            min_lr=min_lr,
            max_lr=max_lr,
            num_training=num_training,
            mode=mode,
            early_stop_threshold=early_stop_threshold,
            update_attr=update_attr,
        )

        lr_finder_callback._early_exit = True
        self.trainer.callbacks = [lr_finder_callback] + self.trainer.callbacks

        self.trainer.fit(model, train_dataloaders, val_dataloaders, datamodule)

        self.trainer.callbacks = [cb for cb in self.trainer.callbacks if cb is not lr_finder_callback]

        self.trainer.auto_lr_find = False
<<<<<<< HEAD
        return lr_finder_callback.optimal_lr
=======
        return result["lr_find"]
>>>>>>> 9fc4ff32


def _check_tuner_configuration(
    trainer: "pl.Trainer",
    train_dataloaders: Optional[Union[TRAIN_DATALOADERS, "pl.LightningDataModule"]] = None,
    val_dataloaders: Optional[EVAL_DATALOADERS] = None,
    dataloaders: Optional[EVAL_DATALOADERS] = None,
<<<<<<< HEAD
    method: str = "fit",
) -> None:
    supported_methods = ("fit", "validate", "test", "predict")
    if method not in supported_methods:
        raise MisconfigurationException(f"method {method!r} is invalid. Should be one of {supported_methods}.")
=======
    method: Literal["fit", "validate", "test", "predict"] = "fit",
) -> None:
    supported_methods = ("fit", "validate", "test", "predict")
    if method not in supported_methods:
        raise ValueError(f"method {method!r} is invalid. Should be one of {supported_methods}.")
>>>>>>> 9fc4ff32

    if method == "fit":
        if dataloaders is not None:
            raise MisconfigurationException(
                f"In tuner with method={method!r}, `dataloaders` argument should be None,"
                " please consider setting `train_dataloaders` and `val_dataloaders` instead."
            )
    else:
        if train_dataloaders is not None or val_dataloaders is not None:
            raise MisconfigurationException(
                f"In tuner with `method`={method!r}, `train_dataloaders` and `val_dataloaders`"
                " arguments should be None, please consider setting `dataloaders` instead."
            )

<<<<<<< HEAD
    if any(isinstance(cb, (BatchSizeFinder, LearningRateFinder)) for cb in trainer.callbacks):
=======
    if any(isinstance(cb, BatchSizeFinder) for cb in trainer.callbacks):
>>>>>>> 9fc4ff32
        raise MisconfigurationException(
            "Trainer is already configured with a `BatchSizeFinder` callback. Please remove it if you"
            " want to use tuner."
        )<|MERGE_RESOLUTION|>--- conflicted
+++ resolved
@@ -18,16 +18,13 @@
 import pytorch_lightning as pl
 from pytorch_lightning.callbacks.batch_size_finder import BatchSizeFinder
 from pytorch_lightning.callbacks.callback import Callback
-<<<<<<< HEAD
 from pytorch_lightning.callbacks.lr_finder import LearningRateFinder
 from pytorch_lightning.core.datamodule import LightningDataModule
 from pytorch_lightning.trainer.states import TrainerFn, TrainerStatus
 from pytorch_lightning.tuner.lr_finder import _LRFinder
-=======
 from pytorch_lightning.core.datamodule import LightningDataModule
 from pytorch_lightning.trainer.states import TrainerFn, TrainerStatus
 from pytorch_lightning.tuner.lr_finder import _LRFinder, lr_find
->>>>>>> 9fc4ff32
 from pytorch_lightning.utilities.exceptions import MisconfigurationException
 from pytorch_lightning.utilities.types import EVAL_DATALOADERS, TRAIN_DATALOADERS
 
@@ -56,11 +53,7 @@
         datamodule: Optional[LightningDataModule] = None,
         scale_batch_size_kwargs: Optional[Dict[str, Any]] = None,
         lr_find_kwargs: Optional[Dict[str, Any]] = None,
-<<<<<<< HEAD
-        method: str = "fit",
-=======
         method: Literal["fit", "validate", "test", "predict"] = "fit",
->>>>>>> 9fc4ff32
     ) -> _TunerResult:
         scale_batch_size_kwargs = scale_batch_size_kwargs or {}
         lr_find_kwargs = lr_find_kwargs or {}
@@ -110,13 +103,9 @@
             )
 
             lr_find_kwargs.setdefault("update_attr", True)
-<<<<<<< HEAD
             result["lr_find"] = self.lr_find(
                 model, train_dataloaders, val_dataloaders, dataloaders, datamodule, method, **lr_find_kwargs
             )
-=======
-            result["lr_find"] = lr_find(self.trainer, model, **lr_find_kwargs)
->>>>>>> 9fc4ff32
             self.trainer.state.status = TrainerStatus.FINISHED
 
         return result
@@ -135,11 +124,7 @@
         val_dataloaders: Optional[EVAL_DATALOADERS] = None,
         dataloaders: Optional[EVAL_DATALOADERS] = None,
         datamodule: Optional["pl.LightningDataModule"] = None,
-<<<<<<< HEAD
-        method: str = "fit",
-=======
         method: Literal["fit", "validate", "test", "predict"] = "fit",
->>>>>>> 9fc4ff32
         mode: str = "power",
         steps_per_trial: int = 3,
         init_val: int = 2,
@@ -188,10 +173,7 @@
                 - ``model.hparams``
                 - ``trainer.datamodule`` (the datamodule passed to the tune method)
         """
-<<<<<<< HEAD
-=======
         # TODO: Remove TrainerFn.TUNING since we are now calling fit/validate/test/predict methods directly
->>>>>>> 9fc4ff32
         self.trainer.state.fn = TrainerFn.TUNING
         self.tuning = True
 
@@ -221,7 +203,6 @@
         self.trainer.auto_scale_batch_size = False
         return batch_size_finder.optimal_batch_size
 
-    # TODO: update docs
     def lr_find(
         self,
         model: "pl.LightningModule",
@@ -248,6 +229,9 @@
                 In the case of multiple dataloaders, please see this :ref:`section <multiple-dataloaders>`.
 
             val_dataloaders: A :class:`torch.utils.data.DataLoader` or a sequence of them specifying validation samples.
+            
+            dataloaders: A :class:`torch.utils.data.DataLoader` or a sequence of them specifying val/test/predict
+                samples used for running tuner on validation/testing/prediction.
 
             datamodule: An instance of :class:`~pytorch_lightning.core.datamodule.LightningDataModule`.
 
@@ -298,11 +282,7 @@
         self.trainer.callbacks = [cb for cb in self.trainer.callbacks if cb is not lr_finder_callback]
 
         self.trainer.auto_lr_find = False
-<<<<<<< HEAD
         return lr_finder_callback.optimal_lr
-=======
-        return result["lr_find"]
->>>>>>> 9fc4ff32
 
 
 def _check_tuner_configuration(
@@ -310,19 +290,11 @@
     train_dataloaders: Optional[Union[TRAIN_DATALOADERS, "pl.LightningDataModule"]] = None,
     val_dataloaders: Optional[EVAL_DATALOADERS] = None,
     dataloaders: Optional[EVAL_DATALOADERS] = None,
-<<<<<<< HEAD
-    method: str = "fit",
-) -> None:
-    supported_methods = ("fit", "validate", "test", "predict")
-    if method not in supported_methods:
-        raise MisconfigurationException(f"method {method!r} is invalid. Should be one of {supported_methods}.")
-=======
     method: Literal["fit", "validate", "test", "predict"] = "fit",
 ) -> None:
     supported_methods = ("fit", "validate", "test", "predict")
     if method not in supported_methods:
         raise ValueError(f"method {method!r} is invalid. Should be one of {supported_methods}.")
->>>>>>> 9fc4ff32
 
     if method == "fit":
         if dataloaders is not None:
@@ -337,11 +309,7 @@
                 " arguments should be None, please consider setting `dataloaders` instead."
             )
 
-<<<<<<< HEAD
     if any(isinstance(cb, (BatchSizeFinder, LearningRateFinder)) for cb in trainer.callbacks):
-=======
-    if any(isinstance(cb, BatchSizeFinder) for cb in trainer.callbacks):
->>>>>>> 9fc4ff32
         raise MisconfigurationException(
             "Trainer is already configured with a `BatchSizeFinder` callback. Please remove it if you"
             " want to use tuner."
