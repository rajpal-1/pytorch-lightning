# Copyright The PyTorch Lightning team.
#
# Licensed under the Apache License, Version 2.0 (the "License");
# you may not use this file except in compliance with the License.
# You may obtain a copy of the License at
#
#     http://www.apache.org/licenses/LICENSE-2.0
#
# Unless required by applicable law or agreed to in writing, software
# distributed under the License is distributed on an "AS IS" BASIS,
# WITHOUT WARRANTIES OR CONDITIONS OF ANY KIND, either express or implied.
# See the License for the specific language governing permissions and
# limitations under the License.
import argparse
import contextlib
import json
import logging
import os
import platform
from collections import OrderedDict
from pathlib import Path
from typing import Any, Dict, Generator, List, Mapping, Optional, Tuple, Union

import torch
<<<<<<< HEAD
from lightning_utilities.core.apply_func import apply_to_collection
=======
from lightning_utilities.core.imports import RequirementCache
>>>>>>> 44216fdd
from torch import Tensor
from torch.nn import Module
from torch.optim import Optimizer

import pytorch_lightning as pl
from pytorch_lightning.accelerators.cuda import CUDAAccelerator
from pytorch_lightning.core.optimizer import _init_optimizers_and_lr_schedulers
from pytorch_lightning.overrides.base import _LightningModuleWrapperBase, _LightningPrecisionModuleWrapperBase
from pytorch_lightning.plugins.environments.cluster_environment import ClusterEnvironment
from pytorch_lightning.plugins.precision import PrecisionPlugin
from pytorch_lightning.strategies.ddp import DDPStrategy
from pytorch_lightning.strategies.utils import _fp_to_half
from pytorch_lightning.trainer.states import TrainerFn
from pytorch_lightning.utilities import GradClipAlgorithmType
from pytorch_lightning.utilities.distributed import (
    _get_process_group_backend_from_env,
    get_default_process_group_backend_for_device,
    log,
)
from pytorch_lightning.utilities.enums import AMPType, PrecisionType
from pytorch_lightning.utilities.exceptions import MisconfigurationException
from pytorch_lightning.utilities.model_helpers import is_overridden
from pytorch_lightning.utilities.optimizer import optimizers_to_device
from pytorch_lightning.utilities.rank_zero import rank_zero_deprecation, rank_zero_info, rank_zero_warn
from pytorch_lightning.utilities.seed import reset_seed
from pytorch_lightning.utilities.types import _LRScheduler, _PATH, LRSchedulerConfig, ReduceLROnPlateau, STEP_OUTPUT
from pytorch_lightning.utilities.warnings import WarningCache

warning_cache = WarningCache()

_DEEPSPEED_AVAILABLE = RequirementCache("deepspeed")
if _DEEPSPEED_AVAILABLE:
    import deepspeed


def remove_module_hooks(model: torch.nn.Module) -> None:
    # todo (tchaton) awaiting this feature to move upstream to DeepSpeed
    for module in model.modules():
        module._backward_hooks = OrderedDict()
        module._is_full_backward_hook = None
        module._forward_hooks = OrderedDict()
        module._forward_pre_hooks = OrderedDict()
        module._state_dict_hooks = OrderedDict()
        module._load_state_dict_pre_hooks = OrderedDict()


class LightningDeepSpeedModule(_LightningModuleWrapperBase):
    """
    .. deprecated:: v1.7.1
        ``LightningDeepSpeedModule`` has been deprecated in v1.7.1 and will be removed in v1.9.0.
    """

    def __init__(
        self,
        forward_module: Optional[Union["pl.LightningModule", _LightningPrecisionModuleWrapperBase]] = None,
        precision: Union[str, int] = 32,
        pl_module: Optional[Union["pl.LightningModule", _LightningPrecisionModuleWrapperBase]] = None,
    ) -> None:
        rank_zero_deprecation("`LightningDeepSpeedModule` has been deprecated in v1.7.1 and will be removed in v1.9.0")
        self._validate_init_arguments(pl_module, forward_module)
        super().__init__(forward_module=(pl_module or forward_module))
        self.precision = precision

    def forward(self, *inputs: Any, **kwargs: Any) -> Any:
        inputs = apply_to_collection(inputs, Tensor, function=self._batch_to)
        return super().forward(*inputs, **kwargs)

    def _batch_to(self, batch: Tensor) -> Tensor:
        if torch.is_floating_point(batch):
            if self.precision == PrecisionType.HALF:
                return batch.half()
            elif self.precision == PrecisionType.BFLOAT:
                return batch.bfloat16()
        return batch


class DeepSpeedStrategy(DDPStrategy):
    strategy_name = "deepspeed"
    DEEPSPEED_ENV_VAR = "PL_DEEPSPEED_CONFIG_PATH"

    def __init__(
        self,
        accelerator: Optional["pl.accelerators.accelerator.Accelerator"] = None,
        zero_optimization: bool = True,
        stage: int = 2,
        remote_device: str = "cpu",
        offload_optimizer: bool = False,
        offload_parameters: bool = False,
        offload_params_device: str = "cpu",
        nvme_path: str = "/local_nvme",
        params_buffer_count: int = 5,
        params_buffer_size: int = 100_000_000,
        max_in_cpu: int = 1_000_000_000,
        offload_optimizer_device: str = "cpu",
        optimizer_buffer_count: int = 4,
        block_size: int = 1048576,
        queue_depth: int = 8,
        single_submit: bool = False,
        overlap_events: bool = True,
        thread_count: int = 1,
        pin_memory: bool = False,
        sub_group_size: int = 1_000_000_000_000,
        contiguous_gradients: bool = True,
        overlap_comm: bool = True,
        allgather_partitions: bool = True,
        reduce_scatter: bool = True,
        allgather_bucket_size: int = 200_000_000,
        reduce_bucket_size: int = 200_000_000,
        zero_allow_untested_optimizer: bool = True,
        logging_batch_size_per_gpu: Union[str, int] = "auto",
        config: Optional[Union[_PATH, Dict[str, Any]]] = None,
        logging_level: int = logging.WARN,
        parallel_devices: Optional[List[torch.device]] = None,
        cluster_environment: Optional[ClusterEnvironment] = None,
        loss_scale: float = 0,
        initial_scale_power: int = 16,
        loss_scale_window: int = 1000,
        hysteresis: int = 2,
        min_loss_scale: int = 1,
        partition_activations: bool = False,
        cpu_checkpointing: bool = False,
        contiguous_memory_optimization: bool = False,
        synchronize_checkpoint_boundary: bool = False,
        load_full_weights: bool = False,
        precision_plugin: Optional[PrecisionPlugin] = None,
        process_group_backend: Optional[str] = None,
    ) -> None:
        """Provides capabilities to run training using the DeepSpeed library, with training optimizations for large
        billion parameter models. `For more information: https://pytorch-
        lightning.readthedocs.io/en/stable/advanced/model_parallel.html#deepspeed`.

        .. warning:: ``DeepSpeedStrategy`` is in beta and subject to change.

        Defaults have been set to enable ZeRO-Offload and some have been taken from the link below.
        These defaults have been set generally, but may require tuning for optimum performance based on your model size.
        `For more information: https://www.deepspeed.ai/docs/config-json/#zero-optimizations-for-fp16-training`.

        Arguments:

            zero_optimization: Enable ZeRO optimization. This is compatible with either `precision=16` or
                `precision="bf16"`.

            stage: Different stages of the ZeRO Optimizer. 0 is disabled,
                1 is optimizer state partitioning, 2 is optimizer+gradient state partitioning,
                3 is optimizer+gradient_parameter partitioning using the infinity engine.

            remote_device: Device to instantiate the model on initially (``cpu`` or ``nvme``).

            offload_optimizer: Enable offloading optimizer memory and computation to CPU or NVMe
                based on ``offload_optimizer_device``.

            offload_parameters: When using ZeRO Stage 3, Enable offloading parameter memory and computation
                to CPU or NVMe based on ``offload_params_device``.

            offload_params_device: When offloading parameters choose the device to offload to, ``cpu`` or ``nvme``.

            offload_optimizer_device: When offloading optimizer state choose the device to offload to,
                ``cpu`` or ``nvme``.

            params_buffer_count: Number of buffers in buffer pool for
                parameter offloading when ``offload_params_device`` is ``nvme``.

            params_buffer_size: Size of buffers in buffer pool for parameter offloading
                when ``offload_params_device`` is ``nvme``.

            max_in_cpu: Number of parameter elements to maintain in CPU memory when offloading to NVMe is enabled.

            nvme_path: Filesystem path for NVMe device for optimizer/parameter state offloading.

            optimizer_buffer_count: Number of buffers in buffer pool for optimizer state offloading
                when ``offload_optimizer_device`` is set to to ``nvme``.
                This should be at least the number of states maintained per parameter by the optimizer.
                For example, Adam optimizer has 4 states (parameter, gradient, momentum, and variance).

            block_size: When using NVMe Offloading, the I/O block size in bytes.

            queue_depth: When using NVMe Offloading, the I/O queue depth.

            single_submit: When using NVMe Offloading,
                submit requests to storage device as multiple individual requests,
                as opposed to one block of requests.

            overlap_events: When using NVMe Offloading,
                submit requests to storage device in an overlapped fashion
                without waiting for completion of earlier requests.

            thread_count: When using NVMe Offloading,
                Intra-request parallelism for each read/write submitted by a user thread.

            pin_memory: When using ZeRO stage 3, pin optimizer state memory on CPU.
                This could boost throughput at the cost of extra memory overhead.

            sub_group_size: When using ZeRO stage 3, defines the number of parameters
                within a sub group to offload at a time.
                Smaller numbers require more communication, but improve memory efficiency.

            contiguous_gradients: Copies gradients to a continuous buffer as they are produced.
                Avoids memory fragmentation during backwards. Useful when training large models.

            overlap_comm: Overlap the reduction (synchronization) of gradients with the backwards computation.
                This is a speed optimization when training across multiple GPUs/machines.

            allgather_partitions: All gather updated parameters at the end of training step,
                instead of using a series of broadcast collectives.

            reduce_scatter: Use reduce/scatter instead of allreduce to average gradients.

            allgather_bucket_size: Number of elements to allgather at once.
                Used to limit the memory required for larger model sizes, with a tradeoff with speed.

            reduce_bucket_size: Number of elements to reduce at once.
                Used to limit the memory required for larger model sizes, with a tradeoff with speed.

            zero_allow_untested_optimizer: Allow untested optimizers to be used with ZeRO. Currently only Adam is a
                DeepSpeed supported optimizer when using ZeRO.

            logging_batch_size_per_gpu: Config used in DeepSpeed to calculate verbose timing for logging
                on a per sample per second basis (only displayed if logging=logging.INFO).
                If set to "auto", the plugin tries to infer this from
                the train DataLoader's BatchSampler, else defaults to 1.
                To obtain accurate logs when using datasets that do not support batch samplers,
                set this to the actual per gpu batch size (trainer.batch_size).

            config: Pass in a deepspeed formatted config dict,
                or path to a deepspeed config: https://www.deepspeed.ai/docs/config-json.
                All defaults will be ignored if a config is passed in.

            logging_level: Set logging level for deepspeed.

            loss_scale: Loss scaling value for FP16 training.
                0.0 results in dynamic loss scaling, otherwise static.

            initial_scale_power: Power of the initial dynamic loss scale value. Loss scale is computed
                by ``2^initial_scale_power``.

            loss_scale_window: Window in which to raise/lower the dynamic FP16 loss scaling value.

            hysteresis: FP16 Delay shift in Dynamic Loss scaling.

            min_loss_scale: The minimum FP16 dynamic loss scaling value.

            partition_activations: Enables partition activation when used with ZeRO stage 3 and model parallelism.
                Still requires you to wrap your forward functions in deepspeed.checkpointing.checkpoint.
                See `deepspeed tutorial
                <https://www.deepspeed.ai/tutorials/megatron/#deepspeed-activation-checkpoints-optional>`_.

            cpu_checkpointing: Offloads partitioned activations to CPU if ``partition_activations`` is enabled.

            contiguous_memory_optimization: Copies partitioned activations so that they are contiguous in memory.
                Not supported by all models.

            synchronize_checkpoint_boundary: Insert :func:`torch.cuda.synchronize` at each checkpoint boundary.

            load_full_weights: True when loading a single checkpoint file containing the model state dict
                when using ZeRO Stage 3. This differs from the DeepSpeed checkpoint which contains shards
                per worker.
        """
        if not _DEEPSPEED_AVAILABLE:
            raise MisconfigurationException(
                "To use the `DeepSpeedStrategy`, you must have DeepSpeed installed."
                " Install it by running `pip install -U deepspeed`."
            )

        super().__init__(
            accelerator=accelerator,
            parallel_devices=parallel_devices,
            cluster_environment=cluster_environment,
            precision_plugin=precision_plugin,
            process_group_backend=process_group_backend,
        )

        self.config = self._load_config(config)
        if self.config is None:
            # User has not overridden config, set defaults
            self.config = self._create_default_config(
                zero_optimization,
                zero_allow_untested_optimizer,
                logging_batch_size_per_gpu,
                offload_optimizer=offload_optimizer,
                offload_parameters=offload_parameters,
                nvme_path=nvme_path,
                offload_params_device=offload_params_device,
                params_buffer_count=params_buffer_count,
                params_buffer_size=params_buffer_size,
                max_in_cpu=max_in_cpu,
                pin_memory=pin_memory,
                offload_optimizer_device=offload_optimizer_device,
                optimizer_buffer_count=optimizer_buffer_count,
                block_size=block_size,
                queue_depth=queue_depth,
                single_submit=single_submit,
                overlap_events=overlap_events,
                thread_count=thread_count,
                partition_activations=partition_activations,
                cpu_checkpointing=cpu_checkpointing,
                contiguous_memory_optimization=contiguous_memory_optimization,
                synchronize_checkpoint_boundary=synchronize_checkpoint_boundary,
                stage=stage,
                contiguous_gradients=contiguous_gradients,
                overlap_comm=overlap_comm,
                allgather_partitions=allgather_partitions,
                reduce_scatter=reduce_scatter,
                allgather_bucket_size=allgather_bucket_size,
                reduce_bucket_size=reduce_bucket_size,
                sub_group_size=sub_group_size,
            )
        self._config_initialized = False
        deepspeed.utils.logging.logger.setLevel(logging_level)

        self.remote_device = remote_device
        self.load_full_weights = load_full_weights

        # default FP16 parameters.
        self.loss_scale = loss_scale
        self.initial_scale_power = initial_scale_power
        self.loss_scale_window = loss_scale_window
        self.hysteresis = hysteresis
        self.min_loss_scale = min_loss_scale

    def _load_config(self, config: Optional[Union[_PATH, Dict[str, Any]]]) -> Optional[Dict[str, Any]]:
        if config is None and self.DEEPSPEED_ENV_VAR in os.environ:
            rank_zero_info(f"Loading DeepSpeed config from set {self.DEEPSPEED_ENV_VAR} environment variable")
            config = os.environ[self.DEEPSPEED_ENV_VAR]
        if isinstance(config, (str, Path)):
            if not os.path.isfile(config):
                raise MisconfigurationException(
                    f"You passed in a path to a DeepSpeed config but the path does not exist: {config}"
                )
            with open(config) as f:
                config = json.load(f)
        assert isinstance(config, dict) or config is None
        return config

    def setup_distributed(self) -> None:
        reset_seed()

        # determine which process we are and world size
        self.set_world_ranks()

        self._init_deepspeed_distributed()

        if not self._config_initialized:
            self._format_config()
            self._config_initialized = True

    def setup(self, trainer: "pl.Trainer") -> None:
        assert self.accelerator is not None
        self.accelerator.setup(trainer)
        # we set the device so that optimizers can be created with distributed comms.
        assert self.lightning_module is not None
        self.lightning_module._device = self.root_device
        self.setup_optimizers(trainer)
        self.setup_precision_plugin()
        optimizers_to_device(self.optimizers, self.root_device)
        self.init_deepspeed()
        self.barrier()

    def _init_deepspeed_distributed(self) -> None:
        assert self.cluster_environment is not None
        if platform.system() != "Windows":
            # do not set env variables on windows, allow deepspeed to control setup
            self._set_node_environment_variables()
            log.info(
                "initializing deepspeed distributed: "
                f"GLOBAL_RANK: {self.global_rank}, "
                f"MEMBER: {self.global_rank + 1}/{self.world_size}"
            )
        self._process_group_backend = self._get_process_group_backend()
        deepspeed.init_distributed(self._process_group_backend, distributed_port=self.cluster_environment.main_port)

    def _get_process_group_backend(self) -> str:
        return (
            self._process_group_backend
            or _get_process_group_backend_from_env()
            or get_default_process_group_backend_for_device(self.root_device)
        )

    def _set_node_environment_variables(self) -> None:
        assert self.cluster_environment is not None
        os.environ["MASTER_ADDR"] = self.cluster_environment.main_address
        os.environ["MASTER_PORT"] = str(self.cluster_environment.main_port)
        os.environ["RANK"] = str(self.global_rank)
        os.environ["WORLD_SIZE"] = str(self.world_size)
        os.environ["LOCAL_RANK"] = str(self.local_rank)

    @property
    def restore_checkpoint_after_setup(self) -> bool:
        return True

    def _setup_model_and_optimizers(
        self, model: Module, optimizers: List[Optimizer]
    ) -> Tuple["deepspeed.DeepSpeedEngine", List[Optimizer]]:
        """Setup a model and multiple optimizers together.

        Currently only a single optimizer is supported.

        Return:
            The model wrapped into a :class:`deepspeed.DeepSpeedEngine` and a list with a single
            deepspeed optimizer.
        """
        if len(optimizers) != 1:
            raise ValueError(
                f"Currently only one optimizer is supported with DeepSpeed."
                f" Got {len(optimizers)} optimizers instead."
            )

        # train_micro_batch_size_per_gpu is used for throughput logging purposes
        # normally we set this to the batch size, but it is not available here unless the user provides it
        # as part of the config
        assert self.config is not None
        self.config.setdefault("train_micro_batch_size_per_gpu", 1)
        self.model, optimizer = self._setup_model_and_optimizer(model, optimizers[0])
        self._set_deepspeed_activation_checkpointing()
        return self.model, [optimizer]

    def _setup_model_and_optimizer(
        self,
        model: Module,
        optimizer: Optional[Optimizer],
        lr_scheduler: Optional[Union[_LRScheduler, ReduceLROnPlateau]] = None,
    ) -> Tuple["deepspeed.DeepSpeedEngine", Optimizer]:
        """Initialize one model and one optimizer with an optional learning rate scheduler.

        This calls :func:`deepspeed.initialize` internally.
        """
        model_parameters = filter(lambda p: p.requires_grad, model.parameters())
        deepspeed_engine, deepspeed_optimizer, _, _ = deepspeed.initialize(
            args=argparse.Namespace(device_rank=self.root_device.index),
            config=self.config,
            model=model,
            model_parameters=model_parameters,
            optimizer=optimizer,
            lr_scheduler=lr_scheduler,
            dist_init_required=False,
        )
        return deepspeed_engine, deepspeed_optimizer

    def init_deepspeed(self) -> None:
        assert self.lightning_module is not None
        # deepspeed handles gradient clipping internally
        if is_overridden("configure_gradient_clipping", self.lightning_module, pl.LightningModule):
            rank_zero_warn(
                "Since DeepSpeed handles gradient clipping internally, the default"
                " `LightningModule.configure_gradient_clipping` implementation will not actually clip gradients."
                " The hook will still be called. Consider setting"
                " `Trainer(gradient_clip_val=..., gradient_clip_algorithm='norm')`"
                " which will use the internal mechanism."
            )

        if self.lightning_module.trainer.gradient_clip_algorithm == GradClipAlgorithmType.VALUE:
            raise MisconfigurationException("DeepSpeed does not support clipping gradients by value.")

        if not isinstance(self.accelerator, CUDAAccelerator):
            raise MisconfigurationException(
                f"DeepSpeed strategy is only supported on GPU but `{self.accelerator.__class__.__name__}` is used."
            )

        accumulation_scheduler = self.lightning_module.trainer.accumulation_scheduler

        if accumulation_scheduler.epochs != [0]:
            raise MisconfigurationException(
                "DeepSpeed currently does not support different `accumulate_grad_batches` at different epochs."
            )

        assert isinstance(self.model, (pl.LightningModule, _LightningPrecisionModuleWrapperBase))
        model = _LightningModuleWrapperBase(forward_module=self.model)

        if self.lightning_module.trainer and self.lightning_module.trainer.training:
            self._initialize_deepspeed_train(model)
        else:
            self._initialize_deepspeed_inference(model)

    def _init_optimizers(self) -> Tuple[Optimizer, Optional[LRSchedulerConfig], Optional[int]]:
        assert self.lightning_module is not None
        optimizers, lr_schedulers, optimizer_frequencies = _init_optimizers_and_lr_schedulers(self.lightning_module)
        if len(optimizers) > 1 or len(lr_schedulers) > 1:
            raise MisconfigurationException(
                "DeepSpeed currently only supports single optimizer, single optional scheduler."
            )
        return (
            optimizers[0],
            lr_schedulers[0] if lr_schedulers else None,
            optimizer_frequencies[0] if optimizer_frequencies else None,
        )

    @property
    def zero_stage_3(self) -> bool:
        assert isinstance(self.config, dict)
        zero_optimization = self.config.get("zero_optimization")
        return zero_optimization is not None and zero_optimization.get("stage") == 3

    def _initialize_deepspeed_train(self, model: Module) -> None:
        optimizer, scheduler = None, None
        assert isinstance(self.config, dict)
        if "optimizer" in self.config:
            rank_zero_info(
                "You have specified an optimizer and/or scheduler within the DeepSpeed config."
                " It is recommended to define it in `LightningModule.configure_optimizers`."
            )
            lr_scheduler = None
        else:
            optimizer, lr_scheduler, _ = self._init_optimizers()
            if lr_scheduler is not None:
                scheduler = lr_scheduler.scheduler

        model, deepspeed_optimizer = self._setup_model_and_optimizer(model, optimizer, scheduler)
        self._set_deepspeed_activation_checkpointing()

        # although we set these here, deepspeed manages the specific optimizer logic
        self.optimizers = [deepspeed_optimizer]

        deepspeed_scheduler = model.lr_scheduler
        if deepspeed_scheduler is not None:
            # disable deepspeed lr scheduling as lightning manages scheduling
            model.lr_scheduler = None
            if lr_scheduler is None:
                lr_scheduler = LRSchedulerConfig(deepspeed_scheduler, interval="step", opt_idx=0)
            else:
                lr_scheduler.scheduler = deepspeed_scheduler
            self.lr_scheduler_configs = [lr_scheduler]
        self.model = model

    @contextlib.contextmanager
    def model_sharded_context(self) -> Generator[None, None, None]:
        if self.zero_stage_3:
            assert self._config_initialized

            if self.precision_plugin.precision == PrecisionType.HALF:
                dtype = torch.float16
            elif self.precision_plugin.precision == PrecisionType.BFLOAT:
                dtype = torch.bfloat16
            else:
                dtype = torch.float32

            model_parallel_context = deepspeed.zero.Init(
                remote_device=self.remote_device, pin_memory=True, config_dict_or_path=self.config, dtype=dtype
            )
        else:
            model_parallel_context = super().model_sharded_context()

        with model_parallel_context:
            yield

    def _set_deepspeed_activation_checkpointing(self) -> None:
        assert isinstance(self.config, dict)
        if self.config.get("activation_checkpointing"):
            checkpoint_config = self.config["activation_checkpointing"]
            deepspeed.checkpointing.configure(
                mpu_=None,
                partition_activations=checkpoint_config.get("partition_activations"),
                contiguous_checkpointing=checkpoint_config.get("contiguous_memory_optimization"),
                checkpoint_in_cpu=checkpoint_config.get("cpu_checkpointing"),
                profile=checkpoint_config.get("profile"),
            )

    def _initialize_deepspeed_inference(self, model: Module) -> None:
        # todo: Currently DeepSpeed requires optimizers at inference to partition weights correctly
        assert isinstance(self.config, dict)
        optimizer, scheduler = None, None
        if "optimizer" not in self.config:
            rank_zero_info(
                "You have not specified an optimizer or scheduler within the DeepSpeed config."
                " Using `configure_optimizers` to define optimizer and scheduler."
            )
            optimizer, lr_scheduler, _ = self._init_optimizers()
            if lr_scheduler is not None:
                scheduler = lr_scheduler.scheduler
        # todo: this is required for DeepSpeed throughput timers
        inference_config = {"train_micro_batch_size_per_gpu": 1}
        if "fp16" in self.config:
            inference_config.update({"fp16": self.config["fp16"]})
        if self.zero_stage_3:
            inference_config.update(
                {
                    "zero_allow_untested_optimizer": self.config["zero_allow_untested_optimizer"],
                    "zero_optimization": self.config["zero_optimization"],
                }
            )
        # Remove all module hooks before initializing new model
        remove_module_hooks(model)
        model, _, _, _ = deepspeed.initialize(
            args=argparse.Namespace(device_rank=self.root_device.index),
            config=inference_config,
            model=model,
            optimizer=optimizer,
            lr_scheduler=scheduler,
            model_parameters=[],
            dist_init_required=False,
        )
        self.model = model

    @property
    def distributed_sampler_kwargs(self) -> Dict[str, int]:
        distributed_sampler_kwargs = dict(num_replicas=self.world_size, rank=self.global_rank)
        return distributed_sampler_kwargs

    def setup_optimizers(self, trainer: "pl.Trainer") -> None:
        """Creates optimizers and schedulers.

        Args:
            trainer: the Trainer, these optimizers should be connected to
        """
        if trainer.state.fn not in (TrainerFn.FITTING, TrainerFn.TUNING):
            return
        # Skip initializing optimizers here as DeepSpeed handles optimizers via config.
        # User may have specified config options instead in configure_optimizers, but this is handled
        # via `_initialize_deepspeed_train`
        # empty optimizers, schedulers and frequencies
        self.optimizers = []
        self.lr_scheduler_configs = []
        self.optimizer_frequencies = []

    @property
    def handles_gradient_accumulation(self) -> bool:
        """Whether the plugin handles gradient accumulation internally."""
        return True

    def _format_config(self) -> None:
        if self.config is None:
            raise MisconfigurationException(
                "To use DeepSpeed you must pass in a DeepSpeed config dict, or a path to a JSON config."
                " See: https://pytorch-lightning.readthedocs.io/en/stable/advanced/model_parallel.html#deepspeed"
            )
        self._format_batch_size_and_grad_accum_config()
        self._format_precision_config()

    def _format_batch_size_and_grad_accum_config(self) -> None:
        # todo: using lite, we do not support these variables within the config
        assert isinstance(self.config, dict)
        if self.lightning_module is None:
            return

        if "gradient_accumulation_steps" in self.config:
            raise MisconfigurationException(
                "Do not set `gradient_accumulation_steps` in the DeepSpeed config"
                " as this will be set with the `accumulate_grad_batches` argument passed via the Lightning Trainer."
            )
        self.config["gradient_accumulation_steps"] = self.lightning_module.trainer.accumulate_grad_batches
        if "train_micro_batch_size_per_gpu" not in self.config:
            batch_size = self._auto_select_batch_size()
            self.config["train_micro_batch_size_per_gpu"] = batch_size
        if "gradient_clipping" not in self.config:
            self.config["gradient_clipping"] = self.lightning_module.trainer.gradient_clip_val or 0.0

    def _auto_select_batch_size(self) -> int:
        # train_micro_batch_size_per_gpu is used for throughput logging purposes
        # by default we try to use the batch size of the loader
        assert self.lightning_module is not None
        batch_size = 1
        train_dl_source = self.lightning_module.trainer._data_connector._train_dataloader_source
        if train_dl_source.is_defined():
            try:
                train_dataloader = train_dl_source.dataloader()
                if hasattr(train_dataloader, "batch_sampler"):
                    batch_size = train_dataloader.batch_sampler.batch_size  # type: ignore[union-attr]
            # broad exception on purpose as `source.dataloader()` will fail if the dataloader requires `setup`
            # to have been called before
            except Exception:
                if self.global_rank == 0:
                    deepspeed.utils.logging.logger.warning(
                        "Tried to infer the batch size for internal deepspeed logging from the `train_dataloader()`. "
                        "To ensure DeepSpeed logging remains correct, please manually pass the plugin with the "
                        "batch size, `Trainer(strategy=DeepSpeedStrategy(logging_batch_size_per_gpu=batch_size))`."
                    )
        return batch_size

    def _format_precision_config(self) -> None:
        assert isinstance(self.config, dict)
        if self.precision_plugin.precision == PrecisionType.HALF:
            if "fp16" not in self.config and self.precision_plugin.amp_type == AMPType.NATIVE:
                # FP16 is a DeepSpeed standalone AMP implementation
                rank_zero_info("Enabling DeepSpeed FP16.")
                self.config["fp16"] = {
                    "enabled": True,
                    "loss_scale": self.loss_scale,
                    "initial_scale_power": self.initial_scale_power,
                    "loss_scale_window": self.loss_scale_window,
                    "hysteresis": self.hysteresis,
                    "min_loss_scale": self.min_loss_scale,
                }
            elif "amp" not in self.config and self.precision_plugin.amp_type == AMPType.APEX:
                rank_zero_info("Enabling DeepSpeed APEX Implementation.")
                self.config["amp"] = {"enabled": True, "opt_level": self.precision_plugin.amp_level}
        elif "bf16" not in self.config and self.precision_plugin.precision == PrecisionType.BFLOAT:
            rank_zero_info("Enabling DeepSpeed BF16.")
            self.config["bf16"] = {"enabled": True}

    def _create_default_config(
        self,
        zero_optimization: bool,
        zero_allow_untested_optimizer: bool,
        logging_batch_size_per_gpu: Union[str, int],
        partition_activations: bool,
        cpu_checkpointing: bool,
        contiguous_memory_optimization: bool,
        synchronize_checkpoint_boundary: bool,
        offload_optimizer: bool,
        offload_parameters: bool,
        nvme_path: str,
        offload_params_device: str,
        params_buffer_count: int,
        params_buffer_size: int,
        max_in_cpu: int,
        offload_optimizer_device: str,
        optimizer_buffer_count: int,
        pin_memory: bool,
        block_size: int,
        queue_depth: int,
        single_submit: bool,
        overlap_events: bool,
        thread_count: int,
        **zero_kwargs: Any,
    ) -> Dict:
        cfg = {
            "activation_checkpointing": {
                "partition_activations": partition_activations,
                "cpu_checkpointing": cpu_checkpointing,
                "contiguous_memory_optimization": contiguous_memory_optimization,
                "synchronize_checkpoint_boundary": synchronize_checkpoint_boundary,
            },
            "aio": {
                "block_size": block_size,
                "queue_depth": queue_depth,
                "single_submit": single_submit,
                "overlap_events": overlap_events,
                "thread_count": thread_count,
            },
        }
        if zero_optimization:
            zero_config = zero_kwargs

            if offload_optimizer:
                zero_config["offload_optimizer"] = {
                    "device": offload_optimizer_device,
                    "nvme_path": nvme_path,
                    "buffer_count": optimizer_buffer_count,
                    "pin_memory": pin_memory,
                }
            if offload_parameters:
                zero_config["offload_param"] = {
                    "device": offload_params_device,
                    "nvme_path": nvme_path,
                    "buffer_count": params_buffer_count,
                    "buffer_size": params_buffer_size,
                    "max_in_cpu": max_in_cpu,
                    "pin_memory": pin_memory,
                }
            cfg = {
                "zero_allow_untested_optimizer": zero_allow_untested_optimizer,
                "zero_optimization": zero_config,
                **cfg,
            }
        if logging_batch_size_per_gpu != "auto":
            cfg = {"train_micro_batch_size_per_gpu": logging_batch_size_per_gpu, **cfg}
        return cfg

    @property
    def deepspeed_engine(self) -> "deepspeed.DeepSpeedEngine":
        return self.model

    @property
    def _multi_device(self) -> bool:
        return self.num_processes > 1 or self.num_nodes > 1

    def save_checkpoint(self, checkpoint: Dict, filepath: _PATH, storage_options: Optional[Any] = None) -> None:
        """Save model/training states as a checkpoint file through state-dump and file-write.

        Args:
            checkpoint: The checkpoint state dictionary
            filepath: write-target file's path
            storage_options: not used for ``DeepSpeedStrategy`` as ``CheckpointIO`` is not used

        Raises:
            TypeError:
                If ``storage_options`` arg is passed in
        """
        # broadcast the filepath from rank 0 to ensure all the states are saved in a common filepath
        filepath = self.broadcast(filepath)

        if storage_options is not None:
            raise TypeError(
                "`Trainer.save_checkpoint(..., storage_options=...)` with `storage_options` arg"
                f" is not supported for `{self.__class__.__name__}` as `CheckpointIO` is not used."
            )

        if self.zero_stage_3 and self._multi_device and self.is_global_zero:
            warning_cache.warn(
                "When saving the DeepSpeed Stage 3 checkpoint, "
                "each worker will save a shard of the checkpoint within a directory. "
                "If a single file is required after training, "
                "see https://pytorch-lightning.readthedocs.io/en/stable/advanced/model_parallel.html#"
                "deepspeed-zero-stage-3-single-file for instructions."
            )
        # Use deepspeed's internal checkpointing function to handle partitioned weights across processes
        # dump states as a checkpoint dictionary object
        _exclude_keys = ["state_dict", "optimizer_states"]
        checkpoint = {k: v for k, v in checkpoint.items() if k not in _exclude_keys}
        self.deepspeed_engine.save_checkpoint(filepath, client_state=checkpoint, tag="checkpoint")

    def load_checkpoint(self, checkpoint_path: _PATH) -> Dict[str, Any]:
        if self.load_full_weights and self.zero_stage_3:
            # Broadcast to ensure we load from the rank 0 checkpoint
            # This doesn't have to be the case when using deepspeed sharded checkpointing
            checkpoint_path = self.broadcast(checkpoint_path)
            return super().load_checkpoint(checkpoint_path)

        # Rely on deepspeed to load the checkpoint and necessary information
        assert self.lightning_module is not None

        from pytorch_lightning.trainer.states import TrainerFn

        is_fitting = self.lightning_module.trainer.state.fn == TrainerFn.FITTING
        _, client_state = self.deepspeed_engine.load_checkpoint(
            checkpoint_path, load_optimizer_states=is_fitting, load_lr_scheduler_states=False
        )
        if client_state is None:
            raise MisconfigurationException(
                "DeepSpeed was unable to load the checkpoint. Ensure you passed in a DeepSpeed compatible checkpoint "
                "or a single checkpoint file with `Trainer(strategy=DeepSpeedStrategy(load_full_weights=True))`."
            )
        return client_state

    @property
    def lightning_restore_optimizer(self) -> bool:
        assert self.lightning_module is not None
        # managed by DeepSpeed
        if self.load_full_weights and self.zero_stage_3 and self.lightning_module.trainer.state.fn == TrainerFn.FITTING:
            rank_zero_warn(
                "A single checkpoint file has been given. This means optimizer states cannot be restored."
                " If you'd like to restore these states, you must provide a path to the originally saved DeepSpeed"
                " checkpoint. When using ZeRO 3, the original path should be a directory."
            )
        return False

    def load_model_state_dict(self, checkpoint: Mapping[str, Any]) -> None:
        # override to do nothing, deepspeed engine already loaded the weights in `load_checkpoint()`
        if self.load_full_weights and self.zero_stage_3:
            self.model_to_device()
            self._restore_zero_state(checkpoint)

    def _restore_zero_state(self, ckpt: Mapping[str, Any]) -> None:
        """Overrides the normal load_state_dict behaviour in PyTorch to ensure we gather parameters that may be
        sharded across processes before loading the state dictionary when using ZeRO stage 3. This is then
        automatically synced across processes.

        Args:
            ckpt: The ckpt file.
        """

        assert self.lightning_module is not None

        def load(module: torch.nn.Module, prefix: str = "") -> None:

            missing_keys: List[str] = []
            unexpected_keys: List[str] = []
            error_msgs: List[str] = []
            state_dict = ckpt["state_dict"]

            # copy state_dict so _load_from_state_dict can modify it
            metadata = getattr(state_dict, "_metadata", None)
            state_dict = state_dict.copy()
            if metadata is not None:
                state_dict._metadata = metadata

            local_metadata = {} if metadata is None else metadata.get(prefix[:-1], {})
            # because zero3 puts placeholders in model params, this context
            # manager gathers (unpartitions) the params of the current layer, then loads from
            # the state dict and then re-partitions them again
            with deepspeed.zero.GatheredParameters(list(module.parameters(recurse=False)), modifier_rank=0):
                if self.is_global_zero:
                    module._load_from_state_dict(
                        state_dict=state_dict,
                        prefix=prefix,
                        local_metadata=local_metadata,
                        strict=True,
                        missing_keys=missing_keys,
                        unexpected_keys=unexpected_keys,
                        error_msgs=error_msgs,
                    )

            for name, child in module._modules.items():
                if child is not None:
                    load(child, prefix + name + ".")

        load(self.lightning_module, prefix="")

    def load_optimizer_state_dict(self, checkpoint: Mapping[str, Any]) -> None:
        # override to do nothing, deepspeed engine already loaded the states in `load_checkpoint()`
        pass

    @classmethod
    def register_strategies(cls, strategy_registry: Dict) -> None:
        strategy_registry.register("deepspeed", cls, description="Default DeepSpeed Strategy")
        strategy_registry.register("deepspeed_stage_1", cls, description="DeepSpeed with ZeRO Stage 1 enabled", stage=1)
        strategy_registry.register("deepspeed_stage_2", cls, description="DeepSpeed with ZeRO Stage 2 enabled", stage=2)
        strategy_registry.register(
            "deepspeed_stage_2_offload",
            cls,
            description="DeepSpeed ZeRO Stage 2 and CPU Offload",
            stage=2,
            offload_optimizer=True,
        )
        strategy_registry.register("deepspeed_stage_3", cls, description="DeepSpeed ZeRO Stage 3", stage=3)
        strategy_registry.register(
            "deepspeed_stage_3_offload",
            cls,
            description="DeepSpeed ZeRO Stage 3 and CPU Offload",
            stage=3,
            offload_optimizer=True,
            offload_parameters=True,
        )
        strategy_registry.register(
            "deepspeed_stage_3_offload_nvme",
            cls,
            description="DeepSpeed ZeRO Stage 3 and NVMe Offload",
            stage=3,
            offload_optimizer=True,
            offload_parameters=True,
            remote_device="nvme",
            offload_params_device="nvme",
            offload_optimizer_device="nvme",
        )

    def batch_to_device(self, batch: Any, device: Optional[torch.device] = None, dataloader_idx: int = 0) -> Any:
        batch = apply_to_collection(batch, Tensor, function=_fp_to_half, precision=self.precision_plugin.precision)
        return super().batch_to_device(batch, device, dataloader_idx)

    def validation_step(self, *args: Any, **kwargs: Any) -> Optional[STEP_OUTPUT]:
        assert self.model is not None
        with self.precision_plugin.val_step_context():
            return self.model(*args, **kwargs)

    def test_step(self, *args: Any, **kwargs: Any) -> Optional[STEP_OUTPUT]:
        assert self.model is not None
        with self.precision_plugin.test_step_context():
            return self.model(*args, **kwargs)

    def predict_step(self, *args: Any, **kwargs: Any) -> STEP_OUTPUT:
        assert self.model is not None
        with self.precision_plugin.predict_step_context():
            return self.model(*args, **kwargs)<|MERGE_RESOLUTION|>--- conflicted
+++ resolved
@@ -22,11 +22,8 @@
 from typing import Any, Dict, Generator, List, Mapping, Optional, Tuple, Union
 
 import torch
-<<<<<<< HEAD
 from lightning_utilities.core.apply_func import apply_to_collection
-=======
 from lightning_utilities.core.imports import RequirementCache
->>>>>>> 44216fdd
 from torch import Tensor
 from torch.nn import Module
 from torch.optim import Optimizer
