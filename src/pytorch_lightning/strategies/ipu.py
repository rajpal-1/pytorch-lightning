# Copyright The PyTorch Lightning team.
#
# Licensed under the Apache License, Version 2.0 (the "License");
# you may not use this file except in compliance with the License.
# You may obtain a copy of the License at
#
#     http://www.apache.org/licenses/LICENSE-2.0
#
# Unless required by applicable law or agreed to in writing, software
# distributed under the License is distributed on an "AS IS" BASIS,
# WITHOUT WARRANTIES OR CONDITIONS OF ANY KIND, either express or implied.
# See the License for the specific language governing permissions and
# limitations under the License.
import json
import os
from typing import Any, Callable, Dict, List, Optional, Union

import torch
from torch import FloatTensor, Tensor
from torch.utils.data import DataLoader

import pytorch_lightning as pl
from pytorch_lightning.overrides.base import _LightningModuleWrapperBase, _LightningPrecisionModuleWrapperBase
from pytorch_lightning.plugins.environments.cluster_environment import ClusterEnvironment
from pytorch_lightning.plugins.io.checkpoint_plugin import CheckpointIO
from pytorch_lightning.plugins.precision import PrecisionPlugin
from pytorch_lightning.strategies.parallel import ParallelStrategy
from pytorch_lightning.trainer.states import RunningStage, TrainerFn
from pytorch_lightning.utilities import _IPU_AVAILABLE, _POPTORCH_AVAILABLE, rank_zero_warn
from pytorch_lightning.utilities.apply_func import apply_to_collection
from pytorch_lightning.utilities.cloud_io import get_filesystem
from pytorch_lightning.utilities.data import _get_dataloader_init_args_and_kwargs
from pytorch_lightning.utilities.enums import PrecisionType
from pytorch_lightning.utilities.exceptions import MisconfigurationException
from pytorch_lightning.utilities.model_helpers import is_overridden
from pytorch_lightning.utilities.types import STEP_OUTPUT

if _POPTORCH_AVAILABLE:
    import poptorch
else:
    poptorch = None


class LightningIPUModule(_LightningModuleWrapperBase):
    def __init__(
        self, pl_module: Union["pl.LightningModule", _LightningPrecisionModuleWrapperBase], precision: Union[str, int]
    ) -> None:
        super().__init__(pl_module)
        self.precision = precision

    def forward(self, *inputs: Any, **kwargs: Any) -> Any:
        if self.precision in (PrecisionType.MIXED, PrecisionType.HALF):
            inputs = self._move_float_tensors_to_half(inputs)

        return super().forward(*inputs, **kwargs)

    @staticmethod
    def batch_to(data: Tensor) -> Tensor:
        return data.half()

    def _move_float_tensors_to_half(self, batch: Any) -> Any:
        batch = apply_to_collection(batch, (FloatTensor, torch.cuda.FloatTensor), function=self.batch_to)
        return batch


class IPUStrategy(ParallelStrategy):
    """Plugin for training on IPU devices."""

    strategy_name = "ipu_strategy"

    def __init__(
        self,
        accelerator: Optional["pl.accelerators.accelerator.Accelerator"] = None,
        device_iterations: int = 1,
        autoreport: bool = False,
        autoreport_dir: Optional[str] = None,
        parallel_devices: Optional[List[torch.device]] = None,
        cluster_environment: Optional[ClusterEnvironment] = None,
        checkpoint_io: Optional[CheckpointIO] = None,
        precision_plugin: Optional[PrecisionPlugin] = None,
        training_opts: Optional["poptorch.Options"] = None,
        inference_opts: Optional["poptorch.Options"] = None,
    ) -> None:
        """
        Arguments:

            device_iterations: Number of iterations to run on device at once before returning to host.
                This can be used as an optimization to speed up training.
                https://docs.graphcore.ai/projects/poptorch-user-guide/en/0.1.67/batching.html
            autoreport: Enable auto-reporting for IPUs using PopVision
                https://docs.graphcore.ai/projects/graphcore-popvision-user-guide/en/latest/graph/graph.html
            autoreport_dir: Optional directory to store autoReport output.
            training_opts: Optional ``poptorch.Options`` to override the default created options for training.
            inference_opts: Optional ``poptorch.Options`` to override the default
                created options for validation/testing and predicting.
        """
        super().__init__(
            accelerator=accelerator,
            parallel_devices=parallel_devices,
            cluster_environment=cluster_environment,
            checkpoint_io=checkpoint_io,
            precision_plugin=precision_plugin,
        )
        if not _IPU_AVAILABLE:
            raise MisconfigurationException(
                "The IPU Accelerator requires IPU devices to run. "
                "Learn more or get started with IPUs at https://www.graphcore.ai/getstarted"
            )

        self.device_iterations = device_iterations
        self.autoreport = autoreport
        self.autoreport_dir = autoreport_dir
        self.poptorch_models = {}
        self._training_opts = training_opts
        self._inference_opts = inference_opts

        if self.autoreport:
            options = {"autoReport.all": self.autoreport}
            if self.autoreport_dir:
                self._fs = get_filesystem(str(self.autoreport_dir))
                self._fs.makedirs(self.autoreport_dir, exist_ok=True)
                options["autoReport.directory"] = self.autoreport_dir
            os.environ["POPLAR_ENGINE_OPTIONS"] = json.dumps(options)

        self._update_dataloader_original: Optional[Callable] = None
        self._optimizer_zero_grad_original: Optional[Callable] = None

    def setup(self, trainer: "pl.Trainer") -> None:
        # set the `accumulate_grad_batches` property as early as possible
        self._handle_gradient_accumulation_steps()

        # patch the dataloader creation function with the custom `poptorch.DataLoader`.
        # this violates the intended control flow for the plugins, but since this is experimental, we have chosen
        # to use the simpler solution before adding abstractions to override the `DataLoader` class
        self._update_dataloader_original = pl.trainer.connectors.data_connector._update_dataloader
        pl.trainer.connectors.data_connector._update_dataloader = self._convert_to_poptorch_loader

        super().setup(trainer)

        # disable the `optimizer_zero_grad` function by setting it to `None`.
        # this is because the IPU zeros the gradients internally
        self._optimizer_zero_grad_original = self.lightning_module.optimizer_zero_grad
        self._disable_zero_grad()

        model = LightningIPUModule(self.lightning_module, self.precision_plugin.precision)
        self.model = model

        # reset the backup
        self.poptorch_models = {}

        # Separate models are instantiated for different stages, but they share the same weights on host.
        # When validation/test models are run, weights are synced first.
        trainer_fn = self.lightning_module.trainer.state.fn
        if trainer_fn in (TrainerFn.FITTING, TrainerFn.TUNING):
            # Create model for training and validation which will run on fit
            training_opts = self.training_opts
            inference_opts = self.inference_opts
            optimizer = self.lightning_module.trainer.optimizers[0]
            model = poptorch.trainingModel(model=model, options=training_opts, optimizer=optimizer)
            self.poptorch_models[RunningStage.TRAINING] = model

            if self.lightning_module.trainer.enable_validation:
                model = poptorch.inferenceModel(model=model, options=inference_opts)
                self.poptorch_models[RunningStage.VALIDATING] = model
                if self.lightning_module.trainer.num_sanity_val_steps > 0:
                    self.poptorch_models[RunningStage.SANITY_CHECKING] = model
        elif trainer_fn == TrainerFn.VALIDATING:
            model = poptorch.inferenceModel(model=model, options=self.inference_opts)
            self.poptorch_models[RunningStage.VALIDATING] = model
        elif trainer_fn == TrainerFn.TESTING:
            model = poptorch.inferenceModel(model=model, options=self.inference_opts)
            self.poptorch_models[RunningStage.TESTING] = model
        elif trainer_fn == TrainerFn.PREDICTING:
            model = poptorch.inferenceModel(model=model, options=self.inference_opts)
            self.poptorch_models[RunningStage.PREDICTING] = model

    def setup_optimizers(self, trainer: "pl.Trainer") -> None:
        super().setup_optimizers(trainer)

        if len(self.optimizers) > 1:
            raise MisconfigurationException("IPUs currently only support one optimizer.")

    @property
    def replication_factor(self) -> int:
        if not self.lightning_module or not self.poptorch_models:
            # The plugin has been passed in by the user and has not been connected to the Trainer.
            # Check if the user has passed in custom poptorch.Options to infer number of IPUs being used.
            # In this scenario we prioritize the training options.
            if self._training_opts:
                return self._training_opts.replication_factor
            if self._inference_opts:
                return self._inference_opts.replication_factor

            return len(self.parallel_devices)

        stage = self.lightning_module.trainer.state.stage
        return self.poptorch_models[stage]._options.toDict()["replication_factor"]

    def _create_opts(self, training: bool) -> "poptorch.Options":
        opts = poptorch.Options()
        opts.deviceIterations(self.device_iterations)
        opts.replicationFactor(self.replication_factor)
        gradient_accumulation = self.lightning_module.trainer.accumulate_grad_batches if training else 1
        opts.Training.gradientAccumulation(gradient_accumulation)

        if os.environ.get("PL_GLOBAL_SEED"):
            opts.randomSeed(int(os.environ["PL_GLOBAL_SEED"]))
        return opts

    @property
    def training_opts(self) -> "poptorch.Options":
        if self._training_opts is None:
            self._training_opts = self._create_opts(training=True)
        return self._training_opts

    @property
    def inference_opts(self) -> "poptorch.Options":
        if self._inference_opts is None:
            self._inference_opts = self._create_opts(training=False)
        return self._inference_opts

    @property
    def lightning_module(self) -> Optional["pl.LightningModule"]:
        return self.model.module if isinstance(self.model, LightningIPUModule) else self.model

    def _convert_to_poptorch_loader(
        self, dataloader: DataLoader, sampler, mode: Optional[RunningStage] = None
    ) -> "poptorch.DataLoader":
        if isinstance(dataloader, poptorch.DataLoader):
            # the user is returning the `poptorch.DataLoader` directly, don't change anything.
            return dataloader

<<<<<<< HEAD
        dl_args, dl_kwargs = _get_dataloader_init_args_and_kwargs(dataloader, sampler, mode)
=======
        dl_args, dl_kwargs = _get_dataloader_init_args_and_kwargs(
            dataloader, sampler, mode, self.replication_factor > 1
        )
>>>>>>> 4c7b9f0b
        opts = self.training_opts if mode == RunningStage.TRAINING else self.inference_opts
        dataloader = poptorch.DataLoader(opts, *dl_args, **dl_kwargs)
        return dataloader

    def _handle_gradient_accumulation_steps(self) -> None:
        """Override the trainer.accumulation_scheduler to act as ``accumulate_grad_batches=1`` if gradient
        accumulation has been set.

        ``optimizer_step`` will be called on every batch, and the IPU will handle grad accumulation internally.
        """
        accumulation_scheduler = self.lightning_module.trainer.accumulation_scheduler

        if accumulation_scheduler.epochs != [0]:
            raise MisconfigurationException(
                "IPUs currently does not support different `accumulate_grad_batches` at different epochs."
            )

        # TODO(@tchaton): Add support for accumulate_grad_batches being a dictionary
        accumulation_scheduler.scheduling.update({0: 1})

    @property
    def _n_replicate(self):
        opts = self.training_opts if self.lightning_module.training else self.inference_opts
        accumulate_grad_batches = opts.Training.gradient_accumulation
        device_iterations = opts.device_iterations
        replication_factor = opts.replication_factor
        return replication_factor * device_iterations * accumulate_grad_batches

    def _prepare_input(self, args: Any):
        def to_tuple(x):
            return tuple(x)

        def to_tensor(x):
            return torch.tensor(x).unsqueeze(0).repeat(self._n_replicate)

        args = apply_to_collection(args, dtype=list, function=to_tuple)
        args = apply_to_collection(args, dtype=(int, float), function=to_tensor)
        return args

    def _disable_zero_grad(self) -> None:
        lightning_module = self.lightning_module
        if is_overridden("optimizer_zero_grad", lightning_module):
            assert lightning_module is not None  # `is_overridden` returns False otherwise
            rank_zero_warn(
                "You have overridden the `LightningModule.optimizer_zero_grad` hook but it will be ignored since"
                " IPUs handle the zeroing of gradients internally."
            )
        lightning_module.optimizer_zero_grad = None  # type: ignore[assignment]

    def _step(self, stage: RunningStage, *args: Any, **kwargs: Any):
        args = self._prepare_input(args)
        poptorch_model = self.poptorch_models[stage]
        self.lightning_module._running_torchscript = True
        out = poptorch_model(*args, **kwargs)
        self.lightning_module._running_torchscript = False
        return out

    def training_step(self, *args, **kwargs) -> STEP_OUTPUT:
        with self.precision_plugin.train_step_context():
            return self._step(RunningStage.TRAINING, *args, **kwargs)

    def validation_step(self, *args, **kwargs) -> Optional[STEP_OUTPUT]:
        with self.precision_plugin.val_step_context():
            return self._step(RunningStage.VALIDATING, *args, **kwargs)

    def test_step(self, *args, **kwargs) -> Optional[STEP_OUTPUT]:
        with self.precision_plugin.test_step_context():
            return self._step(RunningStage.TESTING, *args, **kwargs)

    def predict_step(self, *args, **kwargs) -> STEP_OUTPUT:
        with self.precision_plugin.predict_step_context():
            return self._step(RunningStage.PREDICTING, *args, **kwargs)

    def teardown(self) -> None:
        if self._update_dataloader_original is not None:
            # undo dataloader patching
            pl.trainer.connectors.data_connector._update_dataloader = self._update_dataloader_original

        if self._optimizer_zero_grad_original is not None:
            # re-enable `optimizer_zero_grad`
            self.lightning_module.optimizer_zero_grad = self._optimizer_zero_grad_original

        for model in self.poptorch_models.values():
            model.destroy()

        super().teardown()

    def _compiled(self, model: Any):
        # Required to ensure we only attach compiled models, as they are compiled lazily.
        return model._executable is not None

    def _detach_models(self):
        """Detaches all stage specific models from IPU devices."""
        for k, model in self.poptorch_models.items():
            if self._compiled(model) and model.isAttachedToDevice():
                model.detachFromDevice()

    def _load_model(self, stage: str):
        """Loads the stage specific accelerator model onto device if compiled and not attached to IPU devices.

        Args:
            stage: The stage to load
        """
        self._detach_models()
        model = self.poptorch_models[stage]
        if self._compiled(model) and not model.isAttachedToDevice():
            model.attachToDevice()

    def on_train_start(self):
        self._load_model(RunningStage.TRAINING)

    def on_validation_start(self):
        self._load_model(RunningStage.VALIDATING)

    def on_test_start(self):
        self._load_model(RunningStage.TESTING)

    def on_predict_start(self):
        self._load_model(RunningStage.PREDICTING)

    def on_train_end(self):
        self._detach_models()

    def on_validation_end(self):
        self._detach_models()

    def on_test_end(self):
        self._detach_models()

    def on_predict_end(self):
        self._detach_models()

    def on_train_batch_start(self, batch: Any, batch_idx: int) -> None:
        # Updates optimizer stats if LR scheduler modified the optimizer state
        optimizer = self.optimizers[0]
        self.poptorch_models[RunningStage.TRAINING].setOptimizer(optimizer)

    @property
    def root_device(self) -> torch.device:
        pass

    def model_to_device(self) -> None:
        pass

    @property
    def is_global_zero(self) -> bool:
        return True

    def reduce(self, tensor: Union[Tensor, Any], *args: Any, **kwargs: Any) -> Union[Tensor, Any]:
        return tensor

    def barrier(self, name: Optional[str] = None) -> None:
        pass

    def all_gather(self, tensor: Tensor, group: Optional[Any] = None, sync_grads: bool = False) -> Tensor:
        return tensor

    def broadcast(self, obj: object, src: int = 0) -> object:
        return obj

    @classmethod
    def register_strategies(cls, strategy_registry: Dict) -> None:
        strategy_registry.register(
            cls.strategy_name,
            cls,
            description=f"{cls.__class__.__name__}",
        )<|MERGE_RESOLUTION|>--- conflicted
+++ resolved
@@ -230,13 +230,9 @@
             # the user is returning the `poptorch.DataLoader` directly, don't change anything.
             return dataloader
 
-<<<<<<< HEAD
-        dl_args, dl_kwargs = _get_dataloader_init_args_and_kwargs(dataloader, sampler, mode)
-=======
         dl_args, dl_kwargs = _get_dataloader_init_args_and_kwargs(
             dataloader, sampler, mode, self.replication_factor > 1
         )
->>>>>>> 4c7b9f0b
         opts = self.training_opts if mode == RunningStage.TRAINING else self.inference_opts
         dataloader = poptorch.DataLoader(opts, *dl_args, **dl_kwargs)
         return dataloader
