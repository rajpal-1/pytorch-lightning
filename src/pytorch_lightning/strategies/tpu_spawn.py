# Copyright The PyTorch Lightning team.
#
# Licensed under the Apache License, Version 2.0 (the "License");
# you may not use this file except in compliance with the License.
# You may obtain a copy of the License at
#
#     http://www.apache.org/licenses/LICENSE-2.0
#
# Unless required by applicable law or agreed to in writing, software
# distributed under the License is distributed on an "AS IS" BASIS,
# WITHOUT WARRANTIES OR CONDITIONS OF ANY KIND, either express or implied.
# See the License for the specific language governing permissions and
# limitations under the License.
import io
import os
from typing import Any, Dict, List, Optional, Union

import torch
from torch import Tensor
from torch.nn import Module
from torch.utils.data import DataLoader

import pytorch_lightning as pl
from pytorch_lightning.overrides import LightningDistributedModule
from pytorch_lightning.plugins.environments import XLAEnvironment
from pytorch_lightning.plugins.io.xla_plugin import XLACheckpointIO
from pytorch_lightning.plugins.precision import PrecisionPlugin
from pytorch_lightning.strategies.ddp_spawn import DDPSpawnStrategy
from pytorch_lightning.strategies.launchers.xla_spawn import _XLASpawnLauncher
from pytorch_lightning.trainer.connectors.data_connector import DataConnector
from pytorch_lightning.trainer.states import TrainerFn
from pytorch_lightning.utilities import _TPU_AVAILABLE, find_shared_parameters, set_shared_parameters
from pytorch_lightning.utilities.data import has_len
from pytorch_lightning.utilities.distributed import ReduceOp
from pytorch_lightning.utilities.exceptions import MisconfigurationException
from pytorch_lightning.utilities.optimizer import optimizers_to_device
from pytorch_lightning.utilities.rank_zero import rank_zero_only
from pytorch_lightning.utilities.seed import reset_seed
from pytorch_lightning.utilities.types import _PATH, STEP_OUTPUT

if _TPU_AVAILABLE:
    import torch_xla.core.xla_env_vars as xenv
    import torch_xla.core.xla_model as xm
    import torch_xla.distributed.xla_multiprocessing as xmp
    from torch_xla.core.xla_model import rendezvous
    from torch_xla.distributed.parallel_loader import MpDeviceLoader
else:
    xm, xmp, MpDeviceLoader, rendezvous = [None] * 4


class TPUSpawnStrategy(DDPSpawnStrategy):
    """Strategy for training multiple TPU devices using the :func:`torch_xla.distributed.xla_multiprocessing.spawn`
    method."""

    strategy_name = "tpu_spawn"

    def __init__(
        self,
        accelerator: Optional["pl.accelerators.accelerator.Accelerator"] = None,
        parallel_devices: Optional[List[int]] = None,
        checkpoint_io: Optional[XLACheckpointIO] = None,
        precision_plugin: Optional[PrecisionPlugin] = None,
        debug: bool = False,
        **_: Any,
    ) -> None:
        checkpoint_io = checkpoint_io or XLACheckpointIO()
        super().__init__(
            accelerator=accelerator,
            parallel_devices=parallel_devices,
            cluster_environment=XLAEnvironment(),
            checkpoint_io=checkpoint_io,
            precision_plugin=precision_plugin,
            start_method="fork",
        )
        self.debug = debug
<<<<<<< HEAD
        self.tpu_local_core_rank = 0
        self.tpu_global_core_rank = 0
=======
        self.start_method = "fork"
>>>>>>> 7b0563d3

    @property
    def root_device(self) -> torch.device:
        return xm.xla_device()

    @staticmethod
    def _validate_dataloader(dataloaders: Union[List[DataLoader], DataLoader]) -> None:
        if not isinstance(dataloaders, list):
            dataloaders = [dataloaders]

        for dataloader in dataloaders:
            if not has_len(dataloader):
                raise MisconfigurationException(
                    "TPUs do not currently support IterableDataset objects, the dataset must implement `__len__`."
                    " HINT: You can mock the length on your dataset to bypass this MisconfigurationException."
                )

    @staticmethod
    def _validate_patched_dataloaders(model: "pl.LightningModule") -> None:
        """Validate and fail fast if the dataloaders were passed directly to fit."""
        connector: DataConnector = model.trainer._data_connector
        sources = (
            connector._train_dataloader_source,
            connector._val_dataloader_source,
            connector._test_dataloader_source,
            connector._predict_dataloader_source,
        )
        for source in sources:
            if not source.is_module():
                TPUSpawnStrategy._validate_dataloader(source.instance)

    def connect(self, model: "pl.LightningModule") -> None:
        TPUSpawnStrategy._validate_patched_dataloaders(model)
        self.wrapped_model = xmp.MpModelWrapper(LightningDistributedModule(model))
        return super().connect(model)

    def _configure_launcher(self):
        self._launcher = _XLASpawnLauncher(self)

    def setup(self, trainer: "pl.Trainer") -> None:
        self.accelerator.setup(trainer)

        if self.debug:
            os.environ["PT_XLA_DEBUG"] = str(1)

        shared_params = find_shared_parameters(self.model)
        self.model_to_device()
        set_shared_parameters(self.model.module, shared_params)
        self.setup_precision_plugin()

        if trainer.state.fn == TrainerFn.FITTING:
            self.setup_optimizers(trainer)
            optimizers_to_device(self.optimizers, self.root_device)

    def _setup_model(self, model: Module) -> Module:
        return model

    @property
    def distributed_sampler_kwargs(self) -> Dict[str, int]:
        return dict(num_replicas=self.world_size, rank=self.global_rank)

    @property
    def is_distributed(self) -> bool:
        # HOST_WORLD_SIZE is None outside the xmp.spawn process
        return os.getenv(xenv.HOST_WORLD_SIZE, None) and self.world_size != 1

    def process_dataloader(self, dataloader: DataLoader) -> MpDeviceLoader:
        TPUSpawnStrategy._validate_dataloader(dataloader)
        dataloader = MpDeviceLoader(dataloader, self.root_device)
        # Mimic interface to torch.utils.data.DataLoader
        dataloader.dataset = dataloader._loader.dataset
        return dataloader

    def configure_ddp(self) -> None:
        pass

    def model_to_device(self) -> None:
        self.model = self.wrapped_model.to(self.root_device)

    def barrier(self, name: Optional[str] = None) -> None:
        if self.is_distributed:
            rendezvous(name)

    def broadcast(self, obj: object, src: int = 0) -> object:
        if not self.is_distributed:
            return obj
        buffer = io.BytesIO()
        torch.save(obj, buffer)
        data = bytearray(buffer.getbuffer())
        data_tensor = torch.tensor(data, device=self.root_device, dtype=torch.float)
        data = xm.all_gather(data_tensor)
        buffer = io.BytesIO(data.cpu().byte().numpy())
        obj = torch.load(buffer)
        return obj

    def reduce_boolean_decision(self, decision: bool) -> bool:
        decision = torch.tensor(int(decision), device=self.root_device)
        decision = self.reduce(decision, reduce_op="sum")
        decision = bool(decision == self.world_size)
        return decision

    def reduce(self, output, group: Optional[Any] = None, reduce_op: Optional[Union[ReduceOp, str]] = None):
        if not isinstance(output, Tensor):
            output = torch.tensor(output, device=self.root_device)

        _invalid_reduce_op = isinstance(reduce_op, ReduceOp) and reduce_op != ReduceOp.SUM
        _invalid_reduce_op_str = isinstance(reduce_op, str) and reduce_op.lower() not in ("sum", "mean", "avg")
        if _invalid_reduce_op or _invalid_reduce_op_str:
            raise MisconfigurationException(
                "Currently, TPUSpawn Strategy only support `sum`, `mean`, `avg` reduce operation."
            )

        output = xm.mesh_reduce("reduce", output, sum)

        if isinstance(reduce_op, str) and reduce_op.lower() in ("avg", "mean"):
            output = output / self.world_size

        return output

    def _worker_setup(self, process_idx: int):
        reset_seed()
        self.set_world_ranks(process_idx)
        rank_zero_only.rank = self.global_rank

    def validation_step(self, *args, **kwargs) -> Optional[STEP_OUTPUT]:
        with self.precision_plugin.val_step_context():
            return self.model(*args, **kwargs)

    def test_step(self, *args, **kwargs) -> Optional[STEP_OUTPUT]:
        with self.precision_plugin.test_step_context():
            return self.model(*args, **kwargs)

    def predict_step(self, *args, **kwargs) -> STEP_OUTPUT:
        with self.precision_plugin.predict_step_context():
            return self.model(*args, **kwargs)

    def training_step_end(self, output: STEP_OUTPUT) -> STEP_OUTPUT:
        self._pod_progress_bar_force_stdout()
        return output

    def validation_step_end(self, output: STEP_OUTPUT) -> STEP_OUTPUT:
        self._pod_progress_bar_force_stdout()
        return output

    def test_step_end(self, output: STEP_OUTPUT) -> STEP_OUTPUT:
        self._pod_progress_bar_force_stdout()
        return output

    def _pod_progress_bar_force_stdout(self) -> None:
        # Why is it required? The way `pytorch_xla.distributed` streams logs
        # from different vms to the main worker doesn't work well with tqdm
        # Ref: https://github.com/pytorch/xla/blob/master/torch_xla/distributed/xla_dist.py#L140
        # The print statement seems to force tqdm to flush stdout.
        if self.global_rank == 0 and int(os.getenv(xenv.TPUVM_MODE, 0)) == 1:
            print()

    def save_checkpoint(
        self, checkpoint: Dict[str, Any], filepath: _PATH, storage_options: Optional[Any] = None
    ) -> None:
        """Save model/training states as a checkpoint file through state-dump and file-write.

        Args:
            checkpoint: dict containing model and trainer state
            filepath: write-target file's path
            storage_options: parameter for how to save to storage, passed to ``CheckpointIO`` plugin
        """
        # `xla_model.save` needs to be called on all ranks. It internally checks if the local rank is 0
        self.checkpoint_io.save_checkpoint(checkpoint, filepath, storage_options=storage_options)

    def remove_checkpoint(self, filepath: _PATH) -> None:
        """Remove checkpoint filepath from the filesystem.

        Args:
            filepath: Path to checkpoint
        """
        if self.local_rank == 0:
            self.checkpoint_io.remove_checkpoint(filepath)

    def all_gather(self, tensor: Tensor, group: Optional[Any] = None, sync_grads: bool = False) -> Tensor:
        """
        Function to gather a tensor from several distributed processes
        Args:
            tensor: tensor of shape (batch, ...)
            group: not available with TPUs
            sync_grads: not available with TPUs
        Return:
            A tensor of shape (world_size, batch, ...)
        """
        if isinstance(tensor, Tensor) and tensor.dim() == 0:
            tensor = tensor.unsqueeze(0)
        return xm.all_gather(tensor)

    def teardown(self) -> None:
        super().teardown()
        os.environ.pop("PT_XLA_DEBUG", None)

    @classmethod
    def register_strategies(cls, strategy_registry: Dict) -> None:
        strategy_registry.register(
            "tpu_spawn_debug", cls, description="TPUSpawn Strategy with `debug` as True", debug=True
        )

        strategy_registry.register(
            cls.strategy_name,
            cls,
            description=f"{cls.__class__.__name__}",
        )<|MERGE_RESOLUTION|>--- conflicted
+++ resolved
@@ -73,12 +73,7 @@
             start_method="fork",
         )
         self.debug = debug
-<<<<<<< HEAD
-        self.tpu_local_core_rank = 0
-        self.tpu_global_core_rank = 0
-=======
         self.start_method = "fork"
->>>>>>> 7b0563d3
 
     @property
     def root_device(self) -> torch.device:
