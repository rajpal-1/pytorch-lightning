--- conflicted
+++ resolved
@@ -28,19 +28,6 @@
     return bool(os.getenv("COLAB_GPU") or os.getenv("KAGGLE_URL_BASE"))
 
 
-<<<<<<< HEAD
-def _call_register_strategies(registry: _StrategyRegistry, base_module: str) -> None:
-    # TODO(lite): Remove this function once PL strategies inherit from Lite's Strategy base class
-    module = importlib.import_module(base_module)
-    for _, mod in getmembers(module, isclass):
-        if issubclass(mod, Strategy) and _is_register_method_overridden(mod, Strategy, "register_strategies"):
-            mod.register_strategies(registry)
-
-    return tensor
-
-
-=======
->>>>>>> 78c96b1f
 def _call_register_strategies(registry: _StrategyRegistry, base_module: str) -> None:
     # TODO(lite): Remove this function once PL strategies inherit from Lite's Strategy base class
     module = importlib.import_module(base_module)
