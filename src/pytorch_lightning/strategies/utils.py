--- conflicted
+++ resolved
@@ -15,16 +15,12 @@
 import os
 from inspect import getmembers, isclass
 
-<<<<<<< HEAD
 from lightning_lite.strategies import _StrategyRegistry
-=======
+from lightning_lite.utilities.enums import PrecisionType
+from lightning_lite.utilities.registry import _is_register_method_overridden
+from pytorch_lightning.strategies.strategy import Strategy
 import torch
 
-from lightning_lite.strategies import _StrategyRegistry
-from lightning_lite.utilities.enums import PrecisionType
->>>>>>> 6333caab
-from lightning_lite.utilities.registry import _is_register_method_overridden
-from pytorch_lightning.strategies.strategy import Strategy
 from pytorch_lightning.utilities.rank_zero import rank_zero_deprecation
 
 
@@ -35,19 +31,16 @@
     return bool(os.getenv("COLAB_GPU") or os.getenv("KAGGLE_URL_BASE"))
 
 
-<<<<<<< HEAD
-=======
-def _fp_to_half(tensor: torch.Tensor, precision: PrecisionType) -> torch.Tensor:
-    if torch.is_floating_point(tensor):
-        if precision == PrecisionType.HALF:
-            return tensor.half()
-        if precision == PrecisionType.BFLOAT:
-            return tensor.bfloat16()
+def _call_register_strategies(registry: _StrategyRegistry, base_module: str) -> None:
+    # TODO(lite): Remove this function once PL strategies inherit from Lite's Strategy base class
+    module = importlib.import_module(base_module)
+    for _, mod in getmembers(module, isclass):
+        if issubclass(mod, Strategy) and _is_register_method_overridden(mod, Strategy, "register_strategies"):
+            mod.register_strategies(registry)
 
     return tensor
 
 
->>>>>>> 6333caab
 def _call_register_strategies(registry: _StrategyRegistry, base_module: str) -> None:
     # TODO(lite): Remove this function once PL strategies inherit from Lite's Strategy base class
     module = importlib.import_module(base_module)
