--- conflicted
+++ resolved
@@ -229,11 +229,8 @@
             \**kwargs: Keyword arguments to to ``optimizer.step``
         """
         model = model or self.lightning_module
-<<<<<<< HEAD
-=======
         # TODO(lite): remove assertion once strategy's optimizer_step typing is fixed
         assert isinstance(model, pl.LightningModule)
->>>>>>> 45ca7816
         return self.precision_plugin.optimizer_step(
             optimizer, model=model, optimizer_idx=opt_idx, closure=closure, **kwargs
         )
