--- conflicted
+++ resolved
@@ -118,12 +118,8 @@
             Can also be a string of 'avg', 'mean' to calculate the mean during reduction.
 
     Return:
-<<<<<<< HEAD
         The reduced value.
-=======
-        reduced value
-
->>>>>>> 27d9125a
+
     """
     divide_by_world_size = False
     group = torch.distributed.group.WORLD if group is None else group
