--- conflicted
+++ resolved
@@ -21,11 +21,7 @@
 from typing_extensions import get_args
 
 from lightning.fabric.accelerators import CPUAccelerator, CUDAAccelerator, MPSAccelerator
-<<<<<<< HEAD
-from lightning.fabric.plugins.precision.precision import _PRECISION_INPUT_STR
-=======
 from lightning.fabric.plugins.precision.precision import _PRECISION_INPUT_STR, _PRECISION_INPUT_STR_ALIAS
->>>>>>> ac5fa033
 from lightning.fabric.strategies import STRATEGY_REGISTRY
 from lightning.fabric.utilities.device_parser import _parse_gpu_ids
 
@@ -111,19 +107,11 @@
     )
     @click.option(
         "--precision",
-<<<<<<< HEAD
-        type=click.Choice(get_args(_PRECISION_INPUT_STR)),
-        default="32-true",
-        help=(
-            "Double precision (``64-true``), full precision (``32-true``), half precision (``16-mixed``) or "
-            "bfloat16 precision (``'bf16-mixed'``)"
-=======
         type=click.Choice(get_args(_PRECISION_INPUT_STR) + get_args(_PRECISION_INPUT_STR_ALIAS)),
         default="32-true",
         help=(
             "Double precision (``64-true`` or ``64``), full precision (``32-true`` or ``64``), "
             "half precision (``16-mixed`` or ``16``) or bfloat16 precision (``bf16-mixed`` or ``bf16``)"
->>>>>>> ac5fa033
         ),
     )
     @click.argument("script_args", nargs=-1, type=click.UNPROCESSED)
