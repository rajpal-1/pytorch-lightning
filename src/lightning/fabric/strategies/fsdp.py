# Copyright The Lightning AI team.
#
# Licensed under the Apache License, Version 2.0 (the "License");
# you may not use this file except in compliance with the License.
# You may obtain a copy of the License at
#
#     http://www.apache.org/licenses/LICENSE-2.0
#
# Unless required by applicable law or agreed to in writing, software
# distributed under the License is distributed on an "AS IS" BASIS,
# WITHOUT WARRANTIES OR CONDITIONS OF ANY KIND, either express or implied.
# See the License for the specific language governing permissions and
# limitations under the License.
import functools
import os
import threading
from contextlib import _GeneratorContextManager, contextmanager, nullcontext
from datetime import timedelta
from pathlib import Path
from typing import Any, Callable, Dict, Generator, Iterable, List, Literal, Optional, Tuple, Type, TYPE_CHECKING, Union

import torch
from torch import Tensor
from torch.nn import Module
from torch.optim import Optimizer

from lightning.fabric.accelerators import Accelerator
from lightning.fabric.plugins import CheckpointIO, ClusterEnvironment, Precision
from lightning.fabric.plugins.collectives.torch_collective import default_pg_timeout
from lightning.fabric.plugins.precision.fsdp import FSDPPrecision
from lightning.fabric.strategies.launchers.subprocess_script import _SubprocessScriptLauncher
from lightning.fabric.strategies.parallel import ParallelStrategy
from lightning.fabric.strategies.registry import _StrategyRegistry
from lightning.fabric.strategies.strategy import (
    _BackwardSyncControl,
    _Sharded,
    _validate_keys_for_strict_loading,
    TBroadcast,
)
from lightning.fabric.utilities.distributed import (
    _get_default_process_group_backend_for_device,
    _init_dist_connection,
    _sync_ddp_if_available,
)
from lightning.fabric.utilities.distributed import group as _group
from lightning.fabric.utilities.distributed import ReduceOp
from lightning.fabric.utilities.imports import (
    _TORCH_GREATER_EQUAL_1_12,
    _TORCH_GREATER_EQUAL_1_13,
    _TORCH_GREATER_EQUAL_2_0,
)
from lightning.fabric.utilities.init import _EmptyInit
from lightning.fabric.utilities.rank_zero import rank_zero_only, rank_zero_warn
from lightning.fabric.utilities.seed import reset_seed
from lightning.fabric.utilities.types import _PATH

_SUPPORTS_OPTIMIZER_IN_FSDP_BACKWARD = False
if _TORCH_GREATER_EQUAL_2_0 and torch.distributed.is_available():
    from torch.distributed.fsdp._common_utils import _get_module_fsdp_state
    from torch.distributed.fsdp._traversal_utils import _get_fsdp_handles
    from torch.distributed.fsdp.flat_param import FlatParameter, FlatParamHandle

    _SUPPORTS_OPTIMIZER_IN_FSDP_BACKWARD = True

if TYPE_CHECKING:
    from torch.distributed.fsdp.fully_sharded_data_parallel import CPUOffload, FullyShardedDataParallel, MixedPrecision

    from lightning.fabric.wrappers import _FabricModule

_FSDP_ALIASES = ("fsdp", "fsdp_cpu_offload")
_METADATA_FILENAME = "meta.pt"


class FSDPStrategy(ParallelStrategy, _Sharded):
    r"""Strategy for Fully Sharded Data Parallel provided by torch.distributed.

    .. warning::  This is an :ref:`experimental <versioning:Experimental API>` feature.

    Fully Sharded Training shards the entire model across all available GPUs, allowing you to scale model
    size, whilst using efficient communication to reduce overhead. In practice, this means we can remain
    at parity with PyTorch DDP, whilst scaling our model sizes dramatically. The technique is similar
    to ZeRO-Stage 3.

    For more information check out
    `this blogpost <https://pytorch.org/blog/introducing-pytorch-fully-sharded-data-parallel-api>`__.

    Defaults have been set and options have been exposed, but may require configuration
    based on your level of memory/speed efficiency. We suggest having a look at
    `this tutorial <https://pytorch.org/tutorials/intermediate/FSDP_tutorial.html>`__ for more information.

    Arguments:
        cpu_offload: See ``cpu_offload`` parameter in :class:`torch.distributed.fsdp.FullyShardedDataParallel`.
        mixed_precision: See ``mixed_precision`` parameter in :class:`torch.distributed.fsdp.FullyShardedDataParallel`.
        activation_checkpointing: A single layer or a list of layer classes for which you want to enable activation
            checkpointing. This is typically your transformer block (including attention + feed-forward).
            Enabling this can free up a significant amount of memory at the cost of speed since activations in
            these layers need to be recomputed during backpropagation.
        state_dict_type: The format in which the state of the model and optimizers gets saved into the checkpoint.

            - ``"full"``: The full weights and optimizer states get assembled on rank 0 and saved to a single file.
            - ``"sharded"``: Each rank saves its shard of weights and optimizer states to a file. The checkpoint is
              a folder with as many files as the world size.

        \**kwargs: See available parameters in :class:`torch.distributed.fsdp.FullyShardedDataParallel`.
    """

    def __init__(
        self,
        accelerator: Optional[Accelerator] = None,
        parallel_devices: Optional[List[torch.device]] = None,
        cluster_environment: Optional[ClusterEnvironment] = None,
        checkpoint_io: Optional[CheckpointIO] = None,
        precision: Optional[Precision] = None,
        process_group_backend: Optional[str] = None,
        timeout: Optional[timedelta] = default_pg_timeout,
        cpu_offload: Union[bool, "CPUOffload", None] = None,
        mixed_precision: Optional["MixedPrecision"] = None,
        activation_checkpointing: Optional[Union[Type[Module], List[Type[Module]]]] = None,
        state_dict_type: Literal["full", "sharded"] = "sharded",
        **kwargs: Any,
    ) -> None:
        if not _TORCH_GREATER_EQUAL_1_12:
            raise NotImplementedError("`FSDPStrategy` is supported from PyTorch v1.12.0 onwards.")

        super().__init__(
            accelerator=accelerator,
            parallel_devices=parallel_devices,
            cluster_environment=cluster_environment,
            checkpoint_io=checkpoint_io,
            precision=precision,
        )
        self._num_nodes = 1
        self._process_group_backend: Optional[str] = process_group_backend
        self._timeout: Optional[timedelta] = timeout
        self._backward_sync_control = _FSDPBackwardSyncControl()
        self._fsdp_kwargs = kwargs

        if _TORCH_GREATER_EQUAL_2_0:
            # Enables joint setup of model and optimizer, multiple optimizer param groups, and `torch.compile()`
            self._fsdp_kwargs.setdefault("use_orig_params", True)

        if activation_checkpointing and not _TORCH_GREATER_EQUAL_1_13:
            raise ValueError("Activation checkpointing requires torch >= 1.13.0. HINT: `pip install -U torch`")
        activation_checkpointing = activation_checkpointing or []
        self._activation_checkpointing = (
            [activation_checkpointing] if not isinstance(activation_checkpointing, list) else activation_checkpointing
        )
        self._state_dict_type = state_dict_type
        self.cpu_offload = _init_cpu_offload(cpu_offload)
        self.mixed_precision = mixed_precision

    @property
    def root_device(self) -> torch.device:
        assert self.parallel_devices is not None
        return self.parallel_devices[self.local_rank]

    @property
    def num_nodes(self) -> int:
        return self._num_nodes

    @num_nodes.setter
    def num_nodes(self, num_nodes: int) -> None:
        self._num_nodes = num_nodes

    @property
    def num_processes(self) -> int:
        return len(self.parallel_devices) if self.parallel_devices is not None else 0

    @property
    def distributed_sampler_kwargs(self) -> Dict[str, Any]:
        return {"num_replicas": (self.num_nodes * self.num_processes), "rank": self.global_rank}

    @property
    def process_group_backend(self) -> Optional[str]:
        return self._process_group_backend

    @property
    def mixed_precision_config(self) -> Optional["MixedPrecision"]:
        if self.mixed_precision:
            return self.mixed_precision
        if isinstance(self.precision, FSDPPrecision):
            return self.precision.mixed_precision_config
        return None

    def _configure_launcher(self) -> None:
        assert self.cluster_environment is not None
        if not self.cluster_environment.creates_processes_externally:
            self._launcher = _SubprocessScriptLauncher(self.cluster_environment, self.num_processes, self.num_nodes)

    def setup_environment(self) -> None:
        self._setup_distributed()
        super().setup_environment()

    def setup_module_and_optimizers(
        self, module: Module, optimizers: List[Optimizer]
    ) -> Tuple[Module, List[Optimizer]]:
        """Wraps the model into a
        :class:`~torch.distributed.fsdp.fully_sharded_data_parallel.FullyShardedDataParallel` module
        and sets `use_orig_params=True` to keep the reference to the original parameters in the
        optimizer.
        """
        if not _TORCH_GREATER_EQUAL_2_0:
            raise NotImplementedError(
                f"The `{type(self).__name__}` does not support the joint setup of module and optimizer(s)."
                " Please do it in this order: Create the model, call `setup_module`, create the optimizer,"
                " call `setup_optimizer`."
            )
        use_orig_params = self._fsdp_kwargs.get("use_orig_params")
        if use_orig_params is False:
            raise ValueError(
                f"You set `{type(self).__name__}(use_orig_params=False)` but this is not supported when"
                " setting the model and optimizer up jointly. Either set it to `True` or set the objects"
                " up in this order: Create the model, call `setup_module`, create the optimizer,"
                " call `setup_optimizer`."
            )
        module = self.setup_module(module)
        return module, optimizers

    def setup_module(self, module: Module) -> "FullyShardedDataParallel":
        """Wraps the model into a
        :class:`~torch.distributed.fsdp.fully_sharded_data_parallel.FullyShardedDataParallel` module."""
        from torch.distributed.fsdp.fully_sharded_data_parallel import FullyShardedDataParallel

        if "auto_wrap_policy" in self._fsdp_kwargs and any(
            isinstance(mod, FullyShardedDataParallel) for mod in module.modules()
        ):
            # If model is already wrapped, we need to avoid sending the `auto_wrap_policy`
            del self._fsdp_kwargs["auto_wrap_policy"]
        wrapped_module = FullyShardedDataParallel(
            module=module,
            cpu_offload=self.cpu_offload,
            mixed_precision=self.mixed_precision_config,
            device_id=self.root_device.index,
            **self._fsdp_kwargs,
        )

        # activation checkpointing needs to be set up after wrapping the model
        if _TORCH_GREATER_EQUAL_1_13 and self._activation_checkpointing:
            _setup_activation_checkpointing(module=wrapped_module, layers=self._activation_checkpointing)

        return wrapped_module

    def setup_optimizer(self, optimizer: Optimizer) -> Optimizer:
        """Set up an optimizer for a model wrapped with FSDP.

        This setup method doesn't modify the optimizer or wrap the optimizer. The only thing it currently does is verify
        that the optimizer was created after the model was wrapped with :meth:`setup_module` with a reference to the
        flattened parameters.
        """
        if _TORCH_GREATER_EQUAL_2_0:
            return optimizer

        from torch.distributed.fsdp import FlatParameter

        num_groups = len(optimizer.param_groups)
        if num_groups > 1:
            raise ValueError(
                "An optimizer used with an FSDP model does not support multiple param groups."
                f" Found {num_groups} parameter groups."
            )

        if any(isinstance(param, FlatParameter) for param in optimizer.param_groups[0]["params"]):
            return optimizer

        raise ValueError(
            "The optimizer does not seem to reference any FSDP parameters. HINT: Make sure to create the optimizer"
            " after setting up the model."
        )

    def module_to_device(self, module: Module) -> None:
        pass

    @contextmanager
    def module_init_context(self, empty_init: Optional[bool] = None) -> Generator[None, None, None]:
        # TODO: Use the meta device and reset parameters after https://github.com/pytorch/pytorch/issues/90465
        # is resolved. For now, the module will get moved to the device in `setup_module`.
        empty_init_context = (
            _EmptyInit(enabled=(empty_init is not False)) if _TORCH_GREATER_EQUAL_1_13 else nullcontext()
        )
        with empty_init_context, self.precision.init_context(), self.module_sharded_context():
            yield

    @contextmanager
    def module_sharded_context(self) -> Generator:
        from torch.distributed.fsdp.fully_sharded_data_parallel import FullyShardedDataParallel
        from torch.distributed.fsdp.wrap import enable_wrap

        with enable_wrap(
            wrapper_cls=FullyShardedDataParallel,
            cpu_offload=self.cpu_offload,
            mixed_precision=self.mixed_precision_config,
            device_id=self.root_device.index,
            **self._fsdp_kwargs,
        ):
            yield

    def all_reduce(
        self, tensor: Tensor, group: Optional[Any] = None, reduce_op: Optional[Union[ReduceOp, str]] = "mean"
    ) -> Tensor:
        if isinstance(tensor, Tensor):
            return _sync_ddp_if_available(tensor, group, reduce_op=reduce_op)
        return tensor

    def barrier(self, *args: Any, **kwargs: Any) -> None:
        if not torch.distributed.is_initialized():
            return
        if torch.distributed.get_backend() == "nccl":
            torch.distributed.barrier(device_ids=[self.root_device.index])
        else:
            torch.distributed.barrier()

    def broadcast(self, obj: TBroadcast, src: int = 0) -> TBroadcast:
        if not torch.distributed.is_initialized():
            return obj

        obj = [obj]
        torch.distributed.broadcast_object_list(obj, src, group=_group.WORLD)
        return obj[0]

    def clip_gradients_norm(  # type: ignore[override]
        self,
        module: "FullyShardedDataParallel",
        optimizer: Optimizer,
        max_norm: Union[float, int],
        norm_type: Union[float, int] = 2.0,
        error_if_nonfinite: bool = True,
    ) -> Tensor:
        """Clip gradients by norm."""
        rank_zero_warn("Gradient Clipping by Norm is currently experimental for FSDP. Proceed with Caution!")
        self.precision.unscale_gradients(optimizer)
        return module.clip_grad_norm_(max_norm=max_norm, norm_type=norm_type)

    def clip_gradients_value(  # type: ignore[override]
        self, module: "FullyShardedDataParallel", optimizer: Optimizer, clip_val: Union[float, int]
    ) -> None:
        """Clip gradients by value."""

        raise NotImplementedError(
            "FSDP currently does not support to clip gradients by value. "
            "Consider clipping by norm instead or choose another strategy!"
        )

    def save_checkpoint(
        self, path: _PATH, state: Dict[str, Union[Module, Optimizer, Any]], storage_options: Optional[Any] = None
    ) -> None:
        """Save model, optimizer, and other state to a checkpoint on disk.

        If the state-dict-type is ``'full'``, the checkpoint will be written to a single file containing the weights,
        optimizer state and other metadata. If the state-dict-type is ``'sharded'``, the checkpoint gets saved as a
        directory containing one file per process, with model- and optimizer shards stored per file. Additionally, it
        creates a metadata file `meta.pt` with the rest of the user's state (only saved from rank 0).
        """
        if not _TORCH_GREATER_EQUAL_2_0:
            raise NotImplementedError(
                "Saving and loading checkpoints with the `FSDPStrategy` is not supported in PyTorch < 2.0."
                " Please upgrade `torch` or file an issue: `https://github.com/Lightning-AI/lightning/issues`."
            )
        if storage_options is not None:
            raise TypeError(
                "`FSDPStrategy.save_checkpoint(..., storage_options=...)` is not supported because"
                " `FSDPStrategy` does not use the `CheckpointIO`."
            )
        # broadcast the path from rank 0 to ensure all the states are saved in a common path
        path = Path(self.broadcast(path))
        if path.is_dir() and os.listdir(path):
            raise FileExistsError(f"The checkpoint directory already exists and is not empty: {path}")

        from torch.distributed.checkpoint import FileSystemWriter, save_state_dict
        from torch.distributed.fsdp import FullyShardedDataParallel as FSDP

        modules = [module for module in state.values() if isinstance(module, FSDP)]
        if len(modules) == 0:
            raise ValueError(
                "Could not find a FSDP model in the provided checkpoint state. Please provide the model as"
                " part of the state like so: `save_checkpoint(..., state={'model': model, ...})`. Make sure"
                " you set up the model (and optimizers if any) through the strategy before saving the checkpoint."
            )
        if len(modules) > 1:
            raise ValueError(
                "Found multiple FSDP modules in the given state. Saving checkpoints with FSDP is"
                " currently limited to a single model per checkpoint. To save multiple models, call the"
                " save method for each model separately with a different path."
            )

        module = modules[0]

        if self._state_dict_type == "sharded":
            path.mkdir(parents=True, exist_ok=True)
            state_dict_ctx = _get_sharded_state_dict_context(module)

            # replace the modules and optimizer objects in the state with their local state dict
            # and separate the user's metadata
            converted_state = {}
            metadata = {}
            with state_dict_ctx:
                for key, obj in state.items():
                    if isinstance(obj, FSDP):
                        converted_state[key] = obj.state_dict()
                    elif isinstance(obj, Optimizer):
                        converted_state[key] = FSDP.optim_state_dict(module, obj)
                    else:  # everything not a module or optimizer is considered metadata
                        metadata[key] = obj

            # FSDP's FileSystemWriter streams the tensors to disk to minimize memory peaks
            writer = FileSystemWriter(path=path, single_file_per_rank=True)
            save_state_dict(converted_state, writer)

            if self.global_rank == 0:
                torch.save(metadata, path / _METADATA_FILENAME)

        elif self._state_dict_type == "full":
            state_dict_ctx = _get_full_state_dict_context(module)
            full_state = {}
            with state_dict_ctx:
                for key, obj in state.items():
                    if isinstance(obj, FSDP):
                        full_state[key] = obj.state_dict()
                    elif isinstance(obj, Optimizer):
                        full_state[key] = FSDP.optim_state_dict(module, obj)
                    else:  # everything not a module or optimizer is considered metadata
                        full_state[key] = obj  # type: ignore[assignment]

            if self.global_rank == 0:
                torch.save(full_state, path)
        else:
            raise ValueError(f"Unknown state_dict_type: {self._state_dict_type}")

    def load_checkpoint(
        self,
        path: _PATH,
        state: Optional[Dict[str, Union[Module, Optimizer, Any]]] = None,
        strict: bool = True,
    ) -> Dict[str, Any]:
        """Load the contents from a checkpoint and restore the state of the given objects.

        The strategy currently only supports saving and loading sharded checkpoints which are stored in form of a
        directory of multiple files rather than a single file.
        """
        if not _TORCH_GREATER_EQUAL_2_0:
            raise NotImplementedError(
                "Saving and loading checkpoints with the `FSDPStrategy` is not supported in PyTorch < 2.0."
                " Please upgrade `torch` or file an issue: `https://github.com/Lightning-AI/lightning/issues`."
            )
        if not state:
            raise ValueError(
                f"Got FSDPStrategy.load_checkpoint(..., state={state!r}) but a state with at least "
                f" a model instance to reload is required. Pass it in like so:"
                " FSDPStrategy.load_checkpoint(..., state={'model': model, ...})"
            )
        # broadcast the path from rank 0 to ensure all the states are loaded from a common path
        path = Path(self.broadcast(path))

        from torch.distributed.checkpoint import FileSystemReader, load_state_dict
        from torch.distributed.checkpoint.optimizer import load_sharded_optimizer_state_dict
        from torch.distributed.fsdp import FullyShardedDataParallel as FSDP
        from torch.distributed.fsdp import OptimStateKeyType

        modules = {key: module for key, module in state.items() if isinstance(module, FSDP)}
        optimizers = {key: optim for key, optim in state.items() if isinstance(optim, Optimizer)}
        if len(modules) == 0:
            raise ValueError(
                "Could not find a FSDP model in the provided checkpoint state. Please provide the model as"
                " part of the state like so: `load_checkpoint(..., state={'model': model, ...})`. Make sure"
                " you set up the model (and optimizers if any) through the strategy before loading the checkpoint."
            )
        if len(modules) > 1:
            raise ValueError(
                "Found multiple FSDP modules in the given state. Loading checkpoints with FSDP is"
                " currently limited to a single model per checkpoint. To load multiple models, call the"
                " load method for each model separately with a different path."
            )
        module_key, module = list(modules.items())[0]

        if _is_sharded_checkpoint(path):
            state_dict_ctx = _get_sharded_state_dict_context(module)
            reader = FileSystemReader(path=path)

            with state_dict_ctx:
                module_state = {module_key: module.state_dict()}
                load_state_dict(module_state, reader)
                module.load_state_dict(module_state[module_key], strict=strict)

                # the optimizer states must be loaded separately
                for optim_key, optim in optimizers.items():
                    optim_state = load_sharded_optimizer_state_dict(
                        model_state_dict=module_state[module_key],
                        optimizer_key=optim_key,
                        storage_reader=reader,
                    )
                    flattened_osd = FSDP.optim_state_dict_to_load(
                        optim_state_dict=optim_state[optim_key],
                        model=module,
                        optim=optim,
                    )
                    optim.load_state_dict(flattened_osd)

            # Load metadata (anything not a module or optimizer)
            metadata = torch.load(path / _METADATA_FILENAME)
            requested_metadata_keys = state.keys() - modules.keys() - optimizers.keys()
            _validate_keys_for_strict_loading(requested_metadata_keys, metadata.keys(), strict=strict)
            for key in requested_metadata_keys:
                if key not in metadata:
                    continue
                state[key] = metadata.pop(key)

            # return the remaining metadata that wasn't requested as part of `state`
            return metadata

        if _is_full_checkpoint(path):
            # This is inefficient, as multiple copies of the checkpoint are held in CPU memory at once.
            # There is currently no other way because `summon_full_params` does not support write-back from rank 0 only.
            checkpoint = torch.load(path, map_location="cpu")
            with FSDP.summon_full_params(module, writeback=True, rank0_only=False):
                module.load_state_dict(checkpoint.pop(module_key), strict=strict)

<<<<<<< HEAD
            # Load optimizer states
            for optim_key, optim in optimizers.items():
                # rank0_only should be false because we need to load the optimizer state on all ranks
                with _get_full_state_dict_context(module, rank0_only=False):
                    temp_state_dict = checkpoint[optim_key]

                    # Handling the case where the optimizer state is saved from a normal optimizer
                    if isinstance(list(checkpoint[optim_key]["state"].keys())[0], int):
                        temp_state_dict = FSDP.rekey_optim_state_dict(
                            temp_state_dict, OptimStateKeyType.PARAM_NAME, module
                        )

                    optim_state_dict = FSDP.optim_state_dict_to_load(
                        optim_state_dict=temp_state_dict,
                        model=module,
                        optim=optim,
                    )
                    optim.load_state_dict(optim_state_dict)

                # optim.load_state_dict(optim_state_dict, strict=True)
                checkpoint.pop(optim_key)

=======
            requested_metadata_keys = state.keys() - modules.keys() - optimizers.keys()
            _validate_keys_for_strict_loading(requested_metadata_keys, checkpoint.keys(), strict=strict)
>>>>>>> 3cfacc7d
            # Load metadata (anything not a module or optimizer)
            for key in requested_metadata_keys:
                if key not in checkpoint:
                    continue
                state[key] = checkpoint.pop(key)

            # return the remaining metadata that wasn't requested as part of `state`
            return checkpoint

        raise ValueError(
            f"The path {str(path)!r} does not point to a valid checkpoint. Make sure the path points to either a"
            " directory with FSDP checkpoint shards, or a single file with a full checkpoint."
        )

    @classmethod
    def register_strategies(cls, strategy_registry: _StrategyRegistry) -> None:
        if not _TORCH_GREATER_EQUAL_1_12 or not torch.distributed.is_available():
            return

        strategy_registry.register(
            "fsdp",
            cls,
            description="Fully Sharded Data Parallel (FSDP) training",
        )
        strategy_registry.register(
            "fsdp_cpu_offload",
            cls,
            description="Fully Sharded Data Parallel (FSDP) training with Full Sharding and CPU Offloading",
            cpu_offload=True,
        )

    def _setup_distributed(self) -> None:
        reset_seed()
        self._set_world_ranks()
        self._process_group_backend = self._get_process_group_backend()
        assert self.cluster_environment is not None
        _init_dist_connection(self.cluster_environment, self._process_group_backend, timeout=self._timeout)

    def _get_process_group_backend(self) -> str:
        return self._process_group_backend or _get_default_process_group_backend_for_device(self.root_device)

    def _set_world_ranks(self) -> None:
        if self.cluster_environment is not None:
            self.cluster_environment.set_global_rank(self.node_rank * self.num_processes + self.local_rank)
            self.cluster_environment.set_world_size(self.num_nodes * self.num_processes)
        # `LightningEnvironment.set_global_rank` will do this too, but we cannot rely on that implementation detail
        # additionally, for some implementations, the setter is a no-op, so it's safer to access the getter
        rank_zero_only.rank = self.global_rank


def _setup_activation_checkpointing(module: "FullyShardedDataParallel", layers: List[Type[Module]]) -> None:
    from torch.distributed.algorithms._checkpoint.checkpoint_wrapper import (
        apply_activation_checkpointing,
        checkpoint_wrapper,
        CheckpointImpl,
    )

    check_fn = lambda submodule: isinstance(submodule, tuple(layers))
    wrapper = functools.partial(
        checkpoint_wrapper,
        checkpoint_impl=CheckpointImpl.NO_REENTRANT,
    )
    apply_activation_checkpointing(module, checkpoint_wrapper_fn=wrapper, check_fn=check_fn)


class _FSDPBackwardSyncControl(_BackwardSyncControl):
    @contextmanager
    def no_backward_sync(self, module: Module) -> Generator:
        """Blocks gradient synchronization inside the
        :class:`~torch.distributed.fsdp.FullyShardedDataParallel` wrapper."""
        from torch.distributed.fsdp.fully_sharded_data_parallel import FullyShardedDataParallel

        if not isinstance(module, FullyShardedDataParallel):
            raise TypeError(
                "Blocking backward sync is only possible if the module passed to"
                f" `{self.__class__.__name__}.no_backward_sync` is wrapped in `FullyShardedDataParallel`."
                f" Got: {module.__class__.__name__}."
            )
        with module.no_sync():
            yield


def _init_cpu_offload(cpu_offload: Optional[Union[bool, "CPUOffload"]]) -> "CPUOffload":
    from torch.distributed.fsdp import CPUOffload

    return cpu_offload if isinstance(cpu_offload, CPUOffload) else CPUOffload(offload_params=bool(cpu_offload))


def _optimizer_has_flat_params(optimizer: Optimizer) -> bool:
    _FSDP_FLATTENED = "_fsdp_flattened"
    if _TORCH_GREATER_EQUAL_1_13:
        return any(getattr(param, _FSDP_FLATTENED, False) for param in optimizer.param_groups[0]["params"])

    from torch.distributed.fsdp import FlatParameter

    return any(isinstance(param, FlatParameter) for param in optimizer.param_groups[0]["params"])


def _get_sharded_state_dict_context(module: "FullyShardedDataParallel") -> _GeneratorContextManager:
    from torch.distributed.fsdp import FullyShardedDataParallel as FSDP
    from torch.distributed.fsdp.api import ShardedOptimStateDictConfig, ShardedStateDictConfig, StateDictType

    state_dict_config = ShardedStateDictConfig(offload_to_cpu=True)
    optim_state_dict_config = ShardedOptimStateDictConfig(offload_to_cpu=True)
    state_dict_type_context = FSDP.state_dict_type(
        module=module,
        state_dict_type=StateDictType.SHARDED_STATE_DICT,
        state_dict_config=state_dict_config,
        optim_state_dict_config=optim_state_dict_config,
    )
    return state_dict_type_context


def _get_full_state_dict_context(
    module: "FullyShardedDataParallel", rank0_only: bool = True
) -> _GeneratorContextManager:
    from torch.distributed.fsdp import FullyShardedDataParallel as FSDP
    from torch.distributed.fsdp.api import FullOptimStateDictConfig, FullStateDictConfig, StateDictType

    state_dict_config = FullStateDictConfig(offload_to_cpu=True, rank0_only=rank0_only)
    optim_state_dict_config = FullOptimStateDictConfig(offload_to_cpu=True, rank0_only=rank0_only)
    state_dict_type_context = FSDP.state_dict_type(
        module=module,
        state_dict_type=StateDictType.FULL_STATE_DICT,
        state_dict_config=state_dict_config,
        optim_state_dict_config=optim_state_dict_config,
    )
    return state_dict_type_context


def _is_sharded_checkpoint(path: Path) -> bool:
    """A heuristic check to determine whether the path points to a directory with checkpoint shards."""
    return path.is_dir() and (path / _METADATA_FILENAME).is_file()


def _is_full_checkpoint(path: Path) -> bool:
    return path.is_file()


def _no_op() -> None:
    pass


@contextmanager
def _apply_optimizers_during_fsdp_backward(
    optimizers: Union[Optimizer, Iterable[Optimizer]],
    module: torch.nn.Module,
) -> Generator[None, None, None]:
    """Call `Optimizer.step` as gradients become available.

    NOTE: This is an EXPERIMENTAL utility and exploits behavior which is not
          part of the FSDP public API. Use at your own risk.

    By moving optimizer step invocation into the backward call we can free
    gradients earlier and reduce peak memory.
    """
    assert _SUPPORTS_OPTIMIZER_IN_FSDP_BACKWARD
    apply_lock = threading.Lock()

    param_handles = _get_fsdp_handles(module)
    assert param_handles, f"Module {module} does not appear to contain any FSDP modules."
    fsdp_state = _get_module_fsdp_state(module)
    assert fsdp_state is not None
    fsdp_stream = fsdp_state._streams["post_backward"]

    if isinstance(optimizers, Optimizer):
        optimizers = [optimizers]

    # We cannot trigger the optimizer step until all parameters are ready.
    remaining = {}
    for optimizer in optimizers:
        unfinished: Dict[torch.nn.Parameter, None] = {}  # Use Dict as an ordered set.
        for group in optimizer.param_groups:
            for p in group["params"]:
                if p not in unfinished:
                    assert p not in remaining, f"{p=} is shared between two optimizers."
                    unfinished[p] = None
                    remaining[p] = (optimizer, unfinished)

    def maybe_step(parameters: Iterable[torch.nn.Parameter], post_step: Callable[[], None] = _no_op) -> None:
        for p in tuple(parameters):
            optimizer, unfinished = remaining.pop(p)
            unfinished.pop(p)
            if not unfinished:
                optimizer.step()
                optimizer.zero_grad()

                # Used to call `_clear_grads_if_needed`. Otherwise FSDP might hold on to the memory.
                post_step()

    try:
        hook_handles = []
        for h in param_handles:
            assert isinstance(h, FlatParamHandle)
            flat_param = h.flat_param
            fsdp_acc_grad, _ = flat_param._post_backward_hook_state  # type: ignore

            # We must take `h` and `flat_param` as arguments because Python
            # late binds closures.
            def _opt_hook(h: FlatParamHandle, flat_param: FlatParameter, *_unused: Any) -> None:
                assert flat_param._post_backward_called
                assert h.flat_param is flat_param
                with apply_lock, torch.cuda.stream(fsdp_stream):
                    # We invoke `prepare_gradient_for_optim` earlier than usual.
                    # We also need to prevent the later "normal" invocation,
                    # otherwise the double call will trigger FSDP asserts.
                    prepare_gradient = h.prepare_gradient_for_optim
                    assert hasattr(prepare_gradient, "__func__"), prepare_gradient
                    assert prepare_gradient.__func__ is FlatParamHandle.prepare_gradient_for_optim
                    prepare_gradient()
                    h.prepare_gradient_for_optim = _no_op  # type: ignore[method-assign]
                    maybe_step(flat_param._params or (), h._clear_grads_if_needed)

            hook = functools.partial(_opt_hook, h, flat_param)
            hook_handles.append(fsdp_acc_grad.register_hook(hook))

        yield

    finally:
        # Non-FSDP parameters won't have a grad hook, so handle them here.
        with apply_lock:
            maybe_step(remaining)

        # Unregister the grad hooks.
        for hook_handle in hook_handles:
            hook_handle.remove()

        # And lastly back out the handle monkey patches.
        for h in param_handles:
            if h.prepare_gradient_for_optim is _no_op:
                del h.prepare_gradient_for_optim


def fsdp_overlap_step_with_backward(
    optimizers: Union[Optimizer, Iterable[Optimizer]],
    fabric_module: "_FabricModule",
) -> _GeneratorContextManager:
    from lightning.fabric.wrappers import _FabricModule

    assert isinstance(fabric_module, _FabricModule)
    return _apply_optimizers_during_fsdp_backward(optimizers, fabric_module._forward_module)<|MERGE_RESOLUTION|>--- conflicted
+++ resolved
@@ -513,7 +513,6 @@
             with FSDP.summon_full_params(module, writeback=True, rank0_only=False):
                 module.load_state_dict(checkpoint.pop(module_key), strict=strict)
 
-<<<<<<< HEAD
             # Load optimizer states
             for optim_key, optim in optimizers.items():
                 # rank0_only should be false because we need to load the optimizer state on all ranks
@@ -536,10 +535,9 @@
                 # optim.load_state_dict(optim_state_dict, strict=True)
                 checkpoint.pop(optim_key)
 
-=======
             requested_metadata_keys = state.keys() - modules.keys() - optimizers.keys()
             _validate_keys_for_strict_loading(requested_metadata_keys, checkpoint.keys(), strict=strict)
->>>>>>> 3cfacc7d
+
             # Load metadata (anything not a module or optimizer)
             for key in requested_metadata_keys:
                 if key not in checkpoint:
