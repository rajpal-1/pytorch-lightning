# Copyright The Lightning AI team.
#
# Licensed under the Apache License, Version 2.0 (the "License");
# you may not use this file except in compliance with the License.
# You may obtain a copy of the License at
#
#     http://www.apache.org/licenses/LICENSE-2.0
#
# Unless required by applicable law or agreed to in writing, software
# distributed under the License is distributed on an "AS IS" BASIS,
# WITHOUT WARRANTIES OR CONDITIONS OF ANY KIND, either express or implied.
# See the License for the specific language governing permissions and
# limitations under the License.
import functools
import os
<<<<<<< HEAD
from contextlib import _GeneratorContextManager, contextmanager, nullcontext
=======
import threading
from contextlib import _GeneratorContextManager, contextmanager
>>>>>>> 420eb6f2
from datetime import timedelta
from pathlib import Path
from typing import Any, Callable, Dict, Generator, Iterable, List, Literal, Optional, Tuple, Type, TYPE_CHECKING, Union

import torch
from torch import Tensor
from torch.nn import Module
from torch.optim import Optimizer

from lightning.fabric.accelerators import Accelerator
from lightning.fabric.plugins import CheckpointIO, ClusterEnvironment, Precision
from lightning.fabric.plugins.collectives.torch_collective import default_pg_timeout
from lightning.fabric.plugins.precision.fsdp import FSDPPrecision
from lightning.fabric.strategies.launchers.subprocess_script import _SubprocessScriptLauncher
from lightning.fabric.strategies.parallel import ParallelStrategy
from lightning.fabric.strategies.registry import _StrategyRegistry
from lightning.fabric.strategies.strategy import (
    _BackwardSyncControl,
    _Sharded,
    _validate_keys_for_strict_loading,
    TBroadcast,
)
from lightning.fabric.utilities.distributed import (
    _get_default_process_group_backend_for_device,
    _init_dist_connection,
    _sync_ddp_if_available,
)
from lightning.fabric.utilities.distributed import group as _group
from lightning.fabric.utilities.distributed import ReduceOp
from lightning.fabric.utilities.imports import (
    _TORCH_GREATER_EQUAL_1_12,
    _TORCH_GREATER_EQUAL_1_13,
    _TORCH_GREATER_EQUAL_2_0,
)
from lightning.fabric.utilities.init import _EmptyInit
from lightning.fabric.utilities.rank_zero import rank_zero_only, rank_zero_warn
from lightning.fabric.utilities.seed import reset_seed
from lightning.fabric.utilities.types import _PATH

_SUPPORTS_OPTIMIZER_IN_FSDP_BACKWARD = False
if _TORCH_GREATER_EQUAL_2_0 and torch.distributed.is_available():
    from torch.distributed.fsdp._common_utils import _get_module_fsdp_state
    from torch.distributed.fsdp._traversal_utils import _get_fsdp_handles
    from torch.distributed.fsdp.flat_param import FlatParameter, FlatParamHandle

    _SUPPORTS_OPTIMIZER_IN_FSDP_BACKWARD = True

if TYPE_CHECKING:
    from torch.distributed.fsdp.fully_sharded_data_parallel import CPUOffload, FullyShardedDataParallel, MixedPrecision

    from lightning.fabric.wrappers import _FabricModule

_FSDP_ALIASES = ("fsdp", "fsdp_cpu_offload")
_METADATA_FILENAME = "meta.pt"


class FSDPStrategy(ParallelStrategy, _Sharded):
    r"""Strategy for Fully Sharded Data Parallel provided by torch.distributed.

    .. warning::  This is an :ref:`experimental <versioning:Experimental API>` feature.

    Fully Sharded Training shards the entire model across all available GPUs, allowing you to scale model
    size, whilst using efficient communication to reduce overhead. In practice, this means we can remain
    at parity with PyTorch DDP, whilst scaling our model sizes dramatically. The technique is similar
    to ZeRO-Stage 3.

    For more information check out
    `this blogpost <https://pytorch.org/blog/introducing-pytorch-fully-sharded-data-parallel-api>`__.

    Defaults have been set and options have been exposed, but may require configuration
    based on your level of memory/speed efficiency. We suggest having a look at
    `this tutorial <https://pytorch.org/tutorials/intermediate/FSDP_tutorial.html>`__ for more information.

    Arguments:
        cpu_offload: See ``cpu_offload`` parameter in :class:`torch.distributed.fsdp.FullyShardedDataParallel`.
        mixed_precision: See ``mixed_precision`` parameter in :class:`torch.distributed.fsdp.FullyShardedDataParallel`.
        activation_checkpointing: A single layer or a list of layer classes for which you want to enable activation
            checkpointing. This is typically your transformer block (including attention + feed-forward).
            Enabling this can free up a significant amount of memory at the cost of speed since activations in
            these layers need to be recomputed during backpropagation.
        state_dict_type: The format in which the state of the model and optimizers gets saved into the checkpoint.

            - ``"full"``: The full weights and optimizer states get assembled on rank 0 and saved to a single file.
            - ``"sharded"``: Each rank saves its shard of weights and optimizer states to a file. The checkpoint is
              a folder with as many files as the world size.

        \**kwargs: See available parameters in :class:`torch.distributed.fsdp.FullyShardedDataParallel`.
    """

    def __init__(
        self,
        accelerator: Optional[Accelerator] = None,
        parallel_devices: Optional[List[torch.device]] = None,
        cluster_environment: Optional[ClusterEnvironment] = None,
        checkpoint_io: Optional[CheckpointIO] = None,
        precision: Optional[Precision] = None,
        process_group_backend: Optional[str] = None,
        timeout: Optional[timedelta] = default_pg_timeout,
        cpu_offload: Union[bool, "CPUOffload", None] = None,
        mixed_precision: Optional["MixedPrecision"] = None,
        activation_checkpointing: Optional[Union[Type[Module], List[Type[Module]]]] = None,
        state_dict_type: Literal["full", "sharded"] = "sharded",
        **kwargs: Any,
    ) -> None:
        if not _TORCH_GREATER_EQUAL_1_12:
            raise NotImplementedError("`FSDPStrategy` is supported from PyTorch v1.12.0 onwards.")

        super().__init__(
            accelerator=accelerator,
            parallel_devices=parallel_devices,
            cluster_environment=cluster_environment,
            checkpoint_io=checkpoint_io,
            precision=precision,
        )
        self._num_nodes = 1
        self._process_group_backend: Optional[str] = process_group_backend
        self._timeout: Optional[timedelta] = timeout
        self._backward_sync_control = _FSDPBackwardSyncControl()
        self._fsdp_kwargs = kwargs

        if _TORCH_GREATER_EQUAL_2_0:
            # Enables joint setup of model and optimizer, multiple optimizer param groups, and `torch.compile()`
            self._fsdp_kwargs.setdefault("use_orig_params", True)

        if activation_checkpointing and not _TORCH_GREATER_EQUAL_1_13:
            raise ValueError("Activation checkpointing requires torch >= 1.13.0. HINT: `pip install -U torch`")
        activation_checkpointing = activation_checkpointing or []
        self._activation_checkpointing = (
            [activation_checkpointing] if not isinstance(activation_checkpointing, list) else activation_checkpointing
        )
        self._state_dict_type = state_dict_type
        self.cpu_offload = _init_cpu_offload(cpu_offload)
        self.mixed_precision = mixed_precision

    @property
    def root_device(self) -> torch.device:
        assert self.parallel_devices is not None
        return self.parallel_devices[self.local_rank]

    @property
    def num_nodes(self) -> int:
        return self._num_nodes

    @num_nodes.setter
    def num_nodes(self, num_nodes: int) -> None:
        self._num_nodes = num_nodes

    @property
    def num_processes(self) -> int:
        return len(self.parallel_devices) if self.parallel_devices is not None else 0

    @property
    def distributed_sampler_kwargs(self) -> Dict[str, Any]:
        return {"num_replicas": (self.num_nodes * self.num_processes), "rank": self.global_rank}

    @property
    def process_group_backend(self) -> Optional[str]:
        return self._process_group_backend

    @property
    def mixed_precision_config(self) -> Optional["MixedPrecision"]:
        if self.mixed_precision:
            return self.mixed_precision
        if isinstance(self.precision, FSDPPrecision):
            return self.precision.mixed_precision_config
        return None

    def _configure_launcher(self) -> None:
        assert self.cluster_environment is not None
        if not self.cluster_environment.creates_processes_externally:
            self._launcher = _SubprocessScriptLauncher(self.cluster_environment, self.num_processes, self.num_nodes)

    def setup_environment(self) -> None:
        self._setup_distributed()
        super().setup_environment()

    def setup_module_and_optimizers(
        self, module: Module, optimizers: List[Optimizer]
    ) -> Tuple[Module, List[Optimizer]]:
        """Wraps the model into a
        :class:`~torch.distributed.fsdp.fully_sharded_data_parallel.FullyShardedDataParallel` module
        and sets `use_orig_params=True` to keep the reference to the original parameters in the
        optimizer.
        """
        if not _TORCH_GREATER_EQUAL_2_0:
            raise NotImplementedError(
                f"The `{type(self).__name__}` does not support the joint setup of module and optimizer(s)."
                " Please do it in this order: Create the model, call `setup_module`, create the optimizer,"
                " call `setup_optimizer`."
            )
        use_orig_params = self._fsdp_kwargs.get("use_orig_params")
        if use_orig_params is False:
            raise ValueError(
                f"You set `{type(self).__name__}(use_orig_params=False)` but this is not supported when"
                " setting the model and optimizer up jointly. Either set it to `True` or set the objects"
                " up in this order: Create the model, call `setup_module`, create the optimizer,"
                " call `setup_optimizer`."
            )
        module = self.setup_module(module)
        return module, optimizers

    def setup_module(self, module: Module) -> "FullyShardedDataParallel":
        """Wraps the model into a
        :class:`~torch.distributed.fsdp.fully_sharded_data_parallel.FullyShardedDataParallel` module."""
        from torch.distributed.fsdp.fully_sharded_data_parallel import FullyShardedDataParallel

        if "auto_wrap_policy" in self._fsdp_kwargs and any(
            isinstance(mod, FullyShardedDataParallel) for mod in module.modules()
        ):
            # If model is already wrapped, we need to avoid sending the `auto_wrap_policy`
            del self._fsdp_kwargs["auto_wrap_policy"]
        wrapped_module = FullyShardedDataParallel(
            module=module,
            cpu_offload=self.cpu_offload,
            mixed_precision=self.mixed_precision_config,
            device_id=self.root_device.index,
            **self._fsdp_kwargs,
        )

        # activation checkpointing needs to be set up after wrapping the model
        if _TORCH_GREATER_EQUAL_1_13 and self._activation_checkpointing:
            _setup_activation_checkpointing(module=wrapped_module, layers=self._activation_checkpointing)

        return wrapped_module

    def setup_optimizer(self, optimizer: Optimizer) -> Optimizer:
        """Set up an optimizer for a model wrapped with FSDP.

        This setup method doesn't modify the optimizer or wrap the optimizer. The only thing it currently does is verify
        that the optimizer was created after the model was wrapped with :meth:`setup_module` with a reference to the
        flattened parameters.
        """
        if _TORCH_GREATER_EQUAL_2_0:
            return optimizer

        from torch.distributed.fsdp import FlatParameter

        num_groups = len(optimizer.param_groups)
        if num_groups > 1:
            raise ValueError(
                "An optimizer used with an FSDP model does not support multiple param groups."
                f" Found {num_groups} parameter groups."
            )

        if any(isinstance(param, FlatParameter) for param in optimizer.param_groups[0]["params"]):
            return optimizer

        raise ValueError(
            "The optimizer does not seem to reference any FSDP parameters. HINT: Make sure to create the optimizer"
            " after setting up the model."
        )

    def module_to_device(self, module: Module) -> None:
        pass

    @contextmanager
    def module_init_context(self, empty_weights: Optional[bool] = None) -> Generator[None, None, None]:
        # TODO: Use the meta device and reset parameters after https://github.com/pytorch/pytorch/issues/90465
        # is resolved. For now, the module will get moved to the device in `setup_module`.
        empty_init_context = (
            _EmptyInit(enabled=(empty_weights is not False)) if _TORCH_GREATER_EQUAL_1_13 else nullcontext()
        )
        with empty_init_context, self.precision.init_context(), self.module_sharded_context():
            yield

    @contextmanager
    def module_sharded_context(self) -> Generator:
        from torch.distributed.fsdp.fully_sharded_data_parallel import FullyShardedDataParallel
        from torch.distributed.fsdp.wrap import enable_wrap

        with enable_wrap(
            wrapper_cls=FullyShardedDataParallel,
            cpu_offload=self.cpu_offload,
            mixed_precision=self.mixed_precision_config,
            device_id=self.root_device.index,
            **self._fsdp_kwargs,
        ):
            yield

    def all_reduce(
        self, tensor: Tensor, group: Optional[Any] = None, reduce_op: Optional[Union[ReduceOp, str]] = "mean"
    ) -> Tensor:
        if isinstance(tensor, Tensor):
            return _sync_ddp_if_available(tensor, group, reduce_op=reduce_op)
        return tensor

    def barrier(self, *args: Any, **kwargs: Any) -> None:
        if not torch.distributed.is_initialized():
            return
        if torch.distributed.get_backend() == "nccl":
            torch.distributed.barrier(device_ids=[self.root_device.index])
        else:
            torch.distributed.barrier()

    def broadcast(self, obj: TBroadcast, src: int = 0) -> TBroadcast:
        if not torch.distributed.is_initialized():
            return obj

        obj = [obj]
        torch.distributed.broadcast_object_list(obj, src, group=_group.WORLD)
        return obj[0]

    def clip_gradients_norm(  # type: ignore[override]
        self,
        module: "FullyShardedDataParallel",
        optimizer: Optimizer,
        max_norm: Union[float, int],
        norm_type: Union[float, int] = 2.0,
        error_if_nonfinite: bool = True,
    ) -> Tensor:
        """Clip gradients by norm."""
        rank_zero_warn("Gradient Clipping by Norm is currently experimental for FSDP. Proceed with Caution!")
        self.precision.unscale_gradients(optimizer)
        return module.clip_grad_norm_(max_norm=max_norm, norm_type=norm_type)

    def clip_gradients_value(  # type: ignore[override]
        self, module: "FullyShardedDataParallel", optimizer: Optimizer, clip_val: Union[float, int]
    ) -> None:
        """Clip gradients by value."""

        raise NotImplementedError(
            "FSDP currently does not support to clip gradients by value. "
            "Consider clipping by norm instead or choose another strategy!"
        )

    def save_checkpoint(
        self, path: _PATH, state: Dict[str, Union[Module, Optimizer, Any]], storage_options: Optional[Any] = None
    ) -> None:
        """Save model, optimizer, and other state to a checkpoint on disk.

        If the state-dict-type is ``'full'``, the checkpoint will be written to a single file containing the weights,
        optimizer state and other metadata. If the state-dict-type is ``'sharded'``, the checkpoint gets saved as a
        directory containing one file per process, with model- and optimizer shards stored per file. Additionally, it
        creates a metadata file `meta.pt` with the rest of the user's state (only saved from rank 0).
        """
        if not _TORCH_GREATER_EQUAL_2_0:
            raise NotImplementedError(
                "Saving and loading checkpoints with the `FSDPStrategy` is not supported in PyTorch < 2.0."
                " Please upgrade `torch` or file an issue: `https://github.com/Lightning-AI/lightning/issues`."
            )
        if storage_options is not None:
            raise TypeError(
                "`FSDPStrategy.save_checkpoint(..., storage_options=...)` is not supported because"
                " `FSDPStrategy` does not use the `CheckpointIO`."
            )
        # broadcast the path from rank 0 to ensure all the states are saved in a common path
        path = Path(self.broadcast(path))
        if path.is_dir() and os.listdir(path):
            raise FileExistsError(f"The checkpoint directory already exists and is not empty: {path}")

        from torch.distributed.checkpoint import FileSystemWriter, save_state_dict
        from torch.distributed.fsdp import FullyShardedDataParallel as FSDP

        modules = [module for module in state.values() if isinstance(module, FSDP)]
        if len(modules) == 0:
            raise ValueError(
                "Could not find a FSDP model in the provided checkpoint state. Please provide the model as"
                " part of the state like so: `save_checkpoint(..., state={'model': model, ...})`. Make sure"
                " you set up the model (and optimizers if any) through the strategy before saving the checkpoint."
            )
        if len(modules) > 1:
            raise ValueError(
                "Found multiple FSDP modules in the given state. Saving checkpoints with FSDP is"
                " currently limited to a single model per checkpoint. To save multiple models, call the"
                " save method for each model separately with a different path."
            )

        module = modules[0]

        if self._state_dict_type == "sharded":
            path.mkdir(parents=True, exist_ok=True)
            state_dict_ctx = _get_sharded_state_dict_context(module)

            # replace the modules and optimizer objects in the state with their local state dict
            # and separate the user's metadata
            converted_state = {}
            metadata = {}
            with state_dict_ctx:
                for key, obj in state.items():
                    if isinstance(obj, FSDP):
                        converted_state[key] = obj.state_dict()
                    elif isinstance(obj, Optimizer):
                        converted_state[key] = FSDP.optim_state_dict(module, obj)
                    else:  # everything not a module or optimizer is considered metadata
                        metadata[key] = obj

            # FSDP's FileSystemWriter streams the tensors to disk to minimize memory peaks
            writer = FileSystemWriter(path=path, single_file_per_rank=True)
            save_state_dict(converted_state, writer)

            if self.global_rank == 0:
                torch.save(metadata, path / _METADATA_FILENAME)

        elif self._state_dict_type == "full":
            state_dict_ctx = _get_full_state_dict_context(module)
            full_state = {}
            with state_dict_ctx:
                for key, obj in state.items():
                    if isinstance(obj, FSDP):
                        full_state[key] = obj.state_dict()
                    elif isinstance(obj, Optimizer):
                        full_state[key] = FSDP.optim_state_dict(module, obj)
                    else:  # everything not a module or optimizer is considered metadata
                        full_state[key] = obj  # type: ignore[assignment]

            if self.global_rank == 0:
                torch.save(full_state, path)
        else:
            raise ValueError(f"Unknown state_dict_type: {self._state_dict_type}")

    def load_checkpoint(
        self,
        path: _PATH,
        state: Optional[Dict[str, Union[Module, Optimizer, Any]]] = None,
        strict: bool = True,
    ) -> Dict[str, Any]:
        """Load the contents from a checkpoint and restore the state of the given objects.

        The strategy currently only supports saving and loading sharded checkpoints which are stored in form of a
        directory of multiple files rather than a single file.
        """
        if not _TORCH_GREATER_EQUAL_2_0:
            raise NotImplementedError(
                "Saving and loading checkpoints with the `FSDPStrategy` is not supported in PyTorch < 2.0."
                " Please upgrade `torch` or file an issue: `https://github.com/Lightning-AI/lightning/issues`."
            )
        if not state:
            raise ValueError(
                f"Got FSDPStrategy.load_checkpoint(..., state={state!r}) but a state with at least "
                f" a model instance to reload is required. Pass it in like so:"
                " FSDPStrategy.load_checkpoint(..., state={'model': model, ...})"
            )
        # broadcast the path from rank 0 to ensure all the states are loaded from a common path
        path = Path(self.broadcast(path))

        from torch.distributed.checkpoint import FileSystemReader, load_state_dict
        from torch.distributed.checkpoint.optimizer import load_sharded_optimizer_state_dict
        from torch.distributed.fsdp import FullyShardedDataParallel as FSDP

        modules = {key: module for key, module in state.items() if isinstance(module, FSDP)}
        optimizers = {key: optim for key, optim in state.items() if isinstance(optim, Optimizer)}
        if len(modules) == 0:
            raise ValueError(
                "Could not find a FSDP model in the provided checkpoint state. Please provide the model as"
                " part of the state like so: `load_checkpoint(..., state={'model': model, ...})`. Make sure"
                " you set up the model (and optimizers if any) through the strategy before loading the checkpoint."
            )
        if len(modules) > 1:
            raise ValueError(
                "Found multiple FSDP modules in the given state. Loading checkpoints with FSDP is"
                " currently limited to a single model per checkpoint. To load multiple models, call the"
                " load method for each model separately with a different path."
            )
        module_key, module = list(modules.items())[0]

        if _is_sharded_checkpoint(path):
            state_dict_ctx = _get_sharded_state_dict_context(module)
            reader = FileSystemReader(path=path)

            with state_dict_ctx:
                module_state = {module_key: module.state_dict()}
                load_state_dict(module_state, reader)
                module.load_state_dict(module_state[module_key], strict=strict)

                # the optimizer states must be loaded separately
                for optim_key, optim in optimizers.items():
                    optim_state = load_sharded_optimizer_state_dict(
                        model_state_dict=module_state[module_key],
                        optimizer_key=optim_key,
                        storage_reader=reader,
                    )
                    flattened_osd = FSDP.optim_state_dict_to_load(
                        optim_state_dict=optim_state[optim_key],
                        model=module,
                        optim=optim,
                    )
                    optim.load_state_dict(flattened_osd)

            # Load metadata (anything not a module or optimizer)
            metadata = torch.load(path / _METADATA_FILENAME)
            requested_metadata_keys = state.keys() - modules.keys() - optimizers.keys()
            _validate_keys_for_strict_loading(requested_metadata_keys, metadata.keys(), strict=strict)
            for key in requested_metadata_keys:
                if key not in metadata:
                    continue
                state[key] = metadata.pop(key)

            # return the remaining metadata that wasn't requested as part of `state`
            return metadata

        if _is_full_checkpoint(path):
            if optimizers:
                rank_zero_warn(
                    "Loading a full-state checkpoint into FSDP currently only supports loading the model weights."
                    " The optimizer state won't be reloaded."
                )

            # This is inefficient, as multiple copies of the checkpoint are held in CPU memory at once.
            # There is currently no other way because `summon_full_params` does not support write-back from rank 0 only.
            checkpoint = torch.load(path, map_location="cpu")
            with FSDP.summon_full_params(module, writeback=True, rank0_only=False):
                module.load_state_dict(checkpoint.pop(module_key), strict=strict)

            requested_metadata_keys = state.keys() - modules.keys() - optimizers.keys()
            _validate_keys_for_strict_loading(requested_metadata_keys, checkpoint.keys(), strict=strict)
            # Load metadata (anything not a module or optimizer)
            for key in requested_metadata_keys:
                if key not in checkpoint:
                    continue
                state[key] = checkpoint.pop(key)

            # return the remaining metadata that wasn't requested as part of `state`
            return checkpoint

        raise ValueError(
            f"The path {str(path)!r} does not point to a valid checkpoint. Make sure the path points to either a"
            " directory with FSDP checkpoint shards, or a single file with a full checkpoint."
        )

    @classmethod
    def register_strategies(cls, strategy_registry: _StrategyRegistry) -> None:
        if not _TORCH_GREATER_EQUAL_1_12 or not torch.distributed.is_available():
            return

        strategy_registry.register(
            "fsdp",
            cls,
            description="Fully Sharded Data Parallel (FSDP) training",
        )
        strategy_registry.register(
            "fsdp_cpu_offload",
            cls,
            description="Fully Sharded Data Parallel (FSDP) training with Full Sharding and CPU Offloading",
            cpu_offload=True,
        )

    def _setup_distributed(self) -> None:
        reset_seed()
        self._set_world_ranks()
        self._process_group_backend = self._get_process_group_backend()
        assert self.cluster_environment is not None
        _init_dist_connection(self.cluster_environment, self._process_group_backend, timeout=self._timeout)

    def _get_process_group_backend(self) -> str:
        return self._process_group_backend or _get_default_process_group_backend_for_device(self.root_device)

    def _set_world_ranks(self) -> None:
        if self.cluster_environment is not None:
            self.cluster_environment.set_global_rank(self.node_rank * self.num_processes + self.local_rank)
            self.cluster_environment.set_world_size(self.num_nodes * self.num_processes)
        # `LightningEnvironment.set_global_rank` will do this too, but we cannot rely on that implementation detail
        # additionally, for some implementations, the setter is a no-op, so it's safer to access the getter
        rank_zero_only.rank = self.global_rank


def _setup_activation_checkpointing(module: "FullyShardedDataParallel", layers: List[Type[Module]]) -> None:
    from torch.distributed.algorithms._checkpoint.checkpoint_wrapper import (
        apply_activation_checkpointing,
        checkpoint_wrapper,
        CheckpointImpl,
    )

    check_fn = lambda submodule: isinstance(submodule, tuple(layers))
    wrapper = functools.partial(
        checkpoint_wrapper,
        checkpoint_impl=CheckpointImpl.NO_REENTRANT,
    )
    apply_activation_checkpointing(module, checkpoint_wrapper_fn=wrapper, check_fn=check_fn)


class _FSDPBackwardSyncControl(_BackwardSyncControl):
    @contextmanager
    def no_backward_sync(self, module: Module) -> Generator:
        """Blocks gradient synchronization inside the
        :class:`~torch.distributed.fsdp.FullyShardedDataParallel` wrapper."""
        from torch.distributed.fsdp.fully_sharded_data_parallel import FullyShardedDataParallel

        if not isinstance(module, FullyShardedDataParallel):
            raise TypeError(
                "Blocking backward sync is only possible if the module passed to"
                f" `{self.__class__.__name__}.no_backward_sync` is wrapped in `FullyShardedDataParallel`."
                f" Got: {module.__class__.__name__}."
            )
        with module.no_sync():
            yield


def _init_cpu_offload(cpu_offload: Optional[Union[bool, "CPUOffload"]]) -> "CPUOffload":
    from torch.distributed.fsdp import CPUOffload

    return cpu_offload if isinstance(cpu_offload, CPUOffload) else CPUOffload(offload_params=bool(cpu_offload))


def _optimizer_has_flat_params(optimizer: Optimizer) -> bool:
    _FSDP_FLATTENED = "_fsdp_flattened"
    if _TORCH_GREATER_EQUAL_1_13:
        return any(getattr(param, _FSDP_FLATTENED, False) for param in optimizer.param_groups[0]["params"])

    from torch.distributed.fsdp import FlatParameter

    return any(isinstance(param, FlatParameter) for param in optimizer.param_groups[0]["params"])


def _get_sharded_state_dict_context(module: "FullyShardedDataParallel") -> _GeneratorContextManager:
    from torch.distributed.fsdp import FullyShardedDataParallel as FSDP
    from torch.distributed.fsdp.api import ShardedOptimStateDictConfig, ShardedStateDictConfig, StateDictType

    state_dict_config = ShardedStateDictConfig(offload_to_cpu=True)
    optim_state_dict_config = ShardedOptimStateDictConfig(offload_to_cpu=True)
    state_dict_type_context = FSDP.state_dict_type(
        module=module,
        state_dict_type=StateDictType.SHARDED_STATE_DICT,
        state_dict_config=state_dict_config,
        optim_state_dict_config=optim_state_dict_config,
    )
    return state_dict_type_context


def _get_full_state_dict_context(module: "FullyShardedDataParallel") -> _GeneratorContextManager:
    from torch.distributed.fsdp import FullyShardedDataParallel as FSDP
    from torch.distributed.fsdp.api import FullOptimStateDictConfig, FullStateDictConfig, StateDictType

    state_dict_config = FullStateDictConfig(offload_to_cpu=True, rank0_only=True)
    optim_state_dict_config = FullOptimStateDictConfig(offload_to_cpu=True, rank0_only=True)
    state_dict_type_context = FSDP.state_dict_type(
        module=module,
        state_dict_type=StateDictType.FULL_STATE_DICT,
        state_dict_config=state_dict_config,
        optim_state_dict_config=optim_state_dict_config,
    )
    return state_dict_type_context


def _is_sharded_checkpoint(path: Path) -> bool:
    """A heuristic check to determine whether the path points to a directory with checkpoint shards."""
    return path.is_dir() and (path / _METADATA_FILENAME).is_file()


def _is_full_checkpoint(path: Path) -> bool:
    return path.is_file()


def _no_op() -> None:
    pass


@contextmanager
def _apply_optimizers_during_fsdp_backward(
    optimizers: Union[Optimizer, Iterable[Optimizer]],
    module: torch.nn.Module,
) -> Generator[None, None, None]:
    """Call `Optimizer.step` as gradients become available.

    NOTE: This is an EXPERIMENTAL utility and exploits behavior which is not
          part of the FSDP public API. Use at your own risk.

    By moving optimizer step invocation into the backward call we can free
    gradients earlier and reduce peak memory.
    """
    assert _SUPPORTS_OPTIMIZER_IN_FSDP_BACKWARD
    apply_lock = threading.Lock()

    param_handles = _get_fsdp_handles(module)
    assert param_handles, f"Module {module} does not appear to contain any FSDP modules."
    fsdp_state = _get_module_fsdp_state(module)
    assert fsdp_state is not None
    fsdp_stream = fsdp_state._streams["post_backward"]

    if isinstance(optimizers, Optimizer):
        optimizers = [optimizers]

    # We cannot trigger the optimizer step until all parameters are ready.
    remaining = {}
    for optimizer in optimizers:
        unfinished: Dict[torch.nn.Parameter, None] = {}  # Use Dict as an ordered set.
        for group in optimizer.param_groups:
            for p in group["params"]:
                if p not in unfinished:
                    assert p not in remaining, f"{p=} is shared between two optimizers."
                    unfinished[p] = None
                    remaining[p] = (optimizer, unfinished)

    def maybe_step(parameters: Iterable[torch.nn.Parameter], post_step: Callable[[], None] = _no_op) -> None:
        for p in tuple(parameters):
            optimizer, unfinished = remaining.pop(p)
            unfinished.pop(p)
            if not unfinished:
                optimizer.step()
                optimizer.zero_grad()

                # Used to call `_clear_grads_if_needed`. Otherwise FSDP might hold on to the memory.
                post_step()

    try:
        hook_handles = []
        for h in param_handles:
            assert isinstance(h, FlatParamHandle)
            flat_param = h.flat_param
            fsdp_acc_grad, _ = flat_param._post_backward_hook_state  # type: ignore

            # We must take `h` and `flat_param` as arguments because Python
            # late binds closures.
            def _opt_hook(h: FlatParamHandle, flat_param: FlatParameter, *_unused: Any) -> None:
                assert flat_param._post_backward_called
                assert h.flat_param is flat_param
                with apply_lock, torch.cuda.stream(fsdp_stream):
                    # We invoke `prepare_gradient_for_optim` earlier than usual.
                    # We also need to prevent the later "normal" invocation,
                    # otherwise the double call will trigger FSDP asserts.
                    prepare_gradient = h.prepare_gradient_for_optim
                    assert hasattr(prepare_gradient, "__func__"), prepare_gradient
                    assert prepare_gradient.__func__ is FlatParamHandle.prepare_gradient_for_optim
                    prepare_gradient()
                    h.prepare_gradient_for_optim = _no_op  # type: ignore[method-assign]
                    maybe_step(flat_param._params or (), h._clear_grads_if_needed)

            hook = functools.partial(_opt_hook, h, flat_param)
            hook_handles.append(fsdp_acc_grad.register_hook(hook))

        yield

    finally:
        # Non-FSDP parameters won't have a grad hook, so handle them here.
        with apply_lock:
            maybe_step(remaining)

        # Unregister the grad hooks.
        for hook_handle in hook_handles:
            hook_handle.remove()

        # And lastly back out the handle monkey patches.
        for h in param_handles:
            if h.prepare_gradient_for_optim is _no_op:
                del h.prepare_gradient_for_optim


def fsdp_overlap_step_with_backward(
    optimizers: Union[Optimizer, Iterable[Optimizer]],
    fabric_module: "_FabricModule",
) -> _GeneratorContextManager:
    from lightning.fabric.wrappers import _FabricModule

    assert isinstance(fabric_module, _FabricModule)
    return _apply_optimizers_during_fsdp_backward(optimizers, fabric_module._forward_module)<|MERGE_RESOLUTION|>--- conflicted
+++ resolved
@@ -13,12 +13,8 @@
 # limitations under the License.
 import functools
 import os
-<<<<<<< HEAD
+import threading
 from contextlib import _GeneratorContextManager, contextmanager, nullcontext
-=======
-import threading
-from contextlib import _GeneratorContextManager, contextmanager
->>>>>>> 420eb6f2
 from datetime import timedelta
 from pathlib import Path
 from typing import Any, Callable, Dict, Generator, Iterable, List, Literal, Optional, Tuple, Type, TYPE_CHECKING, Union
