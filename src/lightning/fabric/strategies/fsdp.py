--- conflicted
+++ resolved
@@ -808,15 +808,10 @@
     return state_dict_type_context  # type: ignore[return-value]
 
 
-<<<<<<< HEAD
-def _get_full_state_dict_context(module: Module, rank0_only: bool = True) -> Generator[None, None, None]:
-    from torch.distributed.fsdp import FullStateDictConfig, StateDictType
-=======
 def _get_full_state_dict_context(
     module: Module, world_size: int, rank0_only: bool = True
 ) -> Generator[None, None, None]:
     from torch.distributed.fsdp import FullStateDictConfig
->>>>>>> f4825e57
     from torch.distributed.fsdp import FullyShardedDataParallel as FSDP
 
     # In PyTorch <= 2.0, offload to CPU in combination with `world_size=1` is not possible
