--- conflicted
+++ resolved
@@ -570,23 +570,17 @@
 
     return any(isinstance(param, FlatParameter) for param in optimizer.param_groups[0]["params"])
 
-
 def _get_sharded_state_dict_context(module: "FullyShardedDataParallel") -> _GeneratorContextManager:
     from torch.distributed.fsdp import FullyShardedDataParallel as FSDP
     from torch.distributed.fsdp.api import ShardedOptimStateDictConfig, ShardedStateDictConfig, StateDictType
 
     state_dict_config = ShardedStateDictConfig(offload_to_cpu=True)
     optim_state_dict_config = ShardedOptimStateDictConfig(offload_to_cpu=True)
-<<<<<<< HEAD
     state_dict_type_context = FSDP.state_dict_type(
-=======
-    return FSDP.state_dict_type(
->>>>>>> 83f68324
         module=module,
         state_dict_type=StateDictType.SHARDED_STATE_DICT,
         state_dict_config=state_dict_config,
         optim_state_dict_config=optim_state_dict_config,
-<<<<<<< HEAD
     )
     return state_dict_type_context
 
@@ -603,7 +597,4 @@
         state_dict_config=state_dict_config,
         optim_state_dict_config=optim_state_dict_config,
     )
-    return state_dict_type_context
-=======
-    )
->>>>>>> 83f68324
+    return state_dict_type_context