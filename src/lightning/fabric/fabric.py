--- conflicted
+++ resolved
@@ -584,18 +584,12 @@
 
     @contextmanager
     def sharded_model(self) -> Generator:
-<<<<<<< HEAD
-        """Shard the parameters of the model instantly when instantiating the layers."""
-        context = self._strategy.module_sharded_context() if isinstance(self._strategy, _Sharded) else nullcontext()
-        with context:
-=======
         """Instantiate a model under this context manager to prepare it for model-parallel sharding.
 
         .. deprecated:: This context manager is deprecated in favor of :meth:`init_module`, use it instead.
         """
         rank_zero_deprecation("`Fabric.sharded_model()` is deprecated in favor of `Fabric.init_module()`.")
         with _old_sharded_model_context(self._strategy):
->>>>>>> 88cd1003
             yield
 
     @contextmanager
