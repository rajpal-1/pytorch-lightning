# Copyright The Lightning AI team.
#
# Licensed under the Apache License, Version 2.0 (the "License");
# you may not use this file except in compliance with the License.
# You may obtain a copy of the License at
#
#     http://www.apache.org/licenses/LICENSE-2.0
#
# Unless required by applicable law or agreed to in writing, software
# distributed under the License is distributed on an "AS IS" BASIS,
# WITHOUT WARRANTIES OR CONDITIONS OF ANY KIND, either express or implied.
# See the License for the specific language governing permissions and
# limitations under the License.
import inspect
import os
from contextlib import contextmanager, nullcontext
from functools import partial
from pathlib import Path
from typing import Any, Callable, cast, Dict, Generator, List, Mapping, Optional, overload, Sequence, Tuple, Union

import torch
import torch.nn as nn
from lightning_utilities.core.apply_func import apply_to_collection
from lightning_utilities.core.overrides import is_overridden
from lightning_utilities.core.rank_zero import rank_zero_deprecation, rank_zero_warn
from torch import Tensor
from torch.optim import Optimizer
from torch.utils.data import BatchSampler, DataLoader, DistributedSampler, RandomSampler, SequentialSampler

from lightning.fabric.loggers import Logger
from lightning.fabric.utilities.imports import _TORCH_GREATER_EQUAL_2_0

from lightning.fabric.plugins import Precision  # avoid circular imports: # isort: split
from lightning.fabric.accelerators.accelerator import Accelerator
from lightning.fabric.connector import _Connector, _PLUGIN_INPUT, _PRECISION_INPUT
from lightning.fabric.strategies import DeepSpeedStrategy, FSDPStrategy, SingleDeviceStrategy, Strategy, XLAStrategy
from lightning.fabric.strategies.launchers import _MultiProcessingLauncher, _XLALauncher
from lightning.fabric.strategies.strategy import _Sharded, TBroadcast
from lightning.fabric.utilities import move_data_to_device
from lightning.fabric.utilities.apply_func import convert_tensors_to_scalars, convert_to_tensors
from lightning.fabric.utilities.data import (
    _auto_add_worker_init_fn,
    _replace_dunder_methods,
    _update_dataloader,
    has_iterable_dataset,
)
from lightning.fabric.utilities.distributed import DistributedSamplerWrapper
from lightning.fabric.utilities.seed import seed_everything
from lightning.fabric.utilities.types import ReduceOp
from lightning.fabric.utilities.warnings import PossibleUserWarning
from lightning.fabric.wrappers import _FabricDataLoader, _FabricModule, _FabricOptimizer, _unwrap_objects


def _do_nothing(*_: Any) -> None:
    pass


class Fabric:
    """Fabric accelerates your PyTorch training or inference code with minimal changes required.

    - Automatic placement of models and data onto the device.
    - Automatic support for mixed and double precision (smaller memory footprint).
    - Seamless switching between hardware (CPU, GPU, TPU) and distributed training strategies
      (data-parallel training, sharded training, etc.).
    - Automated spawning of processes, no launch utilities required.
    - Multi-node support.

    Args:
        accelerator: The hardware to run on. Possible choices are:
            ``"cpu"``, ``"cuda"``, ``"mps"``, ``"gpu"``, ``"tpu"``, ``"auto"``.
        strategy: Strategy for how to run across multiple devices. Possible choices are:
            ``"dp"``, ``"ddp"``, ``"ddp_spawn"``, ``"deepspeed"``, ``"fsdp"``.
        devices: Number of devices to train on (``int``), which GPUs to train on (``list`` or ``str``), or ``"auto"``.
            The value applies per node.
        num_nodes: Number of GPU nodes for distributed training.
        precision: Double precision (``"64"``), full precision (``"32"``), half precision AMP (``"16-mixed"``),
            or bfloat16 precision AMP (``"bf16-mixed"``).
        plugins: One or several custom plugins
        callbacks: A single callback or a list of callbacks. A callback can contain any arbitrary methods that
            can be invoked through :meth:`~lightning.fabric.fabric.Fabric.call` by the user.
        loggers: A single logger or a list of loggers. See :meth:`~lightning.fabric.fabric.Fabric.log` for more
            information.
    """

    def __init__(
        self,
        *,
        accelerator: Union[str, Accelerator] = "auto",
        strategy: Union[str, Strategy] = "auto",
        devices: Union[List[int], str, int] = "auto",
        num_nodes: int = 1,
        precision: _PRECISION_INPUT = "32-true",
        plugins: Optional[Union[_PLUGIN_INPUT, List[_PLUGIN_INPUT]]] = None,
        callbacks: Optional[Union[List[Any], Any]] = None,
        loggers: Optional[Union[Logger, List[Logger]]] = None,
    ) -> None:
        self._connector = _Connector(
            accelerator=accelerator,
            strategy=strategy,
            devices=devices,
            num_nodes=num_nodes,
            precision=precision,
            plugins=plugins,
        )
        self._strategy: Strategy = self._connector.strategy
        self._accelerator: Accelerator = self._connector.accelerator
        self._precision: Precision = self._strategy.precision
        callbacks = callbacks if callbacks is not None else []
        self._callbacks = callbacks if isinstance(callbacks, list) else [callbacks]
        loggers = loggers if loggers is not None else []
        self._loggers = loggers if isinstance(loggers, list) else [loggers]
        self._models_setup: int = 0

        self._prepare_run_method()
        if _is_using_cli():
            # when the CLI is used to launch the script, we need to set up the environment (init processes) here so
            # that the user can immediately use all functionality in strategies
            self._strategy.setup_environment()

    @property
    def accelerator(self) -> Accelerator:
        return self._accelerator

    @property
    def strategy(self) -> Strategy:
        return self._strategy

    @property
    def device(self) -> torch.device:
        """The current device this process runs on.

        Use this to create tensors directly on the device if needed.
        """
        return self._strategy.root_device

    @property
    def global_rank(self) -> int:
        """The global index of the current process across all devices and nodes."""
        return getattr(self._strategy, "global_rank", 0)

    @property
    def local_rank(self) -> int:
        """The index of the current process among the processes running on the local node."""
        return getattr(self._strategy, "local_rank", 0)

    @property
    def node_rank(self) -> int:
        """The index of the current node."""
        return getattr(self._strategy, "node_rank", 0)

    @property
    def world_size(self) -> int:
        """The total number of processes running across all devices and nodes."""
        return getattr(self._strategy, "world_size", 1)

    @property
    def is_global_zero(self) -> bool:
        """Whether this rank is rank zero."""
        return self._strategy.is_global_zero

    @property
    def loggers(self) -> List[Logger]:
        """Returns all loggers passed to Fabric."""
        return self._loggers

    @property
    def logger(self) -> Logger:
        """Returns the first logger in the list passed to Fabric, which is considered the main logger."""
        return self._loggers[0]

    def run(self, *args: Any, **kwargs: Any) -> Any:
        """All the code inside this run method gets accelerated by Fabric.

        You can pass arbitrary arguments to this function when overriding it.
        """

    def setup(
        self,
        module: nn.Module,
        *optimizers: Optimizer,
        move_to_device: bool = True,
    ) -> Any:  # no specific return because the way we want our API to look does not play well with mypy
        """Set up a model and its optimizers for accelerated training.

        Args:
            module: A :class:`torch.nn.Module` to set up
            *optimizers: The optimizer(s) to set up (no optimizers is also possible)
            move_to_device: If set ``True`` (default), moves the model to the correct device. Set this to ``False``
                and alternatively use :meth:`to_device` manually.

        Returns:
            The tuple containing wrapped module and the optimizers, in the same order they were passed in.
        """
        self._validate_setup(module, optimizers)
        original_module = module

        module = self._precision.convert_module(module)

        if move_to_device:
            module = self._move_model_to_device(model=module, optimizers=list(optimizers))

        # Let accelerator/plugin wrap and connect the models and optimizers
        if optimizers:
            module, optimizers = self._strategy.setup_module_and_optimizers(  # type: ignore[assignment]
                module, list(optimizers)
            )
        else:
            module = self._strategy.setup_module(module)

        module = _FabricModule(module, self._precision, original_module=original_module)

        # Update the _DeviceDtypeModuleMixin's device parameter
        module.to(self.device if move_to_device else next(module.parameters(), torch.tensor(0)).device)

        optimizers = [_FabricOptimizer(optimizer=optimizer, strategy=self._strategy) for optimizer in optimizers]

        self._models_setup += 1

        if hasattr(original_module, "_fabric"):  # this is probably a LightningModule
            original_module._fabric = self  # type: ignore[assignment]
            original_module._fabric_optimizers = optimizers  # type: ignore[assignment]

        if optimizers:
            # join both types in a tuple for API convenience
            return (module, *optimizers)
        return module

    def setup_module(self, module: nn.Module, move_to_device: bool = True) -> _FabricModule:
        """Set up a model for accelerated training or inference.

        This is the same as calling ``.setup(model)`` with no optimizers. It is useful for inference or for certain
        strategies like `FSDP` that require setting up the module before the optimizer can be created and set up.
        See also :meth:`setup_optimizers`.

        Args:
            module: A :class:`torch.nn.Module` to set up
            move_to_device: If set ``True`` (default), moves the model to the correct device. Set this to ``False``
                and alternatively use :meth:`to_device` manually.

        Returns:
            The wrapped model.
        """
        self._validate_setup_module(module)
        original_module = module

        module = self._precision.convert_module(module)

        if move_to_device:
            module = self._move_model_to_device(model=module, optimizers=[])

        # Let strategy wrap and connect the module alone
        module = self._strategy.setup_module(module)
        module = _FabricModule(module, self._precision, original_module=original_module)

        if not isinstance(self._strategy, FSDPStrategy):
            # Update the _DeviceDtypeModuleMixin's device parameter
            module.to(self.device if move_to_device else next(module.parameters(), torch.tensor(0)).device)

        if hasattr(original_module, "_fabric"):  # this is probably a LightningModule
            original_module._fabric = self  # type: ignore[assignment]

        self._models_setup += 1
        return module

    def setup_optimizers(self, *optimizers: Optimizer) -> Union[_FabricOptimizer, Tuple[_FabricOptimizer, ...]]:
        """Set up one or more optimizers for accelerated training.

        Some strategies do not allow setting up model and optimizer independently. For them, you should call
        ``.setup(model, optimizer, ...)`` instead to jointly set them up.

        Args:
            *optimizers: One or more optmizers to set up.

        Returns:
            The wrapped optimizer(s).
        """
        self._validate_setup_optimizers(optimizers)
        optimizers = [self._strategy.setup_optimizer(optimizer) for optimizer in optimizers]
        optimizers = [_FabricOptimizer(optimizer=optimizer, strategy=self._strategy) for optimizer in optimizers]
        return optimizers[0] if len(optimizers) == 1 else tuple(optimizers)

    def setup_dataloaders(
        self, *dataloaders: DataLoader, use_distributed_sampler: bool = True, move_to_device: bool = True
    ) -> Union[DataLoader, List[DataLoader]]:
        """Set up one or multiple dataloaders for accelerated training. If you need different settings for each
        dataloader, call this method individually for each one.

        Args:
            *dataloaders: A single dataloader or a sequence of dataloaders.
            use_distributed_sampler: If set ``True`` (default), automatically wraps or replaces the sampler on the
                dataloader(s) for distributed training. If you have a custom sampler defined, set this argument
                to ``False``.
            move_to_device: If set ``True`` (default), moves the data returned by the dataloader(s) automatically to
                the correct device. Set this to ``False`` and alternatively use :meth:`to_device` manually on the
                returned data.

        Returns:
            The wrapped dataloaders, in the same order they were passed in.
        """
        self._validate_setup_dataloaders(dataloaders)
        dataloaders = [
            self._setup_dataloader(
                dataloader, use_distributed_sampler=use_distributed_sampler, move_to_device=move_to_device
            )
            for dataloader in dataloaders
        ]
        dataloaders = dataloaders[0] if len(dataloaders) == 1 else dataloaders
        return dataloaders  # type: ignore[return-value]

    def _setup_dataloader(
        self, dataloader: DataLoader, use_distributed_sampler: bool = True, move_to_device: bool = True
    ) -> DataLoader:
        """Set up a single dataloader for accelerated training.

        Args:
            dataloader: The dataloader to accelerate.
            use_distributed_sampler: If set ``True`` (default), automatically wraps or replaces the sampler on the
                dataloader for distributed training. If you have a custom sampler defined, set this argument to
                ``False``.
            move_to_device: If set ``True`` (default), moves the data returned by the dataloader automatically to
                the correct device. Set this to ``False`` and alternatively use :meth:`to_device` manually on the
                returned data.

        Returns:
            The wrapped dataloader.
        """
        sampler = dataloader.sampler
        if use_distributed_sampler and self._requires_distributed_sampler(dataloader):
            sampler = self._get_distributed_sampler(dataloader, **self._strategy.distributed_sampler_kwargs)

        # the dataloader needs to be re-instantiated because we want to update the input arguments (e.g., sampler)
        dataloader = _update_dataloader(dataloader, sampler)

        # add worker_init_fn for correct seeding in worker processes
        _auto_add_worker_init_fn(dataloader, self.global_rank)

        dataloader = self._strategy.process_dataloader(dataloader)
        device = self.device if move_to_device and not isinstance(self._strategy, XLAStrategy) else None
        lite_dataloader = _FabricDataLoader(dataloader=dataloader, device=device)
        lite_dataloader = cast(DataLoader, lite_dataloader)
        return lite_dataloader

    def backward(self, tensor: Tensor, *args: Any, model: Optional[_FabricModule] = None, **kwargs: Any) -> None:
        """Replaces ``loss.backward()`` in your training loop. Handles precision and automatically for you.

        Args:
            tensor: The tensor (loss) to back-propagate gradients from.
            *args: Optional positional arguments passed to the underlying backward function.
            model: Optional model instance for plugins that require the model for backward().
            **kwargs: Optional named keyword arguments passed to the underlying backward function.

        Note:
            When using ``strategy="deepspeed"`` and multiple models were set up, it is required to pass in the
            model as argument here.
        """
        module = model._forward_module if model is not None else model
        if isinstance(self._strategy, DeepSpeedStrategy):
            if model is None:
                if self._models_setup == 0:
                    raise RuntimeError("No models were set up for backward. Did you forget to call `self.setup()`?")
                if self._models_setup > 1:
                    raise ValueError(
                        "When using multiple models + deepspeed, please provide the model used to perform"
                        " the optimization: `self.backward(loss, model=model)`"
                    )
                module = self._strategy.model
            else:
                # requires to attach the current `DeepSpeedEngine` for the `_FabricOptimizer.step` call.
                self._strategy._deepspeed_engine = module

        self._strategy.backward(tensor, module, *args, **kwargs)

    def clip_gradients(
        self,
        module: Union[torch.nn.Module, _FabricModule],
        optimizer: Union[Optimizer, _FabricOptimizer],
        clip_val: Optional[Union[float, int]] = None,
        max_norm: Optional[Union[float, int]] = None,
        norm_type: Union[float, int] = 2.0,
        error_if_nonfinite: bool = True,
    ) -> Optional[torch.Tensor]:
        """Clip the gradients of the model to a given max value or max norm.

        Args:
            module: The module whose parameters should be clipped.
            optimizer: The optimizer referencing the parameters to be clipped.
            clip_val: If passed, gradients will be clipped to this value.
            max_norm: If passed, clips the gradients in such a way that the p-norm of the resulting parameters is
                no larger than the given value.
            norm_type: The type of norm if `max_norm` was passed. Can be ``'inf'`` for infinity norm.
                Default is the 2-norm.
            error_if_nonfinite: An error is raised if the total norm of the gradients is NaN or infinite.
        """
        if clip_val is not None and max_norm is not None:
            raise ValueError(
                "Only one of `clip_val` or `max_norm` can be set as this specifies the underlying clipping algorithm!"
            )

        if clip_val is not None:
            self.strategy.clip_gradients_value(_unwrap_objects(module), _unwrap_objects(optimizer), clip_val=clip_val)
            return None
        elif max_norm is not None:
            return self.strategy.clip_gradients_norm(
                _unwrap_objects(module),
                _unwrap_objects(optimizer),
                max_norm=max_norm,
                norm_type=norm_type,
                error_if_nonfinite=error_if_nonfinite,
            )
        raise ValueError("You have to specify either `clip_val` or `max_norm` to do gradient clipping!")

    @contextmanager
    def autocast(self) -> Generator[None, None, None]:
        """A context manager to automatically convert operations for the chosen precision.

        Use this only if the `forward` method of your model does not cover all operations you wish to run with the
        chosen precision setting.
        """
        with self._precision.forward_context():
            yield

    @overload
    def to_device(self, obj: nn.Module) -> nn.Module:
        ...

    @overload
    def to_device(self, obj: Tensor) -> Tensor:
        ...

    @overload
    def to_device(self, obj: Any) -> Any:
        ...

    def to_device(self, obj: Union[nn.Module, Tensor, Any]) -> Union[nn.Module, Tensor, Any]:
        """Move a :class:`torch.nn.Module` or a collection of tensors to the current device, if it is not already
        on that device.

        Args:
            obj: An object to move to the device. Can be an instance of :class:`torch.nn.Module`, a tensor, or a
                 (nested) collection of tensors (e.g., a dictionary).

        Returns:
            A reference to the object that was moved to the new device.
        """
        if isinstance(obj, nn.Module):
            self._accelerator.setup_device(self.device)
            self._strategy.module_to_device(obj)
            return obj
        return move_data_to_device(obj, device=self.device)

    def print(self, *args: Any, **kwargs: Any) -> None:
        """Print something only on the first process.

        Arguments passed to this method are forwarded to the Python built-in :func:`print` function.
        """
        if self.local_rank == 0:
            print(*args, **kwargs)

    def barrier(self, name: Optional[str] = None) -> None:
        """Wait for all processes to enter this call.

        Use this to synchronize all parallel processes, but only if necessary, otherwise the overhead of synchronization
        will cause your program to slow down. This method needs to be called on all processes. Failing to do so will
        cause your program to stall forever.
        """
        self._strategy.barrier(name=name)

    def broadcast(self, obj: TBroadcast, src: int = 0) -> TBroadcast:
        """Send a tensor from one process to all others.

        This method needs to be called on all processes. Failing to do so will cause your program to stall forever.

        Args:
            obj: The object to broadcast to all other members. Any serializable object is supported, but it is
                most efficient with the object being a :class:`~torch.Tensor`.
            src: The (global) rank of the process that should send the data to all others.

        Return:
            The transferred data, the same value on every rank.
        """
        return self._strategy.broadcast(obj, src=src)

    def all_gather(
        self, data: Union[Tensor, Dict, List, Tuple], group: Optional[Any] = None, sync_grads: bool = False
    ) -> Union[Tensor, Dict, List, Tuple]:
        """Gather tensors or collections of tensors from multiple processes.

        This method needs to be called on all processes. Failing to do so will cause your program to stall forever.

        Args:
            data: int, float, tensor of shape (batch, ...), or a (possibly nested) collection thereof.
            group: the process group to gather results from. Defaults to all processes (world).
            sync_grads: flag that allows users to synchronize gradients for the all_gather operation

        Return:
            A tensor of shape (world_size, batch, ...), or if the input was a collection
            the output will also be a collection with tensors of this shape.
        """
        group = group if group is not None else torch.distributed.group.WORLD
        data = convert_to_tensors(data, device=self.device)
        return apply_to_collection(data, Tensor, self._strategy.all_gather, group=group, sync_grads=sync_grads)

    def all_reduce(
        self,
        data: Union[Tensor, Dict, List, Tuple],
        group: Optional[Any] = None,
        reduce_op: Optional[Union[ReduceOp, str]] = "mean",
    ) -> Union[Tensor, Dict, List, Tuple]:
        """Reduce tensors or collections of tensors from multiple processes.

        This method needs to be called on all processes. Failing to do so will cause your program to stall forever.

        Args:
            data: int, float, tensor of shape (batch, ...), or a (possibly nested) collection thereof.
            group: the process group to reduce results across. Defaults to all processes (world).
            reduce_op: the reduction operation. Defaults to 'mean'. Can also be a string 'sum' or ReduceOp.
                Some strategies may limit the choices here.

        Return:
            A tensor of the same shape as the input with values reduced pointwise across processes. The same is
            applied to tensors in a collection if a collection is given as input.
        """
        group = group if group is not None else torch.distributed.group.WORLD
        data = convert_to_tensors(data, device=self.device)
        return apply_to_collection(data, Tensor, self._strategy.all_reduce, group=group, reduce_op=reduce_op)

    @contextmanager
    def no_backward_sync(self, module: _FabricModule, enabled: bool = True) -> Generator:
        """Skip gradient synchronization during backward to avoid redundant communication overhead.

        Use this context manager when performing gradient accumulation to speed up training with multiple devices.

        Example::

            # Accumulate gradient 8 batches at a time
            with self.no_backward_sync(model, enabled=(batch_idx % 8 != 0)):
                output = model(input)
                loss = ...
                self.backward(loss)
                ...

        For those strategies that don't support it, a warning is emitted. For single-device strategies, it is a no-op.
        Both the model's `.forward()` and the `self.backward()` call need to run under this context.

        Args:
            module: The module for which to control the gradient synchronization.
            enabled: Whether the context manager is enabled or not. ``True`` means skip the sync, ``False`` means do not
                skip.
        """
        if not isinstance(module, _FabricModule):
            raise TypeError(
                "You need to set up the model first before you can call `self.no_backward_sync()`:"
                " `model = self.setup(model, ...)`"
            )
        if not enabled or isinstance(self._strategy, SingleDeviceStrategy):
            context = nullcontext()
        elif self._strategy._backward_sync_control is None:
            rank_zero_warn(
                f"The `{self._strategy.__class__.__name__}` does not support skipping the gradient synchronization."
                f" Remove `.no_backward_sync()` from your code or choose a different strategy.",
                category=PossibleUserWarning,
            )
            context = nullcontext()
        else:
            context = self._strategy._backward_sync_control.no_backward_sync(  # type: ignore[assignment]
                module._forward_module
            )

        with context:
            yield

    @contextmanager
    def sharded_model(self) -> Generator:
        """Shard the parameters of the model instantly when instantiating the layers.

        .. deprecated:: This context manager is deprecated in favor of :meth:`init_module`, use it instead.
        """
        rank_zero_deprecation("`Fabric.sharded_model()` is deprecated in favor of `Fabric.init_module()`.")
        with _old_sharded_model_context(self._strategy):
            yield

    @contextmanager
    def init_module(self) -> Generator:
        """Instantiate the model and its parameters under this context manager to reduce peak memory usage.

        The parameters get created on the device and with the right data type right away without wasting memory being
        allocated unnecessarily.

        Note:
            The automatic device placement under this context manager is only supported with PyTorch 2.0 and newer.
        """
        if not _TORCH_GREATER_EQUAL_2_0 and self.device.type != "cpu":
            rank_zero_warn(
                "`Fabric.init_module()` can't place the model parameters on the device directly with PyTorch < 2.0."
                " Parameters will remain on CPU until `Fabric.setup()` is called. Upgrade to PyTorch >= 2.0 to fully"
                " utilize the features in `init_module()`.",
                category=PossibleUserWarning,
            )
        with self._strategy.module_init_context():
            yield

    def save(self, path: Union[str, Path], state: Dict[str, Union[nn.Module, Optimizer, Any]]) -> None:
        """Save checkpoint contents to a file.

        How and which processes save gets determined by the `strategy`. For example, the `ddp` strategy
        saves checkpoints only on process 0, while the `fsdp` strategy saves files from every rank.
        This method must be called on all processes!

        Args:
            path: A path to where the file(s) should be saved
            state: A dictionary with contents to be saved. If the dict contains modules or optimizers, their
                state-dict will be retrieved and converted automatically.
        """
        self._strategy.save_checkpoint(path=path, state=_unwrap_objects(state))
        self.barrier()

    def load(
        self, path: Union[str, Path], state: Optional[Dict[str, Union[nn.Module, Optimizer, Any]]] = None
    ) -> Dict[str, Any]:
        """Load a checkpoint from a file and restore the state of objects (modules, optimizers, etc.)

        How and which processes load gets determined by the `strategy`.
        This method must be called on all processes!

        Args:
            path: A path to where the file is located
            state: A dictionary of objects whose state will be restored in-place from the checkpoint path.
                If no state is given, then the checkpoint will be returned in full.

        Returns:
            The remaining items that were not restored into the given state dictionary. If no state dictionary is
            given, the full checkpoint will be returned.
        """
        unwrapped_state = _unwrap_objects(state)
        remainder = self._strategy.load_checkpoint(path=path, state=unwrapped_state)
        self.barrier()
        if state is not None:
            # We need to unwrap objects (see above) but this creates a new dictionary. In-place updates
            # (for user metadata) wouldn't show up in the original dict, so we need to copy the data back.
            for k in list(unwrapped_state.keys()):
                if isinstance(state[k], (_FabricModule, _FabricOptimizer, _FabricDataLoader)):
                    continue
                state[k] = unwrapped_state[k]
        return remainder

    def launch(self, function: Callable[["Fabric"], Any] = _do_nothing, *args: Any, **kwargs: Any) -> Any:
        """Launch and initialize all the processes needed for distributed execution.

        Args:
            function: Optional function to launch when using a spawn/fork-based strategy, for example, when using the
                XLA strategy (``accelerator="tpu"``). The function must accept at least one argument, to which
                the Fabric object itself will be passed.
            *args: Optional positional arguments to be passed to the function.
            **kwargs: Optional keyword arguments to be passed to the function.

        Returns:
            Returns the output of the function that ran in worker process with rank 0.

        The ``launch()`` method should only be used if you intend to specify accelerator, devices, and so on in
        the code (programmatically). If you are launching with the Lightning CLI, ``lightning run model ...``, remove
        ``launch()`` from your code.

        ``launch()`` is a no-op when called multiple times and no function is passed in.
        """
        if _is_using_cli():
            raise RuntimeError(
                "This script was launched through the CLI, and processes have already been created. Calling "
                " `.launch()` again is not allowed."
            )
        if function is not _do_nothing:
            if not callable(function):
                raise TypeError(
                    f"`Fabric.launch(...)` needs to be a callable, but got {function}."
                    " HINT: do `.launch(your_fn)` instead of `.launch(your_fn())`"
                )
            if not inspect.signature(function).parameters:
                raise TypeError(
                    f"`Fabric.launch(function={function})` needs to take at least one argument. The launcher will"
                    " pass in the `Fabric` object so you can use it inside the function."
                )
        elif isinstance(self.strategy.launcher, (_MultiProcessingLauncher, _XLALauncher)):
            raise TypeError(
                f"To use the `{type(self.strategy).__name__}` strategy, `.launch()` needs to be called with a function"
                " that contains the code to launch in processes."
            )
        return self._wrap_and_launch(function, self, *args, **kwargs)

    def call(self, hook_name: str, *args: Any, **kwargs: Any) -> None:
        """Trigger the callback methods with the given name and arguments.

        Not all objects registered via ``Fabric(callbacks=...)`` must implement a method with the given name. The ones
        that have a matching method name will get called.

        Args:
            hook_name: The name of the callback method.
            *args: Optional positional arguments that get passed down to the callback method.
            **kwargs: Optional keyword arguments that get passed down to the callback method.

        Example::

            class MyCallback:
                def on_train_epoch_end(self, results):
                    ...

            fabric = Fabric(callbacks=[MyCallback()])
            fabric.call("on_train_epoch_end", results={...})
        """
        for callback in self._callbacks:
            method = getattr(callback, hook_name, None)
            if method is None:
                continue
            if not callable(method):
                rank_zero_warn(
                    f"Skipping the callback `{type(callback).__name__}.{hook_name}` because it is not callable."
                )
                continue

            method(*args, **kwargs)

            # TODO(fabric): handle the following signatures
            # method(self, fabric|trainer, x, y=1)
            # method(self, fabric|trainer, *args, x, y=1)
            # method(self, *args, y=1)
            # method(self, *args, **kwargs)

    def log(self, name: str, value: Any, step: Optional[int] = None) -> None:
        """Log a scalar to all loggers that were added to Fabric.

        Args:
            name: The name of the metric to log.
            value: The metric value to collect. If the value is a :class:`torch.Tensor`, it gets detached from the
                graph automatically.
            step: Optional step number. Most Logger implementations auto-increment the step value by one with every
                log call. You can specify your own value here.
        """
        self.log_dict(metrics={name: value}, step=step)

    def log_dict(self, metrics: Mapping[str, Any], step: Optional[int] = None) -> None:
        """Log multiple scalars at once to all loggers that were added to Fabric.

        Args:
            metrics: A dictionary where the key is the name of the metric and the value the scalar to be logged.
                Any :class:`torch.Tensor` in the dictionary get detached from the graph automatically.
            step: Optional step number. Most Logger implementations auto-increment this value by one with every
                log call. You can specify your own value here.
        """
        metrics = convert_tensors_to_scalars(metrics)
        for logger in self._loggers:
            logger.log_metrics(metrics=metrics, step=step)

    @staticmethod
    def seed_everything(seed: Optional[int] = None, workers: Optional[bool] = None) -> int:
        """Helper function to seed everything without explicitly importing Lightning.

        See :func:`lightning.fabric.utilities.seed.seed_everything` for more details.
        """
        if workers is None:
            # Lightning sets `workers=False` by default to avoid breaking reproducibility, but since this is a new
            # release, we can afford to do it.
            workers = True
        return seed_everything(seed=seed, workers=workers)

    def _wrap_and_launch(self, to_run: Callable, *args: Any, **kwargs: Any) -> Any:
        to_run = partial(self._wrap_with_setup, to_run)
        if (launcher := self._strategy.launcher) is not None:
            return launcher.launch(to_run, *args, **kwargs)
        return to_run(*args, **kwargs)

    def _wrap_with_setup(self, to_run: Callable, *args: Any, **kwargs: Any) -> Any:
        self._strategy.setup_environment()
        # apply sharded context to prevent OOM
<<<<<<< HEAD
        with self.sharded_model(), _replace_dunder_methods(DataLoader, "dataset"), _replace_dunder_methods(
            BatchSampler
        ):
            return to_run(*args, **kwargs)
=======
        with _old_sharded_model_context(self._strategy), _replace_dunder_methods(
            DataLoader, "dataset"
        ), _replace_dunder_methods(BatchSampler):
            return run_function(*args, **kwargs)
>>>>>>> 91cb4b9b

    def _move_model_to_device(self, model: nn.Module, optimizers: List[Optimizer]) -> nn.Module:
        initial_device = next(model.parameters(), torch.tensor(0)).device
        if any(param.device != initial_device for param in model.parameters()):
            rank_zero_warn(
                "The model passed to `Fabric.setup()` has parameters on different devices. Since `move_to_device=True`,"
                " all parameters will be moved to the new device. If this is not desired, set "
                " `Fabric.setup(..., move_to_device=False)`.",
                category=PossibleUserWarning,
            )

        if isinstance(self._strategy, XLAStrategy):
            # When the user creates the optimizer, they reference the parameters on the CPU.
            # However, when running with TPU the parameters get copied and the reference in the optimizer
            # remains invalid. We need to update the references to point to the parameter tensors on the device.
            params_before_move = dict(model.named_parameters())
            model = self.to_device(model)
            # XLA makes a copy on the parameters, so the device is not the same before and after to_device.
            params_on_device = dict(model.named_parameters())

            mapping = {param: params_on_device[name] for name, param in params_before_move.items()}
            for optimizer in optimizers:
                for param_group in optimizer.param_groups:
                    param_group["params"] = [mapping.get(p, p) for p in param_group["params"]]
        else:
            model = self.to_device(model)
        return model

    def _requires_distributed_sampler(self, dataloader: DataLoader) -> bool:
        return (
            getattr(self.strategy, "distributed_sampler_kwargs", None) is not None
            and not isinstance(dataloader.sampler, DistributedSampler)
            and not has_iterable_dataset(dataloader)
        )

    @staticmethod
    def _get_distributed_sampler(dataloader: DataLoader, **kwargs: Any) -> DistributedSampler:
        kwargs.setdefault("shuffle", isinstance(dataloader.sampler, RandomSampler))
        kwargs.setdefault("seed", int(os.getenv("PL_GLOBAL_SEED", 0)))
        if isinstance(dataloader.sampler, (RandomSampler, SequentialSampler)):
            return DistributedSampler(dataloader.dataset, **kwargs)
        return DistributedSamplerWrapper(dataloader.sampler, **kwargs)

    def _prepare_run_method(self) -> None:
        if is_overridden("run", self, Fabric) and _is_using_cli():
            raise TypeError(
                "Overriding `Fabric.run()` and launching from the CLI is not allowed. Run the script normally,"
                " or change your code to directly call `fabric = Fabric(...); fabric.setup(...)` etc."
            )
        # wrap the run method, so we can inject setup logic or spawn processes for the user
        setattr(self, "run", partial(self._wrap_and_launch, self.run))

    def _validate_setup(self, module: nn.Module, optimizers: Sequence[Optimizer]) -> None:
        if isinstance(module, _FabricModule):
            raise ValueError("A model should be passed only once to the `setup` method.")

        if any(isinstance(opt, _FabricOptimizer) for opt in optimizers):
            raise ValueError("An optimizer should be passed only once to the `setup` method.")

        if isinstance(self._strategy, FSDPStrategy) and not _TORCH_GREATER_EQUAL_2_0:
            raise RuntimeError(
                f"The `{type(self).__name__}` requires the model and optimizer(s) to be set up separately."
                " Create and set up the model first through `model = self.setup_model(model)`. Then create the"
                " optimizer and set it up: `optimizer = self.setup_optimizer(optimizer)`."
            )

    def _validate_setup_module(self, module: nn.Module) -> None:
        if isinstance(module, _FabricModule):
            raise ValueError("A model should be passed only once to the `setup_module` method.")

    def _validate_setup_optimizers(self, optimizers: Sequence[Optimizer]) -> None:
        if isinstance(self._strategy, (DeepSpeedStrategy, XLAStrategy)):
            raise RuntimeError(
                f"The `{type(self._strategy).__name__}` requires the model and optimizer(s) to be set up jointly"
                " through `.setup(model, optimizer, ...)`."
            )

        if not optimizers:
            raise ValueError("`setup_optimizers` requires at least one optimizer as input.")

        if any(isinstance(opt, _FabricOptimizer) for opt in optimizers):
            raise ValueError("An optimizer should be passed only once to the `setup_optimizers` method.")

    @staticmethod
    def _validate_setup_dataloaders(dataloaders: Sequence[DataLoader]) -> None:
        if not dataloaders:
            raise ValueError("`setup_dataloaders` requires at least one dataloader as input.")

        if any(isinstance(dl, _FabricDataLoader) for dl in dataloaders):
            raise ValueError("A dataloader should be passed only once to the `setup_dataloaders` method.")

        if any(not isinstance(dl, DataLoader) for dl in dataloaders):
            raise TypeError("Only PyTorch DataLoader are currently supported in `setup_dataloaders`.")


def _is_using_cli() -> bool:
    return bool(int(os.environ.get("LT_CLI_USED", "0")))


@contextmanager
def _old_sharded_model_context(strategy: Strategy) -> Generator:
    if isinstance(strategy, _Sharded):
        with strategy.module_sharded_context():
            yield
    else:
        yield<|MERGE_RESOLUTION|>--- conflicted
+++ resolved
@@ -769,17 +769,10 @@
     def _wrap_with_setup(self, to_run: Callable, *args: Any, **kwargs: Any) -> Any:
         self._strategy.setup_environment()
         # apply sharded context to prevent OOM
-<<<<<<< HEAD
         with self.sharded_model(), _replace_dunder_methods(DataLoader, "dataset"), _replace_dunder_methods(
             BatchSampler
         ):
             return to_run(*args, **kwargs)
-=======
-        with _old_sharded_model_context(self._strategy), _replace_dunder_methods(
-            DataLoader, "dataset"
-        ), _replace_dunder_methods(BatchSampler):
-            return run_function(*args, **kwargs)
->>>>>>> 91cb4b9b
 
     def _move_model_to_device(self, model: nn.Module, optimizers: List[Optimizer]) -> nn.Module:
         initial_device = next(model.parameters(), torch.tensor(0)).device
