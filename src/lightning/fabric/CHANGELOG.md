--- conflicted
+++ resolved
@@ -62,16 +62,12 @@
 
 ### Fixed
 
-<<<<<<< HEAD
--
+- Fixed issue where the wrapped dataloader `iter()` would be called twice ([#16841](https://github.com/Lightning-AI/lightning/pull/16841))
 
 
 ## [1.9.3] - 2023-02-21
 
 ### Fixed
-=======
-- Fixed issue where the wrapped dataloader `iter()` would be called twice ([#16841](https://github.com/Lightning-AI/lightning/pull/16841))
->>>>>>> 235e6922
 
 - Fixed an issue causing a wrong environment plugin to be selected when `accelerator=tpu` and `devices > 1` ([#16806](https://github.com/Lightning-AI/lightning/pull/16806))
 - Fixed parsing of defaults for `--accelerator` and `--precision` in Fabric CLI when `accelerator` and `precision` are set to non-default values in the code ([#16818](https://github.com/Lightning-AI/lightning/pull/16818))
