--- conflicted
+++ resolved
@@ -97,10 +97,7 @@
     def _autocast_context_manager(self) -> torch.autocast:
         # the dtype could be automatically inferred but we need to manually set it due to a bug upstream
         # https://github.com/pytorch/pytorch/issues/67233
-<<<<<<< HEAD
         return torch.autocast(self.device, dtype=self._desired_dtype)
-=======
-        return torch.autocast(self.device, dtype=torch.bfloat16 if self.precision == "bf16-mixed" else torch.half)
 
     def unscale_gradients(self, optimizer: Optimizer) -> None:
         scaler = self.scaler
@@ -117,5 +114,4 @@
     Since, the current implementation of this function checks a PyTorch internal variable on the optimizer, the return
     value will only be reliable for built-in PyTorch optimizers.
     """
-    return getattr(optimizer, "_step_supports_amp_scaling", False)
->>>>>>> 845812c2
+    return getattr(optimizer, "_step_supports_amp_scaling", False)