--- conflicted
+++ resolved
@@ -120,14 +120,7 @@
         hostname = socket.gethostname()
         all_hostnames = self._comm_world.gather(hostname, root=0)  # returns None on non-root ranks
         # sort all the hostnames, and find unique ones
-<<<<<<< HEAD
-        if self.global_rank() == 0:
-            unique_hosts = sorted(set(all_hostnames))
-        else:
-            unique_hosts = None
-=======
         unique_hosts = sorted(set(all_hostnames)) if all_hostnames is not None else []
->>>>>>> 520c1e47
         unique_hosts = self._comm_world.bcast(unique_hosts, root=0)
         # find the index for this host in the list of hosts:
         self._node_rank = unique_hosts.index(hostname)
