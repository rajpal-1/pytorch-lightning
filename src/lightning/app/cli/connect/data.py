# Copyright The Lightning team.
#
# Licensed under the Apache License, Version 2.0 (the "License");
# you may not use this file except in compliance with the License.
# You may obtain a copy of the License at
#
#     http://www.apache.org/licenses/LICENSE-2.0
#
# Unless required by applicable law or agreed to in writing, software
# distributed under the License is distributed on an "AS IS" BASIS,
# WITHOUT WARRANTIES OR CONDITIONS OF ANY KIND, either express or implied.
# See the License for the specific language governing permissions and
# limitations under the License.

import sys

import click
import rich
<<<<<<< HEAD
from lightning_cloud.openapi import Create, V1AwsDataConnection
=======
>>>>>>> 2906a629
from rich.live import Live
from rich.spinner import Spinner
from rich.text import Text

from lightning.app.utilities.app_helpers import Logger
from lightning.app.utilities.cli_helpers import _error_and_exit
from lightning.app.utilities.cloud import _get_project
from lightning.app.utilities.network import LightningClient

logger = Logger(__name__)


@click.argument("name", required=True)
@click.argument("region", required=True)
@click.argument("source", required=True)
@click.argument("secret_arn_name", required=False)
@click.argument("destination", required=False)
@click.argument("project_name", required=False)
def connect_data(
    name: str,
    region: str,
    source: str,
    secret_arn_name: str = "",
    destination: str = "",
    project_name: str = "",
) -> None:
    """Create a new data connection."""

    from lightning_cloud.openapi import ProjectIdDataConnectionsBody

    if sys.platform == "win32":
        _error_and_exit("Data connection isn't supported on windows. Open an issue on Github.")

    with Live(Spinner("point", text=Text("pending...", style="white")), transient=True) as live:

        live.stop()

        client = LightningClient()
        projects = client.projects_service_list_memberships()

        project_id = None

        for project in projects.memberships:

            if project.name == project_name:
                project_id = project.project_id
                break

        if project_id is None:
            project_id = _get_project(client).project_id

        if not source.startswith("s3://"):
            return _error_and_exit(
                "Only public S3 folders are supported for now. Please, open a Github issue with your use case."
            )

        try:
            client.data_connection_service_create_data_connection(
                body=Create(
                    name=name,
                    aws=V1AwsDataConnection(
                        region=region,
                        source=source,
                        destination=destination,
                        secret_arn_name=secret_arn_name,
                    ),
                ),
                project_id=project_id,
            )

            # Note: Expose through lightning show data {DATA_NAME}
            # response = client.data_connection_service_list_data_connection_artifacts(
            #     project_id=project_id,
            #     id=response.id,
            # )
        except Exception:
            _error_and_exit("The data connection creation failed.")

    rich.print(f"[green]Succeeded[/green]: You have created a new data connection {name}.")<|MERGE_RESOLUTION|>--- conflicted
+++ resolved
@@ -16,10 +16,6 @@
 
 import click
 import rich
-<<<<<<< HEAD
-from lightning_cloud.openapi import Create, V1AwsDataConnection
-=======
->>>>>>> 2906a629
 from rich.live import Live
 from rich.spinner import Spinner
 from rich.text import Text
@@ -48,7 +44,7 @@
 ) -> None:
     """Create a new data connection."""
 
-    from lightning_cloud.openapi import ProjectIdDataConnectionsBody
+    from lightning_cloud.openapi import Create, V1AwsDataConnection
 
     if sys.platform == "win32":
         _error_and_exit("Data connection isn't supported on windows. Open an issue on Github.")
