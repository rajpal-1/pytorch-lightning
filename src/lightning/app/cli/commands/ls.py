<<<<<<< HEAD
from typing import Optional, List
=======
<<<<<<< HEAD
from typing import List, Optional

=======
>>>>>>> e3d5e60354284ab1c089aec0d13fbd37d13dd1fe
>>>>>>> 16b6069d
import os
from typing import Optional

import rich
from rich.live import Live
from rich.spinner import Spinner
from rich.text import Text

from lightning.app.cli.commands.connection import _LIGHTNING_CONNECTION_FOLDER
from lightning.app.utilities.app_helpers import Logger
from lightning.app.utilities.network import LightningClient
<<<<<<< HEAD
from lightning.app.cli.commands.cd import _CD_FILE
=======

<<<<<<< HEAD
import rich
from rich.color import ANSI_COLOR_NAMES
>>>>>>> 16b6069d
from rich.live import Live
from rich.spinner import Spinner
<<<<<<< HEAD
import rich
=======
from rich.text import Text

from lightning.app.cli.commands.cd import _CD_FILE
from lightning.app.cli.commands.connection import _LIGHTNING_CONNECTION_FOLDER

=======
>>>>>>> e3d5e60354284ab1c089aec0d13fbd37d13dd1fe
>>>>>>> 16b6069d

_FOLDER_COLOR = "blue"
_FILE_COLOR = "white"

logger = Logger(__name__)


def ls(path: Optional[str] = None) -> List[str]:

    root = '/'
    paths = []

    with Live(Spinner("point", text=Text("pending...", style="white")), transient=True) as live:


        if not os.path.exists(_LIGHTNING_CONNECTION_FOLDER):
            os.makedirs(_LIGHTNING_CONNECTION_FOLDER)

        if not os.path.exists(_CD_FILE):
            with open(_CD_FILE, "w") as f:
                f.write(root + "\n")
        else:
            with open(_CD_FILE, "r") as f:
                lines = f.readlines()
                root = lines[0].replace("\n", "")

        client = LightningClient()
        projects = client.projects_service_list_memberships()

        if root == "/":
            project_names = [_add_colors(project.name, color=_FOLDER_COLOR) for project in projects.memberships]
            rich.print(*sorted(set(project_names)))
            return project_names

        splits = root.split("/")[1:]

        lit_apps = client.lightningapp_instance_service_list_lightningapp_instances(project_id=splits[0]).lightningapps

        if len(splits) == 1:
            return sorted([_add_colors(lit_app.name, color=_FOLDER_COLOR) for lit_app in lit_apps])


        lit_apps = [lit_app for lit_app in lit_apps if lit_app.name == splits[1]]
        assert len(lit_apps) == 1
        lit_app = lit_apps[0]

        depth = len(splits)
        subpath = "/".join(splits[2:])
        # TODO: Replace with project level endpoints
        response = client.lightningapp_instance_service_list_lightningapp_instance_artifacts(splits[0], lit_app.id)
        for artifact in response.artifacts:
            path = os.path.join(splits[0], lit_app.name, artifact.filename)
            artifact_splits = path.split("/")

            if len(artifact_splits) < depth + 1:
                continue

            if not str(artifact.filename).startswith(subpath):
                continue

            # display files otherwise folders
            if len(artifact_splits) == depth + 1:
                color = _FILE_COLOR
            else:
                color= _FOLDER_COLOR

            paths.append(_add_colors(artifact_splits[depth], color=color))
<<<<<<< HEAD
        
        paths = sorted(set(paths))
=======

    paths = sorted(set(paths))
>>>>>>> 16b6069d

    rich.print(*paths)

    return paths


def _add_colors(filename: str, color: Optional[str] = None) -> str:
    return f"[{color}]{filename}[/{color}]"<|MERGE_RESOLUTION|>--- conflicted
+++ resolved
@@ -1,12 +1,5 @@
-<<<<<<< HEAD
-from typing import Optional, List
-=======
-<<<<<<< HEAD
 from typing import List, Optional
 
-=======
->>>>>>> e3d5e60354284ab1c089aec0d13fbd37d13dd1fe
->>>>>>> 16b6069d
 import os
 from typing import Optional
 
@@ -18,27 +11,10 @@
 from lightning.app.cli.commands.connection import _LIGHTNING_CONNECTION_FOLDER
 from lightning.app.utilities.app_helpers import Logger
 from lightning.app.utilities.network import LightningClient
-<<<<<<< HEAD
 from lightning.app.cli.commands.cd import _CD_FILE
-=======
-
-<<<<<<< HEAD
 import rich
-from rich.color import ANSI_COLOR_NAMES
->>>>>>> 16b6069d
 from rich.live import Live
 from rich.spinner import Spinner
-<<<<<<< HEAD
-import rich
-=======
-from rich.text import Text
-
-from lightning.app.cli.commands.cd import _CD_FILE
-from lightning.app.cli.commands.connection import _LIGHTNING_CONNECTION_FOLDER
-
-=======
->>>>>>> e3d5e60354284ab1c089aec0d13fbd37d13dd1fe
->>>>>>> 16b6069d
 
 _FOLDER_COLOR = "blue"
 _FILE_COLOR = "white"
@@ -106,14 +82,9 @@
                 color= _FOLDER_COLOR
 
             paths.append(_add_colors(artifact_splits[depth], color=color))
-<<<<<<< HEAD
         
         paths = sorted(set(paths))
-=======
-
-    paths = sorted(set(paths))
->>>>>>> 16b6069d
-
+    
     rich.print(*paths)
 
     return paths
