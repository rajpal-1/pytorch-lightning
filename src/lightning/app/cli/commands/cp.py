# Copyright The Lightning AI team.
#
# Licensed under the Apache License, Version 2.0 (the "License");
# you may not use this file except in compliance with the License.
# You may obtain a copy of the License at
#
#     http://www.apache.org/licenses/LICENSE-2.0
#
# Unless required by applicable law or agreed to in writing, software
# distributed under the License is distributed on an "AS IS" BASIS,
# WITHOUT WARRANTIES OR CONDITIONS OF ANY KIND, either express or implied.
# See the License for the specific language governing permissions and
# limitations under the License.

import concurrent
import contextlib
import os
import sys
from functools import partial
from multiprocessing.pool import ApplyResult
from pathlib import Path
from textwrap import dedent
from typing import Any, Optional, Tuple, Union

import click
import requests
import urllib3
from lightning_cloud.openapi import (
    Externalv1Cluster,
    Externalv1LightningappInstance,
    ProjectIdStorageBody,
    V1CloudSpace,
    V1GetClusterResponse,
)
from rich.live import Live
from rich.progress import BarColumn, DownloadColumn, Progress, TaskID, TextColumn
from rich.spinner import Spinner
from rich.text import Text

from lightning.app.cli.commands.ls import _collect_artifacts, _get_prefix
from lightning.app.cli.commands.pwd import _pwd
from lightning.app.source_code import FileUploader
from lightning.app.utilities.app_helpers import Logger
from lightning.app.utilities.auth import _AuthTokenGetter
from lightning.app.utilities.cli_helpers import _error_and_exit
from lightning.app.utilities.network import LightningClient

logger = Logger(__name__)


@click.argument("src_path", required=True)
@click.argument("dst_path", required=True)
@click.option("-r", required=False, hidden=True)
@click.option("--recursive", required=False, hidden=True)
@click.option("--zip", required=False, is_flag=True, default=False)
def cp(src_path: str, dst_path: str, r: bool = False, recursive: bool = False, zip: bool = False) -> None:
    """Copy files between your local filesystem and the Lightning Cloud filesystem."""
    if sys.platform == "win32":
        print("`cp` isn't supported on windows. Open an issue on Github.")
        sys.exit(0)

    with Live(Spinner("point", text=Text("pending...", style="white")), transient=True) as live:
        pwd = _pwd()

        client = LightningClient(retry=False)

        src_path, src_remote = _sanitize_path(src_path, pwd)
        dst_path, dst_remote = _sanitize_path(dst_path, pwd)

        if src_remote and dst_remote:
            return _error_and_exit("Moving files remotely isn't supported yet. Please, open a Github issue.")

        if not src_remote and dst_remote:
            if dst_path == "/" or len(dst_path.split("/")) == 1:
                return _error_and_exit("Uploading files at the project level isn't allowed yet.")
            if zip:
                return _error_and_exit("Zipping uploads isn't supported yet. Please, open a Github issue.")
            _upload_files(live, client, src_path, dst_path, pwd)
            return None
        if src_remote and not dst_remote:
            if zip:
                return _zip_files(live, src_path, dst_path)
            _download_files(live, client, src_path, dst_path, pwd)
            return None

        return _error_and_exit("Moving files locally isn't supported yet. Please, open a Github issue.")


def _upload_files(live, client: LightningClient, local_src: str, remote_dst: str, pwd: str) -> str:
    remote_splits = [split for split in remote_dst.split("/") if split != ""]
    remote_dst = os.path.join(*remote_splits)

    if not os.path.exists(local_src):
        return _error_and_exit(f"The provided source path {local_src} doesn't exist.")

    lit_resource = None

    if len(remote_splits) > 1:
        project_id, lit_resource = _get_project_id_and_resource(pwd)
    else:
        project_id = _get_project_id_from_name(remote_dst)

    if len(remote_splits) > 2:
        remote_dst = os.path.join(*remote_splits[2:])

    local_src = Path(local_src).resolve()
    upload_paths = []

    if os.path.isdir(local_src):
        for root_dir, _, paths in os.walk(local_src):
            for path in paths:
                upload_paths.append(os.path.join(root_dir, path))
    else:
        upload_paths = [local_src]

    _upload_urls = []

    clusters = client.projects_service_list_project_cluster_bindings(project_id)

    live.stop()

    for upload_path in upload_paths:
        for cluster in clusters.clusters:
            filename = str(upload_path).replace(str(os.getcwd()), "")[1:]
            filename = _get_prefix(os.path.join(remote_dst, filename), lit_resource) if lit_resource else "/" + filename

            response = client.lightningapp_instance_service_upload_project_artifact(
                project_id=project_id,
                body=ProjectIdStorageBody(cluster_id=cluster.cluster_id, filename=filename),
                async_req=True,
            )
            _upload_urls.append(response)

    upload_urls = []
    for upload_url in _upload_urls:
<<<<<<< HEAD
        upload_urls.append(upload_url.get().urls)
=======
        upload_urls.extend(upload_url.get().urls)
>>>>>>> 73f5df0a

    live.stop()

    if not upload_paths:
        print("There were no files to upload.")
        return None

    progress = _get_progress_bar()

    total_size = sum([Path(path).stat().st_size for path in upload_paths]) // max(len(clusters.clusters), 1)
    task_id = progress.add_task("upload", filename="", total=total_size)

    progress.start()

    _upload_partial = partial(_upload, progress=progress, task_id=task_id)

    with concurrent.futures.ThreadPoolExecutor(4) as executor:
        results = executor.map(_upload_partial, upload_paths, upload_urls)

    progress.stop()

    # Raise the first exception found
    exception = next((e for e in results if isinstance(e, Exception)), None)
    if exception:
        _error_and_exit("We detected errors in uploading your files.")
        return None
    return None


def _upload(source_file: str, presigned_url: ApplyResult, progress: Progress, task_id: TaskID) -> Optional[Exception]:
    source_file = Path(source_file)
    file_uploader = FileUploader(
        presigned_url,
        source_file,
        total_size=None,
        name=str(source_file),
    )
    file_uploader.progress = progress
    file_uploader.task_id = task_id
    file_uploader.upload()


def _zip_files(live: Live, remote_src: str, local_dst: str) -> None:
    if len(remote_src.split("/")) < 3:
        return _error_and_exit(
            dedent(
                f"""
                The source path must be at least two levels deep (e.g. r:/my-project/my-lit-resource).

                The path provided was: r:{remote_src}
                """
            )
        )

    if os.path.isdir(local_dst):
        local_dst = os.path.join(local_dst, os.path.basename(remote_src) + ".zip")

    project_id, lit_resource = _get_project_id_and_resource(remote_src)

    # /my-project/my-lit-resource/artfact-path -> cloudspace/my-lit-resource-id/artifact-path
    artifact = "/".join(remote_src.split("/")[3:])
    prefix = _get_prefix(artifact, lit_resource)

    token = _AuthTokenGetter(LightningClient().api_client)._get_api_token()
    endpoint = f"/v1/projects/{project_id}/artifacts/download?prefix={prefix}&token={token}"

    cluster = _cluster_from_lit_resource(lit_resource)
    url = _storage_host(cluster) + endpoint

    live.stop()
    progress = _get_progress_bar(transient=True)
    progress.start()
    task_id = progress.add_task("download zip", total=None)

    _download_file(local_dst, url, progress, task_id)
    progress.stop()

    click.echo(f"Downloaded to {local_dst}")
    return None


def _download_files(live, client, remote_src: str, local_dst: str, pwd: str):
    project_id, lit_resource = _get_project_id_and_resource(pwd)

    download_paths = []
    download_urls = []
    total_size = []

    prefix = _get_prefix("/".join(pwd.split("/")[3:]), lit_resource) + "/"

    for artifact in _collect_artifacts(client, project_id, prefix, include_download_url=True):
        path = os.path.join(local_dst, artifact.filename.replace(remote_src, ""))
        path = Path(path).resolve()
        os.makedirs(path.parent, exist_ok=True)
        download_paths.append(path)
        download_urls.append(artifact.url)
        total_size.append(int(artifact.size_bytes))

    live.stop()

    if not download_paths:
        print("There were no files to download.")
        return

    progress = progress = _get_progress_bar()

    progress.start()

    task_id = progress.add_task("download", filename="", total=sum(total_size))

    _download_file_fn = partial(_download_file, progress=progress, task_id=task_id)

    with concurrent.futures.ThreadPoolExecutor(4) as executor:
        results = executor.map(_download_file_fn, download_paths, download_urls)

    progress.stop()

    # Raise the first exception found
    exception = next((e for e in results if isinstance(e, Exception)), None)
    if exception:
        _error_and_exit("There was an error downloading your files.")


def _download_file(path: str, url: str, progress: Progress, task_id: TaskID) -> None:
    # Disable warning about making an insecure request
    urllib3.disable_warnings(urllib3.exceptions.InsecureRequestWarning)

    with contextlib.suppress(ConnectionError):
        request = requests.get(url, stream=True, verify=False)  # noqa: S501

        chunk_size = 1024

        with open(path, "wb") as fp:
            for chunk in request.iter_content(chunk_size=chunk_size):
                fp.write(chunk)  # type: ignore
                progress.update(task_id, advance=len(chunk))


def _sanitize_path(path: str, pwd: str) -> Tuple[str, bool]:
    is_remote = _is_remote(path)
    if is_remote:
        path = _remove_remote(path)
        path = pwd if path == "." else os.path.join(pwd, path)
    return path, is_remote


def _is_remote(path: str) -> bool:
    return path.startswith("r:") or path.startswith("remote:")


def _remove_remote(path: str) -> str:
    return path.replace("r:", "").replace("remote:", "")


def _get_project_id_and_resource(pwd: str) -> Tuple[str, Union[Externalv1LightningappInstance, V1CloudSpace]]:
    """Convert a root path to a project id and app id."""
    # TODO: Handle project level
    project_name, resource_name, *_ = pwd.split("/")[1:3]

    # 1. Collect the projects of the user
    client = LightningClient()
    projects = client.projects_service_list_memberships()
    project_id = [project.project_id for project in projects.memberships if project.name == project_name][0]

    # 2. Collect resources
    lit_apps = client.lightningapp_instance_service_list_lightningapp_instances(project_id=project_id).lightningapps

    lit_cloud_spaces = client.cloud_space_service_list_cloud_spaces(project_id=project_id).cloudspaces

    lit_ressources = [lit_resource for lit_resource in lit_cloud_spaces if lit_resource.name == resource_name]

    if len(lit_ressources) == 0:
        lit_ressources = [lit_resource for lit_resource in lit_apps if lit_resource.name == resource_name]

        if len(lit_ressources) == 0:
            print(f"ERROR: There isn't any Lightning Ressource matching the name {resource_name}.")
            sys.exit(0)

    return project_id, lit_ressources[0]


def _get_project_id_from_name(project_name: str) -> str:
    # 1. Collect the projects of the user
    client = LightningClient()
    projects = client.projects_service_list_memberships()
    return [project.project_id for project in projects.memberships if project.name == project_name][0]


def _get_progress_bar(**kwargs: Any) -> Progress:
    return Progress(
        TextColumn("[bold blue]{task.description}", justify="left"),
        BarColumn(bar_width=None),
        "[self.progress.percentage]{task.percentage:>3.1f}%",
        DownloadColumn(),
        **kwargs,
    )


def _storage_host(cluster: Union[V1GetClusterResponse, Externalv1Cluster]) -> str:
    dev_host = os.environ.get("LIGHTNING_STORAGE_HOST")
    if dev_host:
        return dev_host
    return f"https://storage.{cluster.spec.driver.kubernetes.root_domain_name}"


def _cluster_from_lit_resource(
    lit_resource: Union[Externalv1LightningappInstance, V1CloudSpace]
) -> Union[V1GetClusterResponse, Externalv1Cluster]:
    client = LightningClient()
    if isinstance(lit_resource, Externalv1LightningappInstance):
        return client.cluster_service_get_cluster(lit_resource.spec.cluster_id)

    clusters = client.cluster_service_list_clusters()
    for cluster in clusters.clusters:
        if cluster.id == clusters.default_cluster:
            return cluster
    return None<|MERGE_RESOLUTION|>--- conflicted
+++ resolved
@@ -133,11 +133,7 @@
 
     upload_urls = []
     for upload_url in _upload_urls:
-<<<<<<< HEAD
-        upload_urls.append(upload_url.get().urls)
-=======
         upload_urls.extend(upload_url.get().urls)
->>>>>>> 73f5df0a
 
     live.stop()
 
