# Copyright The Lightning AI team.
#
# Licensed under the Apache License, Version 2.0 (the "License");
# you may not use this file except in compliance with the License.
# You may obtain a copy of the License at
#
#     http://www.apache.org/licenses/LICENSE-2.0
#
# Unless required by applicable law or agreed to in writing, software
# distributed under the License is distributed on an "AS IS" BASIS,
# WITHOUT WARRANTIES OR CONDITIONS OF ANY KIND, either express or implied.
# See the License for the specific language governing permissions and
# limitations under the License.

import os
from pathlib import Path
from typing import Optional

import lightning_cloud.env


def get_lightning_cloud_url() -> str:
    # detect local development
    if os.getenv("VSCODE_PROXY_URI", "").startswith("http://localhost:9800"):
        return "http://localhost:9800"
    # DO NOT CHANGE!
    return os.getenv("LIGHTNING_CLOUD_URL", "https://lightning.ai")


SUPPORTED_PRIMITIVE_TYPES = (type(None), str, int, float, bool)
STATE_UPDATE_TIMEOUT = 0.001
STATE_ACCUMULATE_WAIT = 0.15
# Duration in seconds of a moving average of a full flow execution
# beyond which an exception is raised.
FLOW_DURATION_THRESHOLD = 1.0
# Number of samples for the moving average of the duration of flow execution
FLOW_DURATION_SAMPLES = 5

APP_SERVER_HOST = os.getenv("LIGHTNING_APP_STATE_URL", "http://127.0.0.1")
APP_SERVER_IN_CLOUD = "http://lightningapp" in APP_SERVER_HOST
APP_SERVER_PORT = 7501
APP_STATE_MAX_SIZE_BYTES = 1024 * 1024  # 1 MB

WARNING_QUEUE_SIZE = 1000
# different flag because queue debug can be very noisy, and almost always not useful unless debugging the queue itself.
QUEUE_DEBUG_ENABLED = bool(int(os.getenv("LIGHTNING_QUEUE_DEBUG_ENABLED", "0")))

REDIS_HOST = os.getenv("REDIS_HOST", "localhost")
REDIS_PORT = int(os.getenv("REDIS_PORT", 6379))
REDIS_PASSWORD = os.getenv("REDIS_PASSWORD", None)
REDIS_QUEUES_READ_DEFAULT_TIMEOUT = 0.005

HTTP_QUEUE_URL = os.getenv("LIGHTNING_HTTP_QUEUE_URL", "http://localhost:9801")
HTTP_QUEUE_REFRESH_INTERVAL = float(os.getenv("LIGHTNING_HTTP_QUEUE_REFRESH_INTERVAL", "1"))
HTTP_QUEUE_TOKEN = os.getenv("LIGHTNING_HTTP_QUEUE_TOKEN", None)

USER_ID = os.getenv("USER_ID", "1234")
FRONTEND_DIR = str(Path(__file__).parent.parent / "ui")
PACKAGE_LIGHTNING = os.getenv("PACKAGE_LIGHTNING", None)
CLOUD_UPLOAD_WARNING = int(os.getenv("CLOUD_UPLOAD_WARNING", "2"))
DISABLE_DEPENDENCY_CACHE = bool(int(os.getenv("DISABLE_DEPENDENCY_CACHE", "0")))
# Project under which the resources need to run in cloud. If this env is not set,
# cloud runner will try to get the default project from the cloud
LIGHTNING_CLOUD_PROJECT_ID = os.getenv("LIGHTNING_CLOUD_PROJECT_ID")
LIGHTNING_CLOUD_PRINT_SPECS = os.getenv("LIGHTNING_CLOUD_PRINT_SPECS")
LIGHTNING_DIR = os.getenv("LIGHTNING_DIR", str(Path.home() / ".lightning"))
LIGHTNING_CREDENTIAL_PATH = os.getenv("LIGHTNING_CREDENTIAL_PATH", str(Path(LIGHTNING_DIR) / "credentials.json"))
DOT_IGNORE_FILENAME = ".lightningignore"
LIGHTNING_COMPONENT_PUBLIC_REGISTRY = "https://lightning.ai/v1/components"
LIGHTNING_APPS_PUBLIC_REGISTRY = "https://lightning.ai/v1/apps"
LIGHTNING_MODELS_PUBLIC_REGISTRY = "https://lightning.ai/v1/models"

LIGHTNING_CLOUDSPACE_HOST = os.getenv("LIGHTNING_CLOUDSPACE_HOST")
LIGHTNING_CLOUDSPACE_EXPOSED_PORT_COUNT = int(os.getenv("LIGHTNING_CLOUDSPACE_EXPOSED_PORT_COUNT", "0"))

# EXPERIMENTAL: ENV VARIABLES TO ENABLE MULTIPLE WORKS IN THE SAME MACHINE
DEFAULT_NUMBER_OF_EXPOSED_PORTS = int(os.getenv("DEFAULT_NUMBER_OF_EXPOSED_PORTS", "50"))
ENABLE_MULTIPLE_WORKS_IN_NON_DEFAULT_CONTAINER = bool(
    int(os.getenv("ENABLE_MULTIPLE_WORKS_IN_NON_DEFAULT_CONTAINER", "0"))
)  # This isn't used in the cloud yet.

# env var trigger running setup commands in the app
ENABLE_APP_COMMENT_COMMAND_EXECUTION = bool(int(os.getenv("ENABLE_APP_COMMENT_COMMAND_EXECUTION", "0")))


DEBUG: bool = lightning_cloud.env.DEBUG
DEBUG_ENABLED = bool(int(os.getenv("LIGHTNING_DEBUG", "0")))
ENABLE_PULLING_STATE_ENDPOINT = bool(int(os.getenv("ENABLE_PULLING_STATE_ENDPOINT", "1")))
ENABLE_PUSHING_STATE_ENDPOINT = ENABLE_PULLING_STATE_ENDPOINT and bool(
    int(os.getenv("ENABLE_PUSHING_STATE_ENDPOINT", "1"))
)
ENABLE_STATE_WEBSOCKET = bool(int(os.getenv("ENABLE_STATE_WEBSOCKET", "1")))
ENABLE_UPLOAD_ENDPOINT = bool(int(os.getenv("ENABLE_UPLOAD_ENDPOINT", "1")))

# directory where system customization sync files stored
SYS_CUSTOMIZATIONS_SYNC_ROOT = "/tmp/sys-customizations-sync"
# directory where system customization sync files will be copied to be packed into app tarball
SYS_CUSTOMIZATIONS_SYNC_PATH = ".sys-customizations-sync"


def enable_multiple_works_in_default_container() -> bool:
    return bool(int(os.getenv("ENABLE_MULTIPLE_WORKS_IN_DEFAULT_CONTAINER", "0")))


def get_cloud_queue_type() -> Optional[str]:
    value = os.getenv("LIGHTNING_CLOUD_QUEUE_TYPE", None)
    if value is None and enable_interruptible_works():
        value = "http"
    return value


# Number of seconds to wait between filesystem checks when waiting for files in remote storage
REMOTE_STORAGE_WAIT = 0.5


# interruptible support
def enable_interruptible_works() -> bool:
    return bool(int(os.getenv("LIGHTNING_INTERRUPTIBLE_WORKS", "0")))


def get_cluster_driver() -> Optional[str]:
<<<<<<< HEAD
    value = os.getenv("LIGHTNING_CLUSTER_DRIVER", None)
    if value is None:
        value = "direct" if enable_interruptible_works() else None
    if value not in _CLUSTER_DRIVERS:
        raise ValueError(f"Found {value} cluster driver. The value needs to be in {_CLUSTER_DRIVERS}.")
    return value
=======
    return "direct"
>>>>>>> 3688b649
<|MERGE_RESOLUTION|>--- conflicted
+++ resolved
@@ -119,13 +119,4 @@
 
 
 def get_cluster_driver() -> Optional[str]:
-<<<<<<< HEAD
-    value = os.getenv("LIGHTNING_CLUSTER_DRIVER", None)
-    if value is None:
-        value = "direct" if enable_interruptible_works() else None
-    if value not in _CLUSTER_DRIVERS:
-        raise ValueError(f"Found {value} cluster driver. The value needs to be in {_CLUSTER_DRIVERS}.")
-    return value
-=======
-    return "direct"
->>>>>>> 3688b649
+    return "direct"