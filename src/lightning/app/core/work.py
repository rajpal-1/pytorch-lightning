--- conflicted
+++ resolved
@@ -17,28 +17,23 @@
 import warnings
 from copy import deepcopy
 from functools import partial, wraps
-from typing import TYPE_CHECKING, Any, Callable, Dict, List, Optional, Tuple, Type, Union
+from typing import Any, Callable, Dict, List, Optional, Tuple, Type, TYPE_CHECKING, Union
 
 from deepdiff import DeepHash, Delta
 
 from lightning.app.core.queues import BaseQueue
-<<<<<<< HEAD
-from lightning.app.storage import Path
-from lightning.app.storage.drive import Drive, _maybe_create_drive
-=======
 from lightning.app.storage.drive import _maybe_create_drive, Drive
 from lightning.app.storage.path import Path
->>>>>>> f1df76ce
 from lightning.app.storage.payload import Payload
 from lightning.app.utilities.app_helpers import _is_json_serializable, _LightningAppRef, is_overridden
 from lightning.app.utilities.app_status import WorkStatus
 from lightning.app.utilities.component import _is_flow_context, _sanitize_state
 from lightning.app.utilities.enum import (
     CacheCallsKeys,
+    make_status,
     WorkFailureReasons,
     WorkStageStatus,
     WorkStopReasons,
-    make_status,
 )
 from lightning.app.utilities.exceptions import LightningWorkException
 from lightning.app.utilities.introspection import _is_init_context
@@ -46,11 +41,11 @@
 from lightning.app.utilities.packaging.build_config import BuildConfig
 from lightning.app.utilities.packaging.cloud_compute import (
     _CLOUD_COMPUTE_STORE,
-    CloudCompute,
     _CloudComputeStore,
     _maybe_create_cloud_compute,
+    CloudCompute,
 )
-from lightning.app.utilities.proxies import Action, LightningWorkSetAttrProxy, ProxyWorkRun, WorkRunExecutor, unwrap
+from lightning.app.utilities.proxies import Action, LightningWorkSetAttrProxy, ProxyWorkRun, unwrap, WorkRunExecutor
 
 if TYPE_CHECKING:
     from lightning.app.frontend import Frontend
