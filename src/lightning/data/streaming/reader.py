# Copyright The Lightning AI team.
# Licensed under the Apache License, Version 2.0 (the "License");
# you may not use this file except in compliance with the License.
# You may obtain a copy of the License at
#
#     http://www.apache.org/licenses/LICENSE-2.0
#
# Unless required by applicable law or agreed to in writing, software
# distributed under the License is distributed on an "AS IS" BASIS,
# WITHOUT WARRANTIES OR CONDITIONS OF ANY KIND, either express or implied.
# See the License for the specific language governing permissions and
# limitations under the License.

import multiprocessing
import os
import shutil
import warnings
from queue import Empty
from threading import Thread
from time import sleep
from typing import Any, Dict, List, Optional, Tuple, Union

from lightning.data.streaming.config import ChunksConfig
from lightning.data.streaming.constants import _TORCH_GREATER_EQUAL_2_1_0
from lightning.data.streaming.item_loader import BaseItemLoader, PyTreeLoader
from lightning.data.streaming.sampler import ChunkedIndex
from lightning.data.streaming.serializers import Serializer, _get_serializers
from lightning.data.utilities.env import _DistributedEnv, _WorkerEnv

warnings.filterwarnings("ignore", message=".*The given buffer is not writable.*")

if _TORCH_GREATER_EQUAL_2_1_0:
    pass


class PrepareChunksThread(Thread):
    """This thread is responsible to download the chunks associated to a given worker."""

<<<<<<< HEAD
    def __init__(self, config: ChunksConfig, item_loader, max_cache_size: Optional[int] = None) -> None:
        super().__init__(daemon=True)
        self._config = config
        self._item_loader = item_loader
        self._chunks_index_to_be_deleted: List[int] = [self._config._get_chunk_index_from_filename(f) for f in os.listdir(self._config._cache_dir) if f.endswith(".bin")]
        self._max_cache_size = max_cache_size
        self._parent_cache_dir = os.path.dirname(self._config._cache_dir)
        self._to_download_queue: multiprocessing.Queue = multiprocessing.Queue()
        self._to_delete_queue: multiprocessing.Queue = multiprocessing.Queue()
        self._to_stop_queue: multiprocessing.Queue = multiprocessing.Queue()
        self._pre_downloaded = 0
=======
    def __init__(self, config: ChunksConfig, max_cache_size: Optional[int] = None) -> None:
        super().__init__(daemon=True)
        self._config = config
        self._chunks_index_to_be_downloaded: List[int] = []
        self._chunks_index_to_be_deleted: List[int] = []
        self._max_cache_size = max_cache_size
        self._to_download_queue: multiprocessing.Queue = multiprocessing.Queue()
        self._to_delete_queue: multiprocessing.Queue = multiprocessing.Queue()
        self._to_stop_queue: multiprocessing.Queue = multiprocessing.Queue()
>>>>>>> 4d154685

    def download(self, chunk_indexes: List[int]) -> None:
        """Receive the list of the chunk indices to download for the current epoch."""
        for chunk_index in chunk_indexes:
            self._to_download_queue.put(chunk_index)
<<<<<<< HEAD
=======

    def delete(self, chunk_indexes: List[int]) -> None:
        """Receive the list of the chunk indices to delete for the current epoch."""
        for chunk_index in chunk_indexes:
            self._to_delete_queue.put(chunk_index)
>>>>>>> 4d154685

    def delete(self, chunk_indexes: List[int]) -> None:
        """Receive the list of the chunk indices to delete for the current epoch."""
        for chunk_index in chunk_indexes:
            self._to_delete_queue.put(chunk_index)

    def _delete(self, chunk_index: int) -> None:
        chunk_filepath, _, _ = self._config[ChunkedIndex(index=-1, chunk_index=chunk_index)]
        self._item_loader.delete(chunk_index, chunk_filepath)

    def stop(self) -> None:
        """Receive the list of the chunk indices to download for the current epoch."""
        self._to_stop_queue.put(None)
<<<<<<< HEAD

    def _delete_chunks(self, downloaded_chunk_index: Optional[int] = None):
        if downloaded_chunk_index:
            chunk_filepath, _, _ = self._config[ChunkedIndex(index=-1, chunk_index=downloaded_chunk_index)]
            if os.path.exists(chunk_filepath):
                return

        try:
            chunk_index = self._to_delete_queue.get(timeout=0.01)
            if self._max_cache_size:
                total = _get_folder_size(self._parent_cache_dir)
                if total >= self._max_cache_size:
                    self._chunks_index_to_be_deleted.append(chunk_index)

                    while (self._max_cache_size and self._chunks_index_to_be_deleted and total >= self._max_cache_size):
                        self._delete(self._chunks_index_to_be_deleted.pop(0))
                        total = _get_folder_size(self._parent_cache_dir)
                        self._pre_downloaded -= 1
                else:
                    self._chunks_index_to_be_deleted.append(chunk_index)
        except Empty:
            pass
        except OSError as e:
            # handle closed queue before the thread terminates
            if "handle is closed" in str(e):
                pass
            else:
                raise e
=======
>>>>>>> 4d154685

    def run(self) -> None:
        while True:
            try:
                chunk_index = self._to_download_queue.get(timeout=0.01)
<<<<<<< HEAD

                # Before downloading, check whether we have enough space
                while (self._max_cache_size and _get_folder_size(self._parent_cache_dir) >= self._max_cache_size):
                    self._delete_chunks(chunk_index)

                self._config.download_chunk_from_index(chunk_index)

                self._pre_downloaded += 1
=======
                self._config.download_chunk_from_index(chunk_index)
            except Empty:
                pass
            except OSError as e:
                # handle closed queue before the thread terminates
                if "handle is closed" in str(e):
                    pass
                else:
                    raise e

            try:
                chunk_index = self._to_delete_queue.get(timeout=0.01)
                if self._max_cache_size:
                    if shutil.disk_usage(self._config._cache_dir).total >= self._max_cache_size:
                        self._chunks_index_to_be_deleted.append(chunk_index)

                        # Delete 2 chunk at the time to give enough space while not blocking downloads
                        for chunk_index in self._chunks_index_to_be_deleted[:2]:
                            self._delete(chunk_index)

                        self._chunks_index_to_be_deleted = self._chunks_index_to_be_deleted[2:]
                    else:
                        self._chunks_index_to_be_deleted.append(chunk_index)
>>>>>>> 4d154685
            except Empty:
                pass
            except OSError as e:
                # handle closed queue before the thread terminates
                if "handle is closed" in str(e):
                    pass
                else:
                    raise e

<<<<<<< HEAD
            self._delete_chunks()

=======
>>>>>>> 4d154685
            try:
                self._to_stop_queue.get(timeout=0.01)
                return
            except Empty:
                pass
            except OSError as e:
                # handle closed queue before the thread terminates
                if "handle is closed" in str(e):
                    return
                raise e

            sleep(0.01)


class BinaryReader:
    def __init__(
        self,
        cache_dir: str,
        max_cache_size: int,
        remote_input_dir: Optional[str] = None,
        compression: Optional[str] = None,
        item_loader: Optional[BaseItemLoader] = None,
        serializers: Optional[Dict[str, Serializer]] = None,
    ) -> None:
        """The BinaryReader enables to read chunked dataset in an efficient way.

        Arguments:
            cache_dir: The path to cache folder.
            remote_input_dir: The path to a remote folder where the data are located.
                The scheme needs to be added to the path.
            compression: The algorithm to decompress the chunks.
            item_loader: The chunk sampler to create sub arrays from a chunk.
            max_cache_size: The maximum cache size used by the reader when fetching the chunks.
            serializers: Provide your own serializers.

        """
        super().__init__()
        warnings.filterwarnings("ignore", message=".*The given buffer is not writable.*")

        self._cache_dir = cache_dir
        self._remote_input_dir = remote_input_dir

        if not os.path.exists(self._cache_dir):
            raise FileNotFoundError(f"The provided cache_dir `{self._cache_dir}` doesn't exist.")

        self._compression = compression
        self._intervals: Optional[List[str]] = None

        self._serializers: Dict[str, Serializer] = _get_serializers(serializers)
        self._distributed_env = _DistributedEnv.detect()
        self._rank: Optional[int] = None
        self._config: Optional[ChunksConfig] = None
        self._prepare_thread: Optional[PrepareChunksThread] = None
        self._item_loader = item_loader or PyTreeLoader()
        self._last_chunk_index: Optional[int] = None
        self._max_cache_size = int(os.getenv("MAX_CACHE_SIZE", max_cache_size))

    def _get_chunk_index_from_index(self, index: int) -> int:
        # Load the config containing the index
        if self._config is None and self._try_load_config() is None:
            raise Exception("The reader index isn't defined.")

        return self._config._get_chunk_index_from_index(index)  # type: ignore

    def _try_load_config(self) -> Optional[ChunksConfig]:
        """Try to load the chunks config if the index files are available."""
        self._config = ChunksConfig.load(self._cache_dir, self._serializers, self._remote_input_dir, self._item_loader)
        return self._config

    @property
    def config(self) -> ChunksConfig:
        if self._config is None:
            raise RuntimeError("The config should be defined.")
        return self._config

    @property
    def rank(self) -> int:
        """Returns the rank of the writer."""
        if self._rank is None:
            self._worker_env = _WorkerEnv.detect()
            self._rank = self._distributed_env.global_rank * self._worker_env.world_size + self._worker_env.rank
        return self._rank

    def read(self, index: ChunkedIndex) -> Any:
        """Read an item for the given from a chunk.

        If the chunk isn't available locally or in memory, it will be downloaded.

        Prefetching should reduce the wait time to be the batch available.

        """
        if not isinstance(index, ChunkedIndex):
            raise ValueError("The Reader.read(...) method expects a chunked Index.")

        # Load the config containing the index
        if self._config is None and self._try_load_config() is None:
            raise Exception("The reader index isn't defined.")

        if self._config and self._config._remote_dir:
            # Create and start the prepare chunks thread
            if self._prepare_thread is None and self._config:
                self._prepare_thread = PrepareChunksThread(self._config, self._item_loader, self._max_cache_size)
                self._prepare_thread.start()
                if index.chunk_indexes:
                    self._prepare_thread.download(index.chunk_indexes)

            # If the chunk_index is new, request for it to be downloaded.
            if index.chunk_index != self._last_chunk_index:
                assert self._prepare_thread
                self._prepare_thread.download([index.chunk_index])

        # Fetch the element
        chunk_filepath, begin, _ = self.config[index]
        item = self._item_loader.load_item_from_chunk(index.index, index.chunk_index, chunk_filepath, begin)

        if self._config and self._config._remote_dir and index.chunk_index != self._last_chunk_index:
            assert self._prepare_thread
            if self._last_chunk_index:
                self._prepare_thread.delete([self._last_chunk_index])
            self._last_chunk_index = index.chunk_index

        if index.is_last_index and self._prepare_thread:
            self._prepare_thread.stop()
            self._prepare_thread = None

        return item

    def get_length(self) -> int:
        """Get the number of samples across all chunks."""
        if self._config is None and self._try_load_config() is None:
            raise Exception("The reader index isn't defined.")

        return len(self.config)

    def get_chunk_intervals(self) -> List[Tuple[int, int]]:
        """Get the index interval of each chunk."""
        if self._config is None and self._try_load_config() is None:
            raise Exception("The reader index isn't defined.")

        return self.config.intervals

    def __getstate__(self) -> Dict[str, Any]:
        state = self.__dict__.copy()
        state["_prepare_thread"] = None
        return state


def _get_folder_size(path: str) -> int:
    size = 0
    for dirpath, _, filenames in os.walk(str(path)):
        for filename in filenames:
            try:
                size += os.stat(os.path.join(dirpath, filename)).st_size
            except FileNotFoundError:
                pass
    return size<|MERGE_RESOLUTION|>--- conflicted
+++ resolved
@@ -11,14 +11,14 @@
 # See the License for the specific language governing permissions and
 # limitations under the License.
 
+import contextlib
 import multiprocessing
 import os
-import shutil
 import warnings
 from queue import Empty
 from threading import Thread
 from time import sleep
-from typing import Any, Dict, List, Optional, Tuple, Union
+from typing import Any, Dict, List, Optional, Tuple
 
 from lightning.data.streaming.config import ChunksConfig
 from lightning.data.streaming.constants import _TORCH_GREATER_EQUAL_2_1_0
@@ -36,47 +36,31 @@
 class PrepareChunksThread(Thread):
     """This thread is responsible to download the chunks associated to a given worker."""
 
-<<<<<<< HEAD
     def __init__(self, config: ChunksConfig, item_loader, max_cache_size: Optional[int] = None) -> None:
         super().__init__(daemon=True)
         self._config = config
         self._item_loader = item_loader
-        self._chunks_index_to_be_deleted: List[int] = [self._config._get_chunk_index_from_filename(f) for f in os.listdir(self._config._cache_dir) if f.endswith(".bin")]
+        self._chunks_index_to_be_deleted: List[int] = [
+            self._config._get_chunk_index_from_filename(f)
+            for f in os.listdir(self._config._cache_dir)
+            if f.endswith(".bin")
+        ]
         self._max_cache_size = max_cache_size
         self._parent_cache_dir = os.path.dirname(self._config._cache_dir)
         self._to_download_queue: multiprocessing.Queue = multiprocessing.Queue()
         self._to_delete_queue: multiprocessing.Queue = multiprocessing.Queue()
         self._to_stop_queue: multiprocessing.Queue = multiprocessing.Queue()
         self._pre_downloaded = 0
-=======
-    def __init__(self, config: ChunksConfig, max_cache_size: Optional[int] = None) -> None:
-        super().__init__(daemon=True)
-        self._config = config
-        self._chunks_index_to_be_downloaded: List[int] = []
-        self._chunks_index_to_be_deleted: List[int] = []
-        self._max_cache_size = max_cache_size
-        self._to_download_queue: multiprocessing.Queue = multiprocessing.Queue()
-        self._to_delete_queue: multiprocessing.Queue = multiprocessing.Queue()
-        self._to_stop_queue: multiprocessing.Queue = multiprocessing.Queue()
->>>>>>> 4d154685
 
     def download(self, chunk_indexes: List[int]) -> None:
         """Receive the list of the chunk indices to download for the current epoch."""
         for chunk_index in chunk_indexes:
             self._to_download_queue.put(chunk_index)
-<<<<<<< HEAD
-=======
 
     def delete(self, chunk_indexes: List[int]) -> None:
         """Receive the list of the chunk indices to delete for the current epoch."""
         for chunk_index in chunk_indexes:
             self._to_delete_queue.put(chunk_index)
->>>>>>> 4d154685
-
-    def delete(self, chunk_indexes: List[int]) -> None:
-        """Receive the list of the chunk indices to delete for the current epoch."""
-        for chunk_index in chunk_indexes:
-            self._to_delete_queue.put(chunk_index)
 
     def _delete(self, chunk_index: int) -> None:
         chunk_filepath, _, _ = self._config[ChunkedIndex(index=-1, chunk_index=chunk_index)]
@@ -85,7 +69,6 @@
     def stop(self) -> None:
         """Receive the list of the chunk indices to download for the current epoch."""
         self._to_stop_queue.put(None)
-<<<<<<< HEAD
 
     def _delete_chunks(self, downloaded_chunk_index: Optional[int] = None):
         if downloaded_chunk_index:
@@ -100,7 +83,7 @@
                 if total >= self._max_cache_size:
                     self._chunks_index_to_be_deleted.append(chunk_index)
 
-                    while (self._max_cache_size and self._chunks_index_to_be_deleted and total >= self._max_cache_size):
+                    while self._max_cache_size and self._chunks_index_to_be_deleted and total >= self._max_cache_size:
                         self._delete(self._chunks_index_to_be_deleted.pop(0))
                         total = _get_folder_size(self._parent_cache_dir)
                         self._pre_downloaded -= 1
@@ -114,24 +97,19 @@
                 pass
             else:
                 raise e
-=======
->>>>>>> 4d154685
 
     def run(self) -> None:
         while True:
             try:
                 chunk_index = self._to_download_queue.get(timeout=0.01)
-<<<<<<< HEAD
 
                 # Before downloading, check whether we have enough space
-                while (self._max_cache_size and _get_folder_size(self._parent_cache_dir) >= self._max_cache_size):
+                while self._max_cache_size and _get_folder_size(self._parent_cache_dir) >= self._max_cache_size:
                     self._delete_chunks(chunk_index)
 
                 self._config.download_chunk_from_index(chunk_index)
 
                 self._pre_downloaded += 1
-=======
-                self._config.download_chunk_from_index(chunk_index)
             except Empty:
                 pass
             except OSError as e:
@@ -141,34 +119,8 @@
                 else:
                     raise e
 
-            try:
-                chunk_index = self._to_delete_queue.get(timeout=0.01)
-                if self._max_cache_size:
-                    if shutil.disk_usage(self._config._cache_dir).total >= self._max_cache_size:
-                        self._chunks_index_to_be_deleted.append(chunk_index)
-
-                        # Delete 2 chunk at the time to give enough space while not blocking downloads
-                        for chunk_index in self._chunks_index_to_be_deleted[:2]:
-                            self._delete(chunk_index)
-
-                        self._chunks_index_to_be_deleted = self._chunks_index_to_be_deleted[2:]
-                    else:
-                        self._chunks_index_to_be_deleted.append(chunk_index)
->>>>>>> 4d154685
-            except Empty:
-                pass
-            except OSError as e:
-                # handle closed queue before the thread terminates
-                if "handle is closed" in str(e):
-                    pass
-                else:
-                    raise e
-
-<<<<<<< HEAD
             self._delete_chunks()
 
-=======
->>>>>>> 4d154685
             try:
                 self._to_stop_queue.get(timeout=0.01)
                 return
@@ -320,8 +272,6 @@
     size = 0
     for dirpath, _, filenames in os.walk(str(path)):
         for filename in filenames:
-            try:
+            with contextlib.suppress(FileNotFoundError):
                 size += os.stat(os.path.join(dirpath, filename)).st_size
-            except FileNotFoundError:
-                pass
     return size