--- conflicted
+++ resolved
@@ -73,31 +73,13 @@
         try:
             # Whether the reader has already finished processing a chunk
             chunk_index = self._to_delete_queue.get(timeout=0.01)
-<<<<<<< HEAD
+            
+            # Store the current chunk index
+            self._chunks_index_to_be_deleted.append(chunk_index)
 
             # Get the current cache size and decide whether we need to start cleanup. Otherwise, keep track of it
-            total = _get_folder_size(self._parent_cache_dir)
-            if total >= self._max_cache_size:
-                self._chunks_index_to_be_deleted.append(chunk_index)
-
-                while (self._max_cache_size and self._chunks_index_to_be_deleted and total >= self._max_cache_size):
-                    self._delete(self._chunks_index_to_be_deleted.pop(0))
-                    total = _get_folder_size(self._parent_cache_dir)
-            else:
-                self._chunks_index_to_be_deleted.append(chunk_index)
-=======
-            if self._max_cache_size:
-                total = _get_folder_size(self._parent_cache_dir)
-                if total >= self._max_cache_size:
-                    self._chunks_index_to_be_deleted.append(chunk_index)
-
-                    while self._max_cache_size and self._chunks_index_to_be_deleted and total >= self._max_cache_size:
-                        self._delete(self._chunks_index_to_be_deleted.pop(0))
-                        total = _get_folder_size(self._parent_cache_dir)
-                        self._pre_downloaded -= 1
-                else:
-                    self._chunks_index_to_be_deleted.append(chunk_index)
->>>>>>> b59c38ce
+            while (self._chunks_index_to_be_deleted and _get_folder_size(self._parent_cache_dir) >= self._max_cache_size):
+                self._delete(self._chunks_index_to_be_deleted.pop(0))
         except Empty:
             pass
         except OSError as e:
@@ -122,15 +104,7 @@
         while True:
             try:
                 chunk_index = self._to_download_queue.get(timeout=0.01)
-<<<<<<< HEAD
                 self._maybe_flush_cache(chunk_index)
-=======
-
-                # Before downloading, check whether we have enough space
-                while self._max_cache_size and _get_folder_size(self._parent_cache_dir) >= self._max_cache_size:
-                    self._delete_chunks(chunk_index)
-
->>>>>>> b59c38ce
                 self._config.download_chunk_from_index(chunk_index)
             except Empty:
                 pass
