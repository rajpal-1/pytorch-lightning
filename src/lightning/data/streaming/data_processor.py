--- conflicted
+++ resolved
@@ -69,13 +69,8 @@
     """Returns the cache directory used by the Cache to store the chunks."""
     cache_dir = os.getenv("DATA_OPTIMIZER_CACHE_FOLDER", "/cache/chunks")
     if name is None:
-<<<<<<< HEAD
         return cache_dir
     return os.path.join(cache_dir, name.lstrip("/"))
-=======
-        return os.path.join(_get_cache_folder(), "chunks")
-    return os.path.join(_get_cache_folder(), "chunks", name)
->>>>>>> 90d3d1ca
 
 
 def _get_cache_data_dir(name: Optional[str] = None) -> str:
@@ -188,13 +183,6 @@
             local_filepath = os.path.join(cache_dir, local_filepath)
 
         if obj.scheme == "s3":
-<<<<<<< HEAD
-            s3.upload_file(
-                local_filepath, obj.netloc, os.path.join(obj.path.lstrip("/"), os.path.basename(local_filepath))
-            )
-        elif os.path.isdir(output_dir.path):
-            copyfile(local_filepath, os.path.join(output_dir.path, os.path.basename(local_filepath)))
-=======
             try:
                 s3.client.upload_file(
                     local_filepath, obj.netloc, os.path.join(obj.path.lstrip("/"), os.path.basename(local_filepath))
@@ -202,9 +190,8 @@
             except Exception as e:
                 print(e)
             return
-        if os.path.isdir(remote_output_dir):
-            copyfile(local_filepath, os.path.join(remote_output_dir, os.path.basename(local_filepath)))
->>>>>>> 90d3d1ca
+        if os.path.isdir(output_dir.path):
+            copyfile(local_filepath, os.path.join(output_dir.path, os.path.basename(local_filepath)))
         else:
             raise ValueError(f"The provided {output_dir.path} isn't supported.")
 
