import io
import os
import urllib
from contextlib import contextmanager
<<<<<<< HEAD
from subprocess import DEVNULL, Popen
from typing import Any, Callable, Optional, Tuple
=======
from subprocess import Popen
from typing import Any, Callable, List, Optional, Tuple, Union

from lightning.data.constants import _IS_IN_STUDIO, _LIGHTNING_CLOUD_LATEST

if _LIGHTNING_CLOUD_LATEST:
    from lightning_cloud.openapi import (
        ProjectIdDatasetsBody,
        V1DatasetType,
    )
    from lightning_cloud.openapi.rest import ApiException
    from lightning_cloud.rest_client import LightningClient


def _create_dataset(
    input_dir: Optional[str],
    storage_dir: str,
    dataset_type: V1DatasetType,
    empty: Optional[bool] = None,
    size: Optional[int] = None,
    num_bytes: Optional[str] = None,
    data_format: Optional[Union[str, Tuple[str]]] = None,
    compression: Optional[str] = None,
    num_chunks: Optional[int] = None,
    num_bytes_per_chunk: Optional[List[int]] = None,
    name: Optional[str] = None,
    version: Optional[int] = None,
) -> None:
    """Create a dataset with metadata information about its source and destination."""
    project_id = os.getenv("LIGHTNING_CLOUD_PROJECT_ID", None)
    cluster_id = os.getenv("LIGHTNING_CLUSTER_ID", None)
    user_id = os.getenv("LIGHTNING_USER_ID", None)
    cloud_space_id = os.getenv("LIGHTNING_CLOUD_SPACE_ID", None)
    lightning_app_id = os.getenv("LIGHTNING_CLOUD_APP_ID", None)

    if project_id is None:
        return

    if not storage_dir:
        raise ValueError("The storage_dir should be defined.")

    client = LightningClient(retry=False)
>>>>>>> 53ea76a7

    try:
        client.dataset_service_create_dataset(
            body=ProjectIdDatasetsBody(
                cloud_space_id=cloud_space_id if lightning_app_id is None else None,
                cluster_id=cluster_id,
                creator_id=user_id,
                empty=empty,
                input_dir=input_dir,
                lightning_app_id=lightning_app_id,
                name=name,
                size=size,
                num_bytes=num_bytes,
                data_format=str(data_format) if data_format else data_format,
                compression=compression,
                num_chunks=num_chunks,
                num_bytes_per_chunk=num_bytes_per_chunk,
                storage_dir=storage_dir,
                type=dataset_type,
                version=version,
            ),
            project_id=project_id,
        )
    except ApiException as ex:
        if "already exists" in str(ex.body):
            pass
        else:
            raise ex


def get_worker_rank() -> Optional[str]:
    return os.getenv("DATA_OPTIMIZER_GLOBAL_RANK")


def catch(func: Callable) -> Callable:
    def _wrapper(*args: Any, **kwargs: Any) -> Tuple[Any, Optional[Exception]]:
        try:
            return func(*args, **kwargs), None
        except Exception as e:
            return None, e

    return _wrapper


# Credit to the https://github.com/rom1504/img2dataset Github repo
# The code was taken from there. It has a MIT License.


def make_request(
    url: str,
    timeout: int = 10,
    user_agent_token: str = "pytorch-lightning",
) -> io.BytesIO:
    """Download an image with urllib."""
    user_agent_string = "Mozilla/5.0 (X11; Ubuntu; Linux x86_64; rv:72.0) Gecko/20100101 Firefox/72.0"
    if user_agent_token:
        user_agent_string += f" (compatible; {user_agent_token}; +https://github.com/Lightning-AI/pytorch-lightning)"

    with urllib.request.urlopen(  # noqa: S310
        urllib.request.Request(url, data=None, headers={"User-Agent": user_agent_string}), timeout=timeout
    ) as r:
        img_stream = io.BytesIO(r.read())
    return img_stream


@contextmanager
def optimize_dns_context(enable: bool) -> Any:
    optimize_dns(enable)
    try:
        yield
        optimize_dns(False)  # always disable the optimize DNS
    except Exception as e:
        optimize_dns(False)  # always disable the optimize DNS
        raise e


def optimize_dns(enable: bool) -> None:
    if not _IS_IN_STUDIO:
        return

    with open("/etc/resolv.conf") as f:
        lines = f.readlines()

    if (enable and any("127.0.0.53" in line for line in lines)) or (
        not enable and any("127.0.0.1" in line for line in lines)
    ):
        cmd = (
            f"sudo /home/zeus/miniconda3/envs/cloudspace/bin/python"
            f" -c 'from lightning.data.processing.utilities import _optimize_dns; _optimize_dns({enable})'"
        )
        Popen(cmd, shell=True, stdout=DEVNULL, stderr=DEVNULL).wait()  # E501


def _optimize_dns(enable: bool) -> None:
    with open("/etc/resolv.conf") as f:
        lines = f.readlines()

    write_lines = []
    for line in lines:
        if "nameserver 127" in line:
            if enable:
                write_lines.append("nameserver 127.0.0.1\n")
            else:
                write_lines.append("nameserver 127.0.0.53\n")
        else:
            write_lines.append(line)

    with open("/etc/resolv.conf", "w") as f:
        for line in write_lines:
            f.write(line)<|MERGE_RESOLUTION|>--- conflicted
+++ resolved
@@ -2,11 +2,7 @@
 import os
 import urllib
 from contextlib import contextmanager
-<<<<<<< HEAD
 from subprocess import DEVNULL, Popen
-from typing import Any, Callable, Optional, Tuple
-=======
-from subprocess import Popen
 from typing import Any, Callable, List, Optional, Tuple, Union
 
 from lightning.data.constants import _IS_IN_STUDIO, _LIGHTNING_CLOUD_LATEST
@@ -48,7 +44,6 @@
         raise ValueError("The storage_dir should be defined.")
 
     client = LightningClient(retry=False)
->>>>>>> 53ea76a7
 
     try:
         client.dataset_service_create_dataset(
