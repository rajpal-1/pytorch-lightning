--- conflicted
+++ resolved
@@ -93,12 +93,8 @@
         # in manual optimization, the closure does not return a value
         if not skip_unscaling:
             # note: the scaler will skip the `optimizer.step` if nonfinite gradients are found
-<<<<<<< HEAD
             previous_scale = self.scaler.get_scale()
             step_output = self.scaler.step(optimizer, **kwargs)
-=======
-            step_output = self.scaler.step(optimizer, **kwargs)  # type: ignore[arg-type]
->>>>>>> 6497e36b
             self.scaler.update()
             optimizer._skip_next_scheduler_step = self.scaler.get_scale() < previous_scale
             return step_output
