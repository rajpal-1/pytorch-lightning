# Copyright The Lightning AI team.
#
# Licensed under the Apache License, Version 2.0 (the "License");
# you may not use this file except in compliance with the License.
# You may obtain a copy of the License at
#
#     http://www.apache.org/licenses/LICENSE-2.0
#
# Unless required by applicable law or agreed to in writing, software
# distributed under the License is distributed on an "AS IS" BASIS,
# WITHOUT WARRANTIES OR CONDITIONS OF ANY KIND, either express or implied.
# See the License for the specific language governing permissions and
# limitations under the License.
<<<<<<< HEAD
from collections.abc import Iterable, Iterator
from typing import Any, Callable, List, Literal, Optional, Sized, Tuple, Type, TypeVar
=======
from typing import Any, Callable, Iterable, Iterator, List, Literal, Optional, Sized, Type, TypeVar
>>>>>>> d660379a

from torch.utils.data.dataloader import _MultiProcessingDataLoaderIter, DataLoader
from typing_extensions import Self, TypedDict

from lightning.fabric.utilities.data import sized_len
from lightning.pytorch.utilities._pytree import _map_and_unflatten, _tree_flatten, tree_unflatten

_T = TypeVar("_T")


class _ModeIterator(Iterator[_T]):
    def __init__(self, iterables: List[Iterable]) -> None:
        self.iterables = iterables
        self.iterators: List[Iterator] = []
<<<<<<< HEAD

    def __next__(self) -> _T:
        raise NotImplementedError

    def __iter__(self) -> Self:  # type: ignore[valid-type]
        self.iterators = [iter(iterable) for iterable in self.iterables]
        return self

    def reset(self) -> None:
        self.iterators = []


class _MaxSizeCycle(_ModeIterator[List]):
    def __init__(self, iterables: List[Iterable]) -> None:
        super().__init__(iterables)
        self._consumed: List[bool] = []

    def __next__(self) -> List:
        n = len(self.iterators)
        out = [None] * n  # values per iterator
        for i in range(n):
            try:
                out[i] = next(self.iterators[i])
            except StopIteration:
                self._consumed[i] = True
                if all(self._consumed):
                    raise
                # reset the consumed dataloader
                self.iterators[i] = iter(self.iterables[i])
                out[i] = next(self.iterators[i])
        return out

    def __iter__(self) -> Self:  # type: ignore[valid-type]
        super().__iter__()
        self._consumed = [False] * len(self.iterables)
        return self

    def reset(self) -> None:
        super().reset()
        self._consumed = []


class _MinSize(_ModeIterator[List]):
    def __next__(self) -> List:
        return [next(it) for it in self.iterators]


class _Sequential(_ModeIterator[Tuple[int, Any]]):
    def __init__(self, iterables: List[Iterable]) -> None:
        super().__init__(iterables)
        self._iterator_idx = 0  # what would be dataloader_idx
        self._idx = 0  # what would be batch_idx

    def __next__(self) -> Tuple[int, Any]:
        n = len(self.iterators)
        if n == 0:
            raise StopIteration
        try:
            out = next(self.iterators[self._iterator_idx])
            index = self._idx
            self._idx += 1
            # the return is enumerated by default
            return index, out
        except StopIteration:
            self._iterator_idx += 1
            self._idx = 0
            if self._iterator_idx >= n:
                raise
            return self.__next__()

    def __iter__(self) -> Self:  # type: ignore[valid-type]
        super().__iter__()
        self._iterator_idx = 0
        self._idx = 0
=======

    def __next__(self) -> _T:
        raise NotImplementedError

    def __iter__(self) -> Self:  # type: ignore[valid-type]
        self.iterators = [iter(iterable) for iterable in self.iterables]
        return self

    def reset(self) -> None:
        self.iterators = []


class _MaxSizeCycle(_ModeIterator[List]):
    def __init__(self, iterables: List[Iterable]) -> None:
        super().__init__(iterables)
        self._consumed: List[bool] = []

    def __next__(self) -> List:
        n = len(self.iterators)
        out = [None] * n  # values per iterator
        for i in range(n):
            try:
                out[i] = next(self.iterators[i])
            except StopIteration:
                self._consumed[i] = True
                if all(self._consumed):
                    raise
                # reset the consumed dataloader
                self.iterators[i] = iter(self.iterables[i])
                out[i] = next(self.iterators[i])
        return out

    def __iter__(self) -> Self:  # type: ignore[valid-type]
        super().__iter__()
        self._consumed = [False] * len(self.iterables)
>>>>>>> d660379a
        return self

    def reset(self) -> None:
        super().reset()
<<<<<<< HEAD
        self._iterator_idx = 0
        self._idx = 0
=======
        self._consumed = []


class _MinSize(_ModeIterator[List]):
    def __next__(self) -> List:
        return [next(it) for it in self.iterators]
>>>>>>> d660379a


class _CombinationMode(TypedDict):
    fn: Callable[[List[int]], int]
    iterator: Type[_ModeIterator]


_supported_modes = {
    "min_size": _CombinationMode(fn=min, iterator=_MinSize),
    "max_size_cycle": _CombinationMode(fn=max, iterator=_MaxSizeCycle),
<<<<<<< HEAD
    "sequential": _CombinationMode(fn=sum, iterator=_Sequential),
}

_LITERAL_SUPPORTED_MODES = Literal["min_size", "max_size_cycle", "sequential"]


=======
}

_LITERAL_SUPPORTED_MODES = Literal["min_size", "max_size_cycle"]


>>>>>>> d660379a
class _CombinedDataset(Sized):
    """Combine multiple datasets."""

    def __init__(self, datasets: Any, mode: _LITERAL_SUPPORTED_MODES = "min_size"):
        """
        Args:
            datasets: Collections of Iterables.
            mode: Mode to use when computing the length.
        """
        if mode not in _supported_modes:
            raise ValueError(f"Unsupported mode {mode!r}, please select one of: {list(_supported_modes)}.")
        self._mode = mode
        self._datasets = datasets

    @property
    def datasets(self) -> Any:
        return self._datasets

    def __len__(self) -> int:
        """Compute the length of `CombinedDataset` according to the `mode`."""
        lengths = [length for ds in _tree_flatten(self._datasets)[0] if (length := sized_len(ds)) is not None]
        if not lengths:
            raise NotImplementedError("All datasets are iterable-style datasets.")
        fn = _supported_modes[self._mode]["fn"]
        return fn(lengths)


class CombinedLoader(Iterable):
    """Combines different dataloaders and allows sampling in parallel.

    Args:
        loaders: the loaders to sample from. Can be all kind of collection
        mode:
            * ``"min_size"``, which raises StopIteration after the shortest loader (the one with the lowest number of
                batches) is done.
            * ``"max_size_cycle"`` which raises StopIteration after the longest loader (the one with most batches) is
                done, while cycling through the shorter loaders.

    Examples:
        >>> loaders = {'a': DataLoader(range(6), batch_size=4),
        ...            'b': DataLoader(range(15), batch_size=5)}
        >>> combined_loader = CombinedLoader(loaders, 'max_size_cycle')
        >>> len(combined_loader)
        3
        >>> for item in combined_loader:
        ...     print(item)
        {'a': tensor([0, 1, 2, 3]), 'b': tensor([0, 1, 2, 3, 4])}
        {'a': tensor([4, 5]), 'b': tensor([5, 6, 7, 8, 9])}
        {'a': tensor([0, 1, 2, 3]), 'b': tensor([10, 11, 12, 13, 14])}
        >>> combined_loader = CombinedLoader(loaders, 'min_size')
        >>> len(combined_loader)
        2
        >>> for item in combined_loader:
        ...     print(item)
        {'a': tensor([0, 1, 2, 3]), 'b': tensor([0, 1, 2, 3, 4])}
        {'a': tensor([4, 5]), 'b': tensor([5, 6, 7, 8, 9])}
        >>> combined_loader = CombinedLoader(loaders, 'sequential')
        >>> len(combined_loader)
        5
        >>> for item in combined_loader:
        ...     print(*item)
        0 tensor([0, 1, 2, 3])
        1 tensor([4, 5])
        0 tensor([0, 1, 2, 3, 4])
        1 tensor([5, 6, 7, 8, 9])
        2 tensor([10, 11, 12, 13, 14])
    """

    def __init__(self, loaders: Any, mode: _LITERAL_SUPPORTED_MODES = "min_size") -> None:
        if mode not in _supported_modes:
            raise ValueError(f"Unsupported mode {mode!r}, please select one of: {list(_supported_modes)}.")
<<<<<<< HEAD
        # TODO(carlos): rename loaders to iterables
        self._loaders = loaders
        self._loaders_flattened, self._loaders_spec = _tree_flatten(loaders)

        # TODO(carlos): doing this might not be necessary
=======
        # TODO(carmocca): rename loaders to iterables
        self._loaders = loaders
        self._loaders_flattened, self._loaders_spec = _tree_flatten(loaders)

        # TODO(carmocca): doing this might not be necessary
>>>>>>> d660379a
        datasets = _map_and_unflatten(
            lambda x: getattr(x, "dataset", None), self._loaders_flattened, self._loaders_spec
        )
        # could be multiple datasets, but use self.dataset to follow the name convention in DataLoader
        self.dataset = _CombinedDataset(datasets, mode)

        self._mode = mode
        self._iterator: Optional[_ModeIterator] = None

    @property
    def loaders(self) -> Any:
        """Return the original collection of loaders."""
        return self._loaders

    @property
    def sampler(self) -> Any:
        """Return a collections of samplers extracted from loaders."""
        return _map_and_unflatten(lambda x: getattr(x, "sampler", None), self._loaders_flattened, self._loaders_spec)

    @property
    def batch_sampler(self) -> Any:
        """Return a collections of batch samplers extracted from loaders."""
        return _map_and_unflatten(
            lambda x: getattr(x, "batch_sampler", None), self._loaders_flattened, self._loaders_spec
        )

    def __next__(self) -> Any:
        assert self._iterator is not None
        out = next(self._iterator)
<<<<<<< HEAD
        if isinstance(self._iterator, _Sequential):
            return out
=======
>>>>>>> d660379a
        return tree_unflatten(out, self._loaders_spec)

    def __iter__(self) -> Self:  # type: ignore[valid-type]
        cls = _supported_modes[self._mode]["iterator"]
        iterator = cls(self._loaders_flattened)
        iter(iterator)
        self._iterator = iterator
        return self

    def __len__(self) -> int:
        """Compute the number of batches."""
        lengths = []
        for dl in self._loaders_flattened:
            length = sized_len(dl)
            if length is None:
                raise NotImplementedError(f"`{type(dl).__name__}` does not define `__len__`")
            lengths.append(length)
        fn = _supported_modes[self._mode]["fn"]
        return fn(lengths)

    def reset(self) -> None:
        if self._iterator is not None:
            self._iterator.reset()
            self._iterator = None
        for loader in self._loaders_flattened:
            _shutdown_workers_and_reset_iterator(loader)

    def _update_index(self, dataloader: Iterable, index: int) -> None:
        # mutation needs to be done using this method to avoid stale references
        self._loaders_flattened[index] = dataloader
        self._loaders = tree_unflatten(self._loaders_flattened, self._loaders_spec)


def _shutdown_workers_and_reset_iterator(dataloader: DataLoader) -> None:
    if hasattr(dataloader, "_iterator"):
        if isinstance(dataloader._iterator, _MultiProcessingDataLoaderIter):
            dataloader._iterator._shutdown_workers()
        dataloader._iterator = None<|MERGE_RESOLUTION|>--- conflicted
+++ resolved
@@ -11,12 +11,8 @@
 # WITHOUT WARRANTIES OR CONDITIONS OF ANY KIND, either express or implied.
 # See the License for the specific language governing permissions and
 # limitations under the License.
-<<<<<<< HEAD
 from collections.abc import Iterable, Iterator
 from typing import Any, Callable, List, Literal, Optional, Sized, Tuple, Type, TypeVar
-=======
-from typing import Any, Callable, Iterable, Iterator, List, Literal, Optional, Sized, Type, TypeVar
->>>>>>> d660379a
 
 from torch.utils.data.dataloader import _MultiProcessingDataLoaderIter, DataLoader
 from typing_extensions import Self, TypedDict
@@ -31,7 +27,6 @@
     def __init__(self, iterables: List[Iterable]) -> None:
         self.iterables = iterables
         self.iterators: List[Iterator] = []
-<<<<<<< HEAD
 
     def __next__(self) -> _T:
         raise NotImplementedError
@@ -106,58 +101,12 @@
         super().__iter__()
         self._iterator_idx = 0
         self._idx = 0
-=======
-
-    def __next__(self) -> _T:
-        raise NotImplementedError
-
-    def __iter__(self) -> Self:  # type: ignore[valid-type]
-        self.iterators = [iter(iterable) for iterable in self.iterables]
-        return self
-
-    def reset(self) -> None:
-        self.iterators = []
-
-
-class _MaxSizeCycle(_ModeIterator[List]):
-    def __init__(self, iterables: List[Iterable]) -> None:
-        super().__init__(iterables)
-        self._consumed: List[bool] = []
-
-    def __next__(self) -> List:
-        n = len(self.iterators)
-        out = [None] * n  # values per iterator
-        for i in range(n):
-            try:
-                out[i] = next(self.iterators[i])
-            except StopIteration:
-                self._consumed[i] = True
-                if all(self._consumed):
-                    raise
-                # reset the consumed dataloader
-                self.iterators[i] = iter(self.iterables[i])
-                out[i] = next(self.iterators[i])
-        return out
-
-    def __iter__(self) -> Self:  # type: ignore[valid-type]
-        super().__iter__()
-        self._consumed = [False] * len(self.iterables)
->>>>>>> d660379a
         return self
 
     def reset(self) -> None:
         super().reset()
-<<<<<<< HEAD
         self._iterator_idx = 0
         self._idx = 0
-=======
-        self._consumed = []
-
-
-class _MinSize(_ModeIterator[List]):
-    def __next__(self) -> List:
-        return [next(it) for it in self.iterators]
->>>>>>> d660379a
 
 
 class _CombinationMode(TypedDict):
@@ -168,20 +117,12 @@
 _supported_modes = {
     "min_size": _CombinationMode(fn=min, iterator=_MinSize),
     "max_size_cycle": _CombinationMode(fn=max, iterator=_MaxSizeCycle),
-<<<<<<< HEAD
     "sequential": _CombinationMode(fn=sum, iterator=_Sequential),
 }
 
 _LITERAL_SUPPORTED_MODES = Literal["min_size", "max_size_cycle", "sequential"]
 
 
-=======
-}
-
-_LITERAL_SUPPORTED_MODES = Literal["min_size", "max_size_cycle"]
-
-
->>>>>>> d660379a
 class _CombinedDataset(Sized):
     """Combine multiple datasets."""
 
@@ -253,19 +194,11 @@
     def __init__(self, loaders: Any, mode: _LITERAL_SUPPORTED_MODES = "min_size") -> None:
         if mode not in _supported_modes:
             raise ValueError(f"Unsupported mode {mode!r}, please select one of: {list(_supported_modes)}.")
-<<<<<<< HEAD
-        # TODO(carlos): rename loaders to iterables
-        self._loaders = loaders
-        self._loaders_flattened, self._loaders_spec = _tree_flatten(loaders)
-
-        # TODO(carlos): doing this might not be necessary
-=======
         # TODO(carmocca): rename loaders to iterables
         self._loaders = loaders
         self._loaders_flattened, self._loaders_spec = _tree_flatten(loaders)
 
         # TODO(carmocca): doing this might not be necessary
->>>>>>> d660379a
         datasets = _map_and_unflatten(
             lambda x: getattr(x, "dataset", None), self._loaders_flattened, self._loaders_spec
         )
@@ -295,11 +228,8 @@
     def __next__(self) -> Any:
         assert self._iterator is not None
         out = next(self._iterator)
-<<<<<<< HEAD
         if isinstance(self._iterator, _Sequential):
             return out
-=======
->>>>>>> d660379a
         return tree_unflatten(out, self._loaders_spec)
 
     def __iter__(self) -> Self:  # type: ignore[valid-type]
