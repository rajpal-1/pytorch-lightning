# Copyright The Lightning AI team.
#
# Licensed under the Apache License, Version 2.0 (the "License");
# you may not use this file except in compliance with the License.
# You may obtain a copy of the License at
#
#     http://www.apache.org/licenses/LICENSE-2.0
#
# Unless required by applicable law or agreed to in writing, software
# distributed under the License is distributed on an "AS IS" BASIS,
# WITHOUT WARRANTIES OR CONDITIONS OF ANY KIND, either express or implied.
# See the License for the specific language governing permissions and
# limitations under the License.

import logging
import os
from collections import Counter
from typing import Dict, List, Literal, Optional, Union

import torch

from lightning.fabric.connector import _convert_precision_to_unified_args, _PRECISION_INPUT, _PRECISION_INPUT_STR
from lightning.fabric.plugins.environments import (
    ClusterEnvironment,
    KubeflowEnvironment,
    LightningEnvironment,
    LSFEnvironment,
    MPIEnvironment,
    SLURMEnvironment,
    TorchElasticEnvironment,
)
from lightning.fabric.utilities.device_parser import _determine_root_gpu_device
from lightning.fabric.utilities.imports import _IS_INTERACTIVE
from lightning.pytorch.accelerators import AcceleratorRegistry
from lightning.pytorch.accelerators.accelerator import Accelerator
from lightning.pytorch.accelerators.cuda import CUDAAccelerator
from lightning.pytorch.accelerators.hpu import HPUAccelerator
from lightning.pytorch.accelerators.ipu import _IPU_AVAILABLE, IPUAccelerator
from lightning.pytorch.accelerators.mps import MPSAccelerator
from lightning.pytorch.accelerators.tpu import TPUAccelerator
from lightning.pytorch.plugins import (
    CheckpointIO,
    DeepSpeedPrecisionPlugin,
    DoublePrecisionPlugin,
    HPUPrecisionPlugin,
    IPUPrecisionPlugin,
    MixedPrecisionPlugin,
    PLUGIN_INPUT,
    PrecisionPlugin,
    TPUBf16PrecisionPlugin,
    TPUPrecisionPlugin,
)
from lightning.pytorch.plugins.layer_sync import LayerSync, TorchSyncBatchNorm
from lightning.pytorch.plugins.precision.fsdp import FSDPMixedPrecisionPlugin
from lightning.pytorch.strategies import (
    DDPStrategy,
    DeepSpeedStrategy,
    FSDPStrategy,
    HPUParallelStrategy,
    IPUStrategy,
    ParallelStrategy,
    SingleDeviceStrategy,
    SingleHPUStrategy,
    SingleTPUStrategy,
    Strategy,
    StrategyRegistry,
    XLAStrategy,
)
from lightning.pytorch.strategies.ddp import _DDP_FORK_ALIASES
from lightning.pytorch.utilities.exceptions import MisconfigurationException
from lightning.pytorch.utilities.imports import _LIGHTNING_COLOSSALAI_AVAILABLE
from lightning.pytorch.utilities.rank_zero import rank_zero_info, rank_zero_warn

log = logging.getLogger(__name__)

_LITERAL_WARN = Literal["warn"]


class AcceleratorConnector:
    def __init__(
        self,
        devices: Optional[Union[List[int], str, int]] = None,
        num_nodes: int = 1,
        accelerator: Optional[Union[str, Accelerator]] = None,
        strategy: Optional[Union[str, Strategy]] = None,
        plugins: Optional[Union[PLUGIN_INPUT, List[PLUGIN_INPUT]]] = None,
        precision: _PRECISION_INPUT = "32-true",
        sync_batchnorm: bool = False,
        benchmark: Optional[bool] = None,
        replace_sampler_ddp: bool = True,
        deterministic: Optional[Union[bool, _LITERAL_WARN]] = None,
    ) -> None:
        """The AcceleratorConnector parses several Trainer arguments and instantiates the Strategy including other
        components such as the Accelerator and Precision plugins.

            A. accelerator flag could be:
                1. accelerator class
                2. accelerator str
                3. accelerator auto

            B. strategy flag could be :
                1. strategy class
                2. strategy str registered with StrategyRegistry
                3. strategy str in _strategy_type enum which listed in each strategy as
                   backend (registed these too, and _strategy_type could be deprecated)

            C. plugins flag could be:
                1. List of str, which could contain:
                    i. precision str (Not supported in the old accelerator_connector version)
                    ii. checkpoint_io str (Not supported in the old accelerator_connector version)
                    iii. cluster_environment str (Not supported in the old accelerator_connector version)
                2. List of class, which could contains:
                    i. precision class (should be removed, and precision flag should allow user pass classes)
                    ii. checkpoint_io class
                    iii. cluster_environment class


        priorities which to take when:
            A. Class > str
            B. Strategy > Accelerator/precision/plugins
        """
        self.replace_sampler_ddp = replace_sampler_ddp
        _set_torch_flags(deterministic=deterministic, benchmark=benchmark)

        # 1. Parsing flags
        # Get registered strategies, built-in accelerators and precision plugins
        _register_external_accelerators_and_strategies()
        self._registered_strategies = StrategyRegistry.available_strategies()
        self._accelerator_types = AcceleratorRegistry.available_accelerators()

        # Raise an exception if there are conflicts between flags
        # Set each valid flag to `self._x_flag` after validation
        self._strategy_flag: Optional[Union[Strategy, str]] = None
        self._accelerator_flag: Optional[Union[Accelerator, str]] = None
        self._precision_flag: _PRECISION_INPUT_STR = "32-true"
        self._precision_plugin_flag: Optional[PrecisionPlugin] = None
        self._cluster_environment_flag: Optional[Union[ClusterEnvironment, str]] = None
        self._parallel_devices: List[Union[int, torch.device, str]] = []
        self._layer_sync: Optional[LayerSync] = TorchSyncBatchNorm() if sync_batchnorm else None
        self.checkpoint_io: Optional[CheckpointIO] = None

        self._check_config_and_set_final_flags(
            strategy=strategy,
            accelerator=accelerator,
            precision=precision,
            plugins=plugins,
            sync_batchnorm=sync_batchnorm,
        )
        # 2. Instantiate Accelerator
        self._set_accelerator_if_ipu_strategy_is_passed()

        # handle `auto`, `None` and `gpu`
        if self._accelerator_flag == "auto" or self._accelerator_flag is None:
            self._accelerator_flag = self._choose_auto_accelerator()
        elif self._accelerator_flag == "gpu":
            self._accelerator_flag = self._choose_gpu_accelerator_backend()

        self._check_device_config_and_set_final_flags(devices=devices, num_nodes=num_nodes)
        self._set_parallel_devices_and_init_accelerator()

        # 3. Instantiate ClusterEnvironment
        self.cluster_environment: ClusterEnvironment = self._choose_and_init_cluster_environment()

        # 4. Instantiate Strategy - Part 1
        if self._strategy_flag is None:
            self._strategy_flag = self._choose_strategy()
        # In specific cases, ignore user selection and fall back to a different strategy
        self._check_strategy_and_fallback()
        self._init_strategy()

        # 5. Instantiate Precision Plugin
        self.precision_plugin = self._check_and_init_precision()

        # 6. Instantiate Strategy - Part 2
        self._lazy_init_strategy()

    def _check_config_and_set_final_flags(
        self,
        strategy: Optional[Union[str, Strategy]],
        accelerator: Optional[Union[str, Accelerator]],
        precision: _PRECISION_INPUT,
        plugins: Optional[Union[PLUGIN_INPUT, List[PLUGIN_INPUT]]],
        sync_batchnorm: bool,
    ) -> None:
        """This method checks:

        1. strategy: whether the strategy name is valid, and sets the internal flags if it is.
        2. accelerator: if the value of the accelerator argument is a type of accelerator (instance or string),
            set self._accelerator_flag accordingly.
        3. precision: The final value of the precision flag may be determined either by the precision argument or
            by a plugin instance.
        4. plugins: The list of plugins may contain a Precision plugin, CheckpointIO, ClusterEnvironment and others.
            Additionally, other flags such as `precision` or `sync_batchnorm` can populate the list with the
            corresponding plugin instances.
        """
        if plugins is not None:
            plugins = [plugins] if not isinstance(plugins, list) else plugins

        if isinstance(strategy, str):
            strategy = strategy.lower()

        if strategy is not None:
            self._strategy_flag = strategy

        if strategy == "colossalai" and not _LIGHTNING_COLOSSALAI_AVAILABLE:
            raise ModuleNotFoundError(str(_LIGHTNING_COLOSSALAI_AVAILABLE))

        if strategy is not None and strategy not in self._registered_strategies and not isinstance(strategy, Strategy):
            raise ValueError(
                f"You selected an invalid strategy name: `strategy={strategy!r}`."
                " It must be either a string or an instance of `lightning.pytorch.strategies.Strategy`."
                " Example choices: ddp, ddp_spawn, deepspeed, dp, ..."
                " Find a complete list of options in our documentation at https://lightning.ai"
            )

        if (
            accelerator is not None
            and accelerator not in self._accelerator_types
            and accelerator not in ("auto", "gpu")
            and not isinstance(accelerator, Accelerator)
        ):
            raise ValueError(
                f"You selected an invalid accelerator name: `accelerator={accelerator!r}`."
                f" Available names are: {', '.join(self._accelerator_types)}."
            )

        # MPS accelerator is incompatible with DDP family of strategies. It supports single-device operation only.
        is_ddp_str = isinstance(strategy, str) and "ddp" in strategy
        is_deepspeed_str = isinstance(strategy, str) and "deepspeed" in strategy
        is_parallel_strategy = isinstance(strategy, ParallelStrategy) or is_ddp_str or is_deepspeed_str
        is_mps_accelerator = MPSAccelerator.is_available() and (
            accelerator in ("mps", "auto", "gpu", None) or isinstance(accelerator, MPSAccelerator)
        )
        if is_mps_accelerator and is_parallel_strategy:
            raise ValueError(
                f"You set `strategy={strategy}` but strategies from the DDP family are not supported on the"
                f" MPS accelerator. Either explicitly set `accelerator='cpu'` or change the strategy."
            )

        self._accelerator_flag = accelerator

        self._precision_flag = _convert_precision_to_unified_args(precision)

        if plugins:
            plugins_flags_types: Dict[str, int] = Counter()
            for plugin in plugins:
                if isinstance(plugin, PrecisionPlugin):
                    self._precision_plugin_flag = plugin
                    plugins_flags_types[PrecisionPlugin.__name__] += 1
                elif isinstance(plugin, CheckpointIO):
                    self.checkpoint_io = plugin
                    plugins_flags_types[CheckpointIO.__name__] += 1
                elif isinstance(plugin, ClusterEnvironment):
                    self._cluster_environment_flag = plugin
                    plugins_flags_types[ClusterEnvironment.__name__] += 1
                elif isinstance(plugin, LayerSync):
                    if sync_batchnorm and not isinstance(plugin, TorchSyncBatchNorm):
                        raise MisconfigurationException(
                            f"You set `Trainer(sync_batchnorm=True)` and provided a `{plugin.__class__.__name__}`"
                            " plugin, but this is not allowed. Choose one or the other."
                        )
                    self._layer_sync = plugin
                    plugins_flags_types[TorchSyncBatchNorm.__name__] += 1
                else:
                    raise MisconfigurationException(
                        f"Found invalid type for plugin {plugin}. Expected one of: PrecisionPlugin, "
                        "CheckpointIO, ClusterEnviroment, or LayerSync."
                    )

            duplicated_plugin_key = [k for k, v in plugins_flags_types.items() if v > 1]
            if duplicated_plugin_key:
                raise MisconfigurationException(
                    f"Received multiple values for {', '.join(duplicated_plugin_key)} flags in `plugins`."
                    " Expected one value for each type at most."
                )

        # handle the case when the user passes in a strategy instance which has an accelerator, precision,
        # checkpoint io or cluster env set up
        # TODO: improve the error messages below
        if self._strategy_flag and isinstance(self._strategy_flag, Strategy):
            if self._strategy_flag._accelerator:
                if self._accelerator_flag:
                    raise MisconfigurationException(
                        "accelerator set through both strategy class and accelerator flag, choose one"
                    )
                else:
                    self._accelerator_flag = self._strategy_flag._accelerator
            if self._strategy_flag._precision_plugin:
                # [RFC] handle precision plugin set up conflict?
                if self._precision_plugin_flag:
                    raise MisconfigurationException("precision set through both strategy class and plugins, choose one")
                else:
                    self._precision_plugin_flag = self._strategy_flag._precision_plugin
            if self._strategy_flag._checkpoint_io:
                if self.checkpoint_io:
                    raise MisconfigurationException(
                        "checkpoint_io set through both strategy class and plugins, choose one"
                    )
                else:
                    self.checkpoint_io = self._strategy_flag._checkpoint_io
            if getattr(self._strategy_flag, "cluster_environment", None):
                if self._cluster_environment_flag:
                    raise MisconfigurationException(
                        "cluster_environment set through both strategy class and plugins, choose one"
                    )
                else:
                    self._cluster_environment_flag = getattr(self._strategy_flag, "cluster_environment")

            if hasattr(self._strategy_flag, "parallel_devices"):
                if self._strategy_flag.parallel_devices:
                    if self._strategy_flag.parallel_devices[0].type == "cpu":
                        if self._accelerator_flag and self._accelerator_flag not in ("auto", "cpu"):
                            raise MisconfigurationException(
                                f"CPU parallel_devices set through {self._strategy_flag.__class__.__name__} class,"
                                f" but accelerator set to {self._accelerator_flag}, please choose one device type"
                            )
                        self._accelerator_flag = "cpu"
                    if self._strategy_flag.parallel_devices[0].type == "cuda":
                        if self._accelerator_flag and self._accelerator_flag not in ("auto", "cuda", "gpu"):
                            raise MisconfigurationException(
                                f"GPU parallel_devices set through {self._strategy_flag.__class__.__name__} class,"
                                f" but accelerator set to {self._accelerator_flag}, please choose one device type"
                            )
                        self._accelerator_flag = "cuda"
                    self._parallel_devices = self._strategy_flag.parallel_devices

    def _check_device_config_and_set_final_flags(
        self,
        devices: Optional[Union[List[int], str, int]],
        num_nodes: int,
    ) -> None:
        self._num_nodes_flag = int(num_nodes) if num_nodes is not None else 1
        self._devices_flag = devices

        if self._devices_flag in ([], 0, "0"):
            accelerator_name = (
                self._accelerator_flag.__class__.__qualname__
                if isinstance(self._accelerator_flag, Accelerator)
                else self._accelerator_flag
            )
            raise MisconfigurationException(
                f"`Trainer(devices={self._devices_flag!r})` value is not a valid input"
                f" using {accelerator_name} accelerator."
            )

        if self._devices_flag == "auto" and self._accelerator_flag is None:
            raise MisconfigurationException(
                f"You passed `devices={devices}` but haven't specified"
                " `accelerator=('auto'|'tpu'|'gpu'|'ipu'|'cpu'|'hpu'|'mps')` for the devices mapping."
            )

    def _set_accelerator_if_ipu_strategy_is_passed(self) -> None:
        # current logic only apply to object config
        # TODO this logic should apply to both str and object config
        if isinstance(self._strategy_flag, IPUStrategy):
            self._accelerator_flag = "ipu"

    def _choose_auto_accelerator(self) -> str:
        """Choose the accelerator type (str) based on availability when ``accelerator='auto'``."""
        if self._accelerator_flag == "auto":
            if TPUAccelerator.is_available():
                return "tpu"
            if _IPU_AVAILABLE:
                return "ipu"
            if HPUAccelerator.is_available():
                return "hpu"
            if MPSAccelerator.is_available():
                return "mps"
            if CUDAAccelerator.is_available():
                return "cuda"
        return "cpu"

    @staticmethod
    def _choose_gpu_accelerator_backend() -> str:
        if MPSAccelerator.is_available():
            return "mps"
        if CUDAAccelerator.is_available():
            return "cuda"

        raise MisconfigurationException("No supported gpu backend found!")

    def _set_parallel_devices_and_init_accelerator(self) -> None:
        if isinstance(self._accelerator_flag, Accelerator):
            self.accelerator: Accelerator = self._accelerator_flag
        else:
            assert self._accelerator_flag is not None
            self.accelerator = AcceleratorRegistry.get(self._accelerator_flag)
        accelerator_cls = self.accelerator.__class__

        if not accelerator_cls.is_available():
            available_accelerator = [
                acc_str
                for acc_str in self._accelerator_types
                if AcceleratorRegistry[acc_str]["accelerator"].is_available()
            ]
            raise MisconfigurationException(
                f"`{accelerator_cls.__qualname__}` can not run on your system"
                " since the accelerator is not available. The following accelerator(s)"
                " is available and can be passed into `accelerator` argument of"
                f" `Trainer`: {available_accelerator}."
            )

        self._set_devices_flag_if_auto_passed()
        self._devices_flag = accelerator_cls.parse_devices(self._devices_flag)
        if not self._parallel_devices:
            self._parallel_devices = accelerator_cls.get_parallel_devices(self._devices_flag)

    def _set_devices_flag_if_auto_passed(self) -> None:
        if self._devices_flag == "auto" or self._devices_flag is None:
            self._devices_flag = self.accelerator.auto_device_count()

    def _choose_and_init_cluster_environment(self) -> ClusterEnvironment:
        if isinstance(self._cluster_environment_flag, ClusterEnvironment):
            return self._cluster_environment_flag
        for env_type in (
            SLURMEnvironment,
            TorchElasticEnvironment,
            KubeflowEnvironment,
            LSFEnvironment,
            MPIEnvironment,
        ):
            if env_type.detect():
                return env_type()
        return LightningEnvironment()

    def _choose_strategy(self) -> Union[Strategy, str]:
        if self._accelerator_flag == "ipu":
            return IPUStrategy.strategy_name
        if self._accelerator_flag == "hpu":
            if self._parallel_devices and len(self._parallel_devices) > 1:
                return HPUParallelStrategy.strategy_name
            else:
                return SingleHPUStrategy(device=torch.device("hpu"))
        if self._accelerator_flag == "tpu":
            if self._parallel_devices and len(self._parallel_devices) > 1:
                return XLAStrategy.strategy_name
            else:
                # TODO: lazy initialized device, then here could be self._strategy_flag = "single_tpu_device"
                return SingleTPUStrategy(device=self._parallel_devices[0])  # type: ignore
        if self._num_nodes_flag > 1:
            return "ddp"
        if len(self._parallel_devices) <= 1:
            # TODO: Change this once gpu accelerator was renamed to cuda accelerator
            if isinstance(self._accelerator_flag, (CUDAAccelerator, MPSAccelerator)) or (
                isinstance(self._accelerator_flag, str) and self._accelerator_flag in ("cuda", "gpu", "mps")
            ):
                device = _determine_root_gpu_device(self._parallel_devices)
            else:
                device = "cpu"
            # TODO: lazy initialized device, then here could be self._strategy_flag = "single_device"
            return SingleDeviceStrategy(device=device)  # type: ignore
<<<<<<< HEAD
        if len(self._parallel_devices) > 1:
            if _IS_INTERACTIVE:
                return "ddp_fork"
            return "ddp_spawn"

=======
        if len(self._parallel_devices) > 1 and _IS_INTERACTIVE:
            return "ddp_fork"
>>>>>>> d807c003
        return "ddp"

    def _check_strategy_and_fallback(self) -> None:
        """Checks edge cases when the strategy selection was a string input, and we need to fall back to a
        different choice depending on other parameters or the environment."""
        # current fallback and check logic only apply to user pass in str config and object config
        # TODO this logic should apply to both str and object config
        strategy_flag = "" if isinstance(self._strategy_flag, Strategy) else self._strategy_flag

        if (
            strategy_flag in FSDPStrategy.get_registered_strategies() or isinstance(self._strategy_flag, FSDPStrategy)
        ) and self._accelerator_flag not in ("cuda", "gpu"):
            raise MisconfigurationException(
                f"You selected strategy to be `{FSDPStrategy.strategy_name}`, but GPU accelerator is not used."
            )
        if strategy_flag in _DDP_FORK_ALIASES and "fork" not in torch.multiprocessing.get_all_start_methods():
            raise ValueError(
                f"You selected `Trainer(strategy='{strategy_flag}')` but process forking is not supported on this"
                f" platform. We recommed `Trainer(strategy='ddp_spawn')` instead."
            )
        if strategy_flag:
            self._strategy_flag = strategy_flag

    def _init_strategy(self) -> None:
        """Instantiate the Strategy given depending on the setting of ``_strategy_flag``."""
        # The validation of `_strategy_flag` already happened earlier on in the connector
        assert isinstance(self._strategy_flag, (str, Strategy))
        if isinstance(self._strategy_flag, str):
            self.strategy = StrategyRegistry.get(self._strategy_flag)
        else:
            # TODO(fabric): remove ignore after merging Fabric and PL strategies
            self.strategy = self._strategy_flag  # type: ignore[assignment]

    def _check_and_init_precision(self) -> PrecisionPlugin:
        self._validate_precision_choice()
        if isinstance(self._precision_plugin_flag, PrecisionPlugin):
            return self._precision_plugin_flag

        if isinstance(self.accelerator, IPUAccelerator):
            return IPUPrecisionPlugin(self._precision_flag)  # type: ignore
        if isinstance(self.accelerator, HPUAccelerator):
            return HPUPrecisionPlugin(self._precision_flag)  # type: ignore
        if isinstance(self.accelerator, TPUAccelerator):
            if self._precision_flag == "32-true":
                return TPUPrecisionPlugin()
            elif self._precision_flag in ("16-mixed", "bf16-mixed"):
                if self._precision_flag == "16-mixed":
                    rank_zero_warn(
                        "You passed `Trainer(accelerator='tpu', precision='16-mixed')` but AMP with fp16"
                        " is not supported on TPUs. Using `precision='bf16-mixed'` instead."
                    )
                return TPUBf16PrecisionPlugin()

        if _LIGHTNING_COLOSSALAI_AVAILABLE:
            from lightning_colossalai import ColossalAIPrecisionPlugin, ColossalAIStrategy

            if isinstance(self.strategy, ColossalAIStrategy):
                return ColossalAIPrecisionPlugin(self._precision_flag)

        if isinstance(self.strategy, DeepSpeedStrategy):
            return DeepSpeedPrecisionPlugin(self._precision_flag)

        if self._precision_flag == "32-true":
            return PrecisionPlugin()
        if self._precision_flag == "64-true":
            return DoublePrecisionPlugin()

        if self._precision_flag == "16-mixed" and self._accelerator_flag == "cpu":
            rank_zero_warn(
                "You passed `Trainer(accelerator='cpu', precision='16-mixed')` but AMP with fp16 is not supported on "
                "CPU. Using `precision='bf16-mixed'` instead."
            )
            self._precision_flag = "bf16-mixed"

        if self._precision_flag in ("16-mixed", "bf16-mixed"):
            rank_zero_info(
                f"Using {'16bit' if self._precision_flag == '16-mixed' else 'bfloat16'} Automatic Mixed Precision (AMP)"
            )
            device = "cpu" if self._accelerator_flag == "cpu" else "cuda"

            if isinstance(self.strategy, FSDPStrategy):
                return FSDPMixedPrecisionPlugin(self._precision_flag, device)
            return MixedPrecisionPlugin(self._precision_flag, device)

        raise RuntimeError("No precision set")

    def _validate_precision_choice(self) -> None:
        """Validate the combination of choices for precision, AMP type, and accelerator."""
        if isinstance(self.accelerator, TPUAccelerator):
            if self._precision_flag == "64-true":
                raise MisconfigurationException(
                    "`Trainer(accelerator='tpu', precision='64-true')` is not implemented."
                    " Please, open an issue in `https://github.com/Lightning-AI/lightning/issues`"
                    " requesting this feature."
                )
            if self._precision_plugin_flag and not isinstance(
                self._precision_plugin_flag, (TPUPrecisionPlugin, TPUBf16PrecisionPlugin)
            ):
                raise ValueError(
                    f"The `TPUAccelerator` can only be used with a `TPUPrecisionPlugin`,"
                    f" found: {self._precision_plugin_flag}."
                )
        if isinstance(self.accelerator, HPUAccelerator):
            if self._precision_flag not in ("16-mixed", "bf16-mixed", "32-true"):
                raise MisconfigurationException(
                    f"`Trainer(accelerator='hpu', precision={self._precision_flag!r})` is not supported."
                )

    def _lazy_init_strategy(self) -> None:
        """Lazily set missing attributes on the previously instantiated strategy."""
        self.strategy.accelerator = self.accelerator
        if self.precision_plugin:
            self.strategy.precision_plugin = self.precision_plugin
        if self.checkpoint_io:
            self.strategy.checkpoint_io = self.checkpoint_io
        if hasattr(self.strategy, "cluster_environment"):
            if self.strategy.cluster_environment is None:
                self.strategy.cluster_environment = self.cluster_environment
            self.cluster_environment = self.strategy.cluster_environment
        if hasattr(self.strategy, "parallel_devices"):
            if self.strategy.parallel_devices:
                self._parallel_devices = self.strategy.parallel_devices
            else:
                self.strategy.parallel_devices = self._parallel_devices
        if hasattr(self.strategy, "num_nodes"):
            self.strategy._num_nodes = self._num_nodes_flag
        if hasattr(self.strategy, "_layer_sync"):
            self.strategy._layer_sync = self._layer_sync
        if hasattr(self.strategy, "set_world_ranks"):
            self.strategy.set_world_ranks()
        self.strategy._configure_launcher()

        if _IS_INTERACTIVE and self.strategy.launcher and not self.strategy.launcher.is_interactive_compatible:
            raise MisconfigurationException(
                f"`Trainer(strategy={self._strategy_flag!r})` is not compatible with an interactive"
                " environment. Run your code as a script, or choose one of the compatible strategies:"
                f" `Fabric(strategy=None|'dp'|'ddp_notebook')`."
                " In case you are spawning processes yourself, make sure to include the Trainer"
                " creation inside the worker function."
            )

        # TODO: should be moved to _check_strategy_and_fallback().
        # Current test check precision first, so keep this check here to meet error order
        if isinstance(self.accelerator, TPUAccelerator) and not isinstance(
            self.strategy, (SingleTPUStrategy, XLAStrategy)
        ):
            raise ValueError(
                "The `TPUAccelerator` can only be used with a `SingleTPUStrategy` or `XLAStrategy`,"
                f" found {self.strategy.__class__.__name__}."
            )

        if isinstance(self.accelerator, HPUAccelerator) and not isinstance(
            self.strategy, (SingleHPUStrategy, HPUParallelStrategy)
        ):
            raise ValueError(
                "The `HPUAccelerator` can only be used with a `SingleHPUStrategy` or `HPUParallelStrategy`,"
                f" found {self.strategy.__class__.__name__}."
            )

    @property
    def is_distributed(self) -> bool:
        # TODO: deprecate this property
        # Used for custom plugins.
        # Custom plugins should implement is_distributed property.
        if hasattr(self.strategy, "is_distributed") and not isinstance(self.accelerator, TPUAccelerator):
            return self.strategy.is_distributed
        distributed_strategy = (
            DDPStrategy,
            FSDPStrategy,
            DeepSpeedStrategy,
            XLAStrategy,
            HPUParallelStrategy,
        )
        is_distributed = isinstance(self.strategy, distributed_strategy)
        if isinstance(self.accelerator, TPUAccelerator):
            is_distributed |= self.strategy.is_distributed
        return is_distributed


def _set_torch_flags(
    *, deterministic: Optional[Union[bool, _LITERAL_WARN]] = None, benchmark: Optional[bool] = None
) -> None:
    if deterministic:
        if benchmark is None:
            # Set benchmark to False to ensure determinism
            benchmark = False
        elif benchmark:
            rank_zero_warn(
                "You passed `deterministic=True` and `benchmark=True`. Note that PyTorch ignores"
                " torch.backends.cudnn.deterministic=True when torch.backends.cudnn.benchmark=True.",
            )
    if benchmark is not None:
        torch.backends.cudnn.benchmark = benchmark

    if deterministic == "warn":
        torch.use_deterministic_algorithms(True, warn_only=True)
    elif isinstance(deterministic, bool):
        # do not call this if deterministic wasn't passed
        torch.use_deterministic_algorithms(deterministic)
    if deterministic:
        # https://docs.nvidia.com/cuda/cublas/index.html#cublasApi_reproducibility
        os.environ["CUBLAS_WORKSPACE_CONFIG"] = ":4096:8"


def _register_external_accelerators_and_strategies() -> None:
    """Registers all known strategies in other packages."""
    if _LIGHTNING_COLOSSALAI_AVAILABLE:
        from lightning_colossalai import ColossalAIStrategy

        # TODO: Prevent registering multiple times
        if "colossalai" not in StrategyRegistry:
            ColossalAIStrategy.register_strategies(StrategyRegistry)<|MERGE_RESOLUTION|>--- conflicted
+++ resolved
@@ -449,16 +449,8 @@
                 device = "cpu"
             # TODO: lazy initialized device, then here could be self._strategy_flag = "single_device"
             return SingleDeviceStrategy(device=device)  # type: ignore
-<<<<<<< HEAD
-        if len(self._parallel_devices) > 1:
-            if _IS_INTERACTIVE:
-                return "ddp_fork"
-            return "ddp_spawn"
-
-=======
         if len(self._parallel_devices) > 1 and _IS_INTERACTIVE:
             return "ddp_fork"
->>>>>>> d807c003
         return "ddp"
 
     def _check_strategy_and_fallback(self) -> None:
