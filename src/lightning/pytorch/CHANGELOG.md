# Changelog

All notable changes to this project will be documented in this file.

The format is based on [Keep a Changelog](http://keepachangelog.com/en/1.0.0/).


## [Unreleased] - 202X-XX-XX

### Added

<<<<<<< HEAD
- Added `MemoryFormat` callback to easily change the model memory format ([#15175](https://github.com/Lightning-AI/lightning/pull/17680))
=======
- Added `lightning.pytorch.callbacks.ThroughputMonitor` to track throughput and log it ([#18848](https://github.com/Lightning-AI/lightning/pull/18848))


- The Trainer now restores the training mode set through `.train()` or `.eval()` on a submodule-level when switching from validation to training ([#18951](https://github.com/Lightning-AI/lightning/pull/18951))
>>>>>>> 5280f9b8


### Changed

- `seed_everything()` without passing in a seed no longer randomly selects a seed, and now defaults to `0` ([#18846](https://github.com/Lightning-AI/lightning/pull/18846))


- `LightningCLI` no longer allows setting a normal class instance as default. A `lazy_instance` can be used instead ([#18822](https://github.com/Lightning-AI/lightning/pull/18822))


- The `LightningModule.on_{validation,test,predict}_model_{eval,train}` now only get called if they are overridden by the user ([#18951](https://github.com/Lightning-AI/lightning/pull/18951))


- The `Trainer.fit()` loop no longer calls `LightningModule.train()` at the start; it now preserves the user's configuration of frozen layers ([#18951](https://github.com/Lightning-AI/lightning/pull/18951))


- The `LightningModule.load_from_checkpoint()` function now calls `.configure_model()` on the model if it is overridden, to ensure all layers can be loaded from the checkpoint ([#19036](https://github.com/Lightning-AI/lightning/pull/19036))


### Deprecated

- Deprecated all precision plugin classes under `lightning.pytorch.plugins` with the suffix `Plugin` in the name ([#18840](https://github.com/Lightning-AI/lightning/pull/18840))


### Removed

-


### Fixed

- Fixed checks for local file protocol due to fsspec changes in 2023.10.0 ([#19023](https://github.com/Lightning-AI/lightning/pull/19023))


- Fixed automatic detection of 'last.ckpt' files to respect the extension when filtering ([#17072](https://github.com/Lightning-AI/lightning/pull/17072))


- Fixed an issue where setting `CHECKPOINT_JOIN_CHAR` or `CHECKPOINT_EQUALS_CHAR` would only work on the `ModelCheckpoint` class but not on an instance ([#19054](https://github.com/Lightning-AI/lightning/pull/19054))


- Fixed `ModelCheckpoint` not expanding the `dirpath` if it has the `~` (home) prefix ([#19058](https://github.com/Lightning-AI/lightning/pull/19058))


- Fixed handling checkpoint dirpath suffix in NeptuneLogger ([#18863](https://github.com/Lightning-AI/lightning/pull/18863))


- Fixed an edge case where `ModelCheckpoint` would alternate between versioned and unversioned filename ([#19064](https://github.com/Lightning-AI/lightning/pull/19064))


- Fixed broadcast at initialization in `MPIEnvironment` ([#19074](https://github.com/Lightning-AI/lightning/pull/19074))


## [2.1.2] - 2023-11-15

### Fixed

- Fixed an issue causing permission errors on Windows when attempting to create a symlink for the "last" checkpoint ([#18942](https://github.com/Lightning-AI/lightning/issues/18942))
- Fixed an issue where Metric instances from `torchmetrics` wouldn't get moved to the device when using FSDP ([#18954](https://github.com/Lightning-AI/lightning/issues/18954))
- Fixed an issue preventing the user to `Trainer.save_checkpoint()` an FSDP model when `Trainer.test/validate/predict()` ran after `Trainer.fit()` ([#18992](https://github.com/Lightning-AI/lightning/issues/18992))


## [2.1.1] - 2023-11-06

### Fixed

- Fixed an issue when replacing an existing `last.ckpt` file with a symlink ([#18793](https://github.com/Lightning-AI/lightning/pull/18793))
- Fixed an issue when `BatchSizeFinder` `steps_per_trial` parameter ends up defining how many validation batches to run during the entire training ([#18394](https://github.com/Lightning-AI/lightning/issues/18394))
- Fixed an issue saving the `last.ckpt` file when using `ModelCheckpoint` on a remote filesystem and no logger is used ([#18867](https://github.com/Lightning-AI/lightning/issues/18867))
- Refined the FSDP saving logic and error messaging when path exists ([#18884](https://github.com/Lightning-AI/lightning/pull/18884))
- Fixed an issue parsing the version from folders that don't include a version number in `TensorBoardLogger` and `CSVLogger` ([#18897](https://github.com/Lightning-AI/lightning/issues/18897))


- Fixed the tensor conversion in `self.log` to respect the default dtype ([#19046](https://github.com/Lightning-AI/lightning/issues/19046))


## [2.1.0] - 2023-10-11

### Added

- Added `metrics_format` attribute to `RichProgressBarTheme` class ([#18373](https://github.com/Lightning-AI/lightning/pull/18373))
- Added `CHECKPOINT_EQUALS_CHAR` attribute to `ModelCheckpoint` class ([#17999](https://github.com/Lightning-AI/lightning/pull/17999))
- Added `**summarize_kwargs` to `ModelSummary` and `RichModelSummary` callbacks ([#16788](https://github.com/Lightning-AI/lightning/pull/16788))
- Added support for the `max_size_cycle|max_size|min_size` iteration modes during evaluation ([#17163](https://github.com/Lightning-AI/lightning/pull/17163))
- Added support for the TPU-v4 architecture ([#17227](https://github.com/Lightning-AI/lightning/pull/17227))
- Added support for XLA's new PJRT runtime ([#17352](https://github.com/Lightning-AI/lightning/pull/17352))
- Check for invalid TPU device inputs ([#17227](https://github.com/Lightning-AI/lightning/pull/17227))
- Added `XLAStrategy(sync_module_states=bool)` to control whether to broadcast the parameters to all devices ([#17522](https://github.com/Lightning-AI/lightning/pull/17522))
- Added support for multiple optimizer parameter groups when using the FSDP strategy ([#17309](https://github.com/Lightning-AI/lightning/pull/17309))
- Enabled saving the full model state dict when using the `FSDPStrategy` ([#16558](https://github.com/Lightning-AI/lightning/pull/16558))
- Update `LightningDataModule.from_datasets` to support arbitrary iterables ([#17402](https://github.com/Lightning-AI/lightning/pull/17402))
- Run the DDP wrapper in a CUDA stream ([#17334](https://github.com/Lightning-AI/lightning/pull/17334))
- Added `SaveConfigCallback.save_config` to ease use cases such as saving the config to a logger ([#17475](https://github.com/Lightning-AI/lightning/pull/17475))
- Enabled optional file versioning of model checkpoints ([#17320](https://github.com/Lightning-AI/lightning/pull/17320))
- Added the process group timeout argument `FSDPStrategy(timeout=...)` for the FSDP strategy ([#17274](https://github.com/Lightning-AI/lightning/pull/17274))
- Added `FSDPStrategy(activation_checkpointing_policy=...)` to customize the layer policy for automatic activation checkpointing (requires torch>=2.1) ([#18045](https://github.com/Lightning-AI/lightning/pull/18045))
- Added CLI option `--map-to-cpu` to the checkpoint upgrade script to enable converting GPU checkpoints on a CPU-only machine ([#17527](https://github.com/Lightning-AI/lightning/pull/17527))
- Added non-layer param count to the model summary ([#17005](https://github.com/Lightning-AI/lightning/pull/17005))
- Updated `LearningRateMonitor` to log monitored values to `trainer.callback_metrics` ([#17626](https://github.com/Lightning-AI/lightning/pull/17626))
- Added `log_weight_decay` argument to `LearningRateMonitor` callback ([#18439](https://github.com/Lightning-AI/lightning/pull/18439))
- Added `Trainer.print()` to print on local rank zero only ([#17980](https://github.com/Lightning-AI/lightning/pull/17980))
- Added `Trainer.init_module()` context manager to instantiate large models efficiently directly on device, dtype ([#18004](https://github.com/Lightning-AI/lightning/pull/18004))
  * Creates the model parameters in the desired dtype (`torch.float32`, `torch.float64`) depending on the 'true' precision choice in `Trainer(precision='32-true'|'64-true')`
- Added the `LightningModule.configure_model()` hook to instantiate large models efficiently directly on device, dtype, and with sharding support ([#18004](https://github.com/Lightning-AI/lightning/pull/18004))
  * Handles initialization for FSDP models before wrapping and the Zero stage 3 initialization for DeepSpeed before sharding
- Added support for meta-device initialization with `Trainer.init_module(empty_init=True)` in FSDP ([#18385](https://github.com/Lightning-AI/lightning/pull/18385))
- Added `lightning.pytorch.plugins.PrecisionPlugin.module_init_context()` and `lightning.pytorch.strategies.Strategy.tensor_init_context()` context managers to control model and tensor instantiation ([#18004](https://github.com/Lightning-AI/lightning/pull/18004))
- Automatically call `xla_model.mark_step()` before saving checkpoints with XLA ([#17882](https://github.com/Lightning-AI/lightning/pull/17882))
- Added a callback for spike-detection ([#18014](https://github.com/Lightning-AI/lightning/pull/18014))
- Added the ability to set the `torch.distributed.fsdp.ShardingStrategy` via string in `FSDPStrategy` ([#18087](https://github.com/Lightning-AI/lightning/pull/18087))
- Improved error messages when attempting to load a DeepSpeed checkpoint at an invalid path ([#17795](https://github.com/Lightning-AI/lightning/pull/17795))
- Allowed accessing rank information in the main process before processes are launched when using the `XLAStrategy` ([#18194](https://github.com/Lightning-AI/lightning/pull/18194))
- Added support for true half-precision training via `Trainer(precision="16-true"|"bf16-true")` ([#18193](https://github.com/Lightning-AI/lightning/pull/18193), [#18217](https://github.com/Lightning-AI/lightning/pull/18217), [#18213](https://github.com/Lightning-AI/lightning/pull/18213), [#18219](https://github.com/Lightning-AI/lightning/pull/18219))
- Added automatic process cleanup to avoid zombie child processes and stalls when exceptions are raised ([#18218](https://github.com/Lightning-AI/lightning/pull/18218))
- Added validation of user input for `devices` and `num_nodes` when running with `SLURM` or `TorchElastic` ([#18292](https://github.com/Lightning-AI/lightning/pull/18292))
- Added support for saving checkpoints with either full state-dict or sharded state dict via `FSDPStrategy(state_dict_type="full"|"sharded")` ([#18364](https://github.com/Lightning-AI/lightning/pull/18364))
- Added support for loading sharded/distributed checkpoints in FSDP ([#18358](https://github.com/Lightning-AI/lightning/pull/18358))
- Made the text delimiter in the rich progress bar configurable ([#18372](https://github.com/Lightning-AI/lightning/pull/18372))
- Improved the error messaging and instructions when handling custom batch samplers in distributed settings ([#18402](https://github.com/Lightning-AI/lightning/pull/18402))
- Added support for mixed 8-bit precision as `Trainer(precision="transformer-engine")` using [Nvidia's Transformer Engine](https://docs.nvidia.com/deeplearning/transformer-engine) ([#18459](https://github.com/Lightning-AI/lightning/pull/18459))
- Added support for linear layer quantization with `Trainer(plugins=BitsandbytesPrecision())` using [bitsandbytes](https://github.com/TimDettmers/bitsandbytes) ([#18655](https://github.com/Lightning-AI/lightning/pull/18655))
- Added support for passing the process group to the `FSDPStrategy` ([#18583](https://github.com/Lightning-AI/lightning/pull/18583))
- Enabled the default process group configuration for FSDP's hybrid sharding ([#18583](https://github.com/Lightning-AI/lightning/pull/18583))
- Added `lightning.pytorch.utilities.suggested_max_num_workers` to assist with setting a good value in distributed settings ([#18591](https://github.com/Lightning-AI/lightning/pull/18591))
- Improved the `num_workers` warning to give a more accurate upper limit on the `num_workers` suggestion ([#18591](https://github.com/Lightning-AI/lightning/pull/18591))
- Added `lightning.pytorch.utilities.is_shared_filesystem` utility function to automatically check whether the filesystem is shared between machines ([#18586](https://github.com/Lightning-AI/lightning/pull/18586))
- Added support for returning an object of type `Mapping` from `LightningModule.training_step()` ([#18657](https://github.com/Lightning-AI/lightning/pull/18657))
- Added the hook `LightningModule.on_validation_model_zero_grad()` to allow overriding the behavior of zeroing the gradients before entering the validation loop ([#18710](https://github.com/Lightning-AI/lightning/pull/18710))

### Changed

- Changed default metric formatting from `round(..., 3)` to `".3f"` format string in `MetricsTextColumn` class ([#18483](https://github.com/Lightning-AI/lightning/pull/18483))
- Removed the limitation to call `self.trainer.model.parameters()` in `LightningModule.configure_optimizers()` ([#17309](https://github.com/Lightning-AI/lightning/pull/17309))
- `Trainer(accelerator="tpu", devices=[i])"` now selects the i-th TPU core (0-based, previously it was 1-based) ([#17227](https://github.com/Lightning-AI/lightning/pull/17227))
- Allow using iterable-style datasets with TPUs ([#17331](https://github.com/Lightning-AI/lightning/pull/17331))
- Increased the minimum XLA requirement to 1.13 ([#17368](https://github.com/Lightning-AI/lightning/pull/17368))
- `self.log`ed tensors are now kept in the original device to reduce unnecessary host-to-device synchronizations ([#17334](https://github.com/Lightning-AI/lightning/pull/17334))
- Made the run initialization in `WandbLogger` lazy to avoid creating artifacts when the CLI is used ([#17573](https://github.com/Lightning-AI/lightning/pull/17573))
- Simplified redirection of `*_step` methods in strategies by removing the `_LightningModuleWrapperBase` wrapper module ([#17531](https://github.com/Lightning-AI/lightning/pull/17531))
- Support kwargs input for LayerSummary ([#17709](https://github.com/Lightning-AI/lightning/pull/17709))
- Dropped support for `wandb` versions older than 0.12.0 in `WandbLogger` ([#17876](https://github.com/Lightning-AI/lightning/pull/17876))
- During `LightningModule.setup()`, the `self.device` now returns the device the module will be placed on instead of `cpu` ([#18021](https://github.com/Lightning-AI/lightning/pull/18021))
- Increased the minimum supported `wandb` version for `WandbLogger` from 0.12.0 to 0.12.10 ([#18171](https://github.com/Lightning-AI/lightning/pull/18171))
- The input tensors now get cast to the right precision type before transfer to the device ([#18264](https://github.com/Lightning-AI/lightning/pull/18264))
- Improved the formatting of emitted warnings ([#18288](https://github.com/Lightning-AI/lightning/pull/18288))
- Broadcast and reduction of tensors with XLA-based strategies now preserve the input's device ([#18275](https://github.com/Lightning-AI/lightning/pull/18275))
- The `FSDPStrategy` now loads checkpoints after the `configure_model`/`configure_sharded_model` hook ([#18358](https://github.com/Lightning-AI/lightning/pull/18358))
- The `FSDPStrategy.load_optimizer_state_dict` and `FSDPStrategy.load_model_state_dict` are a no-op now ([#18358](https://github.com/Lightning-AI/lightning/pull/18358))
- The `Trainer.num_val_batches`, `Trainer.num_test_batches` and `Trainer.num_sanity_val_batches` now return a list of sizes per dataloader instead of a single integer ([#18441](https://github.com/Lightning-AI/lightning/pull/18441))
- The `*_step(dataloader_iter)` flavor now no longer takes the `batch_idx` in the signature ([#18390](https://github.com/Lightning-AI/lightning/pull/18390))
- Calling `next(dataloader_iter)` now returns a triplet `(batch, batch_idx, dataloader_idx)` ([#18390](https://github.com/Lightning-AI/lightning/pull/18390))
- Calling `next(combined_loader)` now returns a triplet `(batch, batch_idx, dataloader_idx)` ([#18390](https://github.com/Lightning-AI/lightning/pull/18390))
- Due to lack of reliability, Trainer now only runs on one GPU instead of all GPUs in a Jupyter notebook if `devices="auto"` (default) ([#18291](https://github.com/Lightning-AI/lightning/pull/18291))
- Made the `batch_idx` argument optional in `validation_step`, `test_step` and `predict_step` to maintain consistency with `training_step` ([#18512](https://github.com/Lightning-AI/lightning/pull/18512))
- The `TQDMProgressBar` now consistently shows it/s for the speed even when the iteration time becomes larger than one second ([#18593](https://github.com/Lightning-AI/lightning/pull/18593))
- The `LightningDataModule.load_from_checkpoint` and `LightningModule.load_from_checkpoint` methods now raise an error if they are called on an instance instead of the class ([#18432](https://github.com/Lightning-AI/lightning/pull/18432))
- Enabled launching via `torchrun` in a SLURM environment; the `TorchElasticEnvironment` now gets chosen over the `SLURMEnvironment` if both are detected ([#18618](https://github.com/Lightning-AI/lightning/pull/18618))
- If not set by the user, Lightning will set `OMP_NUM_THREADS` to `num_cpus / num_processes` when launching subprocesses (e.g. when DDP is used) to avoid system overload for CPU-intensive tasks ([#18677](https://github.com/Lightning-AI/lightning/pull/18677))
- The `ModelCheckpoint` no longer deletes files under the save-top-k mechanism when resuming from a folder that is not the same as the current checkpoint folder ([#18750](https://github.com/Lightning-AI/lightning/pull/18750))
- The `ModelCheckpoint` no longer deletes the file that was passed to `Trainer.fit(ckpt_path=...)` ([#18750](https://github.com/Lightning-AI/lightning/pull/18750))
- Calling `trainer.fit()` twice now raises an error with strategies that spawn subprocesses through `multiprocessing` (ddp_spawn, xla) ([#18776](https://github.com/Lightning-AI/lightning/pull/18776))
- The `ModelCheckpoint` now saves a symbolic link if `save_last=True` and `save_top_k != 0` ([#18748](https://github.com/Lightning-AI/lightning/pull/18748))

### Deprecated

- Deprecated the `SingleTPUStrategy` (`strategy="single_tpu"`) in favor of `SingleDeviceXLAStrategy` (`strategy="single_xla"`) ([#17383](https://github.com/Lightning-AI/lightning/pull/17383))
- Deprecated the `TPUAccelerator` in favor of `XLAAccelerator` ([#17383](https://github.com/Lightning-AI/lightning/pull/17383))
- Deprecated the `TPUPrecisionPlugin` in favor of `XLAPrecisionPlugin` ([#17383](https://github.com/Lightning-AI/lightning/pull/17383))
- Deprecated the `TPUBf16PrecisionPlugin` in favor of `XLABf16PrecisionPlugin` ([#17383](https://github.com/Lightning-AI/lightning/pull/17383))
- Deprecated the `Strategy.post_training_step` method ([#17531](https://github.com/Lightning-AI/lightning/pull/17531))
- Deprecated the `LightningModule.configure_sharded_model` hook in favor of `LightningModule.configure_model` ([#18004](https://github.com/Lightning-AI/lightning/pull/18004))
- Deprecated the `LightningDoublePrecisionModule` wrapper in favor of calling `Trainer.precision_plugin.convert_input()` ([#18209](https://github.com/Lightning-AI/lightning/pull/18209))

### Removed

- Removed the `XLAStrategy.is_distributed` property. It is always True ([#17381](https://github.com/Lightning-AI/lightning/pull/17381))
- Removed the `SingleTPUStrategy.is_distributed` property. It is always False ([#17381](https://github.com/Lightning-AI/lightning/pull/17381))
- Removed experimental support for `torchdistx` due to a lack of project maintenance ([#17995](https://github.com/Lightning-AI/lightning/pull/17995))
- Removed support for PyTorch 1.11 ([#18691](https://github.com/Lightning-AI/lightning/pull/18691))

### Fixed

- Fixed an issue with reusing the same model across multiple trainer stages when using the `DeepSpeedStrategy` ([#17531](https://github.com/Lightning-AI/lightning/pull/17531))
- Fixed the saving and loading of FSDP optimizer states ([#17819](https://github.com/Lightning-AI/lightning/pull/17819))
- Fixed FSDP re-applying activation checkpointing when the user had manually applied it already ([#18006](https://github.com/Lightning-AI/lightning/pull/18006))
- Fixed issue where unexpected exceptions would leave the default torch dtype modified when using true precision settings ([#18500](https://github.com/Lightning-AI/lightning/pull/18500))
- Fixed issue where not including the `batch_idx` argument in the `training_step` would disable gradient accumulation ([#18619](https://github.com/Lightning-AI/lightning/pull/18619))
- Fixed the replacement of callbacks returned in `LightningModule.configure_callbacks` when the callback was a subclass of an existing Trainer callback ([#18508](https://github.com/Lightning-AI/lightning/pull/18508))
- Fixed `Trainer.log_dir` not returning the correct directory for the `CSVLogger` ([#18548](https://github.com/Lightning-AI/lightning/pull/18548))
- Fixed redundant input-type casting in FSDP precision ([#18630](https://github.com/Lightning-AI/lightning/pull/18630))
- Fixed numerical issues when reducing values in low precision with `self.log` ([#18686](https://github.com/Lightning-AI/lightning/pull/18686))
- Fixed an issue that would cause the gradients to be erased if validation happened in the middle of a gradient accumulation phase ([#18710](https://github.com/Lightning-AI/lightning/pull/18710))
- Fixed redundant file writes in `CSVLogger` ([#18567](https://github.com/Lightning-AI/lightning/pull/18567))
- Fixed an issue that could lead to checkpoint files being deleted accidentally when resuming training ([#18750](https://github.com/Lightning-AI/lightning/pull/18750))


## [2.0.9] - 2023-09-14

### Fixed

- Fixed an issue that wouldn't prevent the user to set the `log_model` parameter in `WandbLogger` via the LightningCLI ([#18458](https://github.com/Lightning-AI/lightning/pull/18458))
- Fixed the display of `v_num` in the progress bar when running with `Trainer(fast_dev_run=True)` ([#18491](https://github.com/Lightning-AI/lightning/pull/18491))
- Fixed `UnboundLocalError` when running with `python -O` ([#18496](https://github.com/Lightning-AI/lightning/pull/18496))
- Fixed visual glitch with the TQDM progress bar leaving the validation bar incomplete before switching back to the training display ([#18503](https://github.com/Lightning-AI/lightning/pull/18503))
- Fixed false positive warning about logging interval when running with `Trainer(fast_dev_run=True)` ([#18550](https://github.com/Lightning-AI/lightning/pull/18550))


## [2.0.8] - 2023-08-29

### Changed

- On XLA, avoid setting the global rank before processes have been launched as this will initialize the PJRT computation client in the main process ([#16966](https://github.com/Lightning-AI/lightning/pull/16966))
- Fix inefficiency in rich progress bar ([#18369](https://github.com/Lightning-AI/lightning/pull/18369))

### Fixed

- Fixed FSDP full-precision `param_dtype` training (`16-mixed` and `bf16-mixed` configurations) to avoid FSDP assertion errors with PyTorch < 2.0 ([#18278](https://github.com/Lightning-AI/lightning/pull/18278))
- Fixed an issue that prevented the use of custom logger classes without an `experiment` property defined ([#18093](https://github.com/Lightning-AI/lightning/pull/18093))
- Fixed setting the tracking uri in `MLFlowLogger` for logging artifacts to the MLFlow server ([#18395](https://github.com/Lightning-AI/lightning/pull/18395))
- Fixed redundant `iter()` call to dataloader when checking dataloading configuration ([#18415](https://github.com/Lightning-AI/lightning/pull/18415))
- Fixed model parameters getting shared between processes when running with `strategy="ddp_spawn"` and `accelerator="cpu"`; this has a necessary memory impact, as parameters are replicated for each process now ([#18238](https://github.com/Lightning-AI/lightning/pull/18238))
- Properly manage `fetcher.done` with `dataloader_iter` ([#18376](https://github.com/Lightning-AI/lightning/pull/18376))


## [2.0.7] - 2023-08-14

### Added

- Added `LightningOptimizer.refresh()` to update the `__dict__` in case the optimizer it wraps has changed its internal state ([#18280](https://github.com/Lightning-AI/lightning/pull/18280))

### Changed

- Disabled the auto-detection of the Kubeflow environment ([#18137](https://github.com/Lightning-AI/lightning/pull/18137))

### Fixed

- Fixed a `Missing folder` exception when using a Google Storage URL as a `default_root_dir` ([#18088](https://github.com/Lightning-AI/lightning/pull/18088))
- Fixed an issue that would prevent the user to set the multiprocessing start method after importing lightning ([#18177](https://github.com/Lightning-AI/lightning/pull/18177))
- Fixed the gradient unscaling logic if the training step skipped backward (by returning `None`) ([#18267](https://github.com/Lightning-AI/lightning/pull/18267))
- Ensure that the closure running inside the optimizer step has gradients enabled, even if the optimizer step has it disabled ([#18268](https://github.com/Lightning-AI/lightning/pull/18268))
- Fixed an issue that could cause the `LightningOptimizer` wrapper returned by `LightningModule.optimizers()` have different internal state than the optimizer it wraps ([#18280](https://github.com/Lightning-AI/lightning/pull/18280))


## [2.0.6] - 2023-07-20

### Fixed

- `LightningCLI` not saving correctly `seed_everything` when `run=True` and `seed_everything=True` ([#18056](https://github.com/Lightning-AI/lightning/pull/18056))
- Fixed validation of non-PyTorch LR schedulers in manual optimization mode ([#18092](https://github.com/Lightning-AI/lightning/pull/18092))
- Fixed an attribute error for `_FaultTolerantMode` when loading an old checkpoint that pickled the enum ([#18094](https://github.com/Lightning-AI/lightning/pull/18094))


## [2.0.5] - 2023-07-07

### Fixed

- Fixed delayed creation of experiment metadata and checkpoint/log dir name when using `WandbLogger` ([#17818](https://github.com/Lightning-AI/lightning/pull/17818))
- Fixed incorrect parsing of arguments when augmenting exception messages in DDP ([#17948](https://github.com/Lightning-AI/lightning/pull/17948))
- Fixed an issue causing the `torch.set_float32_matmul_precision` info message to show multiple times ([#17960](https://github.com/Lightning-AI/lightning/pull/17960))
- Added missing `map_location` argument for the `LightningDataModule.load_from_checkpoint` function ([#17950](https://github.com/Lightning-AI/lightning/pull/17950))
- Fix support for `neptune-client` ([#17939](https://github.com/Lightning-AI/lightning/pull/17939))


## [2.0.4] - 2023-06-22

- Added validation against misconfigured device selection when using the DeepSpeed strategy ([#17952](https://github.com/Lightning-AI/lightning/pull/17952))

### Changed

- Changes to the `NeptuneLogger` ([#16761](https://github.com/Lightning-AI/lightning/pull/16761)):
  * It now supports neptune-client 0.16.16 and neptune >=1.0, and we have replaced the `log()` method with `append()` and `extend()`.
  * It now accepts a namespace `Handler` as an alternative to `Run` for the `run` argument. This means that you can call it like `NeptuneLogger(run=run["some/namespace"])` to log everything to the `some/namespace/` location of the run.

### Fixed

- Fixed validation of parameters of `plugins.precision.MixedPrecisionPlugin` ([#17687](https://github.com/Lightning-AI/lightning/pull/17687))
- Fixed deriving default map location in `LightningModule.load_from_checkpoint` when there is extra state ([#17812](https://github.com/Lightning-AI/lightning/pull/17812))


## [2.0.3] - 2023-06-07

### Changed

- Made type hints public ([#17100](https://github.com/Lightning-AI/lightning/pull/17100))


### Fixed

- `CombinedLoader` only starts DataLoader workers when necessary when operating in sequential mode ([#17639](https://github.com/Lightning-AI/lightning/pull/17639))
- Fixed a potential bug with uploading model checkpoints to Neptune.ai by uploading files from stream ([#17430](https://github.com/Lightning-AI/lightning/pull/17430))
- Fixed signature inspection of decorated hooks ([#17507](https://github.com/Lightning-AI/lightning/pull/17507))
- The `WandbLogger` no longer flattens dictionaries in the hyperparameters logged to the dashboard ([#17574](https://github.com/Lightning-AI/lightning/pull/17574))
- Fixed computing the next version folder in `CSVLogger` ([#17139](https://github.com/Lightning-AI/lightning/pull/17139))
- Fixed a formatting issue when the filename in `ModelCheckpoint` contained metrics that were substrings of each other ([#17610](https://github.com/Lightning-AI/lightning/pull/17610))
- Fixed `WandbLogger` ignoring the `WANDB_PROJECT` environment variable ([#16222](https://github.com/Lightning-AI/lightning/pull/16222))
- Fixed inconsistent settings for FSDP Precision ([#17670](https://github.com/Lightning-AI/lightning/pull/17670))
- Fixed an edge case causing overlapping samples in DDP when no global seed is set ([#17713](https://github.com/Lightning-AI/lightning/pull/17713))
- Fallback to module available check for mlflow ([#17467](https://github.com/Lightning-AI/lightning/pull/17467))
- Fixed LR finder max val batches ([#17636](https://github.com/Lightning-AI/lightning/pull/17636))
- Fixed multithreading checkpoint loading ([#17678](https://github.com/Lightning-AI/lightning/pull/17678))


## [2.0.2] - 2023-04-24

### Fixed

- Fixed issue where `Model.load_from_checkpoint("checkpoint.ckpt", map_location=map_location)` would always return model on CPU ([#17308](https://github.com/Lightning-AI/lightning/pull/17308))
- Fixed Sync module states during non-fit ([#17370](https://github.com/Lightning-AI/lightning/pull/17370))
- Fixed an issue that caused `num_nodes` not to be set correctly for `FSDPStrategy` ([#17438](https://github.com/Lightning-AI/lightning/pull/17438))


## [2.0.1] - 2023-03-30

### Changed

- Pickling the `LightningModule` no longer pickles the `Trainer` ([#17133](https://github.com/Lightning-AI/lightning/pull/17133))
- Generalized `Optimizer` validation to accommodate both FSDP 1.x and 2.x ([#16733](https://github.com/Lightning-AI/lightning/pull/16733))
- Disable `torch.inference_mode` with `torch.compile` in PyTorch 2.0 ([#17215](https://github.com/Lightning-AI/lightning/pull/17215))

### Fixed

- Fixed issue where pickling the module instance would fail with a DataLoader error ([#17130](https://github.com/Lightning-AI/lightning/pull/17130))
- Fixed WandbLogger not showing "best" aliases for model checkpoints when `ModelCheckpoint(save_top_k>0)` is used ([#17121](https://github.com/Lightning-AI/lightning/pull/17121))
- Fixed the availability check for `rich` that prevented Lightning to be imported in Google Colab ([#17156](https://github.com/Lightning-AI/lightning/pull/17156))
- Fixed parsing the precision config for inference in `DeepSpeedStrategy` ([#16973](https://github.com/Lightning-AI/lightning/pull/16973))
- Fixed issue where `torch.compile` would fail when logging to WandB ([#17216](https://github.com/Lightning-AI/lightning/pull/17216))
- Changed the `is_picklable` util function to handle the edge case that throws a `TypeError` ([#17270](https://github.com/Lightning-AI/lightning/pull/17270))


## [2.0.0] - 2023-03-15

### Added

- Added migration logic to warn about checkpoints with apex AMP state ([#16161](https://github.com/Lightning-AI/lightning/pull/16161))
- Added the `Trainer.ckpt_path = ...` setter to statefully set the checkpoint path to load. This can act as a replacement for the removed `Trainer(resume_from_checkpoint=...)` flag ([#16187](https://github.com/Lightning-AI/lightning/pull/16187))
- Added an argument `include_cuda` in `pl.utilities.seed.isolate_rng` to disable managing `torch.cuda`'s rng ([#16423](https://github.com/Lightning-AI/lightning/pull/16423))
- Added `Tuner.lr_find(attr_name=...)` to specify custom learning rate attribute names ([#16462](https://github.com/Lightning-AI/lightning/pull/16462))
- Added an `OnExceptionCheckpoint` callback to save a checkpoint on exception ([#16512](https://github.com/Lightning-AI/lightning/pull/16512))
- Added support for running the `MLFlowLogger` with the `mlflow-skinny` package ([16513](https://github.com/Lightning-AI/lightning/pull/16513))
- Added a `Trainer.received_sigterm` property to check whether a SIGTERM signal was received ([#16501](https://github.com/Lightning-AI/lightning/pull/16501))
- Added support for cascading a SIGTERM signal to launched processes after the launching process (rank 0) receives it ([#16525](https://github.com/Lightning-AI/lightning/pull/16525))
- Added a `kill` method to launchers to kill all launched processes ([#16525](https://github.com/Lightning-AI/lightning/pull/16525))
- Added suffix option to DDP strategy names to enable `find_unused_parameters=True`, for example `strategy="ddp_find_unused_parameters_true"` ([#16611](https://github.com/Lightning-AI/lightning/pull/16611))
- Added a new method `Strategy.on_exception` to the strategy base interface ([#16646](https://github.com/Lightning-AI/lightning/pull/16646))
- Added support for `predict_step(dataloader_iter, batch_index)` ([#16726](https://github.com/Lightning-AI/lightning/pull/16726))
- Added support for arbitrary iterables as dataloaders ([#16726](https://github.com/Lightning-AI/lightning/pull/16726))
- Added "sequential" mode support to `CombinedLoader` to consume multiple iterables in sequence ([#16743](https://github.com/Lightning-AI/lightning/pull/16743), [#16784](https://github.com/Lightning-AI/lightning/pull/16784))
- Added "max_size" mode support to `CombinedLoader` to consume multiple iterables entirely without cycling ([#16939](https://github.com/Lightning-AI/lightning/pull/16939)
- Added a `Trainer(barebones=True)` argument where all features that may impact raw speed are disabled ([#16854](https://github.com/Lightning-AI/lightning/pull/16854))
- Added support for writing logs remote file systems on `CSVLoggers`. ([#16880](https://github.com/Lightning-AI/lightning/pull/16880))
- Added `DDPStrategy(start_method=...)` argument, defaulting to 'popen' ([#16809](https://github.com/Lightning-AI/lightning/pull/16809))
- Added checks for whether the iterables used by the loops are valid ([#17007](https://github.com/Lightning-AI/lightning/pull/17007))

### Changed

- The Trainer's signal handlers are now registered for `trainer.{validate,test,predict}` ([#17017](https://github.com/Lightning-AI/lightning/pull/17017))
- Renamed `ProgressBarBase` to `ProgressBar` ([#17058](https://github.com/Lightning-AI/lightning/pull/17058))
- The `Trainer` now chooses `accelerator="auto", strategy="auto", devices="auto"` as defaults ([#16847](https://github.com/Lightning-AI/lightning/pull/16847))
- "Native" suffix removal ([#16490](https://github.com/Lightning-AI/lightning/pull/16490))
 * `strategy="fsdp_native"` is now `strategy="fsdp"`
 * `strategy="fsdp_native_full_shard_offload"` is now `strategy="fsdp_cpu_offload"`
 * `pl.strategies.fully_sharded_native.DDPFullyShardedNativeStrategy` is now `pl.strategies.fsdp.FSDPStrategy`
 * `pl.plugins.precision.fsdp_native_native_amp.FullyShardedNativeNativeMixedPrecisionPlugin` is now `pl.plugins.precision.fsdp.FSDPMixedPrecisionPlugin`
 * `pl.plugins.precision.native_amp` is now `pl.plugins.precision.amp`
 * `NativeSyncBatchNorm` is now `TorchSyncBatchNorm`
- Changed the default of `LearningRateFinder(update_attr=...)` and `Tuner.lr_find(update_attr=...)` to `True` ([#16462](https://github.com/Lightning-AI/lightning/pull/16462))
- Renamed the `pl.utilities.exceptions.GracefulExitException` to `SIGTERMException` ([#16501](https://github.com/Lightning-AI/lightning/pull/16501))
- The `Callback.on_train_epoch_end` hook now runs after the `LightningModule.on_train_epoch_end` hook for instances of `EarlyStopping` and `Checkpoint` callbacks ([#16567](https://github.com/Lightning-AI/lightning/pull/16567))
- The `LightningModule.{un}toggle_optimizer` methods no longer accept a `optimizer_idx` argument to select the relevant optimizer. Instead, the optimizer object can be passed in directly ([#16560](https://github.com/Lightning-AI/lightning/pull/16560))
- Manual optimization is now required for working with multiple optimizers ([#16539](https://github.com/Lightning-AI/lightning/pull/16539))
- DDP's `find_unused_parameters` now defaults to `False` ([#16611](https://github.com/Lightning-AI/lightning/pull/16611))
- The strategy selected by `accelerator="hpu"` now defaults to `find_unused_parameters=False` ([#16611](https://github.com/Lightning-AI/lightning/pull/16611))
- The main progress bar displayed during training no longer includes the combined progress for validation ([#16695](https://github.com/Lightning-AI/lightning/pull/16695))
- Renamed `TQDMProgressBar.main_progress_bar` to `TQDMProgressBar.train_progress_bar` ([#16695](https://github.com/Lightning-AI/lightning/pull/16695))
- Marked the progress tracking classes as protected ([#17009](https://github.com/Lightning-AI/lightning/pull/17009))
- Marked the `lightning.pytorch.trainer.configuration_validator.verify_loop_configurations` function as protected ([#17009](https://github.com/Lightning-AI/lightning/pull/17009))
- Marked the `lightning.pytorch.utiltiies.distributed.register_ddp_comm_hook` function as protected ([#17009](https://github.com/Lightning-AI/lightning/pull/17009))
- Marked `lightning.pytorch.utilities.supporters.CombinedDataset` as protected ([#16714](https://github.com/Lightning-AI/lightning/pull/16714))
- Marked the `{Accelerator,Signal,Callback,Checkpoint,Data,Logger}Connector` classes as protected ([#17008](https://github.com/Lightning-AI/lightning/pull/17008))
- Marked the `lightning.pytorch.trainer.connectors.signal_connector.HandlersCompose` class as protected ([#17008](https://github.com/Lightning-AI/lightning/pull/17008))
- Disabled strict loading in multiprocessing launcher ("ddp_spawn", etc.) when loading weights back into the main process ([#16365](https://github.com/Lightning-AI/lightning/pull/16365))
- Renamed `CombinedLoader.loaders` to `CombinedLoader.iterables` ([#16743](https://github.com/Lightning-AI/lightning/pull/16743))
- Renamed `Trainer(replace_sampler_ddp=...)` to `Trainer(use_distributed_sampler=...)` ([#16829](https://github.com/Lightning-AI/lightning/pull/16829))
- Moved the `CombinedLoader` class from `lightning.pytorch.trainer.supporters` to `lightning.pytorch.combined_loader` ([#16819](https://github.com/Lightning-AI/lightning/pull/16819))
- The top-level loops now own the data sources and combined dataloaders ([#16726](https://github.com/Lightning-AI/lightning/pull/16726))
- The `trainer.*_dataloader` properties now return what the user returned in their `LightningModule.*_dataloader()` hook ([#16726](https://github.com/Lightning-AI/lightning/pull/16726), [#16800](https://github.com/Lightning-AI/lightning/pull/16800))
- The `dataloader_idx` argument is now optional for the `on_{validation,test,predict}_batch_{start,end}` hooks. Remove it or default it to 0 if you don't use multiple dataloaders ([#16753](https://github.com/Lightning-AI/lightning/pull/16753))
- Renamed `TPUSpawnStrategy` to `XLAStrategy` ([#16781](https://github.com/Lightning-AI/lightning/pull/16781))
- Renamed `strategy='tpu_spawn'` to `strategy='xla'` and `strategy='tpu_spawn_debug'` to `strategy='xla_debug'` ([#16781](https://github.com/Lightning-AI/lightning/pull/16781))
- Changed arguments for precision settings (from [64|32|16|bf16] to ["64-true"|"32-true"|"16-mixed"|"bf16-mixed"]) ([#16783](https://github.com/Lightning-AI/lightning/pull/16783))
- When using multiple devices, the strategy now defaults to "ddp" instead of "ddp_spawn" when none is set ([#16780](https://github.com/Lightning-AI/lightning/pull/16780))
- The selection `Trainer(strategy="ddp_spawn", ...)` no longer falls back to "ddp" when a cluster environment gets detected ([#16780](https://github.com/Lightning-AI/lightning/pull/16780))
- Predict's custom BatchSampler that tracks the batch indices no longer consumes the entire batch sampler at the beginning ([#16826](https://github.com/Lightning-AI/lightning/pull/16826))
- Gradient norm tracking with `track_grad_norm` no longer rounds the norms to 4 digits, but instead logs them at full resolution ([#16877](https://github.com/Lightning-AI/lightning/pull/16877))
- Merged the `DDPSpawnStrategy` into `DDPStrategy` ([#16809](https://github.com/Lightning-AI/lightning/pull/16809))
- The `NeptuneLogger` now requires `neptune>=1.0.0` ([#16888](https://github.com/Lightning-AI/lightning/pull/16888))
- Changed minimum supported version of `rich` from `10.14.0` to `12.13.0` ([#16798](https://github.com/Lightning-AI/lightning/pull/16798))
- Removed the `lightning.pytorch.overrides.torch_distributed.broadcast_object_list` function ([#17011](https://github.com/Lightning-AI/lightning/pull/17011))
- The `ServableModule` is now an abstract interface ([#17000](https://github.com/Lightning-AI/lightning/pull/17000))
- The `psutil` package is now required for CPU monitoring ([#17010](https://github.com/Lightning-AI/lightning/pull/17010))
- The Trainer no longer accepts positional arguments to ([#17022](https://github.com/Lightning-AI/lightning/pull/17022))

### Removed

- Removed support for PyTorch 1.10 ([#16492](https://github.com/Lightning-AI/lightning/pull/16492))
- Removed support for Python 3.7 ([#16579](https://github.com/Lightning-AI/lightning/pull/16579))
- Removed the `pl.lite` module in favor of `lightning_fabric` ([#15953](https://github.com/Lightning-AI/lightning/pull/15953))
- `nvidia/apex` removal ([#16149](https://github.com/Lightning-AI/lightning/pull/16149))
  * Removed `pl.plugins.NativeMixedPrecisionPlugin` in favor of `pl.plugins.MixedPrecisionPlugin`
  * Removed the `LightningModule.optimizer_step(using_native_amp=...)` argument
  * Removed the `Trainer(amp_backend=...)` argument
  * Removed the `Trainer.amp_backend` property
  * Removed the `Trainer(amp_level=...)` argument
  * Removed the `pl.plugins.ApexMixedPrecisionPlugin` class
  * Removed the `pl.utilities.enums.AMPType` enum
  * Removed the `DeepSpeedPrecisionPlugin(amp_type=..., amp_level=...)` arguments
- Removed `Trainer(strategy='horovod')` support ([#16150](https://github.com/Lightning-AI/lightning/pull/16150))
- `FairScale` removal (in favor of PyTorch's FSDP implementation) ([#16400](https://github.com/Lightning-AI/lightning/pull/16400))
  * Removed the `pl.overrides.fairscale.LightningShardedDataParallel` class
  * Removed the `pl.plugins.precision.fully_sharded_native_amp.FullyShardedNativeMixedPrecisionPlugin` class
  * Removed the `pl.plugins.precision.sharded_native_amp.ShardedNativeMixedPrecisionPlugin` class
  * Removed the `pl.strategies.fully_sharded.DDPFullyShardedStrategy` (fsdp) class
  * Removed the `pl.strategies.sharded.DDPShardedStrategy` (ddp_sharded) class
  * Removed the `pl.strategies.sharded_spawn.DDPSpawnShardedStrategy` (ddp_sharded_spawn) class
- Removed legacy device arguments in Trainer ([#16171](https://github.com/Lightning-AI/lightning/pull/16171))
  * Removed the `Trainer(gpus=...)` argument
  * Removed the `Trainer(tpu_cores=...)` argument
  * Removed the `Trainer(ipus=...)` argument
  * Removed the `Trainer(num_processes=...)` argument
- Removed the deprecated `pl.utilities.AllGatherGrad` class ([#16360](https://github.com/Lightning-AI/lightning/pull/16360))
- Removed the deprecated `resume_from_checkpoint` Trainer argument ([#16167](https://github.com/Lightning-AI/lightning/pull/16167))
- Removed the deprecated `pl.profiler` module ([#16359](https://github.com/Lightning-AI/lightning/pull/16359))
- Removed deadlock detection / process reconciliation (`PL_RECONCILE_PROCESS=1`) ([#16204](https://github.com/Lightning-AI/lightning/pull/16204))
- Removed the `{training,validation,test}_epoch_end` hooks which would retain step outputs in memory. Alternative implementations are suggested by implementing their `on_*_epoch_end` hooks instead ([#16520](https://github.com/Lightning-AI/lightning/pull/16520))
- Removed the `outputs` argument from the `on_predict_epoch_end` hook. You can access them via `trainer.predict_loop.predictions` ([#16655](https://github.com/Lightning-AI/lightning/pull/16655))
- Removed support for the experimental `PL_FAULT_TOLERANT_TRAINING` environment flag ([#16516](https://github.com/Lightning-AI/lightning/pull/16516), [#16533](https://github.com/Lightning-AI/lightning/pull/16533))
- Removed the deprecated `LightningCLI` arguments ([#16380](https://github.com/Lightning-AI/lightning/pull/16380))
  * `save_config_filename`
  * `save_config_overwrite`
  * `save_config_multifile`
  * `description`
  * `env_prefix`
  * `env_parse`
- Removed the deprecated `pl.strategies.utils.on_colab_kaggle` function ([#16437](https://github.com/Lightning-AI/lightning/pull/16437))
- Removed the deprecated code in:
  * `pl.core.mixins` ([#16424](https://github.com/Lightning-AI/lightning/pull/16424))
  * `pl.utilities.distributed` ([#16390](https://github.com/Lightning-AI/lightning/pull/16390))
  * `pl.utilities.apply_func` ([#16413](https://github.com/Lightning-AI/lightning/pull/16413))
  * `pl.utilities.xla_device` ([#16404](https://github.com/Lightning-AI/lightning/pull/16404))
  * `pl.utilities.data` ([#16440](https://github.com/Lightning-AI/lightning/pull/16440))
  * `pl.utilities.device_parser` ([#16412](https://github.com/Lightning-AI/lightning/pull/16412))
  * `pl.utilities.optimizer` ([#16439](https://github.com/Lightning-AI/lightning/pull/16439))
  * `pl.utilities.seed` ([#16422](https://github.com/Lightning-AI/lightning/pull/16422))
  * `pl.utilities.cloud_io` ([#16438](https://github.com/Lightning-AI/lightning/pull/16438))
- Removed the deprecated `Accelerator.setup_environment` method ([#16436](https://github.com/Lightning-AI/lightning/pull/16436))
- Mark the `forward_module` argument as required ([#16386](https://github.com/Lightning-AI/lightning/pull/16386))
  * Removed the deprecated `pl_module` argument from the distributed module wrappers
  * Removed the deprecated `pl.overrides.base.unwrap_lightning_module` function
  * Removed the `pl.overrides.distributed.LightningDistributedModule` class
  * Removed the deprecated `pl.overrides.fairscale.unwrap_lightning_module_sharded` function
  * Removed the `pl.overrides.fairscale.LightningDistributedModule` class
- Removed the deprecated automatic GPU selection ([#16184](https://github.com/Lightning-AI/lightning/pull/16184))
  * Removed the `Trainer(auto_select_gpus=...)` argument
  * Removed the `pl.tuner.auto_gpu_select.{pick_single_gpu,pick_multiple_gpus}` functions
- Removed support for loop customization
  * Removed `Loop.replace()` ([#16361](https://github.com/Lightning-AI/lightning/pull/16361))
  * Removed `Loop.connect()` ([#16384](https://github.com/Lightning-AI/lightning/pull/16384))
  * Removed the `trainer.{fit,validate,test,predict}_loop` properties ([#16384](https://github.com/Lightning-AI/lightning/pull/16384))
  * Removed the default `Loop.run()` implementation ([#16384](https://github.com/Lightning-AI/lightning/pull/16384))
  * The loop classes are now marked as protected ([#16445](https://github.com/Lightning-AI/lightning/pull/16445))
  * The fetching classes are now marked as protected ([#16664](https://github.com/Lightning-AI/lightning/pull/16664))
- The `lightning.pytorch.overrides.distributed.IndexBatchSamplerWrapper` class is now marked as protected ([#16826](https://github.com/Lightning-AI/lightning/pull/16826))
- Removed the `DataLoaderLoop`, `EvaluationEpochLoop`, and `PredictionEpochLoop` classes ([#16726](https://github.com/Lightning-AI/lightning/pull/16726))
- Removed `trainer.reset_*_dataloader()` methods in favor of `Loop.setup_data()` for the top-level loops ([#16726](https://github.com/Lightning-AI/lightning/pull/16726))
- Removed special support for truncated backpropagation through time (TBPTT) ([#16172](https://github.com/Lightning-AI/lightning/pull/16172))
  * Removed the `LightningModule.truncated_bptt_steps` attribute
  * Removed the `LightningModule.tbptt_split_batch` hook
  * The `LightningModule.training_step` no longer accepts a `hiddens` argument
  * Removed the `pl.loops.batch.TrainingBatchLoop`
  * Removed the `FitLoop.split_idx` property
  * Removed the `LoggerConnector.on_train_split_start` method
- Removed the experimental `PL_INTER_BATCH_PARALLELISM` environment flag ([#16355](https://github.com/Lightning-AI/lightning/pull/16355))
- Removed the `Trainer(move_metrics_to_cpu=True)` argument ([#16358](https://github.com/Lightning-AI/lightning/pull/16358))
- Removed the `LightningModule.precision` attribute ([#16203](https://github.com/Lightning-AI/lightning/pull/16203))
- Removed the automatic addition of a moving average of the `training_step` loss in the progress bar. Use `self.log("loss", ..., prog_bar=True)` instead. ([#16192](https://github.com/Lightning-AI/lightning/pull/16192))
- Removed support for passing a dictionary value to `self.log()` ([#16389](https://github.com/Lightning-AI/lightning/pull/16389))
- Removed `Trainer.model` setter ([#16462](https://github.com/Lightning-AI/lightning/pull/16462))
- Removed the argument `Trainer(multiple_trainloader_mode=...)`. You can use `CombinedLoader(..., mode=...)` directly now ([#16800](https://github.com/Lightning-AI/lightning/pull/16800))
- Removed the unused `lightning.pytorch.utilities.finite_checks.print_nan_gradients` function ([#16682](https://github.com/Lightning-AI/lightning/pull/16682))
- Removed the unused `lightning.pytorch.utilities.finite_checks.detect_nan_parameters` function ([#16682](https://github.com/Lightning-AI/lightning/pull/16682))
- Removed the unused `lightning.pytorch.utilities.parsing.flatten_dict` function ([#16744](https://github.com/Lightning-AI/lightning/pull/16744))
- Removed the unused `lightning.pytorch.utilities.metrics.metrics_to_scalars` function ([#16681](https://github.com/Lightning-AI/lightning/pull/16681))
- Removed the unused `lightning.pytorch.utilities.supporters.{SharedCycleIteratorState,CombinedLoaderIterator}` classes ([#16714](https://github.com/Lightning-AI/lightning/pull/16714))
- Tuner removal
  * Removed the deprecated `trainer.tuning` property ([#16379](https://github.com/Lightning-AI/lightning/pull/16379))
  * Removed the deprecated `TrainerFn.TUNING` and `RunningStage.TUNING` enums ([#16379](https://github.com/Lightning-AI/lightning/pull/16379))
  * Removed `Trainer.tune()` in favor of `Tuner(trainer).{lr_find,scale_batch_size}` ([#16462](https://github.com/Lightning-AI/lightning/pull/16462))
  * Removed `Trainer(auto_scale_batch_size=...)` in favor of `Tuner(trainer).scale_batch_size()` ([#16462](https://github.com/Lightning-AI/lightning/pull/16462))
  * Removed `Trainer(auto_lr_find=...)` in favor of `Tuner(trainer).lr_find()` ([#16462](https://github.com/Lightning-AI/lightning/pull/16462))
- Removed the `on_tpu` argument from `LightningModule.optimizer_step` hook ([#16537](https://github.com/Lightning-AI/lightning/pull/16537))
- Removed the `using_lbfgs` argument from `LightningModule.optimizer_step` hook ([#16538](https://github.com/Lightning-AI/lightning/pull/16538))
- Removed the `Trainer.data_parallel` property. Use `isinstance(trainer.strategy, ParallelStrategy)` instead ([#16703](https://github.com/Lightning-AI/lightning/pull/16703))
- Removed the `Trainer.prediction_writer_callbacks` property ([#16759](https://github.com/Lightning-AI/lightning/pull/16759))
- Removed support for multiple optimizers in automatic optimization mode ([#16539](https://github.com/Lightning-AI/lightning/pull/16539))
  * Removed `opt_idx` argument from `BaseFinetuning.finetune_function` callback method
  * Removed `opt_idx` argument from `Callback.on_before_optimizer_step` callback method
  * Removed `optimizer_idx` as an optional argument in `LightningModule.training_step`
  * Removed `optimizer_idx` argument from `LightningModule.on_before_optimizer_step`
  * Removed `optimizer_idx` argument from `LightningModule.configure_gradient_clipping`
  * Removed `optimizer_idx` argument from `LightningModule.optimizer_step`
  * Removed `optimizer_idx` argument from `LightningModule.optimizer_zero_grad`
  * Removed `optimizer_idx` argument from `LightningModule.lr_scheduler_step`
  * Removed support for declaring optimizer frequencies in the dictionary returned from `LightningModule.configure_optimizers`
  * Removed arguments `optimizer` and `optimizer_idx` from `LightningModule.backward`
  * Removed `optimizer_idx` argument from `PrecisionPlugin.optimizer_step` and all of its overrides in subclasses
  * Removed `optimizer_idx` argument from `PrecisionPlugin.{optimizer_step,backward}` and all of its overrides in subclasses
  * Removed `optimizer_idx` argument from `Strategy.{optimizer_step,backward}` and all of its overrides in subclasses
  * Removed `Trainer.optimizer_frequencies` attribute
- Removed `Strategy.dispatch` ([#16618](https://github.com/Lightning-AI/lightning/pull/16618))
- Removed `PrecisionPlugin.dispatch` ([#16618](https://github.com/Lightning-AI/lightning/pull/16618))
- Removed legacy argparse utilities ([#16708](https://github.com/Lightning-AI/lightning/pull/16708))
  * Removed `LightningDataModule` methods: `add_argparse_args()`, `from_argparse_args()`, `parse_argparser()`, `get_init_arguments_and_types()`
  * Removed class methods from Trainer: `default_attributes()`, `from_argparse_args()`, `parse_argparser()`, `match_env_arguments()`, `add_argparse_args()`
  * Removed functions from `lightning.pytorch.utilities.argparse`: `from_argparse_args()`, `parse_argparser()`, `parse_env_variables()`, `get_init_arguments_and_types()`, `add_argparse_args()`
  * Removed functions from `lightning.pytorch.utilities.parsing`: `import str_to_bool()`, `str_to_bool_or_int()`, `str_to_bool_or_str()`
- Removed support for passing a scheduling dictionary to `Trainer(accumulate_grad_batches=...)` ([#16729](https://github.com/Lightning-AI/lightning/pull/16729))
- Removed support for `DataParallel` (`strategy='dp'`) and the `LightningParallelModule`-Wrapper, ([#16748](https://github.com/Lightning-AI/lightning/pull/16748))
- Removed the unused `lightning.pytorch.utilities.supporters.{SharedCycleIteratorState,CombinedLoaderIterator}` classes ([#16714](https://github.com/Lightning-AI/lightning/pull/16714))
- Removed `ProgressBarBase.{train_batch_idx,val_batch_idx,test_batch_idx,predict_batch_idx}` properties ([#16760](https://github.com/Lightning-AI/lightning/pull/16760))
- Removed the `fit_loop.{min,max}_steps` setters ([#16803](https://github.com/Lightning-AI/lightning/pull/16803))
- Removed the `Trainer(track_grad_norm=...)` argument ([#16745](https://github.com/Lightning-AI/lightning/pull/16745))
- Removed the `LightningModule.log_grad_norm()` hook method ([#16745](https://github.com/Lightning-AI/lightning/pull/16745))
- Removed the `QuantizationAwareTraining` callback ([#16750](https://github.com/Lightning-AI/lightning/pull/16750))
- Removed the `ColossalAIStrategy` and `ColossalAIPrecisionPlugin` in favor of the new [lightning-colossalai](https://github.com/Lightning-AI/lightning-colossalai) package ([#16757](https://github.com/Lightning-AI/lightning/pull/16757), [#16778](https://github.com/Lightning-AI/lightning/pull/16778))
- Removed the `training_step_end`, `validation_step_end`, and `test_step_end` hooks from the `LightningModule` in favor of the `*_batch_end` hooks ([#16791](https://github.com/Lightning-AI/lightning/pull/16791))
- Removed the `lightning.pytorch.strategies.DDPSpawnStrategy` in favor of `DDPStrategy(start_method='spawn')` (merged both classes) ([#16809](https://github.com/Lightning-AI/lightning/pull/16809))
- Removed registration of `ShardedTensor` state dict hooks in `LightningModule.__init__` with `torch>=2.1` ([#16892](https://github.com/Lightning-AI/lightning/pull/16892))
- Removed the `lightning.pytorch.core.saving.ModelIO` class interface ([#16999](https://github.com/Lightning-AI/lightning/pull/16999))
- Removed the unused `lightning.pytorch.utilities.memory.get_model_size_mb` function ([#17001](https://github.com/Lightning-AI/lightning/pull/17001))

### Fixed

- Fixed an issue where `DistributedSampler.set_epoch` wasn't getting called during `trainer.predict` ([#16785](https://github.com/Lightning-AI/lightning/pull/16785), [#16826](https://github.com/Lightning-AI/lightning/pull/16826))

- Fixed an issue with comparing torch versions when using a version of torch built from source ([#17030](https://github.com/Lightning-AI/lightning/pull/17030))


- Improved the error message for installing tensorboard or tensorboardx ([#17053](https://github.com/Lightning-AI/lightning/pull/17053))


## [1.9.4] - 2023-03-01

### Added

- Added `Fabric(strategy="auto")` support. It will choose DDP over DDP-spawn, contrary to `strategy=None` (default) ([#16916](https://github.com/Lightning-AI/lightning/pull/16916))

### Fixed

- Fixed DDP spawn hang on TPU Pods ([#16844](https://github.com/Lightning-AI/lightning/pull/16844))
- Fixed edge cases in parsing device ids using NVML ([#16795](https://github.com/Lightning-AI/lightning/pull/16795))
- Fixed backwards compatibility for `lightning.pytorch.utilities.parsing.get_init_args` ([#16851](https://github.com/Lightning-AI/lightning/pull/16851))


## [1.9.3] - 2023-02-21

### Fixed

- Fixed an issue causing a wrong environment plugin to be selected when `accelerator=tpu` and `devices > 1` ([#16806](https://github.com/Lightning-AI/lightning/pull/16806))


## [1.9.2] - 2023-02-15

### Fixed

- Fixed an attribute error and improved input validation for invalid strategy types being passed to Trainer ([#16693](https://github.com/Lightning-AI/lightning/pull/16693))
- Fixed early stopping triggering extra validation runs after reaching `min_epochs` or `min_steps` ([#16719](https://github.com/Lightning-AI/lightning/pull/16719))


## [1.9.1] - 2023-02-10

### Fixed

- Fixed an unintended limitation for calling `save_hyperparameters` on mixin classes that don't subclass `LightningModule`/`LightningDataModule` ([#16369](https://github.com/Lightning-AI/lightning/pull/16369))
- Fixed an issue with `MLFlowLogger` logging the wrong keys with `.log_hyperparams()` ([#16418](https://github.com/Lightning-AI/lightning/pull/16418))
- Fixed logging more than 100 parameters with `MLFlowLogger` and long values are truncated ([#16451](https://github.com/Lightning-AI/lightning/pull/16451))
- Fixed strict availability check for `torch_xla` requirement ([#16476](https://github.com/Lightning-AI/lightning/pull/16476))
- Fixed an issue where PL would wrap DataLoaders with XLA's MpDeviceLoader more than once ([#16571](https://github.com/Lightning-AI/lightning/pull/16571))
- Fixed the batch_sampler reference for DataLoaders wrapped with XLA's MpDeviceLoader ([#16571](https://github.com/Lightning-AI/lightning/pull/16571))
- Fixed an import error when `torch.distributed` is not available ([#16658](https://github.com/Lightning-AI/lightning/pull/16658))


## [1.9.0] - 2023-01-17

### Added

- Added support for native logging of `MetricCollection` with enabled compute groups ([#15580](https://github.com/Lightning-AI/lightning/pull/15580))
- Added support for custom artifact names in `pl.loggers.WandbLogger` ([#16173](https://github.com/Lightning-AI/lightning/pull/16173))
- Added support for DDP with `LRFinder` ([#15304](https://github.com/Lightning-AI/lightning/pull/15304))
- Added utilities to migrate checkpoints from one Lightning version to another ([#15237](https://github.com/Lightning-AI/lightning/pull/15237))
- Added support to upgrade all checkpoints in a folder using the `pl.utilities.upgrade_checkpoint` script ([#15333](https://github.com/Lightning-AI/lightning/pull/15333))
- Add an axes argument `ax` to the `.lr_find().plot()` to enable writing to a user-defined axes in a matplotlib figure ([#15652](https://github.com/Lightning-AI/lightning/pull/15652))
- Added `log_model` parameter to `MLFlowLogger` ([#9187](https://github.com/Lightning-AI/lightning/pull/9187))
- Added a check to validate that wrapped FSDP models are used while initializing optimizers ([#15301](https://github.com/Lightning-AI/lightning/pull/15301))
- Added a warning when `self.log(..., logger=True)` is called without a configured logger ([#15814](https://github.com/Lightning-AI/lightning/pull/15814))
- Added support for colossalai 0.1.11 ([#15888](https://github.com/Lightning-AI/lightning/pull/15888))
- Added `LightningCLI` support for optimizer and learning schedulers via callable type dependency injection ([#15869](https://github.com/Lightning-AI/lightning/pull/15869))
- Added support for activation checkpointing for the `DDPFullyShardedNativeStrategy` strategy ([#15826](https://github.com/Lightning-AI/lightning/pull/15826))
- Added the option to set `DDPFullyShardedNativeStrategy(cpu_offload=True|False)` via bool instead of needing to pass a configuration object ([#15832](https://github.com/Lightning-AI/lightning/pull/15832))
- Added info message for Ampere CUDA GPU users to enable tf32 matmul precision ([#16037](https://github.com/Lightning-AI/lightning/pull/16037))
- Added support for returning optimizer-like classes in `LightningModule.configure_optimizers` ([#16189](https://github.com/Lightning-AI/lightning/pull/16189))

### Changed

- Drop PyTorch 1.9 support ([#15347](https://github.com/Lightning-AI/lightning/pull/15347))
- Switch from `tensorboard` to `tensorboardx` in `TensorBoardLogger` ([#15728](https://github.com/Lightning-AI/lightning/pull/15728))
- From now on, Lightning Trainer and `LightningModule.load_from_checkpoint` automatically upgrade the loaded checkpoint if it was produced in an old version of Lightning ([#15237](https://github.com/Lightning-AI/lightning/pull/15237))
- `Trainer.{validate,test,predict}(ckpt_path=...)` no longer restores the `Trainer.global_step` and `trainer.current_epoch` value from the checkpoints - From now on, only `Trainer.fit` will restore this value ([#15532](https://github.com/Lightning-AI/lightning/pull/15532))
- The `ModelCheckpoint.save_on_train_epoch_end` attribute is now computed dynamically every epoch, accounting for changes to the validation dataloaders ([#15300](https://github.com/Lightning-AI/lightning/pull/15300))
- The Trainer now raises an error if it is given multiple stateful callbacks of the same time with colliding state keys ([#15634](https://github.com/Lightning-AI/lightning/pull/15634))
- `MLFlowLogger` now logs hyperparameters and metrics in batched API calls ([#15915](https://github.com/Lightning-AI/lightning/pull/15915))
- Overriding the `on_train_batch_{start,end}` hooks in conjunction with taking a `dataloader_iter` in the `training_step` no longer errors out and instead shows a warning ([#16062](https://github.com/Lightning-AI/lightning/pull/16062))
- Move `tensorboardX` to extra dependencies. Use the `CSVLogger` by default ([#16349](https://github.com/Lightning-AI/lightning/pull/16349))

### Deprecated

- Deprecated `description`, `env_prefix` and `env_parse` parameters in `LightningCLI.__init__` in favour of giving them through `parser_kwargs` ([#15651](https://github.com/Lightning-AI/lightning/pull/15651))
- Deprecated `pl.profiler` in favor of `pl.profilers` ([#16059](https://github.com/Lightning-AI/lightning/pull/16059))
- Deprecated `Trainer(auto_select_gpus=...)` in favor of `pl.accelerators.find_usable_cuda_devices` ([#16147](https://github.com/Lightning-AI/lightning/pull/16147))
- Deprecated `pl.tuner.auto_gpu_select.{pick_single_gpu,pick_multiple_gpus}` in favor of `pl.accelerators.find_usable_cuda_devices` ([#16147](https://github.com/Lightning-AI/lightning/pull/16147))
- `nvidia/apex` deprecation ([#16039](https://github.com/Lightning-AI/lightning/pull/16039))
  * Deprecated `pl.plugins.NativeMixedPrecisionPlugin` in favor of `pl.plugins.MixedPrecisionPlugin`
  * Deprecated the `LightningModule.optimizer_step(using_native_amp=...)` argument
  * Deprecated the `Trainer(amp_backend=...)` argument
  * Deprecated the `Trainer.amp_backend` property
  * Deprecated the `Trainer(amp_level=...)` argument
  * Deprecated the `pl.plugins.ApexMixedPrecisionPlugin` class
  * Deprecates the `pl.utilities.enums.AMPType` enum
  * Deprecates the `DeepSpeedPrecisionPlugin(amp_type=..., amp_level=...)` arguments
- `horovod` deprecation ([#16141](https://github.com/Lightning-AI/lightning/pull/16141))
  * Deprecated `Trainer(strategy="horovod")`
  * Deprecated the `HorovodStrategy` class
- Deprecated `pl.lite.LightningLite` in favor of `lightning.fabric.Fabric` ([#16314](https://github.com/Lightning-AI/lightning/pull/16314))
- `FairScale` deprecation (in favor of PyTorch's FSDP implementation) ([#16353](https://github.com/Lightning-AI/lightning/pull/16353))
  * Deprecated the `pl.overrides.fairscale.LightningShardedDataParallel` class
  * Deprecated the `pl.plugins.precision.fully_sharded_native_amp.FullyShardedNativeMixedPrecisionPlugin` class
  * Deprecated the `pl.plugins.precision.sharded_native_amp.ShardedNativeMixedPrecisionPlugin` class
  * Deprecated the `pl.strategies.fully_sharded.DDPFullyShardedStrategy` class
  * Deprecated the `pl.strategies.sharded.DDPShardedStrategy` class
  * Deprecated the `pl.strategies.sharded_spawn.DDPSpawnShardedStrategy` class


### Removed

- Removed deprecated `pl.utilities.memory.get_gpu_memory_map` in favor of `pl.accelerators.cuda.get_nvidia_gpu_stats` ([#15617](https://github.com/Lightning-AI/lightning/pull/15617))
- Temporarily removed support for Hydra multi-run ([#15737](https://github.com/Lightning-AI/lightning/pull/15737))
- Removed deprecated `pl.profiler.base.AbstractProfiler` in favor of `pl.profilers.profiler.Profiler` ([#15637](https://github.com/Lightning-AI/lightning/pull/15637))
- Removed deprecated `pl.profiler.base.BaseProfiler` in favor of `pl.profilers.profiler.Profiler` ([#15637](https://github.com/Lightning-AI/lightning/pull/15637))
- Removed deprecated code in `pl.utilities.meta` ([#16038](https://github.com/Lightning-AI/lightning/pull/16038))
- Removed the deprecated `LightningDeepSpeedModule` ([#16041](https://github.com/Lightning-AI/lightning/pull/16041))
- Removed the deprecated `pl.accelerators.GPUAccelerator` in favor of `pl.accelerators.CUDAAccelerator` ([#16050](https://github.com/Lightning-AI/lightning/pull/16050))
- Removed the deprecated `pl.profiler.*` classes in favor of `pl.profilers` ([#16059](https://github.com/Lightning-AI/lightning/pull/16059))
- Removed the deprecated `pl.utilities.cli` module in favor of `pl.cli` ([#16116](https://github.com/Lightning-AI/lightning/pull/16116))
- Removed the deprecated `pl.loggers.base` module in favor of `pl.loggers.logger` ([#16120](https://github.com/Lightning-AI/lightning/pull/16120))
- Removed the deprecated `pl.loops.base` module in favor of `pl.loops.loop` ([#16142](https://github.com/Lightning-AI/lightning/pull/16142))
- Removed the deprecated `pl.core.lightning` module in favor of `pl.core.module` ([#16318](https://github.com/Lightning-AI/lightning/pull/16318))
- Removed the deprecated `pl.callbacks.base` module in favor of `pl.callbacks.callback` ([#16319](https://github.com/Lightning-AI/lightning/pull/16319))
- Removed the deprecated `Trainer.reset_train_val_dataloaders()` in favor of `Trainer.reset_{train,val}_dataloader` ([#16131](https://github.com/Lightning-AI/lightning/pull/16131))
- Removed support for `LightningCLI(seed_everything_default=None)` ([#16131](https://github.com/Lightning-AI/lightning/pull/16131))
- Removed support in LightningLite for FairScale's sharded training (`strategy='ddp_sharded'|'ddp_sharded_spawn'`). Use Fully-Sharded Data Parallel instead (`strategy='fsdp'`) ([#16329](https://github.com/Lightning-AI/lightning/pull/16329))


### Fixed

- Enhanced `reduce_boolean_decision` to accommodate `any`-analogous semantics expected by the `EarlyStopping` callback ([#15253](https://github.com/Lightning-AI/lightning/pull/15253))
- Fixed the incorrect optimizer step synchronization when running across multiple TPU devices ([#16020](https://github.com/Lightning-AI/lightning/pull/16020))
- Fixed a type error when dividing the chunk size in the ColossalAI strategy ([#16212](https://github.com/Lightning-AI/lightning/pull/16212))
- Fixed bug where the ``interval`` key of the scheduler would be ignored during manual optimization, making the LearningRateMonitor callback fail to log the learning rate ([#16308](https://github.com/Lightning-AI/lightning/pull/16308))
- Fixed an issue with `MLFlowLogger` not finalizing correctly when status code 'finished' was passed ([#16340](https://github.com/Lightning-AI/lightning/pull/16340))


## [1.8.6] - 2022-12-21

- minor cleaning


## [1.8.5] - 2022-12-15

- Add function to remove checkpoint to allow override for extended classes ([#16067](https://github.com/Lightning-AI/lightning/pull/16067))


## [1.8.4] - 2022-12-08

### Changed

- Direct support for compiled models (
   [#15922](https://github.com/Lightning-AI/lightning/pull/15922),
   [#15957](https://github.com/Lightning-AI/lightning/pull/15957)
)

### Fixed

- Fixed issue with unsupported torch.inference_mode() on hpu backends ([#15918](https://github.com/Lightning-AI/lightning/pull/15918))
- Fixed LRScheduler import for PyTorch 2.0 ([#15940](https://github.com/Lightning-AI/lightning/pull/15940))
- Fixed `fit_loop.restarting` to be `False` for lr finder ([#15620](https://github.com/Lightning-AI/lightning/pull/15620))
- Fixed `torch.jit.script`-ing a LightningModule causing an unintended error message about deprecated `use_amp` property ([#15947](https://github.com/Lightning-AI/lightning/pull/15947))
- Fixed the `XLAProfiler` not recording anything due to mismatching of action names ([#15885](https://github.com/Lightning-AI/lightning/pull/15885))


## [1.8.3] - 2022-11-22

### Changed

- Temporarily removed support for Hydra multi-run ([#15737](https://github.com/Lightning-AI/lightning/pull/15737))
- Switch from `tensorboard` to `tensorboardx` in `TensorBoardLogger` ([#15728](https://github.com/Lightning-AI/lightning/pull/15728))


## [1.8.2] - 2022-11-17

### Fixed

- Make sure save_dir can be empty str ([#15638](https://github.com/Lightning-AI/lightning/pull/15638))
- Fixed the automatic fallback from `Trainer(strategy="ddp_spawn", ...)` to `Trainer(strategy="ddp", ...)` when on an LSF cluster ([#15103](https://github.com/Lightning-AI/lightning/pull/15103))



## [1.8.1] - 2022-11-10

### Added

- Added back the accidentally removed `pl.utilities.distributed.rank_zero_only` function ([#15536](https://github.com/Lightning-AI/lightning/pull/15536))

### Deprecated

- Deprecated `pl.utilities.distributed.rank_zero_only` in favor of `pl.utilities.rank_zero_only` ([#15536](https://github.com/Lightning-AI/lightning/pull/15536))

### Fixed

- Fixed `TensorBoardLogger` not validating the input array type when logging the model graph ([#15323](https://github.com/Lightning-AI/lightning/pull/15323))
- Fixed an attribute error in `ColossalAIStrategy` at import time when `torch.distributed` is not available ([#15535](https://github.com/Lightning-AI/lightning/pull/15535))
- Fixed an issue when calling `fs.listdir` with file URI instead of path in `CheckpointConnector` ([#15413](https://github.com/Lightning-AI/lightning/pull/15413))
- Fixed an issue with the `BaseFinetuning` callback not setting the `track_running_stats` attribute for batch normaliztion layers ([#15063](https://github.com/Lightning-AI/lightning/pull/15063))
- Fixed an issue with `WandbLogger(log_model=True|'all)` raising an error and not being able to serialize tensors in the metadata ([#15544](https://github.com/Lightning-AI/lightning/pull/15544))
- Fixed the gradient unscaling logic when using `Trainer(precision=16)` and fused optimizers such as `Adam(..., fused=True)` ([#15544](https://github.com/Lightning-AI/lightning/pull/15544))
- Fixed model state transfer in multiprocessing launcher when running multi-node ([#15567](https://github.com/Lightning-AI/lightning/pull/15567))
- Fixed manual optimization raising `AttributeError` with Bagua Strategy ([#12534](https://github.com/Lightning-AI/lightning/pull/12534))
- Fixed the import of `pytorch_lightning` causing a warning 'Redirects are currently not supported in Windows or MacOs' ([#15610](https://github.com/Lightning-AI/lightning/pull/15610))


## [1.8.0] - 2022-11-01

### Added

- Added support for requeueing slurm array jobs ([#15040](https://github.com/Lightning-AI/lightning/pull/15040))
- Added native AMP support for `ddp_fork` (and associated alias strategies) with CUDA GPUs ([#14983](https://github.com/Lightning-AI/lightning/pull/14983))
- Added `BatchSizeFinder` callback ([#11089](https://github.com/Lightning-AI/lightning/pull/11089))
- Added `LearningRateFinder` callback ([#13802](https://github.com/Lightning-AI/lightning/pull/13802))
- Tuner now supports a new `method` argument which will determine when to run the `BatchSizeFinder`: one of `fit`, `validate`, `test` or `predict` ([#11089](https://github.com/Lightning-AI/lightning/pull/11089))
- Added prefix to log message in `seed_everything` with rank info ([#14031](https://github.com/Lightning-AI/lightning/pull/14031))
- Added support for auto wrapping for `DDPFullyShardedNativeStrategy` ([#14252](https://github.com/Lightning-AI/lightning/pull/14252))
- Added support for passing extra init-parameters to the `LightningDataModule.from_datasets` ([#14185](https://github.com/Lightning-AI/lightning/pull/14185))
- Added support for saving sharded optimizer state dict outside of `DDPShardedStrategy` ([#14208](https://github.com/Lightning-AI/lightning/pull/14208))
- Added support for auto wrapping for `DDPFullyShardedStrategy` ([#14383](https://github.com/Lightning-AI/lightning/pull/14383))
- Integrate the `lightning_utilities` package (
  [#14475](https://github.com/Lightning-AI/lightning/pull/14475),
  [#14537](https://github.com/Lightning-AI/lightning/pull/14537),
  [#14556](https://github.com/Lightning-AI/lightning/pull/14556),
  [#14558](https://github.com/Lightning-AI/lightning/pull/14558),
  [#14575](https://github.com/Lightning-AI/lightning/pull/14575),
  [#14620](https://github.com/Lightning-AI/lightning/pull/14620))
- Added `args` parameter to `LightningCLI` to ease running from within Python ([#14596](https://github.com/Lightning-AI/lightning/pull/14596))
- Added `WandbLogger.download_artifact` and `WandbLogger.use_artifact` for managing artifacts with Weights and Biases ([#14551](https://github.com/Lightning-AI/lightning/pull/14551))
- Added an option to configure the signal SLURM sends when a job is preempted or requeued ([#14626](https://github.com/Lightning-AI/lightning/pull/14626))
- Added a warning when the model passed to `LightningLite.setup()` does not have all parameters on the same device ([#14822](https://github.com/Lightning-AI/lightning/pull/14822))
- The `CometLogger` now flags the Comet Experiments as being created from Lightning for analytics purposes ([#14906](https://github.com/Lightning-AI/lightning/pull/14906))
- Introduce `ckpt_path="hpc"` keyword for checkpoint loading ([#14911](https://github.com/Lightning-AI/lightning/pull/14911))
- Added a more descriptive error message when attempting to fork processes with pre-initialized CUDA context ([#14709](https://github.com/Lightning-AI/lightning/pull/14709))
- Added support for custom parameters in subclasses of `SaveConfigCallback` ([#14998](https://github.com/Lightning-AI/lightning/pull/14998))
- Added `inference_mode` flag to Trainer to let users enable/disable inference mode during evaluation ([#15034](https://github.com/Lightning-AI/lightning/pull/15034))
- Added `LightningLite.no_backward_sync` for control over efficient gradient accumulation with distributed strategies ([#14966](https://github.com/Lightning-AI/lightning/pull/14966))
- Added a sanity check that scripts are executed with the `srun` command in SLURM and that environment variables are not conflicting ([#15011](https://github.com/Lightning-AI/lightning/pull/15011))
- Added an error message when attempting to launch processes with `python -i` and an interactive-incompatible strategy ([#15293](https://github.com/Lightning-AI/lightning/pull/15293))

### Changed

- The `Trainer.{fit,validate,test,predict,tune}` methods now raise a useful error message if the input is not a `LightningModule` ([#13892](https://github.com/Lightning-AI/lightning/pull/13892))
- Raised a `MisconfigurationException` if batch transfer hooks are overridden with `IPUAccelerator` ([#13961](https://github.com/Lightning-AI/lightning/pull/13961))
- Replaced the unwrapping logic in strategies with direct access to unwrapped `LightningModule` ([#13738](https://github.com/Lightning-AI/lightning/pull/13738))
- Enabled `on_before_batch_transfer` for `DPStrategy` and `IPUAccelerator` ([#14023](https://github.com/Lightning-AI/lightning/pull/14023))
- When resuming training with Apex enabled, the `Trainer` will now raise an error ([#14341](https://github.com/Lightning-AI/lightning/pull/14341))
- Included `torch.cuda` rng state to the aggregate `_collect_rng_states()` and `_set_rng_states()` ([#14384](https://github.com/Lightning-AI/lightning/pull/14384))
- Changed `trainer.should_stop` to not stop in between an epoch and run until `min_steps/min_epochs` only ([#13890](https://github.com/Lightning-AI/lightning/pull/13890))
- The `pyDeprecate` dependency is no longer installed ([#14472](https://github.com/Lightning-AI/lightning/pull/14472))
- When using multiple loggers, by default checkpoints and profiler output now get saved to the log dir of the first logger in the list ([#14325](https://github.com/Lightning-AI/lightning/pull/14325))
- In Lightning Lite, state-dict access to the module wrapper now gets passed through to the original module reference ([#14629](https://github.com/Lightning-AI/lightning/pull/14629))
- Removed fall-back to `LightningEnvironment` when number of SLURM tasks does not correspond to number of processes in Trainer ([#14300](https://github.com/Lightning-AI/lightning/pull/14300))
- Aligned DDP and DDPSpawn strategies in setting up the environment ([#11073](https://github.com/Lightning-AI/lightning/pull/11073))
- Integrated the Lite Precision plugins into the PL Precision plugins - the base class in PL now extends the `lightning_lite.precision.Precision` base class ([#14798](https://github.com/Lightning-AI/lightning/pull/14798))
  * The `PrecisionPlugin.backward` signature changed: The `closure_loss` argument was renamed to `tensor`
  * The `PrecisionPlugin.{pre_,post_}backward` signature changed: The `closure_loss` argument was renamed to `tensor` and moved as the first argument
  * The `PrecisionPlugin.optimizer_step` signature changed: The `model`, `optimizer_idx` and `closure` arguments need to be passed as keyword arguments now
- Trainer queries the CUDA devices through NVML if available to avoid initializing CUDA before forking, which eliminates the need for the `PL_DISABLE_FORK` environment variable introduced in v1.7.4 ([#14631](https://github.com/Lightning-AI/lightning/pull/14631))
- The `MLFlowLogger.finalize()` now sets the status to `FAILED` when an exception occurred in `Trainer`, and sets the status to `FINISHED` on successful completion ([#12292](https://github.com/Lightning-AI/lightning/pull/12292))
- It is no longer needed to call `model.double()` when using `precision=64` in Lightning Lite ([#14827](https://github.com/Lightning-AI/lightning/pull/14827))
- HPC checkpoints are now loaded automatically only in slurm environment when no specific value for `ckpt_path` has been set ([#14911](https://github.com/Lightning-AI/lightning/pull/14911))
- The `Callback.on_load_checkpoint` now gets the full checkpoint dictionary and the `callback_state` argument was renamed `checkpoint` ([#14835](https://github.com/Lightning-AI/lightning/pull/14835))
- Moved the warning about saving nn.Module in `save_hyperparameters()` to before the deepcopy ([#15132](https://github.com/Lightning-AI/lightning/pull/15132))
- To avoid issues with forking processes, from PyTorch 1.13 and higher, Lightning will directly use the PyTorch NVML-based check for `torch.cuda.device_count` and from PyTorch 2.0 and higher, Lightning will configure PyTorch to use a NVML-based check for `torch.cuda.is_available`. ([#15110](https://github.com/Lightning-AI/lightning/pull/15110), [#15133](https://github.com/Lightning-AI/lightning/pull/15133))
- The `NeptuneLogger` now uses `neptune.init_run` instead of the deprecated `neptune.init` to initialize a run ([#15393](https://github.com/Lightning-AI/lightning/pull/15393))

### Deprecated

- Deprecated `LightningDeepSpeedModule` ([#14000](https://github.com/Lightning-AI/lightning/pull/14000))
- Deprecated `amp_level` from `Trainer` in favour of passing it explicitly via precision plugin ([#13898](https://github.com/Lightning-AI/lightning/pull/13898))
- Deprecated the calls to `pl.utiltiies.meta` functions in favor of built-in https://github.com/pytorch/torchdistx support ([#13868](https://github.com/Lightning-AI/lightning/pull/13868))
- Deprecated the `unwrap_lightning_module` and `unwrap_lightning_module_sharded` utility functions in favor of accessing the unwrapped `LightningModule` on the strategy directly ([#13738](https://github.com/Lightning-AI/lightning/pull/13738))
- Deprecated the `pl_module` argument in `LightningParallelModule`, `LightningDistributedModule`, `LightningShardedDataParallel`, `LightningBaguaModule` and `LightningDeepSpeedModule` wrapper classes ([#13738](https://github.com/Lightning-AI/lightning/pull/13738))
- Deprecated the `on_colab_kaggle` function ([#14247](https://github.com/Lightning-AI/lightning/pull/14247))
- Deprecated the internal `pl.core.mixins.DeviceDtypeModuleMixin` class ([#14511](https://github.com/Lightning-AI/lightning/pull/14511), [#14548](https://github.com/Lightning-AI/lightning/pull/14548))
- Deprecated all functions in `pl.utilities.xla_device` ([#14514](https://github.com/Lightning-AI/lightning/pull/14514), [#14550](https://github.com/Lightning-AI/lightning/pull/14550))
  * Deprecated the internal `inner_f` function
  * Deprecated the internal `pl_multi_process` function
  * Deprecated the internal `XLADeviceUtils.xla_available` staticmethod
  * Deprecated the `XLADeviceUtils.tpu_device_exists` staticmethod in favor of `pl.accelerators.TPUAccelerator.is_available()`
- Deprecated `pl.utilities.distributed.tpu_distributed` in favor of `lightning_lite.accelerators.tpu.tpu_distributed` ([#14550](https://github.com/Lightning-AI/lightning/pull/14550))
- Deprecated all functions in `pl.utilities.cloud_io` in favor of `lightning_lite.utilities.cloud_io` ([#14515](https://github.com/Lightning-AI/lightning/pull/14515))
- Deprecated the functions in `pl.utilities.apply_func` in favor of `lightning_utilities.core.apply_func` ([#14516](https://github.com/Lightning-AI/lightning/pull/14516), [#14537](https://github.com/Lightning-AI/lightning/pull/14537))
- Deprecated all functions in `pl.utilities.device_parser` ([#14492](https://github.com/Lightning-AI/lightning/pull/14492), [#14753](https://github.com/Lightning-AI/lightning/pull/14753))
  * Deprecated the `pl.utilities.device_parser.determine_root_gpu_device` in favor of `lightning_lite.utilities.device_parser.determine_root_gpu_device`
  * Deprecated the `pl.utilities.device_parser.parse_gpu_ids` in favor of `lightning_lite.utilities.device_parser.parse_gpu_ids`
  * Deprecated the `pl.utilities.device_parser.is_cuda_available` in favor of `lightning_lite.accelerators.cuda.is_cuda_available`
  * Deprecated the `pl.utilities.device_parser.num_cuda_devices` in favor of `lightning_lite.accelerators.cuda.num_cuda_devices`
  * Deprecated the `pl.utilities.device_parser.parse_cpu_cores` in favor of `lightning_lite.accelerators.cpu.parse_cpu_cores`
  * Deprecated the `pl.utilities.device_parser.parse_tpu_cores` in favor of `lightning_lite.accelerators.tpu.parse_tpu_cores`
  * Deprecated the `pl.utilities.device_parser.parse_hpus` in favor of `pl.accelerators.hpu.parse_hpus`
- Deprecated duplicate `SaveConfigCallback` parameters in `LightningCLI.__init__`: `save_config_kwargs`, `save_config_overwrite` and `save_config_multifile`. New `save_config_kwargs` parameter should be used instead ([#14998](https://github.com/Lightning-AI/lightning/pull/14998))
- Deprecated `TrainerFn.TUNING`, `RunningStage.TUNING` and `trainer.tuning` property ([#15100](https://github.com/Lightning-AI/lightning/pull/15100))
- Deprecated custom `pl.utilities.distributed.AllGatherGrad` implementation in favor of PyTorch's ([#15364](https://github.com/Lightning-AI/lightning/pull/15364))

### Removed

- Removed the deprecated `Trainer.training_type_plugin` property in favor of `Trainer.strategy` ([#14011](https://github.com/Lightning-AI/lightning/pull/14011))
- Removed all deprecated training type plugins ([#14011](https://github.com/Lightning-AI/lightning/pull/14011))
- Removed the deprecated `DDP2Strategy` ([#14026](https://github.com/Lightning-AI/lightning/pull/14026))
- Removed the deprecated `DistributedType` and `DeviceType` enum classes ([#14045](https://github.com/Lightning-AI/lightning/pull/14045))
- Removed deprecated support for passing the `rank_zero_warn` warning category positionally ([#14470](https://github.com/Lightning-AI/lightning/pull/14470))
- Removed the legacy and unused `Trainer.get_deprecated_arg_names()` ([#14415](https://github.com/Lightning-AI/lightning/pull/14415))
- Removed the deprecated `on_train_batch_end(outputs)` format when multiple optimizers are used and TBPTT is enabled ([#14373](https://github.com/Lightning-AI/lightning/pull/14373))
- Removed the deprecated `training_epoch_end(outputs)` format when multiple optimizers are used and TBPTT is enabled ([#14373](https://github.com/Lightning-AI/lightning/pull/14373))
- Removed the experimental `pl.utiltiies.meta` functions in favor of built-in https://github.com/pytorch/torchdistx support ([#13868](https://github.com/Lightning-AI/lightning/pull/13868))
- Removed the deprecated `LoggerCollection`; `Trainer.logger` and `LightningModule.logger` now returns the first logger when more than one gets passed to the Trainer ([#14283](https://github.com/Lightning-AI/lightning/pull/14283))
- Removed the deprecated the `trainer.lr_schedulers` ([#14408](https://github.com/Lightning-AI/lightning/pull/14408))
- Removed the deprecated `LightningModule.{on_hpc_load,on_hpc_save}` hooks in favor of the general purpose hooks `LightningModule.{on_load_checkpoint,on_save_checkpoint}` ([#14315](https://github.com/Lightning-AI/lightning/pull/14315))
- Removed deprecated support for old torchtext versions ([#14375](https://github.com/Lightning-AI/lightning/pull/14375))
- Removed deprecated support for the old `neptune-client` API in the `NeptuneLogger` ([#14727](https://github.com/Lightning-AI/lightning/pull/14727))
- Removed the deprecated `weights_save_path` Trainer argumnent and `Trainer.weights_save_path` property ([#14424](https://github.com/Lightning-AI/lightning/pull/14424))
- Removed the deprecated ([#14471](https://github.com/Lightning-AI/lightning/pull/14471))
  * `pl.utilities.distributed.rank_zero_only` in favor of `pl.utilities.rank_zero.rank_zero_only`
  * `pl.utilities.distributed.rank_zero_debug` in favor of `pl.utilities.rank_zero.rank_zero_debug`
  * `pl.utilities.distributed.rank_zero_info` in favor of `pl.utilities.rank_zero.rank_zero_info`
  * `pl.utilities.warnings.rank_zero_warn` in favor of `pl.utilities.rank_zero.rank_zero_warn`
  * `pl.utilities.warnings.rank_zero_deprecation` in favor of `pl.utilities.rank_zero.rank_zero_deprecation`
  * `pl.utilities.warnings.LightningDeprecationWarning` in favor of `pl.utilities.rank_zero.LightningDeprecationWarning`
- Removed deprecated `Trainer.num_processes` attribute in favour of `Trainer.num_devices` ([#14423](https://github.com/Lightning-AI/lightning/pull/14423))
- Removed the deprecated `Trainer.data_parallel_device_ids` hook in favour of `Trainer.device_ids` ([#14422](https://github.com/Lightning-AI/lightning/pull/14422))
- Removed the deprecated class `TrainerCallbackHookMixin` ([#14401](https://github.com/Lightning-AI/lightning/pull/14401))
- Removed the deprecated `BaseProfiler` and `AbstractProfiler` classes ([#14404](https://github.com/Lightning-AI/lightning/pull/14404))
- Removed the deprecated way to set the distributed backend via the environment variable `PL_TORCH_DISTRIBUTED_BACKEND`, in favor of setting the `process_group_backend` in the strategy constructor ([#14693](https://github.com/Lightning-AI/lightning/pull/14693))
- Removed deprecated callback hooks ([#14834](https://github.com/Lightning-AI/lightning/pull/14834))
  * `Callback.on_configure_sharded_model` in favor of `Callback.setup`
  * `Callback.on_before_accelerator_backend_setup` in favor of `Callback.setup`
  * `Callback.on_batch_start` in favor of `Callback.on_train_batch_start`
  * `Callback.on_batch_end` in favor of `Callback.on_train_batch_end`
  * `Callback.on_epoch_start` in favor of `Callback.on_{train,validation,test}_epoch_start`
  * `Callback.on_epoch_end` in favor of `Callback.on_{train,validation,test}_epoch_end`
  * `Callback.on_pretrain_routine_{start,end}` in favor of `Callback.on_fit_start`
- Removed the deprecated device attributes `Trainer.{devices,gpus,num_gpus,ipus,tpu_cores}` in favor of the accelerator-agnostic `Trainer.num_devices` ([#14829](https://github.com/Lightning-AI/lightning/pull/14829))
- Removed the deprecated `LightningIPUModule` ([#14830](https://github.com/Lightning-AI/lightning/pull/14830))
- Removed the deprecated `Logger.agg_and_log_metrics` hook in favour of `Logger.log_metrics` and the `agg_key_funcs` and `agg_default_func` arguments. ([#14840](https://github.com/Lightning-AI/lightning/pull/14840))
- Removed the deprecated precision plugin checkpoint hooks `PrecisionPlugin.on_load_checkpoint` and `PrecisionPlugin.on_save_checkpoint` ([#14833](https://github.com/Lightning-AI/lightning/pull/14833))
- Removed the deprecated `Trainer.root_gpu` attribute in favor of `Trainer.strategy.root_device` ([#14829](https://github.com/Lightning-AI/lightning/pull/14829))
- Removed the deprecated `Trainer.use_amp` and `LightningModule.use_amp` attributes ([#14832](https://github.com/Lightning-AI/lightning/pull/14832))
- Removed the deprecated callback hooks `Callback.on_init_start` and `Callback.on_init_end` ([#14867](https://github.com/Lightning-AI/lightning/pull/14867))
- Removed the deprecated `Trainer.run_stage` in favor of `Trainer.{fit,validate,test,predict}` ([#14870](https://github.com/Lightning-AI/lightning/pull/14870))
- Removed the deprecated `SimpleProfiler.profile_iterable` and `AdvancedProfiler.profile_iterable` attributes ([#14864](https://github.com/Lightning-AI/lightning/pull/14864))
- Removed the deprecated `Trainer.verbose_evaluate` ([#14884](https://github.com/Lightning-AI/lightning/pull/14884))
- Removed the deprecated `Trainer.should_rank_save_checkpoint` ([#14885](https://github.com/Lightning-AI/lightning/pull/14885))
- Removed the deprecated `TrainerOptimizersMixin` ([#14887](https://github.com/Lightning-AI/lightning/pull/14887))
- Removed the deprecated `Trainer.lightning_optimizers` ([#14889](https://github.com/Lightning-AI/lightning/pull/14889))
- Removed the deprecated `TrainerDataLoadingMixin` ([#14888](https://github.com/Lightning-AI/lightning/pull/14888))
- Removed the deprecated `Trainer.call_hook` in favor of `Trainer._call_callback_hooks`, `Trainer._call_lightning_module_hook`, `Trainer._call_ttp_hook`, and `Trainer._call_accelerator_hook` ([#14869](https://github.com/Lightning-AI/lightning/pull/14869))
- Removed the deprecated `Trainer.{validated,tested,predicted}_ckpt_path` ([#14897](https://github.com/Lightning-AI/lightning/pull/14897))
- Removed the deprecated `device_stats_monitor_prefix_metric_keys` ([#14890](https://github.com/Lightning-AI/lightning/pull/14890))
- Removed the deprecated `LightningDataModule.on_save/load_checkpoint` hooks ([#14909](https://github.com/Lightning-AI/lightning/pull/14909))
- Removed support for returning a value in `Callback.on_save_checkpoint` in favor of implementing `Callback.state_dict` ([#14835](https://github.com/Lightning-AI/lightning/pull/14835))

### Fixed

- Fixed an issue with `LightningLite.setup()` not setting the `.device` attribute correctly on the returned wrapper ([#14822](https://github.com/Lightning-AI/lightning/pull/14822))
- Fixed an attribute error when running the tuner together with the `StochasticWeightAveraging` callback ([#14836](https://github.com/Lightning-AI/lightning/pull/14836))
- Fixed MissingFieldException in offline mode for the `NeptuneLogger()` ([#14919](https://github.com/Lightning-AI/lightning/pull/14919))
- Fixed wandb `save_dir` is overridden by `None` `dir` when using CLI ([#14878](https://github.com/Lightning-AI/lightning/pull/14878))
- Fixed a missing call to `LightningDataModule.load_state_dict` hook while restoring checkpoint using `LightningDataModule.load_from_checkpoint` ([#14883](https://github.com/Lightning-AI/lightning/pull/14883))
- Fixed torchscript error with containers of LightningModules ([#14904](https://github.com/Lightning-AI/lightning/pull/14904))
- Fixed reloading of the last checkpoint on run restart ([#14907](https://github.com/Lightning-AI/lightning/pull/14907))
- `SaveConfigCallback` instances should only save the config once to allow having the `overwrite=False` safeguard when using `LightningCLI(..., run=False)` ([#14927](https://github.com/Lightning-AI/lightning/pull/14927))
- Fixed an issue with terminating the trainer profiler when a `StopIteration` exception is raised while using an `IterableDataset` ([#14940](https://github.com/Lightning-AI/lightning/pull/14945))
- Do not update on-plateau schedulers when reloading from an end-of-epoch checkpoint ([#14702](https://github.com/Lightning-AI/lightning/pull/14702))
- Fixed `Trainer` support for PyTorch built without distributed support ([#14971](https://github.com/Lightning-AI/lightning/pull/14971))
- Fixed batch normalization statistics calculation in `StochasticWeightAveraging` callback ([#14866](https://github.com/Lightning-AI/lightning/pull/14866))
- Avoided initializing optimizers during deepspeed inference ([#14944](https://github.com/Lightning-AI/lightning/pull/14944))
- Fixed `LightningCLI` parse_env and description in subcommands ([#15138](https://github.com/Lightning-AI/lightning/pull/15138))
- Fixed an exception that would occur when creating a `multiprocessing.Pool` after importing Lightning ([#15292](https://github.com/Lightning-AI/lightning/pull/15292))
- Fixed a pickling error when using `RichProgressBar` together with checkpointing ([#15319](https://github.com/Lightning-AI/lightning/pull/15319))
- Fixed the `RichProgressBar` crashing when used with distributed strategies ([#15376](https://github.com/Lightning-AI/lightning/pull/15376))
- Fixed an issue with `RichProgressBar` not resetting the internal state for the sanity check progress ([#15377](https://github.com/Lightning-AI/lightning/pull/15377))
- Fixed an issue with DataLoader re-instantiation when the attribute is an array and the default value of the corresponding argument changed ([#15409](https://github.com/Lightning-AI/lightning/pull/15409))


## [1.7.7] - 2022-09-22

### Fixed

- Fixed the availability check for the neptune-client package ([#14714](https://github.com/Lightning-AI/lightning/pull/14714))
- Break HPU Graphs into two parts (forward + backward as one and optimizer as another) for better performance ([#14656](https://github.com/Lightning-AI/lightning/pull/14656))
- Fixed torchscript error with ensembles of LightningModules ([#14657](https://github.com/Lightning-AI/lightning/pull/14657), [#14724](https://github.com/Lightning-AI/lightning/pull/14724))
- Fixed an issue with `TensorBoardLogger.finalize` creating a new experiment when none was created during the Trainer's execution ([#14762](https://github.com/Lightning-AI/lightning/pull/14762))
- Fixed `TypeError` on import when `torch.distributed` is not available ([#14809](https://github.com/Lightning-AI/lightning/pull/14809))


## [1.7.6] - 2022-09-13

### Changed

- Improved the error messaging when passing `Trainer.method(model, x_dataloader=None)` with no module-method implementations available ([#14614](https://github.com/Lightning-AI/lightning/pull/14614))

### Fixed

- Reset the dataloaders on OOM failure in batch size finder to use the last successful batch size ([#14372](https://github.com/Lightning-AI/lightning/pull/14372))
- Fixed an issue to keep downscaling the batch size in case there hasn't been even a single successful optimal batch size with `mode="power"` ([#14372](https://github.com/Lightning-AI/lightning/pull/14372))
- Fixed an issue where `self.log`-ing a tensor would create a user warning from PyTorch about cloning tensors ([#14599](https://github.com/Lightning-AI/lightning/pull/14599))
- Fixed compatibility when `torch.distributed` is not available ([#14454](https://github.com/Lightning-AI/lightning/pull/14454))


## [1.7.5] - 2022-09-06

### Fixed

- Squeezed tensor values when logging with `LightningModule.log` ([#14489](https://github.com/Lightning-AI/lightning/pull/14489))
- Fixed `WandbLogger` `save_dir` is not set after creation ([#14326](https://github.com/Lightning-AI/lightning/pull/14326))
- Fixed `Trainer.estimated_stepping_batches` when maximum number of epochs is not set ([#14317](https://github.com/Lightning-AI/lightning/pull/14317))


## [1.7.4] - 2022-08-31

### Added

- Added an environment variable `PL_DISABLE_FORK` that can be used to disable all forking in the Trainer ([#14319](https://github.com/Lightning-AI/lightning/pull/14319))

### Fixed

- Fixed `LightningDataModule` hparams parsing ([#12806](https://github.com/Lightning-AI/lightning/pull/12806))
- Reset epoch progress with batch size scaler ([#13846](https://github.com/Lightning-AI/lightning/pull/13846))
- Fixed restoring the trainer after using `lr_find()` so that the correct LR schedule is used for the actual training ([#14113](https://github.com/Lightning-AI/lightning/pull/14113))
- Fixed incorrect values after transferring data to an MPS device ([#14368](https://github.com/Lightning-AI/lightning/pull/14368))


## [1.7.3] - 2022-08-25

### Fixed

- Fixed an assertion error when using a `ReduceOnPlateau` scheduler with the Horovod strategy ([#14215](https://github.com/Lightning-AI/lightning/pull/14215))
- Fixed an `AttributeError` when accessing `LightningModule.logger` and the Trainer has multiple loggers ([#14234](https://github.com/Lightning-AI/lightning/pull/14234))
- Added back support for `log`ging in the `configure_gradient_clipping` hook after unintended removal in v1.7.2 ([#14298](https://github.com/Lightning-AI/lightning/pull/14298))
- Fixed wrong num padding for `RichProgressBar` ([#14296](https://github.com/Lightning-AI/lightning/pull/14296))
- Fixed an issue to avoid the impact of sanity check on `reload_dataloaders_every_n_epochs` for validation ([#13964](https://github.com/Lightning-AI/lightning/pull/13964))


## [1.7.2] - 2022-08-17

### Added

- Added `FullyShardedNativeNativeMixedPrecisionPlugin` to handle precision for `DDPFullyShardedNativeStrategy` ([#14092](https://github.com/Lightning-AI/lightning/pull/14092))
- Added profiling to these hooks: `on_before_batch_transfer`, `transfer_batch_to_device`, `on_after_batch_transfer`, `configure_gradient_clipping`, `clip_gradients` ([#14069](https://github.com/Lightning-AI/lightning/pull/14069))

### Changed

- The `WandbLogger.name` property no longer returns the name of the experiment, and instead returns the project's name ([#14145](https://github.com/Lightning-AI/lightning/pull/14145))
- The default project name in `WandbLogger` is now "lightning_logs" ([#14145](https://github.com/Lightning-AI/lightning/pull/14145))
- Updated compatibility for LightningLite to run with the latest DeepSpeed 0.7.0 ([13967](https://github.com/Lightning-AI/lightning/pull/13967))

### Fixed

- Fixed a bug that caused spurious `AttributeError` when multiple `DataLoader` classes are imported ([#14117](https://github.com/Lightning-AI/lightning/pull/14117))
- Fixed epoch-end logging results not being reset after the end of the epoch ([#14061](https://github.com/Lightning-AI/lightning/pull/14061))
- Fixed resuming from a checkpoint when using Stochastic Weight Averaging (SWA) ([#9938](https://github.com/Lightning-AI/lightning/pull/9938))
- Fixed the device placement when `LightningModule.cuda()` gets called without specifying a device index and the current cuda device was not 0 ([#14128](https://github.com/Lightning-AI/lightning/pull/14128))
- Avoided false positive warning about using `sync_dist` when using torchmetrics ([#14143](https://github.com/Lightning-AI/lightning/pull/14143))
- Avoid `metadata.entry_points` deprecation warning on Python 3.10 ([#14052](https://github.com/Lightning-AI/lightning/pull/14052))
- Fixed epoch-end logging results not being reset after the end of the epoch ([#14061](https://github.com/Lightning-AI/lightning/pull/14061))
- Avoid raising the sampler warning if num_replicas=1 ([#14097](https://github.com/Lightning-AI/lightning/pull/14097))
- Fixed saving hyperparameters in a composition where the parent class is not a `LightningModule` or `LightningDataModule` ([#14151](https://github.com/Lightning-AI/lightning/pull/14151))
- Avoided requiring the FairScale package to use precision with the fsdp native strategy ([#14092](https://github.com/Lightning-AI/lightning/pull/14092))
- Fixed an issue in which the default name for a run in `WandbLogger` would be set to the project name instead of a randomly generated string ([#14145](https://github.com/Lightning-AI/lightning/pull/14145))
- Fixed not preserving set attributes on `DataLoader` and `BatchSampler` when instantiated inside `*_dataloader` hooks ([#14212](https://github.com/Lightning-AI/lightning/pull/14212))


## [1.7.1] - 2022-08-09

### Fixed

- Casted only floating point tensors to fp16 with IPUs ([#13983](https://github.com/Lightning-AI/lightning/pull/13983))
- Casted tensors to fp16 before moving them to device with  `DeepSpeedStrategy` ([#14000](https://github.com/Lightning-AI/lightning/pull/14000))
- Fixed the `NeptuneLogger` dependency being unrecognized ([#13988](https://github.com/Lightning-AI/lightning/pull/13988))
- Fixed an issue where users would be warned about unset `max_epochs` even when `fast_dev_run` was set ([#13262](https://github.com/Lightning-AI/lightning/pull/13262))
- Fixed MPS device being unrecognized ([#13992](https://github.com/Lightning-AI/lightning/pull/13992))
- Fixed incorrect `precision="mixed"` being used with `DeepSpeedStrategy` and `IPUStrategy` ([#14041](https://github.com/Lightning-AI/lightning/pull/14041))
- Fixed dtype inference during gradient norm computation ([#14051](https://github.com/Lightning-AI/lightning/pull/14051))
- Fixed a bug that caused `ddp_find_unused_parameters` to be set `False`, whereas the intended default is `True` ([#14095](https://github.com/Lightning-AI/lightning/pull/14095))


## [1.7.0] - 2022-08-02

### Added

-  Added ``ServableModule`` and its associated callback called ``ServableModuleValidator`` to ensure the model can served ([#13614](https://github.com/Lightning-AI/lightning/pull/13614))
-  Converted validation loop config warnings to `PossibleUserWarning` ([#13377](https://github.com/Lightning-AI/lightning/pull/13377))
- Added a flag named `log_rank_zero_only` to `EarlyStopping` to disable logging to non-zero rank processes ([#13233](https://github.com/Lightning-AI/lightning/pull/13233))
- Added support for reloading the last checkpoint saved by passing `ckpt_path="last"` ([#12816](https://github.com/Lightning-AI/lightning/pull/12816))
- Added `LightningDataModule.load_from_checkpoint` to support loading datamodules directly from checkpoint ([#12550](https://github.com/Lightning-AI/lightning/pull/12550))
- Added a friendly error message when attempting to call `Trainer.save_checkpoint()` without a model attached ([#12772](https://github.com/Lightning-AI/lightning/pull/12772))
- Added a friendly error message when attempting to use `DeepSpeedStrategy` on unsupported accelerators ([#12699](https://github.com/Lightning-AI/lightning/pull/12699))
- Enabled `torch.inference_mode` for evaluation and prediction ([#12715](https://github.com/Lightning-AI/lightning/pull/12715))
- Added support for setting `val_check_interval` to a value higher than the amount of training batches when `check_val_every_n_epoch=None` ([#11993](https://github.com/Lightning-AI/lightning/pull/11993))
- Include the `pytorch_lightning` version as a header in the CLI config files ([#12532](https://github.com/Lightning-AI/lightning/pull/12532))
- Added support for `Callback` registration through entry points ([#12739](https://github.com/Lightning-AI/lightning/pull/12739))
- Added support for `Trainer(deterministic="warn")` to warn instead of fail when a non-deterministic operation is encountered ([#12588](https://github.com/Lightning-AI/lightning/pull/12588))
- Added profiling to the loops' dataloader `__next__` calls ([#12124](https://github.com/Lightning-AI/lightning/pull/12124))
- Hivemind Strategy
    * Added `CollaborativeStrategy` ([#12842](https://github.com/Lightning-AI/lightning/pull/12842))
    * Renamed `CollaborativeStrategy` to `HivemindStrategy` ([#13388](https://github.com/Lightning-AI/lightning/pull/13388))
    * Removed unnecessary endpoint logic, renamed `collaborative` to `hivemind` ([#13392](https://github.com/Lightning-AI/lightning/pull/13392))
- Include a version suffix for new "last" checkpoints of later runs in the same directory ([#12902](https://github.com/Lightning-AI/lightning/pull/12902))
- Show a better error message when a Metric that does not return a Tensor is logged ([#13164](https://github.com/Lightning-AI/lightning/pull/13164))
- Added missing `predict_dataset` argument in `LightningDataModule.from_datasets` to create predict dataloaders ([#12942](https://github.com/Lightning-AI/lightning/pull/12942))
- Added class name prefix to metrics logged by `DeviceStatsMonitor` ([#12228](https://github.com/Lightning-AI/lightning/pull/12228))
- Automatically wrap custom samplers under a distributed environment by using `DistributedSamplerWrapper` ([#12959](https://github.com/Lightning-AI/lightning/pull/12959))
- Added profiling of `LightningDataModule` hooks ([#12971](https://github.com/Lightning-AI/lightning/pull/12971))
- Added Native FSDP Strategy ([#12447](https://github.com/Lightning-AI/lightning/pull/12447))
- Added breaking of lazy graph across training, validation, test and predict steps when training with habana accelerators to ensure better performance ([#12938](https://github.com/Lightning-AI/lightning/pull/12938))
- Added `Checkpoint` class to inherit from ([#13024](https://github.com/Lightning-AI/lightning/pull/13024))
- Added CPU metric tracking to `DeviceStatsMonitor` ([#11795](https://github.com/Lightning-AI/lightning/pull/11795))
- Added `teardown()` method to `Accelerator` ([#11935](https://github.com/Lightning-AI/lightning/pull/11935))
- Added support for using custom Trainers that don't include callbacks using the CLI ([#13138](https://github.com/Lightning-AI/lightning/pull/13138))
- Added a `timeout` argument to `DDPStrategy` and `DDPSpawnStrategy`. ([#13244](https://github.com/Lightning-AI/lightning/pull/13244), [#13383](https://github.com/Lightning-AI/lightning/pull/13383))
- Added `XLAEnvironment` cluster environment plugin ([#11330](https://github.com/Lightning-AI/lightning/pull/11330))
- Added logging messages to notify when `FitLoop` stopping conditions are met ([#9749](https://github.com/Lightning-AI/lightning/pull/9749))
- Added support for calling unknown methods with `DummyLogger` ([#13224](https://github.com/Lightning-AI/lightning/pull/13224)
- Added support for recursively setting the `Trainer` reference for ensembles of `LightningModule`s ([#13638](https://github.com/Lightning-AI/lightning/pull/13638)
- Added Apple Silicon Support via `MPSAccelerator` ([#13123](https://github.com/Lightning-AI/lightning/pull/13123))
- Added support for DDP Fork ([#13405](https://github.com/Lightning-AI/lightning/pull/13405))
- Added support for async checkpointing ([#13658](https://github.com/Lightning-AI/lightning/pull/13658))
- Added support for HPU Device stats monitor ([#13819](https://github.com/Lightning-AI/lightning/pull/13819))

### Changed

- `accelerator="gpu"` now automatically selects an available GPU backend (CUDA and MPS currently) ([#13642](https://github.com/Lightning-AI/lightning/pull/13642))
- Enable validation during overfitting ([#12527](https://github.com/Lightning-AI/lightning/pull/12527))
- Added dataclass support to `extract_batch_size` ([#12573](https://github.com/Lightning-AI/lightning/pull/12573))
- Changed checkpoints save path in the case of one logger and user-provided weights_save_path from `weights_save_path/name/version/checkpoints` to `weights_save_path/checkpoints` ([#12372](https://github.com/Lightning-AI/lightning/pull/12372))
- Changed checkpoints save path in the case of multiple loggers and user-provided weights_save_path from `weights_save_path/name1_name2/version1_version2/checkpoints` to `weights_save_path/checkpoints` ([#12372](https://github.com/Lightning-AI/lightning/pull/12372))
- Marked `swa_lrs` argument in `StochasticWeightAveraging` callback as required ([#12556](https://github.com/Lightning-AI/lightning/pull/12556))
- `LightningCLI`'s shorthand notation changed to use jsonargparse native feature ([#12614](https://github.com/Lightning-AI/lightning/pull/12614))
- `LightningCLI` changed to use jsonargparse native support for list append ([#13129](https://github.com/Lightning-AI/lightning/pull/13129))
- Changed `seed_everything_default` argument in the `LightningCLI` to type `Union[bool, int]`. If set to `True` a seed is automatically generated for the parser argument `--seed_everything`. ([#12822](https://github.com/Lightning-AI/lightning/pull/12822), [#13110](https://github.com/Lightning-AI/lightning/pull/13110))
- Make positional arguments required for classes passed into the `add_argparse_args` function. ([#12504](https://github.com/Lightning-AI/lightning/pull/12504))
- Raise an error if there are insufficient training batches when using a float value of `limit_train_batches` ([#12885](https://github.com/Lightning-AI/lightning/pull/12885))
- `DataLoader` instantiated inside a `*_dataloader` hook will not set the passed arguments as attributes anymore ([#12981](https://github.com/Lightning-AI/lightning/pull/12981))
- When a multi-element tensor is logged, an error is now raised instead of silently taking the mean of all elements ([#13164](https://github.com/Lightning-AI/lightning/pull/13164))
- The `WandbLogger` will now use the run name in the logs folder if it is provided, and otherwise the project name  ([#12604](https://github.com/Lightning-AI/lightning/pull/12604))
- Enabled using any Sampler in distributed environment in Lite ([#13646](https://github.com/Lightning-AI/lightning/pull/13646))
- Raised a warning instead of forcing `sync_dist=True` on epoch end ([13364](https://github.com/Lightning-AI/lightning/pull/13364))
- Updated `val_check_interval`(int) to consider total train batches processed instead of `_batches_that_stepped` for validation check during training ([#12832](https://github.com/Lightning-AI/lightning/pull/12832)
- Updated Habana Accelerator's `auto_device_count`, `is_available` & `get_device_name` methods based on the latest torch habana package ([#13423](https://github.com/Lightning-AI/lightning/pull/13423))
- Disallowed using `BatchSampler` when running on multiple IPUs ([#13854](https://github.com/Lightning-AI/lightning/pull/13854))

### Deprecated

- Deprecated `pl.accelerators.gpu.GPUAccelerator` in favor of `pl.accelerators.cuda.CUDAAccelerator` ([#13636](https://github.com/Lightning-AI/lightning/pull/13636))
- Deprecated `pl.loggers.base.LightningLoggerBase` in favor of `pl.loggers.logger.Logger`, and deprecated `pl.loggers.base` in favor of `pl.loggers.logger` ([#120148](https://github.com/Lightning-AI/lightning/pull/12014))
- Deprecated `pl.callbacks.base.Callback` in favor of `pl.callbacks.callback.Callback` ([#13031](https://github.com/Lightning-AI/lightning/pull/13031))
- Deprecated `num_processes`, `gpus`, `tpu_cores,` and `ipus` from the `Trainer` constructor in favor of using the `accelerator` and `devices` arguments ([#11040](https://github.com/Lightning-AI/lightning/pull/11040))
- Deprecated setting `LightningCLI(seed_everything_default=None)` in favor of `False` ([#12804](https://github.com/Lightning-AI/lightning/pull/12804)).
- Deprecated `pl.core.lightning.LightningModule` in favor of `pl.core.module.LightningModule` ([#12740](https://github.com/Lightning-AI/lightning/pull/12740))
- Deprecated `pl.loops.base.Loop` in favor of `pl.loops.loop.Loop` ([#13043](https://github.com/Lightning-AI/lightning/pull/13043))
- Deprecated `Trainer.reset_train_val_dataloaders()` in favor of `Trainer.reset_{train,val}_dataloader` ([#12184](https://github.com/Lightning-AI/lightning/pull/12184))
- Deprecated LightningCLI's registries in favor of importing the respective package ([#13221](https://github.com/Lightning-AI/lightning/pull/13221))
- Deprecated public utilities in `pl.utilities.cli.LightningCLI` in favor of equivalent copies in `pl.cli.LightningCLI` ([#13767](https://github.com/Lightning-AI/lightning/pull/13767))
- Deprecated `pl.profiler.*` in favor of `pl.profilers` ([#12308](https://github.com/Lightning-AI/lightning/pull/12308))

### Removed

- Removed deprecated `IndexBatchSamplerWrapper.batch_indices` ([#13565](https://github.com/Lightning-AI/lightning/pull/13565))
- Removed the deprecated `LightningModule.add_to_queue` and `LightningModule.get_from_queue` method ([#13600](https://github.com/Lightning-AI/lightning/pull/13600))
- Removed deprecated `pl.core.decorators.parameter_validation` from `decorators` ([#13514](https://github.com/Lightning-AI/lightning/pull/13514))
- Removed the deprecated `Logger.close` method ([#13149](https://github.com/Lightning-AI/lightning/pull/13149))
- Removed the deprecated `weights_summary` argument from the `Trainer` constructor ([#13070](https://github.com/Lightning-AI/lightning/pull/13070))
- Removed the deprecated `flush_logs_every_n_steps` argument from the `Trainer` constructor ([#13074](https://github.com/Lightning-AI/lightning/pull/13074))
- Removed the deprecated `process_position` argument from the `Trainer` constructor ([13071](https://github.com/Lightning-AI/lightning/pull/13071))
- Removed the deprecated `checkpoint_callback` argument from the `Trainer` constructor ([#13027](https://github.com/Lightning-AI/lightning/pull/13027))
- Removed the deprecated `on_{train,val,test,predict}_dataloader` hooks from the `LightningModule` and `LightningDataModule` ([#13033](https://github.com/Lightning-AI/lightning/pull/13033))
- Removed the deprecated `TestTubeLogger` ([#12859](https://github.com/Lightning-AI/lightning/pull/12859))
- Removed the deprecated `pl.core.memory.LayerSummary` and `pl.core.memory.ModelSummary` ([#12593](https://github.com/Lightning-AI/lightning/pull/12593))
- Removed the deprecated `summarize` method from the `LightningModule` ([#12559](https://github.com/Lightning-AI/lightning/pull/12559))
- Removed the deprecated `model_size` property from the `LightningModule` class ([#12641](https://github.com/Lightning-AI/lightning/pull/12641))
- Removed the deprecated `stochastic_weight_avg` argument from the `Trainer` constructor ([#12535](https://github.com/Lightning-AI/lightning/pull/12535))
- Removed the deprecated `progress_bar_refresh_rate` argument from the `Trainer` constructor ([#12514](https://github.com/Lightning-AI/lightning/pull/12514))
- Removed the deprecated `prepare_data_per_node` argument from the `Trainer` constructor ([#12536](https://github.com/Lightning-AI/lightning/pull/12536))
- Removed the deprecated `pl.core.memory.{get_gpu_memory_map,get_memory_profile}` ([#12659](https://github.com/Lightning-AI/lightning/pull/12659))
- Removed the deprecated `terminate_on_nan` argument from the `Trainer` constructor ([#12553](https://github.com/Lightning-AI/lightning/pull/12553))
- Removed the deprecated `XLAStatsMonitor` callback ([#12688](https://github.com/Lightning-AI/lightning/pull/12688))
- Remove deprecated `pl.callbacks.progress.progress` ([#12658](https://github.com/Lightning-AI/lightning/pull/12658))
- Removed the deprecated `dim` and `size` arguments from the `LightningDataModule` constructor([#12780](https://github.com/Lightning-AI/lightning/pull/12780))
- Removed the deprecated `train_transforms` argument from the `LightningDataModule` constructor([#12662](https://github.com/Lightning-AI/lightning/pull/12662))
- Removed the deprecated `log_gpu_memory` argument from the `Trainer` constructor ([#12657](https://github.com/Lightning-AI/lightning/pull/12657))
- Removed the deprecated automatic logging of GPU stats by the logger connector ([#12657](https://github.com/Lightning-AI/lightning/pull/12657))
- Removed deprecated `GPUStatsMonitor` callback ([#12554](https://github.com/Lightning-AI/lightning/pull/12554))
- Removed support for passing strategy names or strategy instances to the accelerator Trainer argument ([#12696](https://github.com/Lightning-AI/lightning/pull/12696))
- Removed support for passing strategy names or strategy instances to the plugins Trainer argument ([#12700](https://github.com/Lightning-AI/lightning/pull/12700))
- Removed the deprecated `val_transforms` argument from the `LightningDataModule` constructor ([#12763](https://github.com/Lightning-AI/lightning/pull/12763))
- Removed the deprecated `test_transforms` argument from the `LightningDataModule` constructor ([#12773](https://github.com/Lightning-AI/lightning/pull/12773))
- Removed deprecated `Trainer(max_steps=None)` ([#13591](https://github.com/Lightning-AI/lightning/pull/13591))
- Removed deprecated `dataloader_idx` argument from `on_train_batch_start/end` hooks `Callback` and `LightningModule` ([#12769](https://github.com/Lightning-AI/lightning/pull/12769), [#12977](https://github.com/Lightning-AI/lightning/pull/12977))
- Removed deprecated `get_progress_bar_dict` property from `LightningModule` ([#12839](https://github.com/Lightning-AI/lightning/pull/12839))
- Removed sanity check for multi-optimizer support with habana backends ([#13217](https://github.com/Lightning-AI/lightning/pull/13217))
- Removed the need to explicitly load habana module ([#13338](https://github.com/Lightning-AI/lightning/pull/13338))
- Removed the deprecated `Strategy.post_dispatch()` hook ([#13461](https://github.com/Lightning-AI/lightning/pull/13461))
- Removed deprecated `pl.callbacks.lr_monitor.LearningRateMonitor.lr_sch_names` ([#13353](https://github.com/Lightning-AI/lightning/pull/13353))
- Removed deprecated `Trainer.slurm_job_id` in favor of `SLURMEnvironment.job_id` ([#13459](https://github.com/Lightning-AI/lightning/pull/13459))
- Removed support for the `DDP2Strategy` ([#12705](https://github.com/Lightning-AI/lightning/pull/12705))
- Removed deprecated `LightningDistributed` ([#13549](https://github.com/Lightning-AI/lightning/pull/13549))
- Removed deprecated ClusterEnvironment properties `master_address` and `master_port` in favor of `main_address` and `main_port` ([#13458](https://github.com/Lightning-AI/lightning/pull/13458))
- Removed deprecated ClusterEnvironment methods `KubeflowEnvironment.is_using_kubelfow()`, `LSFEnvironment.is_using_lsf()` and `TorchElasticEnvironment.is_using_torchelastic()` in favor of the `detect()` method ([#13458](https://github.com/Lightning-AI/lightning/pull/13458))
- Removed deprecated `Callback.on_keyboard_interrupt` ([#13438](https://github.com/Lightning-AI/lightning/pull/13438))
- Removed deprecated `LightningModule.on_post_move_to_device` ([#13548](https://github.com/Lightning-AI/lightning/pull/13548))
- Removed `TPUSpawnStrategy.{tpu_local_core_rank,tpu_global_core_rank}` attributes in favor of `TPUSpawnStrategy.{local_rank,global_rank}` ([#11163](https://github.com/Lightning-AI/lightning/pull/11163))
- Removed `SingleTPUStrategy.{tpu_local_core_rank,tpu_global_core_rank}` attributes in favor of `SingleTPUStrategy.{local_rank,global_rank}`([#11163](https://github.com/Lightning-AI/lightning/pull/11163))

### Fixed

- Improved support for custom `DataLoader`s when instantiated in `*_dataloader` hook ([#12981](https://github.com/Lightning-AI/lightning/pull/12981))
- Allowed custom `BatchSampler`s when instantiated in `*_dataloader` hook [#13640](https://github.com/Lightning-AI/lightning/pull/13640))
- Fixed an issue with unsupported torch.inference_mode() on hpu backends by making it use no_grad ([#13014](https://github.com/Lightning-AI/lightning/pull/13014))
- The model wrapper returned by `LightningLite.setup()` now properly supports pass-through when looking up attributes ([#12597](https://github.com/Lightning-AI/lightning/pull/12597))
- Fixed issue where the CLI fails with certain torch objects ([#13153](https://github.com/Lightning-AI/lightning/pull/13153))
- Fixed ``LightningCLI`` signature parameter resolving for some lightning classes ([#13283](https://github.com/Lightning-AI/lightning/pull/13283))
- Fixed Model Summary when using DeepSpeed Stage 3 ([#13427](https://github.com/Lightning-AI/lightning/pull/13427))
- Fixed `pl.utilities.distributed.gather_all_tensors` to handle tensors of different dimensions ([#12630](https://github.com/Lightning-AI/lightning/pull/12630))
- Fixed the input validation for the accelerator Trainer argument when passed as a string ([#13417](https://github.com/Lightning-AI/lightning/pull/13417))
- Fixed `Trainer.predict(return_predictions=False)` to track prediction's batch_indices ([#13629](https://github.com/Lightning-AI/lightning/pull/13629))
- Fixed and issue that prevented setting a custom `CheckpointIO` plugin with strategies ([#13785](https://github.com/Lightning-AI/lightning/pull/13785))
- Fixed main progress bar counter when `val_check_interval=int` and `check_val_every_n_epoch=None` ([#12832](https://github.com/Lightning-AI/lightning/pull/12832)
- Improved support for custom `ReduceLROnPlateau` scheduler if `reduce_on_plateau` is set by the user in scheduler config ([#13838](https://github.com/Lightning-AI/lightning/pull/13838))
- Used `global_step` while restoring logging step for old checkpoints ([#13645](https://github.com/Lightning-AI/lightning/pull/13645))
- When training with `precision=16` on IPU, the cast has been moved off the IPU onto the host, making the copies from host to IPU cheaper ([#13880](https://github.com/Lightning-AI/lightning/pull/13880))
- Fixed error handling in learning rate finder when not enough data points are available to give a good suggestion ([#13845](https://github.com/Lightning-AI/lightning/pull/13845))
- Fixed an issue that caused the learning rate finder to set the model's learning rate to None when no suggestion was possible ([#13845](https://github.com/Lightning-AI/lightning/pull/13845))
- Fixed an issue causing deterministic algorithms and other globals to get reset in spawned processes ([#13921](https://github.com/Lightning-AI/lightning/pull/13921))
- Fixed default `amp_level` for `DeepSpeedPrecisionPlugin` to `O2` ([#13897](https://github.com/Lightning-AI/lightning/pull/13897))
- Fixed Python 3.10 compatibility for truncated back-propagation through time (TBPTT) ([#13973](https://github.com/Lightning-AI/lightning/pull/13973))
- Fixed `TQDMProgressBar` reset and update to show correct time estimation (2/2) ([#13962](https://github.com/Lightning-AI/lightning/pull/13962))


## [1.6.5] - 2022-07-13

### Fixed

- Fixed `estimated_stepping_batches` requiring distributed comms in `configure_optimizers` for the `DeepSpeedStrategy` ([#13350](https://github.com/Lightning-AI/lightning/pull/13350))
- Fixed bug with Python version check that prevented use with development versions of Python ([#13420](https://github.com/Lightning-AI/lightning/pull/13420))
- The loops now call `.set_epoch()` also on batch samplers if the dataloader has one wrapped in a distributed sampler ([#13396](https://github.com/Lightning-AI/lightning/pull/13396))
- Fixed the restoration of log step during restart ([#13467](https://github.com/Lightning-AI/lightning/pull/13467))


## [1.6.4] - 2022-06-01

### Added

- Added all DDP params to be exposed through hpu parallel strategy ([#13067](https://github.com/Lightning-AI/lightning/pull/13067))

### Changed

- Keep `torch.backends.cudnn.benchmark=False` by default (unlike in v1.6.{0-3}) after speed and memory problems depending on the data used. Please consider tuning `Trainer(benchmark)` manually. ([#13154](https://github.com/Lightning-AI/lightning/pull/13154))
- Prevent modification of `torch.backends.cudnn.benchmark` when `Trainer(benchmark=...)` is not set ([#13154](https://github.com/Lightning-AI/lightning/pull/13154))

### Fixed

- Fixed an issue causing zero-division error for empty dataloaders ([#12885](https://github.com/Lightning-AI/lightning/pull/12885))
- Fixed mismatching default values for the types of some arguments in the DeepSpeed and Fully-Sharded strategies which made the CLI unable to use them ([#12989](https://github.com/Lightning-AI/lightning/pull/12989))
- Avoid redundant callback restore warning while tuning ([#13026](https://github.com/Lightning-AI/lightning/pull/13026))
- Fixed `Trainer(precision=64)` during evaluation which now uses the wrapped precision module ([#12983](https://github.com/Lightning-AI/lightning/pull/12983))
- Fixed an issue to use wrapped `LightningModule` for evaluation during `trainer.fit` for `BaguaStrategy` ([#12983](https://github.com/Lightning-AI/lightning/pull/12983))
- Fixed an issue wrt unnecessary usage of habana mixed precision package for fp32 types ([#13028](https://github.com/Lightning-AI/lightning/pull/13028))
- Fixed the number of references of `LightningModule` so it can be deleted ([#12897](https://github.com/Lightning-AI/lightning/pull/12897))
- Fixed `materialize_module` setting a module's child recursively ([#12870](https://github.com/Lightning-AI/lightning/pull/12870))
- Fixed issue where the CLI could not pass a `Profiler` to the `Trainer` ([#13084](https://github.com/Lightning-AI/lightning/pull/13084))
- Fixed torchelastic detection with non-distributed installations ([#13142](https://github.com/Lightning-AI/lightning/pull/13142))
- Fixed logging's step values when multiple dataloaders are used during evaluation ([#12184](https://github.com/Lightning-AI/lightning/pull/12184))
- Fixed epoch logging on train epoch end ([#13025](https://github.com/Lightning-AI/lightning/pull/13025))
- Fixed `DDPStrategy` and `DDPSpawnStrategy` to initialize optimizers only after moving the module to the device ([#11952](https://github.com/Lightning-AI/lightning/pull/11952))


## [1.6.3] - 2022-05-03

### Fixed

- Use only a single instance of `rich.console.Console` throughout codebase ([#12886](https://github.com/Lightning-AI/lightning/pull/12886))
- Fixed an issue to ensure all the checkpoint states are saved in a common filepath with `DeepspeedStrategy` ([#12887](https://github.com/Lightning-AI/lightning/pull/12887))
- Fixed `trainer.logger` deprecation message ([#12671](https://github.com/Lightning-AI/lightning/pull/12671))
- Fixed an issue where sharded grad scaler is passed in when using BF16 with the `ShardedStrategy` ([#12915](https://github.com/Lightning-AI/lightning/pull/12915))
- Fixed an issue wrt recursive invocation of DDP configuration in hpu parallel plugin ([#12912](https://github.com/Lightning-AI/lightning/pull/12912))
- Fixed printing of ragged dictionaries in `Trainer.validate` and `Trainer.test` ([#12857](https://github.com/Lightning-AI/lightning/pull/12857))
- Fixed threading support for legacy loading of checkpoints ([#12814](https://github.com/Lightning-AI/lightning/pull/12814))
- Fixed pickling of `KFoldLoop` ([#12441](https://github.com/Lightning-AI/lightning/pull/12441))
- Stopped `optimizer_zero_grad` from being called after IPU execution ([#12913](https://github.com/Lightning-AI/lightning/pull/12913))
- Fixed `fuse_modules` to be qat-aware for `torch>=1.11` ([#12891](https://github.com/Lightning-AI/lightning/pull/12891))
- Enforced eval shuffle warning only for default samplers in DataLoader ([#12653](https://github.com/Lightning-AI/lightning/pull/12653))
- Enable mixed precision in `DDPFullyShardedStrategy` when `precision=16` ([#12965](https://github.com/Lightning-AI/lightning/pull/12965))
- Fixed `TQDMProgressBar` reset and update to show correct time estimation (1/2) ([#12889](https://github.com/Lightning-AI/lightning/pull/12889))
- Fixed fit loop restart logic to enable resume using the checkpoint ([#12821](https://github.com/Lightning-AI/lightning/pull/12821))


## [1.6.2] - 2022-04-27

### Fixed

- Fixed `ImportError` when `torch.distributed` is not available. ([#12794](https://github.com/Lightning-AI/lightning/pull/12794))
- When using custom DataLoaders in LightningDataModule, multiple inheritance is resolved properly ([#12716](https://github.com/Lightning-AI/lightning/pull/12716))
- Fixed encoding issues on terminals that do not support unicode characters ([#12828](https://github.com/Lightning-AI/lightning/pull/12828))
- Fixed support for `ModelCheckpoint` monitors with dots ([#12783](https://github.com/Lightning-AI/lightning/pull/12783))


## [1.6.1] - 2022-04-13

### Changed

- Support `strategy` argument being case insensitive ([#12528](https://github.com/Lightning-AI/lightning/pull/12528))

### Fixed

- Run main progress bar updates independent of val progress bar updates in `TQDMProgressBar` ([#12563](https://github.com/Lightning-AI/lightning/pull/12563))
- Avoid calling `average_parameters` multiple times per optimizer step ([#12452](https://github.com/Lightning-AI/lightning/pull/12452))
- Properly pass some Logger's parent's arguments to `super().__init__()` ([#12609](https://github.com/Lightning-AI/lightning/pull/12609))
- Fixed an issue where incorrect type warnings appear when the overridden `LightningLite.run` method accepts user-defined arguments ([#12629](https://github.com/Lightning-AI/lightning/pull/12629))
- Fixed `rank_zero_only` decorator in LSF environments ([#12587](https://github.com/Lightning-AI/lightning/pull/12587))
- Don't raise a warning when `nn.Module` is not saved under hparams ([#12669](https://github.com/Lightning-AI/lightning/pull/12669))
- Raise `MisconfigurationException` when the accelerator is available but the user passes invalid `([]/0/"0")` values to the `devices` flag ([#12708](https://github.com/Lightning-AI/lightning/pull/12708))
- Support `auto_select_gpus` with the accelerator and devices API ([#12608](https://github.com/Lightning-AI/lightning/pull/12608))


## [1.6.0] - 2022-03-29

### Added

- Allow logging to an existing run ID in MLflow with `MLFlowLogger` ([#12290](https://github.com/Lightning-AI/lightning/pull/12290))
- Enable gradient accumulation using Horovod's `backward_passes_per_step` ([#11911](https://github.com/Lightning-AI/lightning/pull/11911))
- Add new `DETAIL` log level to provide useful logs for improving monitoring and debugging of batch jobs ([#11008](https://github.com/Lightning-AI/lightning/pull/11008))
- Added a flag `SLURMEnvironment(auto_requeue=True|False)` to control whether Lightning handles the requeuing ([#10601](https://github.com/Lightning-AI/lightning/pull/10601))
- Fault Tolerant Manual
    * Add `_Stateful` protocol to detect if classes are stateful ([#10646](https://github.com/Lightning-AI/lightning/pull/10646))
    * Add `_FaultTolerantMode` enum used to track different supported fault tolerant modes ([#10645](https://github.com/Lightning-AI/lightning/pull/10645))
    * Add a `_rotate_worker_indices` utility to reload the state according the latest worker ([#10647](https://github.com/Lightning-AI/lightning/pull/10647))
    * Add stateful workers ([#10674](https://github.com/Lightning-AI/lightning/pull/10674))
    * Add an utility to collect the states across processes ([#10639](https://github.com/Lightning-AI/lightning/pull/10639))
    * Add logic to reload the states across data loading components ([#10699](https://github.com/Lightning-AI/lightning/pull/10699))
    * Cleanup some fault tolerant utilities ([#10703](https://github.com/Lightning-AI/lightning/pull/10703))
    * Enable Fault Tolerant Manual Training ([#10707](https://github.com/Lightning-AI/lightning/pull/10707))
    * Broadcast the `_terminate_gracefully` to all processes and add support for DDP ([#10638](https://github.com/Lightning-AI/lightning/pull/10638))
- Added support for re-instantiation of custom (subclasses of) `DataLoaders` returned in the `*_dataloader()` methods, i.e., automatic replacement of samplers now works with custom types of `DataLoader` ([#10680](https://github.com/Lightning-AI/lightning/pull/10680))
- Added a function to validate if fault tolerant training is supported. ([#10465](https://github.com/Lightning-AI/lightning/pull/10465))
- Added a private callback to manage the creation and deletion of fault-tolerance checkpoints ([#11862](https://github.com/Lightning-AI/lightning/pull/11862))
- Show a better error message when a custom `DataLoader` implementation is not well implemented and we need to reconstruct it ([#10719](https://github.com/Lightning-AI/lightning/pull/10719))
- Show a better error message when frozen dataclass is used as a batch ([#10927](https://github.com/Lightning-AI/lightning/pull/10927))
- Save the `Loop`'s state by default in the checkpoint ([#10784](https://github.com/Lightning-AI/lightning/pull/10784))
- Added `Loop.replace` to easily switch one loop for another ([#10324](https://github.com/Lightning-AI/lightning/pull/10324))
- Added support for `--lr_scheduler=ReduceLROnPlateau` to the `LightningCLI` ([#10860](https://github.com/Lightning-AI/lightning/pull/10860))
- Added `LightningCLI.configure_optimizers` to override the `configure_optimizers` return value ([#10860](https://github.com/Lightning-AI/lightning/pull/10860))
- Added `LightningCLI(auto_registry)` flag to register all subclasses of the registerable components automatically ([#12108](https://github.com/Lightning-AI/lightning/pull/12108))
- Added a warning that shows when `max_epochs` in the `Trainer` is not set ([#10700](https://github.com/Lightning-AI/lightning/pull/10700))
- Added support for returning a single Callback from `LightningModule.configure_callbacks` without wrapping it into a list ([#11060](https://github.com/Lightning-AI/lightning/pull/11060))
- Added `console_kwargs` for `RichProgressBar` to initialize inner Console ([#10875](https://github.com/Lightning-AI/lightning/pull/10875))
- Added support for shorthand notation to instantiate loggers with the `LightningCLI` ([#11533](https://github.com/Lightning-AI/lightning/pull/11533))
- Added a `LOGGER_REGISTRY` instance to register custom loggers to the `LightningCLI` ([#11533](https://github.com/Lightning-AI/lightning/pull/11533))
- Added info message when the `Trainer` arguments `limit_*_batches`, `overfit_batches`, or `val_check_interval` are set to `1` or `1.0` ([#11950](https://github.com/Lightning-AI/lightning/pull/11950))
- Added a `PrecisionPlugin.teardown` method ([#10990](https://github.com/Lightning-AI/lightning/pull/10990))
- Added `LightningModule.lr_scheduler_step` ([#10249](https://github.com/Lightning-AI/lightning/pull/10249))
- Added support for no pre-fetching to `DataFetcher` ([#11606](https://github.com/Lightning-AI/lightning/pull/11606))
- Added support for optimizer step progress tracking with manual optimization ([#11848](https://github.com/Lightning-AI/lightning/pull/11848))
- Return the output of the `optimizer.step`. This can be useful for `LightningLite` users, manual optimization users, or users overriding `LightningModule.optimizer_step` ([#11711](https://github.com/Lightning-AI/lightning/pull/11711))
- Teardown the active loop and strategy on exception ([#11620](https://github.com/Lightning-AI/lightning/pull/11620))
- Added a `MisconfigurationException` if user provided `opt_idx` in scheduler config doesn't match with actual optimizer index of its respective optimizer ([#11247](https://github.com/Lightning-AI/lightning/pull/11247))
- Added a `loggers` property to `Trainer` which returns a list of loggers provided by the user ([#11683](https://github.com/Lightning-AI/lightning/pull/11683))
- Added a `loggers` property to `LightningModule` which retrieves the `loggers` property from `Trainer` ([#11683](https://github.com/Lightning-AI/lightning/pull/11683))
- Added support for DDP when using a `CombinedLoader` for the training data ([#11648](https://github.com/Lightning-AI/lightning/pull/11648))
- Added a warning when using `DistributedSampler` during validation/testing ([#11479](https://github.com/Lightning-AI/lightning/pull/11479))
- Added support for `Bagua` training strategy ([#11146](https://github.com/Lightning-AI/lightning/pull/11146))
- Added support for manually returning a `poptorch.DataLoader` in a `*_dataloader` hook ([#12116](https://github.com/Lightning-AI/lightning/pull/12116))
- Added `rank_zero` module to centralize utilities ([#11747](https://github.com/Lightning-AI/lightning/pull/11747))
- Added a `_Stateful` support for `LightningDataModule` ([#11637](https://github.com/Lightning-AI/lightning/pull/11637))
- Added `_Stateful` support for `PrecisionPlugin` ([#11638](https://github.com/Lightning-AI/lightning/pull/11638))
- Added `Accelerator.is_available` to check device availability ([#11797](https://github.com/Lightning-AI/lightning/pull/11797))
- Enabled static type-checking on the signature of `Trainer` ([#11888](https://github.com/Lightning-AI/lightning/pull/11888))
- Added utility functions for moving optimizers to devices ([#11758](https://github.com/Lightning-AI/lightning/pull/11758))
- Added a warning when saving an instance of `nn.Module` with `save_hyperparameters()` ([#12068](https://github.com/Lightning-AI/lightning/pull/12068))
- Added `estimated_stepping_batches` property to `Trainer` ([#11599](https://github.com/Lightning-AI/lightning/pull/11599))
- Added support for pluggable Accelerators ([#12030](https://github.com/Lightning-AI/lightning/pull/12030))
- Added profiling for `on_load_checkpoint`/`on_save_checkpoint` callback and LightningModule hooks ([#12149](https://github.com/Lightning-AI/lightning/pull/12149))
- Added `LayerSync` and `NativeSyncBatchNorm` plugins ([#11754](https://github.com/Lightning-AI/lightning/pull/11754))
- Added optional `storage_options` argument to `Trainer.save_checkpoint()` to pass to custom `CheckpointIO` implementations ([#11891](https://github.com/Lightning-AI/lightning/pull/11891))
- Added support to explicitly specify the process group backend for parallel strategies ([#11745](https://github.com/Lightning-AI/lightning/pull/11745))
- Added `device_ids` and `num_devices` property to `Trainer` ([#12151](https://github.com/Lightning-AI/lightning/pull/12151))
- Added `Callback.state_dict()` and `Callback.load_state_dict()` methods ([#12232](https://github.com/Lightning-AI/lightning/pull/12232))
- Added `AcceleratorRegistry` ([#12180](https://github.com/Lightning-AI/lightning/pull/12180))
- Added support for Habana Accelerator (HPU) ([#11808](https://github.com/Lightning-AI/lightning/pull/11808))
- Added support for dataclasses in `apply_to_collections` ([#11889](https://github.com/Lightning-AI/lightning/pull/11889))

### Changed

- Drop PyTorch 1.7 support ([#12191](https://github.com/Lightning-AI/lightning/pull/12191)), ([#12432](https://github.com/Lightning-AI/lightning/pull/12432))
- Make `benchmark` flag optional and set its value based on the deterministic flag ([#11944](https://github.com/Lightning-AI/lightning/pull/11944))
- Implemented a new native and rich format in `_print_results` method of the `EvaluationLoop` ([#11332](https://github.com/Lightning-AI/lightning/pull/11332))
- Do not print an empty table at the end of the `EvaluationLoop` ([#12427](https://github.com/Lightning-AI/lightning/pull/12427))
- Set the `prog_bar` flag to False in `LightningModule.log_grad_norm` ([#11472](https://github.com/Lightning-AI/lightning/pull/11472))
- Raised exception in `init_dist_connection()` when torch distributed is not available ([#10418](https://github.com/Lightning-AI/lightning/pull/10418))
- The `monitor` argument in the `EarlyStopping` callback is no longer optional ([#10328](https://github.com/Lightning-AI/lightning/pull/10328))
- Do not fail if batch size could not be inferred for logging when using DeepSpeed ([#10438](https://github.com/Lightning-AI/lightning/pull/10438))
- Raised `MisconfigurationException` when `enable_progress_bar=False` and a progress bar instance has been passed in the callback list ([#10520](https://github.com/Lightning-AI/lightning/pull/10520))
- Moved `trainer.connectors.env_vars_connector._defaults_from_env_vars` to `utilities.argsparse._defaults_from_env_vars` ([#10501](https://github.com/Lightning-AI/lightning/pull/10501))
- Changes in `LightningCLI` required for the new major release of jsonargparse v4.0.0 ([#10426](https://github.com/Lightning-AI/lightning/pull/10426))
- Renamed `refresh_rate_per_second` parameter to `refresh_rate` for `RichProgressBar` signature ([#10497](https://github.com/Lightning-AI/lightning/pull/10497))
- Moved ownership of the `PrecisionPlugin` into `TrainingTypePlugin` and updated all references ([#10570](https://github.com/Lightning-AI/lightning/pull/10570))
- Fault Tolerant relies on `signal.SIGTERM` to gracefully exit instead of `signal.SIGUSR1` ([#10605](https://github.com/Lightning-AI/lightning/pull/10605))
- `Loop.restarting=...` now sets the value recursively for all subloops ([#11442](https://github.com/Lightning-AI/lightning/pull/11442))
- Raised an error if the `batch_size` cannot be inferred from the current batch if it contained a string or was a custom batch object ([#10541](https://github.com/Lightning-AI/lightning/pull/10541))
- The validation loop is now disabled when `overfit_batches > 0` is set in the Trainer ([#9709](https://github.com/Lightning-AI/lightning/pull/9709))
- Moved optimizer related logics from `Accelerator` to `TrainingTypePlugin` ([#10596](https://github.com/Lightning-AI/lightning/pull/10596))
- Moved ownership of the lightning optimizers from the `Trainer` to the `Strategy` ([#11444](https://github.com/Lightning-AI/lightning/pull/11444))
- Moved ownership of the data fetchers from the DataConnector to the Loops ([#11621](https://github.com/Lightning-AI/lightning/pull/11621))
- Moved `batch_to_device` method from `Accelerator` to `TrainingTypePlugin` ([#10649](https://github.com/Lightning-AI/lightning/pull/10649))
- The `DDPSpawnPlugin` no longer overrides the `post_dispatch` plugin hook ([#10034](https://github.com/Lightning-AI/lightning/pull/10034))
- Integrate the progress bar implementation with progress tracking ([#11213](https://github.com/Lightning-AI/lightning/pull/11213))
- The `LightningModule.{add_to_queue,get_from_queue}` hooks no longer get a `torch.multiprocessing.SimpleQueue` and instead receive a list based queue ([#10034](https://github.com/Lightning-AI/lightning/pull/10034))
- Changed `training_step`, `validation_step`, `test_step` and `predict_step` method signatures in `Accelerator` and updated input from caller side ([#10908](https://github.com/Lightning-AI/lightning/pull/10908))
- Changed the name of the temporary checkpoint that the `DDPSpawnPlugin` and related plugins save ([#10934](https://github.com/Lightning-AI/lightning/pull/10934))
- `LoggerCollection` returns only unique logger names and versions ([#10976](https://github.com/Lightning-AI/lightning/pull/10976))
- Redesigned process creation for spawn-based plugins (`DDPSpawnPlugin`, `TPUSpawnPlugin`, etc.) ([#10896](https://github.com/Lightning-AI/lightning/pull/10896))
    * All spawn-based plugins now spawn processes immediately upon calling `Trainer.{fit,validate,test,predict}`
    * The hooks/callbacks `prepare_data`, `setup`, `configure_sharded_model` and `teardown` now run under initialized process group for spawn-based plugins just like their non-spawn counterparts
    * Some configuration errors that were previously raised as `MisconfigurationException`s will now be raised as `ProcessRaisedException` (torch>=1.8) or as `Exception` (torch<1.8)
    * Removed the `TrainingTypePlugin.pre_dispatch()` method and merged it with `TrainingTypePlugin.setup()` ([#11137](https://github.com/Lightning-AI/lightning/pull/11137))
- Changed profiler to index and display the names of the hooks with a new pattern [<base class>]<class>.<hook name> ([#11026](https://github.com/Lightning-AI/lightning/pull/11026))
- Changed `batch_to_device` entry in profiling from stage-specific to generic, to match profiling of other hooks ([#11031](https://github.com/Lightning-AI/lightning/pull/11031))
- Changed the info message for finalizing ddp-spawn worker processes to a debug-level message ([#10864](https://github.com/Lightning-AI/lightning/pull/10864))
- Removed duplicated file extension when uploading model checkpoints with `NeptuneLogger` ([#11015](https://github.com/Lightning-AI/lightning/pull/11015))
- Removed `__getstate__` and `__setstate__` of `RichProgressBar` ([#11100](https://github.com/Lightning-AI/lightning/pull/11100))
- The `DDPPlugin` and `DDPSpawnPlugin` and their subclasses now remove the `SyncBatchNorm` wrappers in `teardown()` to enable proper support at inference after fitting ([#11078](https://github.com/Lightning-AI/lightning/pull/11078))
- Moved ownership of the `Accelerator` instance to the `TrainingTypePlugin`; all training-type plugins now take an optional parameter `accelerator` ([#11022](https://github.com/Lightning-AI/lightning/pull/11022))
- Renamed the `TrainingTypePlugin` to `Strategy` ([#11120](https://github.com/Lightning-AI/lightning/pull/11120))
    * Renamed the `ParallelPlugin` to `ParallelStrategy` ([#11123](https://github.com/Lightning-AI/lightning/pull/11123))
    * Renamed the `DataParallelPlugin` to `DataParallelStrategy` ([#11183](https://github.com/Lightning-AI/lightning/pull/11183))
    * Renamed the `DDPPlugin` to `DDPStrategy` ([#11142](https://github.com/Lightning-AI/lightning/pull/11142))
    * Renamed the `DDP2Plugin` to `DDP2Strategy` ([#11185](https://github.com/Lightning-AI/lightning/pull/11185))
    * Renamed the `DDPShardedPlugin` to `DDPShardedStrategy` ([#11186](https://github.com/Lightning-AI/lightning/pull/11186))
    * Renamed the `DDPFullyShardedPlugin` to `DDPFullyShardedStrategy` ([#11143](https://github.com/Lightning-AI/lightning/pull/11143))
    * Renamed the `DDPSpawnPlugin` to `DDPSpawnStrategy` ([#11145](https://github.com/Lightning-AI/lightning/pull/11145))
    * Renamed the `DDPSpawnShardedPlugin` to `DDPSpawnShardedStrategy` ([#11210](https://github.com/Lightning-AI/lightning/pull/11210))
    * Renamed the `DeepSpeedPlugin` to `DeepSpeedStrategy` ([#11194](https://github.com/Lightning-AI/lightning/pull/11194))
    * Renamed the `HorovodPlugin` to `HorovodStrategy` ([#11195](https://github.com/Lightning-AI/lightning/pull/11195))
    * Renamed the `TPUSpawnPlugin` to `TPUSpawnStrategy` ([#11190](https://github.com/Lightning-AI/lightning/pull/11190))
    * Renamed the `IPUPlugin` to `IPUStrategy` ([#11193](https://github.com/Lightning-AI/lightning/pull/11193))
    * Renamed the `SingleDevicePlugin` to `SingleDeviceStrategy` ([#11182](https://github.com/Lightning-AI/lightning/pull/11182))
    * Renamed the `SingleTPUPlugin` to `SingleTPUStrategy` ([#11182](https://github.com/Lightning-AI/lightning/pull/11182))
    * Renamed the `TrainingTypePluginsRegistry` to `StrategyRegistry` ([#11233](https://github.com/Lightning-AI/lightning/pull/11233))
- Marked the `ResultCollection`, `ResultMetric`, and `ResultMetricCollection` classes as protected ([#11130](https://github.com/Lightning-AI/lightning/pull/11130))
- Marked `trainer.checkpoint_connector` as protected ([#11550](https://github.com/Lightning-AI/lightning/pull/11550))
- The epoch start/end hooks are now called by the `FitLoop` instead of the `TrainingEpochLoop` ([#11201](https://github.com/Lightning-AI/lightning/pull/11201))
- DeepSpeed does not require lightning module zero 3 partitioning ([#10655](https://github.com/Lightning-AI/lightning/pull/10655))
- Moved `Strategy` classes to the `strategies` directory ([#11226](https://github.com/Lightning-AI/lightning/pull/11226))
- Renamed `training_type_plugin` file to `strategy` ([#11239](https://github.com/Lightning-AI/lightning/pull/11239))
- Changed `DeviceStatsMonitor` to group metrics based on the logger's `group_separator` ([#11254](https://github.com/Lightning-AI/lightning/pull/11254))
- Raised `UserWarning` if evaluation is triggered with `best` ckpt and trainer is configured with multiple checkpoint callbacks ([#11274](https://github.com/Lightning-AI/lightning/pull/11274))
- `Trainer.logged_metrics` now always contains scalar tensors, even when a Python scalar was logged ([#11270](https://github.com/Lightning-AI/lightning/pull/11270))
- The tuner now uses the checkpoint connector to copy and restore its state ([#11518](https://github.com/Lightning-AI/lightning/pull/11518))
- Changed `MisconfigurationException` to `ModuleNotFoundError` when `rich` isn't available ([#11360](https://github.com/Lightning-AI/lightning/pull/11360))
- The `trainer.current_epoch` value is now increased by 1 during and after `on_train_end` ([#8578](https://github.com/Lightning-AI/lightning/pull/8578))
- The `trainer.global_step` value now accounts for multiple optimizers and TBPTT splits ([#11805](https://github.com/Lightning-AI/lightning/pull/11805))
- The `trainer.global_step` value is now increased right after the `optimizer.step()` call which will impact users who access it during an intra-training validation hook ([#11805](https://github.com/Lightning-AI/lightning/pull/11805))
- The filename of checkpoints created with `ModelCheckpoint(filename='{step}')` is different compared to previous versions. A checkpoint saved after 1 step will be named `step=1.ckpt` instead of `step=0.ckpt` ([#11805](https://github.com/Lightning-AI/lightning/pull/11805))
- Inherit from `ABC` for `Accelerator`: Users need to implement `auto_device_count` ([#11521](https://github.com/Lightning-AI/lightning/pull/11521))
- Changed `parallel_devices` property in `ParallelStrategy` to be lazy initialized ([#11572](https://github.com/Lightning-AI/lightning/pull/11572))
- Updated `TQDMProgressBar` to run a separate progress bar for each eval dataloader ([#11657](https://github.com/Lightning-AI/lightning/pull/11657))
- Sorted `SimpleProfiler(extended=False)` summary based on mean duration for each hook ([#11671](https://github.com/Lightning-AI/lightning/pull/11671))
- Avoid enforcing `shuffle=False` for eval dataloaders ([#11575](https://github.com/Lightning-AI/lightning/pull/11575))
- When using DP (data-parallel), Lightning will no longer automatically reduce all tensors returned in training_step; it will only reduce the loss unless `training_step_end` is overridden ([#11594](https://github.com/Lightning-AI/lightning/pull/11594))
- When using DP (data-parallel), the `training_epoch_end` hook will no longer receive reduced outputs from `training_step` and instead get the full tensor of results from all GPUs ([#11594](https://github.com/Lightning-AI/lightning/pull/11594))
- Changed default logger name to `lightning_logs` for consistency ([#11762](https://github.com/Lightning-AI/lightning/pull/11762))
- Rewrote `accelerator_connector` ([#11448](https://github.com/Lightning-AI/lightning/pull/11448))
- When manual optimization is used with DDP, we no longer force `find_unused_parameters=True` ([#12425](https://github.com/Lightning-AI/lightning/pull/12425))
- Disable loading dataloades if corresponding `limit_batches=0` ([#11576](https://github.com/Lightning-AI/lightning/pull/11576))
- Removed `is_global_zero` check in `training_epoch_loop` before `logger.save`. If you have a custom logger that implements `save` the Trainer will now call `save` on all ranks by default. To change this behavior add `@rank_zero_only` to your `save` implementation ([#12134](https://github.com/Lightning-AI/lightning/pull/12134))
- Disabled tuner with distributed strategies ([#12179](https://github.com/Lightning-AI/lightning/pull/12179))
- Marked `trainer.logger_connector` as protected ([#12195](https://github.com/Lightning-AI/lightning/pull/12195))
- Move `Strategy.process_dataloader` function call from `fit/evaluation/predict_loop.py` to `data_connector.py` ([#12251](https://github.com/Lightning-AI/lightning/pull/12251))
- `ModelCheckpoint(save_last=True, every_n_epochs=N)` now saves a "last" checkpoint every epoch (disregarding `every_n_epochs`) instead of only once at the end of training ([#12418](https://github.com/Lightning-AI/lightning/pull/12418))
- The strategies that support `sync_batchnorm` now only apply it when fitting ([#11919](https://github.com/Lightning-AI/lightning/pull/11919))
- Avoided fallback on CPU if no devices are provided for other accelerators ([#12410](https://github.com/Lightning-AI/lightning/pull/12410))
- Modified `supporters.py` so that in the accumulator element (for loss) is created directly on the device ([#12430](https://github.com/Lightning-AI/lightning/pull/12430))
- Removed `EarlyStopping.on_save_checkpoint` and `EarlyStopping.on_load_checkpoint` in favor of `EarlyStopping.state_dict` and `EarlyStopping.load_state_dict` ([#11887](https://github.com/Lightning-AI/lightning/pull/11887))
- Removed `BaseFinetuning.on_save_checkpoint` and `BaseFinetuning.on_load_checkpoint` in favor of `BaseFinetuning.state_dict` and `BaseFinetuning.load_state_dict` ([#11887](https://github.com/Lightning-AI/lightning/pull/11887))
- Removed `BackboneFinetuning.on_save_checkpoint` and `BackboneFinetuning.on_load_checkpoint` in favor of `BackboneFinetuning.state_dict` and `BackboneFinetuning.load_state_dict` ([#11887](https://github.com/Lightning-AI/lightning/pull/11887))
- Removed `ModelCheckpoint.on_save_checkpoint` and `ModelCheckpoint.on_load_checkpoint` in favor of `ModelCheckpoint.state_dict` and `ModelCheckpoint.load_state_dict` ([#11887](https://github.com/Lightning-AI/lightning/pull/11887))
- Removed `Timer.on_save_checkpoint` and `Timer.on_load_checkpoint` in favor of `Timer.state_dict` and `Timer.load_state_dict` ([#11887](https://github.com/Lightning-AI/lightning/pull/11887))
- Replaced PostLocalSGDOptimizer with a dedicated model averaging component ([#12378](https://github.com/Lightning-AI/lightning/pull/12378))

### Deprecated

- Deprecated `training_type_plugin` property in favor of `strategy` in `Trainer` and updated the references ([#11141](https://github.com/Lightning-AI/lightning/pull/11141))
- Deprecated `Trainer.{validated,tested,predicted}_ckpt_path` and replaced with read-only property `Trainer.ckpt_path` set when checkpoints loaded via `Trainer.{fit,validate,test,predict}` ([#11696](https://github.com/Lightning-AI/lightning/pull/11696))
- Deprecated `ClusterEnvironment.master_{address,port}` in favor of `ClusterEnvironment.main_{address,port}` ([#10103](https://github.com/Lightning-AI/lightning/pull/10103))
- Deprecated `DistributedType` in favor of `_StrategyType` ([#10505](https://github.com/Lightning-AI/lightning/pull/10505))
- Deprecated the `precision_plugin` constructor argument from `Accelerator` ([#10570](https://github.com/Lightning-AI/lightning/pull/10570))
- Deprecated `DeviceType` in favor of `_AcceleratorType` ([#10503](https://github.com/Lightning-AI/lightning/pull/10503))
- Deprecated the property `Trainer.slurm_job_id` in favor of the new `SLURMEnvironment.job_id()` method ([#10622](https://github.com/Lightning-AI/lightning/pull/10622))
- Deprecated the access to the attribute `IndexBatchSamplerWrapper.batch_indices` in favor of `IndexBatchSamplerWrapper.seen_batch_indices` ([#10870](https://github.com/Lightning-AI/lightning/pull/10870))
- Deprecated `on_init_start` and `on_init_end` callback hooks ([#10940](https://github.com/Lightning-AI/lightning/pull/10940))
- Deprecated `Trainer.call_hook` in favor of `Trainer._call_callback_hooks`, `Trainer._call_lightning_module_hook`, `Trainer._call_ttp_hook`, and `Trainer._call_accelerator_hook` ([#10979](https://github.com/Lightning-AI/lightning/pull/10979))
- Deprecated `TrainingTypePlugin.post_dispatch` in favor of `TrainingTypePlugin.teardown` ([#10939](https://github.com/Lightning-AI/lightning/pull/10939))
- Deprecated `ModelIO.on_hpc_{save/load}` in favor of `CheckpointHooks.on_{save/load}_checkpoint` ([#10911](https://github.com/Lightning-AI/lightning/pull/10911))
- Deprecated `Trainer.run_stage` in favor of `Trainer.{fit,validate,test,predict}` ([#11000](https://github.com/Lightning-AI/lightning/pull/11000))
- Deprecated `Trainer.lr_schedulers` in favor of `Trainer.lr_scheduler_configs` which returns a list of dataclasses instead of dictionaries ([#11443](https://github.com/Lightning-AI/lightning/pull/11443))
- Deprecated `Trainer.verbose_evaluate` in favor of `EvaluationLoop(verbose=...)` ([#10931](https://github.com/Lightning-AI/lightning/pull/10931))
- Deprecated `Trainer.should_rank_save_checkpoint` Trainer property ([#11068](https://github.com/Lightning-AI/lightning/pull/11068))
- Deprecated `Trainer.lightning_optimizers` ([#11444](https://github.com/Lightning-AI/lightning/pull/11444))
- Deprecated `TrainerOptimizersMixin` and moved functionality to `core/optimizer.py`([#11155](https://github.com/Lightning-AI/lightning/pull/11155))
- Deprecated the `on_train_batch_end(outputs)` format when multiple optimizers are used and TBPTT is enabled ([#12182](https://github.com/Lightning-AI/lightning/pull/12182))
- Deprecated the `training_epoch_end(outputs)` format when multiple optimizers are used and TBPTT is enabled ([#12182](https://github.com/Lightning-AI/lightning/pull/12182))
- Deprecated `TrainerCallbackHookMixin` ([#11148](https://github.com/Lightning-AI/lightning/pull/11148))
- Deprecated `TrainerDataLoadingMixin` and moved functionality to `Trainer` and `DataConnector` ([#11282](https://github.com/Lightning-AI/lightning/pull/11282))
- Deprecated function `pl.callbacks.device_stats_monitor.prefix_metric_keys` ([#11254](https://github.com/Lightning-AI/lightning/pull/11254))
- Deprecated `Callback.on_epoch_start` hook in favour of `Callback.on_{train/val/test}_epoch_start` ([#11578](https://github.com/Lightning-AI/lightning/pull/11578))
- Deprecated `Callback.on_epoch_end` hook in favour of `Callback.on_{train/val/test}_epoch_end` ([#11578](https://github.com/Lightning-AI/lightning/pull/11578))
- Deprecated `LightningModule.on_epoch_start` hook in favor of `LightningModule.on_{train/val/test}_epoch_start` ([#11578](https://github.com/Lightning-AI/lightning/pull/11578))
- Deprecated `LightningModule.on_epoch_end` hook in favor of `LightningModule.on_{train/val/test}_epoch_end` ([#11578](https://github.com/Lightning-AI/lightning/pull/11578))
- Deprecated `on_before_accelerator_backend_setup` callback hook in favour of `setup` ([#11568](https://github.com/Lightning-AI/lightning/pull/11568))
- Deprecated `on_batch_start` and `on_batch_end` callback hooks in favor of `on_train_batch_start` and `on_train_batch_end` ([#11577](https://github.com/Lightning-AI/lightning/pull/11577))
- Deprecated `on_configure_sharded_model` callback hook in favor of `setup` ([#11627](https://github.com/Lightning-AI/lightning/pull/11627))
- Deprecated `pl.utilities.distributed.rank_zero_only` in favor of `pl.utilities.rank_zero.rank_zero_only` ([#11747](https://github.com/Lightning-AI/lightning/pull/11747))
- Deprecated `pl.utilities.distributed.rank_zero_debug` in favor of `pl.utilities.rank_zero.rank_zero_debug` ([#11747](https://github.com/Lightning-AI/lightning/pull/11747))
- Deprecated `pl.utilities.distributed.rank_zero_info` in favor of `pl.utilities.rank_zero.rank_zero_info` ([#11747](https://github.com/Lightning-AI/lightning/pull/11747))
- Deprecated `pl.utilities.warnings.rank_zero_warn` in favor of `pl.utilities.rank_zero.rank_zero_warn` ([#11747](https://github.com/Lightning-AI/lightning/pull/11747))
- Deprecated `pl.utilities.warnings.rank_zero_deprecation` in favor of `pl.utilities.rank_zero.rank_zero_deprecation` ([#11747](https://github.com/Lightning-AI/lightning/pull/11747))
- Deprecated `pl.utilities.warnings.LightningDeprecationWarning` in favor of `pl.utilities.rank_zero.LightningDeprecationWarning` ([#11747](https://github.com/Lightning-AI/lightning/pull/11747))
- Deprecated `on_pretrain_routine_start` and `on_pretrain_routine_end` callback hooks in favor of `on_fit_start` ([#11794](https://github.com/Lightning-AI/lightning/pull/11794))
- Deprecated `LightningModule.on_pretrain_routine_start` and `LightningModule.on_pretrain_routine_end` hooks in favor of `on_fit_start` ([#12122](https://github.com/Lightning-AI/lightning/pull/12122))
- Deprecated `agg_key_funcs` and `agg_default_func` parameters from `LightningLoggerBase` ([#11871](https://github.com/Lightning-AI/lightning/pull/11871))
- Deprecated `LightningLoggerBase.update_agg_funcs` ([#11871](https://github.com/Lightning-AI/lightning/pull/11871))
- Deprecated `LightningLoggerBase.agg_and_log_metrics` in favor of `LightningLoggerBase.log_metrics` ([#11832](https://github.com/Lightning-AI/lightning/pull/11832))
- Deprecated passing `weights_save_path` to the `Trainer` constructor in favor of adding the `ModelCheckpoint` callback with `dirpath` directly to the list of callbacks ([#12084](https://github.com/Lightning-AI/lightning/pull/12084))
- Deprecated `pl.profiler.AbstractProfiler` in favor of `pl.profiler.Profiler` ([#12106](https://github.com/Lightning-AI/lightning/pull/12106))
- Deprecated `pl.profiler.BaseProfiler` in favor of `pl.profiler.Profiler` ([#12150](https://github.com/Lightning-AI/lightning/pull/12150))
- Deprecated `BaseProfiler.profile_iterable` ([#12102](https://github.com/Lightning-AI/lightning/pull/12102))
- Deprecated `LoggerCollection` in favor of `trainer.loggers` ([#12147](https://github.com/Lightning-AI/lightning/pull/12147))
- Deprecated `PrecisionPlugin.on_{save,load}_checkpoint` in favor of `PrecisionPlugin.{state_dict,load_state_dict}` ([#11978](https://github.com/Lightning-AI/lightning/pull/11978))
- Deprecated `LightningDataModule.on_save/load_checkpoint` in favor of `state_dict/load_state_dict` ([#11893](https://github.com/Lightning-AI/lightning/pull/11893))
- Deprecated `Trainer.use_amp` in favor of `Trainer.amp_backend` ([#12312](https://github.com/Lightning-AI/lightning/pull/12312))
- Deprecated `LightningModule.use_amp` in favor of `Trainer.amp_backend` ([#12315](https://github.com/Lightning-AI/lightning/pull/12315))
- Deprecated specifying the process group backend through the environment variable `PL_TORCH_DISTRIBUTED_BACKEND` ([#11745](https://github.com/Lightning-AI/lightning/pull/11745))
- Deprecated `ParallelPlugin.torch_distributed_backend` in favor of `DDPStrategy.process_group_backend` property ([#11745](https://github.com/Lightning-AI/lightning/pull/11745))
- Deprecated `ModelCheckpoint.save_checkpoint` in favor of `Trainer.save_checkpoint` ([#12456](https://github.com/Lightning-AI/lightning/pull/12456))
- Deprecated `Trainer.devices` in favor of `Trainer.num_devices` and `Trainer.device_ids` ([#12151](https://github.com/Lightning-AI/lightning/pull/12151))
- Deprecated `Trainer.root_gpu` in favor of `Trainer.strategy.root_device.index` when GPU is used ([#12262](https://github.com/Lightning-AI/lightning/pull/12262))
- Deprecated `Trainer.num_gpus` in favor of `Trainer.num_devices` when GPU is used ([#12384](https://github.com/Lightning-AI/lightning/pull/12384))
- Deprecated `Trainer.ipus` in favor of `Trainer.num_devices` when IPU is used ([#12386](https://github.com/Lightning-AI/lightning/pull/12386))
- Deprecated `Trainer.num_processes` in favor of `Trainer.num_devices` ([#12388](https://github.com/Lightning-AI/lightning/pull/12388))
- Deprecated `Trainer.data_parallel_device_ids` in favor of `Trainer.device_ids` ([#12072](https://github.com/Lightning-AI/lightning/pull/12072))
- Deprecated returning state from `Callback.on_save_checkpoint` in favor of returning state in `Callback.state_dict` for checkpointing ([#11887](https://github.com/Lightning-AI/lightning/pull/11887))
- Deprecated passing only the callback state to `Callback.on_load_checkpoint(callback_state)` in favor of passing the callback state to `Callback.load_state_dict` and in 1.8, passing the entire checkpoint dictionary to `Callback.on_load_checkpoint(checkpoint)` ([#11887](https://github.com/Lightning-AI/lightning/pull/11887))
- Deprecated `Trainer.gpus` in favor of `Trainer.device_ids` or `Trainer.num_devices` ([#12436](https://github.com/Lightning-AI/lightning/pull/12436))
- Deprecated `Trainer.tpu_cores` in favor of `Trainer.num_devices` ([#12437](https://github.com/Lightning-AI/lightning/pull/12437))

### Removed

- Removed deprecated parameter `method` in `pl.utilities.model_helpers.is_overridden` ([#10507](https://github.com/Lightning-AI/lightning/pull/10507))
- Remove deprecated method `ClusterEnvironment.creates_children` ([#10339](https://github.com/Lightning-AI/lightning/pull/10339))
- Removed deprecated `TrainerModelHooksMixin.is_function_implemented` and `TrainerModelHooksMixin.has_arg` ([#10322](https://github.com/Lightning-AI/lightning/pull/10322))
- Removed deprecated `pl.utilities.device_dtype_mixin.DeviceDtypeModuleMixin` in favor of `pl.core.mixins.device_dtype_mixin.DeviceDtypeModuleMixin` ([#10442](https://github.com/Lightning-AI/lightning/pull/10442))
- Removed deprecated `LightningModule.loaded_optimizer_states_dict` property ([#10346](https://github.com/Lightning-AI/lightning/pull/10346))
- Removed deprecated `Trainer.fit(train_dataloader=)`, `Trainer.validate(val_dataloaders=)`, and `Trainer.test(test_dataloader=)` ([#10325](https://github.com/Lightning-AI/lightning/pull/10325))
- Removed deprecated `has_prepared_data`, `has_setup_fit`, `has_setup_validate`, `has_setup_test`, `has_setup_predict`, `has_teardown_fit`, `has_teardown_validate`, `has_teardown_test` and `has_teardown_predict` datamodule lifecycle properties  ([#10350](https://github.com/Lightning-AI/lightning/pull/10350))
- Removed deprecated `every_n_val_epochs` parameter of ModelCheckpoint ([#10366](https://github.com/Lightning-AI/lightning/pull/10366))
- Removed deprecated `import pl.profiler.profilers` in favor of `import pl.profiler` ([#10443](https://github.com/Lightning-AI/lightning/pull/10443))
- Removed deprecated property `configure_slurm_dpp` from accelerator connector ([#10370](https://github.com/Lightning-AI/lightning/pull/10370))
- Removed deprecated arguments `num_nodes` and `sync_batchnorm` from `DDPPlugin`, `DDPSpawnPlugin`, `DeepSpeedPlugin` ([#10357](https://github.com/Lightning-AI/lightning/pull/10357))
- Removed deprecated property `is_slurm_managing_tasks` from AcceleratorConnector ([#10353](https://github.com/Lightning-AI/lightning/pull/10353))
- Removed deprecated `LightningModule.log(tbptt_reduce_fx, tbptt_reduce_token, sync_dist_op)` ([#10423](https://github.com/Lightning-AI/lightning/pull/10423))
- Removed deprecated `Plugin.task_idx` ([#10441](https://github.com/Lightning-AI/lightning/pull/10441))
- Removed deprecated method `master_params` from PrecisionPlugin ([#10372](https://github.com/Lightning-AI/lightning/pull/10372))
- Removed the automatic detachment of "extras" returned from `training_step`. For example, `return {'loss': ..., 'foo': foo.detach()}` will now be necessary if `foo` has gradients which you do not want to store ([#10424](https://github.com/Lightning-AI/lightning/pull/10424))
- Removed deprecated passthrough methods and properties from `Accelerator` base class:
  * ([#10403](https://github.com/Lightning-AI/lightning/pull/10403))
  * ([#10448](https://github.com/Lightning-AI/lightning/pull/10448))
- Removed deprecated signature for `transfer_batch_to_device` hook. The new argument `dataloader_idx` is now required ([#10480](https://github.com/Lightning-AI/lightning/pull/10480))
- Removed deprecated `utilities.distributed.rank_zero_{warn/deprecation}` ([#10451](https://github.com/Lightning-AI/lightning/pull/10451))
- Removed deprecated `mode` argument from `ModelSummary` class ([#10449](https://github.com/Lightning-AI/lightning/pull/10449))
- Removed deprecated `Trainer.train_loop` property in favor of `Trainer.fit_loop` ([#10482](https://github.com/Lightning-AI/lightning/pull/10482))
- Removed deprecated `Trainer.train_loop` property in favor of `Trainer.fit_loop` ([#10482](https://github.com/Lightning-AI/lightning/pull/10482))
- Removed deprecated `disable_validation` property from Trainer ([#10450](https://github.com/Lightning-AI/lightning/pull/10450))
- Removed deprecated `CheckpointConnector.hpc_load` property in favor of `CheckpointConnector.restore` ([#10525](https://github.com/Lightning-AI/lightning/pull/10525))
- Removed deprecated `reload_dataloaders_every_epoch` from `Trainer` in favour of `reload_dataloaders_every_n_epochs` ([#10481](https://github.com/Lightning-AI/lightning/pull/10481))
- Removed the `precision_plugin` attribute from `Accelerator` in favor of its equivalent attribute `precision_plugin` in the `TrainingTypePlugin` ([#10570](https://github.com/Lightning-AI/lightning/pull/10570))
- Removed `DeepSpeedPlugin.{precision,amp_type,amp_level}` properties ([#10657](https://github.com/Lightning-AI/lightning/pull/10657))
- Removed patching of `on_before_batch_transfer`, `transfer_batch_to_device` and `on_after_batch_transfer` hooks in `LightningModule` ([#10603](https://github.com/Lightning-AI/lightning/pull/10603))
- Removed argument `return_result` from the `DDPSpawnPlugin.spawn()` method ([#10867](https://github.com/Lightning-AI/lightning/pull/10867))
- Removed the property `TrainingTypePlugin.results` and corresponding properties in subclasses ([#10034](https://github.com/Lightning-AI/lightning/pull/10034))
- Removed the `mp_queue` attribute from `DDPSpawnPlugin` and `TPUSpawnPlugin` ([#10034](https://github.com/Lightning-AI/lightning/pull/10034))
- Removed unnecessary `_move_optimizer_state` method overrides from `TPUSpawnPlugin` and `SingleTPUPlugin` ([#10849](https://github.com/Lightning-AI/lightning/pull/10849))
- Removed `should_rank_save_checkpoint` property from `TrainingTypePlugin` ([#11070](https://github.com/Lightning-AI/lightning/pull/11070))
- Removed `model_sharded_context` method from `Accelerator` ([#10886](https://github.com/Lightning-AI/lightning/pull/10886))
- Removed method `pre_dispatch` from the `PrecisionPlugin` ([#10887](https://github.com/Lightning-AI/lightning/pull/10887))
- Removed method `setup_optimizers_in_pre_dispatch` from the `strategies` and achieve the same logic in `setup` and `pre_dispatch` methods ([#10906](https://github.com/Lightning-AI/lightning/pull/10906))
- Removed methods `pre_dispatch`, `dispatch` and `post_dispatch` from the `Accelerator` ([#10885](https://github.com/Lightning-AI/lightning/pull/10885))
- Removed method `training_step`, `test_step`, `validation_step` and `predict_step` from the `Accelerator` ([#10890](https://github.com/Lightning-AI/lightning/pull/10890))
- Removed `TrainingTypePlugin.start_{training,evaluating,predicting}` hooks and the same in all subclasses ([#10989](https://github.com/Lightning-AI/lightning/pull/10989), [#10896](https://github.com/Lightning-AI/lightning/pull/10896))
- Removed `Accelerator.on_train_start` ([#10999](https://github.com/Lightning-AI/lightning/pull/10999))
- Removed support for Python 3.6 ([#11117](https://github.com/Lightning-AI/lightning/pull/11117))
- Removed `Strategy.init_optimizers` in favor of `Strategy.setup_optimizers` ([#11236](https://github.com/Lightning-AI/lightning/pull/11236))
- Removed `profile("training_step_and_backward")` in `Closure` class since we already profile calls `training_step` and `backward` ([#11222](https://github.com/Lightning-AI/lightning/pull/11222))
- Removed `Strategy.optimizer_zero_grad` ([#11246](https://github.com/Lightning-AI/lightning/pull/11246))
- Removed `Strategy.on_gpu` ([#11537](https://github.com/Lightning-AI/lightning/pull/11537))
- Removed `Strategy.on_tpu` property ([#11536](https://github.com/Lightning-AI/lightning/pull/11536))
- Removed the abstract property `LightningLoggerBase.experiment` ([#11603](https://github.com/Lightning-AI/lightning/pull/11603))
- Removed `FitLoop.current_epoch` getter and setter ([#11562](https://github.com/Lightning-AI/lightning/pull/11562))
- Removed access to `_short_id` in `NeptuneLogger` ([#11517](https://github.com/Lightning-AI/lightning/pull/11517))
- Removed `log_text` and `log_image` from the `LightningLoggerBase` API ([#11857](https://github.com/Lightning-AI/lightning/pull/11857))
- Removed calls to `profile("model_forward")` in favor of profiling `training_step` ([#12032](https://github.com/Lightning-AI/lightning/pull/12032))
- Removed `get_mp_spawn_kwargs` from `DDPSpawnStrategy` and `TPUSpawnStrategy` in favor of configuration in the `_SpawnLauncher` ([#11966](https://github.com/Lightning-AI/lightning/pull/11966))
- Removed `_aggregate_metrics`, `_reduce_agg_metrics`, and `_finalize_agg_metrics` from `LightningLoggerBase` ([#12053](https://github.com/Lightning-AI/lightning/pull/12053))
- Removed the `AcceleratorConnector.device_type` property ([#12081](https://github.com/Lightning-AI/lightning/pull/12081))
- Removed `AcceleratorConnector.num_nodes` ([#12107](https://github.com/Lightning-AI/lightning/pull/12107))
- Removed `AcceleratorConnector.has_ipu` property ([#12111](https://github.com/Lightning-AI/lightning/pull/12111))
- Removed `AcceleratorConnector.use_ipu` property ([#12110](https://github.com/Lightning-AI/lightning/pull/12110))
- Removed `AcceleratorConnector.has_tpu` property ([#12109](https://github.com/Lightning-AI/lightning/pull/12109))
- Removed `AcceleratorConnector.use_dp` property ([#12112](https://github.com/Lightning-AI/lightning/pull/12112))
- Removed `configure_sync_batchnorm` from `ParallelStrategy` and all other strategies that inherit from it ([#11754](https://github.com/Lightning-AI/lightning/pull/11754))
- Removed public attribute `sync_batchnorm` from strategies ([#11754](https://github.com/Lightning-AI/lightning/pull/11754))
- Removed `AcceleratorConnector.root_gpu` property ([#12262](https://github.com/Lightning-AI/lightning/pull/12262))
- Removed `AcceleratorConnector.tpu_id` property ([#12387](https://github.com/Lightning-AI/lightning/pull/12387))
- Removed `AcceleratorConnector.num_gpus` property ([#12384](https://github.com/Lightning-AI/lightning/pull/12384))
- Removed `AcceleratorConnector.num_ipus` property ([#12386](https://github.com/Lightning-AI/lightning/pull/12386))
- Removed `AcceleratorConnector.num_processes` property ([#12388](https://github.com/Lightning-AI/lightning/pull/12388))
- Removed `AcceleratorConnector.parallel_device_ids` property ([#12072](https://github.com/Lightning-AI/lightning/pull/12072))
- Removed `AcceleratorConnector.devices` property ([#12435](https://github.com/Lightning-AI/lightning/pull/12435))
- Removed `AcceleratorConnector.parallel_devices` property ([#12075](https://github.com/Lightning-AI/lightning/pull/12075))
- Removed `AcceleratorConnector.tpu_cores` property ([#12437](https://github.com/Lightning-AI/lightning/pull/12437))

### Fixed

- Fixed an issue where `ModelCheckpoint` could delete last checkpoint from the old directory when `dirpath` has changed during resumed training ([#12225](https://github.com/Lightning-AI/lightning/pull/12225))
- Fixed an issue where `ModelCheckpoint` could delete older checkpoints when `dirpath` has changed during resumed training ([#12045](https://github.com/Lightning-AI/lightning/pull/12045))
- Fixed an issue where `HorovodStrategy.teardown()` did not complete gracefully if an exception was thrown during callback setup [#11752](https://github.com/Lightning-AI/lightning/pull/11752)
- Fixed security vulnerabilities CVE-2020-1747 and CVE-2020-14343 caused by the `PyYAML` dependency ([#11099](https://github.com/Lightning-AI/lightning/pull/11099))
- Fixed security vulnerability "CWE-94: Improper Control of Generation of Code (Code Injection)" ([#12212](https://github.com/Lightning-AI/lightning/pull/12212))
- Fixed logging on `{test,validation}_epoch_end` with multiple dataloaders ([#11132](https://github.com/Lightning-AI/lightning/pull/11132))
- Reset the validation progress tracking state after sanity checking ([#11218](https://github.com/Lightning-AI/lightning/pull/11218))
- Fixed double evaluation bug with fault-tolerance enabled where the second call was completely skipped ([#11119](https://github.com/Lightning-AI/lightning/pull/11119))
- Fixed an issue with the `TPUSpawnPlugin` handling the `XLA_USE_BF16` environment variable incorrectly ([#10990](https://github.com/Lightning-AI/lightning/pull/10990))
- Fixed wrong typehint for `Trainer.lightning_optimizers` ([#11155](https://github.com/Lightning-AI/lightning/pull/11155))
- Fixed the lr-scheduler state not being dumped to checkpoint when using the deepspeed strategy ([#11307](https://github.com/Lightning-AI/lightning/pull/11307))
- Fixed bug that forced overriding `configure_optimizers` with the CLI ([#11672](https://github.com/Lightning-AI/lightning/pull/11672))
- Fixed type promotion when tensors of higher category than float are logged ([#11401](https://github.com/Lightning-AI/lightning/pull/11401))
- Fixed `SimpleProfiler` summary ([#11414](https://github.com/Lightning-AI/lightning/pull/11414))
- No longer set a `DistributedSampler` to the `poptorch.DataLoader` when IPUs are used ([#12114](https://github.com/Lightning-AI/lightning/pull/12114))
- Fixed bug where progress bar was not being disabled when not in rank zero during predict ([#11377](https://github.com/Lightning-AI/lightning/pull/11377))
- Fixed the mid-epoch warning call while resuming training ([#11556](https://github.com/Lightning-AI/lightning/pull/11556))
- Fixed `LightningModule.{un,}toggle_model` when only 1 optimizer is used ([#12088](https://github.com/Lightning-AI/lightning/pull/12088))
- Fixed an issue in `RichProgressbar` to display the metrics logged only on main progress bar ([#11690](https://github.com/Lightning-AI/lightning/pull/11690))
- Fixed `RichProgressBar` progress when refresh rate does not evenly divide the total counter ([#11668](https://github.com/Lightning-AI/lightning/pull/11668))
- Fixed `RichProgressBar` progress validation bar total when using multiple validation runs within a single training epoch ([#11668](https://github.com/Lightning-AI/lightning/pull/11668))
- Configure native Deepspeed schedulers with interval='step' ([#11788](https://github.com/Lightning-AI/lightning/pull/11788)), ([#12031](https://github.com/Lightning-AI/lightning/pull/12031))
- Update `RichProgressBarTheme` styles after detecting light theme on colab ([#10993](https://github.com/Lightning-AI/lightning/pull/10993))
- Fixed passing `_ddp_params_and_buffers_to_ignore` ([#11949](https://github.com/Lightning-AI/lightning/pull/11949))
- Fixed an `AttributeError` when calling `save_hyperparameters` and no parameters need saving ([#11827](https://github.com/Lightning-AI/lightning/pull/11827))
- Fixed environment variable priority for global rank determination ([#11406](https://github.com/Lightning-AI/lightning/pull/11406))
- Fixed an issue that caused the Trainer to produce identical results on subsequent runs without explicit re-seeding ([#11870](https://github.com/Lightning-AI/lightning/pull/11870))
- Fixed an issue that caused the Tuner to affect the random state ([#11870](https://github.com/Lightning-AI/lightning/pull/11870))
- Fixed to avoid common hook warning if no hook is overridden ([#12131](https://github.com/Lightning-AI/lightning/pull/12131))
- Fixed deepspeed keeping old sub-folders in same ckpt path ([#12194](https://github.com/Lightning-AI/lightning/pull/12194))
- Fixed returning logged metrics instead of callback metrics during evaluation ([#12224](https://github.com/Lightning-AI/lightning/pull/12224))
- Fixed the case where `logger=None` is passed to the Trainer ([#12249](https://github.com/Lightning-AI/lightning/pull/12249))
- Fixed bug where the global step tracked by `ModelCheckpoint` was still set even if no checkpoint was saved ([#12418](https://github.com/Lightning-AI/lightning/pull/12418))
- Fixed bug where `ModelCheckpoint` was overriding the `epoch` and `step` logged values ([#12418](https://github.com/Lightning-AI/lightning/pull/12418))
- Fixed bug where monitoring the default `epoch` and `step` values with `ModelCheckpoint` would fail ([#12418](https://github.com/Lightning-AI/lightning/pull/12418))
- Fixed initializing optimizers unnecessarily in `DDPFullyShardedStrategy` ([#12267](https://github.com/Lightning-AI/lightning/pull/12267))
- Fixed check for horovod module ([#12377](https://github.com/Lightning-AI/lightning/pull/12377))
- Fixed logging to loggers with multiple eval dataloaders ([#12454](https://github.com/Lightning-AI/lightning/pull/12454))
- Fixed an issue with resuming from a checkpoint trained with QAT ([#11346](https://github.com/Lightning-AI/lightning/pull/11346))


## [1.5.10] - 2022-02-08

### Fixed

- Fixed an issue to avoid validation loop run on restart ([#11552](https://github.com/Lightning-AI/lightning/pull/11552))
- The `RichProgressBar` now correctly shows the `on_epoch` logged values on train epoch end ([#11689](https://github.com/Lightning-AI/lightning/pull/11689))
- Fixed an issue to make the `step` argument in `WandbLogger.log_image` work ([#11716](https://github.com/Lightning-AI/lightning/pull/11716))
- Fixed `restore_optimizers` for mapping states ([#11757](https://github.com/Lightning-AI/lightning/pull/11757))
- With `DPStrategy`, the batch is not explicitly moved to the device ([#11780](https://github.com/Lightning-AI/lightning/pull/11780))
- Fixed an issue to avoid val bar disappear after `trainer.validate()` ([#11700](https://github.com/Lightning-AI/lightning/pull/11700))
- Fixed supporting remote filesystems with `Trainer.weights_save_path` for fault-tolerant training ([#11776](https://github.com/Lightning-AI/lightning/pull/11776))
- Fixed check for available modules ([#11526](https://github.com/Lightning-AI/lightning/pull/11526))
- Fixed bug where the path for "last" checkpoints was not getting saved correctly which caused newer runs to not remove the previous "last" checkpoint ([#11481](https://github.com/Lightning-AI/lightning/pull/11481))
- Fixed bug where the path for best checkpoints was not getting saved correctly when no metric was monitored which caused newer runs to not use the best checkpoint ([#11481](https://github.com/Lightning-AI/lightning/pull/11481))


## [1.5.9] - 2022-01-20

### Fixed

- Pinned sphinx-autodoc-typehints with <v1.15 ([#11400](https://github.com/Lightning-AI/lightning/pull/11400))
- Skipped testing with PyTorch 1.7 and Python 3.9 on Ubuntu ([#11217](https://github.com/Lightning-AI/lightning/pull/11217))
- Fixed type promotion when tensors of higher category than float are logged ([#11401](https://github.com/Lightning-AI/lightning/pull/11401))
- Fixed the format of the configuration saved automatically by the CLI's `SaveConfigCallback` ([#11532](https://github.com/Lightning-AI/lightning/pull/11532))

### Changed
- Changed `LSFEnvironment` to use `LSB_DJOB_RANKFILE` environment variable instead of `LSB_HOSTS` for determining node rank and main address ([#10825](https://github.com/Lightning-AI/lightning/pull/10825))
- Disabled sampler replacement when using `IterableDataset` ([#11507](https://github.com/Lightning-AI/lightning/pull/11507))


## [1.5.8] - 2022-01-05

### Fixed

- Fixed `LightningCLI` race condition while saving the config ([#11199](https://github.com/Lightning-AI/lightning/pull/11199))
- Fixed the default value used with `log(reduce_fx=min|max)` ([#11310](https://github.com/Lightning-AI/lightning/pull/11310))
- Fixed data fetcher selection ([#11294](https://github.com/Lightning-AI/lightning/pull/11294))
- Fixed a race condition that could result in incorrect (zero) values being observed in prediction writer callbacks ([#11288](https://github.com/Lightning-AI/lightning/pull/11288))
- Fixed dataloaders not getting reloaded the correct amount of times when setting `reload_dataloaders_every_n_epochs` and `check_val_every_n_epoch` ([#10948](https://github.com/Lightning-AI/lightning/pull/10948))
- Fixed deepspeed strategy not restoring the lr-scheduler states when lr-scheduler(s) are configured through `LightningModule.configure_optimizer` ([#11322](https://github.com/Lightning-AI/lightning/pull/11322))


## [1.5.7] - 2021-12-21

### Fixed

- Fixed `NeptuneLogger` when using DDP ([#11030](https://github.com/Lightning-AI/lightning/pull/11030))
- Fixed a bug to disable logging hyperparameters in logger if there are no hparams ([#11105](https://github.com/Lightning-AI/lightning/pull/11105))
- Avoid the deprecated `onnx.export(example_outputs=...)` in torch 1.10 ([#11116](https://github.com/Lightning-AI/lightning/pull/11116))
- Fixed an issue when torch-scripting a `LightningModule` after training with `Trainer(sync_batchnorm=True)` ([#11078](https://github.com/Lightning-AI/lightning/pull/11078))
- Fixed an `AttributeError` occurring when using a `CombinedLoader` (multiple dataloaders) for prediction ([#11111](https://github.com/Lightning-AI/lightning/pull/11111))
- Fixed bug where `Trainer(track_grad_norm=..., logger=False)` would fail ([#11114](https://github.com/Lightning-AI/lightning/pull/11114))
- Fixed an incorrect warning being produced by the model summary when using `bf16` precision on CPU ([#11161](https://github.com/Lightning-AI/lightning/pull/11161))

### Changed

- DeepSpeed does not require lightning module zero 3 partitioning ([#10655](https://github.com/Lightning-AI/lightning/pull/10655))
- The `ModelCheckpoint` callback now saves and restores attributes `best_k_models`, `kth_best_model_path`, `kth_value`, and `last_model_path` ([#10995](https://github.com/Lightning-AI/lightning/pull/10995))


## [1.5.6] - 2021-12-15

### Fixed

- Fixed a bug where the DeepSpeedPlugin arguments `cpu_checkpointing` and `contiguous_memory_optimization` were not being forwarded to deepspeed correctly ([#10874](https://github.com/Lightning-AI/lightning/pull/10874))
- Fixed an issue with `NeptuneLogger` causing checkpoints to be uploaded with a duplicated file extension ([#11015](https://github.com/Lightning-AI/lightning/pull/11015))
- Fixed support for logging within callbacks returned from `LightningModule` ([#10991](https://github.com/Lightning-AI/lightning/pull/10991))
- Fixed running sanity check with `RichProgressBar` ([#10913](https://github.com/Lightning-AI/lightning/pull/10913))
- Fixed support for `CombinedLoader` while checking for warning raised with eval dataloaders ([#10994](https://github.com/Lightning-AI/lightning/pull/10994))
- The TQDM progress bar now correctly shows the `on_epoch` logged values on train epoch end ([#11069](https://github.com/Lightning-AI/lightning/pull/11069))
- Fixed bug where the TQDM updated the training progress bar during `trainer.validate` ([#11069](https://github.com/Lightning-AI/lightning/pull/11069))


## [1.5.5] - 2021-12-07

### Fixed

- Disabled batch_size extraction for torchmetric instances because they accumulate the metrics internally ([#10815](https://github.com/Lightning-AI/lightning/pull/10815))
- Fixed an issue with `SignalConnector` not restoring the default signal handlers on teardown when running on SLURM or with fault-tolerant training enabled ([#10611](https://github.com/Lightning-AI/lightning/pull/10611))
- Fixed `SignalConnector._has_already_handler` check for callable type ([#10483](https://github.com/Lightning-AI/lightning/pull/10483))
- Fixed an issue to return the results for each dataloader separately instead of duplicating them for each ([#10810](https://github.com/Lightning-AI/lightning/pull/10810))
- Improved exception message if `rich` version is less than `10.2.2` ([#10839](https://github.com/Lightning-AI/lightning/pull/10839))
- Fixed uploading best model checkpoint in NeptuneLogger ([#10369](https://github.com/Lightning-AI/lightning/pull/10369))
- Fixed early schedule reset logic in PyTorch profiler that was causing data leak ([#10837](https://github.com/Lightning-AI/lightning/pull/10837))
- Fixed a bug that caused incorrect batch indices to be passed to the `BasePredictionWriter` hooks when using a dataloader with `num_workers > 0` ([#10870](https://github.com/Lightning-AI/lightning/pull/10870))
- Fixed an issue with item assignment on the logger on rank > 0 for those who support it ([#10917](https://github.com/Lightning-AI/lightning/pull/10917))
- Fixed importing `torch_xla.debug` for `torch-xla<1.8` ([#10836](https://github.com/Lightning-AI/lightning/pull/10836))
- Fixed an issue with `DDPSpawnPlugin` and related plugins leaving a temporary checkpoint behind ([#10934](https://github.com/Lightning-AI/lightning/pull/10934))
- Fixed a `TypeError` occurring in the `SingalConnector.teardown()` method ([#10961](https://github.com/Lightning-AI/lightning/pull/10961))


## [1.5.4] - 2021-11-30

### Fixed

- Fixed support for `--key.help=class` with the `LightningCLI` ([#10767](https://github.com/Lightning-AI/lightning/pull/10767))
- Fixed `_compare_version` for python packages ([#10762](https://github.com/Lightning-AI/lightning/pull/10762))
- Fixed TensorBoardLogger `SummaryWriter` not close before spawning the processes ([#10777](https://github.com/Lightning-AI/lightning/pull/10777))
- Fixed a consolidation error in Lite when attempting to save the state dict of a sharded optimizer ([#10746](https://github.com/Lightning-AI/lightning/pull/10746))
- Fixed the default logging level for batch hooks associated with training from `on_step=False, on_epoch=True` to `on_step=True, on_epoch=False` ([#10756](https://github.com/Lightning-AI/lightning/pull/10756))

### Removed

- Removed PyTorch 1.6 support ([#10367](https://github.com/Lightning-AI/lightning/pull/10367), [#10738](https://github.com/Lightning-AI/lightning/pull/10738))


## [1.5.3] - 2021-11-24

### Fixed

- Fixed `ShardedTensor` state dict hook registration to check if torch distributed is available ([#10621](https://github.com/Lightning-AI/lightning/pull/10621))
- Fixed an issue with `self.log` not respecting a tensor's `dtype` when applying computations ([#10076](https://github.com/Lightning-AI/lightning/pull/10076))
- Fixed LigtningLite `_wrap_init` popping unexisting keys from DataLoader signature parameters ([#10613](https://github.com/Lightning-AI/lightning/pull/10613))
- Fixed signals being registered within threads ([#10610](https://github.com/Lightning-AI/lightning/pull/10610))
- Fixed an issue that caused Lightning to extract the batch size even though it was set by the user in `LightningModule.log` ([#10408](https://github.com/Lightning-AI/lightning/pull/10408))
- Fixed `Trainer(move_metrics_to_cpu=True)` not moving the evaluation logged results to CPU ([#10631](https://github.com/Lightning-AI/lightning/pull/10631))
- Fixed the `{validation,test}_step` outputs getting moved to CPU with `Trainer(move_metrics_to_cpu=True)` ([#10631](https://github.com/Lightning-AI/lightning/pull/10631))
- Fixed an issue with collecting logged test results with multiple dataloaders ([#10522](https://github.com/Lightning-AI/lightning/pull/10522))


## [1.5.2] - 2021-11-16

### Fixed

- Fixed `CombinedLoader` and `max_size_cycle` didn't receive a `DistributedSampler` ([#10374](https://github.com/Lightning-AI/lightning/pull/10374))
- Fixed an issue where class or init-only variables of dataclasses were passed to the dataclass constructor in `utilities.apply_to_collection` ([#9702](https://github.com/Lightning-AI/lightning/pull/9702))
- Fixed `isinstance` not working with `init_meta_context`, materialized model not being moved to the device ([#10493](https://github.com/Lightning-AI/lightning/pull/10493))
- Fixed an issue that prevented the Trainer to shutdown workers when execution is interrupted due to failure([#10463](https://github.com/Lightning-AI/lightning/pull/10463))
- Squeeze the early stopping monitor to remove empty tensor dimensions ([#10461](https://github.com/Lightning-AI/lightning/pull/10461))
- Fixed sampler replacement logic with `overfit_batches` to only replace the sample when `SequentialSampler` is not used ([#10486](https://github.com/Lightning-AI/lightning/pull/10486))
- Fixed scripting causing false positive deprecation warnings ([#10470](https://github.com/Lightning-AI/lightning/pull/10470), [#10555](https://github.com/Lightning-AI/lightning/pull/10555))
- Do not fail if batch size could not be inferred for logging when using DeepSpeed ([#10438](https://github.com/Lightning-AI/lightning/pull/10438))
- Fixed propagation of device and dtype information to submodules of LightningLite when they inherit from `DeviceDtypeModuleMixin` ([#10559](https://github.com/Lightning-AI/lightning/pull/10559))


## [1.5.1] - 2021-11-09

### Fixed

- Fixed `apply_to_collection(defaultdict)` ([#10316](https://github.com/Lightning-AI/lightning/pull/10316))
- Fixed failure when `DataLoader(batch_size=None)` is passed ([#10345](https://github.com/Lightning-AI/lightning/pull/10345))
- Fixed interception of `__init__` arguments for sub-classed DataLoader re-instantiation in Lite ([#10334](https://github.com/Lightning-AI/lightning/pull/10334))
- Fixed issue with pickling `CSVLogger` after a call to `CSVLogger.save` ([#10388](https://github.com/Lightning-AI/lightning/pull/10388))
- Fixed an import error being caused by `PostLocalSGD` when `torch.distributed` not available ([#10359](https://github.com/Lightning-AI/lightning/pull/10359))
- Fixed the logging with `on_step=True` in epoch-level hooks causing unintended side-effects. Logging with `on_step=True` in epoch-level hooks will now correctly raise an error ([#10409](https://github.com/Lightning-AI/lightning/pull/10409))
- Fixed deadlocks for distributed training with `RichProgressBar` ([#10428](https://github.com/Lightning-AI/lightning/pull/10428))
- Fixed an issue where the model wrapper in Lite converted non-floating point tensors to float ([#10429](https://github.com/Lightning-AI/lightning/pull/10429))
- Fixed an issue with inferring the dataset type in fault-tolerant training ([#10432](https://github.com/Lightning-AI/lightning/pull/10432))
- Fixed dataloader workers with `persistent_workers` being deleted on every iteration ([#10434](https://github.com/Lightning-AI/lightning/pull/10434))


## [1.5.0] - 2021-11-02

### Added

- Added support for monitoring the learning rate without schedulers in `LearningRateMonitor` ([#9786](https://github.com/Lightning-AI/lightning/pull/9786))
- Added registration of `ShardedTensor` state dict hooks in `LightningModule.__init__` if the PyTorch version supports `ShardedTensor` ([#8944](https://github.com/Lightning-AI/lightning/pull/8944))
- Added error handling including calling of `on_keyboard_interrupt()` and `on_exception()` for all entrypoints (fit, validate, test, predict) ([#8819](https://github.com/Lightning-AI/lightning/pull/8819))
- Added a flavor of `training_step` that takes `dataloader_iter` as an argument ([#8807](https://github.com/Lightning-AI/lightning/pull/8807))
- Added a `state_key` property to the `Callback` base class ([#6886](https://github.com/Lightning-AI/lightning/pull/6886))
- Added progress tracking to loops:
    * Integrated `TrainingEpochLoop.total_batch_idx` ([#8598](https://github.com/Lightning-AI/lightning/pull/8598))
    * Added `BatchProgress` and integrated `TrainingEpochLoop.is_last_batch` ([#9657](https://github.com/Lightning-AI/lightning/pull/9657))
    * Avoid optional `Tracker` attributes ([#9320](https://github.com/Lightning-AI/lightning/pull/9320))
    * Reset `current` progress counters when restarting an epoch loop that had already finished ([#9371](https://github.com/Lightning-AI/lightning/pull/9371))
    * Call `reset_on_restart` in the loop's `reset` hook instead of when loading a checkpoint ([#9561](https://github.com/Lightning-AI/lightning/pull/9561))
    * Use `completed` over `processed` in `reset_on_restart` ([#9656](https://github.com/Lightning-AI/lightning/pull/9656))
    * Renamed `reset_on_epoch` to `reset_on_run` ([#9658](https://github.com/Lightning-AI/lightning/pull/9658))
- Added `batch_size` and `rank_zero_only` arguments for `log_dict` to match `log` ([#8628](https://github.com/Lightning-AI/lightning/pull/8628))
- Added a check for unique GPU ids ([#8666](https://github.com/Lightning-AI/lightning/pull/8666))
- Added `ResultCollection` state_dict to the Loop `state_dict` and added support for distributed reload ([#8641](https://github.com/Lightning-AI/lightning/pull/8641))
- Added DeepSpeed collate checkpoint utility function ([#8701](https://github.com/Lightning-AI/lightning/pull/8701))
- Added a `handles_accumulate_grad_batches` property to the training type plugins ([#8856](https://github.com/Lightning-AI/lightning/pull/8856))
- Added a warning to `WandbLogger` when reusing a wandb run ([#8714](https://github.com/Lightning-AI/lightning/pull/8714))
- Added `log_graph` argument for `watch` method of `WandbLogger` ([#8662](https://github.com/Lightning-AI/lightning/pull/8662))
- `LightningCLI` additions:
  * Added `LightningCLI(run=False|True)` to choose whether to run a `Trainer` subcommand ([#8751](https://github.com/Lightning-AI/lightning/pull/8751))
  * Added support to call any trainer function from the `LightningCLI` via subcommands ([#7508](https://github.com/Lightning-AI/lightning/pull/7508))
  * Allow easy trainer re-instantiation ([#7508](https://github.com/Lightning-AI/lightning/pull/9241))
  * Automatically register all optimizers and learning rate schedulers ([#9565](https://github.com/Lightning-AI/lightning/pull/9565))
  * Allow registering custom optimizers and learning rate schedulers without subclassing the CLI ([#9565](https://github.com/Lightning-AI/lightning/pull/9565))
  * Support shorthand notation to instantiate optimizers and learning rate schedulers ([#9565](https://github.com/Lightning-AI/lightning/pull/9565))
  * Support passing lists of callbacks via command line ([#8815](https://github.com/Lightning-AI/lightning/pull/8815))
  * Support shorthand notation to instantiate models ([#9588](https://github.com/Lightning-AI/lightning/pull/9588))
  * Support shorthand notation to instantiate datamodules ([#10011](https://github.com/Lightning-AI/lightning/pull/10011))
  * Added `multifile` option to `LightningCLI` to enable/disable config saving to preserve multiple files structure ([#9073](https://github.com/Lightning-AI/lightning/pull/9073))
- Fault-tolerant training:
    * Added `FastForwardSampler` and `CaptureIterableDataset` injection to data loading utilities ([#8366](https://github.com/Lightning-AI/lightning/pull/8366))
    * Added `DataFetcher` to control fetching flow ([#8890](https://github.com/Lightning-AI/lightning/pull/8890))
    * Added `SharedCycleIteratorState` to prevent infinite loop ([#8889](https://github.com/Lightning-AI/lightning/pull/8889))
    * Added `CaptureMapDataset` for state management in map-style datasets ([#8891](https://github.com/Lightning-AI/lightning/pull/8891))
    * Added Fault Tolerant Training to `DataFetcher` ([#8891](https://github.com/Lightning-AI/lightning/pull/8891))
    * Replaced old prefetch iterator with new `DataFetcher` in training loop ([#8953](https://github.com/Lightning-AI/lightning/pull/8953))
    * Added partial support for global random state fault-tolerance in map-style datasets ([#8950](https://github.com/Lightning-AI/lightning/pull/8950))
    * Converted state to tuple explicitly when setting Python random state ([#9401](https://github.com/Lightning-AI/lightning/pull/9401))
    * Added support for restarting an optimizer loop (multiple optimizers) ([#9537](https://github.com/Lightning-AI/lightning/pull/9537))
    * Added support for restarting within Evaluation Loop ([#9563](https://github.com/Lightning-AI/lightning/pull/9563))
    * Added mechanism to detect that a signal has been sent so the Trainer can gracefully exit ([#9566](https://github.com/Lightning-AI/lightning/pull/9566))
    * Added support for skipping ahead to validation during the auto-restart of fitting ([#9681](https://github.com/Lightning-AI/lightning/pull/9681))
    * Added support for auto-restart if a fault-tolerant checkpoint is available ([#9722](https://github.com/Lightning-AI/lightning/pull/9722))
- Checkpoint saving and loading extensibility:
  * Added `CheckpointIO` plugin to expose checkpoint IO from training type plugin ([#8743](https://github.com/Lightning-AI/lightning/pull/8743))
  * Refactored `CheckpointConnector` to offload validation logic to the `CheckpointIO` plugin ([#9045](https://github.com/Lightning-AI/lightning/pull/9045))
  * Added `remove_checkpoint` to `CheckpointIO` plugin by moving the responsibility out of the `ModelCheckpoint` callback ([#9373](https://github.com/Lightning-AI/lightning/pull/9373))
  * Added `XLACheckpointIO` plugin ([#9972](https://github.com/Lightning-AI/lightning/pull/9972))
- Loop customization:
    * Added `Closure` and `AbstractClosure` classes ([#8642](https://github.com/Lightning-AI/lightning/pull/8642))
    * Refactored `TrainingBatchLoop` and extracted `OptimizerLoop`, splitting off automatic optimization into its own loop ([#9191](https://github.com/Lightning-AI/lightning/pull/9191))
    * Removed `TrainingBatchLoop.backward()`; manual optimization now calls directly into `Accelerator.backward()` and automatic optimization handles backward in new `OptimizerLoop` ([#9265](https://github.com/Lightning-AI/lightning/pull/9265))
    * Extracted `ManualOptimization` logic from `TrainingBatchLoop` into its own separate loop class ([#9266](https://github.com/Lightning-AI/lightning/pull/9266))
    * Added `OutputResult` and `ManualResult` classes ([#9437](https://github.com/Lightning-AI/lightning/pull/9437), [#9424](https://github.com/Lightning-AI/lightning/pull/9424))
    * Marked `OptimizerLoop.backward` as protected ([#9514](https://github.com/Lightning-AI/lightning/pull/9514))
    * Marked `FitLoop.should_accumulate` as protected ([#9515](https://github.com/Lightning-AI/lightning/pull/9515))
    * Marked several methods in `PredictionLoop` as protected: `on_predict_start`, `on_predict_epoch_end`, `on_predict_end`, `on_predict_model_eval` ([#9516](https://github.com/Lightning-AI/lightning/pull/9516))
    * Marked several methods in `EvaluationLoop` as protected: `get_max_batches`, `on_evaluation_model_eval`, `on_evaluation_model_train`, `on_evaluation_start`, `on_evaluation_epoch_start`, `on_evaluation_epoch_end`, `on_evaluation_end`, `reload_evaluation_dataloaders` ([#9516](https://github.com/Lightning-AI/lightning/pull/9516))
    * Marked several methods in `EvaluationEpochLoop` as protected: `on_evaluation_batch_start`, `evaluation_step`, `evaluation_step_end` ([#9516](https://github.com/Lightning-AI/lightning/pull/9516))
    * Added `yielding_training_step` example ([#9983](https://github.com/Lightning-AI/lightning/pull/9983))
- Added support for saving and loading state of multiple callbacks of the same type ([#7187](https://github.com/Lightning-AI/lightning/pull/7187))
- Added DeepSpeed Stage 1 support ([#8974](https://github.com/Lightning-AI/lightning/pull/8974))
- Added `Python dataclass` support for `LightningDataModule` ([#8272](https://github.com/Lightning-AI/lightning/pull/8272))
- Added sanitization of tensors when they get logged as hyperparameters in `TensorBoardLogger` ([#9031](https://github.com/Lightning-AI/lightning/pull/9031))
- Added `InterBatchParallelDataFetcher` ([#9020](https://github.com/Lightning-AI/lightning/pull/9020))
- Added `DataLoaderIterDataFetcher` ([#9020](https://github.com/Lightning-AI/lightning/pull/9020))
- Added `DataFetcher` within `Fit / Evaluation` Loop  ([#9047](https://github.com/Lightning-AI/lightning/pull/9047))
- Added a friendly error message when DDP attempts to spawn new distributed processes with rank > 0 ([#9005](https://github.com/Lightning-AI/lightning/pull/9005))
- Added Rich integration:
    * Added Rich progress bar ([#8929](https://github.com/Lightning-AI/lightning/pull/8929), [#9559](https://github.com/Lightning-AI/lightning/pull/9559))
    * Added Support for iterable datasets ([#9734](https://github.com/Lightning-AI/lightning/pull/9734))
    * Added `RichModelSummary` callback ([#9546](https://github.com/Lightning-AI/lightning/pull/9546))
    * Added `configure_columns` method to `RichProgressBar` ([#10288](https://github.com/Lightning-AI/lightning/pull/10288))
    * Added `leave` argument to `RichProgressBar` ([#10301](https://github.com/Lightning-AI/lightning/pull/10301))
- Added input validation logic for precision ([#9080](https://github.com/Lightning-AI/lightning/pull/9080))
- Added support for CPU AMP autocast ([#9084](https://github.com/Lightning-AI/lightning/pull/9084))
- Added `on_exception` callback hook ([#9183](https://github.com/Lightning-AI/lightning/pull/9183))
- Added a warning to DeepSpeed when inferring batch size ([#9221](https://github.com/Lightning-AI/lightning/pull/9221))
- Added `ModelSummary` callback ([#9344](https://github.com/Lightning-AI/lightning/pull/9344))
- Added `log_images`, `log_text` and `log_table` to `WandbLogger` ([#9545](https://github.com/Lightning-AI/lightning/pull/9545))
- Added `PL_RECONCILE_PROCESS` environment variable to enable process reconciliation regardless of cluster environment settings ([#9389](https://github.com/Lightning-AI/lightning/pull/9389))
- Added `get_device_stats` to the Accelerator interface and added its implementation for GPU and TPU ([#9586](https://github.com/Lightning-AI/lightning/pull/9586))
- Added a warning when an unknown key is encountered in the optimizer configuration, and when `OneCycleLR` is used with `"interval": "epoch"` ([#9666](https://github.com/Lightning-AI/lightning/pull/9666))
- Added `DeviceStatsMonitor` callback ([#9712](https://github.com/Lightning-AI/lightning/pull/9712))
- Added `enable_progress_bar` to the Trainer constructor ([#9664](https://github.com/Lightning-AI/lightning/pull/9664))
- Added `pl_legacy_patch` load utility for loading old checkpoints that have pickled legacy Lightning attributes ([#9166](https://github.com/Lightning-AI/lightning/pull/9166))
- Added support for `torch.use_deterministic_algorithms` ([#9121](https://github.com/Lightning-AI/lightning/pull/9121))
- Added automatic parameters tying for TPUs ([#9525](https://github.com/Lightning-AI/lightning/pull/9525))
- Added support for `torch.autograd.set_detect_anomaly` through `Trainer` constructor argument `detect_anomaly` ([#9848](https://github.com/Lightning-AI/lightning/pull/9848))
- Added `enable_model_summary` flag to Trainer ([#9699](https://github.com/Lightning-AI/lightning/pull/9699))
- Added `strategy` argument to Trainer ([#8597](https://github.com/Lightning-AI/lightning/pull/8597))
- Added `init_meta_context`, `materialize_module` utilities ([#9920](https://github.com/Lightning-AI/lightning/pull/9920))
- Added `TPUPrecisionPlugin` ([#10020](https://github.com/Lightning-AI/lightning/pull/#10020))
- Added `torch.bfloat16` support:
  * Added bfloat16 support for Lightning Trainer ([#9049](https://github.com/Lightning-AI/lightning/pull/9049))
  * Renamed `TPUHalfPrecisionPlugin` to `TPUBf16PrecisionPlugin` ([#10026](https://github.com/Lightning-AI/lightning/pull/10026))
  * Default to `precision=bf16` on CPU when `precision=16` is passed ([#10033](https://github.com/Lightning-AI/lightning/pull/10033))
  * Added support for `torch.autocast` ([#10053](https://github.com/Lightning-AI/lightning/pull/10053))
- Added `kfold` example for loop customization ([#9965](https://github.com/Lightning-AI/lightning/pull/9965))
- LightningLite:
    * Added `PrecisionPlugin.forward_context`, making it the default implementation for all `{train,val,test,predict}_step_context()` methods ([#9988](https://github.com/Lightning-AI/lightning/pull/9988))
    * Added `DDPSpawnPlugin.spawn()` for spawning new processes of a given function ([#10018](https://github.com/Lightning-AI/lightning/pull/10018), [#10022](https://github.com/Lightning-AI/lightning/pull/10022))
    * Added `TrainingTypePlugin.{_setup_model, _setup_optimizer}` methods ([#9994](https://github.com/Lightning-AI/lightning/pull/9994), [#10064](https://github.com/Lightning-AI/lightning/pull/10064))
    * Implemented `DataParallelPlugin._setup_model` ([#10010](https://github.com/Lightning-AI/lightning/pull/10010))
    * Implemented `DeepSpeedPlugin._setup_model_and_optimizers` ([#10009](https://github.com/Lightning-AI/lightning/pull/10009), [#10064](https://github.com/Lightning-AI/lightning/pull/10064))
    * Implemented `{DDPShardedPlugin,DDPShardedSpawnPlugin}._setup_model_and_optimizers` ([#10028](https://github.com/Lightning-AI/lightning/pull/10028), [#10064](https://github.com/Lightning-AI/lightning/pull/10064))
    * Added optional `model` argument to the `optimizer_step` methods in accelerators and plugins ([#10023](https://github.com/Lightning-AI/lightning/pull/10023))
    * Updated precision attributes in `DeepSpeedPlugin` ([#10164](https://github.com/Lightning-AI/lightning/pull/10164))
    * Added the ability to return a result from rank 0 in `DDPSpawnPlugin.spawn` ([#10162](https://github.com/Lightning-AI/lightning/pull/10162))
    * Added `pl.lite` package ([#10175](https://github.com/Lightning-AI/lightning/pull/10175))
    * Added `LightningLite` documentation ([#10043](https://github.com/Lightning-AI/lightning/pull/10043))
    * Added `LightningLite` examples ([#9987](https://github.com/Lightning-AI/lightning/pull/9987))
    * Make the `_LiteDataLoader` an iterator and add supports for custom dataloader ([#10279](https://github.com/Lightning-AI/lightning/pull/10279))
- Added `use_omegaconf` argument to `save_hparams_to_yaml` plugin ([#9170](https://github.com/Lightning-AI/lightning/pull/9170))
- Added `ckpt_path` argument for `Trainer.fit()` ([#10061](https://github.com/Lightning-AI/lightning/pull/10061))
- Added `auto_device_count` method to `Accelerators` ([#10222](https://github.com/Lightning-AI/lightning/pull/10222))
- Added support for `devices="auto"` ([#10264](https://github.com/Lightning-AI/lightning/pull/10264))
- Added a `filename` argument in `ModelCheckpoint.format_checkpoint_name` ([#9818](https://github.com/Lightning-AI/lightning/pull/9818))
- Added support for empty `gpus` list to run on CPU ([#10246](https://github.com/Lightning-AI/lightning/pull/10246))
- Added a warning if multiple batch sizes are found from ambiguous batch ([#10247](https://github.com/Lightning-AI/lightning/pull/10247))

### Changed

- Trainer now raises a `MisconfigurationException` when its methods are called with `ckpt_path="best"` but a checkpoint callback isn't configured ([#9841](https://github.com/Lightning-AI/lightning/pull/9841))
- Setting `Trainer(accelerator="ddp_cpu")` now does not spawn a subprocess if `num_processes` is kept `1` along with `num_nodes > 1` ([#9603](https://github.com/Lightning-AI/lightning/pull/9603))
- Module imports are now catching `ModuleNotFoundError` instead of `ImportError` ([#9867](https://github.com/Lightning-AI/lightning/pull/9867))
- `pl.loggers.neptune.NeptuneLogger` is now consistent with the new [neptune-client](https://github.com/neptune-ai/neptune-client) API; the old [neptune-client](https://github.com/neptune-ai/neptune-client) API is supported by `NeptuneClient` from the [neptune-contrib](https://github.com/neptune-ai/neptune-contrib) repo ([#6867](https://github.com/Lightning-AI/lightning/pull/6867))
- Parsing of `enums` type hyperparameters to be saved in the `haprams.yaml` file by TensorBoard and CSV loggers has been fixed and made in line with how OmegaConf parses it ([#9170](https://github.com/Lightning-AI/lightning/pull/9170))
- Parsing of the `gpus` Trainer argument has changed: `gpus="n"` (str) no longer selects the GPU index n and instead selects the first n devices ([#8770](https://github.com/Lightning-AI/lightning/pull/8770))
- `iteration_count` and other index attributes in the loops has been replaced with progress dataclasses ([#8477](https://github.com/Lightning-AI/lightning/pull/8477))
- The `trainer.lightning_module` reference is now properly set at the very beginning of a run ([#8536](https://github.com/Lightning-AI/lightning/pull/8536))
- The model weights now get loaded in all cases when the checkpoint path gets provided in validate/test/predict, regardless of whether the model instance is provided or not ([#8352](https://github.com/Lightning-AI/lightning/pull/8352))
- The `Trainer` functions `reset_{train,val,test,predict}_dataloader`, `reset_train_val_dataloaders`, and `request_dataloader` `model` argument is now optional ([#8536](https://github.com/Lightning-AI/lightning/pull/8536))
- Saved checkpoints will no longer use the type of a `Callback` as the key to avoid issues with unpickling ([#6886](https://github.com/Lightning-AI/lightning/pull/6886))
- Improved string conversion for `ResultCollection` ([#8622](https://github.com/Lightning-AI/lightning/pull/8622))
- `LightningCLI` changes:
    * `LightningCLI.init_parser` now returns the parser instance ([#8721](https://github.com/Lightning-AI/lightning/pull/8721))
    * `LightningCLI.add_core_arguments_to_parser`, `LightningCLI.parse_arguments` now take a `parser` argument ([#8721](https://github.com/Lightning-AI/lightning/pull/8721))
    * `LightningCLI.instantiate_trainer` now takes a config and a list of callbacks ([#8721](https://github.com/Lightning-AI/lightning/pull/8721))
    * Split `LightningCLI.add_core_arguments_to_parser` into `LightningCLI.add_default_arguments_to_parser` + `LightningCLI.add_core_arguments_to_parser` ([#8721](https://github.com/Lightning-AI/lightning/pull/8721))
- The accelerator and training type plugin `setup` hooks no longer have a `model` argument ([#8536](https://github.com/Lightning-AI/lightning/pull/8536))
- The accelerator and training type plugin `update_global_step` hook has been removed ([#8856](https://github.com/Lightning-AI/lightning/pull/8856))
- The coverage of `self.log`-ing in any `LightningModule` or `Callback` hook has been improved ([#8498](https://github.com/Lightning-AI/lightning/pull/8498))
- `self.log`-ing without a `Trainer` reference now raises a warning instead of an exception ([#9733](https://github.com/Lightning-AI/lightning/pull/9733))
- Removed restrictions in the Trainer that loggers can only log from rank 0; the existing logger behavior has not changed ([#8608](https://github.com/Lightning-AI/lightning/pull/8608))
- `Trainer.request_dataloader` now takes a `RunningStage` enum instance ([#8858](https://github.com/Lightning-AI/lightning/pull/8858))
- Changed `rank_zero_warn` to `NotImplementedError` in the `{train, val, test, predict}_dataloader` hooks that `Lightning(Data)Module` uses ([#9161](https://github.com/Lightning-AI/lightning/pull/9161))
- Moved `block_ddp_sync_behaviour` out of `TrainingBatchLoop` to loop utilities ([#9192](https://github.com/Lightning-AI/lightning/pull/9192))
- Executing the `optimizer_closure` is now required when overriding the `optimizer_step` hook ([#9360](https://github.com/Lightning-AI/lightning/pull/9360))
- Changed logging of `LightningModule` and `LightningDataModule` hyperparameters to raise an exception only if there are colliding keys with different values ([#9496](https://github.com/Lightning-AI/lightning/pull/9496))
- `seed_everything` now fails when an invalid seed value is passed instead of selecting a random seed ([#8787](https://github.com/Lightning-AI/lightning/pull/8787))
- The Trainer now calls `TrainingTypePlugin` collective APIs directly instead of going through the Accelerator reference ([#9677](https://github.com/Lightning-AI/lightning/pull/9677), [#9901](https://github.com/Lightning-AI/lightning/pull/9901))
- The tuner now uses a unique filename to save a temporary checkpoint ([#9682](https://github.com/Lightning-AI/lightning/pull/9682))
- Changed `HorovodPlugin.all_gather` to return a `torch.Tensor` instead of a list ([#9696](https://github.com/Lightning-AI/lightning/pull/9696))
- Changed Trainer connectors to be protected attributes:
    * Configuration Validator ([#9779](https://github.com/Lightning-AI/lightning/pull/9779))
- The `current_epoch` and `global_step` attributes now get restored irrespective of the Trainer task ([#9413](https://github.com/Lightning-AI/lightning/pull/9413))
- Trainer now raises an exception when requesting `amp_level` with native `amp_backend` ([#9755](https://github.com/Lightning-AI/lightning/pull/9755))
- Update the logic to check for accumulation steps with deepspeed ([#9826](https://github.com/Lightning-AI/lightning/pull/9826))
- `pl.utilities.grads.grad_norm` now raises an exception if parameter `norm_type <= 0` ([#9765](https://github.com/Lightning-AI/lightning/pull/9765))
- Updated error message for interactive incompatible plugins ([#9896](https://github.com/Lightning-AI/lightning/pull/9896))
- Moved the `optimizer_step` and `clip_gradients` hook from the `Accelerator` and `TrainingTypePlugin` into the `PrecisionPlugin` ([#10143](https://github.com/Lightning-AI/lightning/pull/10143), [#10029](https://github.com/Lightning-AI/lightning/pull/10029))
- `NativeMixedPrecisionPlugin` and its subclasses now take an optional `GradScaler` instance ([#10055](https://github.com/Lightning-AI/lightning/pull/10055))
- Trainer is now raising a `MisconfigurationException` instead of a warning if `Trainer.{validate/test}` is missing required methods ([#10016](https://github.com/Lightning-AI/lightning/pull/10016))
- Changed default value of the `max_steps` Trainer argument from `None` to -1 ([#9460](https://github.com/Lightning-AI/lightning/pull/9460))
- LightningModule now raises an error when calling `log(on_step=False, on_epoch=False)` ([#10227](https://github.com/Lightning-AI/lightning/pull/10227))
- Quantization aware training observers are now disabled by default during validating/testing/predicting stages ([#8540](https://github.com/Lightning-AI/lightning/pull/8540))
- Raised `MisconfigurationException` when total length of `dataloader` across ranks is zero, and give warning when total length is non-zero, but only local rank length is zero. ([#9827](https://github.com/Lightning-AI/lightning/pull/9827))
- Changed the model size calculation using `ByteCounter` ([#10123](https://github.com/Lightning-AI/lightning/pull/10123))
- Enabled `on_load_checkpoint` for `LightningDataModule` for all `trainer_fn` ([#10238](https://github.com/Lightning-AI/lightning/pull/10238))
- Allowed separate config files for parameters with class type when LightningCLI is in `subclass_mode=False` ([#10286](https://github.com/Lightning-AI/lightning/pull/10286))

### Deprecated

- Deprecated Trainer argument `terminate_on_nan` in favor of `detect_anomaly`([#9175](https://github.com/Lightning-AI/lightning/pull/9175))
- Deprecated `Trainer.terminate_on_nan` public attribute access ([#9849](https://github.com/Lightning-AI/lightning/pull/9849))
- Deprecated `LightningModule.summarize()` in favor of `pl.utilities.model_summary.summarize()` ([#8513](https://github.com/Lightning-AI/lightning/pull/8513))
- Deprecated `LightningModule.model_size` ([#8343](https://github.com/Lightning-AI/lightning/pull/8343))
- Deprecated `DataModule` properties: `train_transforms`, `val_transforms`, `test_transforms`, `size`, `dims` ([#8851](https://github.com/Lightning-AI/lightning/pull/8851))
- Deprecated `add_to_queue`, `get_from_queue` from `LightningModule` in favor of corresponding methods in the `DDPSpawnPlugin` ([#9118](https://github.com/Lightning-AI/lightning/pull/9118))
- Deprecated `LightningModule.get_progress_bar_dict` and `Trainer.progress_bar_dict` in favor of `pl.callbacks.progress.base.get_standard_metrics` and `ProgressBarBase.get_metrics` ([#8985](https://github.com/Lightning-AI/lightning/pull/8985))
- Deprecated `prepare_data_per_node` flag on Trainer and set it as a property of `DataHooks`, accessible in the `LightningModule` and `LightningDataModule` ([#8958](https://github.com/Lightning-AI/lightning/pull/8958))
- Deprecated the `TestTubeLogger` ([#9065](https://github.com/Lightning-AI/lightning/pull/9065))
- Deprecated `on_{train/val/test/predict}_dataloader()` from `LightningModule` and `LightningDataModule` ([#9098](https://github.com/Lightning-AI/lightning/pull/9098))
- Deprecated `on_keyboard_interrupt` callback hook in favor of new `on_exception` hook ([#9260](https://github.com/Lightning-AI/lightning/pull/9260))
- Deprecated passing `process_position` to the `Trainer` constructor in favor of adding the `ProgressBar` callback with `process_position` directly to the list of callbacks ([#9222](https://github.com/Lightning-AI/lightning/pull/9222))
- Deprecated passing `flush_logs_every_n_steps` as a Trainer argument, instead pass it to the logger init if supported ([#9366](https://github.com/Lightning-AI/lightning/pull/9366))
- Deprecated `LightningLoggerBase.close`, `LoggerCollection.close` in favor of `LightningLoggerBase.finalize`, `LoggerCollection.finalize` ([#9422](https://github.com/Lightning-AI/lightning/pull/9422))
- Deprecated passing `progress_bar_refresh_rate` to the `Trainer` constructor in favor of adding the `ProgressBar` callback with `refresh_rate` directly to the list of callbacks, or passing `enable_progress_bar=False` to disable the progress bar ([#9616](https://github.com/Lightning-AI/lightning/pull/9616))
- Deprecated `LightningDistributed` and moved the broadcast logic to `DDPPlugin` and `DDPSpawnPlugin` directly ([#9691](https://github.com/Lightning-AI/lightning/pull/9691))
- Deprecated passing `stochastic_weight_avg` to the `Trainer` constructor in favor of adding the `StochasticWeightAveraging` callback directly to the list of callbacks ([#8989](https://github.com/Lightning-AI/lightning/pull/8989))
- Deprecated Accelerator collective API `barrier`, `broadcast`, and `all_gather` in favor of calling the `TrainingTypePlugin` collective API directly ([#9677](https://github.com/Lightning-AI/lightning/pull/9677))
- Deprecated `checkpoint_callback` from the `Trainer` constructor in favor of `enable_checkpointing` ([#9754](https://github.com/Lightning-AI/lightning/pull/9754))
- Deprecated the `LightningModule.on_post_move_to_device` method ([#9525](https://github.com/Lightning-AI/lightning/pull/9525))
- Deprecated `pl.core.decorators.parameter_validation` in favor of `pl.utilities.parameter_tying.set_shared_parameters` ([#9525](https://github.com/Lightning-AI/lightning/pull/9525))
- Deprecated passing `weights_summary` to the `Trainer` constructor in favor of adding the `ModelSummary` callback with `max_depth` directly to the list of callbacks ([#9699](https://github.com/Lightning-AI/lightning/pull/9699))
- Deprecated `log_gpu_memory`, `gpu_metrics`, and util funcs in favor of `DeviceStatsMonitor` callback ([#9921](https://github.com/Lightning-AI/lightning/pull/9921))
- Deprecated `GPUStatsMonitor` and `XLAStatsMonitor` in favor of `DeviceStatsMonitor` callback ([#9924](https://github.com/Lightning-AI/lightning/pull/9924))
- Deprecated setting `Trainer(max_steps=None)`; To turn off the limit, set `Trainer(max_steps=-1)` (default) ([#9460](https://github.com/Lightning-AI/lightning/pull/9460))
- Deprecated access to the `AcceleratorConnector.is_slurm_managing_tasks` attribute and marked it as protected ([#10101](https://github.com/Lightning-AI/lightning/pull/10101))
- Deprecated access to the `AcceleratorConnector.configure_slurm_ddp` method and marked it as protected ([#10101](https://github.com/Lightning-AI/lightning/pull/10101))
- Deprecated passing `resume_from_checkpoint` to the `Trainer` constructor in favor of `trainer.fit(ckpt_path=)` ([#10061](https://github.com/Lightning-AI/lightning/pull/10061))
- Deprecated `ClusterEnvironment.creates_children()` in favor of `ClusterEnvironment.creates_processes_externally` (property) ([#10106](https://github.com/Lightning-AI/lightning/pull/10106))
- Deprecated `PrecisionPlugin.master_params()` in favor of `PrecisionPlugin.main_params()` ([#10105](https://github.com/Lightning-AI/lightning/pull/10105))
- Deprecated `lr_sch_names` from `LearningRateMonitor` ([#10066](https://github.com/Lightning-AI/lightning/pull/10066))
- Deprecated `ProgressBar` callback in favor of `TQDMProgressBar` ([#10134](https://github.com/Lightning-AI/lightning/pull/10134))

### Removed

- Removed deprecated `metrics` ([#8586](https://github.com/Lightning-AI/lightning/pull/8586/))
- Removed the deprecated `outputs` argument in both the `LightningModule.on_train_epoch_end` and `Callback.on_train_epoch_end` hooks ([#8587](https://github.com/Lightning-AI/lightning/pull/8587))
- Removed the deprecated `TrainerLoggingMixin` class ([#8609](https://github.com/Lightning-AI/lightning/pull/8609))
- Removed the deprecated `TrainerTrainingTricksMixin` class ([#8679](https://github.com/Lightning-AI/lightning/pull/8679))
- Removed the deprecated `optimizer_idx` from `training_step` as an accepted argument in manual optimization ([#8576](https://github.com/Lightning-AI/lightning/pull/8576))
- Removed support for the deprecated `on_save_checkpoint` signature. The hook now takes a `checkpoint` positional parameter ([#8697](https://github.com/Lightning-AI/lightning/pull/8697))
- Removed support for the deprecated `on_load_checkpoint` signature. The hook now takes a `pl_module` positional parameter ([#8697](https://github.com/Lightning-AI/lightning/pull/8697))
- Removed the deprecated `save_function` property in `ModelCheckpoint` ([#8680](https://github.com/Lightning-AI/lightning/pull/8680))
- Removed the deprecated `model` argument from `ModelCheckpoint.save_checkpoint` ([#8688](https://github.com/Lightning-AI/lightning/pull/8688))
- Removed the deprecated `sync_step` argument from `WandbLogger` ([#8763](https://github.com/Lightning-AI/lightning/pull/8763))
- Removed the deprecated `Trainer.truncated_bptt_steps` in favor of `LightningModule.truncated_bptt_steps` ([#8826](https://github.com/Lightning-AI/lightning/pull/8826))
- Removed `LightningModule.write_predictions` and `LightningModule.write_predictions_dict` ([#8850](https://github.com/Lightning-AI/lightning/pull/8850))
- Removed `on_reset_*_dataloader` hooks in TrainingType Plugins and Accelerators ([#8858](https://github.com/Lightning-AI/lightning/pull/8858))
- Removed deprecated `GradInformation` module in favor of `pl.utilities.grads` ([#8831](https://github.com/Lightning-AI/lightning/pull/8831/))
- Removed `TrainingTypePlugin.on_save` and `Accelerator.on_save` ([#9023](https://github.com/Lightning-AI/lightning/pull/9023))
- Removed `{Accelerator,TrainingTypePlugin,PrecisionPlugin}.post_optimizer_step` ([#9746](https://github.com/Lightning-AI/lightning/pull/9746))
- Removed deprecated `connect_precision_plugin` and `connect_training_type_plugin` from `Accelerator` ([#9019](https://github.com/Lightning-AI/lightning/pull/9019))
- Removed `on_train_epoch_end` from `Accelerator` ([#9035](https://github.com/Lightning-AI/lightning/pull/9035))
- Removed `InterBatchProcessor` in favor of `DataLoaderIterDataFetcher` ([#9052](https://github.com/Lightning-AI/lightning/pull/9052))
- Removed `Plugin` in `base_plugin.py` in favor of accessing `TrainingTypePlugin` and `PrecisionPlugin` directly instead ([#9066](https://github.com/Lightning-AI/lightning/pull/9066))
- Removed `teardown` from `ParallelPlugin` ([#8943](https://github.com/Lightning-AI/lightning/pull/8943))
- Removed deprecated `profiled_functions` argument from `PyTorchProfiler` ([#9178](https://github.com/Lightning-AI/lightning/pull/9178))
- Removed deprecated `pytorch_lightning.utilities.argparse_utils` module ([#9166](https://github.com/Lightning-AI/lightning/pull/9166))
- Removed deprecated property `Trainer.running_sanity_check` in favor of `Trainer.sanity_checking` ([#9209](https://github.com/Lightning-AI/lightning/pull/9209))
- Removed deprecated `BaseProfiler.output_filename` arg from it and its descendants in favor of `dirpath` and `filename` ([#9214](https://github.com/Lightning-AI/lightning/pull/9214))
- Removed deprecated property `ModelCheckpoint.period` in favor of `ModelCheckpoint.every_n_epochs` ([#9213](https://github.com/Lightning-AI/lightning/pull/9213))
- Removed deprecated `auto_move_data` decorator ([#9231](https://github.com/Lightning-AI/lightning/pull/9231))
- Removed deprecated property `LightningModule.datamodule` in favor of `Trainer.datamodule` ([#9233](https://github.com/Lightning-AI/lightning/pull/9233))
- Removed deprecated properties `DeepSpeedPlugin.cpu_offload*` in favor of `offload_optimizer`, `offload_parameters` and `pin_memory` ([#9244](https://github.com/Lightning-AI/lightning/pull/9244))
- Removed deprecated property `AcceleratorConnector.is_using_torchelastic` in favor of `TorchElasticEnvironment.is_using_torchelastic()` ([#9729](https://github.com/Lightning-AI/lightning/pull/9729))
- Removed `pl.utilities.debugging.InternalDebugger` ([#9680](https://github.com/Lightning-AI/lightning/pull/9680))
- Removed `call_configure_sharded_model_hook` property from `Accelerator` and `TrainingTypePlugin` ([#9612](https://github.com/Lightning-AI/lightning/pull/9612))
- Removed `TrainerProperties` mixin and moved property definitions directly into `Trainer` ([#9495](https://github.com/Lightning-AI/lightning/pull/9495))
- Removed a redundant warning with `ModelCheckpoint(monitor=None)` callback ([#9875](https://github.com/Lightning-AI/lightning/pull/9875))
- Remove `epoch` from `trainer.logged_metrics` ([#9904](https://github.com/Lightning-AI/lightning/pull/9904))
- Remove deprecated `distributed_backend` from `Trainer` ([#10017](https://github.com/Lightning-AI/lightning/pull/10017))
- Removed `process_idx` from the `{DDPSpawnPlugin,TPUSpawnPlugin}.new_process` methods ([#10022](https://github.com/Lightning-AI/lightning/pull/10022))
- Removed automatic patching of `{train,val,test,predict}_dataloader()` on the `LightningModule` ([#9764](https://github.com/Lightning-AI/lightning/pull/9764))
- Removed `pl.trainer.connectors.OptimizerConnector` ([#10120](https://github.com/Lightning-AI/lightning/pull/10120))

### Fixed

- Fixed ImageNet evaluation in example ([#10179](https://github.com/Lightning-AI/lightning/pull/10179))
- Fixed an issue with logger outputs not being finalized correctly after prediction runs ([#8685](https://github.com/Lightning-AI/lightning/pull/8685))
- Fixed `move_metrics_to_cpu` moving the loss to CPU while training on device ([#9308](https://github.com/Lightning-AI/lightning/pull/9308))
- Fixed incorrect main progress bar indicator when resuming training mid-epoch ([#9310](https://github.com/Lightning-AI/lightning/pull/9310))
- Fixed an issue with freeing memory of datafetchers during teardown ([#9387](https://github.com/Lightning-AI/lightning/pull/9387))
- Fixed a bug where the training step output needed to be `deepcopy`-ed ([#9349](https://github.com/Lightning-AI/lightning/pull/9349))
- Fixed an issue with freeing memory allocated by the data iterators in `Loop.on_run_end` ([#9386](https://github.com/Lightning-AI/lightning/pull/9386), [#9915](https://github.com/Lightning-AI/lightning/pull/9915))
- Fixed `BasePredictionWriter` not returning the batch indices in a non-distributed setting ([#9432](https://github.com/Lightning-AI/lightning/pull/9432))
- Fixed an error when running in XLA environments with no TPU attached ([#9572](https://github.com/Lightning-AI/lightning/pull/9572))
- Fixed check on torchmetrics logged whose `compute()` output is a multielement tensor ([#9582](https://github.com/Lightning-AI/lightning/pull/9582))
- Fixed gradient accumulation for `DDPShardedPlugin` ([#9122](https://github.com/Lightning-AI/lightning/pull/9122))
- Fixed missing DeepSpeed distributed call ([#9540](https://github.com/Lightning-AI/lightning/pull/9540))
- Fixed an issue with wrapped LightningModule during evaluation; The LightningModule no longer gets wrapped with data-parallel modules when not fitting in `DDPPlugin`, `DDPSpawnPlugin`, `DDPShardedPlugin`, `DDPSpawnShardedPlugin` ([#9096](https://github.com/Lightning-AI/lightning/pull/9096))
- Fixed `trainer.accumulate_grad_batches` to be an int on init. The default value for it is now `None` inside Trainer ([#9652](https://github.com/Lightning-AI/lightning/pull/9652))
- Fixed `broadcast` in `DDPPlugin` and `DDPSpawnPlugin` to respect the `src` input ([#9691](https://github.com/Lightning-AI/lightning/pull/9691))
- Fixed `self.log(on_epoch=True, reduce_fx=sum))` for the `on_batch_start` and `on_train_batch_start` hooks ([#9791](https://github.com/Lightning-AI/lightning/pull/9791))
- Fixed `self.log(on_epoch=True)` for the `on_batch_start` and `on_train_batch_start` hooks ([#9780](https://github.com/Lightning-AI/lightning/pull/9780))
- Fixed restoring training state during `Trainer.fit` only ([#9413](https://github.com/Lightning-AI/lightning/pull/9413))
- Fixed DeepSpeed and Lightning both calling the scheduler ([#9788](https://github.com/Lightning-AI/lightning/pull/9788))
- Fixed missing arguments when saving hyperparameters from the parent class but not from the child class ([#9800](https://github.com/Lightning-AI/lightning/pull/9800))
- Fixed DeepSpeed GPU device IDs ([#9847](https://github.com/Lightning-AI/lightning/pull/9847))
- Reset `val_dataloader` in `tuner/batch_size_scaling` ([#9857](https://github.com/Lightning-AI/lightning/pull/9857))
- Fixed use of `LightningCLI` in computer_vision_fine_tuning.py example ([#9934](https://github.com/Lightning-AI/lightning/pull/9934))
- Fixed issue with non-init dataclass fields in `apply_to_collection` ([#9963](https://github.com/Lightning-AI/lightning/pull/9963))
- Reset `val_dataloader` in `tuner/batch_size_scaling` for binsearch ([#9975](https://github.com/Lightning-AI/lightning/pull/9975))
- Fixed logic to check for spawn in dataloader `TrainerDataLoadingMixin._worker_check` ([#9902](https://github.com/Lightning-AI/lightning/pull/9902))
- Fixed `train_dataloader` getting loaded twice when resuming from a checkpoint during `Trainer.fit()` ([#9671](https://github.com/Lightning-AI/lightning/pull/9671))
- Fixed `LearningRateMonitor` logging with multiple param groups optimizer with no scheduler ([#10044](https://github.com/Lightning-AI/lightning/pull/10044))
- Fixed undesired side effects being caused by `Trainer` patching dataloader methods on the `LightningModule` ([#9764](https://github.com/Lightning-AI/lightning/pull/9764))
- Fixed gradients not being unscaled when clipping or logging the gradient norm ([#9287](https://github.com/Lightning-AI/lightning/pull/9287))
- Fixed `on_before_optimizer_step` getting called before the optimizer closure (including backward) has run ([#10167](https://github.com/Lightning-AI/lightning/pull/10167))
- Fixed monitor value in `ModelCheckpoint` getting moved to the wrong device in a special case where it becomes NaN ([#10118](https://github.com/Lightning-AI/lightning/pull/10118))
- Fixed creation of `dirpath` in `BaseProfiler` if it doesn't exist ([#10073](https://github.com/Lightning-AI/lightning/pull/10073))
- Fixed incorrect handling of sigterm ([#10189](https://github.com/Lightning-AI/lightning/pull/10189))
- Fixed bug where `log(on_step=True, on_epoch=True, sync_dist=True)` wouldn't reduce the value on step ([#10227](https://github.com/Lightning-AI/lightning/pull/10227))
- Fixed an issue with `pl.utilities.seed.reset_seed` converting the `PL_SEED_WORKERS` environment variable to `bool` ([#10099](https://github.com/Lightning-AI/lightning/pull/10099))
- Fixed iterating over a logger collection when `fast_dev_run > 0` ([#10232](https://github.com/Lightning-AI/lightning/pull/10232))
- Fixed `batch_size` in `ResultCollection` not being reset to 1 on epoch end ([#10242](https://github.com/Lightning-AI/lightning/pull/10242))
- Fixed `distrib_type` not being set when training plugin instances are being passed to the Trainer ([#10251](https://github.com/Lightning-AI/lightning/pull/10251))


## [1.4.9] - 2021-09-30

- Fixed `lr_find` to generate same results on multiple calls ([#9704](https://github.com/Lightning-AI/lightning/pull/9704))
- Fixed `reset` metrics on validation epoch end ([#9717](https://github.com/Lightning-AI/lightning/pull/9717))
- Fixed input validation for `gradient_clip_val`, `gradient_clip_algorithm`, `track_grad_norm` and `terminate_on_nan` Trainer arguments ([#9595](https://github.com/Lightning-AI/lightning/pull/9595))
- Reset metrics before each task starts ([#9410](https://github.com/Lightning-AI/lightning/pull/9410))


## [1.4.8] - 2021-09-22

- Fixed error reporting in DDP process reconciliation when processes are launched by an external agent ([#9389](https://github.com/Lightning-AI/lightning/pull/9389))
- Added PL_RECONCILE_PROCESS environment variable to enable process reconciliation regardless of cluster environment settings ([#9389](https://github.com/Lightning-AI/lightning/pull/9389))
- Fixed `add_argparse_args` raising `TypeError` when args are typed as `typing.Generic` in Python 3.6 ([#9554](https://github.com/Lightning-AI/lightning/pull/9554))
- Fixed back-compatibility for saving hyperparameters from a single container and inferring its argument name by reverting [#9125](https://github.com/Lightning-AI/lightning/pull/9125) ([#9642](https://github.com/Lightning-AI/lightning/pull/9642))


## [1.4.7] - 2021-09-14

- Fixed logging of nan parameters ([#9364](https://github.com/Lightning-AI/lightning/pull/9364))
- Fixed `replace_sampler` missing the batch size under specific conditions ([#9367](https://github.com/Lightning-AI/lightning/pull/9367))
- Pass init args to ShardedDataParallel ([#9483](https://github.com/Lightning-AI/lightning/pull/9483))
- Fixed collision of user argument when using ShardedDDP ([#9512](https://github.com/Lightning-AI/lightning/pull/9512))
- Fixed DeepSpeed crash for RNNs ([#9489](https://github.com/Lightning-AI/lightning/pull/9489))


## [1.4.6] - 2021-09-07

- Fixed an issues with export to ONNX format when a model has multiple inputs ([#8800](https://github.com/Lightning-AI/lightning/pull/8800))
- Removed deprecation warnings being called for `on_{task}_dataloader` ([#9279](https://github.com/Lightning-AI/lightning/pull/9279))
- Fixed save/load/resume from checkpoint for DeepSpeed Plugin (
    [#8397](https://github.com/Lightning-AI/lightning/pull/8397),
    [#8644](https://github.com/Lightning-AI/lightning/pull/8644),
    [#8627](https://github.com/Lightning-AI/lightning/pull/8627))
- Fixed `EarlyStopping` running on train epoch end when `check_val_every_n_epoch>1` is set ([#9156](https://github.com/Lightning-AI/lightning/pull/9156))
- Fixed an issue with logger outputs not being finalized correctly after prediction runs ([#8333](https://github.com/Lightning-AI/lightning/pull/8333))
- Fixed the Apex and DeepSpeed plugin closure running after the `on_before_optimizer_step` hook ([#9288](https://github.com/Lightning-AI/lightning/pull/9288))
- Fixed the Native AMP plugin closure not running with manual optimization ([#9288](https://github.com/Lightning-AI/lightning/pull/9288))
- Fixed bug where data-loading functions where not getting the correct running stage passed ([#8858](https://github.com/Lightning-AI/lightning/pull/8858))
- Fixed intra-epoch evaluation outputs staying in memory when the respective `*_epoch_end` hook wasn't overridden ([#9261](https://github.com/Lightning-AI/lightning/pull/9261))
- Fixed error handling in DDP process reconciliation when `_sync_dir` was not initialized ([#9267](https://github.com/Lightning-AI/lightning/pull/9267))
- Fixed PyTorch Profiler not enabled for manual optimization ([#9316](https://github.com/Lightning-AI/lightning/pull/9316))
- Fixed inspection of other args when a container is specified in `save_hyperparameters` ([#9125](https://github.com/Lightning-AI/lightning/pull/9125))
- Fixed signature of `Timer.on_train_epoch_end` and `StochasticWeightAveraging.on_train_epoch_end` to prevent unwanted deprecation warnings ([#9347](https://github.com/Lightning-AI/lightning/pull/9347))


## [1.4.5] - 2021-08-31

- Fixed reduction using `self.log(sync_dict=True, reduce_fx={mean,max})` ([#9142](https://github.com/Lightning-AI/lightning/pull/9142))
- Fixed not setting a default value for `max_epochs` if `max_time` was specified on the `Trainer` constructor ([#9072](https://github.com/Lightning-AI/lightning/pull/9072))
- Fixed the CometLogger, no longer modifies the metrics in place. Instead creates a copy of metrics before performing any operations ([#9150](https://github.com/Lightning-AI/lightning/pull/9150))
- Fixed `DDP` "CUDA error: initialization error" due to a `copy` instead of `deepcopy` on `ResultCollection` ([#9239](https://github.com/Lightning-AI/lightning/pull/9239))


## [1.4.4] - 2021-08-24

- Fixed a bug in the binary search mode of auto batch size scaling where exception was raised if the first trainer run resulted in OOM ([#8954](https://github.com/Lightning-AI/lightning/pull/8954))
- Fixed a bug causing logging with `log_gpu_memory='min_max'` not working ([#9013](https://github.com/Lightning-AI/lightning/pull/9013))


## [1.4.3] - 2021-08-17

- Fixed plateau scheduler stepping on incomplete epoch ([#8861](https://github.com/Lightning-AI/lightning/pull/8861))
- Fixed infinite loop with `CycleIterator` and multiple loaders ([#8889](https://github.com/Lightning-AI/lightning/pull/8889))
- Fixed `StochasticWeightAveraging` with a list of learning rates not applying them to each param group ([#8747](https://github.com/Lightning-AI/lightning/pull/8747))
- Restore original loaders if replaced by entrypoint ([#8885](https://github.com/Lightning-AI/lightning/pull/8885))
- Fixed lost reference to `_Metadata` object in `ResultMetricCollection` ([#8932](https://github.com/Lightning-AI/lightning/pull/8932))
- Ensure the existence of `DDPPlugin._sync_dir` in `reconciliate_processes` ([#8939](https://github.com/Lightning-AI/lightning/pull/8939))


## [1.4.2] - 2021-08-10

- Fixed recursive call for `apply_to_collection(include_none=False)` ([#8719](https://github.com/Lightning-AI/lightning/pull/8719))
- Fixed truncated backprop through time enablement when set as a property on the LightningModule and not the Trainer ([#8804](https://github.com/Lightning-AI/lightning/pull/8804/))
- Fixed comments and exception message for metrics_to_scalars ([#8782](https://github.com/Lightning-AI/lightning/pull/8782/))
- Fixed typo error in LightningLoggerBase.after_save_checkpoint docstring ([#8737](https://github.com/Lightning-AI/lightning/pull/8737/))


## [1.4.1] - 2021-08-03

- Fixed `trainer.fit_loop.split_idx` always returning `None` ([#8601](https://github.com/Lightning-AI/lightning/pull/8601))
- Fixed references for `ResultCollection.extra` ([#8622](https://github.com/Lightning-AI/lightning/pull/8622))
- Fixed reference issues during epoch end result collection ([#8621](https://github.com/Lightning-AI/lightning/pull/8621))
- Fixed horovod auto-detection when horovod is not installed and the launcher is `mpirun` ([#8610](https://github.com/Lightning-AI/lightning/pull/8610))
- Fixed an issue with `training_step` outputs not getting collected correctly for `training_epoch_end` ([#8613](https://github.com/Lightning-AI/lightning/pull/8613))
- Fixed distributed types support for CPUs ([#8667](https://github.com/Lightning-AI/lightning/pull/8667))
- Fixed a deadlock issue with DDP and torchelastic ([#8655](https://github.com/Lightning-AI/lightning/pull/8655))
- Fixed `accelerator=ddp` choice for CPU ([#8645](https://github.com/Lightning-AI/lightning/pull/8645))


## [1.4.0] - 2021-07-27

### Added

- Added `extract_batch_size` utility and corresponding tests to extract batch dimension from multiple batch types ([#8357](https://github.com/Lightning-AI/lightning/pull/8357/))
- Added support for named parameter groups in `LearningRateMonitor` ([#7987](https://github.com/Lightning-AI/lightning/pull/7987))
- Added `dataclass` support for `pl.utilities.apply_to_collection` ([#7935](https://github.com/Lightning-AI/lightning/pull/7935))
- Added support to `LightningModule.to_torchscript` for saving to custom filesystems with `fsspec` ([#7617](https://github.com/Lightning-AI/lightning/pull/7617))
- Added `KubeflowEnvironment` for use with the `PyTorchJob` operator in Kubeflow
- Added LightningCLI support for config files on object stores ([#7521](https://github.com/Lightning-AI/lightning/pull/7521))
- Added `ModelPruning(prune_on_train_epoch_end=True|False)` to choose when to apply pruning ([#7704](https://github.com/Lightning-AI/lightning/pull/7704))
- Added support for checkpointing based on a provided time interval during training ([#7515](https://github.com/Lightning-AI/lightning/pull/7515))
- Progress tracking
  * Added dataclasses for progress tracking ([#6603](https://github.com/Lightning-AI/lightning/pull/6603),
    [#7574](https://github.com/Lightning-AI/lightning/pull/7574),
    [#8140](https://github.com/Lightning-AI/lightning/pull/8140),
    [#8362](https://github.com/Lightning-AI/lightning/pull/8362))
  * Add `{,load_}state_dict` to the progress tracking dataclasses ([#8140](https://github.com/Lightning-AI/lightning/pull/8140))
  * Connect the progress tracking dataclasses to the loops ([#8244](https://github.com/Lightning-AI/lightning/pull/8244),
    [#8362](https://github.com/Lightning-AI/lightning/pull/8362))
  * Do not reset the progress tracking dataclasses total counters ([#8475](https://github.com/Lightning-AI/lightning/pull/8475))
- Added support for passing a `LightningDataModule` positionally as the second argument to `trainer.{validate,test,predict}` ([#7431](https://github.com/Lightning-AI/lightning/pull/7431))
- Added argument `trainer.predict(ckpt_path)` ([#7430](https://github.com/Lightning-AI/lightning/pull/7430))
- Added `clip_grad_by_value` support for TPUs ([#7025](https://github.com/Lightning-AI/lightning/pull/7025))
- Added support for passing any class to `is_overridden` ([#7918](https://github.com/Lightning-AI/lightning/pull/7918))
- Added `sub_dir` parameter to `TensorBoardLogger` ([#6195](https://github.com/Lightning-AI/lightning/pull/6195))
- Added correct `dataloader_idx` to batch transfer hooks ([#6241](https://github.com/Lightning-AI/lightning/pull/6241))
- Added `include_none=bool` argument to `apply_to_collection` ([#7769](https://github.com/Lightning-AI/lightning/pull/7769))
- Added `apply_to_collections` to apply a function to two zipped collections ([#7769](https://github.com/Lightning-AI/lightning/pull/7769))
- Added `ddp_fully_sharded` support ([#7487](https://github.com/Lightning-AI/lightning/pull/7487))
- Added `should_rank_save_checkpoint` property to Training Plugins ([#7684](https://github.com/Lightning-AI/lightning/pull/7684))
- Added `log_grad_norm` hook to `LightningModule` to customize the logging of gradient norms ([#7873](https://github.com/Lightning-AI/lightning/pull/7873))
- Added `save_config_filename` init argument to `LightningCLI` to ease resolving name conflicts ([#7741](https://github.com/Lightning-AI/lightning/pull/7741))
- Added `save_config_overwrite` init argument to `LightningCLI` to ease overwriting existing config files ([#8059](https://github.com/Lightning-AI/lightning/pull/8059))
- Added reset dataloader hooks to Training Plugins and Accelerators ([#7861](https://github.com/Lightning-AI/lightning/pull/7861))
- Added trainer stage hooks for Training Plugins and Accelerators ([#7864](https://github.com/Lightning-AI/lightning/pull/7864))
- Added the `on_before_optimizer_step` hook ([#8048](https://github.com/Lightning-AI/lightning/pull/8048))
- Added IPU Accelerator ([#7867](https://github.com/Lightning-AI/lightning/pull/7867))
- Fault-tolerant training
    * Added `{,load_}state_dict` to `ResultCollection` ([#7948](https://github.com/Lightning-AI/lightning/pull/7948))
    * Added `{,load_}state_dict` to `Loops` ([#8197](https://github.com/Lightning-AI/lightning/pull/8197))
    * Added `FastForwardSampler` and `CaptureIterableDataset` ([#8307](https://github.com/Lightning-AI/lightning/pull/8307))
    * Set `Loop.restarting=False` at the end of the first iteration ([#8362](https://github.com/Lightning-AI/lightning/pull/8362))
    * Save the loops state with the checkpoint (opt-in) ([#8362](https://github.com/Lightning-AI/lightning/pull/8362))
    * Save a checkpoint to restore the state on exception (opt-in) ([#8362](https://github.com/Lightning-AI/lightning/pull/8362))
    * Added `state_dict` and `load_state_dict` utilities for `CombinedLoader` + utilities for dataloader ([#8364](https://github.com/Lightning-AI/lightning/pull/8364))
- Added `rank_zero_only` to `LightningModule.log` function ([#7966](https://github.com/Lightning-AI/lightning/pull/7966))
- Added `metric_attribute` to `LightningModule.log` function ([#7966](https://github.com/Lightning-AI/lightning/pull/7966))
- Added a warning if `Trainer(log_every_n_steps)` is a value too high for the training dataloader ([#7734](https://github.com/Lightning-AI/lightning/pull/7734))
- Added LightningCLI support for argument links applied on instantiation ([#7895](https://github.com/Lightning-AI/lightning/pull/7895))
- Added LightningCLI support for configurable callbacks that should always be present ([#7964](https://github.com/Lightning-AI/lightning/pull/7964))
- Added DeepSpeed Infinity Support, and updated to DeepSpeed 0.4.0 ([#7234](https://github.com/Lightning-AI/lightning/pull/7234))
- Added support for `torch.nn.UninitializedParameter` in `ModelSummary` ([#7642](https://github.com/Lightning-AI/lightning/pull/7642))
- Added support `LightningModule.save_hyperparameters` when `LightningModule` is a dataclass ([#7992](https://github.com/Lightning-AI/lightning/pull/7992))
- Added support for overriding `optimizer_zero_grad` and `optimizer_step` when using accumulate_grad_batches ([#7980](https://github.com/Lightning-AI/lightning/pull/7980))
- Added `logger` boolean flag to `save_hyperparameters` ([#7960](https://github.com/Lightning-AI/lightning/pull/7960))
- Added support for calling scripts using the module syntax (`python -m package.script`) ([#8073](https://github.com/Lightning-AI/lightning/pull/8073))
- Added support for optimizers and learning rate schedulers to `LightningCLI` ([#8093](https://github.com/Lightning-AI/lightning/pull/8093))
- Added XLA Profiler ([#8014](https://github.com/Lightning-AI/lightning/pull/8014))
- Added `PrecisionPlugin.{pre,post}_backward` ([#8328](https://github.com/Lightning-AI/lightning/pull/8328))
- Added `on_load_checkpoint` and `on_save_checkpoint` hooks to the `PrecisionPlugin` base class ([#7831](https://github.com/Lightning-AI/lightning/pull/7831))
- Added `max_depth` parameter in `ModelSummary` ([#8062](https://github.com/Lightning-AI/lightning/pull/8062))
- Added `XLAStatsMonitor` callback ([#8235](https://github.com/Lightning-AI/lightning/pull/8235))
- Added `restore` function and `restarting` attribute to base `Loop` ([#8247](https://github.com/Lightning-AI/lightning/pull/8247))
- Added support for `save_hyperparameters` in `LightningDataModule` ([#3792](https://github.com/Lightning-AI/lightning/pull/3792))
- Added the `ModelCheckpoint(save_on_train_epoch_end)` to choose when to run the saving logic ([#8389](https://github.com/Lightning-AI/lightning/pull/8389))
- Added `LSFEnvironment` for distributed training with the LSF resource manager `jsrun` ([#5102](https://github.com/Lightning-AI/lightning/pull/5102))
- Added support for `accelerator='cpu'|'gpu'|'tpu'|'ipu'|'auto'` ([#7808](https://github.com/Lightning-AI/lightning/pull/7808))
- Added `tpu_spawn_debug` to plugin registry ([#7933](https://github.com/Lightning-AI/lightning/pull/7933))
- Enabled traditional/manual launching of DDP processes through `LOCAL_RANK` and `NODE_RANK` environment variable assignments ([#7480](https://github.com/Lightning-AI/lightning/pull/7480))
- Added `quantize_on_fit_end` argument to `QuantizationAwareTraining` ([#8464](https://github.com/Lightning-AI/lightning/pull/8464))
- Added experimental support for loop specialization ([#8226](https://github.com/Lightning-AI/lightning/pull/8226))
- Added support for `devices` flag to Trainer ([#8440](https://github.com/Lightning-AI/lightning/pull/8440))
- Added private `prevent_trainer_and_dataloaders_deepcopy` context manager on the `LightningModule` ([#8472](https://github.com/Lightning-AI/lightning/pull/8472))
- Added support for providing callables to the Lightning CLI instead of types ([#8400](https://github.com/Lightning-AI/lightning/pull/8400))

### Changed

- Decoupled device parsing logic from Accelerator connector to Trainer ([#8180](https://github.com/Lightning-AI/lightning/pull/8180))
- Changed the `Trainer`'s `checkpoint_callback` argument to allow only boolean values ([#7539](https://github.com/Lightning-AI/lightning/pull/7539))
- Log epoch metrics before the `on_evaluation_end` hook ([#7272](https://github.com/Lightning-AI/lightning/pull/7272))
- Explicitly disallow calling `self.log(on_epoch=False)` during epoch-only or single-call hooks ([#7874](https://github.com/Lightning-AI/lightning/pull/7874))
- Changed these `Trainer` methods to be protected: `call_setup_hook`, `call_configure_sharded_model`, `pre_dispatch`, `dispatch`, `post_dispatch`, `call_teardown_hook`, `run_train`, `run_sanity_check`, `run_evaluate`, `run_evaluation`, `run_predict`, `track_output_for_epoch_end`
- Changed `metrics_to_scalars` to work with any collection or value ([#7888](https://github.com/Lightning-AI/lightning/pull/7888))
- Changed `clip_grad_norm` to use `torch.nn.utils.clip_grad_norm_` ([#7025](https://github.com/Lightning-AI/lightning/pull/7025))
- Validation is now always run inside the training epoch scope ([#7357](https://github.com/Lightning-AI/lightning/pull/7357))
- `ModelCheckpoint` now runs at the end of the training epoch by default ([#8389](https://github.com/Lightning-AI/lightning/pull/8389))
- `EarlyStopping` now runs at the end of the training epoch by default ([#8286](https://github.com/Lightning-AI/lightning/pull/8286))
- Refactored Loops
    * Moved attributes `global_step`, `current_epoch`, `max/min_steps`, `max/min_epochs`, `batch_idx`, and `total_batch_idx` to TrainLoop ([#7437](https://github.com/Lightning-AI/lightning/pull/7437))
    * Refactored result handling in training loop ([#7506](https://github.com/Lightning-AI/lightning/pull/7506))
    * Moved attributes `hiddens` and `split_idx` to TrainLoop ([#7507](https://github.com/Lightning-AI/lightning/pull/7507))
    * Refactored the logic around manual and automatic optimization inside the optimizer loop ([#7526](https://github.com/Lightning-AI/lightning/pull/7526))
    * Simplified "should run validation" logic ([#7682](https://github.com/Lightning-AI/lightning/pull/7682))
    * Simplified logic for updating the learning rate for schedulers ([#7682](https://github.com/Lightning-AI/lightning/pull/7682))
    * Removed the `on_epoch` guard from the "should stop" validation check ([#7701](https://github.com/Lightning-AI/lightning/pull/7701))
    * Refactored internal loop interface; added new classes `FitLoop`, `TrainingEpochLoop`, `TrainingBatchLoop` ([#7871](https://github.com/Lightning-AI/lightning/pull/7871), [#8077](https://github.com/Lightning-AI/lightning/pull/8077))
    * Removed `pl.trainer.training_loop` ([#7985](https://github.com/Lightning-AI/lightning/pull/7985))
    * Refactored evaluation loop interface; added new classes `DataLoaderLoop`, `EvaluationLoop`, `EvaluationEpochLoop` ([#7990](https://github.com/Lightning-AI/lightning/pull/7990), [#8077](https://github.com/Lightning-AI/lightning/pull/8077))
    * Removed `pl.trainer.evaluation_loop` ([#8056](https://github.com/Lightning-AI/lightning/pull/8056))
    * Restricted public access to several internal functions ([#8024](https://github.com/Lightning-AI/lightning/pull/8024))
    * Refactored trainer `_run_*` functions and separate evaluation loops ([#8065](https://github.com/Lightning-AI/lightning/pull/8065))
    * Refactored prediction loop interface; added new classes `PredictionLoop`, `PredictionEpochLoop` ([#7700](https://github.com/Lightning-AI/lightning/pull/7700), [#8077](https://github.com/Lightning-AI/lightning/pull/8077))
    * Removed `pl.trainer.predict_loop` ([#8094](https://github.com/Lightning-AI/lightning/pull/8094))
    * Moved result teardown to the loops ([#8245](https://github.com/Lightning-AI/lightning/pull/8245))
    * Improve `Loop` API to better handle children `state_dict` and `progress` ([#8334](https://github.com/Lightning-AI/lightning/pull/8334))
- Refactored logging
    * Renamed and moved `core/step_result.py` to `trainer/connectors/logger_connector/result.py` ([#7736](https://github.com/Lightning-AI/lightning/pull/7736))
    * Dramatically simplify the `LoggerConnector` ([#7882](https://github.com/Lightning-AI/lightning/pull/7882))
    * `trainer.{logged,progress_bar,callback}_metrics` are now updated on-demand ([#7882](https://github.com/Lightning-AI/lightning/pull/7882))
    * Completely overhaul the `Result` object in favor of `ResultMetric` ([#7882](https://github.com/Lightning-AI/lightning/pull/7882))
    * Improve epoch-level reduction time and overall memory usage ([#7882](https://github.com/Lightning-AI/lightning/pull/7882))
    * Allow passing `self.log(batch_size=...)` ([#7891](https://github.com/Lightning-AI/lightning/pull/7891))
    * Each of the training loops now keeps its own results collection ([#7891](https://github.com/Lightning-AI/lightning/pull/7891))
    * Remove `EpochResultStore` and `HookResultStore` in favor of `ResultCollection` ([#7909](https://github.com/Lightning-AI/lightning/pull/7909))
    * Remove `MetricsHolder` ([#7909](https://github.com/Lightning-AI/lightning/pull/7909))
- Moved `ignore_scalar_return_in_dp` warning suppression to the DataParallelPlugin class ([#7421](https://github.com/Lightning-AI/lightning/pull/7421/))
- Changed the behaviour when logging evaluation step metrics to no longer append `/epoch_*` to the metric name ([#7351](https://github.com/Lightning-AI/lightning/pull/7351))
- Raised `ValueError` when a `None` value is `self.log`-ed ([#7771](https://github.com/Lightning-AI/lightning/pull/7771))
- Changed `resolve_training_type_plugins` to allow setting `num_nodes` and `sync_batchnorm` from `Trainer` setting ([#7026](https://github.com/Lightning-AI/lightning/pull/7026))
- Default `seed_everything(workers=True)` in the `LightningCLI` ([#7504](https://github.com/Lightning-AI/lightning/pull/7504))
- Changed `model.state_dict()` in `CheckpointConnector` to allow `training_type_plugin` to customize the model's `state_dict()` ([#7474](https://github.com/Lightning-AI/lightning/pull/7474))
- `MLflowLogger` now uses the env variable `MLFLOW_TRACKING_URI` as default tracking URI ([#7457](https://github.com/Lightning-AI/lightning/pull/7457))
- Changed `Trainer` arg and functionality from `reload_dataloaders_every_epoch` to `reload_dataloaders_every_n_epochs` ([#5043](https://github.com/Lightning-AI/lightning/pull/5043))
- Changed `WandbLogger(log_model={True/'all'})` to log models as artifacts ([#6231](https://github.com/Lightning-AI/lightning/pull/6231))
- MLFlowLogger now accepts `run_name` as an constructor argument ([#7622](https://github.com/Lightning-AI/lightning/pull/7622))
- Changed `teardown()` in `Accelerator` to allow `training_type_plugin` to customize `teardown` logic ([#7579](https://github.com/Lightning-AI/lightning/pull/7579))
- `Trainer.fit` now raises an error when using manual optimization with unsupported features such as `gradient_clip_val` or `accumulate_grad_batches` ([#7788](https://github.com/Lightning-AI/lightning/pull/7788))
- Accelerator hooks are called regardless if `LightningModule` overrides the same hooks ([#7826](https://github.com/Lightning-AI/lightning/pull/7826))
- Moved profilers to their own file ([#7822](https://github.com/Lightning-AI/lightning/pull/7822))
- The `on_after_backward` hook is now called on accumulating iterations. Use the `on_before_optimizer_step` hook to mimic the old behaviour ([#8328](https://github.com/Lightning-AI/lightning/pull/8328))
- The mixed precision loss is no longer unscaled before the `on_after_backward` hook. Use the `on_before_optimizer_step` hook to mimic the old behaviour  ([#8328](https://github.com/Lightning-AI/lightning/pull/8328))
- The `TrainingTypePlugin.{pre,post}_backward` hooks no longer take the `optimizer, opt_idx, should_accumulate` arguments ([#8328](https://github.com/Lightning-AI/lightning/pull/8328))
- The `PrecisionPlugin.backward` hooks no longer returns a value ([#8328](https://github.com/Lightning-AI/lightning/pull/8328))
- The `PrecisionPlugin.backward` hooks no longer takes a `should_accumulate` argument ([#8328](https://github.com/Lightning-AI/lightning/pull/8328))
- Added the `on_before_backward` hook ([#7865](https://github.com/Lightning-AI/lightning/pull/7865))
- `LightningCLI` now aborts with a clearer message if config already exists and disables save config during `fast_dev_run`([#7963](https://github.com/Lightning-AI/lightning/pull/7963))
- Saved the `LightningCLI` config on `setup` and only on the main process ([#8017](https://github.com/Lightning-AI/lightning/pull/8017))
- Dropped the `LightningCLI` `ArgumentParser` when pickling ([#8017](https://github.com/Lightning-AI/lightning/pull/8017))
- Skip `broadcast` if distributed not initialized for the spawn plugins ([#8017](https://github.com/Lightning-AI/lightning/pull/8017))
- `Trainer(resume_from_checkpoint=...)` now restores the model directly after `LightningModule.setup()`, which is before `LightningModule.configure_sharded_model()` ([#7652](https://github.com/Lightning-AI/lightning/pull/7652))
- Moved `torch.cuda.set_device()` to enable collective calls earlier in setup ([#8312](https://github.com/Lightning-AI/lightning/pull/8312))
- Used XLA utility API to move data to CPU (Single TPU core) ([#8078](https://github.com/Lightning-AI/lightning/pull/8078))
- Improved error messages in `replace_sampler` when the `DataLoader` attributes are not included in the signature or the signature is missing optional arguments ([#8519](https://github.com/Lightning-AI/lightning/pull/8519))
- Moved `DeviceDtypeModuleMixin` and `HyperparametersMixin` mixin to `core` ([#8396](https://github.com/Lightning-AI/lightning/pull/8396))
- Return the `default_root_dir` as the `log_dir` when the logger is a `LoggerCollection` ([#8187](https://github.com/Lightning-AI/lightning/pull/8187))

### Deprecated

- Deprecated `LightningModule.loaded_optimizer_states_dict` ([#8229](https://github.com/Lightning-AI/lightning/pull/8229))
- Standardized the dataloaders arguments of `trainer.{fit,valdiate,test,tune}` ([#7431](https://github.com/Lightning-AI/lightning/pull/7431))
- Deprecated `DataModule` properties: `has_prepared_data`, `has_setup_fit`, `has_setup_validate`, `has_setup_test`, `has_setup_predict`, `has_teardown_fit`, `has_teardown_validate`, `has_teardown_test`, `has_teardown_predict` ([#7657](https://github.com/Lightning-AI/lightning/pull/7657/))
- Deprecated `TrainerModelHooksMixin` in favor of `pl.utilities.signature_utils` ([#7422](https://github.com/Lightning-AI/lightning/pull/7422))
- Deprecated `num_nodes` and `sync_batchnorm` arguments in `DDPPlugin` and `DDPSpawnPlugin` ([#7026](https://github.com/Lightning-AI/lightning/pull/7026))
- Deprecated `self.log(sync_dist_op)` in favor of `self.log(reduce_fx)`. ([#7891](https://github.com/Lightning-AI/lightning/pull/7891))
- Deprecated `is_overridden(model=...)` in favor of `is_overridden(instance=...)` ([#7918](https://github.com/Lightning-AI/lightning/pull/7918))
- Deprecated automatically detaching returned extras with grads ([#7994](https://github.com/Lightning-AI/lightning/pull/7994))
- Deprecated default value of `monitor` argument in EarlyStopping callback to enforce `monitor` as a required argument ([#7907](https://github.com/Lightning-AI/lightning/pull/7907))
- Deprecated importing `rank_zero_{warn,deprecation}` directly from `pl.utilities.distributed` ([#8085](https://github.com/Lightning-AI/lightning/pull/8085))
- Deprecated the use of `CheckpointConnector.hpc_load()` in favor of `CheckpointConnector.restore()` ([#7652](https://github.com/Lightning-AI/lightning/pull/7652))
- Deprecated `ModelCheckpoint(every_n_val_epochs)` in favor of `ModelCheckpoint(every_n_epochs)` ([#8383](https://github.com/Lightning-AI/lightning/pull/8383))
- Deprecated `DDPPlugin.task_idx` in favor of `DDPPlugin.local_rank` ([#8203](https://github.com/Lightning-AI/lightning/pull/8203))
- Deprecated the `Trainer.train_loop` property in favor of `Trainer.fit_loop` ([#8025](https://github.com/Lightning-AI/lightning/pull/8025))
- Deprecated the `Trainer.disable_validation` property in favor of `not Trainer.enable_validation` ([#8291](https://github.com/Lightning-AI/lightning/pull/8291))
- Deprecated `mode` parameter in `ModelSummary` in favor of `max_depth` ([#8062](https://github.com/Lightning-AI/lightning/pull/8062))
- Deprecated `reload_dataloaders_every_epoch` argument of `Trainer` in favor of `reload_dataloaders_every_n_epochs` ([#5043](https://github.com/Lightning-AI/lightning/pull/5043))
- Deprecated `distributed_backend` argument for `Trainer` ([#8575](https://github.com/Lightning-AI/lightning/pull/8575))

### Removed

- Dropped official support/testing for PyTorch <1.6 ([#8288](https://github.com/Lightning-AI/lightning/pull/8288))
- Removed `ProfilerConnector` ([#7654](https://github.com/Lightning-AI/lightning/pull/7654))
- Pruned deprecated classif. metrics from `pl.metrics.functional.classification` ([#7499](https://github.com/Lightning-AI/lightning/pull/7499))
- Removed deprecated data parallel classes `LightningDataParallel` and `LightningDistributedDataParallel` from `pl.overrides.data_parallel` ([#7510](https://github.com/Lightning-AI/lightning/pull/7510))
- Removed deprecated trainer attributes - `get_model` and `accelerator_backend` ([#7502](https://github.com/Lightning-AI/lightning/pull/7502))
- Removed support for automatically monitoring the `val_loss` key with `ModelCheckpoint`. Pass your `monitor` of choice to the `ModelCheckpoint` instance instead ([#8293](https://github.com/Lightning-AI/lightning/pull/8293))
- Removed support for `self.log(tbptt_reduce_fx)` and `self.log(tbptt_pad_token)`. Please, open a discussion explaining your use-case if you relied on these. ([#7644](https://github.com/Lightning-AI/lightning/pull/7644))
- Removed deprecated utils modules `model_utils`, `warning_utils`, `xla_device_utils` and partially `argparse_utils` ([#7503](https://github.com/Lightning-AI/lightning/pull/7503))
- Removed `RPCPlugin` and `RPCSequentialPlugin`. If you were successfully using these plugins, please open a GitHub discussion about your use case ([#8101](https://github.com/Lightning-AI/lightning/pull/8101))
- Removed deprecated trainer attributes - `on_cpu`, `on_tpu`, `use_tpu`, `on_gpu`, `use_dp`, `use_ddp`, `use_ddp2`, `use_horovod`, `use_single_gpu` ([#7501](https://github.com/Lightning-AI/lightning/pull/7501))
- Removed deprecated `optimizer` argument in `LightningModule.manual_backward()`; Toggling optimizers in manual optimization should be done using `LightningModule.{un}toggle_optimizer()` ([#8287](https://github.com/Lightning-AI/lightning/pull/8287))
- Removed DeepSpeed FP16 Exception as FP32 is now supported ([#8462](https://github.com/Lightning-AI/lightning/pull/8462))
- Removed environment variable `PL_EXP_VERSION` from DDP subprocesses ([7403](https://github.com/Lightning-AI/lightning/pull/7403))

### Fixed

- Fixed the `GPUStatsMonitor` callbacks to use the correct GPU IDs if `CUDA_VISIBLE_DEVICES` set ([#8260](https://github.com/Lightning-AI/lightning/pull/8260))
- Fixed `lr_scheduler` checkpointed state by calling `update_lr_schedulers` before saving checkpoints ([#7877](https://github.com/Lightning-AI/lightning/pull/7877))
- Fixed ambiguous warning when both overfit and train dataloader shuffling are enabled ([#7685](https://github.com/Lightning-AI/lightning/pull/7685))
- Fixed dev debugger memory growing due to tracking events even when disabled ([#7875](https://github.com/Lightning-AI/lightning/pull/7875))
- Fixed `None` loss keys getting added in `training_epoch_end` when using manual optimization and not returning a loss ([#7772](https://github.com/Lightning-AI/lightning/pull/7772))
- Fixed a bug where `precision=64` with `accelerator='ddp_spawn'` would throw a pickle error ([#6924](https://github.com/Lightning-AI/lightning/pull/6924))
- Do not override the existing `epoch` value in `logged_metrics` when already logged by the user ([#7982](https://github.com/Lightning-AI/lightning/pull/7982))
- Support for manual optimization with DeepSpeed ([#7970](https://github.com/Lightning-AI/lightning/pull/7970))
- Fixed `dataloader_idx` argument value when predicting with only one `DataLoader` ([#7941](https://github.com/Lightning-AI/lightning/pull/7941))
- Fixed passing the `stage` argument of `Callback.{setup,teardown}` as a keyword ([#7973](https://github.com/Lightning-AI/lightning/pull/7973))
- Fixed metrics generated during `validation sanity checking` are cleaned on end ([#8171](https://github.com/Lightning-AI/lightning/pull/8171))
- Fixed `log_gpu_memory` metrics not being added to `logging` when nothing else is logged ([#8174](https://github.com/Lightning-AI/lightning/pull/8174))
- Fixed a bug where calling `log` with a `Metric` instance would raise an error if it was a nested attribute of the model ([#8181](https://github.com/Lightning-AI/lightning/pull/8181))
- Fixed a bug where using `precision=64` would cause buffers with complex dtype to be cast to real ([#8208](https://github.com/Lightning-AI/lightning/pull/8208))
- Fixed `is_overridden` returning true for wrapped functions with no changes ([#8296](https://github.com/Lightning-AI/lightning/pull/8296))
- Fixed a bug where `truncated_bptt_steps` would throw an AttributeError when the target RNN has multiple hidden states ([#8145](https://github.com/Lightning-AI/lightning/pull/8145))
- Fixed `self.optimizers()` not returning a single optimizer if it had been wrapped ([#8326](https://github.com/Lightning-AI/lightning/pull/8326))
- Fixed the `on_after_backward` hook not getting called when using manual optimization and no plugins ([#8328](https://github.com/Lightning-AI/lightning/pull/8328))
- Fixed the `LightningModule.backward` hook only getting called with the `apex` plugin when using manual optimization ([#8328](https://github.com/Lightning-AI/lightning/pull/8328))
- Fixed moving batch to device before sending it to the `on_*_batch_start`/`on_*_batch_end` callbacks and model hooks ([#7378](https://github.com/Lightning-AI/lightning/pull/7378))
- Fixed passing a custom `DDPPlugin` when choosing `accelerator="ddp_cpu"` for the accelerator ([#6208](https://github.com/Lightning-AI/lightning/pull/6208))
- Fixed missing call to `LightningModule.untoggle_optimizer` in training loop when running gradient accumulation with multiple optimizers ([#8284](https://github.com/Lightning-AI/lightning/pull/8284))
- Fixed hash of LightningEnum to work with value instead of name ([#8421](https://github.com/Lightning-AI/lightning/pull/8421)).
- Fixed a bug where an extra checkpoint was saved at the end of training if the `val_check_interval` did not align with the number of training batches ([#7724](https://github.com/Lightning-AI/lightning/pull/7724))
- Fixed hash of LightningEnum to work with value instead of name([#8421](https://github.com/Lightning-AI/lightning/pull/8421)).
- Fixed `move_data_to_device` to return the batch if the object `to` function didn't return `self` ([#8433](https://github.com/Lightning-AI/lightning/pull/8433))
- Fixed progress bar updates for Pod Training ([#8258](https://github.com/Lightning-AI/lightning/pull/8258))
- Fixed clearing dataloader references before attaching new dataloaders in consecutive `Trainer.{fit,validate,test,predict}´ runs ([#8442](https://github.com/Lightning-AI/lightning/pull/8442))
- Fixed memory leaks on GPU by moving `optimizer_states`, `ResultCollection.extra`, `ResultMetric` attributes, and `LoggerConnector` metrics to `cpu`. Also, delete the DDP wrapper on `teardown` ([#8490](https://github.com/Lightning-AI/lightning/pull/8490))
- Fixed `SWA` callback using LightningModule `prevent_trainer_and_dataloaders_deepcopy` to avoid OOM ([#8472](https://github.com/Lightning-AI/lightning/pull/8472))
- Fixed `ModelPruning` callback `on_save_checkpoint` to avoid making a `deepcopy` potentially leading to OOM ([#8472](https://github.com/Lightning-AI/lightning/pull/8472))
- Fixed the sampler replacement logic for `DataLoader`s which do not define all `DataLoader` attributes as `__init__` parameters ([#8519](https://github.com/Lightning-AI/lightning/pull/8519))
- Fixed DeepSpeed Windows support ([#8488](https://github.com/Lightning-AI/lightning/pull/8488))
- Fixed DeepSpeed not properly setting the trainer `lr_schedulers` attribute ([#8527](https://github.com/Lightning-AI/lightning/pull/8527))
- Fixed experiment version and log-dir divergence in DDP when using multiple `Trainer` instances in sequence ([7403](https://github.com/Lightning-AI/lightning/pull/7403))
- Enabled manual optimization for TPUs ([#8458](https://github.com/Lightning-AI/lightning/pull/8458))
- Fixed `accumulate_grad_batches` not been recomputed during model reload ([#5334](https://github.com/Lightning-AI/lightning/pull/5334))
- Fixed a `TypeError` when wrapping optimizers in the `HorovodPlugin` and running `Trainer.test` ([#7840](https://github.com/Lightning-AI/lightning/pull/7840))
- Fixed `BackboneFinetuning` restoration ([#8501](https://github.com/Lightning-AI/lightning/pull/8501))
- Fixed `lr_scheduler` with metric (e.g. `torch.optim.lr_scheduler.ReduceLROnPlateau`) when using `automatic_optimization = False` ([#7643](https://github.com/Lightning-AI/lightning/pull/7643))
- Fixed `DeepSpeed` breaking with no schedulers ([#8580](https://github.com/Lightning-AI/lightning/pull/8580))


## [1.3.8] - 2021-07-01

### Fixed

- Fixed a sync deadlock when checkpointing a `LightningModule` that uses a torchmetrics 0.4 `Metric` ([#8218](https://github.com/Lightning-AI/lightning/pull/8218))
- Fixed compatibility TorchMetrics v0.4 ([#8206](https://github.com/Lightning-AI/lightning/pull/8206))
- Added torchelastic check when sanitizing GPUs ([#8095](https://github.com/Lightning-AI/lightning/pull/8095))
- Fixed a DDP info message that was never shown ([#8111](https://github.com/Lightning-AI/lightning/pull/8111))
- Fixed metrics deprecation message at module import level ([#8163](https://github.com/Lightning-AI/lightning/pull/8163))
- Fixed a bug where an infinite recursion would be triggered when using the `BaseFinetuning` callback on a model that contains a `ModuleDict` ([#8170](https://github.com/Lightning-AI/lightning/pull/8170))
- Added a mechanism to detect `deadlock` for `DDP` when only 1 process trigger an `Exception`. The mechanism will `kill the processes` when it happens ([#8167](https://github.com/Lightning-AI/lightning/pull/8167))
- Fixed NCCL error when selecting non-consecutive device ids ([#8165](https://github.com/Lightning-AI/lightning/pull/8165))
- Fixed SWA to also work with `IterableDataset` ([#8172](https://github.com/Lightning-AI/lightning/pull/8172))


## [1.3.7] - 2021-06-22

### Fixed

- Fixed a bug where skipping an optimizer while using amp causes amp to trigger an assertion error ([#7975](https://github.com/Lightning-AI/lightning/pull/7975))
- Fixed deprecation messages not showing due to incorrect stacklevel ([#8002](https://github.com/Lightning-AI/lightning/pull/8002), [#8005](https://github.com/Lightning-AI/lightning/pull/8005))
- Fixed setting a `DistributedSampler` when using a distributed plugin in a custom accelerator ([#7814](https://github.com/Lightning-AI/lightning/pull/7814))
- Improved `PyTorchProfiler` chrome traces names ([#8009](https://github.com/Lightning-AI/lightning/pull/8009))
- Fixed moving the best score to device in `EarlyStopping` callback for TPU devices ([#7959](https://github.com/Lightning-AI/lightning/pull/7959))
- Fixes access to `callback_metrics` in ddp_spawn ([#7916](https://github.com/Lightning-AI/lightning/pull/7916))


## [1.3.6] - 2021-06-15

### Fixed

- Fixed logs overwriting issue for remote filesystems ([#7889](https://github.com/Lightning-AI/lightning/pull/7889))
- Fixed `DataModule.prepare_data` could only be called on the global rank 0 process ([#7945](https://github.com/Lightning-AI/lightning/pull/7945))
- Fixed setting `worker_init_fn` to seed dataloaders correctly when using DDP ([#7942](https://github.com/Lightning-AI/lightning/pull/7942))
- Fixed `BaseFinetuning` callback to properly handle parent modules w/ parameters ([#7931](https://github.com/Lightning-AI/lightning/pull/7931))


## [1.3.5] - 2021-06-08

### Added

- Added warning to Training Step output ([#7779](https://github.com/Lightning-AI/lightning/pull/7779))

### Fixed

- Fixed `LearningRateMonitor` and `BackboneFinetuning` ([#7835](https://github.com/Lightning-AI/lightning/pull/7835))
- Minor improvements to `apply_to_collection` and type signature of `log_dict` ([#7851](https://github.com/Lightning-AI/lightning/pull/7851))
- Fixed docker versions ([#7834](https://github.com/Lightning-AI/lightning/pull/7834))
- Fixed sharded training check for fp16 precision ([#7825](https://github.com/Lightning-AI/lightning/pull/7825))
- Fixed support for torch Module type hints in LightningCLI ([#7807](https://github.com/Lightning-AI/lightning/pull/7807))

### Changed

- Move `training_output` validation to after `train_step_end` ([#7868](https://github.com/Lightning-AI/lightning/pull/7868))


## [1.3.4] - 2021-06-01

### Fixed

- Fixed info message when max training time reached ([#7780](https://github.com/Lightning-AI/lightning/pull/7780))
- Fixed missing `__len__` method to `IndexBatchSamplerWrapper` ([#7681](https://github.com/Lightning-AI/lightning/pull/7681))


## [1.3.3] - 2021-05-27

### Changed

- Changed calling of `untoggle_optimizer(opt_idx)` out of the closure function ([#7563](https://github.com/Lightning-AI/lightning/pull/7563))

### Fixed

- Fixed `ProgressBar` pickling after calling `trainer.predict` ([#7608](https://github.com/Lightning-AI/lightning/pull/7608))
- Fixed broadcasting in multi-node, multi-gpu DDP using torch 1.7 ([#7592](https://github.com/Lightning-AI/lightning/pull/7592))
- Fixed dataloaders are not reset when tuning the model ([#7566](https://github.com/Lightning-AI/lightning/pull/7566))
- Fixed print errors in `ProgressBar` when `trainer.fit` is not called ([#7674](https://github.com/Lightning-AI/lightning/pull/7674))
- Fixed global step update when the epoch is skipped ([#7677](https://github.com/Lightning-AI/lightning/pull/7677))
- Fixed training loop total batch counter when accumulate grad batches was enabled ([#7692](https://github.com/Lightning-AI/lightning/pull/7692))


## [1.3.2] - 2021-05-18

### Changed

- `DataModule`s now avoid duplicate `{setup,teardown,prepare_data}` calls for the same stage ([#7238](https://github.com/Lightning-AI/lightning/pull/7238))

### Fixed

- Fixed parsing of multiple training dataloaders ([#7433](https://github.com/Lightning-AI/lightning/pull/7433))
- Fixed recursive passing of `wrong_type` keyword argument in `pl.utilities.apply_to_collection` ([#7433](https://github.com/Lightning-AI/lightning/pull/7433))
- Fixed setting correct `DistribType` for `ddp_cpu` (spawn) backend ([#7492](https://github.com/Lightning-AI/lightning/pull/7492))
- Fixed incorrect number of calls to LR scheduler when `check_val_every_n_epoch > 1` ([#7032](https://github.com/Lightning-AI/lightning/pull/7032))


## [1.3.1] - 2021-05-11

### Fixed

- Fixed DeepSpeed with IterableDatasets ([#7362](https://github.com/Lightning-AI/lightning/pull/7362))
- Fixed `Trainer.current_epoch` not getting restored after tuning ([#7434](https://github.com/Lightning-AI/lightning/pull/7434))
- Fixed local rank displayed in console log ([#7395](https://github.com/Lightning-AI/lightning/pull/7395))


## [1.3.0] - 2021-05-06

### Added

- Added support for the `EarlyStopping` callback to run at the end of the training epoch ([#6944](https://github.com/Lightning-AI/lightning/pull/6944))
- Added synchronization points before and after `setup` hooks are run ([#7202](https://github.com/Lightning-AI/lightning/pull/7202))
- Added a `teardown` hook to `ClusterEnvironment` ([#6942](https://github.com/Lightning-AI/lightning/pull/6942))
- Added utils for metrics to scalar conversions ([#7180](https://github.com/Lightning-AI/lightning/pull/7180))
- Added utils for NaN/Inf detection for gradients and parameters ([#6834](https://github.com/Lightning-AI/lightning/pull/6834))
- Added more explicit exception message when trying to execute `trainer.test()` or `trainer.validate()` with `fast_dev_run=True` ([#6667](https://github.com/Lightning-AI/lightning/pull/6667))
- Added `LightningCLI` class to provide simple reproducibility with minimum boilerplate training CLI (
    [#4492](https://github.com/Lightning-AI/lightning/pull/4492),
    [#6862](https://github.com/Lightning-AI/lightning/pull/6862),
    [#7156](https://github.com/Lightning-AI/lightning/pull/7156),
    [#7299](https://github.com/Lightning-AI/lightning/pull/7299))
- Added `gradient_clip_algorithm` argument to Trainer for gradient clipping by value ([#6123](https://github.com/Lightning-AI/lightning/pull/6123)).
- Added a way to print to terminal without breaking up the progress bar ([#5470](https://github.com/Lightning-AI/lightning/pull/5470))
- Added support to checkpoint after training steps in `ModelCheckpoint` callback ([#6146](https://github.com/Lightning-AI/lightning/pull/6146))
- Added `TrainerStatus.{INITIALIZING,RUNNING,FINISHED,INTERRUPTED}` ([#7173](https://github.com/Lightning-AI/lightning/pull/7173))
- Added `Trainer.validate()` method to perform one evaluation epoch over the validation set ([#4948](https://github.com/Lightning-AI/lightning/pull/4948))
- Added `LightningEnvironment` for Lightning-specific DDP ([#5915](https://github.com/Lightning-AI/lightning/pull/5915))
- Added `teardown()` hook to LightningDataModule ([#4673](https://github.com/Lightning-AI/lightning/pull/4673))
- Added `auto_insert_metric_name` parameter to `ModelCheckpoint` ([#6277](https://github.com/Lightning-AI/lightning/pull/6277))
- Added arg to `self.log` that enables users to give custom names when dealing with multiple dataloaders ([#6274](https://github.com/Lightning-AI/lightning/pull/6274))
- Added `teardown` method to `BaseProfiler` to enable subclasses defining post-profiling steps outside of `__del__` ([#6370](https://github.com/Lightning-AI/lightning/pull/6370))
- Added `setup` method to `BaseProfiler` to enable subclasses defining pre-profiling steps for every process ([#6633](https://github.com/Lightning-AI/lightning/pull/6633))
- Added no return warning to predict ([#6139](https://github.com/Lightning-AI/lightning/pull/6139))
- Added `Trainer.predict` config validation ([#6543](https://github.com/Lightning-AI/lightning/pull/6543))
- Added `AbstractProfiler` interface ([#6621](https://github.com/Lightning-AI/lightning/pull/6621))
- Added support for including module names for forward in the autograd trace of `PyTorchProfiler` ([#6349](https://github.com/Lightning-AI/lightning/pull/6349))
- Added support for the PyTorch 1.8.1 autograd profiler ([#6618](https://github.com/Lightning-AI/lightning/pull/6618))
- Added `outputs` parameter to callback's `on_validation_epoch_end` & `on_test_epoch_end` hooks ([#6120](https://github.com/Lightning-AI/lightning/pull/6120))
- Added `configure_sharded_model` hook ([#6679](https://github.com/Lightning-AI/lightning/pull/6679))
- Added support for `precision=64`, enabling training with double precision ([#6595](https://github.com/Lightning-AI/lightning/pull/6595))
- Added support for DDP communication hooks ([#6736](https://github.com/Lightning-AI/lightning/pull/6736))
- Added `artifact_location` argument to `MLFlowLogger` which will be passed to the `MlflowClient.create_experiment` call ([#6677](https://github.com/Lightning-AI/lightning/pull/6677))
- Added `model` parameter to precision plugins' `clip_gradients` signature (
    [#6764](https://github.com/Lightning-AI/lightning/pull/6764),
    [#7231](https://github.com/Lightning-AI/lightning/pull/7231))
- Added `is_last_batch` attribute to `Trainer` ([#6825](https://github.com/Lightning-AI/lightning/pull/6825))
- Added `LightningModule.lr_schedulers()` for manual optimization  ([#6567](https://github.com/Lightning-AI/lightning/pull/6567))
- Added `MpModelWrapper` in TPU Spawn ([#7045](https://github.com/Lightning-AI/lightning/pull/7045))
- Added `max_time` Trainer argument to limit training time ([#6823](https://github.com/Lightning-AI/lightning/pull/6823))
- Added `on_predict_{batch,epoch}_{start,end}` hooks ([#7141](https://github.com/Lightning-AI/lightning/pull/7141))
- Added new `EarlyStopping` parameters `stopping_threshold` and `divergence_threshold` ([#6868](https://github.com/Lightning-AI/lightning/pull/6868))
- Added `debug` flag to TPU Training Plugins (PT_XLA_DEBUG) ([#7219](https://github.com/Lightning-AI/lightning/pull/7219))
- Added new `UnrepeatedDistributedSampler` and `IndexBatchSamplerWrapper` for tracking distributed predictions ([#7215](https://github.com/Lightning-AI/lightning/pull/7215))
- Added `trainer.predict(return_predictions=None|False|True)` ([#7215](https://github.com/Lightning-AI/lightning/pull/7215))
- Added `BasePredictionWriter` callback to implement prediction saving ([#7127](https://github.com/Lightning-AI/lightning/pull/7127))
- Added `trainer.tune(scale_batch_size_kwargs, lr_find_kwargs)` arguments to configure the tuning algorithms ([#7258](https://github.com/Lightning-AI/lightning/pull/7258))
- Added `tpu_distributed` check for TPU Spawn barrier ([#7241](https://github.com/Lightning-AI/lightning/pull/7241))
- Added device updates to TPU Spawn for Pod training ([#7243](https://github.com/Lightning-AI/lightning/pull/7243))
- Added warning when missing `Callback` and using `resume_from_checkpoint` ([#7254](https://github.com/Lightning-AI/lightning/pull/7254))
- DeepSpeed single file saving ([#6900](https://github.com/Lightning-AI/lightning/pull/6900))
- Added Training type Plugins Registry (
    [#6982](https://github.com/Lightning-AI/lightning/pull/6982),
    [#7063](https://github.com/Lightning-AI/lightning/pull/7063),
    [#7214](https://github.com/Lightning-AI/lightning/pull/7214),
    [#7224](https://github.com/Lightning-AI/lightning/pull/7224)
)
- Add `ignore` param to `save_hyperparameters` ([#6056](https://github.com/Lightning-AI/lightning/pull/6056))

### Changed

- Changed `LightningModule.truncated_bptt_steps` to be property ([#7323](https://github.com/Lightning-AI/lightning/pull/7323))
- Changed `EarlyStopping` callback from by default running `EarlyStopping.on_validation_end` if only training is run. Set `check_on_train_epoch_end` to run the callback at the end of the train epoch instead of at the end of the validation epoch ([#7069](https://github.com/Lightning-AI/lightning/pull/7069))
- Renamed `pl.callbacks.swa` to `pl.callbacks.stochastic_weight_avg` ([#6259](https://github.com/Lightning-AI/lightning/pull/6259))
- Refactor `RunningStage` and `TrainerState` usage (
    [#4945](https://github.com/Lightning-AI/lightning/pull/4945),
    [#7173](https://github.com/Lightning-AI/lightning/pull/7173))
    * Added `RunningStage.SANITY_CHECKING`
    * Added `TrainerFn.{FITTING,VALIDATING,TESTING,PREDICTING,TUNING}`
    * Changed `trainer.evaluating` to return `True` if validating or testing
- Changed `setup()` and `teardown()` stage argument to take any of `{fit,validate,test,predict}` ([#6386](https://github.com/Lightning-AI/lightning/pull/6386))
- Changed profilers to save separate report files per state and rank ([#6621](https://github.com/Lightning-AI/lightning/pull/6621))
- The trainer no longer tries to save a checkpoint on exception or run callback's `on_train_end` functions ([#6864](https://github.com/Lightning-AI/lightning/pull/6864))
- Changed `PyTorchProfiler` to use `torch.autograd.profiler.record_function` to record functions ([#6349](https://github.com/Lightning-AI/lightning/pull/6349))
- Disabled `lr_scheduler.step()` in manual optimization  ([#6825](https://github.com/Lightning-AI/lightning/pull/6825))
- Changed warnings and recommendations for dataloaders in `ddp_spawn` ([#6762](https://github.com/Lightning-AI/lightning/pull/6762))
- `pl.seed_everything` will now also set the seed on the `DistributedSampler` ([#7024](https://github.com/Lightning-AI/lightning/pull/7024))
- Changed default setting for communication of multi-node training using `DDPShardedPlugin` ([#6937](https://github.com/Lightning-AI/lightning/pull/6937))
- `trainer.tune()` now returns the tuning result ([#7258](https://github.com/Lightning-AI/lightning/pull/7258))
- `LightningModule.from_datasets()` now accepts `IterableDataset` instances as training datasets. ([#7503](https://github.com/Lightning-AI/lightning/pull/7503))
- Changed `resume_from_checkpoint` warning to an error when the checkpoint file does not exist ([#7075](https://github.com/Lightning-AI/lightning/pull/7075))
- Automatically set `sync_batchnorm` for `training_type_plugin` ([#6536](https://github.com/Lightning-AI/lightning/pull/6536))
- Allowed training type plugin to delay optimizer creation ([#6331](https://github.com/Lightning-AI/lightning/pull/6331))
- Removed ModelSummary validation from train loop on_trainer_init ([#6610](https://github.com/Lightning-AI/lightning/pull/6610))
- Moved `save_function` to accelerator ([#6689](https://github.com/Lightning-AI/lightning/pull/6689))
- Updated DeepSpeed ZeRO ([#6546](https://github.com/Lightning-AI/lightning/pull/6546),
    [#6752](https://github.com/Lightning-AI/lightning/pull/6752),
    [#6142](https://github.com/Lightning-AI/lightning/pull/6142),
    [#6321](https://github.com/Lightning-AI/lightning/pull/6321))
- Improved verbose logging for `EarlyStopping` callback ([#6811](https://github.com/Lightning-AI/lightning/pull/6811))
- Run ddp_spawn dataloader checks on Windows ([#6930](https://github.com/Lightning-AI/lightning/pull/6930))
- Updated mlflow with using `resolve_tags` ([#6746](https://github.com/Lightning-AI/lightning/pull/6746))
- Moved `save_hyperparameters` to its own function ([#7119](https://github.com/Lightning-AI/lightning/pull/7119))
- Replaced `_DataModuleWrapper` with `__new__` ([#7289](https://github.com/Lightning-AI/lightning/pull/7289))
- Reset `current_fx` properties on lightning module in teardown ([#7247](https://github.com/Lightning-AI/lightning/pull/7247))
- Auto-set `DataLoader.worker_init_fn` with `seed_everything` ([#6960](https://github.com/Lightning-AI/lightning/pull/6960))
- Remove `model.trainer` call inside of dataloading mixin ([#7317](https://github.com/Lightning-AI/lightning/pull/7317))
- Split profilers module ([#6261](https://github.com/Lightning-AI/lightning/pull/6261))
- Ensure accelerator is valid if running interactively ([#5970](https://github.com/Lightning-AI/lightning/pull/5970))
- Disabled batch transfer in DP mode ([#6098](https://github.com/Lightning-AI/lightning/pull/6098))

### Deprecated

- Deprecated `outputs` in both `LightningModule.on_train_epoch_end` and `Callback.on_train_epoch_end` hooks ([#7339](https://github.com/Lightning-AI/lightning/pull/7339))
- Deprecated `Trainer.truncated_bptt_steps` in favor of `LightningModule.truncated_bptt_steps` ([#7323](https://github.com/Lightning-AI/lightning/pull/7323))
- Deprecated `outputs` in both `LightningModule.on_train_epoch_end` and `Callback.on_train_epoch_end` hooks ([#7339](https://github.com/Lightning-AI/lightning/pull/7339))
- Deprecated `LightningModule.grad_norm` in favor of `pl.utilities.grads.grad_norm` ([#7292](https://github.com/Lightning-AI/lightning/pull/7292))
- Deprecated the `save_function` property from the `ModelCheckpoint` callback ([#7201](https://github.com/Lightning-AI/lightning/pull/7201))
- Deprecated `LightningModule.write_predictions` and `LightningModule.write_predictions_dict` ([#7066](https://github.com/Lightning-AI/lightning/pull/7066))
- Deprecated `TrainerLoggingMixin` in favor of a separate utilities module for metric handling ([#7180](https://github.com/Lightning-AI/lightning/pull/7180))
- Deprecated `TrainerTrainingTricksMixin` in favor of a separate utilities module for NaN/Inf detection for gradients and parameters ([#6834](https://github.com/Lightning-AI/lightning/pull/6834))
- `period` has been deprecated in favor of `every_n_val_epochs` in the `ModelCheckpoint` callback ([#6146](https://github.com/Lightning-AI/lightning/pull/6146))
- Deprecated `trainer.running_sanity_check` in favor of `trainer.sanity_checking` ([#4945](https://github.com/Lightning-AI/lightning/pull/4945))
- Deprecated `Profiler(output_filename)` in favor of `dirpath` and `filename` ([#6621](https://github.com/Lightning-AI/lightning/pull/6621))
- Deprecated `PyTorchProfiler(profiled_functions)` in favor of `record_functions` ([#6349](https://github.com/Lightning-AI/lightning/pull/6349))
- Deprecated `@auto_move_data` in favor of `trainer.predict` ([#6993](https://github.com/Lightning-AI/lightning/pull/6993))
- Deprecated `Callback.on_load_checkpoint(checkpoint)` in favor of `Callback.on_load_checkpoint(trainer, pl_module, checkpoint)` ([#7253](https://github.com/Lightning-AI/lightning/pull/7253))
- Deprecated metrics in favor of `torchmetrics` (
    [#6505](https://github.com/Lightning-AI/lightning/pull/6505),
    [#6530](https://github.com/Lightning-AI/lightning/pull/6530),
    [#6540](https://github.com/Lightning-AI/lightning/pull/6540),
    [#6547](https://github.com/Lightning-AI/lightning/pull/6547),
    [#6515](https://github.com/Lightning-AI/lightning/pull/6515),
    [#6572](https://github.com/Lightning-AI/lightning/pull/6572),
    [#6573](https://github.com/Lightning-AI/lightning/pull/6573),
    [#6584](https://github.com/Lightning-AI/lightning/pull/6584),
    [#6636](https://github.com/Lightning-AI/lightning/pull/6636),
    [#6637](https://github.com/Lightning-AI/lightning/pull/6637),
    [#6649](https://github.com/Lightning-AI/lightning/pull/6649),
    [#6659](https://github.com/Lightning-AI/lightning/pull/6659),
    [#7131](https://github.com/Lightning-AI/lightning/pull/7131),
)
- Deprecated the `LightningModule.datamodule` getter and setter methods; access them through `Trainer.datamodule` instead ([#7168](https://github.com/Lightning-AI/lightning/pull/7168))
- Deprecated the use of `Trainer(gpus="i")` (string) for selecting the i-th GPU; from v1.5 this will set the number of GPUs instead of the index ([#6388](https://github.com/Lightning-AI/lightning/pull/6388))

### Removed

- Removed the `exp_save_path` property from the `LightningModule` ([#7266](https://github.com/Lightning-AI/lightning/pull/7266))
- Removed training loop explicitly calling `EarlyStopping.on_validation_end` if no validation is run ([#7069](https://github.com/Lightning-AI/lightning/pull/7069))
- Removed `automatic_optimization` as a property from the training loop in favor of `LightningModule.automatic_optimization` ([#7130](https://github.com/Lightning-AI/lightning/pull/7130))
- Removed evaluation loop legacy returns for `*_epoch_end` hooks ([#6973](https://github.com/Lightning-AI/lightning/pull/6973))
- Removed support for passing a bool value to `profiler` argument of Trainer ([#6164](https://github.com/Lightning-AI/lightning/pull/6164))
- Removed no return warning from val/test step ([#6139](https://github.com/Lightning-AI/lightning/pull/6139))
- Removed passing a `ModelCheckpoint` instance to `Trainer(checkpoint_callback)` ([#6166](https://github.com/Lightning-AI/lightning/pull/6166))
- Removed deprecated Trainer argument `enable_pl_optimizer` and `automatic_optimization` ([#6163](https://github.com/Lightning-AI/lightning/pull/6163))
- Removed deprecated metrics ([#6161](https://github.com/Lightning-AI/lightning/pull/6161))
    * from `pl.metrics.functional.classification` removed `to_onehot`, `to_categorical`, `get_num_classes`, `roc`, `multiclass_roc`, `average_precision`, `precision_recall_curve`, `multiclass_precision_recall_curve`
    * from `pl.metrics.functional.reduction` removed `reduce`, `class_reduce`
- Removed deprecated `ModelCheckpoint` arguments `prefix`, `mode="auto"` ([#6162](https://github.com/Lightning-AI/lightning/pull/6162))
- Removed `mode='auto'` from `EarlyStopping` ([#6167](https://github.com/Lightning-AI/lightning/pull/6167))
- Removed `epoch` and `step` arguments from `ModelCheckpoint.format_checkpoint_name()`, these are now included in the `metrics` argument ([#7344](https://github.com/Lightning-AI/lightning/pull/7344))
- Removed legacy references for magic keys in the `Result` object ([#6016](https://github.com/Lightning-AI/lightning/pull/6016))
- Removed deprecated `LightningModule` `hparams` setter ([#6207](https://github.com/Lightning-AI/lightning/pull/6207))
- Removed legacy code to log or include metrics in the progress bar by returning them in a dict with the `"log"/"progress_bar"` magic keys. Use `self.log` instead ([#6734](https://github.com/Lightning-AI/lightning/pull/6734))
- Removed `trainer.fit()` return value of `1`. It has no return now ([#7237](https://github.com/Lightning-AI/lightning/pull/7237))
- Removed `logger_connector` legacy code ([#6733](https://github.com/Lightning-AI/lightning/pull/6733))
- Removed unused mixin attributes ([#6487](https://github.com/Lightning-AI/lightning/pull/6487))

### Fixed

- Fixed NaN errors in progress bars when training with iterable datasets with no length defined ([#7306](https://github.com/Lightning-AI/lightning/pull/7306))
- Fixed attaching train and validation dataloaders when `reload_dataloaders_every_epoch=True` and `num_sanity_val_steps=0` ([#7207](https://github.com/Lightning-AI/lightning/pull/7207))
- Added a barrier in the accelerator `teardown` to synchronize processes before execution finishes ([#6814](https://github.com/Lightning-AI/lightning/pull/6814))
- Fixed multi-node DDP sub-process launch by using `local_rank` instead of `global_rank` for main process assertion ([#7061](https://github.com/Lightning-AI/lightning/pull/7061))
- Fixed incorrect removal of `WORLD_SIZE` environment variable in DDP training when launching with torch distributed/torchelastic ([#6942](https://github.com/Lightning-AI/lightning/pull/6942))
- Made the `Plugin.reduce` method more consistent across all Plugins to reflect a mean-reduction by default ([#6011](https://github.com/Lightning-AI/lightning/pull/6011))
- Move lightning module to correct device type when using LightningDistributedWrapper ([#6070](https://github.com/Lightning-AI/lightning/pull/6070))
- Do not print top-k verbose log with `ModelCheckpoint(monitor=None)` ([#6109](https://github.com/Lightning-AI/lightning/pull/6109))
- Fixed `ModelCheckpoint(save_top_k=0, save_last=True)` not saving the `last` checkpoint ([#6136](https://github.com/Lightning-AI/lightning/pull/6136))
- Fixed `.teardown(stage='fit')` and `.on_fit_{start,end}()` getting called during `trainer.test` ([#6386](https://github.com/Lightning-AI/lightning/pull/6386))
- Fixed LightningModule `all_gather` on cpu tensors ([#6416](https://github.com/Lightning-AI/lightning/pull/6416))
- Fixed torch distributed not available in setup hook for DDP ([#6506](https://github.com/Lightning-AI/lightning/pull/6506))
- Fixed `trainer.tuner.{lr_find,scale_batch_size}` not setting the `Trainer` state properly ([#7258](https://github.com/Lightning-AI/lightning/pull/7258))
- Fixed bug where the learning rate schedulers did not follow the optimizer frequencies ([#4868](https://github.com/Lightning-AI/lightning/pull/4868))
- Fixed pickle error checker to now check for `pickle.PickleError` to catch all pickle errors ([#6917](https://github.com/Lightning-AI/lightning/pull/6917))
- Fixed a bug where the outputs object passed to `LightningModule.training_epoch_end` was different from the object passed to the `on_train_end_epoch` hook ([#6969](https://github.com/Lightning-AI/lightning/pull/6969))
- Fixed a bug where the outputs passed to `train_batch_end` would be lists even when using a single optimizer and no truncated backprop through time steps ([#6969](https://github.com/Lightning-AI/lightning/pull/6969))
- Fixed bug for trainer error handling which would cause hang for distributed training ([#6864](https://github.com/Lightning-AI/lightning/pull/6864))
- Fixed `self.device` not returning the correct device in replicas of data-parallel ([#6414](https://github.com/Lightning-AI/lightning/pull/6414))
- Fixed `lr_find` trying beyond `num_training` steps and suggesting a too high learning rate ([#7076](https://github.com/Lightning-AI/lightning/pull/7076))
- Fixed logger creating incorrect version folder in DDP with repeated `Trainer.fit` calls ([#7077](https://github.com/Lightning-AI/lightning/pull/7077))
- Fixed metric objects passed directly to `self.log` not being reset correctly ([#7055](https://github.com/Lightning-AI/lightning/pull/7055))
- Fixed `CombinedLoader` in distributed settings for validation / testing ([#7102](https://github.com/Lightning-AI/lightning/pull/7102))
- Fixed the save_dir in `WandbLogger` when the run was initiated externally ([#7106](https://github.com/Lightning-AI/lightning/pull/7106))
- Fixed `num_sanity_val_steps` affecting reproducibility of training data shuffling ([#7014](https://github.com/Lightning-AI/lightning/pull/7014))
- Fixed resetting device after `fitting/evaluating/predicting` ([#7188](https://github.com/Lightning-AI/lightning/pull/7188))
- Fixed bug where `trainer.tuner.scale_batch_size(max_trials=0)` would not return the correct batch size result ([#7262](https://github.com/Lightning-AI/lightning/pull/7262))
- Fixed metrics not being properly logged with `precision=16` and `manual_optimization` ([#7228](https://github.com/Lightning-AI/lightning/pull/7228))
- Fixed `BaseFinetuning` properly reloading `optimizer_states` when using `resume_from_checkpoint` ([#6891](https://github.com/Lightning-AI/lightning/pull/6891))
- Fixed `parameters_to_ignore` not properly set to DDPWrapper ([#7239](https://github.com/Lightning-AI/lightning/pull/7239))
- Fixed parsing of `fast_dev_run=True` with the built-in `ArgumentParser` ([#7240](https://github.com/Lightning-AI/lightning/pull/7240))
- Fixed handling an `IterableDataset` that fails to produce a batch at the beginning of an epoch ([#7294](https://github.com/Lightning-AI/lightning/pull/7294))
- Fixed `LightningModule.save_hyperparameters()` when attempting to save an empty container ([#7268](https://github.com/Lightning-AI/lightning/pull/7268))
- Fixed `apex` not properly instantiated when running with `ddp` ([#7274](https://github.com/Lightning-AI/lightning/pull/7274))
- Fixed optimizer `state` not moved to `GPU` ([#7277](https://github.com/Lightning-AI/lightning/pull/7277))
- Fixed custom init args for `WandbLogger` ([#6989](https://github.com/Lightning-AI/lightning/pull/6989))
- Fixed a bug where an error would be raised if the train dataloader sometimes produced None for a batch ([#7342](https://github.com/Lightning-AI/lightning/pull/7342))
- Fixed examples (
    [#6600](https://github.com/Lightning-AI/lightning/pull/6600),
    [#6638](https://github.com/Lightning-AI/lightning/pull/6638),
    [#7096](https://github.com/Lightning-AI/lightning/pull/7096),
    [#7246](https://github.com/Lightning-AI/lightning/pull/7246),
    [#6357](https://github.com/Lightning-AI/lightning/pull/6357),
    [#6476](https://github.com/Lightning-AI/lightning/pull/6476),
    [#6294](https://github.com/Lightning-AI/lightning/pull/6294),
    [#6373](https://github.com/Lightning-AI/lightning/pull/6373),
    [#6088](https://github.com/Lightning-AI/lightning/pull/6088),
    [#7398](https://github.com/Lightning-AI/lightning/pull/7398)
)
- Resolved schedule step bug for PyTorch Profiler ([#6674](https://github.com/Lightning-AI/lightning/pull/6674),
    [#6681](https://github.com/Lightning-AI/lightning/pull/6681))
- Updated logic for checking TPUs availability ([#6767](https://github.com/Lightning-AI/lightning/pull/6767))
- Resolve TPU miss rendezvous ([#6781](https://github.com/Lightning-AI/lightning/pull/6781))
- Fixed auto-scaling mode when calling tune method on trainer ([#7321](https://github.com/Lightning-AI/lightning/pull/7321))
- Fixed finetuning complex models correctly unfreezes ([#6880](https://github.com/Lightning-AI/lightning/pull/6880))
- Ensure we set the eval/train flag correctly on accelerator model ([#6877](https://github.com/Lightning-AI/lightning/pull/6877))
- Set better defaults for `rank_zero_only.rank` when training is launched with SLURM and torchelastic ([#6802](https://github.com/Lightning-AI/lightning/pull/6802))
- Fixed matching the number of outputs of backward with forward for AllGatherGrad ([#6625](https://github.com/Lightning-AI/lightning/pull/6625))
- Fixed the `gradient_clip_algorithm` has no effect ([#6928](https://github.com/Lightning-AI/lightning/pull/6928))
- Fixed CUDA OOM detection and handling ([#6934](https://github.com/Lightning-AI/lightning/pull/6934))
- Fixed `unfreeze_and_add_param_group` expects `modules` rather than `module` ([#6822](https://github.com/Lightning-AI/lightning/pull/6822))
- Fixed DPP + SyncBN when move on device ([#6838](https://github.com/Lightning-AI/lightning/pull/6838))
- Fixed missing arguments in `lr_find` call ([#6784](https://github.com/Lightning-AI/lightning/pull/6784))
- Fixed `set_default_tensor_type` to `torch.DoubleTensor` with precision=64 ([#7108](https://github.com/Lightning-AI/lightning/pull/7108))
- Fixed `NeptuneLogger.log_text(step=None)` ([#7194](https://github.com/Lightning-AI/lightning/pull/7194))
- Fixed importing torchtext batch ([#6365](https://github.com/Lightning-AI/lightning/pull/6365),
    [#6323](https://github.com/Lightning-AI/lightning/pull/6323),
    [#6211](https://github.com/Lightning-AI/lightning/pull/6211))


## [1.2.9] - 2021-04-20

### Fixed

- Fixed the order to call for world ranks & the `root_device` property in `TPUSpawnPlugin` ([#7074](https://github.com/Lightning-AI/lightning/pull/7074))
- Fixed multi-gpu join for Horovod ([#6954](https://github.com/Lightning-AI/lightning/pull/6954))
- Fixed parsing for pre-release package versions ([#6999](https://github.com/Lightning-AI/lightning/pull/6999))


## [1.2.8] - 2021-04-14

### Added

- Added TPUSpawn + IterableDataset error message ([#6875](https://github.com/Lightning-AI/lightning/pull/6875))

### Fixed

- Fixed process rank not being available right away after `Trainer` instantiation ([#6941](https://github.com/Lightning-AI/lightning/pull/6941))
- Fixed `sync_dist` for tpus ([#6950](https://github.com/Lightning-AI/lightning/pull/6950))
- Fixed `AttributeError` for `require_backward_grad_sync` when running manual optimization with sharded plugin ([#6915](https://github.com/Lightning-AI/lightning/pull/6915))
- Fixed `--gpus` default for parser returned by `Trainer.add_argparse_args` ([#6898](https://github.com/Lightning-AI/lightning/pull/6898))
- Fixed TPU Spawn all gather ([#6896](https://github.com/Lightning-AI/lightning/pull/6896))
- Fixed `EarlyStopping` logic when `min_epochs` or `min_steps` requirement is not met ([#6705](https://github.com/Lightning-AI/lightning/pull/6705))
- Fixed csv extension check ([#6436](https://github.com/Lightning-AI/lightning/pull/6436))
- Fixed checkpoint issue when using Horovod distributed backend ([#6958](https://github.com/Lightning-AI/lightning/pull/6958))
- Fixed tensorboard exception raising ([#6901](https://github.com/Lightning-AI/lightning/pull/6901))
- Fixed setting the eval/train flag correctly on accelerator model ([#6983](https://github.com/Lightning-AI/lightning/pull/6983))
- Fixed DDP_SPAWN compatibility with bug_report_model.py ([#6892](https://github.com/Lightning-AI/lightning/pull/6892))
- Fixed bug where `BaseFinetuning.flatten_modules()` was duplicating leaf node parameters ([#6879](https://github.com/Lightning-AI/lightning/pull/6879))
- Set better defaults for `rank_zero_only.rank` when training is launched with SLURM and torchelastic:
    * Support SLURM and torchelastic global rank environment variables ([#5715](https://github.com/Lightning-AI/lightning/pull/5715))
    * Remove hardcoding of local rank in accelerator connector ([#6878](https://github.com/Lightning-AI/lightning/pull/6878))


## [1.2.7] - 2021-04-06

### Fixed

- Fixed resolve a bug with omegaconf and xm.save ([#6741](https://github.com/Lightning-AI/lightning/pull/6741))
- Fixed an issue with IterableDataset when __len__ is not defined ([#6828](https://github.com/Lightning-AI/lightning/pull/6828))
- Sanitize None params during pruning ([#6836](https://github.com/Lightning-AI/lightning/pull/6836))
- Enforce an epoch scheduler interval when using SWA ([#6588](https://github.com/Lightning-AI/lightning/pull/6588))
- Fixed TPU Colab hang issue, post training ([#6816](https://github.com/Lightning-AI/lightning/pull/6816))
- Fixed a bug where `TensorBoardLogger` would give a warning and not log correctly to a symbolic link `save_dir` ([#6730](https://github.com/Lightning-AI/lightning/pull/6730))
- Fixed bug where `predict` could not be used when `progress_bar_refresh_rate=0` ([#6884](https://github.com/Lightning-AI/lightning/pull/6884))


## [1.2.6] - 2021-03-30

### Changed

- Changed the behavior of `on_epoch_start` to run at the beginning of validation & test epoch ([#6498](https://github.com/Lightning-AI/lightning/pull/6498))

### Removed

- Removed legacy code to include `step` dictionary returns in `callback_metrics`. Use `self.log_dict` instead. ([#6682](https://github.com/Lightning-AI/lightning/pull/6682))

### Fixed

- Fixed `DummyLogger.log_hyperparams` raising a `TypeError` when running with `fast_dev_run=True` ([#6398](https://github.com/Lightning-AI/lightning/pull/6398))
- Fixed error on TPUs when there was no `ModelCheckpoint` ([#6654](https://github.com/Lightning-AI/lightning/pull/6654))
- Fixed `trainer.test` freeze on TPUs ([#6654](https://github.com/Lightning-AI/lightning/pull/6654))
- Fixed a bug where gradients were disabled after calling `Trainer.predict` ([#6657](https://github.com/Lightning-AI/lightning/pull/6657))
- Fixed bug where no TPUs were detected in a TPU pod env ([#6719](https://github.com/Lightning-AI/lightning/pull/6719))


## [1.2.5] - 2021-03-23

### Changed

- Update Gradient Clipping for the TPU Accelerator ([#6576](https://github.com/Lightning-AI/lightning/pull/6576))
- Refactored setup for typing friendly ([#6590](https://github.com/Lightning-AI/lightning/pull/6590))

### Fixed

- Fixed a bug where `all_gather` would not work correctly with `tpu_cores=8` ([#6587](https://github.com/Lightning-AI/lightning/pull/6587))
- Fixed comparing required versions ([#6434](https://github.com/Lightning-AI/lightning/pull/6434))
- Fixed duplicate logs appearing in console when using the python logging module ([#6275](https://github.com/Lightning-AI/lightning/pull/6275))
- Added Autocast in validation, test and predict modes for Native AMP ([#6565](https://github.com/Lightning-AI/lightning/pull/6565))


## [1.2.4] - 2021-03-16

### Changed

- Changed the default of `find_unused_parameters` back to `True` in DDP and DDP Spawn ([#6438](https://github.com/Lightning-AI/lightning/pull/6438))

### Fixed

- Expose DeepSpeed loss parameters to allow users to fix loss instability ([#6115](https://github.com/Lightning-AI/lightning/pull/6115))
- Fixed DP reduction with collection ([#6324](https://github.com/Lightning-AI/lightning/pull/6324))
- Fixed an issue where the tuner would not tune the learning rate if also tuning the batch size ([#4688](https://github.com/Lightning-AI/lightning/pull/4688))
- Fixed broadcast to use PyTorch `broadcast_object_list` and add `reduce_decision` ([#6410](https://github.com/Lightning-AI/lightning/pull/6410))
- Fixed logger creating directory structure too early in DDP ([#6380](https://github.com/Lightning-AI/lightning/pull/6380))
- Fixed DeepSpeed additional memory use on rank 0 when default device not set early enough ([#6460](https://github.com/Lightning-AI/lightning/pull/6460))
- Fixed an issue with `Tuner.scale_batch_size` not finding the batch size attribute in the datamodule ([#5968](https://github.com/Lightning-AI/lightning/pull/5968))
- Fixed an exception in the layer summary when the model contains torch.jit scripted submodules ([#6511](https://github.com/Lightning-AI/lightning/pull/6511))
- Fixed when Train loop config was run during `Trainer.predict` ([#6541](https://github.com/Lightning-AI/lightning/pull/6541))


## [1.2.3] - 2021-03-09

### Fixed

- Fixed `ModelPruning(make_pruning_permanent=True)` pruning buffers getting removed when saved during training ([#6073](https://github.com/Lightning-AI/lightning/pull/6073))
- Fixed when `_stable_1d_sort` to work when `n >= N` ([#6177](https://github.com/Lightning-AI/lightning/pull/6177))
- Fixed `AttributeError` when `logger=None` on TPU ([#6221](https://github.com/Lightning-AI/lightning/pull/6221))
- Fixed PyTorch Profiler with `emit_nvtx` ([#6260](https://github.com/Lightning-AI/lightning/pull/6260))
- Fixed `trainer.test` from `best_path` hangs after calling `trainer.fit`  ([#6272](https://github.com/Lightning-AI/lightning/pull/6272))
- Fixed `SingleTPU` calling `all_gather` ([#6296](https://github.com/Lightning-AI/lightning/pull/6296))
- Ensure we check DeepSpeed/Sharded in multi-node DDP ([#6297](https://github.com/Lightning-AI/lightning/pull/6297)
- Check `LightningOptimizer` doesn't delete optimizer hooks ([#6305](https://github.com/Lightning-AI/lightning/pull/6305)
- Resolve memory leak for evaluation ([#6326](https://github.com/Lightning-AI/lightning/pull/6326)
- Ensure that clip gradients is only called if the value is greater than 0 ([#6330](https://github.com/Lightning-AI/lightning/pull/6330)
- Fixed `Trainer` not resetting `lightning_optimizers` when calling `Trainer.fit()` multiple times ([#6372](https://github.com/Lightning-AI/lightning/pull/6372))


## [1.2.2] - 2021-03-02

### Added

- Added `checkpoint` parameter to callback's `on_save_checkpoint` hook ([#6072](https://github.com/Lightning-AI/lightning/pull/6072))

### Changed

- Changed the order of `backward`, `step`, `zero_grad` to `zero_grad`, `backward`, `step` ([#6147](https://github.com/Lightning-AI/lightning/pull/6147))
- Changed default for DeepSpeed CPU Offload to False, due to prohibitively slow speeds at smaller scale ([#6262](https://github.com/Lightning-AI/lightning/pull/6262))

### Fixed

- Fixed epoch level schedulers not being called when `val_check_interval < 1.0` ([#6075](https://github.com/Lightning-AI/lightning/pull/6075))
- Fixed multiple early stopping callbacks ([#6197](https://github.com/Lightning-AI/lightning/pull/6197))
- Fixed incorrect usage of `detach()`, `cpu()`, `to()` ([#6216](https://github.com/Lightning-AI/lightning/pull/6216))
- Fixed LBFGS optimizer support which didn't converge in automatic optimization ([#6147](https://github.com/Lightning-AI/lightning/pull/6147))
- Prevent `WandbLogger` from dropping values ([#5931](https://github.com/Lightning-AI/lightning/pull/5931))
- Fixed error thrown when using valid distributed mode in multi node ([#6297](https://github.com/Lightning-AI/lightning/pull/6297)


## [1.2.1] - 2021-02-23

### Fixed

- Fixed incorrect yield logic for the amp autocast context manager ([#6080](https://github.com/Lightning-AI/lightning/pull/6080))
- Fixed priority of plugin/accelerator when setting distributed mode ([#6089](https://github.com/Lightning-AI/lightning/pull/6089))
- Fixed error message for AMP + CPU incompatibility ([#6107](https://github.com/Lightning-AI/lightning/pull/6107))
- Disabled batch transfer in DP mode ([#6093](https://github.com/Lightning-AI/lightning/pull/6093))


## [1.2.0] - 2021-02-18

### Added

- Added `DataType`, `AverageMethod` and `MDMCAverageMethod` enum in metrics ([#5657](https://github.com/Lightning-AI/lightning/pull/5689))
- Added support for summarized model total params size in megabytes ([#5590](https://github.com/Lightning-AI/lightning/pull/5590))
- Added support for multiple train loaders ([#1959](https://github.com/Lightning-AI/lightning/pull/1959))
- Added `Accuracy` metric now generalizes to Top-k accuracy for (multi-dimensional) multi-class inputs using the `top_k` parameter ([#4838](https://github.com/Lightning-AI/lightning/pull/4838))
- Added `Accuracy` metric now enables the computation of subset accuracy for multi-label or multi-dimensional multi-class inputs with the `subset_accuracy` parameter ([#4838](https://github.com/Lightning-AI/lightning/pull/4838))
- Added `HammingDistance` metric to compute the hamming distance (loss) ([#4838](https://github.com/Lightning-AI/lightning/pull/4838))
- Added `max_fpr` parameter to `auroc` metric for computing partial auroc metric ([#3790](https://github.com/Lightning-AI/lightning/pull/3790))
- Added `StatScores` metric to compute the number of true positives, false positives, true negatives and false negatives ([#4839](https://github.com/Lightning-AI/lightning/pull/4839))
- Added `R2Score` metric ([#5241](https://github.com/Lightning-AI/lightning/pull/5241))
- Added `LambdaCallback` ([#5347](https://github.com/Lightning-AI/lightning/pull/5347))
- Added `BackboneLambdaFinetuningCallback` ([#5377](https://github.com/Lightning-AI/lightning/pull/5377))
- Accelerator `all_gather` supports collection ([#5221](https://github.com/Lightning-AI/lightning/pull/5221))
- Added `image_gradients` functional metric to compute the image gradients of a given input image. ([#5056](https://github.com/Lightning-AI/lightning/pull/5056))
- Added `MetricCollection` ([#4318](https://github.com/Lightning-AI/lightning/pull/4318))
- Added `.clone()` method to metrics ([#4318](https://github.com/Lightning-AI/lightning/pull/4318))
- Added `IoU` class interface ([#4704](https://github.com/Lightning-AI/lightning/pull/4704))
- Support to tie weights after moving model to TPU via `on_post_move_to_device` hook
- Added missing val/test hooks in `LightningModule` ([#5467](https://github.com/Lightning-AI/lightning/pull/5467))
- The `Recall` and `Precision` metrics (and their functional counterparts `recall` and `precision`) can now be generalized to Recall@K and Precision@K with the use of `top_k` parameter ([#4842](https://github.com/Lightning-AI/lightning/pull/4842))
- Added `ModelPruning` Callback ([#5618](https://github.com/Lightning-AI/lightning/pull/5618),
    [#5825](https://github.com/Lightning-AI/lightning/pull/5825),
    [#6045](https://github.com/Lightning-AI/lightning/pull/6045))
- Added `PyTorchProfiler` ([#5560](https://github.com/Lightning-AI/lightning/pull/5560))
- Added compositional metrics ([#5464](https://github.com/Lightning-AI/lightning/pull/5464))
- Added Trainer method `predict(...)` for high performance predictions ([#5579](https://github.com/Lightning-AI/lightning/pull/5579))
- Added `on_before_batch_transfer` and `on_after_batch_transfer` data hooks ([#3671](https://github.com/Lightning-AI/lightning/pull/3671))
- Added AUC/AUROC class interface ([#5479](https://github.com/Lightning-AI/lightning/pull/5479))
- Added `PredictLoop` object ([#5752](https://github.com/Lightning-AI/lightning/pull/5752))
- Added `QuantizationAwareTraining` callback ([#5706](https://github.com/Lightning-AI/lightning/pull/5706),
    [#6040](https://github.com/Lightning-AI/lightning/pull/6040))
- Added `LightningModule.configure_callbacks` to enable the definition of model-specific callbacks ([#5621](https://github.com/Lightning-AI/lightning/pull/5621))
- Added `dim` to `PSNR` metric for mean-squared-error reduction ([#5957](https://github.com/Lightning-AI/lightning/pull/5957))
- Added promxial policy optimization template to pl_examples ([#5394](https://github.com/Lightning-AI/lightning/pull/5394))
- Added `log_graph` to `CometLogger` ([#5295](https://github.com/Lightning-AI/lightning/pull/5295))
- Added possibility for nested loaders ([#5404](https://github.com/Lightning-AI/lightning/pull/5404))
- Added `sync_step` to Wandb logger ([#5351](https://github.com/Lightning-AI/lightning/pull/5351))
- Added `StochasticWeightAveraging` callback ([#5640](https://github.com/Lightning-AI/lightning/pull/5640))
- Added `LightningDataModule.from_datasets(...)` ([#5133](https://github.com/Lightning-AI/lightning/pull/5133))
- Added `PL_TORCH_DISTRIBUTED_BACKEND` env variable to select backend ([#5981](https://github.com/Lightning-AI/lightning/pull/5981))
- Added `Trainer` flag to activate Stochastic Weight Averaging (SWA) `Trainer(stochastic_weight_avg=True)` ([#6038](https://github.com/Lightning-AI/lightning/pull/6038))
- Added DeepSpeed integration ([#5954](https://github.com/Lightning-AI/lightning/pull/5954),
    [#6042](https://github.com/Lightning-AI/lightning/pull/6042))

### Changed

- Changed `stat_scores` metric now calculates stat scores over all classes and gains new parameters, in line with the new `StatScores` metric ([#4839](https://github.com/Lightning-AI/lightning/pull/4839))
- Changed `computer_vision_fine_tunning` example to use `BackboneLambdaFinetuningCallback` ([#5377](https://github.com/Lightning-AI/lightning/pull/5377))
- Changed `automatic casting` for LoggerConnector `metrics` ([#5218](https://github.com/Lightning-AI/lightning/pull/5218))
- Changed `iou` [func] to allow float input ([#4704](https://github.com/Lightning-AI/lightning/pull/4704))
- Metric `compute()` method will no longer automatically call `reset()` ([#5409](https://github.com/Lightning-AI/lightning/pull/5409))
- Set PyTorch 1.4 as min requirements, also for testing and examples `torchvision>=0.5` and `torchtext>=0.5` ([#5418](https://github.com/Lightning-AI/lightning/pull/5418))
- Changed `callbacks` argument in `Trainer` to allow `Callback` input ([#5446](https://github.com/Lightning-AI/lightning/pull/5446))
- Changed the default of `find_unused_parameters` to `False` in DDP ([#5185](https://github.com/Lightning-AI/lightning/pull/5185))
- Changed `ModelCheckpoint` version suffixes to start at 1 ([#5008](https://github.com/Lightning-AI/lightning/pull/5008))
- Progress bar metrics tensors are now converted to float ([#5692](https://github.com/Lightning-AI/lightning/pull/5692))
- Changed the default value for the `progress_bar_refresh_rate` Trainer argument in Google COLAB notebooks to 20 ([#5516](https://github.com/Lightning-AI/lightning/pull/5516))
- Extended support for purely iteration-based training ([#5726](https://github.com/Lightning-AI/lightning/pull/5726))
- Made `LightningModule.global_rank`, `LightningModule.local_rank` and `LightningModule.logger` read-only properties ([#5730](https://github.com/Lightning-AI/lightning/pull/5730))
- Forced `ModelCheckpoint` callbacks to run after all others to guarantee all states are saved to the checkpoint ([#5731](https://github.com/Lightning-AI/lightning/pull/5731))
- Refactored Accelerators and Plugins:
    * Added base classes for plugins ([#5715](https://github.com/Lightning-AI/lightning/pull/5715))
    * Added parallel plugins for DP, DDP, DDPSpawn, DDP2 and Horovod ([#5714](https://github.com/Lightning-AI/lightning/pull/5714))
    * Precision Plugins ([#5718](https://github.com/Lightning-AI/lightning/pull/5718))
    * Added new Accelerators for CPU, GPU and TPU ([#5719](https://github.com/Lightning-AI/lightning/pull/5719))
    * Added RPC and Sharded plugins ([#5732](https://github.com/Lightning-AI/lightning/pull/5732))
    * Added missing `LightningModule`-wrapper logic to new plugins and accelerator ([#5734](https://github.com/Lightning-AI/lightning/pull/5734))
    * Moved device-specific teardown logic from training loop to accelerator ([#5973](https://github.com/Lightning-AI/lightning/pull/5973))
    * Moved accelerator_connector.py to the connectors subfolder ([#6033](https://github.com/Lightning-AI/lightning/pull/6033))
    * Trainer only references accelerator ([#6039](https://github.com/Lightning-AI/lightning/pull/6039))
    * Made parallel devices optional across all plugins ([#6051](https://github.com/Lightning-AI/lightning/pull/6051))
    * Cleaning ([#5948](https://github.com/Lightning-AI/lightning/pull/5948),
        [#5949](https://github.com/Lightning-AI/lightning/pull/5949),
        [#5950](https://github.com/Lightning-AI/lightning/pull/5950))
- Enabled `self.log` in callbacks ([#5094](https://github.com/Lightning-AI/lightning/pull/5094))
- Renamed xxx_AVAILABLE as protected ([#5082](https://github.com/Lightning-AI/lightning/pull/5082))
- Unified module names in Utils ([#5199](https://github.com/Lightning-AI/lightning/pull/5199))
- Separated utils: imports & enums ([#5256](https://github.com/Lightning-AI/lightning/pull/5256)
    [#5874](https://github.com/Lightning-AI/lightning/pull/5874))
- Refactor: clean trainer device & distributed getters ([#5300](https://github.com/Lightning-AI/lightning/pull/5300))
- Simplified training phase as LightningEnum ([#5419](https://github.com/Lightning-AI/lightning/pull/5419))
- Updated metrics to use LightningEnum ([#5689](https://github.com/Lightning-AI/lightning/pull/5689))
- Changed the seq of `on_train_batch_end`, `on_batch_end` & `on_train_epoch_end`, `on_epoch_end hooks` ([#5688](https://github.com/Lightning-AI/lightning/pull/5688))
- Refactored `setup_training` and remove `test_mode` ([#5388](https://github.com/Lightning-AI/lightning/pull/5388))
- Disabled training with zero `num_training_batches` when insufficient `limit_train_batches` ([#5703](https://github.com/Lightning-AI/lightning/pull/5703))
- Refactored `EpochResultStore` ([#5522](https://github.com/Lightning-AI/lightning/pull/5522))
- Update `lr_finder` to check for attribute if not running `fast_dev_run` ([#5990](https://github.com/Lightning-AI/lightning/pull/5990))
- LightningOptimizer manual optimizer is more flexible and expose `toggle_model` ([#5771](https://github.com/Lightning-AI/lightning/pull/5771))
- `MlflowLogger` limit parameter value length to 250 char ([#5893](https://github.com/Lightning-AI/lightning/pull/5893))
- Re-introduced fix for Hydra directory sync with multiple process ([#5993](https://github.com/Lightning-AI/lightning/pull/5993))

### Deprecated

- Function `stat_scores_multiple_classes` is deprecated in favor of `stat_scores` ([#4839](https://github.com/Lightning-AI/lightning/pull/4839))
- Moved accelerators and plugins to its `legacy` pkg ([#5645](https://github.com/Lightning-AI/lightning/pull/5645))
- Deprecated `LightningDistributedDataParallel` in favor of new wrapper module `LightningDistributedModule` ([#5185](https://github.com/Lightning-AI/lightning/pull/5185))
- Deprecated `LightningDataParallel` in favor of new wrapper module `LightningParallelModule` ([#5670](https://github.com/Lightning-AI/lightning/pull/5670))
- Renamed utils modules ([#5199](https://github.com/Lightning-AI/lightning/pull/5199))
    * `argparse_utils` >> `argparse`
    * `model_utils` >> `model_helpers`
    * `warning_utils` >> `warnings`
    * `xla_device_utils` >> `xla_device`
- Deprecated using `'val_loss'` to set the `ModelCheckpoint` monitor ([#6012](https://github.com/Lightning-AI/lightning/pull/6012))
- Deprecated `.get_model()` with explicit `.lightning_module` property ([#6035](https://github.com/Lightning-AI/lightning/pull/6035))
- Deprecated Trainer attribute `accelerator_backend` in favor of `accelerator` ([#6034](https://github.com/Lightning-AI/lightning/pull/6034))

### Removed

- Removed deprecated checkpoint argument `filepath` ([#5321](https://github.com/Lightning-AI/lightning/pull/5321))
- Removed deprecated `Fbeta`, `f1_score` and `fbeta_score` metrics ([#5322](https://github.com/Lightning-AI/lightning/pull/5322))
- Removed deprecated `TrainResult` ([#5323](https://github.com/Lightning-AI/lightning/pull/5323))
- Removed deprecated `EvalResult` ([#5633](https://github.com/Lightning-AI/lightning/pull/5633))
- Removed `LoggerStages` ([#5673](https://github.com/Lightning-AI/lightning/pull/5673))

### Fixed

- Fixed distributed setting and `ddp_cpu` only with `num_processes>1` ([#5297](https://github.com/Lightning-AI/lightning/pull/5297))
- Fixed `num_workers` for Windows example ([#5375](https://github.com/Lightning-AI/lightning/pull/5375))
- Fixed loading yaml ([#5619](https://github.com/Lightning-AI/lightning/pull/5619))
- Fixed support custom DataLoader with DDP if they can be re-instantiated ([#5745](https://github.com/Lightning-AI/lightning/pull/5745))
- Fixed repeated `.fit()` calls ignore max_steps iteration bound ([#5936](https://github.com/Lightning-AI/lightning/pull/5936))
- Fixed throwing `MisconfigurationError` on unknown mode ([#5255](https://github.com/Lightning-AI/lightning/pull/5255))
- Resolve bug with Finetuning ([#5744](https://github.com/Lightning-AI/lightning/pull/5744))
- Fixed `ModelCheckpoint` race condition in file existence check ([#5155](https://github.com/Lightning-AI/lightning/pull/5155))
- Fixed some compatibility with PyTorch 1.8 ([#5864](https://github.com/Lightning-AI/lightning/pull/5864))
- Fixed forward cache ([#5895](https://github.com/Lightning-AI/lightning/pull/5895))
- Fixed recursive detach of tensors to CPU ([#6007](https://github.com/Lightning-AI/lightning/pull/6007))
- Fixed passing wrong strings for scheduler interval doesn't throw an error ([#5923](https://github.com/Lightning-AI/lightning/pull/5923))
- Fixed wrong `requires_grad` state after `return None` with multiple optimizers ([#5738](https://github.com/Lightning-AI/lightning/pull/5638))
- Fixed add `on_epoch_end` hook at the end of `validation`, `test` epoch ([#5986](https://github.com/Lightning-AI/lightning/pull/5986))
- Fixed missing `process_dataloader` call for `TPUSpawn` when in distributed mode ([#6015](https://github.com/Lightning-AI/lightning/pull/6015))
- Fixed progress bar flickering by appending 0 to floats/strings ([#6009](https://github.com/Lightning-AI/lightning/pull/6009))
- Fixed synchronization issues with TPU training ([#6027](https://github.com/Lightning-AI/lightning/pull/6027))
- Fixed `hparams.yaml` saved twice when using `TensorBoardLogger` ([#5953](https://github.com/Lightning-AI/lightning/pull/5953))
- Fixed basic examples ([#5912](https://github.com/Lightning-AI/lightning/pull/5912),
    [#5985](https://github.com/Lightning-AI/lightning/pull/5985))
- Fixed `fairscale` compatible with PT 1.8 ([#5996](https://github.com/Lightning-AI/lightning/pull/5996))
- Ensured `process_dataloader` is called when `tpu_cores > 1` to use Parallel DataLoader ([#6015](https://github.com/Lightning-AI/lightning/pull/6015))
- Attempted SLURM auto resume call when non-shell call fails ([#6002](https://github.com/Lightning-AI/lightning/pull/6002))
- Fixed wrapping optimizers upon assignment ([#6006](https://github.com/Lightning-AI/lightning/pull/6006))
- Fixed allowing hashing of metrics with lists in their state ([#5939](https://github.com/Lightning-AI/lightning/pull/5939))


## [1.1.8] - 2021-02-08

### Fixed

- Separate epoch validation from step validation ([#5208](https://github.com/Lightning-AI/lightning/pull/5208))
- Fixed `toggle_optimizers` not handling all optimizer parameters ([#5775](https://github.com/Lightning-AI/lightning/pull/5775))


## [1.1.7] - 2021-02-03

### Fixed

- Fixed `TensorBoardLogger` not closing `SummaryWriter` on `finalize` ([#5696](https://github.com/Lightning-AI/lightning/pull/5696))
- Fixed filtering of pytorch  "unsqueeze" warning when using DP ([#5622](https://github.com/Lightning-AI/lightning/pull/5622))
- Fixed `num_classes` argument in F1 metric ([#5663](https://github.com/Lightning-AI/lightning/pull/5663))
- Fixed `log_dir` property ([#5537](https://github.com/Lightning-AI/lightning/pull/5537))
- Fixed a race condition in `ModelCheckpoint` when checking if a checkpoint file exists ([#5144](https://github.com/Lightning-AI/lightning/pull/5144))
- Remove unnecessary intermediate layers in Dockerfiles ([#5697](https://github.com/Lightning-AI/lightning/pull/5697))
- Fixed auto learning rate ordering ([#5638](https://github.com/Lightning-AI/lightning/pull/5638))


## [1.1.6] - 2021-01-26

### Changed

- Increased TPU check timeout from 20s to 100s ([#5598](https://github.com/Lightning-AI/lightning/pull/5598))
- Ignored `step` param in Neptune logger's log_metric method ([#5510](https://github.com/Lightning-AI/lightning/pull/5510))
- Pass batch outputs to `on_train_batch_end` instead of `epoch_end` outputs ([#4369](https://github.com/Lightning-AI/lightning/pull/4369))

### Fixed

- Fixed `toggle_optimizer` to reset `requires_grad` state  ([#5574](https://github.com/Lightning-AI/lightning/pull/5574))
- Fixed FileNotFoundError for best checkpoint when using DDP with Hydra ([#5629](https://github.com/Lightning-AI/lightning/pull/5629))
- Fixed an error when logging a progress bar metric with a reserved name ([#5620](https://github.com/Lightning-AI/lightning/pull/5620))
- Fixed `Metric`'s `state_dict` not included when child modules ([#5614](https://github.com/Lightning-AI/lightning/pull/5614))
- Fixed Neptune logger creating multiple experiments when GPUs > 1 ([#3256](https://github.com/Lightning-AI/lightning/pull/3256))
- Fixed duplicate logs appearing in console when using the python logging module ([#5509](https://github.com/Lightning-AI/lightning/pull/5509))
- Fixed tensor printing in `trainer.test()` ([#5138](https://github.com/Lightning-AI/lightning/pull/5138))
- Fixed not using dataloader when `hparams` present ([#4559](https://github.com/Lightning-AI/lightning/pull/4559))


## [1.1.5] - 2021-01-19

### Fixed

- Fixed a visual bug in the progress bar display initialization ([#4579](https://github.com/Lightning-AI/lightning/pull/4579))
- Fixed logging `on_train_batch_end` in a callback with multiple optimizers ([#5521](https://github.com/Lightning-AI/lightning/pull/5521))
- Fixed `reinit_scheduler_properties` with correct optimizer ([#5519](https://github.com/Lightning-AI/lightning/pull/5519))
- Fixed `val_check_interval` with `fast_dev_run` ([#5540](https://github.com/Lightning-AI/lightning/pull/5540))


## [1.1.4] - 2021-01-12

### Added

- Add automatic optimization property setter to lightning module ([#5169](https://github.com/Lightning-AI/lightning/pull/5169))

### Changed

- Changed deprecated `enable_pl_optimizer=True` ([#5244](https://github.com/Lightning-AI/lightning/pull/5244))

### Fixed

- Fixed `transfer_batch_to_device` for DDP with `len(devices_ids) == 1` ([#5195](https://github.com/Lightning-AI/lightning/pull/5195))
- Logging only on `not should_accumulate()` during training ([#5417](https://github.com/Lightning-AI/lightning/pull/5417))
- Resolve interpolation bug with Hydra ([#5406](https://github.com/Lightning-AI/lightning/pull/5406))
- Check environ before selecting a seed to prevent warning message ([#4743](https://github.com/Lightning-AI/lightning/pull/4743))
- Fixed signature mismatch in `model_to_device` of `DDPCPUHPCAccelerator` ([#5505](https://github.com/Lightning-AI/lightning/pull/5505))

## [1.1.3] - 2021-01-05

### Added

- Added a check for optimizer attached to `lr_scheduler` ([#5338](https://github.com/Lightning-AI/lightning/pull/5338))
- Added support for passing non-existing filepaths to `resume_from_checkpoint` ([#4402](https://github.com/Lightning-AI/lightning/pull/4402))

### Changed

- Skip restore from `resume_from_checkpoint` while `testing` ([#5161](https://github.com/Lightning-AI/lightning/pull/5161))
- Allowed `log_momentum` for adaptive optimizers in `LearningRateMonitor` ([#5333](https://github.com/Lightning-AI/lightning/pull/5333))
- Disabled checkpointing, earlystopping and logging with `fast_dev_run` ([#5277](https://github.com/Lightning-AI/lightning/pull/5277))
- Distributed group defaults to `WORLD` if `None` ([#5125](https://github.com/Lightning-AI/lightning/pull/5125))

### Fixed

- Fixed `trainer.test` returning non-test metrics ([#5214](https://github.com/Lightning-AI/lightning/pull/5214))
- Fixed metric state reset ([#5273](https://github.com/Lightning-AI/lightning/pull/5273))
- Fixed `--num-nodes` on `DDPSequentialPlugin` ([#5327](https://github.com/Lightning-AI/lightning/pull/5327))
- Fixed invalid value for `weights_summary` ([#5296](https://github.com/Lightning-AI/lightning/pull/5296))
- Fixed `Trainer.test` not using the latest `best_model_path` ([#5161](https://github.com/Lightning-AI/lightning/pull/5161))
- Fixed existence check for hparams not using underlying filesystem ([#5250](https://github.com/Lightning-AI/lightning/pull/5250))
- Fixed `LightningOptimizer` AMP bug ([#5191](https://github.com/Lightning-AI/lightning/pull/5191))
- Fixed casted key to string in `_flatten_dict` ([#5354](https://github.com/Lightning-AI/lightning/pull/5354))


## [1.1.2] - 2020-12-23

### Added

- Support number for logging with `sync_dist=True` ([#5080](https://github.com/Lightning-AI/lightning/pull/5080))
- Added offset logging step when resuming for Wandb logger ([#5050](https://github.com/Lightning-AI/lightning/pull/5050))

### Removed

- `enable_pl_optimizer=False` by default to temporarily fix AMP issues ([#5163](https://github.com/Lightning-AI/lightning/pull/5163))

### Fixed

- Metric reduction with Logging ([#5150](https://github.com/Lightning-AI/lightning/pull/5150))
- Remove nan loss in manual optimization ([#5121](https://github.com/Lightning-AI/lightning/pull/5121))
- Un-balanced logging properly supported ([#5119](https://github.com/Lightning-AI/lightning/pull/5119))
- Fix hanging in DDP HPC accelerators ([#5157](https://github.com/Lightning-AI/lightning/pull/5157))
- Fix reset `TensorRunningAccum` ([#5106](https://github.com/Lightning-AI/lightning/pull/5106))
- Updated `DALIClassificationLoader` to not use deprecated arguments ([#4925](https://github.com/Lightning-AI/lightning/pull/4925))
- Corrected call to `torch.no_grad` ([#5124](https://github.com/Lightning-AI/lightning/pull/5124))


## [1.1.1] - 2020-12-15

### Added

- Add a notebook example to reach a quick baseline of ~94% accuracy on CIFAR10 using Resnet in Lightning ([#4818](https://github.com/Lightning-AI/lightning/pull/4818))

### Changed

- Simplify accelerator steps ([#5015](https://github.com/Lightning-AI/lightning/pull/5015))
- Refactor load in checkpoint connector ([#4593](https://github.com/Lightning-AI/lightning/pull/4593))
- Fixed the saved filename in `ModelCheckpoint` when it already exists ([#4861](https://github.com/Lightning-AI/lightning/pull/4861))

### Removed

- Drop duplicate metrics ([#5014](https://github.com/Lightning-AI/lightning/pull/5014))
- Remove beta arg from F1 class and functional ([#5076](https://github.com/Lightning-AI/lightning/pull/5076))

### Fixed

- Fixed trainer by default `None` in `DDPAccelerator` ([#4915](https://github.com/Lightning-AI/lightning/pull/4915))
- Fixed `LightningOptimizer` to expose optimizer attributes ([#5095](https://github.com/Lightning-AI/lightning/pull/5095))
- Do not warn when the `name` key is used in the `lr_scheduler` dict ([#5057](https://github.com/Lightning-AI/lightning/pull/5057))
- Check if optimizer supports closure ([#4981](https://github.com/Lightning-AI/lightning/pull/4981))
- Add deprecated metric utility functions back to functional (
    [#5067](https://github.com/Lightning-AI/lightning/pull/5067),
    [#5068](https://github.com/Lightning-AI/lightning/pull/5068))
- Allow any input in `to_onnx` and `to_torchscript` ([#4378](https://github.com/Lightning-AI/lightning/pull/4378))
- Fixed `DDPHPCAccelerator` hangs in DDP construction by calling `init_device` ([#5157](https://github.com/Lightning-AI/lightning/pull/5157))


## [1.1.0] - 2020-12-09

### Added

- Added "monitor" key to saved `ModelCheckpoints` ([#4383](https://github.com/Lightning-AI/lightning/pull/4383))
- Added `ConfusionMatrix` class interface ([#4348](https://github.com/Lightning-AI/lightning/pull/4348))
- Added multiclass AUROC metric ([#4236](https://github.com/Lightning-AI/lightning/pull/4236))
- Added global step indexing to the checkpoint name for a better sub-epoch checkpointing experience ([#3807](https://github.com/Lightning-AI/lightning/pull/3807))
- Added optimizer hooks in callbacks ([#4379](https://github.com/Lightning-AI/lightning/pull/4379))
- Added option to log momentum ([#4384](https://github.com/Lightning-AI/lightning/pull/4384))
- Added `current_score` to `ModelCheckpoint.on_save_checkpoint` ([#4721](https://github.com/Lightning-AI/lightning/pull/4721))
- Added logging using `self.log` in train and evaluation for epoch end hooks (
    [#4552](https://github.com/Lightning-AI/lightning/pull/4552),
    [#4495](https://github.com/Lightning-AI/lightning/pull/4495),
    [#4439](https://github.com/Lightning-AI/lightning/pull/4439),
    [#4684](https://github.com/Lightning-AI/lightning/pull/4684),
    [#4913](https://github.com/Lightning-AI/lightning/pull/4913))
- Added ability for DDP plugin to modify optimizer state saving ([#4675](https://github.com/Lightning-AI/lightning/pull/4675))
- Added `prefix` argument in loggers ([#4557](https://github.com/Lightning-AI/lightning/pull/4557))
- Added printing of total num of params, trainable and non-trainable params in ModelSummary ([#4521](https://github.com/Lightning-AI/lightning/pull/4521))
- Added `PrecisionRecallCurve, ROC, AveragePrecision` class metric ([#4549](https://github.com/Lightning-AI/lightning/pull/4549))
- Added custom `Apex` and `NativeAMP` as `Precision plugins` ([#4355](https://github.com/Lightning-AI/lightning/pull/4355))
- Added `DALI MNIST` example ([#3721](https://github.com/Lightning-AI/lightning/pull/3721))
- Added `sharded plugin` for DDP for multi-gpu training memory optimizations (
    [#4639](https://github.com/Lightning-AI/lightning/pull/4639),
    [#4686](https://github.com/Lightning-AI/lightning/pull/4686),
    [#4737](https://github.com/Lightning-AI/lightning/pull/4737),
    [#4773](https://github.com/Lightning-AI/lightning/pull/4773))
- Added `experiment_id` to the NeptuneLogger ([#3462](https://github.com/Lightning-AI/lightning/pull/3462))
- Added `PyTorch Geometric` integration example with Lightning ([#4568](https://github.com/Lightning-AI/lightning/pull/4568))
- Added `all_gather` method to `LightningModule` which allows gradient based tensor synchronizations for use-cases such as negative sampling. ([#5012](https://github.com/Lightning-AI/lightning/pull/5012))
- Enabled `self.log` in most functions ([#4969](https://github.com/Lightning-AI/lightning/pull/4969))
- Added changeable extension variable for `ModelCheckpoint` ([#4977](https://github.com/Lightning-AI/lightning/pull/4977))


### Changed

- Tuner algorithms will be skipped if `fast_dev_run=True` ([#3903](https://github.com/Lightning-AI/lightning/pull/3903))
- `WandbLogger` does not force wandb `reinit` arg to True anymore and creates a run only when needed ([#4648](https://github.com/Lightning-AI/lightning/pull/4648))
- Changed `automatic_optimization` to be a model attribute ([#4602](https://github.com/Lightning-AI/lightning/pull/4602))
- Changed `Simple Profiler` report to order by percentage time spent + num calls ([#4880](https://github.com/Lightning-AI/lightning/pull/4880))
- Simplify optimization Logic ([#4984](https://github.com/Lightning-AI/lightning/pull/4984))
- Classification metrics overhaul ([#4837](https://github.com/Lightning-AI/lightning/pull/4837))
- Updated `fast_dev_run` to accept integer representing num_batches ([#4629](https://github.com/Lightning-AI/lightning/pull/4629))
- Refactored optimizer ([#4658](https://github.com/Lightning-AI/lightning/pull/4658))


### Deprecated

- Deprecated `prefix` argument in `ModelCheckpoint` ([#4765](https://github.com/Lightning-AI/lightning/pull/4765))
- Deprecated the old way of assigning hyper-parameters through `self.hparams = ...` ([#4813](https://github.com/Lightning-AI/lightning/pull/4813))
- Deprecated `mode='auto'` from `ModelCheckpoint` and `EarlyStopping` ([#4695](https://github.com/Lightning-AI/lightning/pull/4695))

### Removed

- Removed `reorder` parameter of the `auc` metric ([#5004](https://github.com/Lightning-AI/lightning/pull/5004))
- Removed `multiclass_roc` and `multiclass_precision_recall_curve`, use `roc` and `precision_recall_curve` instead ([#4549](https://github.com/Lightning-AI/lightning/pull/4549))

### Fixed

- Added feature to move tensors to CPU before saving ([#4309](https://github.com/Lightning-AI/lightning/pull/4309))
- Fixed `LoggerConnector` to have logged metrics on root device in DP ([#4138](https://github.com/Lightning-AI/lightning/pull/4138))
- Auto convert tensors to contiguous format when `gather_all` ([#4907](https://github.com/Lightning-AI/lightning/pull/4907))
- Fixed `PYTHONPATH` for ddp test model ([#4528](https://github.com/Lightning-AI/lightning/pull/4528))
- Fixed allowing logger to support indexing ([#4595](https://github.com/Lightning-AI/lightning/pull/4595))
- Fixed DDP and manual_optimization ([#4976](https://github.com/Lightning-AI/lightning/pull/4976))


## [1.0.8] - 2020-11-24

### Added

- Added casting to python types for numpy scalars when logging `hparams` ([#4647](https://github.com/Lightning-AI/lightning/pull/4647))
- Added warning when progress bar refresh rate is less than 20 on Google Colab to prevent crashing ([#4654](https://github.com/Lightning-AI/lightning/pull/4654))
- Added `F1` class metric ([#4656](https://github.com/Lightning-AI/lightning/pull/4656))

### Changed

- Consistently use `step=trainer.global_step` in `LearningRateMonitor` independently of `logging_interval` ([#4376](https://github.com/Lightning-AI/lightning/pull/4376))
- Metric states are no longer as default added to `state_dict` ([#4685](https://github.com/Lightning-AI/lightning/pull/4685))
- Renamed class metric `Fbeta` >> `FBeta` ([#4656](https://github.com/Lightning-AI/lightning/pull/4656))
- Model summary: add 1 decimal place ([#4745](https://github.com/Lightning-AI/lightning/pull/4745))
- Do not override `PYTHONWARNINGS` ([#4700](https://github.com/Lightning-AI/lightning/pull/4700))
- Changed `init_ddp_connection` moved from `DDP` to `DDPPlugin` ([#4407](https://github.com/Lightning-AI/lightning/pull/4407))


### Fixed

- Fixed checkpoint `hparams` dict casting when `omegaconf` is available ([#4770](https://github.com/Lightning-AI/lightning/pull/4770))
- Fixed incomplete progress bars when total batches not divisible by refresh rate ([#4577](https://github.com/Lightning-AI/lightning/pull/4577))
- Updated SSIM metric ([#4566](https://github.com/Lightning-AI/lightning/pull/4566))
- Fixed batch_arg_name - add `batch_arg_name` to all calls to `_adjust_batch_size`bug ([#4812](https://github.com/Lightning-AI/lightning/pull/4812))
- Fixed `torchtext` data to GPU ([#4785](https://github.com/Lightning-AI/lightning/pull/4785))
- Fixed a crash bug in MLFlow logger ([#4716](https://github.com/Lightning-AI/lightning/pull/4716))

## [1.0.7] - 2020-11-17

### Added

- Added lambda closure to `manual_optimizer_step` ([#4618](https://github.com/Lightning-AI/lightning/pull/4618))

### Changed

- Change Metrics `persistent` default mode to `False` ([#4685](https://github.com/Lightning-AI/lightning/pull/4685))
- LoggerConnector log_metrics will use `total_batch_idx` instead of `global_step` when logging on `training step` ([#4738](https://github.com/Lightning-AI/lightning/pull/4738))


### Fixed

- Prevent crash if `sync_dist=True` on CPU ([#4626](https://github.com/Lightning-AI/lightning/pull/4626))
- Fixed average pbar Metrics ([#4534](https://github.com/Lightning-AI/lightning/pull/4534))
- Fixed `setup` callback hook to correctly pass the LightningModule through ([#4608](https://github.com/Lightning-AI/lightning/pull/4608))
- Allowing decorate model init with saving `hparams` inside ([#4662](https://github.com/Lightning-AI/lightning/pull/4662))
- Fixed `split_idx` set by `LoggerConnector` in `on_trainer_init` to `Trainer`  ([#4697](https://github.com/Lightning-AI/lightning/pull/4697))


## [1.0.6] - 2020-11-11

### Added

- Added metrics aggregation in Horovod and fixed early stopping ([#3775](https://github.com/Lightning-AI/lightning/pull/3775))
- Added `manual_optimizer_step` which work with `AMP Native` and `accumulated_grad_batches` ([#4485](https://github.com/Lightning-AI/lightning/pull/4485))
- Added `persistent(mode)` method to metrics, to enable and disable metric states being added to `state_dict` ([#4482](https://github.com/Lightning-AI/lightning/pull/4482))
- Added congratulations at the end of our notebooks ([#4555](https://github.com/Lightning-AI/lightning/pull/4555))
- Added parameters `move_metrics_to_cpu` in Trainer to disable gpu leak ([#4592](https://github.com/Lightning-AI/lightning/pull/4592))


### Changed

- Changed `fsspec` to tuner ([#4458](https://github.com/Lightning-AI/lightning/pull/4458))
- Unify SLURM/TorchElastic under backend plugin ([#4578](https://github.com/Lightning-AI/lightning/pull/4578),
        [#4580](https://github.com/Lightning-AI/lightning/pull/4580),
        [#4581](https://github.com/Lightning-AI/lightning/pull/4581),
        [#4582](https://github.com/Lightning-AI/lightning/pull/4582),
        [#4583](https://github.com/Lightning-AI/lightning/pull/4583))

### Fixed

- Fixed feature-lack in `hpc_load` ([#4526](https://github.com/Lightning-AI/lightning/pull/4526))
- Fixed metrics states being overridden in DDP mode ([#4482](https://github.com/Lightning-AI/lightning/pull/4482))
- Fixed `lightning_getattr`, `lightning_hasattr` not finding the correct attributes in datamodule ([#4347](https://github.com/Lightning-AI/lightning/pull/4347))
- Fixed automatic optimization AMP by `manual_optimization_step` ([#4485](https://github.com/Lightning-AI/lightning/pull/4485))
- Replace `MisconfigurationException` with warning in `ModelCheckpoint` Callback ([#4560](https://github.com/Lightning-AI/lightning/pull/4560))
- Fixed logged keys in mlflow logger ([#4412](https://github.com/Lightning-AI/lightning/pull/4412))
- Fixed `is_picklable` by catching `AttributeError` ([#4508](https://github.com/Lightning-AI/lightning/pull/4508))
- Fixed multi test dataloaders dict `AttributeError` error ([#4480](https://github.com/Lightning-AI/lightning/pull/4480))
- Fixed show progress bar only for `progress_rank 0` on `DDP_SLURM` ([#4437](https://github.com/Lightning-AI/lightning/pull/4437))

## [1.0.5] - 2020-11-03

### Added

- Added PyTorch 1.7 Stable support ([#3821](https://github.com/Lightning-AI/lightning/pull/3821))
- Added timeout for `tpu_device_exists` to ensure process does not hang indefinitely ([#4340](https://github.com/Lightning-AI/lightning/pull/4340))

### Changed

- W&B log in sync with `Trainer` step ([#4405](https://github.com/Lightning-AI/lightning/pull/4405))
- Hook `on_after_backward` is called only when `optimizer_step` is being called ([#4439](https://github.com/Lightning-AI/lightning/pull/4439))
- Moved `track_and_norm_grad` into `training loop` and called only when `optimizer_step` is being called ([#4439](https://github.com/Lightning-AI/lightning/pull/4439))
- Changed type checker with explicit cast of `ref_model` object ([#4457](https://github.com/Lightning-AI/lightning/pull/4457))
- Changed `distributed_backend` -> `accelerator` ([#4429](https://github.com/Lightning-AI/lightning/pull/4429))

### Deprecated

- Deprecated passing `ModelCheckpoint` instance to `checkpoint_callback` Trainer argument ([#4336](https://github.com/Lightning-AI/lightning/pull/4336))

### Fixed

- Disable saving checkpoints if not trained ([#4372](https://github.com/Lightning-AI/lightning/pull/4372))
- Fixed error using `auto_select_gpus=True` with `gpus=-1` ([#4209](https://github.com/Lightning-AI/lightning/pull/4209))
- Disabled training when `limit_train_batches=0` ([#4371](https://github.com/Lightning-AI/lightning/pull/4371))
- Fixed that metrics do not store computational graph for all seen data ([#4313](https://github.com/Lightning-AI/lightning/pull/4313))
- Fixed AMP unscale for `on_after_backward` ([#4439](https://github.com/Lightning-AI/lightning/pull/4439))
- Fixed TorchScript export when module includes Metrics ([#4428](https://github.com/Lightning-AI/lightning/pull/4428))
- Fixed TorchScript trace method's data to device and docstring ([#4360](https://github.com/Lightning-AI/lightning/pull/4360))
- Fixed CSV logger warning ([#4419](https://github.com/Lightning-AI/lightning/pull/4419))
- Fixed skip DDP parameter sync ([#4301](https://github.com/Lightning-AI/lightning/pull/4301))
- Fixed `WandbLogger` _sanitize_callable function ([#4422](https://github.com/Lightning-AI/lightning/pull/4422))
- Fixed `AMP Native` `_unscale` gradient ([#4441](https://github.com/Lightning-AI/lightning/pull/4441))


## [1.0.4] - 2020-10-27

### Added

- Added `dirpath` and `filename` parameter in `ModelCheckpoint` ([#4213](https://github.com/Lightning-AI/lightning/pull/4213))
- Added plugins docs and DDPPlugin to customize ddp across all accelerators ([#4258](https://github.com/Lightning-AI/lightning/pull/4285))
- Added `strict` option to the scheduler dictionary ([#3586](https://github.com/Lightning-AI/lightning/pull/3586))
- Added `fsspec` support for profilers ([#4162](https://github.com/Lightning-AI/lightning/pull/4162))
- Added autogenerated helptext to `Trainer.add_argparse_args` ([#4344](https://github.com/Lightning-AI/lightning/pull/4344))
- Added support for string values in `Trainer`'s `profiler` parameter ([#3656](https://github.com/Lightning-AI/lightning/pull/3656))
- Added `optimizer_closure` to `optimizer.step` when supported ([#4190](https://github.com/Lightning-AI/lightning/pull/4190))
- Added unification of regression metrics ([#4166](https://github.com/Lightning-AI/lightning/pull/4166))
- Added checkpoint load from Bytes ([#4314](https://github.com/Lightning-AI/lightning/pull/4314))

### Changed

- Improved error messages for invalid `configure_optimizers` returns ([#3587](https://github.com/Lightning-AI/lightning/pull/3587))
- Allow changing the logged step value in `validation_step` ([#4130](https://github.com/Lightning-AI/lightning/pull/4130))
- Allow setting `replace_sampler_ddp=True` with a distributed sampler already added ([#4273](https://github.com/Lightning-AI/lightning/pull/4273))
- Fixed sanitized parameters for `WandbLogger.log_hyperparams` ([#4320](https://github.com/Lightning-AI/lightning/pull/4320))

### Deprecated

- Deprecated `filepath` in `ModelCheckpoint` ([#4213](https://github.com/Lightning-AI/lightning/pull/4213))
- Deprecated `reorder` parameter of the `auc` metric ([#4237](https://github.com/Lightning-AI/lightning/pull/4237))
- Deprecated bool values in `Trainer`'s `profiler` parameter ([#3656](https://github.com/Lightning-AI/lightning/pull/3656))

### Fixed

- Fixed setting device ids in DDP ([#4297](https://github.com/Lightning-AI/lightning/pull/4297))
- Fixed synchronization of best model path in `ddp_accelerator` ([#4323](https://github.com/Lightning-AI/lightning/pull/4323))
- Fixed `WandbLogger` not uploading checkpoint artifacts at the end of training ([#4341](https://github.com/Lightning-AI/lightning/pull/4341))
- Fixed `FBeta` computation ([#4183](https://github.com/Lightning-AI/lightning/pull/4183))
- Fixed `accumulation across batches` has completed `before breaking training loop` ([#4278](https://github.com/Lightning-AI/lightning/pull/4278))
- Fixed `ModelCheckpoint` don't increase current_epoch and global_step when not training ([#4291](https://github.com/Lightning-AI/lightning/pull/4291))
- Fixed `COMET_EXPERIMENT_KEY` environment variable usage in comet logger ([#4230](https://github.com/Lightning-AI/lightning/pull/4230))

## [1.0.3] - 2020-10-20

### Added

- Added persistent flag to `Metric.add_state` ([#4195](https://github.com/Lightning-AI/lightning/pull/4195))

### Changed

- Used `checkpoint_connector.hpc_save` in SLURM ([#4217](https://github.com/Lightning-AI/lightning/pull/4217))
- Moved base req. to root ([#4219](https://github.com/Lightning-AI/lightning/pull/4219))

### Fixed

- Fixed `hparams` assign in init ([#4189](https://github.com/Lightning-AI/lightning/pull/4189))
- Fixed overwrite check for model hooks ([#4010](https://github.com/Lightning-AI/lightning/pull/4010))


## [1.0.2] - 2020-10-15

### Added

- Added trace functionality to the function `to_torchscript` ([#4142](https://github.com/Lightning-AI/lightning/pull/4142))

### Changed

- Called `on_load_checkpoint` before loading `state_dict` ([#4057](https://github.com/Lightning-AI/lightning/pull/4057))

### Removed

- Removed duplicate metric vs step log for train loop ([#4173](https://github.com/Lightning-AI/lightning/pull/4173))

### Fixed

- Fixed the `self.log` problem in `validation_step()` ([#4169](https://github.com/Lightning-AI/lightning/pull/4169))
- Fixed `hparams` saving - save the state when `save_hyperparameters()` is called [in `__init__`] ([#4163](https://github.com/Lightning-AI/lightning/pull/4163))
- Fixed runtime failure while exporting `hparams` to yaml ([#4158](https://github.com/Lightning-AI/lightning/pull/4158))


## [1.0.1] - 2020-10-14

### Added

- Added getstate/setstate method for torch.save serialization ([#4127](https://github.com/Lightning-AI/lightning/pull/4127))


## [1.0.0] - 2020-10-13

### Added

- Added Explained Variance Metric + metric fix ([#4013](https://github.com/Lightning-AI/lightning/pull/4013))
- Added Metric <-> Lightning Module integration tests ([#4008](https://github.com/Lightning-AI/lightning/pull/4008))
- Added parsing OS env vars in `Trainer` ([#4022](https://github.com/Lightning-AI/lightning/pull/4022))
- Added classification metrics ([#4043](https://github.com/Lightning-AI/lightning/pull/4043))
- Updated explained variance metric ([#4024](https://github.com/Lightning-AI/lightning/pull/4024))
- Enabled plugins ([#4041](https://github.com/Lightning-AI/lightning/pull/4041))
- Enabled custom clusters ([#4048](https://github.com/Lightning-AI/lightning/pull/4048))
- Enabled passing in custom accelerators ([#4050](https://github.com/Lightning-AI/lightning/pull/4050))
- Added `LightningModule.toggle_optimizer` ([#4058](https://github.com/Lightning-AI/lightning/pull/4058))
- Added `LightningModule.manual_backward` ([#4063](https://github.com/Lightning-AI/lightning/pull/4063))
- Added `output` argument to `*_batch_end` hooks ([#3965](https://github.com/Lightning-AI/lightning/pull/3965),
    [#3966](https://github.com/Lightning-AI/lightning/pull/3966))
- Added `output` argument to `*_epoch_end` hooks ([#3967](https://github.com/Lightning-AI/lightning/pull/3967))

### Changed

- Integrated metrics API with self.log ([#3961](https://github.com/Lightning-AI/lightning/pull/3961))
- Decoupled Apex ([#4052](https://github.com/Lightning-AI/lightning/pull/4052),
        [#4054](https://github.com/Lightning-AI/lightning/pull/4054),
        [#4055](https://github.com/Lightning-AI/lightning/pull/4055),
        [#4056](https://github.com/Lightning-AI/lightning/pull/4056),
        [#4058](https://github.com/Lightning-AI/lightning/pull/4058),
        [#4060](https://github.com/Lightning-AI/lightning/pull/4060),
        [#4061](https://github.com/Lightning-AI/lightning/pull/4061),
        [#4062](https://github.com/Lightning-AI/lightning/pull/4062),
        [#4063](https://github.com/Lightning-AI/lightning/pull/4063),
        [#4064](https://github.com/Lightning-AI/lightning/pull/4064),
        [#4065](https://github.com/Lightning-AI/lightning/pull/4065))
- Renamed all backends to `Accelerator` ([#4066](https://github.com/Lightning-AI/lightning/pull/4066))
- Enabled manual returns ([#4089](https://github.com/Lightning-AI/lightning/pull/4089))

### Removed

- Removed support for EvalResult and TrainResult ([#3968](https://github.com/Lightning-AI/lightning/pull/3968))
- Removed deprecated trainer flags: `overfit_pct`, `log_save_interval`, `row_log_interval` ([#3969](https://github.com/Lightning-AI/lightning/pull/3969))
- Removed deprecated early_stop_callback ([#3982](https://github.com/Lightning-AI/lightning/pull/3982))
- Removed deprecated model hooks ([#3980](https://github.com/Lightning-AI/lightning/pull/3980))
- Removed deprecated callbacks ([#3979](https://github.com/Lightning-AI/lightning/pull/3979))
- Removed `trainer` argument in `LightningModule.backward` [#4056](https://github.com/Lightning-AI/lightning/pull/4056))

### Fixed

- Fixed `current_epoch` property update to reflect true epoch number inside `LightningDataModule`, when `reload_dataloaders_every_epoch=True`. ([#3974](https://github.com/Lightning-AI/lightning/pull/3974))
- Fixed to print scaler value in progress bar ([#4053](https://github.com/Lightning-AI/lightning/pull/4053))
- Fixed mismatch between docstring and code regarding when `on_load_checkpoint` hook is called ([#3996](https://github.com/Lightning-AI/lightning/pull/3996))


## [0.10.0] - 2020-10-07

### Added

- Added new Metrics API. ([#3868](https://github.com/Lightning-AI/lightning/pull/3868), [#3921](https://github.com/Lightning-AI/lightning/pull/3921))
- Enable PyTorch 1.7 compatibility ([#3541](https://github.com/Lightning-AI/lightning/pull/3541))
- Added `LightningModule.to_torchscript` to support exporting as `ScriptModule` ([#3258](https://github.com/Lightning-AI/lightning/pull/3258))
- Added warning when dropping unpicklable `hparams` ([#2874](https://github.com/Lightning-AI/lightning/pull/2874))
- Added EMB similarity ([#3349](https://github.com/Lightning-AI/lightning/pull/3349))
- Added `ModelCheckpoint.to_yaml` method ([#3048](https://github.com/Lightning-AI/lightning/pull/3048))
- Allow `ModelCheckpoint` monitor to be `None`, meaning it will always save ([#3630](https://github.com/Lightning-AI/lightning/pull/3630))
- Disabled optimizers setup during testing ([#3059](https://github.com/Lightning-AI/lightning/pull/3059))
- Added support for datamodules to save and load checkpoints when training ([#3563](https://github.com/Lightning-AI/lightning/pull/3563))
- Added support for datamodule in learning rate finder ([#3425](https://github.com/Lightning-AI/lightning/pull/3425))
- Added gradient clip test for native AMP ([#3754](https://github.com/Lightning-AI/lightning/pull/3754))
- Added dist lib to enable syncing anything across devices ([#3762](https://github.com/Lightning-AI/lightning/pull/3762))
- Added `broadcast` to `TPUBackend` ([#3814](https://github.com/Lightning-AI/lightning/pull/3814))
- Added `XLADeviceUtils` class to check XLA device type ([#3274](https://github.com/Lightning-AI/lightning/pull/3274))

### Changed

- Refactored accelerator backends:
   * moved TPU `xxx_step` to backend ([#3118](https://github.com/Lightning-AI/lightning/pull/3118))
   * refactored DDP backend `forward` ([#3119](https://github.com/Lightning-AI/lightning/pull/3119))
   * refactored GPU backend `__step` ([#3120](https://github.com/Lightning-AI/lightning/pull/3120))
   * refactored Horovod backend ([#3121](https://github.com/Lightning-AI/lightning/pull/3121),
        [#3122](https://github.com/Lightning-AI/lightning/pull/3122))
   * remove obscure forward call in eval + CPU backend `___step` ([#3123](https://github.com/Lightning-AI/lightning/pull/3123))
   * reduced all simplified forward ([#3126](https://github.com/Lightning-AI/lightning/pull/3126))
   * added hook base method ([#3127](https://github.com/Lightning-AI/lightning/pull/3127))
   * refactor eval loop to use hooks - use `test_mode` for if so we can split later ([#3129](https://github.com/Lightning-AI/lightning/pull/3129))
   * moved `___step_end` hooks ([#3130](https://github.com/Lightning-AI/lightning/pull/3130))
   * training forward refactor ([#3134](https://github.com/Lightning-AI/lightning/pull/3134))
   * training AMP scaling refactor ([#3135](https://github.com/Lightning-AI/lightning/pull/3135))
   * eval step scaling factor ([#3136](https://github.com/Lightning-AI/lightning/pull/3136))
   * add eval loop object to streamline eval loop ([#3138](https://github.com/Lightning-AI/lightning/pull/3138))
   * refactored dataloader process hook ([#3139](https://github.com/Lightning-AI/lightning/pull/3139))
   * refactored inner eval loop ([#3141](https://github.com/Lightning-AI/lightning/pull/3141))
   * final inner eval loop hooks ([#3154](https://github.com/Lightning-AI/lightning/pull/3154))
   * clean up hooks in `run_evaluation` ([#3156](https://github.com/Lightning-AI/lightning/pull/3156))
   * clean up data reset ([#3161](https://github.com/Lightning-AI/lightning/pull/3161))
   * expand eval loop out ([#3165](https://github.com/Lightning-AI/lightning/pull/3165))
   * moved hooks around in eval loop ([#3195](https://github.com/Lightning-AI/lightning/pull/3195))
   * remove `_evaluate` fx ([#3197](https://github.com/Lightning-AI/lightning/pull/3197))
   * `Trainer.fit` hook clean up ([#3198](https://github.com/Lightning-AI/lightning/pull/3198))
   * DDPs train hooks ([#3203](https://github.com/Lightning-AI/lightning/pull/3203))
   * refactor DDP backend ([#3204](https://github.com/Lightning-AI/lightning/pull/3204),
        [#3207](https://github.com/Lightning-AI/lightning/pull/3207),
        [#3208](https://github.com/Lightning-AI/lightning/pull/3208),
        [#3209](https://github.com/Lightning-AI/lightning/pull/3209),
        [#3210](https://github.com/Lightning-AI/lightning/pull/3210))
   * reduced accelerator selection ([#3211](https://github.com/Lightning-AI/lightning/pull/3211))
   * group prepare data hook ([#3212](https://github.com/Lightning-AI/lightning/pull/3212))
   * added data connector ([#3285](https://github.com/Lightning-AI/lightning/pull/3285))
   * modular is_overridden ([#3290](https://github.com/Lightning-AI/lightning/pull/3290))
   * adding `Trainer.tune()` ([#3293](https://github.com/Lightning-AI/lightning/pull/3293))
   * move `run_pretrain_routine` -> `setup_training` ([#3294](https://github.com/Lightning-AI/lightning/pull/3294))
   * move train outside of setup training ([#3297](https://github.com/Lightning-AI/lightning/pull/3297))
   * move `prepare_data` to data connector ([#3307](https://github.com/Lightning-AI/lightning/pull/3307))
   * moved accelerator router ([#3309](https://github.com/Lightning-AI/lightning/pull/3309))
   * train loop refactor - moving train loop to own object ([#3310](https://github.com/Lightning-AI/lightning/pull/3310),
        [#3312](https://github.com/Lightning-AI/lightning/pull/3312),
        [#3313](https://github.com/Lightning-AI/lightning/pull/3313),
        [#3314](https://github.com/Lightning-AI/lightning/pull/3314))
   * duplicate data interface definition up into DataHooks class ([#3344](https://github.com/Lightning-AI/lightning/pull/3344))
   * inner train loop ([#3359](https://github.com/Lightning-AI/lightning/pull/3359),
        [#3361](https://github.com/Lightning-AI/lightning/pull/3361),
        [#3362](https://github.com/Lightning-AI/lightning/pull/3362),
        [#3363](https://github.com/Lightning-AI/lightning/pull/3363),
        [#3365](https://github.com/Lightning-AI/lightning/pull/3365),
        [#3366](https://github.com/Lightning-AI/lightning/pull/3366),
        [#3367](https://github.com/Lightning-AI/lightning/pull/3367),
        [#3368](https://github.com/Lightning-AI/lightning/pull/3368),
        [#3369](https://github.com/Lightning-AI/lightning/pull/3369),
        [#3370](https://github.com/Lightning-AI/lightning/pull/3370),
        [#3371](https://github.com/Lightning-AI/lightning/pull/3371),
        [#3372](https://github.com/Lightning-AI/lightning/pull/3372),
        [#3373](https://github.com/Lightning-AI/lightning/pull/3373),
        [#3374](https://github.com/Lightning-AI/lightning/pull/3374),
        [#3375](https://github.com/Lightning-AI/lightning/pull/3375),
        [#3376](https://github.com/Lightning-AI/lightning/pull/3376),
        [#3385](https://github.com/Lightning-AI/lightning/pull/3385),
        [#3388](https://github.com/Lightning-AI/lightning/pull/3388),
        [#3397](https://github.com/Lightning-AI/lightning/pull/3397))
   * all logging related calls in a connector ([#3395](https://github.com/Lightning-AI/lightning/pull/3395))
   * device parser ([#3400](https://github.com/Lightning-AI/lightning/pull/3400),
        [#3405](https://github.com/Lightning-AI/lightning/pull/3405))
   * added model connector ([#3407](https://github.com/Lightning-AI/lightning/pull/3407))
   * moved eval loop logging to loggers ([#3408](https://github.com/Lightning-AI/lightning/pull/3408))
   * moved eval loop (#3412[#3408](https://github.com/Lightning-AI/lightning/pull/3408))
   * trainer/separate argparse ([#3421](https://github.com/Lightning-AI/lightning/pull/3421),
        [#3428](https://github.com/Lightning-AI/lightning/pull/3428),
        [#3432](https://github.com/Lightning-AI/lightning/pull/3432))
   * move `lr_finder` ([#3434](https://github.com/Lightning-AI/lightning/pull/3434))
   * organize args (#[#3435](https://github.com/Lightning-AI/lightning/pull/3435),
        [#3442](https://github.com/Lightning-AI/lightning/pull/3442),
        [#3447](https://github.com/Lightning-AI/lightning/pull/3447),
        [#3448](https://github.com/Lightning-AI/lightning/pull/3448),
        [#3449](https://github.com/Lightning-AI/lightning/pull/3449),
        [#3456](https://github.com/Lightning-AI/lightning/pull/3456))
   * move specific accelerator code ([#3457](https://github.com/Lightning-AI/lightning/pull/3457))
   * group connectors ([#3472](https://github.com/Lightning-AI/lightning/pull/3472))
   * accelerator connector methods x/n ([#3469](https://github.com/Lightning-AI/lightning/pull/3469),
        [#3470](https://github.com/Lightning-AI/lightning/pull/3470),
        [#3474](https://github.com/Lightning-AI/lightning/pull/3474))
   * merge backends x/n ([#3476](https://github.com/Lightning-AI/lightning/pull/3476),
        [#3477](https://github.com/Lightning-AI/lightning/pull/3477),
        [#3478](https://github.com/Lightning-AI/lightning/pull/3478),
        [#3480](https://github.com/Lightning-AI/lightning/pull/3480),
        [#3482](https://github.com/Lightning-AI/lightning/pull/3482))
   * apex plugin ([#3502](https://github.com/Lightning-AI/lightning/pull/3502))
   * precision plugins ([#3504](https://github.com/Lightning-AI/lightning/pull/3504))
   * Result - make monitor default to `checkpoint_on` to simplify ([#3571](https://github.com/Lightning-AI/lightning/pull/3571))
   * reference to the Trainer on the `LightningDataModule` ([#3684](https://github.com/Lightning-AI/lightning/pull/3684))
   * add `.log` to lightning module ([#3686](https://github.com/Lightning-AI/lightning/pull/3686),
        [#3699](https://github.com/Lightning-AI/lightning/pull/3699),
        [#3701](https://github.com/Lightning-AI/lightning/pull/3701),
        [#3704](https://github.com/Lightning-AI/lightning/pull/3704),
        [#3715](https://github.com/Lightning-AI/lightning/pull/3715))
   * enable tracking original metric when step and epoch are both true ([#3685](https://github.com/Lightning-AI/lightning/pull/3685))
   * deprecated results obj, added support for simpler comms ([#3681](https://github.com/Lightning-AI/lightning/pull/3681))
   * move backends back to individual files ([#3712](https://github.com/Lightning-AI/lightning/pull/3712))
   * fixes logging for eval steps ([#3763](https://github.com/Lightning-AI/lightning/pull/3763))
   * decoupled DDP, DDP spawn ([#3733](https://github.com/Lightning-AI/lightning/pull/3733),
        [#3766](https://github.com/Lightning-AI/lightning/pull/3766),
        [#3767](https://github.com/Lightning-AI/lightning/pull/3767),
        [#3774](https://github.com/Lightning-AI/lightning/pull/3774),
        [#3802](https://github.com/Lightning-AI/lightning/pull/3802),
        [#3806](https://github.com/Lightning-AI/lightning/pull/3806),
        [#3817](https://github.com/Lightning-AI/lightning/pull/3817),
        [#3819](https://github.com/Lightning-AI/lightning/pull/3819),
        [#3927](https://github.com/Lightning-AI/lightning/pull/3927))
   * remove weight loading hack for ddp_cpu ([#3808](https://github.com/Lightning-AI/lightning/pull/3808))
   * separate `torchelastic` from DDP ([#3810](https://github.com/Lightning-AI/lightning/pull/3810))
   * separate SLURM from DDP ([#3809](https://github.com/Lightning-AI/lightning/pull/3809))
   * decoupled DDP2 ([#3816](https://github.com/Lightning-AI/lightning/pull/3816))
   * bug fix with logging val epoch end + monitor ([#3812](https://github.com/Lightning-AI/lightning/pull/3812))
   * callback system and init DDP ([#3836](https://github.com/Lightning-AI/lightning/pull/3836))
   * adding compute environments ([#3837](https://github.com/Lightning-AI/lightning/pull/3837), [#3842](https://github.com/Lightning-AI/lightning/pull/3842))
   * epoch can now log independently ([#3843](https://github.com/Lightning-AI/lightning/pull/3843))
   * test selecting the correct backend. temp backends while slurm and TorchElastic are decoupled ([#3848](https://github.com/Lightning-AI/lightning/pull/3848))
   * fixed `init_slurm_connection` causing hostname errors ([#3856](https://github.com/Lightning-AI/lightning/pull/3856))
   * moves init apex from LM to apex connector ([#3923](https://github.com/Lightning-AI/lightning/pull/3923))
   * moves sync bn to each backend ([#3925](https://github.com/Lightning-AI/lightning/pull/3925))
   * moves configure ddp to each backend ([#3924](https://github.com/Lightning-AI/lightning/pull/3924))
- Deprecation warning ([#3844](https://github.com/Lightning-AI/lightning/pull/3844))
- Changed `LearningRateLogger` to `LearningRateMonitor` ([#3251](https://github.com/Lightning-AI/lightning/pull/3251))
- Used `fsspec` instead of `gfile` for all IO ([#3320](https://github.com/Lightning-AI/lightning/pull/3320))
    * Swapped `torch.load` for `fsspec` load in DDP spawn backend ([#3787](https://github.com/Lightning-AI/lightning/pull/3787))
    * Swapped `torch.load` for `fsspec` load in cloud_io loading ([#3692](https://github.com/Lightning-AI/lightning/pull/3692))
    * Added support for `to_disk()` to use remote filepaths with `fsspec` ([#3930](https://github.com/Lightning-AI/lightning/pull/3930))
    * Updated model_checkpoint's to_yaml to use `fsspec` open ([#3801](https://github.com/Lightning-AI/lightning/pull/3801))
    * Fixed `fsspec` is inconsistent when doing `fs.ls` ([#3805](https://github.com/Lightning-AI/lightning/pull/3805))
- Refactor `GPUStatsMonitor` to improve training speed ([#3257](https://github.com/Lightning-AI/lightning/pull/3257))
- Changed IoU score behavior for classes absent in target and pred ([#3098](https://github.com/Lightning-AI/lightning/pull/3098))
- Changed IoU `remove_bg` bool to `ignore_index` optional int ([#3098](https://github.com/Lightning-AI/lightning/pull/3098))
- Changed defaults of `save_top_k` and `save_last` to `None` in ModelCheckpoint ([#3680](https://github.com/Lightning-AI/lightning/pull/3680))
- `row_log_interval` and `log_save_interval` are now based on training loop's `global_step` instead of epoch-internal batch index ([#3667](https://github.com/Lightning-AI/lightning/pull/3667))
- Silenced some warnings. verified ddp refactors ([#3483](https://github.com/Lightning-AI/lightning/pull/3483))
- Cleaning up stale logger tests ([#3490](https://github.com/Lightning-AI/lightning/pull/3490))
- Allow `ModelCheckpoint` monitor to be `None` ([#3633](https://github.com/Lightning-AI/lightning/pull/3633))
- Enable `None` model checkpoint default ([#3669](https://github.com/Lightning-AI/lightning/pull/3669))
- Skipped `best_model_path` if `checkpoint_callback` is `None` ([#2962](https://github.com/Lightning-AI/lightning/pull/2962))
- Used `raise .. from ..` to explicitly chain exceptions ([#3750](https://github.com/Lightning-AI/lightning/pull/3750))
-  Mocking loggers ([#3596](https://github.com/Lightning-AI/lightning/pull/3596),
    [#3617](https://github.com/Lightning-AI/lightning/pull/3617),
    [#3851](https://github.com/Lightning-AI/lightning/pull/3851),
    [#3859](https://github.com/Lightning-AI/lightning/pull/3859),
    [#3884](https://github.com/Lightning-AI/lightning/pull/3884),
    [#3853](https://github.com/Lightning-AI/lightning/pull/3853),
    [#3910](https://github.com/Lightning-AI/lightning/pull/3910),
    [#3889](https://github.com/Lightning-AI/lightning/pull/3889),
    [#3926](https://github.com/Lightning-AI/lightning/pull/3926))
- Write predictions in LightningModule instead of EvalResult [#3882](https://github.com/Lightning-AI/lightning/pull/3882)

### Deprecated

- Deprecated `TrainResult` and `EvalResult`, use `self.log` and `self.write` from the `LightningModule` to log metrics and write predictions. `training_step` can now only return a scalar (for the loss) or a dictionary with anything you want. ([#3681](https://github.com/Lightning-AI/lightning/pull/3681))
- Deprecate `early_stop_callback` Trainer argument ([#3845](https://github.com/Lightning-AI/lightning/pull/3845))
- Rename Trainer arguments `row_log_interval` >> `log_every_n_steps` and `log_save_interval` >> `flush_logs_every_n_steps` ([#3748](https://github.com/Lightning-AI/lightning/pull/3748))

### Removed

- Removed experimental Metric API ([#3943](https://github.com/Lightning-AI/lightning/pull/3943),
        [#3949](https://github.com/Lightning-AI/lightning/pull/3949),
        [#3946](https://github.com/Lightning-AI/lightning/pull/3946)), listed changes before final removal:
    * Added `EmbeddingSimilarity` metric ([#3349](https://github.com/Lightning-AI/lightning/pull/3349), [#3358](https://github.com/Lightning-AI/lightning/pull/3358))
    * Added hooks to metric module interface ([#2528](https://github.com/Lightning-AI/lightning/pull/2528))
    * Added error when AUROC metric is used for multiclass problems ([#3350](https://github.com/Lightning-AI/lightning/pull/3350))
    * Fixed `ModelCheckpoint` with `save_top_k=-1` option not tracking the best models when a monitor metric is available ([#3735](https://github.com/Lightning-AI/lightning/pull/3735))
    * Fixed counter-intuitive error being thrown in `Accuracy` metric for zero target tensor ([#3764](https://github.com/Lightning-AI/lightning/pull/3764))
    * Fixed aggregation of metrics ([#3517](https://github.com/Lightning-AI/lightning/pull/3517))
    * Fixed Metric aggregation ([#3321](https://github.com/Lightning-AI/lightning/pull/3321))
    * Fixed RMSLE metric ([#3188](https://github.com/Lightning-AI/lightning/pull/3188))
    * Renamed `reduction` to `class_reduction` in classification metrics ([#3322](https://github.com/Lightning-AI/lightning/pull/3322))
    * Changed `class_reduction` similar to sklearn for classification metrics ([#3322](https://github.com/Lightning-AI/lightning/pull/3322))
    * Renaming of precision recall metric ([#3308](https://github.com/Lightning-AI/lightning/pull/3308))

### Fixed

- Fixed `on_train_batch_start` hook to end epoch early ([#3700](https://github.com/Lightning-AI/lightning/pull/3700))
- Fixed `num_sanity_val_steps` is clipped to `limit_val_batches` ([#2917](https://github.com/Lightning-AI/lightning/pull/2917))
- Fixed ONNX model save on GPU ([#3145](https://github.com/Lightning-AI/lightning/pull/3145))
- Fixed `GpuUsageLogger` to work on different platforms ([#3008](https://github.com/Lightning-AI/lightning/pull/3008))
- Fixed auto-scale batch size not dumping `auto_lr_find` parameter ([#3151](https://github.com/Lightning-AI/lightning/pull/3151))
- Fixed `batch_outputs` with optimizer frequencies ([#3229](https://github.com/Lightning-AI/lightning/pull/3229))
- Fixed setting batch size in `LightningModule.datamodule` when using `auto_scale_batch_size` ([#3266](https://github.com/Lightning-AI/lightning/pull/3266))
- Fixed Horovod distributed backend compatibility with native AMP ([#3404](https://github.com/Lightning-AI/lightning/pull/3404))
- Fixed batch size auto scaling exceeding the size of the dataset ([#3271](https://github.com/Lightning-AI/lightning/pull/3271))
- Fixed getting `experiment_id` from MLFlow only once instead of each training loop ([#3394](https://github.com/Lightning-AI/lightning/pull/3394))
- Fixed `overfit_batches` which now correctly disables shuffling for the training loader. ([#3501](https://github.com/Lightning-AI/lightning/pull/3501))
- Fixed gradient norm tracking for `row_log_interval > 1` ([#3489](https://github.com/Lightning-AI/lightning/pull/3489))
- Fixed `ModelCheckpoint` name formatting ([#3164](https://github.com/Lightning-AI/lightning/pull/3163))
- Fixed example implementation of AutoEncoder ([#3190](https://github.com/Lightning-AI/lightning/pull/3190))
- Fixed invalid paths when remote logging with TensorBoard ([#3236](https://github.com/Lightning-AI/lightning/pull/3236))
- Fixed change `t()` to `transpose()` as XLA devices do not support `.t()` on 1-dim tensor ([#3252](https://github.com/Lightning-AI/lightning/pull/3252))
- Fixed (weights only) checkpoints loading without PL ([#3287](https://github.com/Lightning-AI/lightning/pull/3287))
- Fixed `gather_all_tensors` cross GPUs in DDP ([#3319](https://github.com/Lightning-AI/lightning/pull/3319))
- Fixed CometML save dir ([#3419](https://github.com/Lightning-AI/lightning/pull/3419))
- Fixed forward key metrics ([#3467](https://github.com/Lightning-AI/lightning/pull/3467))
- Fixed normalize mode at confusion matrix (replace NaNs with zeros) ([#3465](https://github.com/Lightning-AI/lightning/pull/3465))
- Fixed global step increment in training loop when `training_epoch_end` hook is used ([#3673](https://github.com/Lightning-AI/lightning/pull/3673))
- Fixed dataloader shuffling not getting turned off with `overfit_batches > 0` and `distributed_backend = "ddp"` ([#3534](https://github.com/Lightning-AI/lightning/pull/3534))
- Fixed determinism in `DDPSpawnBackend` when using `seed_everything` in main process ([#3335](https://github.com/Lightning-AI/lightning/pull/3335))
- Fixed `ModelCheckpoint` `period` to actually save every `period` epochs ([#3630](https://github.com/Lightning-AI/lightning/pull/3630))
- Fixed `val_progress_bar` total with `num_sanity_val_steps` ([#3751](https://github.com/Lightning-AI/lightning/pull/3751))
- Fixed Tuner dump: add `current_epoch` to dumped_params ([#3261](https://github.com/Lightning-AI/lightning/pull/3261))
- Fixed `current_epoch` and `global_step` properties mismatch between `Trainer` and `LightningModule` ([#3785](https://github.com/Lightning-AI/lightning/pull/3785))
- Fixed learning rate scheduler for optimizers with internal state ([#3897](https://github.com/Lightning-AI/lightning/pull/3897))
- Fixed `tbptt_reduce_fx` when non-floating tensors are logged ([#3796](https://github.com/Lightning-AI/lightning/pull/3796))
- Fixed model checkpoint frequency ([#3852](https://github.com/Lightning-AI/lightning/pull/3852))
- Fixed logging non-tensor scalar with result breaks subsequent epoch aggregation ([#3855](https://github.com/Lightning-AI/lightning/pull/3855))
- Fixed `TrainerEvaluationLoopMixin` activates `model.train()` at the end ([#3858](https://github.com/Lightning-AI/lightning/pull/3858))
- Fixed `overfit_batches` when using with multiple val/test_dataloaders ([#3857](https://github.com/Lightning-AI/lightning/pull/3857))
- Fixed enables `training_step` to return `None` ([#3862](https://github.com/Lightning-AI/lightning/pull/3862))
- Fixed init nan for checkpointing ([#3863](https://github.com/Lightning-AI/lightning/pull/3863))
- Fixed for `load_from_checkpoint` ([#2776](https://github.com/Lightning-AI/lightning/pull/2776))
- Fixes incorrect `batch_sizes` when Dataloader returns a dict with multiple tensors ([#3668](https://github.com/Lightning-AI/lightning/pull/3668))
- Fixed unexpected signature for `validation_step` ([#3947](https://github.com/Lightning-AI/lightning/pull/3947))

## [0.9.0] - 2020-08-20

### Added

- Added SyncBN for DDP ([#2801](https://github.com/Lightning-AI/lightning/pull/2801),
     [#2838](https://github.com/Lightning-AI/lightning/pull/2838))
- Added basic `CSVLogger` ([#2721](https://github.com/Lightning-AI/lightning/pull/2721))
- Added SSIM metrics ([#2671](https://github.com/Lightning-AI/lightning/pull/2671))
- Added BLEU metrics ([#2535](https://github.com/Lightning-AI/lightning/pull/2535))
- Added support to export a model to ONNX format ([#2596](https://github.com/Lightning-AI/lightning/pull/2596))
- Added support for `Trainer(num_sanity_val_steps=-1)` to check all validation data before training ([#2246](https://github.com/Lightning-AI/lightning/pull/2246))
- Added struct. output:
  * tests for val loop flow ([#2605](https://github.com/Lightning-AI/lightning/pull/2605))
  * `EvalResult` support for train and val. loop ([#2615](https://github.com/Lightning-AI/lightning/pull/2615),
       [#2651](https://github.com/Lightning-AI/lightning/pull/2651))
  * weighted average in results obj ([#2930](https://github.com/Lightning-AI/lightning/pull/2930))
  * fix result obj DP auto reduce ([#3013](https://github.com/Lightning-AI/lightning/pull/3013))
- Added class `LightningDataModule` ([#2668](https://github.com/Lightning-AI/lightning/pull/2668))
- Added support for PyTorch 1.6 ([#2745](https://github.com/Lightning-AI/lightning/pull/2745))
- Added call DataModule hooks implicitly in trainer ([#2755](https://github.com/Lightning-AI/lightning/pull/2755))
- Added support for Mean in DDP Sync ([#2568](https://github.com/Lightning-AI/lightning/pull/2568))
- Added remaining `sklearn` metrics: `AveragePrecision`, `BalancedAccuracy`, `CohenKappaScore`, `DCG`, `Hamming`, `Hinge`, `Jaccard`, `MeanAbsoluteError`, `MeanSquaredError`, `MeanSquaredLogError`, `MedianAbsoluteError`, `R2Score`, `MeanPoissonDeviance`, `MeanGammaDeviance`, `MeanTweedieDeviance`, `ExplainedVariance` ([#2562](https://github.com/Lightning-AI/lightning/pull/2562))
- Added support for `limit_{mode}_batches (int)` to work with infinite dataloader (IterableDataset) ([#2840](https://github.com/Lightning-AI/lightning/pull/2840))
- Added support returning python scalars in DP ([#1935](https://github.com/Lightning-AI/lightning/pull/1935))
- Added support to Tensorboard logger for OmegaConf `hparams` ([#2846](https://github.com/Lightning-AI/lightning/pull/2846))
- Added tracking of basic states in `Trainer` ([#2541](https://github.com/Lightning-AI/lightning/pull/2541))
- Tracks all outputs including TBPTT and multiple optimizers ([#2890](https://github.com/Lightning-AI/lightning/pull/2890))
- Added GPU Usage Logger ([#2932](https://github.com/Lightning-AI/lightning/pull/2932))
- Added `strict=False` for `load_from_checkpoint` ([#2819](https://github.com/Lightning-AI/lightning/pull/2819))
- Added saving test predictions on multiple GPUs ([#2926](https://github.com/Lightning-AI/lightning/pull/2926))
- Auto log the computational graph for loggers that support this ([#3003](https://github.com/Lightning-AI/lightning/pull/3003))
- Added warning when changing monitor and using results obj ([#3014](https://github.com/Lightning-AI/lightning/pull/3014))
- Added a hook `transfer_batch_to_device` to the `LightningDataModule` ([#3038](https://github.com/Lightning-AI/lightning/pull/3038))

### Changed

- Truncated long version numbers in progress bar ([#2594](https://github.com/Lightning-AI/lightning/pull/2594))
- Enabling val/test loop disabling ([#2692](https://github.com/Lightning-AI/lightning/pull/2692))
- Refactored into `accelerator` module:
    * GPU training ([#2704](https://github.com/Lightning-AI/lightning/pull/2704))
    * TPU training ([#2708](https://github.com/Lightning-AI/lightning/pull/2708))
    * DDP(2) backend ([#2796](https://github.com/Lightning-AI/lightning/pull/2796))
    * Retrieve last logged val from result by key ([#3049](https://github.com/Lightning-AI/lightning/pull/3049))
- Using `.comet.config` file for `CometLogger` ([#1913](https://github.com/Lightning-AI/lightning/pull/1913))
- Updated hooks arguments - breaking for `setup` and `teardown` ([#2850](https://github.com/Lightning-AI/lightning/pull/2850))
- Using `gfile` to support remote directories ([#2164](https://github.com/Lightning-AI/lightning/pull/2164))
- Moved optimizer creation after device placement for DDP backends ([#2904](https://github.com/Lightning-AI/lightning/pull/2904))
- Support `**DictConfig` for `hparam` serialization ([#2519](https://github.com/Lightning-AI/lightning/pull/2519))
- Removed callback metrics from test results obj ([#2994](https://github.com/Lightning-AI/lightning/pull/2994))
- Re-enabled naming metrics in ckpt name ([#3060](https://github.com/Lightning-AI/lightning/pull/3060))
- Changed progress bar epoch counting to start from 0 ([#3061](https://github.com/Lightning-AI/lightning/pull/3061))

### Deprecated

- Deprecated Trainer attribute `ckpt_path`, which will now be set by `weights_save_path` ([#2681](https://github.com/Lightning-AI/lightning/pull/2681))

### Removed

- Removed deprecated: ([#2760](https://github.com/Lightning-AI/lightning/pull/2760))
    * core decorator `data_loader`
    * Module hook `on_sanity_check_start` and loading `load_from_metrics`
    * package `pl.logging`
    * Trainer arguments: `show_progress_bar`, `num_tpu_cores`, `use_amp`, `print_nan_grads`
    * LR Finder argument `num_accumulation_steps`

### Fixed

- Fixed `accumulate_grad_batches` for last batch ([#2853](https://github.com/Lightning-AI/lightning/pull/2853))
- Fixed setup call while testing ([#2624](https://github.com/Lightning-AI/lightning/pull/2624))
- Fixed local rank zero casting ([#2640](https://github.com/Lightning-AI/lightning/pull/2640))
- Fixed single scalar return from training ([#2587](https://github.com/Lightning-AI/lightning/pull/2587))
- Fixed Horovod backend to scale LR schedlers with the optimizer ([#2626](https://github.com/Lightning-AI/lightning/pull/2626))
- Fixed `dtype` and `device` properties not getting updated in submodules ([#2657](https://github.com/Lightning-AI/lightning/pull/2657))
- Fixed `fast_dev_run` to run for all dataloaders ([#2581](https://github.com/Lightning-AI/lightning/pull/2581))
- Fixed `save_dir` in loggers getting ignored by default value of `weights_save_path` when user did not specify `weights_save_path` ([#2681](https://github.com/Lightning-AI/lightning/pull/2681))
- Fixed `weights_save_path` getting ignored when `logger=False` is passed to Trainer ([#2681](https://github.com/Lightning-AI/lightning/pull/2681))
- Fixed TPU multi-core and Float16 ([#2632](https://github.com/Lightning-AI/lightning/pull/2632))
- Fixed test metrics not being logged with `LoggerCollection` ([#2723](https://github.com/Lightning-AI/lightning/pull/2723))
- Fixed data transfer to device when using `torchtext.data.Field` and `include_lengths is True` ([#2689](https://github.com/Lightning-AI/lightning/pull/2689))
- Fixed shuffle argument for distributed sampler ([#2789](https://github.com/Lightning-AI/lightning/pull/2789))
- Fixed logging interval ([#2694](https://github.com/Lightning-AI/lightning/pull/2694))
- Fixed loss value in the progress bar is wrong when `accumulate_grad_batches > 1` ([#2738](https://github.com/Lightning-AI/lightning/pull/2738))
- Fixed correct CWD for ddp sub-processes when using Hydra ([#2719](https://github.com/Lightning-AI/lightning/pull/2719))
- Fixed selecting GPUs using `CUDA_VISIBLE_DEVICES` ([#2739](https://github.com/Lightning-AI/lightning/pull/2739))
- Fixed false `num_classes` warning in metrics ([#2781](https://github.com/Lightning-AI/lightning/pull/2781))
- Fixed shell injection vulnerability in subprocess call ([#2786](https://github.com/Lightning-AI/lightning/pull/2786))
- Fixed LR finder and `hparams` compatibility ([#2821](https://github.com/Lightning-AI/lightning/pull/2821))
- Fixed `ModelCheckpoint` not saving the latest information when `save_last=True` ([#2881](https://github.com/Lightning-AI/lightning/pull/2881))
- Fixed ImageNet example: learning rate scheduler, number of workers and batch size when using DDP ([#2889](https://github.com/Lightning-AI/lightning/pull/2889))
- Fixed apex gradient clipping ([#2829](https://github.com/Lightning-AI/lightning/pull/2829))
- Fixed save apex scaler states ([#2828](https://github.com/Lightning-AI/lightning/pull/2828))
- Fixed a model loading issue with inheritance and variable positional arguments ([#2911](https://github.com/Lightning-AI/lightning/pull/2911))
- Fixed passing `non_blocking=True` when transferring a batch object that does not support it ([#2910](https://github.com/Lightning-AI/lightning/pull/2910))
- Fixed checkpointing to remote file paths ([#2925](https://github.com/Lightning-AI/lightning/pull/2925))
- Fixed adding val step argument to metrics ([#2986](https://github.com/Lightning-AI/lightning/pull/2986))
- Fixed an issue that caused `Trainer.test()` to stall in ddp mode ([#2997](https://github.com/Lightning-AI/lightning/pull/2997))
- Fixed gathering of results with tensors of varying shape ([#3020](https://github.com/Lightning-AI/lightning/pull/3020))
- Fixed batch size auto-scaling feature to set the new value on the correct model attribute ([#3043](https://github.com/Lightning-AI/lightning/pull/3043))
- Fixed automatic batch scaling not working with half precision ([#3045](https://github.com/Lightning-AI/lightning/pull/3045))
- Fixed setting device to root gpu ([#3042](https://github.com/Lightning-AI/lightning/pull/3042))

## [0.8.5] - 2020-07-09

### Added

- Added a PSNR metric: peak signal-to-noise ratio ([#2483](https://github.com/Lightning-AI/lightning/pull/2483))
- Added functional regression metrics ([#2492](https://github.com/Lightning-AI/lightning/pull/2492))

### Removed

- Removed auto val reduce ([#2462](https://github.com/Lightning-AI/lightning/pull/2462))

### Fixed

- Flattening Wandb Hyperparameters ([#2459](https://github.com/Lightning-AI/lightning/pull/2459))
- Fixed using the same DDP python interpreter and actually running ([#2482](https://github.com/Lightning-AI/lightning/pull/2482))
- Fixed model summary input type conversion for models that have input dtype different from model parameters ([#2510](https://github.com/Lightning-AI/lightning/pull/2510))
- Made `TensorBoardLogger` and `CometLogger` pickleable ([#2518](https://github.com/Lightning-AI/lightning/pull/2518))
- Fixed a problem with `MLflowLogger` creating multiple run folders ([#2502](https://github.com/Lightning-AI/lightning/pull/2502))
- Fixed global_step increment ([#2455](https://github.com/Lightning-AI/lightning/pull/2455))
- Fixed TPU hanging example ([#2488](https://github.com/Lightning-AI/lightning/pull/2488))
- Fixed `argparse` default value bug ([#2526](https://github.com/Lightning-AI/lightning/pull/2526))
- Fixed Dice and IoU to avoid NaN by adding small eps ([#2545](https://github.com/Lightning-AI/lightning/pull/2545))
- Fixed accumulate gradients schedule at epoch 0 (continued) ([#2513](https://github.com/Lightning-AI/lightning/pull/2513))
- Fixed Trainer `.fit()` returning last not best weights in "ddp_spawn" ([#2565](https://github.com/Lightning-AI/lightning/pull/2565))
- Fixed passing (do not pass) TPU weights back on test ([#2566](https://github.com/Lightning-AI/lightning/pull/2566))
- Fixed DDP tests and `.test()` ([#2512](https://github.com/Lightning-AI/lightning/pull/2512),
     [#2570](https://github.com/Lightning-AI/lightning/pull/2570))

## [0.8.4] - 2020-07-01

### Added

- Added reduce ddp results on eval ([#2434](https://github.com/Lightning-AI/lightning/pull/2434))
- Added a warning when an `IterableDataset` has `__len__` defined ([#2437](https://github.com/Lightning-AI/lightning/pull/2437))

### Changed

- Enabled no returns from eval ([#2446](https://github.com/Lightning-AI/lightning/pull/2446))

### Fixed

- Fixes train outputs ([#2428](https://github.com/Lightning-AI/lightning/pull/2428))
- Fixes Conda dependencies ([#2412](https://github.com/Lightning-AI/lightning/pull/2412))
- Fixed Apex scaling with decoupled backward ([#2433](https://github.com/Lightning-AI/lightning/pull/2433))
- Fixed crashing or wrong displaying progressbar because of missing ipywidgets ([#2417](https://github.com/Lightning-AI/lightning/pull/2417))
- Fixed TPU saving dir ([fc26078e](https://github.com/Lightning-AI/lightning/commit/fc26078e395f8a001f4c6dd7b3fe7ca202f914a3), [04e68f02](https://github.com/Lightning-AI/lightning/commit/04e68f022fc03dd5f1555ee86dea997d42a448ad))
- Fixed logging on rank 0 only ([#2425](https://github.com/Lightning-AI/lightning/pull/2425))


## [0.8.3] - 2020-06-29

### Fixed

- Fixed AMP wrong call ([593837e](https://github.com/Lightning-AI/lightning/commit/593837e1da24ff6c942b24ed803fc1496a304609))
- Fixed batch typo ([92d1e75](https://github.com/Lightning-AI/lightning/commit/92d1e75b2638a493d9d21ed5fe00a22093888285))

## [0.8.2] - 2020-06-28

### Added

- Added TorchText support for moving data to GPU ([#2379](https://github.com/Lightning-AI/lightning/pull/2379))

### Changed

- Changed epoch indexing from 0 instead of 1 ([#2289](https://github.com/Lightning-AI/lightning/pull/2289))
- Refactor Model `backward` ([#2276](https://github.com/Lightning-AI/lightning/pull/2276))
- Refactored `training_batch` + tests to verify correctness ([#2327](https://github.com/Lightning-AI/lightning/pull/2327),
     [#2328](https://github.com/Lightning-AI/lightning/pull/2328))
- Refactored training loop ([#2336](https://github.com/Lightning-AI/lightning/pull/2336))
- Made optimization steps for hooks ([#2363](https://github.com/Lightning-AI/lightning/pull/2363))
- Changed default apex level to 'O2' ([#2362](https://github.com/Lightning-AI/lightning/pull/2362))

### Removed

- Moved `TrainsLogger` to Bolts ([#2384](https://github.com/Lightning-AI/lightning/pull/2384))

### Fixed

- Fixed parsing TPU arguments and TPU tests ([#2094](https://github.com/Lightning-AI/lightning/pull/2094))
- Fixed number batches in case of multiple dataloaders and `limit_{*}_batches` ([#1920](https://github.com/Lightning-AI/lightning/pull/1920),
     [#2226](https://github.com/Lightning-AI/lightning/pull/2226))
- Fixed an issue with forward hooks not being removed after model summary ([#2298](https://github.com/Lightning-AI/lightning/pull/2298))
- Fix for `load_from_checkpoint()` not working with absolute path on Windows ([#2294](https://github.com/Lightning-AI/lightning/pull/2294))
- Fixed an issue how _has_len handles `NotImplementedError` e.g. raised by `torchtext.data.Iterator` ([#2293](https://github.com/Lightning-AI/lightning/pull/2293)), ([#2307](https://github.com/Lightning-AI/lightning/pull/2307))
- Fixed `average_precision` metric ([#2319](https://github.com/Lightning-AI/lightning/pull/2319))
- Fixed ROC metric for CUDA tensors ([#2304](https://github.com/Lightning-AI/lightning/pull/2304))
- Fixed lost compatibility with custom datatypes implementing `.to` ([#2335](https://github.com/Lightning-AI/lightning/pull/2335))
- Fixed loading model with kwargs ([#2387](https://github.com/Lightning-AI/lightning/pull/2387))
- Fixed sum(0) for `trainer.num_val_batches` ([#2268](https://github.com/Lightning-AI/lightning/pull/2268))
- Fixed checking if the parameters are a `DictConfig` Object ([#2216](https://github.com/Lightning-AI/lightning/pull/2216))
- Fixed SLURM weights saving ([#2341](https://github.com/Lightning-AI/lightning/pull/2341))
- Fixed swaps LR scheduler order ([#2356](https://github.com/Lightning-AI/lightning/pull/2356))
- Fixed adding tensorboard `hparams` logging test ([#2342](https://github.com/Lightning-AI/lightning/pull/2342))
- Fixed use model ref for tear down ([#2360](https://github.com/Lightning-AI/lightning/pull/2360))
- Fixed logger crash on DDP ([#2388](https://github.com/Lightning-AI/lightning/pull/2388))
- Fixed several issues with early stopping and checkpoint callbacks ([#1504](https://github.com/Lightning-AI/lightning/pull/1504),
     [#2391](https://github.com/Lightning-AI/lightning/pull/2391))
- Fixed loading past checkpoints from v0.7.x ([#2405](https://github.com/Lightning-AI/lightning/pull/2405))
- Fixed loading model without arguments ([#2403](https://github.com/Lightning-AI/lightning/pull/2403))
- Fixed Windows compatibility issue ([#2358](https://github.com/Lightning-AI/lightning/pull/2358))

## [0.8.1] - 2020-06-19

### Fixed

- Fixed the `load_from_checkpoint` path detected as URL bug ([#2244](https://github.com/Lightning-AI/lightning/pull/2244))
- Fixed hooks - added barrier ([#2245](https://github.com/Lightning-AI/lightning/pull/2245),
     [#2257](https://github.com/Lightning-AI/lightning/pull/2257),
     [#2260](https://github.com/Lightning-AI/lightning/pull/220))
- Fixed `hparams` - remove frame inspection on `self.hparams` ([#2253](https://github.com/Lightning-AI/lightning/pull/2253))
- Fixed setup and on fit calls ([#2252](https://github.com/Lightning-AI/lightning/pull/2252))
- Fixed GPU template ([#2255](https://github.com/Lightning-AI/lightning/pull/2255))

## [0.8.0] - 2020-06-18

### Added

- Added `overfit_batches`, `limit_{val|test}_batches` flags (overfit now uses training set for all three) ([#2213](https://github.com/Lightning-AI/lightning/pull/2213))
- Added metrics
  * Base classes ([#1326](https://github.com/Lightning-AI/lightning/pull/1326),
       [#1877](https://github.com/Lightning-AI/lightning/pull/1877))
  * Sklearn metrics classes ([#1327](https://github.com/Lightning-AI/lightning/pull/1327))
  * Native torch metrics ([#1488](https://github.com/Lightning-AI/lightning/pull/1488),
       [#2062](https://github.com/Lightning-AI/lightning/pull/2062))
  * docs for all Metrics ([#2184](https://github.com/Lightning-AI/lightning/pull/2184),
       [#2209](https://github.com/Lightning-AI/lightning/pull/2209))
  * Regression metrics ([#2221](https://github.com/Lightning-AI/lightning/pull/2221))
- Allow dataloaders without sampler field present ([#1907](https://github.com/Lightning-AI/lightning/pull/1907))
- Added option `save_last` to save the model at the end of every epoch in `ModelCheckpoint` ([#1908](https://github.com/Lightning-AI/lightning/pull/1908))
- Early stopping checks `on_validation_end` ([#1458](https://github.com/Lightning-AI/lightning/pull/1458))
- Speed up single-core TPU training by loading data using `ParallelLoader` ([#2033](https://github.com/Lightning-AI/lightning/pull/2033))
- Added a model hook `transfer_batch_to_device` that enables moving custom data structures to the target device ([#1756](https://github.com/Lightning-AI/lightning/pull/1756))
- Added [black](https://black.readthedocs.io/en/stable/) formatter for the code with code-checker on pull ([#1610](https://github.com/Lightning-AI/lightning/pull/1610))
- Added back the slow spawn ddp implementation as `ddp_spawn` ([#2115](https://github.com/Lightning-AI/lightning/pull/2115))
- Added loading checkpoints from URLs ([#1667](https://github.com/Lightning-AI/lightning/pull/1667))
- Added a callback method `on_keyboard_interrupt` for handling KeyboardInterrupt events during training ([#2134](https://github.com/Lightning-AI/lightning/pull/2134))
- Added a decorator `auto_move_data` that moves data to the correct device when using the LightningModule for inference ([#1905](https://github.com/Lightning-AI/lightning/pull/1905))
- Added `ckpt_path` option to `LightningModule.test(...)` to load particular checkpoint ([#2190](https://github.com/Lightning-AI/lightning/pull/2190))
- Added `setup` and `teardown` hooks for model ([#2229](https://github.com/Lightning-AI/lightning/pull/2229))

### Changed

- Allow user to select individual TPU core to train on ([#1729](https://github.com/Lightning-AI/lightning/pull/1729))
- Removed non-finite values from loss in `LRFinder` ([#1862](https://github.com/Lightning-AI/lightning/pull/1862))
- Allow passing model hyperparameters as complete kwarg list ([#1896](https://github.com/Lightning-AI/lightning/pull/1896))
- Renamed `ModelCheckpoint`'s attributes `best` to `best_model_score` and `kth_best_model` to `kth_best_model_path` ([#1799](https://github.com/Lightning-AI/lightning/pull/1799))
- Re-Enable Logger's `ImportError`s ([#1938](https://github.com/Lightning-AI/lightning/pull/1938))
- Changed the default value of the Trainer argument `weights_summary` from `full` to `top` ([#2029](https://github.com/Lightning-AI/lightning/pull/2029))
- Raise an error when lightning replaces an existing sampler ([#2020](https://github.com/Lightning-AI/lightning/pull/2020))
- Enabled `prepare_data` from correct processes - clarify local vs global rank ([#2166](https://github.com/Lightning-AI/lightning/pull/2166))
- Remove explicit flush from tensorboard logger ([#2126](https://github.com/Lightning-AI/lightning/pull/2126))
- Changed epoch indexing from 1 instead of 0 ([#2206](https://github.com/Lightning-AI/lightning/pull/2206))

### Deprecated

- Deprecated flags: ([#2213](https://github.com/Lightning-AI/lightning/pull/2213))
  * `overfit_pct` in favour of `overfit_batches`
  * `val_percent_check` in favour of `limit_val_batches`
  * `test_percent_check` in favour of `limit_test_batches`
- Deprecated `ModelCheckpoint`'s attributes `best` and `kth_best_model` ([#1799](https://github.com/Lightning-AI/lightning/pull/1799))
- Dropped official support/testing for older PyTorch versions <1.3 ([#1917](https://github.com/Lightning-AI/lightning/pull/1917))
- Deprecated Trainer `proc_rank` in favour of `global_rank` ([#2166](https://github.com/Lightning-AI/lightning/pull/2166),
     [#2269](https://github.com/Lightning-AI/lightning/pull/2269))

### Removed

- Removed unintended Trainer argument `progress_bar_callback`, the callback should be passed in by `Trainer(callbacks=[...])` instead ([#1855](https://github.com/Lightning-AI/lightning/pull/1855))
- Removed obsolete `self._device` in Trainer ([#1849](https://github.com/Lightning-AI/lightning/pull/1849))
- Removed deprecated API ([#2073](https://github.com/Lightning-AI/lightning/pull/2073))
   * Packages: `pl.pt_overrides`, `pl.root_module`
   * Modules: `pl.logging.comet_logger`, `pl.logging.mlflow_logger`, `pl.logging.test_tube_logger`, `pl.overrides.override_data_parallel`, `pl.core.model_saving`, `pl.core.root_module`
   * Trainer arguments: `add_row_log_interval`, `default_save_path`, `gradient_clip`, `nb_gpu_nodes`, `max_nb_epochs`, `min_nb_epochs`, `nb_sanity_val_steps`
   * Trainer attributes: `nb_gpu_nodes`, `num_gpu_nodes`, `gradient_clip`, `max_nb_epochs`, `min_nb_epochs`, `nb_sanity_val_steps`, `default_save_path`, `tng_tqdm_dic`

### Fixed

- Run graceful training teardown on interpreter exit ([#1631](https://github.com/Lightning-AI/lightning/pull/1631))
- Fixed user warning when apex was used together with learning rate schedulers ([#1873](https://github.com/Lightning-AI/lightning/pull/1873))
- Fixed multiple calls of `EarlyStopping` callback ([#1863](https://github.com/Lightning-AI/lightning/pull/1863))
- Fixed an issue with `Trainer.from_argparse_args` when passing in unknown Trainer args ([#1932](https://github.com/Lightning-AI/lightning/pull/1932))
- Fixed bug related to logger not being reset correctly for model after tuner algorithms ([#1933](https://github.com/Lightning-AI/lightning/pull/1933))
- Fixed root node resolution for SLURM cluster with dash in host name ([#1954](https://github.com/Lightning-AI/lightning/pull/1954))
- Fixed `LearningRateLogger` in multi-scheduler setting ([#1944](https://github.com/Lightning-AI/lightning/pull/1944))
- Fixed test configuration check and testing ([#1804](https://github.com/Lightning-AI/lightning/pull/1804))
- Fixed an issue with Trainer constructor silently ignoring unknown/misspelled arguments ([#1820](https://github.com/Lightning-AI/lightning/pull/1820))
- Fixed `save_weights_only` in ModelCheckpoint ([#1780](https://github.com/Lightning-AI/lightning/pull/1780))
- Allow use of same `WandbLogger` instance for multiple training loops ([#2055](https://github.com/Lightning-AI/lightning/pull/2055))
- Fixed an issue with `_auto_collect_arguments` collecting local variables that are not constructor arguments and not working for signatures that have the instance not named `self` ([#2048](https://github.com/Lightning-AI/lightning/pull/2048))
- Fixed mistake in parameters' grad norm tracking ([#2012](https://github.com/Lightning-AI/lightning/pull/2012))
- Fixed CPU and hanging GPU crash ([#2118](https://github.com/Lightning-AI/lightning/pull/2118))
- Fixed an issue with the model summary and `example_input_array` depending on a specific ordering of the submodules in a LightningModule ([#1773](https://github.com/Lightning-AI/lightning/pull/1773))
- Fixed Tpu logging ([#2230](https://github.com/Lightning-AI/lightning/pull/2230))
- Fixed Pid port + duplicate `rank_zero` logging ([#2140](https://github.com/Lightning-AI/lightning/pull/2140),
     [#2231](https://github.com/Lightning-AI/lightning/pull/2231))

## [0.7.6] - 2020-05-16

### Added

- Added callback for logging learning rates ([#1498](https://github.com/Lightning-AI/lightning/pull/1498))
- Added transfer learning example (for a binary classification task in computer vision) ([#1564](https://github.com/Lightning-AI/lightning/pull/1564))
- Added type hints in `Trainer.fit()` and `Trainer.test()` to reflect that also a list of dataloaders can be passed in ([#1723](https://github.com/Lightning-AI/lightning/pull/1723)).
- Added auto scaling of batch size ([#1638](https://github.com/Lightning-AI/lightning/pull/1638))
- The progress bar metrics now also get updated in `training_epoch_end` ([#1724](https://github.com/Lightning-AI/lightning/pull/1724))
- Enable `NeptuneLogger` to work with `distributed_backend=ddp` ([#1753](https://github.com/Lightning-AI/lightning/pull/1753))
- Added option to provide seed to random generators to ensure reproducibility ([#1572](https://github.com/Lightning-AI/lightning/pull/1572))
- Added override for hparams in `load_from_ckpt` ([#1797](https://github.com/Lightning-AI/lightning/pull/1797))
- Added support multi-node distributed execution under `torchelastic` ([#1811](https://github.com/Lightning-AI/lightning/pull/1811),
     [#1818](https://github.com/Lightning-AI/lightning/pull/1818))
- Added using `store_true` for bool args ([#1822](https://github.com/Lightning-AI/lightning/pull/1822),
     [#1842](https://github.com/Lightning-AI/lightning/pull/1842))
- Added dummy logger for internally disabling logging for some features ([#1836](https://github.com/Lightning-AI/lightning/pull/1836))

### Changed

- Enable `non-blocking` for device transfers to GPU ([#1843](https://github.com/Lightning-AI/lightning/pull/1843))
- Replace mata_tags.csv with hparams.yaml ([#1271](https://github.com/Lightning-AI/lightning/pull/1271))
- Reduction when `batch_size < num_gpus` ([#1609](https://github.com/Lightning-AI/lightning/pull/1609))
- Updated LightningTemplateModel to look more like Colab example ([#1577](https://github.com/Lightning-AI/lightning/pull/1577))
- Don't convert `namedtuple` to `tuple` when transferring the batch to target device ([#1589](https://github.com/Lightning-AI/lightning/pull/1589))
- Allow passing hparams as keyword argument to LightningModule when loading from checkpoint ([#1639](https://github.com/Lightning-AI/lightning/pull/1639))
- Args should come after the last positional argument ([#1807](https://github.com/Lightning-AI/lightning/pull/1807))
- Made ddp the default if no backend specified with multiple GPUs ([#1789](https://github.com/Lightning-AI/lightning/pull/1789))

### Deprecated

- Deprecated `tags_csv` in favor of `hparams_file` ([#1271](https://github.com/Lightning-AI/lightning/pull/1271))

### Fixed

- Fixed broken link in PR template ([#1675](https://github.com/Lightning-AI/lightning/pull/1675))
- Fixed ModelCheckpoint not None checking filepath ([#1654](https://github.com/Lightning-AI/lightning/pull/1654))
- Trainer now calls `on_load_checkpoint()` when resuming from a checkpoint ([#1666](https://github.com/Lightning-AI/lightning/pull/1666))
- Fixed sampler logic for ddp with iterable dataset ([#1734](https://github.com/Lightning-AI/lightning/pull/1734))
- Fixed `_reset_eval_dataloader()` for IterableDataset ([#1560](https://github.com/Lightning-AI/lightning/pull/1560))
- Fixed Horovod distributed backend to set the `root_gpu` property ([#1669](https://github.com/Lightning-AI/lightning/pull/1669))
- Fixed wandb logger `global_step` affects other loggers ([#1492](https://github.com/Lightning-AI/lightning/pull/1492))
- Fixed disabling progress bar on non-zero ranks using Horovod backend ([#1709](https://github.com/Lightning-AI/lightning/pull/1709))
- Fixed bugs that prevent lr finder to be used together with early stopping and validation dataloaders ([#1676](https://github.com/Lightning-AI/lightning/pull/1676))
- Fixed a bug in Trainer that prepended the checkpoint path with `version_` when it shouldn't ([#1748](https://github.com/Lightning-AI/lightning/pull/1748))
- Fixed lr key name in case of param groups in LearningRateLogger ([#1719](https://github.com/Lightning-AI/lightning/pull/1719))
- Fixed accumulation parameter and suggestion method for learning rate finder ([#1801](https://github.com/Lightning-AI/lightning/pull/1801))
- Fixed num processes wasn't being set properly and auto sampler was ddp failing ([#1819](https://github.com/Lightning-AI/lightning/pull/1819))
- Fixed bugs in semantic segmentation example ([#1824](https://github.com/Lightning-AI/lightning/pull/1824))
- Fixed saving native AMP scaler state ([#1777](https://github.com/Lightning-AI/lightning/pull/1777))
- Fixed native amp + ddp ([#1788](https://github.com/Lightning-AI/lightning/pull/1788))
- Fixed `hparam` logging with metrics ([#1647](https://github.com/Lightning-AI/lightning/pull/1647))

## [0.7.5] - 2020-04-27

### Changed

- Allow logging of metrics together with `hparams` ([#1630](https://github.com/Lightning-AI/lightning/pull/1630))

### Removed

- Removed Warning from trainer loop ([#1634](https://github.com/Lightning-AI/lightning/pull/1634))

### Fixed

- Fixed ModelCheckpoint not being fixable ([#1632](https://github.com/Lightning-AI/lightning/pull/1632))
- Fixed CPU DDP breaking change and DDP change ([#1635](https://github.com/Lightning-AI/lightning/pull/1635))
- Tested pickling ([#1636](https://github.com/Lightning-AI/lightning/pull/1636))


## [0.7.4] - 2020-04-26

### Added

- Added flag `replace_sampler_ddp` to manually disable sampler replacement in DDP  ([#1513](https://github.com/Lightning-AI/lightning/pull/1513))
- Added `auto_select_gpus` flag to trainer that enables automatic selection of available GPUs on exclusive mode systems.
- Added learning rate finder ([#1347](https://github.com/Lightning-AI/lightning/pull/1347))
- Added support for DDP mode in clusters without SLURM ([#1387](https://github.com/Lightning-AI/lightning/pull/1387))
- Added `test_dataloaders` parameter to `Trainer.test()` ([#1434](https://github.com/Lightning-AI/lightning/pull/1434))
- Added `terminate_on_nan` flag to trainer that performs a NaN check with each training iteration when set to `True` ([#1475](https://github.com/Lightning-AI/lightning/pull/1475))
- Added speed parity tests (max 1 sec difference per epoch)([#1482](https://github.com/Lightning-AI/lightning/pull/1482))
- Added `ddp_cpu` backend for testing ddp without GPUs ([#1158](https://github.com/Lightning-AI/lightning/pull/1158))
- Added [Horovod](http://horovod.ai) support as a distributed backend `Trainer(distributed_backend='horovod')` ([#1529](https://github.com/Lightning-AI/lightning/pull/1529))
- Added support for 8 core distributed training on Kaggle TPU's ([#1568](https://github.com/Lightning-AI/lightning/pull/1568))
- Added support for native AMP ([#1561](https://github.com/Lightning-AI/lightning/pull/1561),
    [#1580](https://github.com/Lightning-AI/lightning/pull/1580))

### Changed

- Changed the default behaviour to no longer include a NaN check with each training iteration ([#1475](https://github.com/Lightning-AI/lightning/pull/1475))
- Decoupled the progress bar from trainer` it is a callback now and can be customized or even be replaced entirely ([#1450](https://github.com/Lightning-AI/lightning/pull/1450)).
- Changed lr schedule step interval behavior to update every backwards pass instead of every forwards pass ([#1477](https://github.com/Lightning-AI/lightning/pull/1477))
- Defines shared proc. rank, remove rank from instances (e.g. loggers) ([#1408](https://github.com/Lightning-AI/lightning/pull/1408))
- Updated semantic segmentation example with custom U-Net and logging ([#1371](https://github.com/Lightning-AI/lightning/pull/1371))
- Disabled val and test shuffling ([#1600](https://github.com/Lightning-AI/lightning/pull/1600))

### Deprecated

- Deprecated `training_tqdm_dict` in favor of `progress_bar_dict` ([#1450](https://github.com/Lightning-AI/lightning/pull/1450)).

### Removed

- Removed `test_dataloaders` parameter from `Trainer.fit()` ([#1434](https://github.com/Lightning-AI/lightning/pull/1434))

### Fixed

- Added the possibility to pass nested metrics dictionaries to loggers ([#1582](https://github.com/Lightning-AI/lightning/pull/1582))
- Fixed memory leak from opt return ([#1528](https://github.com/Lightning-AI/lightning/pull/1528))
- Fixed saving checkpoint before deleting old ones ([#1453](https://github.com/Lightning-AI/lightning/pull/1453))
- Fixed loggers - flushing last logged metrics even before continue, e.g. `trainer.test()` results ([#1459](https://github.com/Lightning-AI/lightning/pull/1459))
- Fixed optimizer configuration when `configure_optimizers` returns dict without `lr_scheduler` ([#1443](https://github.com/Lightning-AI/lightning/pull/1443))
- Fixed `LightningModule` - mixing hparams and arguments in `LightningModule.__init__()` crashes load_from_checkpoint() ([#1505](https://github.com/Lightning-AI/lightning/pull/1505))
- Added a missing call to the `on_before_zero_grad` model hook ([#1493](https://github.com/Lightning-AI/lightning/pull/1493)).
- Allow use of sweeps with `WandbLogger` ([#1512](https://github.com/Lightning-AI/lightning/pull/1512))
- Fixed a bug that caused the `callbacks` Trainer argument to reference a global variable ([#1534](https://github.com/Lightning-AI/lightning/pull/1534)).
- Fixed a bug that set all boolean CLI arguments from `Trainer.add_argparse_args` always to True ([#1571](https://github.com/Lightning-AI/lightning/pull/1571))
- Fixed do not copy the batch when training on a single GPU ([#1576](https://github.com/Lightning-AI/lightning/pull/1576),
    [#1579](https://github.com/Lightning-AI/lightning/pull/1579))
- Fixed soft checkpoint removing on DDP ([#1408](https://github.com/Lightning-AI/lightning/pull/1408))
- Fixed automatic parser bug ([#1585](https://github.com/Lightning-AI/lightning/pull/1585))
- Fixed bool conversion from string ([#1606](https://github.com/Lightning-AI/lightning/pull/1606))

## [0.7.3] - 2020-04-09

### Added

- Added `rank_zero_warn` for warning only in rank 0 ([#1428](https://github.com/Lightning-AI/lightning/pull/1428))

### Fixed

- Fixed default `DistributedSampler` for DDP training ([#1425](https://github.com/Lightning-AI/lightning/pull/1425))
- Fixed workers warning not on windows ([#1430](https://github.com/Lightning-AI/lightning/pull/1430))
- Fixed returning tuple from `run_training_batch` ([#1431](https://github.com/Lightning-AI/lightning/pull/1431))
- Fixed gradient clipping ([#1438](https://github.com/Lightning-AI/lightning/pull/1438))
- Fixed pretty print ([#1441](https://github.com/Lightning-AI/lightning/pull/1441))


## [0.7.2] - 2020-04-07

### Added

- Added same step loggers' metrics aggregation ([#1278](https://github.com/Lightning-AI/lightning/pull/1278))
- Added parity test between a vanilla MNIST model and lightning model ([#1284](https://github.com/Lightning-AI/lightning/pull/1284))
- Added parity test between a vanilla RNN model and lightning model ([#1351](https://github.com/Lightning-AI/lightning/pull/1351))
- Added Reinforcement Learning - Deep Q-network (DQN) lightning example ([#1232](https://github.com/Lightning-AI/lightning/pull/1232))
- Added support for hierarchical `dict` ([#1152](https://github.com/Lightning-AI/lightning/pull/1152))
- Added `TrainsLogger` class ([#1122](https://github.com/Lightning-AI/lightning/pull/1122))
- Added type hints to `pl.core` ([#946](https://github.com/Lightning-AI/lightning/pull/946))
- Added support for `IterableDataset` in validation and testing ([#1104](https://github.com/Lightning-AI/lightning/pull/1104))
- Added support for non-primitive types in `hparams` for `TensorboardLogger` ([#1130](https://github.com/Lightning-AI/lightning/pull/1130))
- Added a check that stops the training when loss or weights contain `NaN` or `inf` values. ([#1097](https://github.com/Lightning-AI/lightning/pull/1097))
- Added support for `IterableDataset` when `val_check_interval=1.0` (default), this will trigger validation at the end of each epoch. ([#1283](https://github.com/Lightning-AI/lightning/pull/1283))
- Added `summary` method to Profilers. ([#1259](https://github.com/Lightning-AI/lightning/pull/1259))
- Added informative errors if user defined dataloader has zero length ([#1280](https://github.com/Lightning-AI/lightning/pull/1280))
- Added testing for python 3.8 ([#915](https://github.com/Lightning-AI/lightning/pull/915))
- Added model configuration checking ([#1199](https://github.com/Lightning-AI/lightning/pull/1199))
- Added support for optimizer frequencies through `LightningModule.configure_optimizers()` ([#1269](https://github.com/Lightning-AI/lightning/pull/1269))
- Added option to run without an optimizer by returning `None` from `configure_optimizers`. ([#1279](https://github.com/Lightning-AI/lightning/pull/1279))
- Added a warning when the number of data loader workers is small. ([#1378](https://github.com/Lightning-AI/lightning/pull/1378))

### Changed

- Changed (renamed and refatored) `TensorRunningMean` -> `TensorRunningAccum`: running accumulations were generalized. ([#1278](https://github.com/Lightning-AI/lightning/pull/1278))
- Changed `progress_bar_refresh_rate` trainer flag to disable progress bar when set to 0. ([#1108](https://github.com/Lightning-AI/lightning/pull/1108))
- Enhanced `load_from_checkpoint` to also forward params to the model ([#1307](https://github.com/Lightning-AI/lightning/pull/1307))
- Updated references to `self.forward()` to instead use the `__call__` interface. ([#1211](https://github.com/Lightning-AI/lightning/pull/1211))
- Changed default behaviour of `configure_optimizers` to use no optimizer rather than Adam. ([#1279](https://github.com/Lightning-AI/lightning/pull/1279))
- Allow to upload models on W&B ([#1339](https://github.com/Lightning-AI/lightning/pull/1339))
- On DP and DDP2 unsqueeze is automated now ([#1319](https://github.com/Lightning-AI/lightning/pull/1319))
- Did not always create a DataLoader during reinstantiation, but the same type as before (if subclass of DataLoader) ([#1346](https://github.com/Lightning-AI/lightning/pull/1346))
- Did not interfere with a default sampler ([#1318](https://github.com/Lightning-AI/lightning/pull/1318))
- Remove default Adam optimizer ([#1317](https://github.com/Lightning-AI/lightning/pull/1317))
- Give warnings for unimplemented required lightning methods ([#1317](https://github.com/Lightning-AI/lightning/pull/1317))
- Made `evaluate` method private >> `Trainer._evaluate(...)`. ([#1260](https://github.com/Lightning-AI/lightning/pull/1260))
- Simplify the PL examples structure (shallower and more readable) ([#1247](https://github.com/Lightning-AI/lightning/pull/1247))
- Changed min max gpu memory to be on their own plots ([#1358](https://github.com/Lightning-AI/lightning/pull/1358))
- Remove `.item` which causes sync issues ([#1254](https://github.com/Lightning-AI/lightning/pull/1254))
- Changed smoothing in TQDM to decrease variability of time remaining between training / eval ([#1194](https://github.com/Lightning-AI/lightning/pull/1194))
- Change default logger to dedicated one ([#1064](https://github.com/Lightning-AI/lightning/pull/1064))

### Deprecated

- Deprecated Trainer argument `print_nan_grads` ([#1097](https://github.com/Lightning-AI/lightning/pull/1097))
- Deprecated Trainer argument `show_progress_bar` ([#1108](https://github.com/Lightning-AI/lightning/pull/1108))

### Removed

- Removed test for no test dataloader in .fit ([#1495](https://github.com/Lightning-AI/lightning/pull/1495))
- Removed duplicated module `pl.utilities.arg_parse` for loading CLI arguments ([#1167](https://github.com/Lightning-AI/lightning/pull/1167))
- Removed wandb logger's `finalize` method ([#1193](https://github.com/Lightning-AI/lightning/pull/1193))
- Dropped `torchvision` dependency in tests and added own MNIST dataset class instead ([#986](https://github.com/Lightning-AI/lightning/pull/986))

### Fixed

- Fixed `model_checkpoint` when saving all models ([#1359](https://github.com/Lightning-AI/lightning/pull/1359))
- `Trainer.add_argparse_args` classmethod fixed. Now it adds a type for the arguments ([#1147](https://github.com/Lightning-AI/lightning/pull/1147))
- Fixed bug related to type checking of `ReduceLROnPlateau` lr schedulers([#1126](https://github.com/Lightning-AI/lightning/pull/1126))
- Fixed a bug to ensure lightning checkpoints to be backward compatible ([#1132](https://github.com/Lightning-AI/lightning/pull/1132))
- Fixed a bug that created an extra dataloader with active `reload_dataloaders_every_epoch` ([#1196](https://github.com/Lightning-AI/lightning/pull/1196))
- Fixed all warnings and errors in the docs build process ([#1191](https://github.com/Lightning-AI/lightning/pull/1191))
- Fixed an issue where `val_percent_check=0` would not disable validation ([#1251](https://github.com/Lightning-AI/lightning/pull/1251))
- Fixed average of incomplete `TensorRunningMean` ([#1309](https://github.com/Lightning-AI/lightning/pull/1309))
- Fixed `WandbLogger.watch` with `wandb.init()` ([#1311](https://github.com/Lightning-AI/lightning/pull/1311))
- Fixed an issue with early stopping that would prevent it from monitoring training metrics when validation is disabled / not implemented ([#1235](https://github.com/Lightning-AI/lightning/pull/1235)).
- Fixed a bug that would cause `trainer.test()` to run on the validation set when overloading `validation_epoch_end` and `test_end` ([#1353](https://github.com/Lightning-AI/lightning/pull/1353))
- Fixed `WandbLogger.watch` - use of the watch method without importing `wandb` ([#1311](https://github.com/Lightning-AI/lightning/pull/1311))
- Fixed `WandbLogger` to be used with 'ddp' - allow reinits in sub-processes ([#1149](https://github.com/Lightning-AI/lightning/pull/1149),
     [#1360](https://github.com/Lightning-AI/lightning/pull/1360))
- Made `training_epoch_end` behave like `validation_epoch_end` ([#1357](https://github.com/Lightning-AI/lightning/pull/1357))
- Fixed `fast_dev_run` running validation twice ([#1365](https://github.com/Lightning-AI/lightning/pull/1365))
- Fixed pickle error from quick patch `__code__` ([#1352](https://github.com/Lightning-AI/lightning/pull/1352))
- Fixed memory leak on GPU0 ([#1094](https://github.com/Lightning-AI/lightning/pull/1094),
     [#1349](https://github.com/Lightning-AI/lightning/pull/1349))
- Fixed checkpointing interval ([#1272](https://github.com/Lightning-AI/lightning/pull/1272))
- Fixed validation and training loops run the partial dataset ([#1192](https://github.com/Lightning-AI/lightning/pull/1192))
- Fixed running `on_validation_end` only on main process in DDP ([#1125](https://github.com/Lightning-AI/lightning/pull/1125))
- Fixed `load_spawn_weights` only in proc rank 0 ([#1385](https://github.com/Lightning-AI/lightning/pull/1385))
- Fixes using deprecated `use_amp` attribute ([#1145](https://github.com/Lightning-AI/lightning/pull/1145))
- Fixed Tensorboard logger error: lightning_logs directory not exists in multi-node DDP on nodes with rank != 0 ([#1377](https://github.com/Lightning-AI/lightning/pull/1377))
- Fixed `Unimplemented backend XLA` error on TPU ([#1387](https://github.com/Lightning-AI/lightning/pull/1387))

## [0.7.1] - 2020-03-07

### Fixed

- Fixes `print` issues and `data_loader` ([#1080](https://github.com/Lightning-AI/lightning/pull/1080))

## [0.7.0] - 2020-03-06

### Added

- Added automatic sampler setup. Depending on DDP or TPU, lightning configures the sampler correctly (user needs to do nothing) ([#926](https://github.com/Lightning-AI/lightning/pull/926))
- Added `reload_dataloaders_every_epoch=False` flag for trainer. Some users require reloading data every epoch ([#926](https://github.com/Lightning-AI/lightning/pull/926))
- Added `progress_bar_refresh_rate=50` flag for trainer. Throttle refresh rate on notebooks ([#926](https://github.com/Lightning-AI/lightning/pull/926))
- Updated governance docs
- Added a check to ensure that the metric used for early stopping exists before training commences ([#542](https://github.com/Lightning-AI/lightning/pull/542))
- Added `optimizer_idx` argument to `backward` hook ([#733](https://github.com/Lightning-AI/lightning/pull/733))
- Added `entity` argument to `WandbLogger` to be passed to `wandb.init` ([#783](https://github.com/Lightning-AI/lightning/pull/783))
- Added a tool for profiling training runs ([#782](https://github.com/Lightning-AI/lightning/pull/782))
- Improved flexibility for naming of TensorBoard logs, can now set `version` to a `str` to just save to that directory, and use `name=''` to prevent experiment-name directory ([#804](https://github.com/Lightning-AI/lightning/pull/804))
- Added option to specify `step` key when logging metrics ([#808](https://github.com/Lightning-AI/lightning/pull/808))
- Added `train_dataloader`, `val_dataloader` and `test_dataloader` arguments to `Trainer.fit()`, for alternative data parsing ([#759](https://github.com/Lightning-AI/lightning/pull/759))
- Added Tensor Processing Unit (TPU) support ([#868](https://github.com/Lightning-AI/lightning/pull/868))
- Added semantic segmentation example ([#751](https://github.com/Lightning-AI/lightning/pull/751),[#876](https://github.com/Lightning-AI/lightning/pull/876),
     [#881](https://github.com/Lightning-AI/lightning/pull/881))
- Split callbacks in multiple files ([#849](https://github.com/Lightning-AI/lightning/pull/849))
- Support for user defined callbacks ([#889](https://github.com/Lightning-AI/lightning/pull/889) and [#950](https://github.com/Lightning-AI/lightning/pull/950))
- Added support for multiple loggers to be passed to `Trainer` as an iterable (e.g. list, tuple, etc.) ([#903](https://github.com/Lightning-AI/lightning/pull/903))
- Added support for step-based learning rate scheduling ([#941](https://github.com/Lightning-AI/lightning/pull/941))
- Added support for logging `hparams` as dict ([#1029](https://github.com/Lightning-AI/lightning/pull/1029))
- Checkpoint and early stopping now work without val. step ([#1041](https://github.com/Lightning-AI/lightning/pull/1041))
- Support graceful training cleanup after Keyboard Interrupt ([#856](https://github.com/Lightning-AI/lightning/pull/856),
     [#1019](https://github.com/Lightning-AI/lightning/pull/1019))
- Added type hints for function arguments ([#912](https://github.com/Lightning-AI/lightning/pull/912), )
- Added default `argparser` for `Trainer` ([#952](https://github.com/Lightning-AI/lightning/pull/1023),
     [#1023](https://github.com/Lightning-AI/lightning/pull/1023))
- Added TPU gradient clipping ([#963](https://github.com/Lightning-AI/lightning/pull/963))
- Added max/min number of steps in `Trainer` ([#728](https://github.com/Lightning-AI/lightning/pull/728))

### Changed

- Improved `NeptuneLogger` by adding `close_after_fit` argument to allow logging after training([#908](https://github.com/Lightning-AI/lightning/pull/1084))
- Changed default TQDM to use `tqdm.auto` for prettier outputs in IPython notebooks ([#752](https://github.com/Lightning-AI/lightning/pull/752))
- Changed `pl.logging` to `pl.loggers` ([#767](https://github.com/Lightning-AI/lightning/pull/767))
- Moved the default `tqdm_dict` definition from Trainer to `LightningModule`, so it can be overridden by the user ([#749](https://github.com/Lightning-AI/lightning/pull/749))
- Moved functionality of `LightningModule.load_from_metrics` into `LightningModule.load_from_checkpoint` ([#995](https://github.com/Lightning-AI/lightning/pull/995))
- Changed Checkpoint path parameter from `filepath` to `dirpath` ([#1016](https://github.com/Lightning-AI/lightning/pull/1016))
- Freezed models `hparams` as `Namespace` property ([#1029](https://github.com/Lightning-AI/lightning/pull/1029))
- Dropped `logging` config in package init ([#1015](https://github.com/Lightning-AI/lightning/pull/1015))
- Renames model steps ([#1051](https://github.com/Lightning-AI/lightning/pull/1051))
  - `training_end` >> `training_epoch_end`
  - `validation_end` >> `validation_epoch_end`
  - `test_end` >> `test_epoch_end`
- Refactor dataloading, supports infinite dataloader ([#955](https://github.com/Lightning-AI/lightning/pull/955))
- Create single file in `TensorBoardLogger` ([#777](https://github.com/Lightning-AI/lightning/pull/777))

### Deprecated

- Deprecated `pl.logging` ([#767](https://github.com/Lightning-AI/lightning/pull/767))
- Deprecated `LightningModule.load_from_metrics` in favour of `LightningModule.load_from_checkpoint` ([#995](https://github.com/Lightning-AI/lightning/pull/995),
     [#1079](https://github.com/Lightning-AI/lightning/pull/1079))
- Deprecated `@data_loader` decorator ([#926](https://github.com/Lightning-AI/lightning/pull/926))
- Deprecated model steps `training_end`, `validation_end` and `test_end` ([#1051](https://github.com/Lightning-AI/lightning/pull/1051),
     [#1056](https://github.com/Lightning-AI/lightning/pull/1056))

### Removed

- Removed dependency on `pandas` ([#736](https://github.com/Lightning-AI/lightning/pull/736))
- Removed dependency on `torchvision` ([#797](https://github.com/Lightning-AI/lightning/pull/797))
- Removed dependency on `scikit-learn` ([#801](https://github.com/Lightning-AI/lightning/pull/801))

### Fixed

- Fixed a bug where early stopping `on_end_epoch` would be called inconsistently when `check_val_every_n_epoch == 0` ([#743](https://github.com/Lightning-AI/lightning/pull/743))
- Fixed a bug where the model checkpointer didn't write to the same directory as the logger ([#771](https://github.com/Lightning-AI/lightning/pull/771))
- Fixed a bug where the `TensorBoardLogger` class would create an additional empty log file during fitting ([#777](https://github.com/Lightning-AI/lightning/pull/777))
- Fixed a bug where `global_step` was advanced incorrectly when using `accumulate_grad_batches > 1` ([#832](https://github.com/Lightning-AI/lightning/pull/832))
- Fixed a bug when calling `self.logger.experiment` with multiple loggers ([#1009](https://github.com/Lightning-AI/lightning/pull/1009))
- Fixed a bug when calling `logger.append_tags` on a `NeptuneLogger` with a single tag ([#1009](https://github.com/Lightning-AI/lightning/pull/1009))
- Fixed sending back data from `.spawn` by saving and loading the trained model in/out of the process ([#1017](https://github.com/Lightning-AI/lightning/pull/1017)
- Fixed port collision on DDP ([#1010](https://github.com/Lightning-AI/lightning/pull/1010))
- Fixed/tested pass overrides ([#918](https://github.com/Lightning-AI/lightning/pull/918))
- Fixed comet logger to log after train ([#892](https://github.com/Lightning-AI/lightning/pull/892))
- Remove deprecated args to learning rate step function ([#890](https://github.com/Lightning-AI/lightning/pull/890))

## [0.6.0] - 2020-01-21

### Added

- Added support for resuming from a specific checkpoint via `resume_from_checkpoint` argument ([#516](https://github.com/Lightning-AI/lightning/pull/516))
- Added support for `ReduceLROnPlateau` scheduler ([#320](https://github.com/Lightning-AI/lightning/pull/320))
- Added support for Apex mode `O2` in conjunction with Data Parallel ([#493](https://github.com/Lightning-AI/lightning/pull/493))
- Added option (`save_top_k`) to save the top k models in the `ModelCheckpoint` class ([#128](https://github.com/Lightning-AI/lightning/pull/128))
- Added `on_train_start` and `on_train_end` hooks to `ModelHooks` ([#598](https://github.com/Lightning-AI/lightning/pull/598))
- Added `TensorBoardLogger` ([#607](https://github.com/Lightning-AI/lightning/pull/607))
- Added support for weight summary of model with multiple inputs ([#543](https://github.com/Lightning-AI/lightning/pull/543))
- Added `map_location` argument to `load_from_metrics` and `load_from_checkpoint` ([#625](https://github.com/Lightning-AI/lightning/pull/625))
- Added option to disable validation by setting `val_percent_check=0` ([#649](https://github.com/Lightning-AI/lightning/pull/649))
- Added `NeptuneLogger` class ([#648](https://github.com/Lightning-AI/lightning/pull/648))
- Added `WandbLogger` class ([#627](https://github.com/Lightning-AI/lightning/pull/627))

### Changed

- Changed the default progress bar to print to stdout instead of stderr ([#531](https://github.com/Lightning-AI/lightning/pull/531))
- Renamed `step_idx` to `step`, `epoch_idx` to `epoch`, `max_num_epochs` to `max_epochs` and `min_num_epochs` to `min_epochs` ([#589](https://github.com/Lightning-AI/lightning/pull/589))
- Renamed `total_batch_nb` to `total_batches`, `nb_val_batches` to `num_val_batches`, `nb_training_batches` to `num_training_batches`, `max_nb_epochs` to `max_epochs`, `min_nb_epochs` to `min_epochs`, `nb_test_batches` to `num_test_batches`, and `nb_val_batches` to `num_val_batches` ([#567](https://github.com/Lightning-AI/lightning/pull/567))
- Changed gradient logging to use parameter names instead of indexes ([#660](https://github.com/Lightning-AI/lightning/pull/660))
- Changed the default logger to `TensorBoardLogger` ([#609](https://github.com/Lightning-AI/lightning/pull/609))
- Changed the directory for tensorboard logging to be the same as model checkpointing ([#706](https://github.com/Lightning-AI/lightning/pull/706))

### Deprecated

- Deprecated `max_nb_epochs` and `min_nb_epochs` ([#567](https://github.com/Lightning-AI/lightning/pull/567))
- Deprecated the `on_sanity_check_start` hook in `ModelHooks` ([#598](https://github.com/Lightning-AI/lightning/pull/598))

### Removed

- Removed the `save_best_only` argument from `ModelCheckpoint`, use `save_top_k=1` instead ([#128](https://github.com/Lightning-AI/lightning/pull/128))

### Fixed

- Fixed a bug which occurred when using Adagrad with cuda ([#554](https://github.com/Lightning-AI/lightning/pull/554))
- Fixed a bug where training would be on the GPU despite setting `gpus=0` or `gpus=[]` ([#561](https://github.com/Lightning-AI/lightning/pull/561))
- Fixed an error with `print_nan_gradients` when some parameters do not require gradient ([#579](https://github.com/Lightning-AI/lightning/pull/579))
- Fixed a bug where the progress bar would show an incorrect number of total steps during the validation sanity check when using multiple validation data loaders ([#597](https://github.com/Lightning-AI/lightning/pull/597))
- Fixed support for PyTorch 1.1.0 ([#552](https://github.com/Lightning-AI/lightning/pull/552))
- Fixed an issue with early stopping when using a `val_check_interval < 1.0` in `Trainer` ([#492](https://github.com/Lightning-AI/lightning/pull/492))
- Fixed bugs relating to the `CometLogger` object that would cause it to not work properly ([#481](https://github.com/Lightning-AI/lightning/pull/481))
- Fixed a bug that would occur when returning `-1` from `on_batch_start` following an early exit or when the batch was `None` ([#509](https://github.com/Lightning-AI/lightning/pull/509))
- Fixed a potential race condition with several processes trying to create checkpoint directories ([#530](https://github.com/Lightning-AI/lightning/pull/530))
- Fixed a bug where batch 'segments' would remain on the GPU when using `truncated_bptt > 1` ([#532](https://github.com/Lightning-AI/lightning/pull/532))
- Fixed a bug when using `IterableDataset` ([#547](https://github.com/Lightning-AI/lightning/pull/547))
- Fixed a bug where `.item` was called on non-tensor objects ([#602](https://github.com/Lightning-AI/lightning/pull/602))
- Fixed a bug where `Trainer.train` would crash on an uninitialized variable if the trainer was run after resuming from a checkpoint that was already at `max_epochs` ([#608](https://github.com/Lightning-AI/lightning/pull/608))
- Fixed a bug where early stopping would begin two epochs early ([#617](https://github.com/Lightning-AI/lightning/pull/617))
- Fixed a bug where `num_training_batches` and `num_test_batches` would sometimes be rounded down to zero ([#649](https://github.com/Lightning-AI/lightning/pull/649))
- Fixed a bug where an additional batch would be processed when manually setting `num_training_batches` ([#653](https://github.com/Lightning-AI/lightning/pull/653))
- Fixed a bug when batches did not have a `.copy` method ([#701](https://github.com/Lightning-AI/lightning/pull/701))
- Fixed a bug when using `log_gpu_memory=True` in Python 3.6 ([#715](https://github.com/Lightning-AI/lightning/pull/715))
- Fixed a bug where checkpoint writing could exit before completion, giving incomplete checkpoints ([#689](https://github.com/Lightning-AI/lightning/pull/689))
- Fixed a bug where `on_train_end` was not called when ealy stopping ([#723](https://github.com/Lightning-AI/lightning/pull/723))

## [0.5.3] - 2019-11-06

### Added

- Added option to disable default logger, checkpointer, and early stopping by passing `logger=False`, `checkpoint_callback=False` and `early_stop_callback=False` respectively
- Added `CometLogger` for use with Comet.ml
- Added `val_check_interval` argument to `Trainer` allowing validition to be performed at every given number of batches
- Added functionality to save and load hyperparameters using the standard checkpoint mechanism
- Added call to `torch.cuda.empty_cache` before training starts
- Added option for user to override the call t `backward`
- Added support for truncated backprop through time via the `truncated_bptt_steps` argument in `Trainer`
- Added option to operate on all outputs from `training_step` in DDP2
- Added a hook for modifying DDP init
- Added a hook for modifying Apex

### Changed

- Changed experiment version to be padded with zeros (e.g. `/dir/version_9` becomes `/dir/version_0009`)
- Changed callback metrics to include any metrics given in logs or progress bar
- Changed the default for `save_best_only` in `ModelCheckpoint` to `True`
- Added `tng_data_loader` for backwards compatibility
- Renamed `MLFlowLogger.client` to `MLFlowLogger.experiment` for consistency
- Moved `global_step` increment to happen after the batch has been processed
- Changed weights restore to first attempt HPC weights before restoring normally, preventing both weights being restored and running out of memory
- Changed progress bar functionality to add multiple progress bars for train/val/test
- Changed calls to `print` to use `logging` instead

### Deprecated

- Deprecated `tng_dataloader`

### Fixed

- Fixed an issue where the number of batches was off by one during training
- Fixed a bug that occurred when setting a checkpoint callback and `early_stop_callback=False`
- Fixed an error when importing CometLogger
- Fixed a bug where the `gpus` argument had some unexpected behaviour
- Fixed a bug where the computed total number of batches was sometimes incorrect
- Fixed a bug where the progress bar would sometimes not show the total number of batches in test mode
- Fixed a bug when using the `log_gpu_memory='min_max'` option in `Trainer`
- Fixed a bug where checkpointing would sometimes erase the current directory

## [0.5.2] - 2019-10-10

### Added

- Added `weights_summary` argument to `Trainer` to be set to `full` (full summary), `top` (just top level modules) or other
- Added `tags` argument to `MLFlowLogger`

### Changed

- Changed default for `amp_level` to `O1`

### Removed

- Removed the `print_weights_summary` argument from `Trainer`

### Fixed

- Fixed a bug where logs were not written properly
- Fixed a bug where `logger.finalize` wasn't called after training is complete
- Fixed callback metric errors in DDP
- Fixed a bug where `TestTubeLogger` didn't log to the correct directory

## [0.5.1] - 2019-10-05

### Added

- Added the `LightningLoggerBase` class for experiment loggers
- Added `MLFlowLogger` for logging with `mlflow`
- Added `TestTubeLogger` for logging with `test_tube`
- Added a different implementation of DDP (`distributed_backed='ddp2'`) where every node has one model using all GPUs
- Added support for optimisers which require a closure (e.g. LBFGS)
- Added automatic `MASTER_PORT` default for DDP when not set manually
- Added new GPU memory logging options `'min_max'` (log only the min/max utilization) and `'all'` (log all the GPU memory)

### Changed

- Changed schedulers to always be called with the current epoch
- Changed `test_tube` to an optional dependency
- Changed data loaders to internally use a getter instead of a python property
- Disabled auto GPU loading when restoring weights to prevent out of memory errors
- Changed logging, early stopping and checkpointing to occur by default

### Fixed

- Fixed a bug with samplers that do not specify `set_epoch`
- Fixed a bug when using the `MLFlowLogger` with unsupported data types, this will now raise a warning
- Fixed a bug where gradient norms were always zero using `track_grad_norm`
- Fixed a bug which causes a crash when logging memory

## [0.5.0] - 2019-09-26

### Changed

- Changed `data_batch` argument to `batch` throughout
- Changed `batch_i` argument to `batch_idx` throughout
- Changed `tng_dataloader` method to `train_dataloader`
- Changed `on_tng_metrics` method to `on_training_metrics`
- Changed `gradient_clip` argument to `gradient_clip_val`
- Changed `add_log_row_interval` to `row_log_interval`

### Fixed

- Fixed a bug with tensorboard logging in multi-gpu setup

## [0.4.9] - 2019-09-16

### Added

- Added the flag `log_gpu_memory` to `Trainer` to deactivate logging of GPU memory utilization
- Added SLURM resubmit functionality (port from test-tube)
- Added optional weight_save_path to trainer to remove the need for a checkpoint_callback when using cluster training
- Added option to use single gpu per node with `DistributedDataParallel`

### Changed

- Changed functionality of `validation_end` and `test_end` with multiple dataloaders to be given all of the dataloaders at once rather than in separate calls
- Changed print_nan_grads to only print the parameter value and gradients when they contain NaN
- Changed gpu API to take integers as well (e.g. `gpus=2` instead of `gpus=[0, 1]`)
- All models now loaded on to CPU to avoid device and out of memory issues in PyTorch

### Fixed

- Fixed a bug where data types that implement `.to` but not `.cuda` would not be properly moved onto the GPU
- Fixed a bug where data would not be re-shuffled every epoch when using a `DistributedSampler`

## [0.4.8] - 2019-08-31

### Added

- Added `test_step` and `test_end` methods, used when `Trainer.test` is called
- Added `GradientAccumulationScheduler` callback which can be used to schedule changes to the number of accumulation batches
- Added option to skip the validation sanity check by setting `nb_sanity_val_steps = 0`

### Fixed

- Fixed a bug when setting `nb_sanity_val_steps = 0`

## [0.4.7] - 2019-08-24

### Changed

- Changed the default `val_check_interval` to `1.0`
- Changed defaults for `nb_val_batches`, `nb_tng_batches` and `nb_test_batches` to 0

### Fixed

- Fixed a bug where the full validation set as used despite setting `val_percent_check`
- Fixed a bug where an `Exception` was thrown when using a data set containing a single batch
- Fixed a bug where an `Exception` was thrown if no `val_dataloader` was given
- Fixed a bug where tuples were not properly transferred to the GPU
- Fixed a bug where data of a non standard type was not properly handled by the trainer
- Fixed a bug when loading data as a tuple
- Fixed a bug where `AttributeError` could be suppressed by the `Trainer`

## [0.4.6] - 2019-08-15

### Added

- Added support for data to be given as a `dict` or `list` with a single gpu
- Added support for `configure_optimizers` to return a single optimizer, two list (optimizers and schedulers), or a single list

### Fixed

- Fixed a bug where returning just an optimizer list (i.e. without schedulers) from `configure_optimizers` would throw an `Exception`

## [0.4.5] - 2019-08-13

### Added

- Added `optimizer_step` method that can be overridden to change the standard optimizer behaviour

## [0.4.4] - 2019-08-12

### Added

- Added support for multiple validation dataloaders
- Added support for latest test-tube logger (optimised for `torch==1.2.0`)

### Changed

- `validation_step` and `val_dataloader` are now optional
- `lr_scheduler` is now activated after epoch

### Fixed

- Fixed a bug where a warning would show when using `lr_scheduler` in `torch>1.1.0`
- Fixed a bug where an `Exception` would be thrown if using `torch.DistributedDataParallel` without using a `DistributedSampler`, this now throws a `Warning` instead

## [0.4.3] - 2019-08-10

### Fixed

- Fixed a bug where accumulate gradients would scale the loss incorrectly

## [0.4.2] - 2019-08-08

### Changed

- Changed install requirement to `torch==1.2.0`

## [0.4.1] - 2019-08-08

### Changed

- Changed install requirement to `torch==1.1.0`

## [0.4.0] - 2019-08-08

### Added

- Added 16-bit support for a single GPU
- Added support for training continuation (preserves epoch, global step etc.)

### Changed

- Changed `training_step` and `validation_step`, outputs will no longer be automatically reduced

### Removed

- Removed need for `Experiment` object in `Trainer`

### Fixed

- Fixed issues with reducing outputs from generative models (such as images and text)

## [0.3.6] - 2019-07-25

### Added

- Added a decorator to do lazy data loading internally

### Fixed

- Fixed a bug where `Experiment` object was not process safe, potentially causing logs to be overwritten

## [0.3.5] - 2019-07-25

## [0.3.4] - 2019-07-22

## [0.3.3] - 2019-07-22

## [0.3.2] - 2019-07-21

## [0.3.1] - 2019-07-21

## [0.2.x] - 2019-07-09

## [0.1.x] - 2019-06-DD<|MERGE_RESOLUTION|>--- conflicted
+++ resolved
@@ -9,14 +9,11 @@
 
 ### Added
 
-<<<<<<< HEAD
 - Added `MemoryFormat` callback to easily change the model memory format ([#15175](https://github.com/Lightning-AI/lightning/pull/17680))
-=======
+
 - Added `lightning.pytorch.callbacks.ThroughputMonitor` to track throughput and log it ([#18848](https://github.com/Lightning-AI/lightning/pull/18848))
 
-
 - The Trainer now restores the training mode set through `.train()` or `.eval()` on a submodule-level when switching from validation to training ([#18951](https://github.com/Lightning-AI/lightning/pull/18951))
->>>>>>> 5280f9b8
 
 
 ### Changed
