# Changelog

All notable changes to this project will be documented in this file.

The format is based on [Keep a Changelog](http://keepachangelog.com/en/1.0.0/).


## [UnReleased] - 2023-MM-DD

### Added

- Added `**summarize_kwargs` to `ModelSummary` and `RichModelSummary` callbacks ([#16788](https://github.com/Lightning-AI/lightning/pull/16788))


- Added support for the `max_size_cycle|max_size|min_size` iteration modes during evaluation ([#17163](https://github.com/Lightning-AI/lightning/pull/17163))


- Added support for the TPU-v4 architecture ([#17227](https://github.com/Lightning-AI/lightning/pull/17227))


- Added support for XLA's new PJRT runtime ([#17352](https://github.com/Lightning-AI/lightning/pull/17352))


- Check for invalid TPU device inputs ([#17227](https://github.com/Lightning-AI/lightning/pull/17227))


- Added support for multiple optimizer parameter groups when using the FSDP strategy ([#17309](https://github.com/Lightning-AI/lightning/pull/17309))


- Enabled saving the full model state dict when using the `FSDPStrategy` ([#16558](https://github.com/Lightning-AI/lightning/pull/16558))


- Update `LightningDataModule.from_datasets` to support arbitrary iterables ([#17402](https://github.com/Lightning-AI/lightning/pull/17402))


- Run the DDP wrapper in a CUDA stream ([#17334](https://github.com/Lightning-AI/lightning/pull/17334))


<<<<<<< HEAD
- Enabled optional file versioning of model checkpoints ([#17320](hhttps://github.com/Lightning-AI/lightning/pull/17320))
=======
- Added the process group timeout argument `FSDPStrategy(timeout=...)` for the FSDP strategy ([#17274](https://github.com/Lightning-AI/lightning/pull/17274))


- Added CLI option `--map-to-cpu` to the checkpoint upgrade script to enable converting GPU checkpoints on a CPU-only machine ([#17527](https://github.com/Lightning-AI/lightning/pull/17527))
>>>>>>> a533f686


### Changed

- Removed the limitation to call `self.trainer.model.parameters()` in `LightningModule.configure_optimizers()` ([#17309](https://github.com/Lightning-AI/lightning/pull/17309))


- Changes to the `NeptuneLogger` ([#16761](https://github.com/Lightning-AI/lightning/pull/16761)):
  * It now supports neptune-client 0.16.16 and neptune >=1.0, and we have replaced the `log()` method with `append()` and `extend()`.
  * It now accepts a namespace `Handler` as an alternative to `Run` for the `run` argument. This means that you can call it like `NeptuneLogger(run=run["some/namespace"])` to log everything to the `some/namespace/` location of the run.


- `Trainer(accelerator="tpu", devices=[i])"` now selects the i-th TPU core (0-based, previously it was 1-based) ([#17227](https://github.com/Lightning-AI/lightning/pull/17227))


- Allow using iterable-style datasets with TPUs ([#17331](https://github.com/Lightning-AI/lightning/pull/17331))


- On XLA, avoid setting the global rank before processes have been launched as this will initialize the PJRT computation client in the main process ([#16966](https://github.com/Lightning-AI/lightning/pull/16966))


- Increased the minimum XLA requirement to 1.13 ([#17368](https://github.com/Lightning-AI/lightning/pull/17368))


- `self.log`ed tensors are now kept in the original device to reduce unnecessary host-to-device synchronizations ([#17334](https://github.com/Lightning-AI/lightning/pull/17334))

### Deprecated

- Deprecated the `SingleTPUStrategy` (`strategy="single_tpu"`) in favor of `SingleDeviceXLAStrategy` (`strategy="single_xla"`) ([#17383](https://github.com/Lightning-AI/lightning/pull/17383))


- Deprecated the `TPUAccelerator` in favor of `XLAAccelerator` ([#17383](https://github.com/Lightning-AI/lightning/pull/17383))


- Deprecated the `TPUPrecisionPlugin` in favor of `XLAPrecisionPlugin` ([#17383](https://github.com/Lightning-AI/lightning/pull/17383))


- Deprecated the `TPUBf16PrecisionPlugin` in favor of `XLABf16PrecisionPlugin` ([#17383](https://github.com/Lightning-AI/lightning/pull/17383))

### Removed

- Removed the `XLAStrategy.is_distributed` property. It is always True ([#17381](https://github.com/Lightning-AI/lightning/pull/17381))
- Removed the `SingleTPUStrategy.is_distributed` property. It is always False ([#17381](https://github.com/Lightning-AI/lightning/pull/17381))

### Fixed

- Fixed issue where `Model.load_from_checkpoint("checkpoint.ckpt", map_location=map_location)` would always return model on CPU ([#17308](https://github.com/Lightning-AI/lightning/pull/17308))


- Fixed a potential bug with uploading model checkpoints to Neptune.ai by uploading files from stream ([#17430](https://github.com/Lightning-AI/lightning/pull/17430))


- Fixed an issue that caused `num_nodes` not to be set correctly for `FSDPStrategy` ([#17438](https://github.com/Lightning-AI/lightning/pull/17438))


- Fixed signature inspection of decorated hooks ([#17507](https://github.com/Lightning-AI/lightning/pull/17507))


## [2.0.1.post0] - 2023-04-11

### Fixed

- Changed the `is_picklable` util function to handle the edge case that throws a `TypeError` ([#17270](https://github.com/Lightning-AI/lightning/pull/17270))



## [2.0.1] - 2023-03-30

### Changed

- Pickling the `LightningModule` no longer pickles the `Trainer` ([#17133](https://github.com/Lightning-AI/lightning/pull/17133))
- Generalized `Optimizer` validation to accommodate both FSDP 1.x and 2.x ([#16733](https://github.com/Lightning-AI/lightning/pull/16733))
- Disable `torch.inference_mode` with `torch.compile` in PyTorch 2.0 ([#17215](https://github.com/Lightning-AI/lightning/pull/17215))

### Fixed

- Fixed issue where pickling the module instance would fail with a DataLoader error ([#17130](https://github.com/Lightning-AI/lightning/pull/17130))
- Fixed WandbLogger not showing "best" aliases for model checkpoints when `ModelCheckpoint(save_top_k>0)` is used ([#17121](https://github.com/Lightning-AI/lightning/pull/17121))
- Fixed the availability check for `rich` that prevented Lightning to be imported in Google Colab ([#17156](https://github.com/Lightning-AI/lightning/pull/17156))
- Fixed parsing the precision config for inference in `DeepSpeedStrategy` ([#16973](https://github.com/Lightning-AI/lightning/pull/16973))
- Fixed issue where `torch.compile` would fail when logging to WandB ([#17216](https://github.com/Lightning-AI/lightning/pull/17216))


## [2.0.0] - 2023-03-15

### Added

- Added migration logic to warn about checkpoints with apex AMP state ([#16161](https://github.com/Lightning-AI/lightning/pull/16161))
- Added the `Trainer.ckpt_path = ...` setter to statefully set the checkpoint path to load. This can act as a replacement for the removed `Trainer(resume_from_checkpoint=...)` flag ([#16187](https://github.com/Lightning-AI/lightning/pull/16187))
- Added an argument `include_cuda` in `pl.utilities.seed.isolate_rng` to disable managing `torch.cuda`'s rng ([#16423](https://github.com/Lightning-AI/lightning/pull/16423))
- Added `Tuner.lr_find(attr_name=...)` to specify custom learning rate attribute names ([#16462](https://github.com/Lightning-AI/lightning/pull/16462))
- Added an `OnExceptionCheckpoint` callback to save a checkpoint on exception ([#16512](https://github.com/Lightning-AI/lightning/pull/16512))
- Added support for running the `MLFlowLogger` with the `mlflow-skinny` package ([16513](https://github.com/Lightning-AI/lightning/pull/16513))
- Added a `Trainer.received_sigterm` property to check whether a SIGTERM signal was received ([#16501](https://github.com/Lightning-AI/lightning/pull/16501))
- Added support for cascading a SIGTERM signal to launched processes after the launching process (rank 0) receives it ([#16525](https://github.com/Lightning-AI/lightning/pull/16525))
- Added a `kill` method to launchers to kill all launched processes ([#16525](https://github.com/Lightning-AI/lightning/pull/16525))
- Added suffix option to DDP strategy names to enable `find_unused_parameters=True`, for example `strategy="ddp_find_unused_parameters_true"` ([#16611](https://github.com/Lightning-AI/lightning/pull/16611))
- Added a new method `Strategy.on_exception` to the strategy base interface ([#16646](https://github.com/Lightning-AI/lightning/pull/16646))
- Added support for `predict_step(dataloader_iter, batch_index)` ([#16726](https://github.com/Lightning-AI/lightning/pull/16726))
- Added support for arbitrary iterables as dataloaders ([#16726](https://github.com/Lightning-AI/lightning/pull/16726))
- Added "sequential" mode support to `CombinedLoader` to consume multiple iterables in sequence ([#16743](https://github.com/Lightning-AI/lightning/pull/16743), [#16784](https://github.com/Lightning-AI/lightning/pull/16784))
- Added "max_size" mode support to `CombinedLoader` to consume multiple iterables entirely without cycling ([#16939](https://github.com/Lightning-AI/lightning/pull/16939)
- Added a `Trainer(barebones=True)` argument where all features that may impact raw speed are disabled ([#16854](https://github.com/Lightning-AI/lightning/pull/16854))
- Added support for writing logs remote file systems on `CSVLoggers`. ([#16880](https://github.com/Lightning-AI/lightning/pull/16880))
- Added `DDPStrategy(start_method=...)` argument, defaulting to 'popen' ([#16809](https://github.com/Lightning-AI/lightning/pull/16809))
- Added checks for whether the iterables used by the loops are valid ([#17007](https://github.com/Lightning-AI/lightning/pull/17007))

### Changed

- The Trainer's signal handlers are now registered for `trainer.{validate,test,predict}` ([#17017](https://github.com/Lightning-AI/lightning/pull/17017))
- Renamed `ProgressBarBase` to `ProgressBar` ([#17058](https://github.com/Lightning-AI/lightning/pull/17058))
- The `Trainer` now chooses `accelerator="auto", strategy="auto", devices="auto"` as defaults ([#16847](https://github.com/Lightning-AI/lightning/pull/16847))
- "Native" suffix removal ([#16490](https://github.com/Lightning-AI/lightning/pull/16490))
 * `strategy="fsdp_native"` is now `strategy="fsdp"`
 * `strategy="fsdp_native_full_shard_offload"` is now `strategy="fsdp_cpu_offload"`
 * `pl.strategies.fully_sharded_native.DDPFullyShardedNativeStrategy` is now `pl.strategies.fsdp.FSDPStrategy`
 * `pl.plugins.precision.fsdp_native_native_amp.FullyShardedNativeNativeMixedPrecisionPlugin` is now `pl.plugins.precision.fsdp.FSDPMixedPrecisionPlugin`
 * `pl.plugins.precision.native_amp` is now `pl.plugins.precision.amp`
 * `NativeSyncBatchNorm` is now `TorchSyncBatchNorm`
- Changed the default of `LearningRateFinder(update_attr=...)` and `Tuner.lr_find(update_attr=...)` to `True` ([#16462](https://github.com/Lightning-AI/lightning/pull/16462))
- Renamed the `pl.utilities.exceptions.GracefulExitException` to `SIGTERMException` ([#16501](https://github.com/Lightning-AI/lightning/pull/16501))
- The `Callback.on_train_epoch_end` hook now runs after the `LightningModule.on_train_epoch_end` hook for instances of `EarlyStopping` and `Checkpoint` callbacks ([#16567](https://github.com/Lightning-AI/lightning/pull/16567))
- The `LightningModule.{un}toggle_optimizer` methods no longer accept a `optimizer_idx` argument to select the relevant optimizer. Instead, the optimizer object can be passed in directly ([#16560](https://github.com/Lightning-AI/lightning/pull/16560))
- Manual optimization is now required for working with multiple optimizers ([#16539](https://github.com/Lightning-AI/lightning/pull/16539))
- DDP's `find_unused_parameters` now defaults to `False` ([#16611](https://github.com/Lightning-AI/lightning/pull/16611))
- The strategy selected by `accelerator="hpu"` now defaults to `find_unused_parameters=False` ([#16611](https://github.com/Lightning-AI/lightning/pull/16611))
- The main progress bar displayed during training no longer includes the combined progress for validation ([#16695](https://github.com/Lightning-AI/lightning/pull/16695))
- Renamed `TQDMProgressBar.main_progress_bar` to `TQDMProgressBar.train_progress_bar` ([#16695](https://github.com/Lightning-AI/lightning/pull/16695))
- Marked the progress tracking classes as protected ([#17009](https://github.com/Lightning-AI/lightning/pull/17009))
- Marked the `lightning.pytorch.trainer.configuration_validator.verify_loop_configurations` function as protected ([#17009](https://github.com/Lightning-AI/lightning/pull/17009))
- Marked the `lightning.pytorch.utiltiies.distirbuted.register_ddp_comm_hook` function as protected ([#17009](https://github.com/Lightning-AI/lightning/pull/17009))
- Marked `lightning.pytorch.utilities.supporters.CombinedDataset` as protected ([#16714](https://github.com/Lightning-AI/lightning/pull/16714))
- Marked the `{Accelerator,Signal,Callback,Checkpoint,Data,Logger}Connector` classes as protected ([#17008](https://github.com/Lightning-AI/lightning/pull/17008))
- Marked the `lightning.pytorch.trainer.connectors.signal_connector.HandlersCompose` class as protected ([#17008](https://github.com/Lightning-AI/lightning/pull/17008))
- Disabled strict loading in multiprocessing launcher ("ddp_spawn", etc.) when loading weights back into the main process ([#16365](https://github.com/Lightning-AI/lightning/pull/16365))
- Renamed `CombinedLoader.loaders` to `CombinedLoader.iterables` ([#16743](https://github.com/Lightning-AI/lightning/pull/16743))
- Renamed `Trainer(replace_sampler_ddp=...)` to `Trainer(use_distributed_sampler=...)` ([#16829](https://github.com/Lightning-AI/lightning/pull/16829))
- Moved the `CombinedLoader` class from `lightning.pytorch.trainer.supporters` to `lightning.pytorch.combined_loader` ([#16819](https://github.com/Lightning-AI/lightning/pull/16819))
- The top-level loops now own the data sources and combined dataloaders ([#16726](https://github.com/Lightning-AI/lightning/pull/16726))
- The `trainer.*_dataloader` properties now return what the user returned in their `LightningModule.*_dataloader()` hook ([#16726](https://github.com/Lightning-AI/lightning/pull/16726), [#16800](https://github.com/Lightning-AI/lightning/pull/16800))
- The `dataloader_idx` argument is now optional for the `on_{validation,test,predict}_batch_{start,end}` hooks. Remove it or default it to 0 if you don't use multiple dataloaders ([#16753](https://github.com/Lightning-AI/lightning/pull/16753))
- Renamed `TPUSpawnStrategy` to `XLAStrategy` ([#16781](https://github.com/Lightning-AI/lightning/pull/16781))
- Renamed `strategy='tpu_spawn'` to `strategy='xla'` and `strategy='tpu_spawn_debug'` to `strategy='xla_debug'` ([#16781](https://github.com/Lightning-AI/lightning/pull/16781))
- Changed arguments for precision settings (from [64|32|16|bf16] to ["64-true"|"32-true"|"16-mixed"|"bf16-mixed"]) ([#16783](https://github.com/Lightning-AI/lightning/pull/16783))
- When using multiple devices, the strategy now defaults to "ddp" instead of "ddp_spawn" when none is set ([#16780](https://github.com/Lightning-AI/lightning/pull/16780))
- The selection `Trainer(strategy="ddp_spawn", ...)` no longer falls back to "ddp" when a cluster environment gets detected ([#16780](https://github.com/Lightning-AI/lightning/pull/16780))
- Predict's custom BatchSampler that tracks the batch indices no longer consumes the entire batch sampler at the beginning ([#16826](https://github.com/Lightning-AI/lightning/pull/16826))
- Gradient norm tracking with `track_grad_norm` no longer rounds the norms to 4 digits, but instead logs them at full resolution ([#16877](https://github.com/Lightning-AI/lightning/pull/16877))
- Merged the `DDPSpawnStrategy` into `DDPStrategy` ([#16809](https://github.com/Lightning-AI/lightning/pull/16809))
- The `NeptuneLogger` now requires `neptune>=1.0.0` ([#16888](https://github.com/Lightning-AI/lightning/pull/16888))
- Changed minimum supported version of `rich` from `10.14.0` to `12.13.0` ([#16798](https://github.com/Lightning-AI/lightning/pull/16798))
- Removed the `lightning.pytorch.overrides.torch_distributed.broadcast_object_list` function ([#17011](https://github.com/Lightning-AI/lightning/pull/17011))
- The `ServableModule` is now an abstract interface ([#17000](https://github.com/Lightning-AI/lightning/pull/17000))
- The `psutil` package is now required for CPU monitoring ([#17010](https://github.com/Lightning-AI/lightning/pull/17010))
- The Trainer no longer accepts positional arguments to ([#17022](https://github.com/Lightning-AI/lightning/pull/17022))

### Removed

- Removed support for PyTorch 1.10 ([#16492](https://github.com/Lightning-AI/lightning/pull/16492))
- Removed support for Python 3.7 ([#16579](https://github.com/Lightning-AI/lightning/pull/16579))
- Removed the `pl.lite` module in favor of `lightning_fabric` ([#15953](https://github.com/Lightning-AI/lightning/pull/15953))
- `nvidia/apex` removal ([#16149](https://github.com/Lightning-AI/lightning/pull/16149))
  * Removed `pl.plugins.NativeMixedPrecisionPlugin` in favor of `pl.plugins.MixedPrecisionPlugin`
  * Removed the `LightningModule.optimizer_step(using_native_amp=...)` argument
  * Removed the `Trainer(amp_backend=...)` argument
  * Removed the `Trainer.amp_backend` property
  * Removed the `Trainer(amp_level=...)` argument
  * Removed the `pl.plugins.ApexMixedPrecisionPlugin` class
  * Removed the `pl.utilities.enums.AMPType` enum
  * Removed the `DeepSpeedPrecisionPlugin(amp_type=..., amp_level=...)` arguments
- Removed `Trainer(strategy='horovod')` support ([#16150](https://github.com/Lightning-AI/lightning/pull/16150))
- `FairScale` removal (in favor of PyTorch's FSDP implementation) ([#16400](https://github.com/Lightning-AI/lightning/pull/16400))
  * Removed the `pl.overrides.fairscale.LightningShardedDataParallel` class
  * Removed the `pl.plugins.precision.fully_sharded_native_amp.FullyShardedNativeMixedPrecisionPlugin` class
  * Removed the `pl.plugins.precision.sharded_native_amp.ShardedNativeMixedPrecisionPlugin` class
  * Removed the `pl.strategies.fully_sharded.DDPFullyShardedStrategy` (fsdp) class
  * Removed the `pl.strategies.sharded.DDPShardedStrategy` (ddp_sharded) class
  * Removed the `pl.strategies.sharded_spawn.DDPSpawnShardedStrategy` (ddp_sharded_spawn) class
- Removed legacy device arguments in Trainer ([#16171](https://github.com/Lightning-AI/lightning/pull/16171))
  * Removed the `Trainer(gpus=...)` argument
  * Removed the `Trainer(tpu_cores=...)` argument
  * Removed the `Trainer(ipus=...)` argument
  * Removed the `Trainer(num_processes=...)` argument
- Removed the deprecated `pl.utilities.AllGatherGrad` class ([#16360](https://github.com/Lightning-AI/lightning/pull/16360))
- Removed the deprecated `resume_from_checkpoint` Trainer argument ([#16167](https://github.com/Lightning-AI/lightning/pull/16167))
- Removed the deprecated `pl.profiler` module ([#16359](https://github.com/Lightning-AI/lightning/pull/16359))
- Removed deadlock detection / process reconciliation (`PL_RECONCILE_PROCESS=1`) ([#16204](https://github.com/Lightning-AI/lightning/pull/16204))
- Removed the `{training,validation,test}_epoch_end` hooks which would retain step outputs in memory. Alternative implementations are suggested by implementing their `on_*_epoch_end` hooks instead ([#16520](https://github.com/Lightning-AI/lightning/pull/16520))
- Removed the `outputs` argument from the `on_predict_epoch_end` hook. You can access them via `trainer.predict_loop.predictions` ([#16655](https://github.com/Lightning-AI/lightning/pull/16655))
- Removed support for the experimental `PL_FAULT_TOLERANT_TRAINING` environment flag ([#16516](https://github.com/Lightning-AI/lightning/pull/16516), [#16533](https://github.com/Lightning-AI/lightning/pull/16533))
- Removed the deprecated `LightningCLI` arguments ([#16380](https://github.com/Lightning-AI/lightning/pull/16380))
  * `save_config_filename`
  * `save_config_overwrite`
  * `save_config_multifile`
  * `description`
  * `env_prefix`
  * `env_parse`
- Removed the deprecated `pl.strategies.utils.on_colab_kaggle` function ([#16437](https://github.com/Lightning-AI/lightning/pull/16437))
- Removed the deprecated code in:
  * `pl.core.mixins` ([#16424](https://github.com/Lightning-AI/lightning/pull/16424))
  * `pl.utilities.distributed` ([#16390](https://github.com/Lightning-AI/lightning/pull/16390))
  * `pl.utilities.apply_func` ([#16413](https://github.com/Lightning-AI/lightning/pull/16413))
  * `pl.utilities.xla_device` ([#16404](https://github.com/Lightning-AI/lightning/pull/16404))
  * `pl.utilities.data` ([#16440](https://github.com/Lightning-AI/lightning/pull/16440))
  * `pl.utilities.device_parser` ([#16412](https://github.com/Lightning-AI/lightning/pull/16412))
  * `pl.utilities.optimizer` ([#16439](https://github.com/Lightning-AI/lightning/pull/16439))
  * `pl.utilities.seed` ([#16422](https://github.com/Lightning-AI/lightning/pull/16422))
  * `pl.utilities.cloud_io` ([#16438](https://github.com/Lightning-AI/lightning/pull/16438))
- Removed the deprecated `Accelerator.setup_environment` method ([#16436](https://github.com/Lightning-AI/lightning/pull/16436))
- Mark the `forward_module` argument as required ([#16386](https://github.com/Lightning-AI/lightning/pull/16386))
  * Removed the deprecated `pl_module` argument from the distributed module wrappers
  * Removed the deprecated `pl.overrides.base.unwrap_lightning_module` function
  * Removed the `pl.overrides.distributed.LightningDistributedModule` class
  * Removed the deprecated `pl.overrides.fairscale.unwrap_lightning_module_sharded` function
  * Removed the `pl.overrides.fairscale.LightningDistributedModule` class
- Removed the deprecated automatic GPU selection ([#16184](https://github.com/Lightning-AI/lightning/pull/16184))
  * Removed the `Trainer(auto_select_gpus=...)` argument
  * Removed the `pl.tuner.auto_gpu_select.{pick_single_gpu,pick_multiple_gpus}` functions
- Removed support for loop customization
  * Removed `Loop.replace()` ([#16361](https://github.com/Lightning-AI/lightning/pull/16361))
  * Removed `Loop.connect()` ([#16384](https://github.com/Lightning-AI/lightning/pull/16384))
  * Removed the `trainer.{fit,validate,test,predict}_loop` properties ([#16384](https://github.com/Lightning-AI/lightning/pull/16384))
  * Removed the default `Loop.run()` implementation ([#16384](https://github.com/Lightning-AI/lightning/pull/16384))
  * The loop classes are now marked as protected ([#16445](https://github.com/Lightning-AI/lightning/pull/16445))
  * The fetching classes are now marked as protected ([#16664](https://github.com/Lightning-AI/lightning/pull/16664))
- The `lightning.pytorch.overrides.distributed.IndexBatchSamplerWrapper` class is now marked as protected ([#16826](https://github.com/Lightning-AI/lightning/pull/16826))
- Removed the `DataLoaderLoop`, `EvaluationEpochLoop`, and `PredictionEpochLoop` classes ([#16726](https://github.com/Lightning-AI/lightning/pull/16726))
- Removed `trainer.reset_*_dataloader()` methods in favor of `Loop.setup_data()` for the top-level loops ([#16726](https://github.com/Lightning-AI/lightning/pull/16726))
- Removed special support for truncated backpropagation through time (TBPTT) ([#16172](https://github.com/Lightning-AI/lightning/pull/16172))
  * Removed the `LightningModule.truncated_bptt_steps` attribute
  * Removed the `LightningModule.tbptt_split_batch` hook
  * The `LightningModule.training_step` no longer accepts a `hiddens` argument
  * Removed the `pl.loops.batch.TrainingBatchLoop`
  * Removed the `FitLoop.split_idx` property
  * Removed the `LoggerConnector.on_train_split_start` method
- Removed the experimental `PL_INTER_BATCH_PARALLELISM` environment flag ([#16355](https://github.com/Lightning-AI/lightning/pull/16355))
- Removed the `Trainer(move_metrics_to_cpu=True)` argument ([#16358](https://github.com/Lightning-AI/lightning/pull/16358))
- Removed the `LightningModule.precision` attribute ([#16203](https://github.com/Lightning-AI/lightning/pull/16203))
- Removed the automatic addition of a moving average of the `training_step` loss in the progress bar. Use `self.log("loss", ..., prog_bar=True)` instead. ([#16192](https://github.com/Lightning-AI/lightning/issues/16192))
- Removed support for passing a dictionary value to `self.log()` ([#16389](https://github.com/Lightning-AI/lightning/pull/16389))
- Removed `Trainer.model` setter ([#16462](https://github.com/Lightning-AI/lightning/pull/16462))
- Removed the argument `Trainer(multiple_trainloader_mode=...)`. You can use `CombinedLoader(..., mode=...)` directly now ([#16800](https://github.com/Lightning-AI/lightning/pull/16800))
- Removed the unused `lightning.pytorch.utilities.finite_checks.print_nan_gradients` function ([#16682](https://github.com/Lightning-AI/lightning/pull/16682))
- Removed the unused `lightning.pytorch.utilities.finite_checks.detect_nan_parameters` function ([#16682](https://github.com/Lightning-AI/lightning/pull/16682))
- Removed the unused `lightning.pytorch.utilities.parsing.flatten_dict` function ([#16744](https://github.com/Lightning-AI/lightning/pull/16744))
- Removed the unused `lightning.pytorch.utilities.metrics.metrics_to_scalars` function ([#16681](https://github.com/Lightning-AI/lightning/pull/16681))
- Removed the unused `lightning.pytorch.utilities.supporters.{SharedCycleIteratorState,CombinedLoaderIterator}` classes ([#16714](https://github.com/Lightning-AI/lightning/pull/16714))
- Tuner removal
  * Removed the deprecated `trainer.tuning` property ([#16379](https://github.com/Lightning-AI/lightning/pull/16379))
  * Removed the deprecated `TrainerFn.TUNING` and `RunningStage.TUNING` enums ([#16379](https://github.com/Lightning-AI/lightning/pull/16379))
  * Removed `Trainer.tune()` in favor of `Tuner(trainer).{lr_find,scale_batch_size}` ([#16462](https://github.com/Lightning-AI/lightning/pull/16462))
  * Removed `Trainer(auto_scale_batch_size=...)` in favor of `Tuner(trainer).scale_batch_size()` ([#16462](https://github.com/Lightning-AI/lightning/pull/16462))
  * Removed `Trainer(auto_lr_find=...)` in favor of `Tuner(trainer).lr_find()` ([#16462](https://github.com/Lightning-AI/lightning/pull/16462))
- Removed the `on_tpu` argument from `LightningModule.optimizer_step` hook ([#16537](https://github.com/Lightning-AI/lightning/pull/16537))
- Removed the `using_lbfgs` argument from `LightningModule.optimizer_step` hook ([#16538](https://github.com/Lightning-AI/lightning/pull/16538))
- Removed the `Trainer.data_parallel` property. Use `isinstance(trainer.strategy, ParallelStrategy)` instead ([#16703](https://github.com/Lightning-AI/lightning/pull/16703))
- Removed the `Trainer.prediction_writer_callbacks` property ([#16759](https://github.com/Lightning-AI/lightning/pull/16759))
- Removed support for multiple optimizers in automatic optimization mode ([#16539](https://github.com/Lightning-AI/lightning/pull/16539))
  * Removed `opt_idx` argument from `BaseFinetuning.finetune_function` callback method
  * Removed `opt_idx` argument from `Callback.on_before_optimizer_step` callback method
  * Removed `optimizer_idx` as an optional argument in `LightningModule.training_step`
  * Removed `optimizer_idx` argument from `LightningModule.on_before_optimizer_step`
  * Removed `optimizer_idx` argument from `LightningModule.configure_gradient_clipping`
  * Removed `optimizer_idx` argument from `LightningModule.optimizer_step`
  * Removed `optimizer_idx` argument from `LightningModule.optimizer_zero_grad`
  * Removed `optimizer_idx` argument from `LightningModule.lr_scheduler_step`
  * Removed support for declaring optimizer frequencies in the dictionary returned from `LightningModule.configure_optimizers`
  * Removed arguments `optimizer` and `optimizer_idx` from `LightningModule.backward`
  * Removed `optimizer_idx` argument from `PrecisionPlugin.optimizer_step` and all of its overrides in subclasses
  * Removed `optimizer_idx` argument from `PrecisionPlugin.{optimizer_step,backward}` and all of its overrides in subclasses
  * Removed `optimizer_idx` argument from `Strategy.{optimizer_step,backward}` and all of its overrides in subclasses
  * Removed `Trainer.optimizer_frequencies` attribute
- Removed `Strategy.dispatch` ([#16618](https://github.com/Lightning-AI/lightning/pull/16618))
- Removed `PrecisionPlugin.dispatch` ([#16618](https://github.com/Lightning-AI/lightning/pull/16618))
- Removed legacy argparse utilities ([#16708](https://github.com/Lightning-AI/lightning/pull/16708))
  * Removed `LightningDataModule` methods: `add_argparse_args()`, `from_argparse_args()`, `parse_argparser()`, `get_init_arguments_and_types()`
  * Removed class methods from Trainer: `default_attributes()`, `from_argparse_args()`, `parse_argparser()`, `match_env_arguments()`, `add_argparse_args()`
  * Removed functions from `lightning.pytorch.utilities.argparse`: `from_argparse_args()`, `parse_argparser()`, `parse_env_variables()`, `get_init_arguments_and_types()`, `add_argparse_args()`
  * Removed functions from `lightning.pytorch.utilities.parsing`: `import str_to_bool()`, `str_to_bool_or_int()`, `str_to_bool_or_str()`
- Removed support for passing a scheduling dictionary to `Trainer(accumulate_grad_batches=...)` ([#16729](https://github.com/Lightning-AI/lightning/pull/16729))
- Removed support for `DataParallel` (`strategy='dp'`) and the `LightningParallelModule`-Wrapper, ([#16748](https://github.com/Lightning-AI/lightning/pull/16748))
- Removed the unused `lightning.pytorch.utilities.supporters.{SharedCycleIteratorState,CombinedLoaderIterator}` classes ([#16714](https://github.com/Lightning-AI/lightning/pull/16714))
- Removed `ProgressBarBase.{train_batch_idx,val_batch_idx,test_batch_idx,predict_batch_idx}` properties ([#16760](https://github.com/Lightning-AI/lightning/pull/16760))
- Removed the `fit_loop.{min,max}_steps` setters ([#16803](https://github.com/Lightning-AI/lightning/pull/16803))
- Removed the `Trainer(track_grad_norm=...)` argument ([#16745](https://github.com/Lightning-AI/lightning/pull/16745))
- Removed the `LightningModule.log_grad_norm()` hook method ([#16745](https://github.com/Lightning-AI/lightning/pull/16745))
- Removed the `QuantizationAwareTraining` callback ([#16750](https://github.com/Lightning-AI/lightning/pull/16750))
- Removed the `ColossalAIStrategy` and `ColossalAIPrecisionPlugin` in favor of the new [lightning-colossalai](https://github.com/Lightning-AI/lightning-colossalai) package ([#16757](https://github.com/Lightning-AI/lightning/pull/16757), [#16778](https://github.com/Lightning-AI/lightning/pull/16778))
- Removed the `training_step_end`, `validation_step_end`, and `test_step_end` hooks from the `LightningModule` in favor of the `*_batch_end` hooks ([#16791](https://github.com/Lightning-AI/lightning/pull/16791))
- Removed the `lightning.pytorch.strategies.DDPSpawnStrategy` in favor of `DDPStrategy(start_method='spawn')` (merged both classes) ([#16809](https://github.com/Lightning-AI/lightning/pull/16809))
- Removed registration of `ShardedTensor` state dict hooks in `LightningModule.__init__` with `torch>=2.1` ([#16892](https://github.com/Lightning-AI/lightning/pull/16892))
- Removed the `lightning.pytorch.core.saving.ModelIO` class interface ([#16999](https://github.com/Lightning-AI/lightning/pull/16999))
- Removed the unused `lightning.pytorch.utilities.memory.get_model_size_mb` function ([#17001](https://github.com/Lightning-AI/lightning/pull/17001))

### Fixed

- Fixed an issue where `DistributedSampler.set_epoch` wasn't getting called during `trainer.predict` ([#16785](https://github.com/Lightning-AI/lightning/pull/16785), [#16826](https://github.com/Lightning-AI/lightning/pull/16826))

- Fixed an issue with comparing torch versions when using a version of torch built from source ([#17030](https://github.com/Lightning-AI/lightning/pull/17030))


- Improved the error message for installing tensorboard or tensorboardx ([#17053](https://github.com/Lightning-AI/lightning/pull/17053))


## [1.9.4] - 2023-03-01

### Added

- Added `Fabric(strategy="auto")` support. It will choose DDP over DDP-spawn, contrary to `strategy=None` (default) ([#16916](https://github.com/Lightning-AI/lightning/pull/16916))

### Fixed

- Fixed DDP spawn hang on TPU Pods ([#16844](https://github.com/Lightning-AI/lightning/pull/16844))
- Fixed edge cases in parsing device ids using NVML ([#16795](https://github.com/Lightning-AI/lightning/pull/16795))
- Fixed backwards compatibility for `lightning.pytorch.utilities.parsing.get_init_args` ([#16851](https://github.com/Lightning-AI/lightning/pull/16851))


## [1.9.3] - 2023-02-21

### Fixed

- Fixed an issue causing a wrong environment plugin to be selected when `accelerator=tpu` and `devices > 1` ([#16806](https://github.com/Lightning-AI/lightning/pull/16806))


## [1.9.2] - 2023-02-15

### Fixed

- Fixed an attribute error and improved input validation for invalid strategy types being passed to Trainer ([#16693](https://github.com/Lightning-AI/lightning/pull/16693))
- Fixed early stopping triggering extra validation runs after reaching `min_epochs` or `min_steps` ([#16719](https://github.com/Lightning-AI/lightning/pull/16719))


## [1.9.1] - 2023-02-10

### Fixed

- Fixed an unintended limitation for calling `save_hyperparameters` on mixin classes that don't subclass `LightningModule`/`LightningDataModule` ([#16369](https://github.com/Lightning-AI/lightning/pull/16369))
- Fixed an issue with `MLFlowLogger` logging the wrong keys with `.log_hyperparams()` ([#16418](https://github.com/Lightning-AI/lightning/pull/16418))
- Fixed logging more than 100 parameters with `MLFlowLogger` and long values are truncated ([#16451](https://github.com/Lightning-AI/lightning/pull/16451))
- Fixed strict availability check for `torch_xla` requirement ([#16476](https://github.com/Lightning-AI/lightning/pull/16476))
- Fixed an issue where PL would wrap DataLoaders with XLA's MpDeviceLoader more than once ([#16571](https://github.com/Lightning-AI/lightning/pull/16571))
- Fixed the batch_sampler reference for DataLoaders wrapped with XLA's MpDeviceLoader ([#16571](https://github.com/Lightning-AI/lightning/pull/16571))
- Fixed an import error when `torch.distributed` is not available ([#16658](https://github.com/Lightning-AI/lightning/pull/16658))


## [1.9.0] - 2023-01-17

### Added

- Added support for native logging of `MetricCollection` with enabled compute groups ([#15580](https://github.com/Lightning-AI/lightning/pull/15580))
- Added support for custom artifact names in `pl.loggers.WandbLogger` ([#16173](https://github.com/Lightning-AI/lightning/pull/16173))
- Added support for DDP with `LRFinder` ([#15304](https://github.com/Lightning-AI/lightning/pull/15304))
- Added utilities to migrate checkpoints from one Lightning version to another ([#15237](https://github.com/Lightning-AI/lightning/pull/15237))
- Added support to upgrade all checkpoints in a folder using the `pl.utilities.upgrade_checkpoint` script ([#15333](https://github.com/Lightning-AI/lightning/pull/15333))
- Add an axes argument `ax` to the `.lr_find().plot()` to enable writing to a user-defined axes in a matplotlib figure ([#15652](https://github.com/Lightning-AI/lightning/pull/15652))
- Added `log_model` parameter to `MLFlowLogger` ([#9187](https://github.com/Lightning-AI/lightning/pull/9187))
- Added a check to validate that wrapped FSDP models are used while initializing optimizers ([#15301](https://github.com/Lightning-AI/lightning/pull/15301))
- Added a warning when `self.log(..., logger=True)` is called without a configured logger ([#15814](https://github.com/Lightning-AI/lightning/pull/15814))
- Added support for colossalai 0.1.11 ([#15888](https://github.com/Lightning-AI/lightning/pull/15888))
- Added `LightningCLI` support for optimizer and learning schedulers via callable type dependency injection ([#15869](https://github.com/Lightning-AI/lightning/pull/15869))
- Added support for activation checkpointing for the `DDPFullyShardedNativeStrategy` strategy ([#15826](https://github.com/Lightning-AI/lightning/pull/15826))
- Added the option to set `DDPFullyShardedNativeStrategy(cpu_offload=True|False)` via bool instead of needing to pass a configuration object ([#15832](https://github.com/Lightning-AI/lightning/pull/15832))
- Added info message for Ampere CUDA GPU users to enable tf32 matmul precision ([#16037](https://github.com/Lightning-AI/lightning/pull/16037))
- Added support for returning optimizer-like classes in `LightningModule.configure_optimizers` ([#16189](https://github.com/Lightning-AI/lightning/pull/16189))

### Changed

- Drop PyTorch 1.9 support ([#15347](https://github.com/Lightning-AI/lightning/pull/15347))
- Switch from `tensorboard` to `tensorboardx` in `TensorBoardLogger` ([#15728](https://github.com/Lightning-AI/lightning/pull/15728))
- From now on, Lightning Trainer and `LightningModule.load_from_checkpoint` automatically upgrade the loaded checkpoint if it was produced in an old version of Lightning ([#15237](https://github.com/Lightning-AI/lightning/pull/15237))
- `Trainer.{validate,test,predict}(ckpt_path=...)` no longer restores the `Trainer.global_step` and `trainer.current_epoch` value from the checkpoints - From now on, only `Trainer.fit` will restore this value ([#15532](https://github.com/Lightning-AI/lightning/pull/15532))
- The `ModelCheckpoint.save_on_train_epoch_end` attribute is now computed dynamically every epoch, accounting for changes to the validation dataloaders ([#15300](https://github.com/Lightning-AI/lightning/pull/15300))
- The Trainer now raises an error if it is given multiple stateful callbacks of the same time with colliding state keys ([#15634](https://github.com/Lightning-AI/lightning/pull/15634))
- `MLFlowLogger` now logs hyperparameters and metrics in batched API calls ([#15915](https://github.com/Lightning-AI/lightning/pull/15915))
- Overriding the `on_train_batch_{start,end}` hooks in conjunction with taking a `dataloader_iter` in the `training_step` no longer errors out and instead shows a warning ([#16062](https://github.com/Lightning-AI/lightning/pull/16062))
- Move `tensorboardX` to extra dependencies. Use the `CSVLogger` by default ([#16349](https://github.com/Lightning-AI/lightning/pull/16349))

### Deprecated

- Deprecated `description`, `env_prefix` and `env_parse` parameters in `LightningCLI.__init__` in favour of giving them through `parser_kwargs` ([#15651](https://github.com/Lightning-AI/lightning/pull/15651))
- Deprecated `pl.profiler` in favor of `pl.profilers` ([#16059](https://github.com/Lightning-AI/lightning/pull/16059))
- Deprecated `Trainer(auto_select_gpus=...)` in favor of `pl.accelerators.find_usable_cuda_devices` ([#16147](https://github.com/Lightning-AI/lightning/pull/16147))
- Deprecated `pl.tuner.auto_gpu_select.{pick_single_gpu,pick_multiple_gpus}` in favor of `pl.accelerators.find_usable_cuda_devices` ([#16147](https://github.com/Lightning-AI/lightning/pull/16147))
- `nvidia/apex` deprecation ([#16039](https://github.com/Lightning-AI/lightning/pull/16039))
  * Deprecated `pl.plugins.NativeMixedPrecisionPlugin` in favor of `pl.plugins.MixedPrecisionPlugin`
  * Deprecated the `LightningModule.optimizer_step(using_native_amp=...)` argument
  * Deprecated the `Trainer(amp_backend=...)` argument
  * Deprecated the `Trainer.amp_backend` property
  * Deprecated the `Trainer(amp_level=...)` argument
  * Deprecated the `pl.plugins.ApexMixedPrecisionPlugin` class
  * Deprecates the `pl.utilities.enums.AMPType` enum
  * Deprecates the `DeepSpeedPrecisionPlugin(amp_type=..., amp_level=...)` arguments
- `horovod` deprecation ([#16141](https://github.com/Lightning-AI/lightning/pull/16141))
  * Deprecated `Trainer(strategy="horovod")`
  * Deprecated the `HorovodStrategy` class
- Deprecated `pl.lite.LightningLite` in favor of `lightning.fabric.Fabric` ([#16314](https://github.com/Lightning-AI/lightning/pull/16314))
- `FairScale` deprecation (in favor of PyTorch's FSDP implementation) ([#16353](https://github.com/Lightning-AI/lightning/pull/16353))
  * Deprecated the `pl.overrides.fairscale.LightningShardedDataParallel` class
  * Deprecated the `pl.plugins.precision.fully_sharded_native_amp.FullyShardedNativeMixedPrecisionPlugin` class
  * Deprecated the `pl.plugins.precision.sharded_native_amp.ShardedNativeMixedPrecisionPlugin` class
  * Deprecated the `pl.strategies.fully_sharded.DDPFullyShardedStrategy` class
  * Deprecated the `pl.strategies.sharded.DDPShardedStrategy` class
  * Deprecated the `pl.strategies.sharded_spawn.DDPSpawnShardedStrategy` class


### Removed

- Removed deprecated `pl.utilities.memory.get_gpu_memory_map` in favor of `pl.accelerators.cuda.get_nvidia_gpu_stats` ([#15617](https://github.com/Lightning-AI/lightning/pull/15617))
- Temporarily removed support for Hydra multi-run ([#15737](https://github.com/Lightning-AI/lightning/pull/15737))
- Removed deprecated `pl.profiler.base.AbstractProfiler` in favor of `pl.profilers.profiler.Profiler` ([#15637](https://github.com/Lightning-AI/lightning/pull/15637))
- Removed deprecated `pl.profiler.base.BaseProfiler` in favor of `pl.profilers.profiler.Profiler` ([#15637](https://github.com/Lightning-AI/lightning/pull/15637))
- Removed deprecated code in `pl.utilities.meta` ([#16038](https://github.com/Lightning-AI/lightning/pull/16038))
- Removed the deprecated `LightningDeepSpeedModule` ([#16041](https://github.com/Lightning-AI/lightning/pull/16041))
- Removed the deprecated `pl.accelerators.GPUAccelerator` in favor of `pl.accelerators.CUDAAccelerator` ([#16050](https://github.com/Lightning-AI/lightning/pull/16050))
- Removed the deprecated `pl.profiler.*` classes in favor of `pl.profilers` ([#16059](https://github.com/Lightning-AI/lightning/pull/16059))
- Removed the deprecated `pl.utilities.cli` module in favor of `pl.cli` ([#16116](https://github.com/Lightning-AI/lightning/pull/16116))
- Removed the deprecated `pl.loggers.base` module in favor of `pl.loggers.logger` ([#16120](https://github.com/Lightning-AI/lightning/pull/16120))
- Removed the deprecated `pl.loops.base` module in favor of `pl.loops.loop` ([#16142](https://github.com/Lightning-AI/lightning/pull/16142))
- Removed the deprecated `pl.core.lightning` module in favor of `pl.core.module` ([#16318](https://github.com/Lightning-AI/lightning/pull/16318))
- Removed the deprecated `pl.callbacks.base` module in favor of `pl.callbacks.callback` ([#16319](https://github.com/Lightning-AI/lightning/pull/16319))
- Removed the deprecated `Trainer.reset_train_val_dataloaders()` in favor of `Trainer.reset_{train,val}_dataloader` ([#16131](https://github.com/Lightning-AI/lightning/pull/16131))
- Removed support for `LightningCLI(seed_everything_default=None)` ([#16131](https://github.com/Lightning-AI/lightning/pull/16131))
- Removed support in LightningLite for FairScale's sharded training (`strategy='ddp_sharded'|'ddp_sharded_spawn'`). Use Fully-Sharded Data Parallel instead (`strategy='fsdp'`) ([#16329](https://github.com/Lightning-AI/lightning/pull/16329))


### Fixed

- Enhanced `reduce_boolean_decision` to accommodate `any`-analogous semantics expected by the `EarlyStopping` callback ([#15253](https://github.com/Lightning-AI/lightning/pull/15253))
- Fixed the incorrect optimizer step synchronization when running across multiple TPU devices ([#16020](https://github.com/Lightning-AI/lightning/pull/16020))
- Fixed a type error when dividing the chunk size in the ColossalAI strategy ([#16212](https://github.com/Lightning-AI/lightning/pull/16212))
- Fixed bug where the ``interval`` key of the scheduler would be ignored during manual optimization, making the LearningRateMonitor callback fail to log the learning rate ([#16308](https://github.com/Lightning-AI/lightning/pull/16308))
- Fixed an issue with `MLFlowLogger` not finalizing correctly when status code 'finished' was passed ([#16340](https://github.com/Lightning-AI/lightning/pull/16340))


## [1.8.6] - 2022-12-21

- minor cleaning


## [1.8.5] - 2022-12-15

- Add function to remove checkpoint to allow override for extended classes ([#16067](https://github.com/Lightning-AI/lightning/pull/16067))


## [1.8.4] - 2022-12-08

### Changed

- Direct support for compiled models (
   [#15922](https://github.com/Lightning-AI/lightning/pull/15922),
   [#15957](https://github.com/Lightning-AI/lightning/pull/15957)
)

### Fixed

- Fixed issue with unsupported torch.inference_mode() on hpu backends ([#15918](https://github.com/Lightning-AI/lightning/pull/15918))
- Fixed LRScheduler import for PyTorch 2.0 ([#15940](https://github.com/Lightning-AI/lightning/pull/15940))
- Fixed `fit_loop.restarting` to be `False` for lr finder ([#15620](https://github.com/Lightning-AI/lightning/pull/15620))
- Fixed `torch.jit.script`-ing a LightningModule causing an unintended error message about deprecated `use_amp` property ([#15947](https://github.com/Lightning-AI/lightning/pull/15947))
- Fixed the `XLAProfiler` not recording anything due to mismatching of action names ([#15885](https://github.com/Lightning-AI/lightning/pull/15885))


## [1.8.3] - 2022-11-22

### Changed

- Temporarily removed support for Hydra multi-run ([#15737](https://github.com/Lightning-AI/lightning/pull/15737))
- Switch from `tensorboard` to `tensorboardx` in `TensorBoardLogger` ([#15728](https://github.com/Lightning-AI/lightning/pull/15728))


## [1.8.2] - 2022-11-17

### Fixed

- Make sure save_dir can be empty str ([#15638](https://github.com/Lightning-AI/lightning/pull/15638))
- Fixed the automatic fallback from `Trainer(strategy="ddp_spawn", ...)` to `Trainer(strategy="ddp", ...)` when on an LSF cluster ([#15103](https://github.com/Lightning-AI/lightning/pull/15103))



## [1.8.1] - 2022-11-10

### Added

- Added back the accidentally removed `pl.utilities.distributed.rank_zero_only` function ([#15536](https://github.com/Lightning-AI/lightning/pull/15536))

### Deprecated

- Deprecated `pl.utilities.distributed.rank_zero_only` in favor of `pl.utilities.rank_zero_only` ([#15536](https://github.com/Lightning-AI/lightning/pull/15536))

### Fixed

- Fixed `TensorBoardLogger` not validating the input array type when logging the model graph ([#15323](https://github.com/Lightning-AI/lightning/pull/15323))
- Fixed an attribute error in `ColossalAIStrategy` at import time when `torch.distributed` is not available ([#15535](https://github.com/Lightning-AI/lightning/pull/15535))
- Fixed an issue when calling `fs.listdir` with file URI instead of path in `CheckpointConnector` ([#15413](https://github.com/Lightning-AI/lightning/pull/15413))
- Fixed an issue with the `BaseFinetuning` callback not setting the `track_running_stats` attribute for batch normaliztion layers ([#15063](https://github.com/Lightning-AI/lightning/pull/15063))
- Fixed an issue with `WandbLogger(log_model=True|'all)` raising an error and not being able to serialize tensors in the metadata ([#15544](https://github.com/Lightning-AI/lightning/pull/15544))
- Fixed the gradient unscaling logic when using `Trainer(precision=16)` and fused optimizers such as `Adam(..., fused=True)` ([#15544](https://github.com/Lightning-AI/lightning/pull/15544))
- Fixed model state transfer in multiprocessing launcher when running multi-node ([#15567](https://github.com/Lightning-AI/lightning/pull/15567))
- Fixed manual optimization raising `AttributeError` with Bagua Strategy ([#12534](https://github.com/Lightning-AI/lightning/pull/12534))
- Fixed the import of `pytorch_lightning` causing a warning 'Redirects are currently not supported in Windows or MacOs' ([#15610](https://github.com/Lightning-AI/lightning/pull/15610))


## [1.8.0] - 2022-11-01

### Added

- Added support for requeueing slurm array jobs ([#15040](https://github.com/Lightning-AI/lightning/pull/15040))
- Added native AMP support for `ddp_fork` (and associated alias strategies) with CUDA GPUs ([#14983](https://github.com/Lightning-AI/lightning/pull/14983))
- Added `BatchSizeFinder` callback ([#11089](https://github.com/Lightning-AI/lightning/pull/11089))
- Added `LearningRateFinder` callback ([#13802](https://github.com/Lightning-AI/lightning/pull/13802))
- Tuner now supports a new `method` argument which will determine when to run the `BatchSizeFinder`: one of `fit`, `validate`, `test` or `predict` ([#11089](https://github.com/Lightning-AI/lightning/pull/11089))
- Added prefix to log message in `seed_everything` with rank info ([#14031](https://github.com/Lightning-AI/lightning/pull/14031))
- Added support for auto wrapping for `DDPFullyShardedNativeStrategy` ([#14252](https://github.com/Lightning-AI/lightning/pull/14252))
- Added support for passing extra init-parameters to the `LightningDataModule.from_datasets` ([#14185](https://github.com/Lightning-AI/lightning/pull/14185))
- Added support for saving sharded optimizer state dict outside of `DDPShardedStrategy` ([#14208](https://github.com/Lightning-AI/lightning/pull/14208))
- Added support for auto wrapping for `DDPFullyShardedStrategy` ([#14383](https://github.com/Lightning-AI/lightning/pull/14383))
- Integrate the `lightning_utilities` package (
  [#14475](https://github.com/Lightning-AI/lightning/pull/14475),
  [#14537](https://github.com/Lightning-AI/lightning/pull/14537),
  [#14556](https://github.com/Lightning-AI/lightning/pull/14556),
  [#14558](https://github.com/Lightning-AI/lightning/pull/14558),
  [#14575](https://github.com/Lightning-AI/lightning/pull/14575),
  [#14620](https://github.com/Lightning-AI/lightning/pull/14620))
- Added `args` parameter to `LightningCLI` to ease running from within Python ([#14596](https://github.com/Lightning-AI/lightning/pull/14596))
- Added `WandbLogger.download_artifact` and `WandbLogger.use_artifact` for managing artifacts with Weights and Biases ([#14551](https://github.com/Lightning-AI/lightning/pull/14551))
- Added an option to configure the signal SLURM sends when a job is preempted or requeued ([#14626](https://github.com/Lightning-AI/lightning/pull/14626))
- Added a warning when the model passed to `LightningLite.setup()` does not have all parameters on the same device ([#14822](https://github.com/Lightning-AI/lightning/pull/14822))
- The `CometLogger` now flags the Comet Experiments as being created from Lightning for analytics purposes ([#14906](https://github.com/Lightning-AI/lightning/pull/14906))
- Introduce `ckpt_path="hpc"` keyword for checkpoint loading ([#14911](https://github.com/Lightning-AI/lightning/pull/14911))
- Added a more descriptive error message when attempting to fork processes with pre-initialized CUDA context ([#14709](https://github.com/Lightning-AI/lightning/pull/14709))
- Added support for custom parameters in subclasses of `SaveConfigCallback` ([#14998](https://github.com/Lightning-AI/lightning/pull/14998))
- Added `inference_mode` flag to Trainer to let users enable/disable inference mode during evaluation ([#15034](https://github.com/Lightning-AI/lightning/pull/15034))
- Added `LightningLite.no_backward_sync` for control over efficient gradient accumulation with distributed strategies ([#14966](https://github.com/Lightning-AI/lightning/pull/14966))
- Added a sanity check that scripts are executed with the `srun` command in SLURM and that environment variables are not conflicting ([#15011](https://github.com/Lightning-AI/lightning/pull/15011))
- Added an error message when attempting to launch processes with `python -i` and an interactive-incompatible strategy ([#15293](https://github.com/Lightning-AI/lightning/pull/15293))

### Changed

- The `Trainer.{fit,validate,test,predict,tune}` methods now raise a useful error message if the input is not a `LightningModule` ([#13892](https://github.com/Lightning-AI/lightning/pull/13892))
- Raised a `MisconfigurationException` if batch transfer hooks are overriden with `IPUAccelerator` ([#13961](https://github.com/Lightning-AI/lightning/pull/13961))
- Replaced the unwrapping logic in strategies with direct access to unwrapped `LightningModule` ([#13738](https://github.com/Lightning-AI/lightning/pull/13738))
- Enabled `on_before_batch_transfer` for `DPStrategy` and `IPUAccelerator` ([#14023](https://github.com/Lightning-AI/lightning/pull/14023))
- When resuming training with Apex enabled, the `Trainer` will now raise an error ([#14341](https://github.com/Lightning-AI/lightning/pull/14341))
- Included `torch.cuda` rng state to the aggregate `_collect_rng_states()` and `_set_rng_states()` ([#14384](https://github.com/Lightning-AI/lightning/pull/14384))
- Changed `trainer.should_stop` to not stop in between an epoch and run until `min_steps/min_epochs` only ([#13890](https://github.com/Lightning-AI/lightning/pull/13890))
- The `pyDeprecate` dependency is no longer installed ([#14472](https://github.com/Lightning-AI/lightning/pull/14472))
- When using multiple loggers, by default checkpoints and profiler output now get saved to the log dir of the first logger in the list ([#14325](https://github.com/Lightning-AI/lightning/pull/14325))
- In Lightning Lite, state-dict access to the module wrapper now gets passed through to the original module reference ([#14629](https://github.com/Lightning-AI/lightning/pull/14629))
- Removed fall-back to `LightningEnvironment` when number of SLURM tasks does not correspond to number of processes in Trainer ([#14300](https://github.com/Lightning-AI/lightning/pull/14300))
- Aligned DDP and DDPSpawn strategies in setting up the environment ([#11073](https://github.com/Lightning-AI/lightning/pull/11073))
- Integrated the Lite Precision plugins into the PL Precision plugins - the base class in PL now extends the `lightning_lite.precision.Precision` base class ([#14798](https://github.com/Lightning-AI/lightning/pull/14798))
  * The `PrecisionPlugin.backward` signature changed: The `closure_loss` argument was renamed to `tensor`
  * The `PrecisionPlugin.{pre_,post_}backward` signature changed: The `closure_loss` argument was renamed to `tensor` and moved as the first argument
  * The `PrecisionPlugin.optimizer_step` signature changed: The `model`, `optimizer_idx` and `closure` arguments need to be passed as keyword arguments now
- Trainer queries the CUDA devices through NVML if available to avoid initializing CUDA before forking, which eliminates the need for the `PL_DISABLE_FORK` environment variable introduced in v1.7.4 ([#14631](https://github.com/Lightning-AI/lightning/pull/14631))
- The `MLFlowLogger.finalize()` now sets the status to `FAILED` when an exception occurred in `Trainer`, and sets the status to `FINISHED` on successful completion ([#12292](https://github.com/Lightning-AI/lightning/pull/12292))
- It is no longer needed to call `model.double()` when using `precision=64` in Lightning Lite ([#14827](https://github.com/Lightning-AI/lightning/pull/14827))
- HPC checkpoints are now loaded automatically only in slurm environment when no specific value for `ckpt_path` has been set ([#14911](https://github.com/Lightning-AI/lightning/pull/14911))
- The `Callback.on_load_checkpoint` now gets the full checkpoint dictionary and the `callback_state` argument was renamed `checkpoint` ([#14835](https://github.com/Lightning-AI/lightning/pull/14835))
- Moved the warning about saving nn.Module in `save_hyperparameters()` to before the deepcopy ([#15132](https://github.com/Lightning-AI/lightning/pull/15132))
- To avoid issues with forking processes, from PyTorch 1.13 and higher, Lightning will directly use the PyTorch NVML-based check for `torch.cuda.device_count` and from PyTorch 2.0 and higher, Lightning will configure PyTorch to use a NVML-based check for `torch.cuda.is_available`. ([#15110](https://github.com/Lightning-AI/lightning/pull/15110), [#15133](https://github.com/Lightning-AI/lightning/pull/15133))
- The `NeptuneLogger` now uses `neptune.init_run` instead of the deprecated `neptune.init` to initialize a run ([#15393](https://github.com/Lightning-AI/lightning/pull/15393))

### Deprecated

- Deprecated `LightningDeepSpeedModule` ([#14000](https://github.com/Lightning-AI/lightning/pull/14000))
- Deprecated `amp_level` from `Trainer` in favour of passing it explictly via precision plugin ([#13898](https://github.com/Lightning-AI/lightning/pull/13898))
- Deprecated the calls to `pl.utiltiies.meta` functions in favor of built-in https://github.com/pytorch/torchdistx support ([#13868](https://github.com/Lightning-AI/lightning/pull/13868))
- Deprecated the `unwrap_lightning_module` and `unwrap_lightning_module_sharded` utility functions in favor of accessing the unwrapped `LightningModule` on the strategy directly ([#13738](https://github.com/Lightning-AI/lightning/pull/13738))
- Deprecated the `pl_module` argument in `LightningParallelModule`, `LightningDistributedModule`, `LightningShardedDataParallel`, `LightningBaguaModule` and `LightningDeepSpeedModule` wrapper classes ([#13738](https://github.com/Lightning-AI/lightning/pull/13738))
- Deprecated the `on_colab_kaggle` function ([#14247](https://github.com/Lightning-AI/lightning/pull/14247))
- Deprecated the internal `pl.core.mixins.DeviceDtypeModuleMixin` class ([#14511](https://github.com/Lightning-AI/lightning/pull/14511), [#14548](https://github.com/Lightning-AI/lightning/pull/14548))
- Deprecated all functions in `pl.utilities.xla_device` ([#14514](https://github.com/Lightning-AI/lightning/pull/14514), [#14550](https://github.com/Lightning-AI/lightning/pull/14550))
  * Deprecated the internal `inner_f` function
  * Deprecated the internal `pl_multi_process` function
  * Deprecated the internal `XLADeviceUtils.xla_available` staticmethod
  * Deprecated the `XLADeviceUtils.tpu_device_exists` staticmethod in favor of `pl.accelerators.TPUAccelerator.is_available()`
- Deprecated `pl.utilities.distributed.tpu_distributed` in favor of `lightning_lite.accelerators.tpu.tpu_distributed` ([#14550](https://github.com/Lightning-AI/lightning/pull/14550))
- Deprecated all functions in `pl.utilities.cloud_io` in favor of `lightning_lite.utilities.cloud_io` ([#14515](https://github.com/Lightning-AI/lightning/pull/14515))
- Deprecated the functions in `pl.utilities.apply_func` in favor of `lightning_utilities.core.apply_func` ([#14516](https://github.com/Lightning-AI/lightning/pull/14516), [#14537](https://github.com/Lightning-AI/lightning/pull/14537))
- Deprecated all functions in `pl.utilities.device_parser` ([#14492](https://github.com/Lightning-AI/lightning/pull/14492), [#14753](https://github.com/Lightning-AI/lightning/pull/14753))
  * Deprecated the `pl.utilities.device_parser.determine_root_gpu_device` in favor of `lightning_lite.utilities.device_parser.determine_root_gpu_device`
  * Deprecated the `pl.utilities.device_parser.parse_gpu_ids` in favor of `lightning_lite.utilities.device_parser.parse_gpu_ids`
  * Deprecated the `pl.utilities.device_parser.is_cuda_available` in favor of `lightning_lite.accelerators.cuda.is_cuda_available`
  * Deprecated the `pl.utilities.device_parser.num_cuda_devices` in favor of `lightning_lite.accelerators.cuda.num_cuda_devices`
  * Deprecated the `pl.utilities.device_parser.parse_cpu_cores` in favor of `lightning_lite.accelerators.cpu.parse_cpu_cores`
  * Deprecated the `pl.utilities.device_parser.parse_tpu_cores` in favor of `lightning_lite.accelerators.tpu.parse_tpu_cores`
  * Deprecated the `pl.utilities.device_parser.parse_hpus` in favor of `pl.accelerators.hpu.parse_hpus`
- Deprecated duplicate `SaveConfigCallback` parameters in `LightningCLI.__init__`: `save_config_kwargs`, `save_config_overwrite` and `save_config_multifile`. New `save_config_kwargs` parameter should be used instead ([#14998](https://github.com/Lightning-AI/lightning/pull/14998))
- Deprecated `TrainerFn.TUNING`, `RunningStage.TUNING` and `trainer.tuning` property ([#15100](https://github.com/Lightning-AI/lightning/pull/15100))
- Deprecated custom `pl.utilities.distributed.AllGatherGrad` implementation in favor of PyTorch's ([#15364](https://github.com/Lightning-AI/lightning/pull/15364))

### Removed

- Removed the deprecated `Trainer.training_type_plugin` property in favor of `Trainer.strategy` ([#14011](https://github.com/Lightning-AI/lightning/pull/14011))
- Removed all deprecated training type plugins ([#14011](https://github.com/Lightning-AI/lightning/pull/14011))
- Removed the deprecated `DDP2Strategy` ([#14026](https://github.com/Lightning-AI/lightning/pull/14026))
- Removed the deprecated `DistributedType` and `DeviceType` enum classes ([#14045](https://github.com/Lightning-AI/lightning/pull/14045))
- Removed deprecated support for passing the `rank_zero_warn` warning category positionally ([#14470](https://github.com/Lightning-AI/lightning/pull/14470))
- Removed the legacy and unused `Trainer.get_deprecated_arg_names()` ([#14415](https://github.com/Lightning-AI/lightning/pull/14415))
- Removed the deprecated `on_train_batch_end(outputs)` format when multiple optimizers are used and TBPTT is enabled ([#14373](https://github.com/Lightning-AI/lightning/pull/14373))
- Removed the deprecated `training_epoch_end(outputs)` format when multiple optimizers are used and TBPTT is enabled ([#14373](https://github.com/Lightning-AI/lightning/pull/14373))
- Removed the experimental `pl.utiltiies.meta` functions in favor of built-in https://github.com/pytorch/torchdistx support ([#13868](https://github.com/Lightning-AI/lightning/pull/13868))
- Removed the deprecated `LoggerCollection`; `Trainer.logger` and `LightningModule.logger` now returns the first logger when more than one gets passed to the Trainer ([#14283](https://github.com/Lightning-AI/lightning/pull/14283))
- Removed the deprecated the `trainer.lr_schedulers` ([#14408](https://github.com/Lightning-AI/lightning/pull/14408))
- Removed the deprecated `LightningModule.{on_hpc_load,on_hpc_save}` hooks in favor of the general purpose hooks `LightningModule.{on_load_checkpoint,on_save_checkpoint}` ([#14315](https://github.com/Lightning-AI/lightning/pull/14315))
- Removed deprecated support for old torchtext versions ([#14375](https://github.com/Lightning-AI/lightning/pull/14375))
- Removed deprecated support for the old `neptune-client` API in the `NeptuneLogger` ([#14727](https://github.com/Lightning-AI/lightning/pull/14727))
- Removed the deprecated `weights_save_path` Trainer argumnent and `Trainer.weights_save_path` property ([#14424](https://github.com/Lightning-AI/lightning/pull/14424))
- Removed the deprecated ([#14471](https://github.com/Lightning-AI/lightning/pull/14471))
  * `pl.utilities.distributed.rank_zero_only` in favor of `pl.utilities.rank_zero.rank_zero_only`
  * `pl.utilities.distributed.rank_zero_debug` in favor of `pl.utilities.rank_zero.rank_zero_debug`
  * `pl.utilities.distributed.rank_zero_info` in favor of `pl.utilities.rank_zero.rank_zero_info`
  * `pl.utilities.warnings.rank_zero_warn` in favor of `pl.utilities.rank_zero.rank_zero_warn`
  * `pl.utilities.warnings.rank_zero_deprecation` in favor of `pl.utilities.rank_zero.rank_zero_deprecation`
  * `pl.utilities.warnings.LightningDeprecationWarning` in favor of `pl.utilities.rank_zero.LightningDeprecationWarning`
- Removed deprecated `Trainer.num_processes` attribute in favour of `Trainer.num_devices` ([#14423](https://github.com/Lightning-AI/lightning/pull/14423))
- Removed the deprecated `Trainer.data_parallel_device_ids` hook in favour of `Trainer.device_ids` ([#14422](https://github.com/Lightning-AI/lightning/pull/14422))
- Removed the deprecated class `TrainerCallbackHookMixin` ([#14401](https://github.com/Lightning-AI/lightning/pull/14401))
- Removed the deprecated `BaseProfiler` and `AbstractProfiler` classes ([#14404](https://github.com/Lightning-AI/lightning/pull/14404))
- Removed the deprecated way to set the distributed backend via the environment variable `PL_TORCH_DISTRIBUTED_BACKEND`, in favor of setting the `process_group_backend` in the strategy constructor ([#14693](https://github.com/Lightning-AI/lightning/pull/14693))
- Removed deprecated callback hooks ([#14834](https://github.com/Lightning-AI/lightning/pull/14834))
  * `Callback.on_configure_sharded_model` in favor of `Callback.setup`
  * `Callback.on_before_accelerator_backend_setup` in favor of `Callback.setup`
  * `Callback.on_batch_start` in favor of `Callback.on_train_batch_start`
  * `Callback.on_batch_end` in favor of `Callback.on_train_batch_end`
  * `Callback.on_epoch_start` in favor of `Callback.on_{train,validation,test}_epoch_start`
  * `Callback.on_epoch_end` in favor of `Callback.on_{train,validation,test}_epoch_end`
  * `Callback.on_pretrain_routine_{start,end}` in favor of `Callback.on_fit_start`
- Removed the deprecated device attributes `Trainer.{devices,gpus,num_gpus,ipus,tpu_cores}` in favor of the accelerator-agnostic `Trainer.num_devices` ([#14829](https://github.com/Lightning-AI/lightning/pull/14829))
- Removed the deprecated `LightningIPUModule` ([#14830](https://github.com/Lightning-AI/lightning/pull/14830))
- Removed the deprecated `Logger.agg_and_log_metrics` hook in favour of `Logger.log_metrics` and the `agg_key_funcs` and `agg_default_func` arguments. ([#14840](https://github.com/Lightning-AI/lightning/pull/14840))
- Removed the deprecated precision plugin checkpoint hooks `PrecisionPlugin.on_load_checkpoint` and `PrecisionPlugin.on_save_checkpoint` ([#14833](https://github.com/Lightning-AI/lightning/pull/14833))
- Removed the deprecated `Trainer.root_gpu` attribute in favor of `Trainer.strategy.root_device` ([#14829](https://github.com/Lightning-AI/lightning/pull/14829))
- Removed the deprecated `Trainer.use_amp` and `LightningModule.use_amp` attributes ([#14832](https://github.com/Lightning-AI/lightning/pull/14832))
- Removed the deprecated callback hooks `Callback.on_init_start` and `Callback.on_init_end` ([#14867](https://github.com/Lightning-AI/lightning/pull/14867))
- Removed the deprecated `Trainer.run_stage` in favor of `Trainer.{fit,validate,test,predict}` ([#14870](https://github.com/Lightning-AI/lightning/pull/14870))
- Removed the deprecated `SimpleProfiler.profile_iterable` and `AdvancedProfiler.profile_iterable` attributes ([#14864](https://github.com/Lightning-AI/lightning/pull/14864))
- Removed the deprecated `Trainer.verbose_evaluate` ([#14884](https://github.com/Lightning-AI/lightning/pull/14884))
- Removed the deprecated `Trainer.should_rank_save_checkpoint` ([#14885](https://github.com/Lightning-AI/lightning/pull/14885))
- Removed the deprecated `TrainerOptimizersMixin` ([#14887](https://github.com/Lightning-AI/lightning/pull/14887))
- Removed the deprecated `Trainer.lightning_optimizers` ([#14889](https://github.com/Lightning-AI/lightning/pull/14889))
- Removed the deprecated `TrainerDataLoadingMixin` ([#14888](https://github.com/Lightning-AI/lightning/pull/14888))
- Removed the deprecated `Trainer.call_hook` in favor of `Trainer._call_callback_hooks`, `Trainer._call_lightning_module_hook`, `Trainer._call_ttp_hook`, and `Trainer._call_accelerator_hook` ([#14869](https://github.com/Lightning-AI/lightning/pull/14869))
- Removed the deprecated `Trainer.{validated,tested,predicted}_ckpt_path` ([#14897](https://github.com/Lightning-AI/lightning/pull/14897))
- Removed the deprecated `device_stats_monitor_prefix_metric_keys` ([#14890](https://github.com/Lightning-AI/lightning/pull/14890))
- Removed the deprecated `LightningDataModule.on_save/load_checkpoint` hooks ([#14909](https://github.com/Lightning-AI/lightning/pull/14909))
- Removed support for returning a value in `Callback.on_save_checkpoint` in favor of implementing `Callback.state_dict` ([#14835](https://github.com/Lightning-AI/lightning/pull/14835))

### Fixed

- Fixed an issue with `LightningLite.setup()` not setting the `.device` attribute correctly on the returned wrapper ([#14822](https://github.com/Lightning-AI/lightning/pull/14822))
- Fixed an attribute error when running the tuner together with the `StochasticWeightAveraging` callback ([#14836](https://github.com/Lightning-AI/lightning/pull/14836))
- Fixed MissingFieldException in offline mode for the `NeptuneLogger()` ([#14919](https://github.com/Lightning-AI/lightning/pull/14919))
- Fixed wandb `save_dir` is overridden by `None` `dir` when using CLI ([#14878](https://github.com/Lightning-AI/lightning/pull/14878))
- Fixed a missing call to `LightningDataModule.load_state_dict` hook while restoring checkpoint using `LightningDataModule.load_from_checkpoint` ([#14883](https://github.com/Lightning-AI/lightning/pull/14883))
- Fixed torchscript error with containers of LightningModules ([#14904](https://github.com/Lightning-AI/lightning/pull/14904))
- Fixed reloading of the last checkpoint on run restart ([#14907](https://github.com/Lightning-AI/lightning/pull/14907))
- `SaveConfigCallback` instances should only save the config once to allow having the `overwrite=False` safeguard when using `LightningCLI(..., run=False)` ([#14927](https://github.com/Lightning-AI/lightning/pull/14927))
- Fixed an issue with terminating the trainer profiler when a `StopIteration` exception is raised while using an `IterableDataset` ([#14940](https://github.com/Lightning-AI/lightning/pull/14945))
- Do not update on-plateau schedulers when reloading from an end-of-epoch checkpoint ([#14702](https://github.com/Lightning-AI/lightning/pull/14702))
- Fixed `Trainer` support for PyTorch built without distributed support ([#14971](https://github.com/Lightning-AI/lightning/pull/14971))
- Fixed batch normalization statistics calculation in `StochasticWeightAveraging` callback ([#14866](https://github.com/Lightning-AI/lightning/pull/14866))
- Avoided initializing optimizers during deepspeed inference ([#14944](https://github.com/Lightning-AI/lightning/pull/14944))
- Fixed `LightningCLI` parse_env and description in subcommands ([#15138](https://github.com/Lightning-AI/lightning/pull/15138))
- Fixed an exception that would occur when creating a `multiprocessing.Pool` after importing Lightning ([#15292](https://github.com/Lightning-AI/lightning/pull/15292))
- Fixed a pickling error when using `RichProgressBar` together with checkpointing ([#15319](https://github.com/Lightning-AI/lightning/pull/15319))
- Fixed the `RichProgressBar` crashing when used with distributed strategies ([#15376](https://github.com/Lightning-AI/lightning/pull/15376))
- Fixed an issue with `RichProgressBar` not resetting the internal state for the sanity check progress ([#15377](https://github.com/Lightning-AI/lightning/pull/15377))
- Fixed an issue with DataLoader re-instantiation when the attribute is an array and the default value of the corresponding argument changed ([#15409](https://github.com/Lightning-AI/lightning/pull/15409))


## [1.7.7] - 2022-09-22

### Fixed

- Fixed the availability check for the neptune-client package ([#14714](https://github.com/Lightning-AI/lightning/pull/14714))
- Break HPU Graphs into two parts (forward + backward as one and optimizer as another) for better performance ([#14656](https://github.com/Lightning-AI/lightning/pull/14656))
- Fixed torchscript error with ensembles of LightningModules ([#14657](https://github.com/Lightning-AI/lightning/pull/14657), [#14724](https://github.com/Lightning-AI/lightning/pull/14724))
- Fixed an issue with `TensorBoardLogger.finalize` creating a new experiment when none was created during the Trainer's execution ([#14762](https://github.com/Lightning-AI/lightning/pull/14762))
- Fixed `TypeError` on import when `torch.distributed` is not available ([#14809](https://github.com/Lightning-AI/lightning/pull/14809))


## [1.7.6] - 2022-09-13

### Changed

- Improved the error messaging when passing `Trainer.method(model, x_dataloader=None)` with no module-method implementations available ([#14614](https://github.com/Lightning-AI/lightning/pull/14614))

### Fixed

- Reset the dataloaders on OOM failure in batch size finder to use the last successful batch size ([#14372](https://github.com/Lightning-AI/lightning/pull/14372))
- Fixed an issue to keep downscaling the batch size in case there hasn't been even a single successful optimal batch size with `mode="power"` ([#14372](https://github.com/Lightning-AI/lightning/pull/14372))
- Fixed an issue where `self.log`-ing a tensor would create a user warning from PyTorch about cloning tensors ([#14599](https://github.com/Lightning-AI/lightning/pull/14599))
- Fixed compatibility when `torch.distributed` is not available ([#14454](https://github.com/Lightning-AI/lightning/pull/14454))


## [1.7.5] - 2022-09-06

### Fixed

- Squeezed tensor values when logging with `LightningModule.log` ([#14489](https://github.com/Lightning-AI/lightning/pull/14489))
- Fixed `WandbLogger` `save_dir` is not set after creation ([#14326](https://github.com/Lightning-AI/lightning/pull/14326))
- Fixed `Trainer.estimated_stepping_batches` when maximum number of epochs is not set ([#14317](https://github.com/Lightning-AI/lightning/pull/14317))


## [1.7.4] - 2022-08-31

### Added

- Added an environment variable `PL_DISABLE_FORK` that can be used to disable all forking in the Trainer ([#14319](https://github.com/Lightning-AI/lightning/pull/14319))

### Fixed

- Fixed `LightningDataModule` hparams parsing ([#12806](https://github.com/Lightning-AI/lightning/pull/12806))
- Reset epoch progress with batch size scaler ([#13846](https://github.com/Lightning-AI/lightning/pull/13846))
- Fixed restoring the trainer after using `lr_find()` so that the correct LR schedule is used for the actual training ([#14113](https://github.com/Lightning-AI/lightning/pull/14113))
- Fixed incorrect values after transferring data to an MPS device ([#14368](https://github.com/Lightning-AI/lightning/pull/14368))


## [1.7.3] - 2022-08-25

### Fixed

- Fixed an assertion error when using a `ReduceOnPlateau` scheduler with the Horovod strategy ([#14215](https://github.com/Lightning-AI/lightning/pull/14215))
- Fixed an `AttributeError` when accessing `LightningModule.logger` and the Trainer has multiple loggers ([#14234](https://github.com/Lightning-AI/lightning/pull/14234))
- Added back support for `log`ging in the `configure_gradient_clipping` hook after unintended removal in v1.7.2 ([#14298](https://github.com/Lightning-AI/lightning/pull/14298))
- Fixed wrong num padding for `RichProgressBar` ([#14296](https://github.com/Lightning-AI/lightning/pull/14296))
- Fixed an issue to avoid the impact of sanity check on `reload_dataloaders_every_n_epochs` for validation ([#13964](https://github.com/Lightning-AI/lightning/pull/13964))


## [1.7.2] - 2022-08-17

### Added

- Added `FullyShardedNativeNativeMixedPrecisionPlugin` to handle precision for `DDPFullyShardedNativeStrategy` ([#14092](https://github.com/Lightning-AI/lightning/pull/14092))
- Added profiling to these hooks: `on_before_batch_transfer`, `transfer_batch_to_device`, `on_after_batch_transfer`, `configure_gradient_clipping`, `clip_gradients` ([#14069](https://github.com/Lightning-AI/lightning/pull/14069))

### Changed

- The `WandbLogger.name` property no longer returns the name of the experiment, and instead returns the project's name ([#14145](https://github.com/Lightning-AI/lightning/pull/14145))
- The default project name in `WandbLogger` is now "lightning_logs" ([#14145](https://github.com/Lightning-AI/lightning/pull/14145))
- Updated compatibility for LightningLite to run with the latest DeepSpeed 0.7.0 ([13967](https://github.com/Lightning-AI/lightning/pull/13967))

### Fixed

- Fixed a bug that caused spurious `AttributeError` when multiple `DataLoader` classes are imported ([#14117](https://github.com/Lightning-AI/lightning/pull/14117))
- Fixed epoch-end logging results not being reset after the end of the epoch ([#14061](https://github.com/Lightning-AI/lightning/pull/14061))
- Fixed resuming from a checkpoint when using Stochastic Weight Averaging (SWA) ([#9938](https://github.com/Lightning-AI/lightning/pull/9938))
- Fixed the device placement when `LightningModule.cuda()` gets called without specifying a device index and the current cuda device was not 0 ([#14128](https://github.com/Lightning-AI/lightning/pull/14128))
- Avoided false positive warning about using `sync_dist` when using torchmetrics ([#14143](https://github.com/Lightning-AI/lightning/pull/14143))
- Avoid `metadata.entry_points` deprecation warning on Python 3.10 ([#14052](https://github.com/Lightning-AI/lightning/pull/14052))
- Fixed epoch-end logging results not being reset after the end of the epoch ([#14061](https://github.com/Lightning-AI/lightning/pull/14061))
- Avoid raising the sampler warning if num_replicas=1 ([#14097](https://github.com/Lightning-AI/lightning/pull/14097))
- Fixed saving hyperparameters in a composition where the parent class is not a `LightningModule` or `LightningDataModule` ([#14151](https://github.com/Lightning-AI/lightning/pull/14151))
- Avoided requiring the FairScale package to use precision with the fsdp native strategy ([#14092](https://github.com/Lightning-AI/lightning/pull/14092))
- Fixed an issue in which the default name for a run in `WandbLogger` would be set to the project name instead of a randomly generated string ([#14145](https://github.com/Lightning-AI/lightning/pull/14145))
- Fixed not preserving set attributes on `DataLoader` and `BatchSampler` when instantiated inside `*_dataloader` hooks ([#14212](https://github.com/Lightning-AI/lightning/pull/14212))


## [1.7.1] - 2022-08-09

### Fixed

- Casted only floating point tensors to fp16 with IPUs ([#13983](https://github.com/Lightning-AI/lightning/pull/13983))
- Casted tensors to fp16 before moving them to device with  `DeepSpeedStrategy` ([#14000](https://github.com/Lightning-AI/lightning/pull/14000))
- Fixed the `NeptuneLogger` dependency being unrecognized ([#13988](https://github.com/Lightning-AI/lightning/pull/13988))
- Fixed an issue where users would be warned about unset `max_epochs` even when `fast_dev_run` was set ([#13262](https://github.com/Lightning-AI/lightning/pull/13262))
- Fixed MPS device being unrecognized ([#13992](https://github.com/Lightning-AI/lightning/pull/13992))
- Fixed incorrect `precision="mixed"` being used with `DeepSpeedStrategy` and `IPUStrategy` ([#14041](https://github.com/Lightning-AI/lightning/pull/14041))
- Fixed dtype inference during gradient norm computation ([#14051](https://github.com/Lightning-AI/lightning/pull/14051))
- Fixed a bug that caused `ddp_find_unused_parameters` to be set `False`, whereas the intended default is `True` ([#14095](https://github.com/Lightning-AI/lightning/pull/14095))


## [1.7.0] - 2022-08-02

### Added

-  Added ``ServableModule`` and its associated callback called ``ServableModuleValidator`` to ensure the model can served ([#13614](https://github.com/Lightning-AI/lightning/pull/13614))
-  Converted validation loop config warnings to `PossibleUserWarning` ([#13377](https://github.com/Lightning-AI/lightning/pull/13377))
- Added a flag named `log_rank_zero_only` to `EarlyStopping` to disable logging to non-zero rank processes ([#13233](https://github.com/Lightning-AI/lightning/pull/13233))
- Added support for reloading the last checkpoint saved by passing `ckpt_path="last"` ([#12816](https://github.com/Lightning-AI/lightning/pull/12816))
- Added `LightningDataModule.load_from_checkpoint` to support loading datamodules directly from checkpoint ([#12550](https://github.com/Lightning-AI/lightning/pull/12550))
- Added a friendly error message when attempting to call `Trainer.save_checkpoint()` without a model attached ([#12772](https://github.com/Lightning-AI/lightning/pull/12772))
- Added a friendly error message when attempting to use `DeepSpeedStrategy` on unsupported accelerators ([#12699](https://github.com/Lightning-AI/lightning/pull/12699))
- Enabled `torch.inference_mode` for evaluation and prediction ([#12715](https://github.com/Lightning-AI/lightning/pull/12715))
- Added support for setting `val_check_interval` to a value higher than the amount of training batches when `check_val_every_n_epoch=None` ([#11993](https://github.com/Lightning-AI/lightning/pull/11993))
- Include the `pytorch_lightning` version as a header in the CLI config files ([#12532](https://github.com/Lightning-AI/lightning/pull/12532))
- Added support for `Callback` registration through entry points ([#12739](https://github.com/Lightning-AI/lightning/pull/12739))
- Added support for `Trainer(deterministic="warn")` to warn instead of fail when a non-deterministic operation is encountered ([#12588](https://github.com/Lightning-AI/lightning/pull/12588))
- Added profiling to the loops' dataloader `__next__` calls ([#12124](https://github.com/Lightning-AI/lightning/pull/12124))
- Hivemind Strategy
    * Added `CollaborativeStrategy` ([#12842](https://github.com/Lightning-AI/lightning/pull/12842))
    * Renamed `CollaborativeStrategy` to `HivemindStrategy` ([#13388](https://github.com/Lightning-AI/lightning/pull/13388))
    * Removed unnecessary endpoint logic, renamed `collaborative` to `hivemind` ([#13392](https://github.com/Lightning-AI/lightning/pull/13392))
- Include a version suffix for new "last" checkpoints of later runs in the same directory ([#12902](https://github.com/Lightning-AI/lightning/pull/12902))
- Show a better error message when a Metric that does not return a Tensor is logged ([#13164](https://github.com/Lightning-AI/lightning/pull/13164))
- Added missing `predict_dataset` argument in `LightningDataModule.from_datasets` to create predict dataloaders ([#12942](https://github.com/Lightning-AI/lightning/pull/12942))
- Added class name prefix to metrics logged by `DeviceStatsMonitor` ([#12228](https://github.com/Lightning-AI/lightning/pull/12228))
- Automatically wrap custom samplers under a distributed environment by using `DistributedSamplerWrapper` ([#12959](https://github.com/Lightning-AI/lightning/pull/12959))
- Added profiling of `LightningDataModule` hooks ([#12971](https://github.com/Lightning-AI/lightning/pull/12971))
- Added Native FSDP Strategy ([#12447](https://github.com/Lightning-AI/lightning/pull/12447))
- Added breaking of lazy graph across training, validation, test and predict steps when training with habana accelerators to ensure better performance ([#12938](https://github.com/Lightning-AI/lightning/pull/12938))
- Added `Checkpoint` class to inherit from ([#13024](https://github.com/Lightning-AI/lightning/pull/13024))
- Added CPU metric tracking to `DeviceStatsMonitor` ([#11795](https://github.com/Lightning-AI/lightning/pull/11795))
- Added `teardown()` method to `Accelerator` ([#11935](https://github.com/Lightning-AI/lightning/pull/11935))
- Added support for using custom Trainers that don't include callbacks using the CLI ([#13138](https://github.com/Lightning-AI/lightning/pull/13138))
- Added a `timeout` argument to `DDPStrategy` and `DDPSpawnStrategy`. ([#13244](https://github.com/Lightning-AI/lightning/pull/13244), [#13383](https://github.com/Lightning-AI/lightning/pull/13383))
- Added `XLAEnvironment` cluster environment plugin ([#11330](https://github.com/Lightning-AI/lightning/pull/11330))
- Added logging messages to notify when `FitLoop` stopping conditions are met ([#9749](https://github.com/Lightning-AI/lightning/pull/9749))
- Added support for calling unknown methods with `DummyLogger` ([#13224](https://github.com/Lightning-AI/lightning/pull/13224)
- Added support for recursively setting the `Trainer` reference for ensembles of `LightningModule`s ([#13638](https://github.com/Lightning-AI/lightning/pull/13638)
- Added Apple Silicon Support via `MPSAccelerator` ([#13123](https://github.com/Lightning-AI/lightning/pull/13123))
- Added support for DDP Fork ([#13405](https://github.com/Lightning-AI/lightning/pull/13405))
- Added support for async checkpointing ([#13658](https://github.com/Lightning-AI/lightning/pull/13658))
- Added support for HPU Device stats monitor ([#13819](https://github.com/Lightning-AI/lightning/pull/13819))

### Changed

- `accelerator="gpu"` now automatically selects an available GPU backend (CUDA and MPS currently) ([#13642](https://github.com/Lightning-AI/lightning/pull/13642))
- Enable validation during overfitting ([#12527](https://github.com/Lightning-AI/lightning/pull/12527))
- Added dataclass support to `extract_batch_size` ([#12573](https://github.com/Lightning-AI/lightning/pull/12573))
- Changed checkpoints save path in the case of one logger and user-provided weights_save_path from `weights_save_path/name/version/checkpoints` to `weights_save_path/checkpoints` ([#12372](https://github.com/Lightning-AI/lightning/pull/12372))
- Changed checkpoints save path in the case of multiple loggers and user-provided weights_save_path from `weights_save_path/name1_name2/version1_version2/checkpoints` to `weights_save_path/checkpoints` ([#12372](https://github.com/Lightning-AI/lightning/pull/12372))
- Marked `swa_lrs` argument in `StochasticWeightAveraging` callback as required ([#12556](https://github.com/Lightning-AI/lightning/pull/12556))
- `LightningCLI`'s shorthand notation changed to use jsonargparse native feature ([#12614](https://github.com/Lightning-AI/lightning/pull/12614))
- `LightningCLI` changed to use jsonargparse native support for list append ([#13129](https://github.com/Lightning-AI/lightning/pull/13129))
- Changed `seed_everything_default` argument in the `LightningCLI` to type `Union[bool, int]`. If set to `True` a seed is automatically generated for the parser argument `--seed_everything`. ([#12822](https://github.com/Lightning-AI/lightning/pull/12822), [#13110](https://github.com/Lightning-AI/lightning/pull/13110))
- Make positional arguments required for classes passed into the `add_argparse_args` function. ([#12504](https://github.com/Lightning-AI/lightning/pull/12504))
- Raise an error if there are insufficient training batches when using a float value of `limit_train_batches` ([#12885](https://github.com/Lightning-AI/lightning/pull/12885))
- `DataLoader` instantiated inside a `*_dataloader` hook will not set the passed arguments as attributes anymore ([#12981](https://github.com/Lightning-AI/lightning/pull/12981))
- When a multi-element tensor is logged, an error is now raised instead of silently taking the mean of all elements ([#13164](https://github.com/Lightning-AI/lightning/pull/13164))
- The `WandbLogger` will now use the run name in the logs folder if it is provided, and otherwise the project name  ([#12604](https://github.com/Lightning-AI/lightning/pull/12604))
- Enabled using any Sampler in distributed environment in Lite ([#13646](https://github.com/Lightning-AI/lightning/pull/13646))
- Raised a warning instead of forcing `sync_dist=True` on epoch end ([13364](https://github.com/Lightning-AI/lightning/pull/13364))
- Updated `val_check_interval`(int) to consider total train batches processed instead of `_batches_that_stepped` for validation check during training ([#12832](https://github.com/Lightning-AI/lightning/pull/12832)
- Updated Habana Accelerator's `auto_device_count`, `is_available` & `get_device_name` methods based on the latest torch habana package ([#13423](https://github.com/Lightning-AI/lightning/pull/13423))
- Disallowed using `BatchSampler` when running on multiple IPUs ([#13854](https://github.com/Lightning-AI/lightning/pull/13854))

### Deprecated

- Deprecated `pl.accelerators.gpu.GPUAccelerator` in favor of `pl.accelerators.cuda.CUDAAccelerator` ([#13636](https://github.com/Lightning-AI/lightning/pull/13636))
- Deprecated `pl.loggers.base.LightningLoggerBase` in favor of `pl.loggers.logger.Logger`, and deprecated `pl.loggers.base` in favor of `pl.loggers.logger` ([#120148](https://github.com/Lightning-AI/lightning/pull/12014))
- Deprecated `pl.callbacks.base.Callback` in favor of `pl.callbacks.callback.Callback` ([#13031](https://github.com/Lightning-AI/lightning/pull/13031))
- Deprecated `num_processes`, `gpus`, `tpu_cores,` and `ipus` from the `Trainer` constructor in favor of using the `accelerator` and `devices` arguments ([#11040](https://github.com/Lightning-AI/lightning/pull/11040))
- Deprecated setting `LightningCLI(seed_everything_default=None)` in favor of `False` ([#12804](https://github.com/Lightning-AI/lightning/pull/12804)).
- Deprecated `pl.core.lightning.LightningModule` in favor of `pl.core.module.LightningModule` ([#12740](https://github.com/Lightning-AI/lightning/pull/12740))
- Deprecated `pl.loops.base.Loop` in favor of `pl.loops.loop.Loop` ([#13043](https://github.com/Lightning-AI/lightning/pull/13043))
- Deprecated `Trainer.reset_train_val_dataloaders()` in favor of `Trainer.reset_{train,val}_dataloader` ([#12184](https://github.com/Lightning-AI/lightning/pull/12184))
- Deprecated LightningCLI's registries in favor of importing the respective package ([#13221](https://github.com/Lightning-AI/lightning/pull/13221))
- Deprecated public utilities in `pl.utilities.cli.LightningCLI` in favor of equivalent copies in `pl.cli.LightningCLI` ([#13767](https://github.com/Lightning-AI/lightning/pull/13767))
- Deprecated `pl.profiler.*` in favor of `pl.profilers` ([#12308](https://github.com/Lightning-AI/lightning/pull/12308))

### Removed

- Removed deprecated `IndexBatchSamplerWrapper.batch_indices` ([#13565](https://github.com/Lightning-AI/lightning/pull/13565))
- Removed the deprecated `LightningModule.add_to_queue` and `LightningModule.get_from_queue` method ([#13600](https://github.com/Lightning-AI/lightning/pull/13600))
- Removed deprecated `pl.core.decorators.parameter_validation` from `decorators` ([#13514](https://github.com/Lightning-AI/lightning/pull/13514))
- Removed the deprecated `Logger.close` method ([#13149](https://github.com/Lightning-AI/lightning/pull/13149))
- Removed the deprecated `weights_summary` argument from the `Trainer` constructor ([#13070](https://github.com/Lightning-AI/lightning/pull/13070))
- Removed the deprecated `flush_logs_every_n_steps` argument from the `Trainer` constructor ([#13074](https://github.com/Lightning-AI/lightning/pull/13074))
- Removed the deprecated `process_position` argument from the `Trainer` constructor ([13071](https://github.com/Lightning-AI/lightning/pull/13071))
- Removed the deprecated `checkpoint_callback` argument from the `Trainer` constructor ([#13027](https://github.com/Lightning-AI/lightning/pull/13027))
- Removed the deprecated `on_{train,val,test,predict}_dataloader` hooks from the `LightningModule` and `LightningDataModule` ([#13033](https://github.com/Lightning-AI/lightning/pull/13033))
- Removed the deprecated `TestTubeLogger` ([#12859](https://github.com/Lightning-AI/lightning/pull/12859))
- Removed the deprecated `pl.core.memory.LayerSummary` and `pl.core.memory.ModelSummary` ([#12593](https://github.com/Lightning-AI/lightning/pull/12593))
- Removed the deprecated `summarize` method from the `LightningModule` ([#12559](https://github.com/Lightning-AI/lightning/pull/12559))
- Removed the deprecated `model_size` property from the `LightningModule` class ([#12641](https://github.com/Lightning-AI/lightning/pull/12641))
- Removed the deprecated `stochastic_weight_avg` argument from the `Trainer` constructor ([#12535](https://github.com/Lightning-AI/lightning/pull/12535))
- Removed the deprecated `progress_bar_refresh_rate` argument from the `Trainer` constructor ([#12514](https://github.com/Lightning-AI/lightning/pull/12514))
- Removed the deprecated `prepare_data_per_node` argument from the `Trainer` constructor ([#12536](https://github.com/Lightning-AI/lightning/pull/12536))
- Removed the deprecated `pl.core.memory.{get_gpu_memory_map,get_memory_profile}` ([#12659](https://github.com/Lightning-AI/lightning/pull/12659))
- Removed the deprecated `terminate_on_nan` argument from the `Trainer` constructor ([#12553](https://github.com/Lightning-AI/lightning/pull/12553))
- Removed the deprecated `XLAStatsMonitor` callback ([#12688](https://github.com/Lightning-AI/lightning/pull/12688))
- Remove deprecated `pl.callbacks.progress.progress` ([#12658](https://github.com/Lightning-AI/lightning/pull/12658))
- Removed the deprecated `dim` and `size` arguments from the `LightningDataModule` constructor([#12780](https://github.com/Lightning-AI/lightning/pull/12780))
- Removed the deprecated `train_transforms` argument from the `LightningDataModule` constructor([#12662](https://github.com/Lightning-AI/lightning/pull/12662))
- Removed the deprecated `log_gpu_memory` argument from the `Trainer` constructor ([#12657](https://github.com/Lightning-AI/lightning/pull/12657))
- Removed the deprecated automatic logging of GPU stats by the logger connector ([#12657](https://github.com/Lightning-AI/lightning/pull/12657))
- Removed deprecated `GPUStatsMonitor` callback ([#12554](https://github.com/Lightning-AI/lightning/pull/12554))
- Removed support for passing strategy names or strategy instances to the accelerator Trainer argument ([#12696](https://github.com/Lightning-AI/lightning/pull/12696))
- Removed support for passing strategy names or strategy instances to the plugins Trainer argument ([#12700](https://github.com/Lightning-AI/lightning/pull/12700))
- Removed the deprecated `val_transforms` argument from the `LightningDataModule` constructor ([#12763](https://github.com/Lightning-AI/lightning/pull/12763))
- Removed the deprecated `test_transforms` argument from the `LightningDataModule` constructor ([#12773](https://github.com/Lightning-AI/lightning/pull/12773))
- Removed deprecated `Trainer(max_steps=None)` ([#13591](https://github.com/Lightning-AI/lightning/pull/13591))
- Removed deprecated `dataloader_idx` argument from `on_train_batch_start/end` hooks `Callback` and `LightningModule` ([#12769](https://github.com/Lightning-AI/lightning/pull/12769), [#12977](https://github.com/Lightning-AI/lightning/pull/12977))
- Removed deprecated `get_progress_bar_dict` property from `LightningModule` ([#12839](https://github.com/Lightning-AI/lightning/pull/12839))
- Removed sanity check for multi-optimizer support with habana backends ([#13217](https://github.com/Lightning-AI/lightning/pull/13217))
- Removed the need to explicitly load habana module ([#13338](https://github.com/Lightning-AI/lightning/pull/13338))
- Removed the deprecated `Strategy.post_dispatch()` hook ([#13461](https://github.com/Lightning-AI/lightning/pull/13461))
- Removed deprecated `pl.callbacks.lr_monitor.LearningRateMonitor.lr_sch_names` ([#13353](https://github.com/Lightning-AI/lightning/pull/13353))
- Removed deprecated `Trainer.slurm_job_id` in favor of `SLURMEnvironment.job_id` ([#13459](https://github.com/Lightning-AI/lightning/pull/13459))
- Removed support for the `DDP2Strategy` ([#12705](https://github.com/Lightning-AI/lightning/pull/12705))
- Removed deprecated `LightningDistributed` ([#13549](https://github.com/Lightning-AI/lightning/pull/13549))
- Removed deprecated ClusterEnvironment properties `master_address` and `master_port` in favor of `main_address` and `main_port` ([#13458](https://github.com/Lightning-AI/lightning/pull/13458))
- Removed deprecated ClusterEnvironment methods `KubeflowEnvironment.is_using_kubelfow()`, `LSFEnvironment.is_using_lsf()` and `TorchElasticEnvironment.is_using_torchelastic()` in favor of the `detect()` method ([#13458](https://github.com/Lightning-AI/lightning/pull/13458))
- Removed deprecated `Callback.on_keyboard_interrupt` ([#13438](https://github.com/Lightning-AI/lightning/pull/13438))
- Removed deprecated `LightningModule.on_post_move_to_device` ([#13548](https://github.com/Lightning-AI/lightning/pull/13548))
- Removed `TPUSpawnStrategy.{tpu_local_core_rank,tpu_global_core_rank}` attributes in favor of `TPUSpawnStrategy.{local_rank,global_rank}` ([#11163](https://github.com/Lightning-AI/lightning/pull/11163))
- Removed `SingleTPUStrategy.{tpu_local_core_rank,tpu_global_core_rank}` attributes in favor of `SingleTPUStrategy.{local_rank,global_rank}`([#11163](https://github.com/Lightning-AI/lightning/pull/11163))

### Fixed

- Improved support for custom `DataLoader`s when instantiated in `*_dataloader` hook ([#12981](https://github.com/Lightning-AI/lightning/pull/12981))
- Allowed custom `BatchSampler`s when instantiated in `*_dataloader` hook [#13640](https://github.com/Lightning-AI/lightning/pull/13640))
- Fixed an issue with unsupported torch.inference_mode() on hpu backends by making it use no_grad ([#13014](https://github.com/Lightning-AI/lightning/pull/13014))
- The model wrapper returned by `LightningLite.setup()` now properly supports pass-through when looking up attributes ([#12597](https://github.com/Lightning-AI/lightning/pull/12597))
- Fixed issue where the CLI fails with certain torch objects ([#13153](https://github.com/Lightning-AI/lightning/pull/13153))
- Fixed ``LightningCLI`` signature parameter resolving for some lightning classes ([#13283](https://github.com/Lightning-AI/lightning/pull/13283))
- Fixed Model Summary when using DeepSpeed Stage 3 ([#13427](https://github.com/Lightning-AI/lightning/pull/13427))
- Fixed `pl.utilities.distributed.gather_all_tensors` to handle tensors of different dimensions ([#12630](https://github.com/Lightning-AI/lightning/pull/12630))
- Fixed the input validation for the accelerator Trainer argument when passed as a string ([#13417](https://github.com/Lightning-AI/lightning/pull/13417))
- Fixed `Trainer.predict(return_predictions=False)` to track prediction's batch_indices ([#13629](https://github.com/Lightning-AI/lightning/pull/13629))
- Fixed and issue that prevented setting a custom `CheckpointIO` plugin with strategies ([#13785](https://github.com/Lightning-AI/lightning/pull/13785))
- Fixed main progress bar counter when `val_check_interval=int` and `check_val_every_n_epoch=None` ([#12832](https://github.com/Lightning-AI/lightning/pull/12832)
- Improved support for custom `ReduceLROnPlateau` scheduler if `reduce_on_plateau` is set by the user in scheduler config ([#13838](https://github.com/Lightning-AI/lightning/pull/13838))
- Used `global_step` while restoring logging step for old checkpoints ([#13645](https://github.com/Lightning-AI/lightning/pull/13645))
- When training with `precision=16` on IPU, the cast has been moved off the IPU onto the host, making the copies from host to IPU cheaper ([#13880](https://github.com/Lightning-AI/lightning/pull/13880))
- Fixed error handling in learning rate finder when not enough data points are available to give a good suggestion ([#13845](https://github.com/Lightning-AI/lightning/pull/13845))
- Fixed an issue that caused the learning rate finder to set the model's learning rate to None when no suggestion was possible ([#13845](https://github.com/Lightning-AI/lightning/pull/13845))
- Fixed an issue causing deterministic algorighms and other globals to get reset in spawned processes ([#13921](https://github.com/Lightning-AI/lightning/pull/13921))
- Fixed default `amp_level` for `DeepSpeedPrecisionPlugin` to `O2` ([#13897](https://github.com/Lightning-AI/lightning/pull/13897))
- Fixed Python 3.10 compatibility for truncated back-propagation through time (TBPTT) ([#13973](https://github.com/Lightning-AI/lightning/pull/13973))
- Fixed `TQDMProgressBar` reset and update to show correct time estimation (2/2) ([#13962](https://github.com/Lightning-AI/lightning/pull/13962))


## [1.6.5] - 2022-07-13

### Fixed

- Fixed `estimated_stepping_batches` requiring distributed comms in `configure_optimizers` for the `DeepSpeedStrategy` ([#13350](https://github.com/Lightning-AI/lightning/pull/13350))
- Fixed bug with Python version check that prevented use with development versions of Python ([#13420](https://github.com/Lightning-AI/lightning/pull/13420))
- The loops now call `.set_epoch()` also on batch samplers if the dataloader has one wrapped in a distributed sampler ([#13396](https://github.com/Lightning-AI/lightning/pull/13396))
- Fixed the restoration of log step during restart ([#13467](https://github.com/Lightning-AI/lightning/pull/13467))


## [1.6.4] - 2022-06-01

### Added

- Added all DDP params to be exposed through hpu parallel strategy ([#13067](https://github.com/Lightning-AI/lightning/pull/13067))

### Changed

- Keep `torch.backends.cudnn.benchmark=False` by default (unlike in v1.6.{0-3}) after speed and memory problems depending on the data used. Please consider tuning `Trainer(benchmark)` manually. ([#13154](https://github.com/Lightning-AI/lightning/pull/13154))
- Prevent modification of `torch.backends.cudnn.benchmark` when `Trainer(benchmark=...)` is not set ([#13154](https://github.com/Lightning-AI/lightning/pull/13154))

### Fixed

- Fixed an issue causing zero-division error for empty dataloaders ([#12885](https://github.com/Lightning-AI/lightning/pull/12885))
- Fixed mismatching default values for the types of some arguments in the DeepSpeed and Fully-Sharded strategies which made the CLI unable to use them ([#12989](https://github.com/Lightning-AI/lightning/pull/12989))
- Avoid redundant callback restore warning while tuning ([#13026](https://github.com/Lightning-AI/lightning/pull/13026))
- Fixed `Trainer(precision=64)` during evaluation which now uses the wrapped precision module ([#12983](https://github.com/Lightning-AI/lightning/pull/12983))
- Fixed an issue to use wrapped `LightningModule` for evaluation during `trainer.fit` for `BaguaStrategy` ([#12983](https://github.com/Lightning-AI/lightning/pull/12983))
- Fixed an issue wrt unnecessary usage of habana mixed precision package for fp32 types ([#13028](https://github.com/Lightning-AI/lightning/pull/13028))
- Fixed the number of references of `LightningModule` so it can be deleted ([#12897](https://github.com/Lightning-AI/lightning/pull/12897))
- Fixed `materialize_module` setting a module's child recursively ([#12870](https://github.com/Lightning-AI/lightning/pull/12870))
- Fixed issue where the CLI could not pass a `Profiler` to the `Trainer` ([#13084](https://github.com/Lightning-AI/lightning/pull/13084))
- Fixed torchelastic detection with non-distributed installations ([#13142](https://github.com/Lightning-AI/lightning/pull/13142))
- Fixed logging's step values when multiple dataloaders are used during evaluation ([#12184](https://github.com/Lightning-AI/lightning/pull/12184))
- Fixed epoch logging on train epoch end ([#13025](https://github.com/Lightning-AI/lightning/pull/13025))
- Fixed `DDPStrategy` and `DDPSpawnStrategy` to initialize optimizers only after moving the module to the device ([#11952](https://github.com/Lightning-AI/lightning/pull/11952))


## [1.6.3] - 2022-05-03

### Fixed

- Use only a single instance of `rich.console.Console` throughout codebase ([#12886](https://github.com/Lightning-AI/lightning/pull/12886))
- Fixed an issue to ensure all the checkpoint states are saved in a common filepath with `DeepspeedStrategy` ([#12887](https://github.com/Lightning-AI/lightning/pull/12887))
- Fixed `trainer.logger` deprecation message ([#12671](https://github.com/Lightning-AI/lightning/pull/12671))
- Fixed an issue where sharded grad scaler is passed in when using BF16 with the `ShardedStrategy` ([#12915](https://github.com/Lightning-AI/lightning/pull/12915))
- Fixed an issue wrt recursive invocation of DDP configuration in hpu parallel plugin ([#12912](https://github.com/Lightning-AI/lightning/pull/12912))
- Fixed printing of ragged dictionaries in `Trainer.validate` and `Trainer.test` ([#12857](https://github.com/Lightning-AI/lightning/pull/12857))
- Fixed threading support for legacy loading of checkpoints ([#12814](https://github.com/Lightning-AI/lightning/pull/12814))
- Fixed pickling of `KFoldLoop` ([#12441](https://github.com/Lightning-AI/lightning/pull/12441))
- Stopped `optimizer_zero_grad` from being called after IPU execution ([#12913](https://github.com/Lightning-AI/lightning/pull/12913))
- Fixed `fuse_modules` to be qat-aware for `torch>=1.11` ([#12891](https://github.com/Lightning-AI/lightning/pull/12891))
- Enforced eval shuffle warning only for default samplers in DataLoader ([#12653](https://github.com/Lightning-AI/lightning/pull/12653))
- Enable mixed precision in `DDPFullyShardedStrategy` when `precision=16` ([#12965](https://github.com/Lightning-AI/lightning/pull/12965))
- Fixed `TQDMProgressBar` reset and update to show correct time estimation (1/2) ([#12889](https://github.com/Lightning-AI/lightning/pull/12889))
- Fixed fit loop restart logic to enable resume using the checkpoint ([#12821](https://github.com/Lightning-AI/lightning/pull/12821))


## [1.6.2] - 2022-04-27

### Fixed

- Fixed `ImportError` when `torch.distributed` is not available. ([#12794](https://github.com/Lightning-AI/lightning/pull/12794))
- When using custom DataLoaders in LightningDataModule, multiple inheritance is resolved properly ([#12716](https://github.com/Lightning-AI/lightning/pull/12716))
- Fixed encoding issues on terminals that do not support unicode characters ([#12828](https://github.com/Lightning-AI/lightning/pull/12828))
- Fixed support for `ModelCheckpoint` monitors with dots ([#12783](https://github.com/Lightning-AI/lightning/pull/12783))


## [1.6.1] - 2022-04-13

### Changed

- Support `strategy` argument being case insensitive ([#12528](https://github.com/Lightning-AI/lightning/pull/12528))

### Fixed

- Run main progress bar updates independent of val progress bar updates in `TQDMProgressBar` ([#12563](https://github.com/Lightning-AI/lightning/pull/12563))
- Avoid calling `average_parameters` multiple times per optimizer step ([#12452](https://github.com/Lightning-AI/lightning/pull/12452))
- Properly pass some Logger's parent's arguments to `super().__init__()` ([#12609](https://github.com/Lightning-AI/lightning/pull/12609))
- Fixed an issue where incorrect type warnings appear when the overridden `LightningLite.run` method accepts user-defined arguments ([#12629](https://github.com/Lightning-AI/lightning/pull/12629))
- Fixed `rank_zero_only` decorator in LSF environments ([#12587](https://github.com/Lightning-AI/lightning/pull/12587))
- Don't raise a warning when `nn.Module` is not saved under hparams ([#12669](https://github.com/Lightning-AI/lightning/pull/12669))
- Raise `MisconfigurationException` when the accelerator is available but the user passes invalid `([]/0/"0")` values to the `devices` flag ([#12708](https://github.com/Lightning-AI/lightning/pull/12708))
- Support `auto_select_gpus` with the accelerator and devices API ([#12608](https://github.com/Lightning-AI/lightning/pull/12608))


## [1.6.0] - 2022-03-29

### Added

- Allow logging to an existing run ID in MLflow with `MLFlowLogger` ([#12290](https://github.com/Lightning-AI/lightning/pull/12290))
- Enable gradient accumulation using Horovod's `backward_passes_per_step` ([#11911](https://github.com/Lightning-AI/lightning/pull/11911))
- Add new `DETAIL` log level to provide useful logs for improving monitoring and debugging of batch jobs ([#11008](https://github.com/Lightning-AI/lightning/pull/11008))
- Added a flag `SLURMEnvironment(auto_requeue=True|False)` to control whether Lightning handles the requeuing ([#10601](https://github.com/Lightning-AI/lightning/pull/10601))
- Fault Tolerant Manual
    * Add `_Stateful` protocol to detect if classes are stateful ([#10646](https://github.com/Lightning-AI/lightning/pull/10646))
    * Add `_FaultTolerantMode` enum used to track different supported fault tolerant modes ([#10645](https://github.com/Lightning-AI/lightning/pull/10645))
    * Add a `_rotate_worker_indices` utility to reload the state according the latest worker ([#10647](https://github.com/Lightning-AI/lightning/pull/10647))
    * Add stateful workers ([#10674](https://github.com/Lightning-AI/lightning/pull/10674))
    * Add an utility to collect the states across processes ([#10639](https://github.com/Lightning-AI/lightning/pull/10639))
    * Add logic to reload the states across data loading components ([#10699](https://github.com/Lightning-AI/lightning/pull/10699))
    * Cleanup some fault tolerant utilities ([#10703](https://github.com/Lightning-AI/lightning/pull/10703))
    * Enable Fault Tolerant Manual Training ([#10707](https://github.com/Lightning-AI/lightning/pull/10707))
    * Broadcast the `_terminate_gracefully` to all processes and add support for DDP ([#10638](https://github.com/Lightning-AI/lightning/pull/10638))
- Added support for re-instantiation of custom (subclasses of) `DataLoaders` returned in the `*_dataloader()` methods, i.e., automatic replacement of samplers now works with custom types of `DataLoader` ([#10680](https://github.com/Lightning-AI/lightning/pull/10680))
- Added a function to validate if fault tolerant training is supported. ([#10465](https://github.com/Lightning-AI/lightning/pull/10465))
- Added a private callback to manage the creation and deletion of fault-tolerance checkpoints ([#11862](https://github.com/Lightning-AI/lightning/pull/11862))
- Show a better error message when a custom `DataLoader` implementation is not well implemented and we need to reconstruct it ([#10719](https://github.com/Lightning-AI/lightning/pull/10719))
- Show a better error message when frozen dataclass is used as a batch ([#10927](https://github.com/Lightning-AI/lightning/pull/10927))
- Save the `Loop`'s state by default in the checkpoint ([#10784](https://github.com/Lightning-AI/lightning/pull/10784))
- Added `Loop.replace` to easily switch one loop for another ([#10324](https://github.com/Lightning-AI/lightning/pull/10324))
- Added support for `--lr_scheduler=ReduceLROnPlateau` to the `LightningCLI` ([#10860](https://github.com/Lightning-AI/lightning/pull/10860))
- Added `LightningCLI.configure_optimizers` to override the `configure_optimizers` return value ([#10860](https://github.com/Lightning-AI/lightning/pull/10860))
- Added `LightningCLI(auto_registry)` flag to register all subclasses of the registerable components automatically ([#12108](https://github.com/Lightning-AI/lightning/pull/12108))
- Added a warning that shows when `max_epochs` in the `Trainer` is not set ([#10700](https://github.com/Lightning-AI/lightning/pull/10700))
- Added support for returning a single Callback from `LightningModule.configure_callbacks` without wrapping it into a list ([#11060](https://github.com/Lightning-AI/lightning/pull/11060))
- Added `console_kwargs` for `RichProgressBar` to initialize inner Console ([#10875](https://github.com/Lightning-AI/lightning/pull/10875))
- Added support for shorthand notation to instantiate loggers with the `LightningCLI` ([#11533](https://github.com/Lightning-AI/lightning/pull/11533))
- Added a `LOGGER_REGISTRY` instance to register custom loggers to the `LightningCLI` ([#11533](https://github.com/Lightning-AI/lightning/pull/11533))
- Added info message when the `Trainer` arguments `limit_*_batches`, `overfit_batches`, or `val_check_interval` are set to `1` or `1.0` ([#11950](https://github.com/Lightning-AI/lightning/pull/11950))
- Added a `PrecisionPlugin.teardown` method ([#10990](https://github.com/Lightning-AI/lightning/pull/10990))
- Added `LightningModule.lr_scheduler_step` ([#10249](https://github.com/Lightning-AI/lightning/pull/10249))
- Added support for no pre-fetching to `DataFetcher` ([#11606](https://github.com/Lightning-AI/lightning/pull/11606))
- Added support for optimizer step progress tracking with manual optimization ([#11848](https://github.com/Lightning-AI/lightning/pull/11848))
- Return the output of the `optimizer.step`. This can be useful for `LightningLite` users, manual optimization users, or users overriding `LightningModule.optimizer_step` ([#11711](https://github.com/Lightning-AI/lightning/pull/11711))
- Teardown the active loop and strategy on exception ([#11620](https://github.com/Lightning-AI/lightning/pull/11620))
- Added a `MisconfigurationException` if user provided `opt_idx` in scheduler config doesn't match with actual optimizer index of its respective optimizer ([#11247](https://github.com/Lightning-AI/lightning/pull/11247))
- Added a `loggers` property to `Trainer` which returns a list of loggers provided by the user ([#11683](https://github.com/Lightning-AI/lightning/pull/11683))
- Added a `loggers` property to `LightningModule` which retrieves the `loggers` property from `Trainer` ([#11683](https://github.com/Lightning-AI/lightning/pull/11683))
- Added support for DDP when using a `CombinedLoader` for the training data ([#11648](https://github.com/Lightning-AI/lightning/pull/11648))
- Added a warning when using `DistributedSampler` during validation/testing ([#11479](https://github.com/Lightning-AI/lightning/pull/11479))
- Added support for `Bagua` training strategy ([#11146](https://github.com/Lightning-AI/lightning/pull/11146))
- Added support for manually returning a `poptorch.DataLoader` in a `*_dataloader` hook ([#12116](https://github.com/Lightning-AI/lightning/pull/12116))
- Added `rank_zero` module to centralize utilities ([#11747](https://github.com/Lightning-AI/lightning/pull/11747))
- Added a `_Stateful` support for `LightningDataModule` ([#11637](https://github.com/Lightning-AI/lightning/pull/11637))
- Added `_Stateful` support for `PrecisionPlugin` ([#11638](https://github.com/Lightning-AI/lightning/pull/11638))
- Added `Accelerator.is_available` to check device availability ([#11797](https://github.com/Lightning-AI/lightning/pull/11797))
- Enabled static type-checking on the signature of `Trainer` ([#11888](https://github.com/Lightning-AI/lightning/pull/11888))
- Added utility functions for moving optimizers to devices ([#11758](https://github.com/Lightning-AI/lightning/pull/11758))
- Added a warning when saving an instance of `nn.Module` with `save_hyperparameters()` ([#12068](https://github.com/Lightning-AI/lightning/pull/12068))
- Added `estimated_stepping_batches` property to `Trainer` ([#11599](https://github.com/Lightning-AI/lightning/pull/11599))
- Added support for pluggable Accelerators ([#12030](https://github.com/Lightning-AI/lightning/pull/12030))
- Added profiling for `on_load_checkpoint`/`on_save_checkpoint` callback and LightningModule hooks ([#12149](https://github.com/Lightning-AI/lightning/pull/12149))
- Added `LayerSync` and `NativeSyncBatchNorm` plugins ([#11754](https://github.com/Lightning-AI/lightning/pull/11754))
- Added optional `storage_options` argument to `Trainer.save_checkpoint()` to pass to custom `CheckpointIO` implementations ([#11891](https://github.com/Lightning-AI/lightning/pull/11891))
- Added support to explicitly specify the process group backend for parallel strategies ([#11745](https://github.com/Lightning-AI/lightning/pull/11745))
- Added `device_ids` and `num_devices` property to `Trainer` ([#12151](https://github.com/Lightning-AI/lightning/pull/12151))
- Added `Callback.state_dict()` and `Callback.load_state_dict()` methods ([#12232](https://github.com/Lightning-AI/lightning/pull/12232))
- Added `AcceleratorRegistry` ([#12180](https://github.com/Lightning-AI/lightning/pull/12180))
- Added support for Habana Accelerator (HPU) ([#11808](https://github.com/Lightning-AI/lightning/pull/11808))
- Added support for dataclasses in `apply_to_collections` ([#11889](https://github.com/Lightning-AI/lightning/pull/11889))

### Changed

- Drop PyTorch 1.7 support ([#12191](https://github.com/Lightning-AI/lightning/pull/12191)), ([#12432](https://github.com/Lightning-AI/lightning/pull/12432))
- Make `benchmark` flag optional and set its value based on the deterministic flag ([#11944](https://github.com/Lightning-AI/lightning/pull/11944))
- Implemented a new native and rich format in `_print_results` method of the `EvaluationLoop` ([#11332](https://github.com/Lightning-AI/lightning/pull/11332))
- Do not print an empty table at the end of the `EvaluationLoop` ([#12427](https://github.com/Lightning-AI/lightning/pull/12427))
- Set the `prog_bar` flag to False in `LightningModule.log_grad_norm` ([#11472](https://github.com/Lightning-AI/lightning/pull/11472))
- Raised exception in `init_dist_connection()` when torch distributed is not available ([#10418](https://github.com/Lightning-AI/lightning/pull/10418))
- The `monitor` argument in the `EarlyStopping` callback is no longer optional ([#10328](https://github.com/Lightning-AI/lightning/pull/10328))
- Do not fail if batch size could not be inferred for logging when using DeepSpeed ([#10438](https://github.com/Lightning-AI/lightning/pull/10438))
- Raised `MisconfigurationException` when `enable_progress_bar=False` and a progress bar instance has been passed in the callback list ([#10520](https://github.com/Lightning-AI/lightning/pull/10520))
- Moved `trainer.connectors.env_vars_connector._defaults_from_env_vars` to `utilities.argsparse._defaults_from_env_vars` ([#10501](https://github.com/Lightning-AI/lightning/pull/10501))
- Changes in `LightningCLI` required for the new major release of jsonargparse v4.0.0 ([#10426](https://github.com/Lightning-AI/lightning/pull/10426))
- Renamed `refresh_rate_per_second` parameter to `refresh_rate` for `RichProgressBar` signature ([#10497](https://github.com/Lightning-AI/lightning/pull/10497))
- Moved ownership of the `PrecisionPlugin` into `TrainingTypePlugin` and updated all references ([#10570](https://github.com/Lightning-AI/lightning/pull/10570))
- Fault Tolerant relies on `signal.SIGTERM` to gracefully exit instead of `signal.SIGUSR1` ([#10605](https://github.com/Lightning-AI/lightning/pull/10605))
- `Loop.restarting=...` now sets the value recursively for all subloops ([#11442](https://github.com/Lightning-AI/lightning/pull/11442))
- Raised an error if the `batch_size` cannot be inferred from the current batch if it contained a string or was a custom batch object ([#10541](https://github.com/Lightning-AI/lightning/pull/10541))
- The validation loop is now disabled when `overfit_batches > 0` is set in the Trainer ([#9709](https://github.com/Lightning-AI/lightning/pull/9709))
- Moved optimizer related logics from `Accelerator` to `TrainingTypePlugin` ([#10596](https://github.com/Lightning-AI/lightning/pull/10596))
- Moved ownership of the lightning optimizers from the `Trainer` to the `Strategy` ([#11444](https://github.com/Lightning-AI/lightning/pull/11444))
- Moved ownership of the data fetchers from the DataConnector to the Loops ([#11621](https://github.com/Lightning-AI/lightning/pull/11621))
- Moved `batch_to_device` method from `Accelerator` to `TrainingTypePlugin` ([#10649](https://github.com/Lightning-AI/lightning/pull/10649))
- The `DDPSpawnPlugin` no longer overrides the `post_dispatch` plugin hook ([#10034](https://github.com/Lightning-AI/lightning/pull/10034))
- Integrate the progress bar implementation with progress tracking ([#11213](https://github.com/Lightning-AI/lightning/pull/11213))
- The `LightningModule.{add_to_queue,get_from_queue}` hooks no longer get a `torch.multiprocessing.SimpleQueue` and instead receive a list based queue ([#10034](https://github.com/Lightning-AI/lightning/pull/10034))
- Changed `training_step`, `validation_step`, `test_step` and `predict_step` method signatures in `Accelerator` and updated input from caller side ([#10908](https://github.com/Lightning-AI/lightning/pull/10908))
- Changed the name of the temporary checkpoint that the `DDPSpawnPlugin` and related plugins save ([#10934](https://github.com/Lightning-AI/lightning/pull/10934))
- `LoggerCollection` returns only unique logger names and versions ([#10976](https://github.com/Lightning-AI/lightning/pull/10976))
- Redesigned process creation for spawn-based plugins (`DDPSpawnPlugin`, `TPUSpawnPlugin`, etc.) ([#10896](https://github.com/Lightning-AI/lightning/pull/10896))
    * All spawn-based plugins now spawn processes immediately upon calling `Trainer.{fit,validate,test,predict}`
    * The hooks/callbacks `prepare_data`, `setup`, `configure_sharded_model` and `teardown` now run under initialized process group for spawn-based plugins just like their non-spawn counterparts
    * Some configuration errors that were previously raised as `MisconfigurationException`s will now be raised as `ProcessRaisedException` (torch>=1.8) or as `Exception` (torch<1.8)
    * Removed the `TrainingTypePlugin.pre_dispatch()` method and merged it with `TrainingTypePlugin.setup()` ([#11137](https://github.com/Lightning-AI/lightning/pull/11137))
- Changed profiler to index and display the names of the hooks with a new pattern [<base class>]<class>.<hook name> ([#11026](https://github.com/Lightning-AI/lightning/pull/11026))
- Changed `batch_to_device` entry in profiling from stage-specific to generic, to match profiling of other hooks ([#11031](https://github.com/Lightning-AI/lightning/pull/11031))
- Changed the info message for finalizing ddp-spawn worker processes to a debug-level message ([#10864](https://github.com/Lightning-AI/lightning/pull/10864))
- Removed duplicated file extension when uploading model checkpoints with `NeptuneLogger` ([#11015](https://github.com/Lightning-AI/lightning/pull/11015))
- Removed `__getstate__` and `__setstate__` of `RichProgressBar` ([#11100](https://github.com/Lightning-AI/lightning/pull/11100))
- The `DDPPlugin` and `DDPSpawnPlugin` and their subclasses now remove the `SyncBatchNorm` wrappers in `teardown()` to enable proper support at inference after fitting ([#11078](https://github.com/Lightning-AI/lightning/pull/11078))
- Moved ownership of the `Accelerator` instance to the `TrainingTypePlugin`; all training-type plugins now take an optional parameter `accelerator` ([#11022](https://github.com/Lightning-AI/lightning/pull/11022))
- Renamed the `TrainingTypePlugin` to `Strategy` ([#11120](https://github.com/Lightning-AI/lightning/pull/11120))
    * Renamed the `ParallelPlugin` to `ParallelStrategy` ([#11123](https://github.com/Lightning-AI/lightning/pull/11123))
    * Renamed the `DataParallelPlugin` to `DataParallelStrategy` ([#11183](https://github.com/Lightning-AI/lightning/pull/11183))
    * Renamed the `DDPPlugin` to `DDPStrategy` ([#11142](https://github.com/Lightning-AI/lightning/pull/11142))
    * Renamed the `DDP2Plugin` to `DDP2Strategy` ([#11185](https://github.com/Lightning-AI/lightning/pull/11185))
    * Renamed the `DDPShardedPlugin` to `DDPShardedStrategy` ([#11186](https://github.com/Lightning-AI/lightning/pull/11186))
    * Renamed the `DDPFullyShardedPlugin` to `DDPFullyShardedStrategy` ([#11143](https://github.com/Lightning-AI/lightning/pull/11143))
    * Renamed the `DDPSpawnPlugin` to `DDPSpawnStrategy` ([#11145](https://github.com/Lightning-AI/lightning/pull/11145))
    * Renamed the `DDPSpawnShardedPlugin` to `DDPSpawnShardedStrategy` ([#11210](https://github.com/Lightning-AI/lightning/pull/11210))
    * Renamed the `DeepSpeedPlugin` to `DeepSpeedStrategy` ([#11194](https://github.com/Lightning-AI/lightning/pull/11194))
    * Renamed the `HorovodPlugin` to `HorovodStrategy` ([#11195](https://github.com/Lightning-AI/lightning/pull/11195))
    * Renamed the `TPUSpawnPlugin` to `TPUSpawnStrategy` ([#11190](https://github.com/Lightning-AI/lightning/pull/11190))
    * Renamed the `IPUPlugin` to `IPUStrategy` ([#11193](https://github.com/Lightning-AI/lightning/pull/11193))
    * Renamed the `SingleDevicePlugin` to `SingleDeviceStrategy` ([#11182](https://github.com/Lightning-AI/lightning/pull/11182))
    * Renamed the `SingleTPUPlugin` to `SingleTPUStrategy` ([#11182](https://github.com/Lightning-AI/lightning/pull/11182))
    * Renamed the `TrainingTypePluginsRegistry` to `StrategyRegistry` ([#11233](https://github.com/Lightning-AI/lightning/pull/11233))
- Marked the `ResultCollection`, `ResultMetric`, and `ResultMetricCollection` classes as protected ([#11130](https://github.com/Lightning-AI/lightning/pull/11130))
- Marked `trainer.checkpoint_connector` as protected ([#11550](https://github.com/Lightning-AI/lightning/pull/11550))
- The epoch start/end hooks are now called by the `FitLoop` instead of the `TrainingEpochLoop` ([#11201](https://github.com/Lightning-AI/lightning/pull/11201))
- DeepSpeed does not require lightning module zero 3 partitioning ([#10655](https://github.com/Lightning-AI/lightning/pull/10655))
- Moved `Strategy` classes to the `strategies` directory ([#11226](https://github.com/Lightning-AI/lightning/pull/11226))
- Renamed `training_type_plugin` file to `strategy` ([#11239](https://github.com/Lightning-AI/lightning/pull/11239))
- Changed `DeviceStatsMonitor` to group metrics based on the logger's `group_separator` ([#11254](https://github.com/Lightning-AI/lightning/pull/11254))
- Raised `UserWarning` if evaluation is triggered with `best` ckpt and trainer is configured with multiple checkpoint callbacks ([#11274](https://github.com/Lightning-AI/lightning/pull/11274))
- `Trainer.logged_metrics` now always contains scalar tensors, even when a Python scalar was logged ([#11270](https://github.com/Lightning-AI/lightning/pull/11270))
- The tuner now uses the checkpoint connector to copy and restore its state ([#11518](https://github.com/Lightning-AI/lightning/pull/11518))
- Changed `MisconfigurationException` to `ModuleNotFoundError` when `rich` isn't available ([#11360](https://github.com/Lightning-AI/lightning/pull/11360))
- The `trainer.current_epoch` value is now increased by 1 during and after `on_train_end` ([#8578](https://github.com/Lightning-AI/lightning/pull/8578))
- The `trainer.global_step` value now accounts for multiple optimizers and TBPTT splits ([#11805](https://github.com/Lightning-AI/lightning/pull/11805))
- The `trainer.global_step` value is now increased right after the `optimizer.step()` call which will impact users who access it during an intra-training validation hook ([#11805](https://github.com/Lightning-AI/lightning/pull/11805))
- The filename of checkpoints created with `ModelCheckpoint(filename='{step}')` is different compared to previous versions. A checkpoint saved after 1 step will be named `step=1.ckpt` instead of `step=0.ckpt` ([#11805](https://github.com/Lightning-AI/lightning/pull/11805))
- Inherit from `ABC` for `Accelerator`: Users need to implement `auto_device_count` ([#11521](https://github.com/Lightning-AI/lightning/pull/11521))
- Changed `parallel_devices` property in `ParallelStrategy` to be lazy initialized ([#11572](https://github.com/Lightning-AI/lightning/pull/11572))
- Updated `TQDMProgressBar` to run a separate progress bar for each eval dataloader ([#11657](https://github.com/Lightning-AI/lightning/pull/11657))
- Sorted `SimpleProfiler(extended=False)` summary based on mean duration for each hook ([#11671](https://github.com/Lightning-AI/lightning/pull/11671))
- Avoid enforcing `shuffle=False` for eval dataloaders ([#11575](https://github.com/Lightning-AI/lightning/pull/11575))
- When using DP (data-parallel), Lightning will no longer automatically reduce all tensors returned in training_step; it will only reduce the loss unless `training_step_end` is overridden ([#11594](https://github.com/Lightning-AI/lightning/pull/11594))
- When using DP (data-parallel), the `training_epoch_end` hook will no longer receive reduced outputs from `training_step` and instead get the full tensor of results from all GPUs ([#11594](https://github.com/Lightning-AI/lightning/pull/11594))
- Changed default logger name to `lightning_logs` for consistency ([#11762](https://github.com/Lightning-AI/lightning/pull/11762))
- Rewrote `accelerator_connector` ([#11448](https://github.com/Lightning-AI/lightning/pull/11448))
- When manual optimization is used with DDP, we no longer force `find_unused_parameters=True` ([#12425](https://github.com/Lightning-AI/lightning/pull/12425))
- Disable loading dataloades if corresponding `limit_batches=0` ([#11576](https://github.com/Lightning-AI/lightning/pull/11576))
- Removed `is_global_zero` check in `training_epoch_loop` before `logger.save`. If you have a custom logger that implements `save` the Trainer will now call `save` on all ranks by default. To change this behavior add `@rank_zero_only` to your `save` implementation ([#12134](https://github.com/Lightning-AI/lightning/pull/12134))
- Disabled tuner with distributed strategies ([#12179](https://github.com/Lightning-AI/lightning/pull/12179))
- Marked `trainer.logger_connector` as protected ([#12195](https://github.com/Lightning-AI/lightning/pull/12195))
- Move `Strategy.process_dataloader` function call from `fit/evaluation/predict_loop.py` to `data_connector.py` ([#12251](https://github.com/Lightning-AI/lightning/pull/12251))
- `ModelCheckpoint(save_last=True, every_n_epochs=N)` now saves a "last" checkpoint every epoch (disregarding `every_n_epochs`) instead of only once at the end of training ([#12418](https://github.com/Lightning-AI/lightning/pull/12418))
- The strategies that support `sync_batchnorm` now only apply it when fitting ([#11919](https://github.com/Lightning-AI/lightning/pull/11919))
- Avoided fallback on CPU if no devices are provided for other accelerators ([#12410](https://github.com/Lightning-AI/lightning/pull/12410))
- Modified `supporters.py` so that in the accumulator element (for loss) is created directly on the device ([#12430](https://github.com/Lightning-AI/lightning/pull/12430))
- Removed `EarlyStopping.on_save_checkpoint` and `EarlyStopping.on_load_checkpoint` in favor of `EarlyStopping.state_dict` and `EarlyStopping.load_state_dict` ([#11887](https://github.com/Lightning-AI/lightning/pull/11887))
- Removed `BaseFinetuning.on_save_checkpoint` and `BaseFinetuning.on_load_checkpoint` in favor of `BaseFinetuning.state_dict` and `BaseFinetuning.load_state_dict` ([#11887](https://github.com/Lightning-AI/lightning/pull/11887))
- Removed `BackboneFinetuning.on_save_checkpoint` and `BackboneFinetuning.on_load_checkpoint` in favor of `BackboneFinetuning.state_dict` and `BackboneFinetuning.load_state_dict` ([#11887](https://github.com/Lightning-AI/lightning/pull/11887))
- Removed `ModelCheckpoint.on_save_checkpoint` and `ModelCheckpoint.on_load_checkpoint` in favor of `ModelCheckpoint.state_dict` and `ModelCheckpoint.load_state_dict` ([#11887](https://github.com/Lightning-AI/lightning/pull/11887))
- Removed `Timer.on_save_checkpoint` and `Timer.on_load_checkpoint` in favor of `Timer.state_dict` and `Timer.load_state_dict` ([#11887](https://github.com/Lightning-AI/lightning/pull/11887))
- Replaced PostLocalSGDOptimizer with a dedicated model averaging component ([#12378](https://github.com/Lightning-AI/lightning/pull/12378))

### Deprecated

- Deprecated `training_type_plugin` property in favor of `strategy` in `Trainer` and updated the references ([#11141](https://github.com/Lightning-AI/lightning/pull/11141))
- Deprecated `Trainer.{validated,tested,predicted}_ckpt_path` and replaced with read-only property `Trainer.ckpt_path` set when checkpoints loaded via `Trainer.{fit,validate,test,predict}` ([#11696](https://github.com/Lightning-AI/lightning/pull/11696))
- Deprecated `ClusterEnvironment.master_{address,port}` in favor of `ClusterEnvironment.main_{address,port}` ([#10103](https://github.com/Lightning-AI/lightning/pull/10103))
- Deprecated `DistributedType` in favor of `_StrategyType` ([#10505](https://github.com/Lightning-AI/lightning/pull/10505))
- Deprecated the `precision_plugin` constructor argument from `Accelerator` ([#10570](https://github.com/Lightning-AI/lightning/pull/10570))
- Deprecated `DeviceType` in favor of `_AcceleratorType` ([#10503](https://github.com/Lightning-AI/lightning/pull/10503))
- Deprecated the property `Trainer.slurm_job_id` in favor of the new `SLURMEnvironment.job_id()` method ([#10622](https://github.com/Lightning-AI/lightning/pull/10622))
- Deprecated the access to the attribute `IndexBatchSamplerWrapper.batch_indices` in favor of `IndexBatchSamplerWrapper.seen_batch_indices` ([#10870](https://github.com/Lightning-AI/lightning/pull/10870))
- Deprecated `on_init_start` and `on_init_end` callback hooks ([#10940](https://github.com/Lightning-AI/lightning/pull/10940))
- Deprecated `Trainer.call_hook` in favor of `Trainer._call_callback_hooks`, `Trainer._call_lightning_module_hook`, `Trainer._call_ttp_hook`, and `Trainer._call_accelerator_hook` ([#10979](https://github.com/Lightning-AI/lightning/pull/10979))
- Deprecated `TrainingTypePlugin.post_dispatch` in favor of `TrainingTypePlugin.teardown` ([#10939](https://github.com/Lightning-AI/lightning/pull/10939))
- Deprecated `ModelIO.on_hpc_{save/load}` in favor of `CheckpointHooks.on_{save/load}_checkpoint` ([#10911](https://github.com/Lightning-AI/lightning/pull/10911))
- Deprecated `Trainer.run_stage` in favor of `Trainer.{fit,validate,test,predict}` ([#11000](https://github.com/Lightning-AI/lightning/pull/11000))
- Deprecated `Trainer.lr_schedulers` in favor of `Trainer.lr_scheduler_configs` which returns a list of dataclasses instead of dictionaries ([#11443](https://github.com/Lightning-AI/lightning/pull/11443))
- Deprecated `Trainer.verbose_evaluate` in favor of `EvaluationLoop(verbose=...)` ([#10931](https://github.com/Lightning-AI/lightning/pull/10931))
- Deprecated `Trainer.should_rank_save_checkpoint` Trainer property ([#11068](https://github.com/Lightning-AI/lightning/pull/11068))
- Deprecated `Trainer.lightning_optimizers` ([#11444](https://github.com/Lightning-AI/lightning/pull/11444))
- Deprecated `TrainerOptimizersMixin` and moved functionality to `core/optimizer.py`([#11155](https://github.com/Lightning-AI/lightning/pull/11155))
- Deprecated the `on_train_batch_end(outputs)` format when multiple optimizers are used and TBPTT is enabled ([#12182](https://github.com/Lightning-AI/lightning/pull/12182))
- Deprecated the `training_epoch_end(outputs)` format when multiple optimizers are used and TBPTT is enabled ([#12182](https://github.com/Lightning-AI/lightning/pull/12182))
- Deprecated `TrainerCallbackHookMixin` ([#11148](https://github.com/Lightning-AI/lightning/pull/11148))
- Deprecated `TrainerDataLoadingMixin` and moved functionality to `Trainer` and `DataConnector` ([#11282](https://github.com/Lightning-AI/lightning/pull/11282))
- Deprecated function `pl.callbacks.device_stats_monitor.prefix_metric_keys` ([#11254](https://github.com/Lightning-AI/lightning/pull/11254))
- Deprecated `Callback.on_epoch_start` hook in favour of `Callback.on_{train/val/test}_epoch_start` ([#11578](https://github.com/Lightning-AI/lightning/pull/11578))
- Deprecated `Callback.on_epoch_end` hook in favour of `Callback.on_{train/val/test}_epoch_end` ([#11578](https://github.com/Lightning-AI/lightning/pull/11578))
- Deprecated `LightningModule.on_epoch_start` hook in favor of `LightningModule.on_{train/val/test}_epoch_start` ([#11578](https://github.com/Lightning-AI/lightning/pull/11578))
- Deprecated `LightningModule.on_epoch_end` hook in favor of `LightningModule.on_{train/val/test}_epoch_end` ([#11578](https://github.com/Lightning-AI/lightning/pull/11578))
- Deprecated `on_before_accelerator_backend_setup` callback hook in favour of `setup` ([#11568](https://github.com/Lightning-AI/lightning/pull/11568))
- Deprecated `on_batch_start` and `on_batch_end` callback hooks in favor of `on_train_batch_start` and `on_train_batch_end` ([#11577](https://github.com/Lightning-AI/lightning/pull/11577))
- Deprecated `on_configure_sharded_model` callback hook in favor of `setup` ([#11627](https://github.com/Lightning-AI/lightning/pull/11627))
- Deprecated `pl.utilities.distributed.rank_zero_only` in favor of `pl.utilities.rank_zero.rank_zero_only` ([#11747](https://github.com/Lightning-AI/lightning/pull/11747))
- Deprecated `pl.utilities.distributed.rank_zero_debug` in favor of `pl.utilities.rank_zero.rank_zero_debug` ([#11747](https://github.com/Lightning-AI/lightning/pull/11747))
- Deprecated `pl.utilities.distributed.rank_zero_info` in favor of `pl.utilities.rank_zero.rank_zero_info` ([#11747](https://github.com/Lightning-AI/lightning/pull/11747))
- Deprecated `pl.utilities.warnings.rank_zero_warn` in favor of `pl.utilities.rank_zero.rank_zero_warn` ([#11747](https://github.com/Lightning-AI/lightning/pull/11747))
- Deprecated `pl.utilities.warnings.rank_zero_deprecation` in favor of `pl.utilities.rank_zero.rank_zero_deprecation` ([#11747](https://github.com/Lightning-AI/lightning/pull/11747))
- Deprecated `pl.utilities.warnings.LightningDeprecationWarning` in favor of `pl.utilities.rank_zero.LightningDeprecationWarning` ([#11747](https://github.com/Lightning-AI/lightning/pull/11747))
- Deprecated `on_pretrain_routine_start` and `on_pretrain_routine_end` callback hooks in favor of `on_fit_start` ([#11794](https://github.com/Lightning-AI/lightning/pull/11794))
- Deprecated `LightningModule.on_pretrain_routine_start` and `LightningModule.on_pretrain_routine_end` hooks in favor of `on_fit_start` ([#12122](https://github.com/Lightning-AI/lightning/pull/12122))
- Deprecated `agg_key_funcs` and `agg_default_func` parameters from `LightningLoggerBase` ([#11871](https://github.com/Lightning-AI/lightning/pull/11871))
- Deprecated `LightningLoggerBase.update_agg_funcs` ([#11871](https://github.com/Lightning-AI/lightning/pull/11871))
- Deprecated `LightningLoggerBase.agg_and_log_metrics` in favor of `LightningLoggerBase.log_metrics` ([#11832](https://github.com/Lightning-AI/lightning/pull/11832))
- Deprecated passing `weights_save_path` to the `Trainer` constructor in favor of adding the `ModelCheckpoint` callback with `dirpath` directly to the list of callbacks ([#12084](https://github.com/Lightning-AI/lightning/pull/12084))
- Deprecated `pl.profiler.AbstractProfiler` in favor of `pl.profiler.Profiler` ([#12106](https://github.com/Lightning-AI/lightning/pull/12106))
- Deprecated `pl.profiler.BaseProfiler` in favor of `pl.profiler.Profiler` ([#12150](https://github.com/Lightning-AI/lightning/pull/12150))
- Deprecated `BaseProfiler.profile_iterable` ([#12102](https://github.com/Lightning-AI/lightning/pull/12102))
- Deprecated `LoggerCollection` in favor of `trainer.loggers` ([#12147](https://github.com/Lightning-AI/lightning/pull/12147))
- Deprecated `PrecisionPlugin.on_{save,load}_checkpoint` in favor of `PrecisionPlugin.{state_dict,load_state_dict}` ([#11978](https://github.com/Lightning-AI/lightning/pull/11978))
- Deprecated `LightningDataModule.on_save/load_checkpoint` in favor of `state_dict/load_state_dict` ([#11893](https://github.com/Lightning-AI/lightning/pull/11893))
- Deprecated `Trainer.use_amp` in favor of `Trainer.amp_backend` ([#12312](https://github.com/Lightning-AI/lightning/pull/12312))
- Deprecated `LightingModule.use_amp` in favor of `Trainer.amp_backend` ([#12315](https://github.com/Lightning-AI/lightning/pull/12315))
- Deprecated specifying the process group backend through the environment variable `PL_TORCH_DISTRIBUTED_BACKEND` ([#11745](https://github.com/Lightning-AI/lightning/pull/11745))
- Deprecated `ParallelPlugin.torch_distributed_backend` in favor of `DDPStrategy.process_group_backend` property ([#11745](https://github.com/Lightning-AI/lightning/pull/11745))
- Deprecated `ModelCheckpoint.save_checkpoint` in favor of `Trainer.save_checkpoint` ([#12456](https://github.com/Lightning-AI/lightning/pull/12456))
- Deprecated `Trainer.devices` in favor of `Trainer.num_devices` and `Trainer.device_ids` ([#12151](https://github.com/Lightning-AI/lightning/pull/12151))
- Deprecated `Trainer.root_gpu` in favor of `Trainer.strategy.root_device.index` when GPU is used ([#12262](https://github.com/Lightning-AI/lightning/pull/12262))
- Deprecated `Trainer.num_gpus` in favor of `Trainer.num_devices` when GPU is used ([#12384](https://github.com/Lightning-AI/lightning/pull/12384))
- Deprecated `Trainer.ipus` in favor of `Trainer.num_devices` when IPU is used ([#12386](https://github.com/Lightning-AI/lightning/pull/12386))
- Deprecated `Trainer.num_processes` in favor of `Trainer.num_devices` ([#12388](https://github.com/Lightning-AI/lightning/pull/12388))
- Deprecated `Trainer.data_parallel_device_ids` in favor of `Trainer.device_ids` ([#12072](https://github.com/Lightning-AI/lightning/pull/12072))
- Deprecated returning state from `Callback.on_save_checkpoint` in favor of returning state in `Callback.state_dict` for checkpointing ([#11887](https://github.com/Lightning-AI/lightning/pull/11887))
- Deprecated passing only the callback state to `Callback.on_load_checkpoint(callback_state)` in favor of passing the callback state to `Callback.load_state_dict` and in 1.8, passing the entire checkpoint dictionary to `Callback.on_load_checkpoint(checkpoint)` ([#11887](https://github.com/Lightning-AI/lightning/pull/11887))
- Deprecated `Trainer.gpus` in favor of `Trainer.device_ids` or `Trainer.num_devices` ([#12436](https://github.com/Lightning-AI/lightning/pull/12436))
- Deprecated `Trainer.tpu_cores` in favor of `Trainer.num_devices` ([#12437](https://github.com/Lightning-AI/lightning/pull/12437))

### Removed

- Removed deprecated parameter `method` in `pl.utilities.model_helpers.is_overridden` ([#10507](https://github.com/Lightning-AI/lightning/pull/10507))
- Remove deprecated method `ClusterEnvironment.creates_children` ([#10339](https://github.com/Lightning-AI/lightning/pull/10339))
- Removed deprecated `TrainerModelHooksMixin.is_function_implemented` and `TrainerModelHooksMixin.has_arg` ([#10322](https://github.com/Lightning-AI/lightning/pull/10322))
- Removed deprecated `pl.utilities.device_dtype_mixin.DeviceDtypeModuleMixin` in favor of `pl.core.mixins.device_dtype_mixin.DeviceDtypeModuleMixin` ([#10442](https://github.com/Lightning-AI/lightning/pull/10442))
- Removed deprecated `LightningModule.loaded_optimizer_states_dict` property ([#10346](https://github.com/Lightning-AI/lightning/pull/10346))
- Removed deprecated `Trainer.fit(train_dataloader=)`, `Trainer.validate(val_dataloaders=)`, and `Trainer.test(test_dataloader=)` ([#10325](https://github.com/Lightning-AI/lightning/pull/10325))
- Removed deprecated `has_prepared_data`, `has_setup_fit`, `has_setup_validate`, `has_setup_test`, `has_setup_predict`, `has_teardown_fit`, `has_teardown_validate`, `has_teardown_test` and `has_teardown_predict` datamodule lifecycle properties  ([#10350](https://github.com/Lightning-AI/lightning/pull/10350))
- Removed deprecated `every_n_val_epochs` parameter of ModelCheckpoint ([#10366](https://github.com/Lightning-AI/lightning/pull/10366))
- Removed deprecated `import pl.profiler.profilers` in favor of `import pl.profiler` ([#10443](https://github.com/Lightning-AI/lightning/pull/10443))
- Removed deprecated property `configure_slurm_dpp` from accelerator connector ([#10370](https://github.com/Lightning-AI/lightning/pull/10370))
- Removed deprecated arguments `num_nodes` and `sync_batchnorm` from `DDPPlugin`, `DDPSpawnPlugin`, `DeepSpeedPlugin` ([#10357](https://github.com/Lightning-AI/lightning/pull/10357))
- Removed deprecated property `is_slurm_managing_tasks` from AcceleratorConnector ([#10353](https://github.com/Lightning-AI/lightning/pull/10353))
- Removed deprecated `LightningModule.log(tbptt_reduce_fx, tbptt_reduce_token, sync_dist_op)` ([#10423](https://github.com/Lightning-AI/lightning/pull/10423))
- Removed deprecated `Plugin.task_idx` ([#10441](https://github.com/Lightning-AI/lightning/pull/10441))
- Removed deprecated method `master_params` from PrecisionPlugin ([#10372](https://github.com/Lightning-AI/lightning/pull/10372))
- Removed the automatic detachment of "extras" returned from `training_step`. For example, `return {'loss': ..., 'foo': foo.detach()}` will now be necessary if `foo` has gradients which you do not want to store ([#10424](https://github.com/Lightning-AI/lightning/pull/10424))
- Removed deprecated passthrough methods and properties from `Accelerator` base class:
  * ([#10403](https://github.com/Lightning-AI/lightning/pull/10403))
  * ([#10448](https://github.com/Lightning-AI/lightning/pull/10448))
- Removed deprecated signature for `transfer_batch_to_device` hook. The new argument `dataloader_idx` is now required ([#10480](https://github.com/Lightning-AI/lightning/pull/10480))
- Removed deprecated `utilities.distributed.rank_zero_{warn/deprecation}` ([#10451](https://github.com/Lightning-AI/lightning/pull/10451))
- Removed deprecated `mode` argument from `ModelSummary` class ([#10449](https://github.com/Lightning-AI/lightning/pull/10449))
- Removed deprecated `Trainer.train_loop` property in favor of `Trainer.fit_loop` ([#10482](https://github.com/Lightning-AI/lightning/pull/10482))
- Removed deprecated `Trainer.train_loop` property in favor of `Trainer.fit_loop` ([#10482](https://github.com/Lightning-AI/lightning/pull/10482))
- Removed deprecated `disable_validation` property from Trainer ([#10450](https://github.com/Lightning-AI/lightning/pull/10450))
- Removed deprecated `CheckpointConnector.hpc_load` property in favor of `CheckpointConnector.restore` ([#10525](https://github.com/Lightning-AI/lightning/pull/10525))
- Removed deprecated `reload_dataloaders_every_epoch` from `Trainer` in favour of `reload_dataloaders_every_n_epochs` ([#10481](https://github.com/Lightning-AI/lightning/pull/10481))
- Removed the `precision_plugin` attribute from `Accelerator` in favor of its equivalent attribute `precision_plugin` in the `TrainingTypePlugin` ([#10570](https://github.com/Lightning-AI/lightning/pull/10570))
- Removed `DeepSpeedPlugin.{precision,amp_type,amp_level}` properties ([#10657](https://github.com/Lightning-AI/lightning/pull/10657))
- Removed patching of `on_before_batch_transfer`, `transfer_batch_to_device` and `on_after_batch_transfer` hooks in `LightningModule` ([#10603](https://github.com/Lightning-AI/lightning/pull/10603))
- Removed argument `return_result` from the `DDPSpawnPlugin.spawn()` method ([#10867](https://github.com/Lightning-AI/lightning/pull/10867))
- Removed the property `TrainingTypePlugin.results` and corresponding properties in subclasses ([#10034](https://github.com/Lightning-AI/lightning/pull/10034))
- Removed the `mp_queue` attribute from `DDPSpawnPlugin` and `TPUSpawnPlugin` ([#10034](https://github.com/Lightning-AI/lightning/pull/10034))
- Removed unnecessary `_move_optimizer_state` method overrides from `TPUSpawnPlugin` and `SingleTPUPlugin` ([#10849](https://github.com/Lightning-AI/lightning/pull/10849))
- Removed `should_rank_save_checkpoint` property from `TrainingTypePlugin` ([#11070](https://github.com/Lightning-AI/lightning/pull/11070))
- Removed `model_sharded_context` method from `Accelerator` ([#10886](https://github.com/Lightning-AI/lightning/pull/10886))
- Removed method `pre_dispatch` from the `PrecisionPlugin` ([#10887](https://github.com/Lightning-AI/lightning/pull/10887))
- Removed method `setup_optimizers_in_pre_dispatch` from the `strategies` and achieve the same logic in `setup` and `pre_dispatch` methods ([#10906](https://github.com/Lightning-AI/lightning/pull/10906))
- Removed methods `pre_dispatch`, `dispatch` and `post_dispatch` from the `Accelerator` ([#10885](https://github.com/Lightning-AI/lightning/pull/10885))
- Removed method `training_step`, `test_step`, `validation_step` and `predict_step` from the `Accelerator` ([#10890](https://github.com/Lightning-AI/lightning/pull/10890))
- Removed `TrainingTypePlugin.start_{training,evaluating,predicting}` hooks and the same in all subclasses ([#10989](https://github.com/Lightning-AI/lightning/pull/10989), [#10896](https://github.com/Lightning-AI/lightning/pull/10896))
- Removed `Accelerator.on_train_start` ([#10999](https://github.com/Lightning-AI/lightning/pull/10999))
- Removed support for Python 3.6 ([#11117](https://github.com/Lightning-AI/lightning/pull/11117))
- Removed `Strategy.init_optimizers` in favor of `Strategy.setup_optimizers` ([#11236](https://github.com/Lightning-AI/lightning/pull/11236))
- Removed `profile("training_step_and_backward")` in `Closure` class since we already profile calls `training_step` and `backward` ([#11222](https://github.com/Lightning-AI/lightning/pull/11222))
- Removed `Strategy.optimizer_zero_grad` ([#11246](https://github.com/Lightning-AI/lightning/pull/11246))
- Removed `Strategy.on_gpu` ([#11537](https://github.com/Lightning-AI/lightning/pull/11537))
- Removed `Strategy.on_tpu` property ([#11536](https://github.com/Lightning-AI/lightning/pull/11536))
- Removed the abstract property `LightningLoggerBase.experiment` ([#11603](https://github.com/Lightning-AI/lightning/pull/11603))
- Removed `FitLoop.current_epoch` getter and setter ([#11562](https://github.com/Lightning-AI/lightning/pull/11562))
- Removed access to `_short_id` in `NeptuneLogger` ([#11517](https://github.com/Lightning-AI/lightning/pull/11517))
- Removed `log_text` and `log_image` from the `LightningLoggerBase` API ([#11857](https://github.com/Lightning-AI/lightning/pull/11857))
- Removed calls to `profile("model_forward")` in favor of profiling `training_step` ([#12032](https://github.com/Lightning-AI/lightning/pull/12032))
- Removed `get_mp_spawn_kwargs` from `DDPSpawnStrategy` and `TPUSpawnStrategy` in favor of configuration in the `_SpawnLauncher` ([#11966](https://github.com/Lightning-AI/lightning/pull/11966))
- Removed `_aggregate_metrics`, `_reduce_agg_metrics`, and `_finalize_agg_metrics` from `LightningLoggerBase` ([#12053](https://github.com/Lightning-AI/lightning/pull/12053))
- Removed the `AcceleratorConnector.device_type` property ([#12081](https://github.com/Lightning-AI/lightning/pull/12081))
- Removed `AcceleratorConnector.num_nodes` ([#12107](https://github.com/Lightning-AI/lightning/pull/12107))
- Removed `AcceleratorConnector.has_ipu` property ([#12111](https://github.com/Lightning-AI/lightning/pull/12111))
- Removed `AcceleratorConnector.use_ipu` property ([#12110](https://github.com/Lightning-AI/lightning/pull/12110))
- Removed `AcceleratorConnector.has_tpu` property ([#12109](https://github.com/Lightning-AI/lightning/pull/12109))
- Removed `AcceleratorConnector.use_dp` property ([#12112](https://github.com/Lightning-AI/lightning/pull/12112))
- Removed `configure_sync_batchnorm` from `ParallelStrategy` and all other strategies that inherit from it ([#11754](https://github.com/Lightning-AI/lightning/pull/11754))
- Removed public attribute `sync_batchnorm` from strategies ([#11754](https://github.com/Lightning-AI/lightning/pull/11754))
- Removed `AcceleratorConnector.root_gpu` property ([#12262](https://github.com/Lightning-AI/lightning/pull/12262))
- Removed `AcceleratorConnector.tpu_id` property ([#12387](https://github.com/Lightning-AI/lightning/pull/12387))
- Removed `AcceleratorConnector.num_gpus` property ([#12384](https://github.com/Lightning-AI/lightning/pull/12384))
- Removed `AcceleratorConnector.num_ipus` property ([#12386](https://github.com/Lightning-AI/lightning/pull/12386))
- Removed `AcceleratorConnector.num_processes` property ([#12388](https://github.com/Lightning-AI/lightning/pull/12388))
- Removed `AcceleratorConnector.parallel_device_ids` property ([#12072](https://github.com/Lightning-AI/lightning/pull/12072))
- Removed `AcceleratorConnector.devices` property ([#12435](https://github.com/Lightning-AI/lightning/pull/12435))
- Removed `AcceleratorConnector.parallel_devices` property ([#12075](https://github.com/Lightning-AI/lightning/pull/12075))
- Removed `AcceleratorConnector.tpu_cores` property ([#12437](https://github.com/Lightning-AI/lightning/pull/12437))

### Fixed

- Fixed an issue where `ModelCheckpoint` could delete last checkpoint from the old directory when `dirpath` has changed during resumed training ([#12225](https://github.com/Lightning-AI/lightning/pull/12225))
- Fixed an issue where `ModelCheckpoint` could delete older checkpoints when `dirpath` has changed during resumed training ([#12045](https://github.com/Lightning-AI/lightning/pull/12045))
- Fixed an issue where `HorovodStrategy.teardown()` did not complete gracefully if an exception was thrown during callback setup [#11752](https://github.com/Lightning-AI/lightning/pull/11752)
- Fixed security vulnerabilities CVE-2020-1747 and CVE-2020-14343 caused by the `PyYAML` dependency ([#11099](https://github.com/Lightning-AI/lightning/pull/11099))
- Fixed security vulnerability "CWE-94: Improper Control of Generation of Code (Code Injection)" ([#12212](https://github.com/Lightning-AI/lightning/pull/12212))
- Fixed logging on `{test,validation}_epoch_end` with multiple dataloaders ([#11132](https://github.com/Lightning-AI/lightning/pull/11132))
- Reset the validation progress tracking state after sanity checking ([#11218](https://github.com/Lightning-AI/lightning/pull/11218))
- Fixed double evaluation bug with fault-tolerance enabled where the second call was completely skipped ([#11119](https://github.com/Lightning-AI/lightning/pull/11119))
- Fixed an issue with the `TPUSpawnPlugin` handling the `XLA_USE_BF16` environment variable incorrectly ([#10990](https://github.com/Lightning-AI/lightning/pull/10990))
- Fixed wrong typehint for `Trainer.lightning_optimizers` ([#11155](https://github.com/Lightning-AI/lightning/pull/11155))
- Fixed the lr-scheduler state not being dumped to checkpoint when using the deepspeed strategy ([#11307](https://github.com/Lightning-AI/lightning/pull/11307))
- Fixed bug that forced overriding `configure_optimizers` with the CLI ([#11672](https://github.com/Lightning-AI/lightning/pull/11672))
- Fixed type promotion when tensors of higher category than float are logged ([#11401](https://github.com/Lightning-AI/lightning/pull/11401))
- Fixed `SimpleProfiler` summary ([#11414](https://github.com/Lightning-AI/lightning/pull/11414))
- No longer set a `DistributedSampler` to the `poptorch.DataLoader` when IPUs are used ([#12114](https://github.com/Lightning-AI/lightning/pull/12114))
- Fixed bug where progress bar was not being disabled when not in rank zero during predict ([#11377](https://github.com/Lightning-AI/lightning/pull/11377))
- Fixed the mid-epoch warning call while resuming training ([#11556](https://github.com/Lightning-AI/lightning/pull/11556))
- Fixed `LightningModule.{un,}toggle_model` when only 1 optimizer is used ([#12088](https://github.com/Lightning-AI/lightning/pull/12088))
- Fixed an issue in `RichProgressbar` to display the metrics logged only on main progress bar ([#11690](https://github.com/Lightning-AI/lightning/pull/11690))
- Fixed `RichProgressBar` progress when refresh rate does not evenly divide the total counter ([#11668](https://github.com/Lightning-AI/lightning/pull/11668))
- Fixed `RichProgressBar` progress validation bar total when using multiple validation runs within a single training epoch ([#11668](https://github.com/Lightning-AI/lightning/pull/11668))
- Configure native Deepspeed schedulers with interval='step' ([#11788](https://github.com/Lightning-AI/lightning/pull/11788)), ([#12031](https://github.com/Lightning-AI/lightning/pull/12031))
- Update `RichProgressBarTheme` styles after detecting light theme on colab ([#10993](https://github.com/Lightning-AI/lightning/pull/10993))
- Fixed passing `_ddp_params_and_buffers_to_ignore` ([#11949](https://github.com/Lightning-AI/lightning/pull/11949))
- Fixed an `AttributeError` when calling `save_hyperparameters` and no parameters need saving ([#11827](https://github.com/Lightning-AI/lightning/pull/11827))
- Fixed environment variable priority for global rank determination ([#11406](https://github.com/Lightning-AI/lightning/pull/11406))
- Fixed an issue that caused the Trainer to produce identical results on subsequent runs without explicit re-seeding ([#11870](https://github.com/Lightning-AI/lightning/pull/11870))
- Fixed an issue that caused the Tuner to affect the random state ([#11870](https://github.com/Lightning-AI/lightning/pull/11870))
- Fixed to avoid common hook warning if no hook is overridden ([#12131](https://github.com/Lightning-AI/lightning/pull/12131))
- Fixed deepspeed keeping old sub-folders in same ckpt path ([#12194](https://github.com/Lightning-AI/lightning/pull/12194))
- Fixed returning logged metrics instead of callback metrics during evaluation ([#12224](https://github.com/Lightning-AI/lightning/pull/12224))
- Fixed the case where `logger=None` is passed to the Trainer ([#12249](https://github.com/Lightning-AI/lightning/pull/12249))
- Fixed bug where the global step tracked by `ModelCheckpoint` was still set even if no checkpoint was saved ([#12418](https://github.com/Lightning-AI/lightning/pull/12418))
- Fixed bug where `ModelCheckpoint` was overriding the `epoch` and `step` logged values ([#12418](https://github.com/Lightning-AI/lightning/pull/12418))
- Fixed bug where monitoring the default `epoch` and `step` values with `ModelCheckpoint` would fail ([#12418](https://github.com/Lightning-AI/lightning/pull/12418))
- Fixed initializing optimizers unnecessarily in `DDPFullyShardedStrategy` ([#12267](https://github.com/Lightning-AI/lightning/pull/12267))
- Fixed check for horovod module ([#12377](https://github.com/Lightning-AI/lightning/pull/12377))
- Fixed logging to loggers with multiple eval dataloaders ([#12454](https://github.com/Lightning-AI/lightning/pull/12454))
- Fixed an issue with resuming from a checkpoint trained with QAT ([#11346](https://github.com/Lightning-AI/lightning/pull/11346))


## [1.5.10] - 2022-02-08

### Fixed

- Fixed an issue to avoid validation loop run on restart ([#11552](https://github.com/Lightning-AI/lightning/pull/11552))
- The `RichProgressBar` now correctly shows the `on_epoch` logged values on train epoch end ([#11689](https://github.com/Lightning-AI/lightning/pull/11689))
- Fixed an issue to make the `step` argument in `WandbLogger.log_image` work ([#11716](https://github.com/Lightning-AI/lightning/pull/11716))
- Fixed `restore_optimizers` for mapping states ([#11757](https://github.com/Lightning-AI/lightning/pull/11757))
- With `DPStrategy`, the batch is not explicitly moved to the device ([#11780](https://github.com/Lightning-AI/lightning/pull/11780))
- Fixed an issue to avoid val bar disappear after `trainer.validate()` ([#11700](https://github.com/Lightning-AI/lightning/pull/11700))
- Fixed supporting remote filesystems with `Trainer.weights_save_path` for fault-tolerant training ([#11776](https://github.com/Lightning-AI/lightning/pull/11776))
- Fixed check for available modules ([#11526](https://github.com/Lightning-AI/lightning/pull/11526))
- Fixed bug where the path for "last" checkpoints was not getting saved correctly which caused newer runs to not remove the previous "last" checkpoint ([#11481](https://github.com/Lightning-AI/lightning/pull/11481))
- Fixed bug where the path for best checkpoints was not getting saved correctly when no metric was monitored which caused newer runs to not use the best checkpoint ([#11481](https://github.com/Lightning-AI/lightning/pull/11481))


## [1.5.9] - 2022-01-20

### Fixed

- Pinned sphinx-autodoc-typehints with <v1.15 ([#11400](https://github.com/Lightning-AI/lightning/pull/11400))
- Skipped testing with PyTorch 1.7 and Python 3.9 on Ubuntu ([#11217](https://github.com/Lightning-AI/lightning/pull/11217))
- Fixed type promotion when tensors of higher category than float are logged ([#11401](https://github.com/Lightning-AI/lightning/pull/11401))
- Fixed the format of the configuration saved automatically by the CLI's `SaveConfigCallback` ([#11532](https://github.com/Lightning-AI/lightning/pull/11532))

### Changed
- Changed `LSFEnvironment` to use `LSB_DJOB_RANKFILE` environment variable instead of `LSB_HOSTS` for determining node rank and main address ([#10825](https://github.com/Lightning-AI/lightning/pull/10825))
- Disabled sampler replacement when using `IterableDataset` ([#11507](https://github.com/Lightning-AI/lightning/pull/11507))


## [1.5.8] - 2022-01-05

### Fixed

- Fixed `LightningCLI` race condition while saving the config ([#11199](https://github.com/Lightning-AI/lightning/pull/11199))
- Fixed the default value used with `log(reduce_fx=min|max)` ([#11310](https://github.com/Lightning-AI/lightning/pull/11310))
- Fixed data fetcher selection ([#11294](https://github.com/Lightning-AI/lightning/pull/11294))
- Fixed a race condition that could result in incorrect (zero) values being observed in prediction writer callbacks ([#11288](https://github.com/Lightning-AI/lightning/pull/11288))
- Fixed dataloaders not getting reloaded the correct amount of times when setting `reload_dataloaders_every_n_epochs` and `check_val_every_n_epoch` ([#10948](https://github.com/Lightning-AI/lightning/pull/10948))
- Fixed deepspeed strategy not restoring the lr-scheduler states when lr-scheduler(s) are configured through `LightningModule.configure_optimizer` ([#11322](https://github.com/Lightning-AI/lightning/pull/11322))


## [1.5.7] - 2021-12-21

### Fixed

- Fixed `NeptuneLogger` when using DDP ([#11030](https://github.com/Lightning-AI/lightning/pull/11030))
- Fixed a bug to disable logging hyperparameters in logger if there are no hparams ([#11105](https://github.com/Lightning-AI/lightning/pull/11105))
- Avoid the deprecated `onnx.export(example_outputs=...)` in torch 1.10 ([#11116](https://github.com/Lightning-AI/lightning/pull/11116))
- Fixed an issue when torch-scripting a `LightningModule` after training with `Trainer(sync_batchnorm=True)` ([#11078](https://github.com/Lightning-AI/lightning/pull/11078))
- Fixed an `AttributeError` occurring when using a `CombinedLoader` (multiple dataloaders) for prediction ([#11111](https://github.com/Lightning-AI/lightning/pull/11111))
- Fixed bug where `Trainer(track_grad_norm=..., logger=False)` would fail ([#11114](https://github.com/Lightning-AI/lightning/pull/11114))
- Fixed an incorrect warning being produced by the model summary when using `bf16` precision on CPU ([#11161](https://github.com/Lightning-AI/lightning/pull/11161))

### Changed

- DeepSpeed does not require lightning module zero 3 partitioning ([#10655](https://github.com/Lightning-AI/lightning/pull/10655))
- The `ModelCheckpoint` callback now saves and restores attributes `best_k_models`, `kth_best_model_path`, `kth_value`, and `last_model_path` ([#10995](https://github.com/Lightning-AI/lightning/pull/10995))


## [1.5.6] - 2021-12-15

### Fixed

- Fixed a bug where the DeepSpeedPlugin arguments `cpu_checkpointing` and `contiguous_memory_optimization` were not being forwarded to deepspeed correctly ([#10874](https://github.com/Lightning-AI/lightning/pull/10874))
- Fixed an issue with `NeptuneLogger` causing checkpoints to be uploaded with a duplicated file extension ([#11015](https://github.com/Lightning-AI/lightning/pull/11015))
- Fixed support for logging within callbacks returned from `LightningModule` ([#10991](https://github.com/Lightning-AI/lightning/pull/10991))
- Fixed running sanity check with `RichProgressBar` ([#10913](https://github.com/Lightning-AI/lightning/pull/10913))
- Fixed support for `CombinedLoader` while checking for warning raised with eval dataloaders ([#10994](https://github.com/Lightning-AI/lightning/pull/10994))
- The TQDM progress bar now correctly shows the `on_epoch` logged values on train epoch end ([#11069](https://github.com/Lightning-AI/lightning/pull/11069))
- Fixed bug where the TQDM updated the training progress bar during `trainer.validate` ([#11069](https://github.com/Lightning-AI/lightning/pull/11069))


## [1.5.5] - 2021-12-07

### Fixed

- Disabled batch_size extraction for torchmetric instances because they accumulate the metrics internally ([#10815](https://github.com/Lightning-AI/lightning/pull/10815))
- Fixed an issue with `SignalConnector` not restoring the default signal handlers on teardown when running on SLURM or with fault-tolerant training enabled ([#10611](https://github.com/Lightning-AI/lightning/pull/10611))
- Fixed `SignalConnector._has_already_handler` check for callable type ([#10483](https://github.com/Lightning-AI/lightning/pull/10483))
- Fixed an issue to return the results for each dataloader separately instead of duplicating them for each ([#10810](https://github.com/Lightning-AI/lightning/pull/10810))
- Improved exception message if `rich` version is less than `10.2.2` ([#10839](https://github.com/Lightning-AI/lightning/pull/10839))
- Fixed uploading best model checkpoint in NeptuneLogger ([#10369](https://github.com/Lightning-AI/lightning/pull/10369))
- Fixed early schedule reset logic in PyTorch profiler that was causing data leak ([#10837](https://github.com/Lightning-AI/lightning/pull/10837))
- Fixed a bug that caused incorrect batch indices to be passed to the `BasePredictionWriter` hooks when using a dataloader with `num_workers > 0` ([#10870](https://github.com/Lightning-AI/lightning/pull/10870))
- Fixed an issue with item assignment on the logger on rank > 0 for those who support it ([#10917](https://github.com/Lightning-AI/lightning/pull/10917))
- Fixed importing `torch_xla.debug` for `torch-xla<1.8` ([#10836](https://github.com/Lightning-AI/lightning/pull/10836))
- Fixed an issue with `DDPSpawnPlugin` and related plugins leaving a temporary checkpoint behind ([#10934](https://github.com/Lightning-AI/lightning/pull/10934))
- Fixed a `TypeError` occurring in the `SingalConnector.teardown()` method ([#10961](https://github.com/Lightning-AI/lightning/pull/10961))


## [1.5.4] - 2021-11-30

### Fixed

- Fixed support for `--key.help=class` with the `LightningCLI` ([#10767](https://github.com/Lightning-AI/lightning/pull/10767))
- Fixed `_compare_version` for python packages ([#10762](https://github.com/Lightning-AI/lightning/pull/10762))
- Fixed TensorBoardLogger `SummaryWriter` not close before spawning the processes ([#10777](https://github.com/Lightning-AI/lightning/pull/10777))
- Fixed a consolidation error in Lite when attempting to save the state dict of a sharded optimizer ([#10746](https://github.com/Lightning-AI/lightning/pull/10746))
- Fixed the default logging level for batch hooks associated with training from `on_step=False, on_epoch=True` to `on_step=True, on_epoch=False` ([#10756](https://github.com/Lightning-AI/lightning/pull/10756))

### Removed

- Removed PyTorch 1.6 support ([#10367](https://github.com/Lightning-AI/lightning/pull/10367), [#10738](https://github.com/Lightning-AI/lightning/pull/10738))


## [1.5.3] - 2021-11-24

### Fixed

- Fixed `ShardedTensor` state dict hook registration to check if torch distributed is available ([#10621](https://github.com/Lightning-AI/lightning/pull/10621))
- Fixed an issue with `self.log` not respecting a tensor's `dtype` when applying computations ([#10076](https://github.com/Lightning-AI/lightning/pull/10076))
- Fixed LigtningLite `_wrap_init` popping unexisting keys from DataLoader signature parameters ([#10613](https://github.com/Lightning-AI/lightning/pull/10613))
- Fixed signals being registered within threads ([#10610](https://github.com/Lightning-AI/lightning/pull/10610))
- Fixed an issue that caused Lightning to extract the batch size even though it was set by the user in `LightningModule.log` ([#10408](https://github.com/Lightning-AI/lightning/pull/10408))
- Fixed `Trainer(move_metrics_to_cpu=True)` not moving the evaluation logged results to CPU ([#10631](https://github.com/Lightning-AI/lightning/pull/10631))
- Fixed the `{validation,test}_step` outputs getting moved to CPU with `Trainer(move_metrics_to_cpu=True)` ([#10631](https://github.com/Lightning-AI/lightning/pull/10631))
- Fixed an issue with collecting logged test results with multiple dataloaders ([#10522](https://github.com/Lightning-AI/lightning/pull/10522))


## [1.5.2] - 2021-11-16

### Fixed

- Fixed `CombinedLoader` and `max_size_cycle` didn't receive a `DistributedSampler` ([#10374](https://github.com/Lightning-AI/lightning/pull/10374))
- Fixed an issue where class or init-only variables of dataclasses were passed to the dataclass constructor in `utilities.apply_to_collection` ([#9702](https://github.com/Lightning-AI/lightning/pull/9702))
- Fixed `isinstance` not working with `init_meta_context`, materialized model not being moved to the device ([#10493](https://github.com/Lightning-AI/lightning/pull/10493))
- Fixed an issue that prevented the Trainer to shutdown workers when execution is interrupted due to failure([#10463](https://github.com/Lightning-AI/lightning/pull/10463))
- Squeeze the early stopping monitor to remove empty tensor dimensions ([#10461](https://github.com/Lightning-AI/lightning/pull/10461))
- Fixed sampler replacement logic with `overfit_batches` to only replace the sample when `SequentialSampler` is not used ([#10486](https://github.com/Lightning-AI/lightning/pull/10486))
- Fixed scripting causing false positive deprecation warnings ([#10470](https://github.com/Lightning-AI/lightning/pull/10470), [#10555](https://github.com/Lightning-AI/lightning/pull/10555))
- Do not fail if batch size could not be inferred for logging when using DeepSpeed ([#10438](https://github.com/Lightning-AI/lightning/pull/10438))
- Fixed propagation of device and dtype information to submodules of LightningLite when they inherit from `DeviceDtypeModuleMixin` ([#10559](https://github.com/Lightning-AI/lightning/pull/10559))


## [1.5.1] - 2021-11-09

### Fixed

- Fixed `apply_to_collection(defaultdict)` ([#10316](https://github.com/Lightning-AI/lightning/pull/10316))
- Fixed failure when `DataLoader(batch_size=None)` is passed ([#10345](https://github.com/Lightning-AI/lightning/pull/10345))
- Fixed interception of `__init__` arguments for sub-classed DataLoader re-instantiation in Lite ([#10334](https://github.com/Lightning-AI/lightning/pull/10334))
- Fixed issue with pickling `CSVLogger` after a call to `CSVLogger.save` ([#10388](https://github.com/Lightning-AI/lightning/pull/10388))
- Fixed an import error being caused by `PostLocalSGD` when `torch.distributed` not available ([#10359](https://github.com/Lightning-AI/lightning/pull/10359))
- Fixed the logging with `on_step=True` in epoch-level hooks causing unintended side-effects. Logging with `on_step=True` in epoch-level hooks will now correctly raise an error ([#10409](https://github.com/Lightning-AI/lightning/pull/10409))
- Fixed deadlocks for distributed training with `RichProgressBar` ([#10428](https://github.com/Lightning-AI/lightning/pull/10428))
- Fixed an issue where the model wrapper in Lite converted non-floating point tensors to float ([#10429](https://github.com/Lightning-AI/lightning/pull/10429))
- Fixed an issue with inferring the dataset type in fault-tolerant training ([#10432](https://github.com/Lightning-AI/lightning/pull/10432))
- Fixed dataloader workers with `persistent_workers` being deleted on every iteration ([#10434](https://github.com/Lightning-AI/lightning/pull/10434))


## [1.5.0] - 2021-11-02

### Added

- Added support for monitoring the learning rate without schedulers in `LearningRateMonitor` ([#9786](https://github.com/Lightning-AI/lightning/pull/9786))
- Added registration of `ShardedTensor` state dict hooks in `LightningModule.__init__` if the PyTorch version supports `ShardedTensor` ([#8944](https://github.com/Lightning-AI/lightning/pull/8944))
- Added error handling including calling of `on_keyboard_interrupt()` and `on_exception()` for all entrypoints (fit, validate, test, predict) ([#8819](https://github.com/Lightning-AI/lightning/pull/8819))
- Added a flavor of `training_step` that takes `dataloader_iter` as an argument ([#8807](https://github.com/Lightning-AI/lightning/pull/8807))
- Added a `state_key` property to the `Callback` base class ([#6886](https://github.com/Lightning-AI/lightning/pull/6886))
- Added progress tracking to loops:
    * Integrated `TrainingEpochLoop.total_batch_idx` ([#8598](https://github.com/Lightning-AI/lightning/pull/8598))
    * Added `BatchProgress` and integrated `TrainingEpochLoop.is_last_batch` ([#9657](https://github.com/Lightning-AI/lightning/pull/9657))
    * Avoid optional `Tracker` attributes ([#9320](https://github.com/Lightning-AI/lightning/pull/9320))
    * Reset `current` progress counters when restarting an epoch loop that had already finished ([#9371](https://github.com/Lightning-AI/lightning/pull/9371))
    * Call `reset_on_restart` in the loop's `reset` hook instead of when loading a checkpoint ([#9561](https://github.com/Lightning-AI/lightning/pull/9561))
    * Use `completed` over `processed` in `reset_on_restart` ([#9656](https://github.com/Lightning-AI/lightning/pull/9656))
    * Renamed `reset_on_epoch` to `reset_on_run` ([#9658](https://github.com/Lightning-AI/lightning/pull/9658))
- Added `batch_size` and `rank_zero_only` arguments for `log_dict` to match `log` ([#8628](https://github.com/Lightning-AI/lightning/pull/8628))
- Added a check for unique GPU ids ([#8666](https://github.com/Lightning-AI/lightning/pull/8666))
- Added `ResultCollection` state_dict to the Loop `state_dict` and added support for distributed reload ([#8641](https://github.com/Lightning-AI/lightning/pull/8641))
- Added DeepSpeed collate checkpoint utility function ([#8701](https://github.com/Lightning-AI/lightning/pull/8701))
- Added a `handles_accumulate_grad_batches` property to the training type plugins ([#8856](https://github.com/Lightning-AI/lightning/pull/8856))
- Added a warning to `WandbLogger` when reusing a wandb run ([#8714](https://github.com/Lightning-AI/lightning/pull/8714))
- Added `log_graph` argument for `watch` method of `WandbLogger` ([#8662](https://github.com/Lightning-AI/lightning/pull/8662))
- `LightningCLI` additions:
  * Added `LightningCLI(run=False|True)` to choose whether to run a `Trainer` subcommand ([#8751](https://github.com/Lightning-AI/lightning/pull/8751))
  * Added support to call any trainer function from the `LightningCLI` via subcommands ([#7508](https://github.com/Lightning-AI/lightning/pull/7508))
  * Allow easy trainer re-instantiation ([#7508](https://github.com/Lightning-AI/lightning/pull/9241))
  * Automatically register all optimizers and learning rate schedulers ([#9565](https://github.com/Lightning-AI/lightning/pull/9565))
  * Allow registering custom optimizers and learning rate schedulers without subclassing the CLI ([#9565](https://github.com/Lightning-AI/lightning/pull/9565))
  * Support shorthand notation to instantiate optimizers and learning rate schedulers ([#9565](https://github.com/Lightning-AI/lightning/pull/9565))
  * Support passing lists of callbacks via command line ([#8815](https://github.com/Lightning-AI/lightning/pull/8815))
  * Support shorthand notation to instantiate models ([#9588](https://github.com/Lightning-AI/lightning/pull/9588))
  * Support shorthand notation to instantiate datamodules ([#10011](https://github.com/Lightning-AI/lightning/pull/10011))
  * Added `multifile` option to `LightningCLI` to enable/disable config saving to preserve multiple files structure ([#9073](https://github.com/Lightning-AI/lightning/pull/9073))
- Fault-tolerant training:
    * Added `FastForwardSampler` and `CaptureIterableDataset` injection to data loading utilities ([#8366](https://github.com/Lightning-AI/lightning/pull/8366))
    * Added `DataFetcher` to control fetching flow ([#8890](https://github.com/Lightning-AI/lightning/pull/8890))
    * Added `SharedCycleIteratorState` to prevent infinite loop ([#8889](https://github.com/Lightning-AI/lightning/pull/8889))
    * Added `CaptureMapDataset` for state management in map-style datasets ([#8891](https://github.com/Lightning-AI/lightning/pull/8891))
    * Added Fault Tolerant Training to `DataFetcher` ([#8891](https://github.com/Lightning-AI/lightning/pull/8891))
    * Replaced old prefetch iterator with new `DataFetcher` in training loop ([#8953](https://github.com/Lightning-AI/lightning/pull/8953))
    * Added partial support for global random state fault-tolerance in map-style datasets ([#8950](https://github.com/Lightning-AI/lightning/pull/8950))
    * Converted state to tuple explicitly when setting Python random state ([#9401](https://github.com/Lightning-AI/lightning/pull/9401))
    * Added support for restarting an optimizer loop (multiple optimizers) ([#9537](https://github.com/Lightning-AI/lightning/pull/9537))
    * Added support for restarting within Evaluation Loop ([#9563](https://github.com/Lightning-AI/lightning/pull/9563))
    * Added mechanism to detect that a signal has been sent so the Trainer can gracefully exit ([#9566](https://github.com/Lightning-AI/lightning/pull/9566))
    * Added support for skipping ahead to validation during the auto-restart of fitting ([#9681](https://github.com/Lightning-AI/lightning/pull/9681))
    * Added support for auto-restart if a fault-tolerant checkpoint is available ([#9722](https://github.com/Lightning-AI/lightning/pull/9722))
- Checkpoint saving and loading extensibility:
  * Added `CheckpointIO` plugin to expose checkpoint IO from training type plugin ([#8743](https://github.com/Lightning-AI/lightning/pull/8743))
  * Refactored `CheckpointConnector` to offload validation logic to the `CheckpointIO` plugin ([#9045](https://github.com/Lightning-AI/lightning/pull/9045))
  * Added `remove_checkpoint` to `CheckpointIO` plugin by moving the responsibility out of the `ModelCheckpoint` callback ([#9373](https://github.com/Lightning-AI/lightning/pull/9373))
  * Added `XLACheckpointIO` plugin ([#9972](https://github.com/Lightning-AI/lightning/pull/9972))
- Loop customization:
    * Added `Closure` and `AbstractClosure` classes ([#8642](https://github.com/Lightning-AI/lightning/pull/8642))
    * Refactored `TrainingBatchLoop` and extracted `OptimizerLoop`, splitting off automatic optimization into its own loop ([#9191](https://github.com/Lightning-AI/lightning/pull/9191))
    * Removed `TrainingBatchLoop.backward()`; manual optimization now calls directly into `Accelerator.backward()` and automatic optimization handles backward in new `OptimizerLoop` ([#9265](https://github.com/Lightning-AI/lightning/pull/9265))
    * Extracted `ManualOptimization` logic from `TrainingBatchLoop` into its own separate loop class ([#9266](https://github.com/Lightning-AI/lightning/pull/9266))
    * Added `OutputResult` and `ManualResult` classes ([#9437](https://github.com/Lightning-AI/lightning/pull/9437), [#9424](https://github.com/Lightning-AI/lightning/pull/9424))
    * Marked `OptimizerLoop.backward` as protected ([#9514](https://github.com/Lightning-AI/lightning/pull/9514))
    * Marked `FitLoop.should_accumulate` as protected ([#9515](https://github.com/Lightning-AI/lightning/pull/9515))
    * Marked several methods in `PredictionLoop` as protected: `on_predict_start`, `on_predict_epoch_end`, `on_predict_end`, `on_predict_model_eval` ([#9516](https://github.com/Lightning-AI/lightning/pull/9516))
    * Marked several methods in `EvaluationLoop` as protected: `get_max_batches`, `on_evaluation_model_eval`, `on_evaluation_model_train`, `on_evaluation_start`, `on_evaluation_epoch_start`, `on_evaluation_epoch_end`, `on_evaluation_end`, `reload_evaluation_dataloaders` ([#9516](https://github.com/Lightning-AI/lightning/pull/9516))
    * Marked several methods in `EvaluationEpochLoop` as protected: `on_evaluation_batch_start`, `evaluation_step`, `evaluation_step_end` ([#9516](https://github.com/Lightning-AI/lightning/pull/9516))
    * Added `yielding_training_step` example ([#9983](https://github.com/Lightning-AI/lightning/pull/9983))
- Added support for saving and loading state of multiple callbacks of the same type ([#7187](https://github.com/Lightning-AI/lightning/pull/7187))
- Added DeepSpeed Stage 1 support ([#8974](https://github.com/Lightning-AI/lightning/pull/8974))
- Added `Python dataclass` support for `LightningDataModule` ([#8272](https://github.com/Lightning-AI/lightning/pull/8272))
- Added sanitization of tensors when they get logged as hyperparameters in `TensorBoardLogger` ([#9031](https://github.com/Lightning-AI/lightning/pull/9031))
- Added `InterBatchParallelDataFetcher` ([#9020](https://github.com/Lightning-AI/lightning/pull/9020))
- Added `DataLoaderIterDataFetcher` ([#9020](https://github.com/Lightning-AI/lightning/pull/9020))
- Added `DataFetcher` within `Fit / Evaluation` Loop  ([#9047](https://github.com/Lightning-AI/lightning/pull/9047))
- Added a friendly error message when DDP attempts to spawn new distributed processes with rank > 0 ([#9005](https://github.com/Lightning-AI/lightning/pull/9005))
- Added Rich integration:
    * Added Rich progress bar ([#8929](https://github.com/Lightning-AI/lightning/pull/8929), [#9559](https://github.com/Lightning-AI/lightning/pull/9559))
    * Added Support for iterable datasets ([#9734](https://github.com/Lightning-AI/lightning/pull/9734))
    * Added `RichModelSummary` callback ([#9546](https://github.com/Lightning-AI/lightning/pull/9546))
    * Added `configure_columns` method to `RichProgressBar` ([#10288](https://github.com/Lightning-AI/lightning/pull/10288))
    * Added `leave` argument to `RichProgressBar` ([#10301](https://github.com/Lightning-AI/lightning/pull/10301))
- Added input validation logic for precision ([#9080](https://github.com/Lightning-AI/lightning/pull/9080))
- Added support for CPU AMP autocast ([#9084](https://github.com/Lightning-AI/lightning/pull/9084))
- Added `on_exception` callback hook ([#9183](https://github.com/Lightning-AI/lightning/pull/9183))
- Added a warning to DeepSpeed when inferring batch size ([#9221](https://github.com/Lightning-AI/lightning/pull/9221))
- Added `ModelSummary` callback ([#9344](https://github.com/Lightning-AI/lightning/pull/9344))
- Added `log_images`, `log_text` and `log_table` to `WandbLogger` ([#9545](https://github.com/Lightning-AI/lightning/pull/9545))
- Added `PL_RECONCILE_PROCESS` environment variable to enable process reconciliation regardless of cluster environment settings ([#9389](https://github.com/Lightning-AI/lightning/pull/9389))
- Added `get_device_stats` to the Accelerator interface and added its implementation for GPU and TPU ([#9586](https://github.com/Lightning-AI/lightning/pull/9586))
- Added a warning when an unknown key is encountered in the optimizer configuration, and when `OneCycleLR` is used with `"interval": "epoch"` ([#9666](https://github.com/Lightning-AI/lightning/pull/9666))
- Added `DeviceStatsMonitor` callback ([#9712](https://github.com/Lightning-AI/lightning/pull/9712))
- Added `enable_progress_bar` to the Trainer constructor ([#9664](https://github.com/Lightning-AI/lightning/pull/9664))
- Added `pl_legacy_patch` load utility for loading old checkpoints that have pickled legacy Lightning attributes ([#9166](https://github.com/Lightning-AI/lightning/pull/9166))
- Added support for `torch.use_deterministic_algorithms` ([#9121](https://github.com/Lightning-AI/lightning/pull/9121))
- Added automatic parameters tying for TPUs ([#9525](https://github.com/Lightning-AI/lightning/pull/9525))
- Added support for `torch.autograd.set_detect_anomaly` through `Trainer` constructor argument `detect_anomaly` ([#9848](https://github.com/Lightning-AI/lightning/pull/9848))
- Added `enable_model_summary` flag to Trainer ([#9699](https://github.com/Lightning-AI/lightning/pull/9699))
- Added `strategy` argument to Trainer ([#8597](https://github.com/Lightning-AI/lightning/pull/8597))
- Added `init_meta_context`, `materialize_module` utilities ([#9920](https://github.com/Lightning-AI/lightning/pull/9920))
- Added `TPUPrecisionPlugin` ([#10020](https://github.com/Lightning-AI/lightning/pull/#10020))
- Added `torch.bfloat16` support:
  * Added bfloat16 support for Lightning Trainer ([#9049](https://github.com/Lightning-AI/lightning/pull/9049))
  * Renamed `TPUHalfPrecisionPlugin` to `TPUBf16PrecisionPlugin` ([#10026](https://github.com/Lightning-AI/lightning/pull/10026))
  * Default to `precision=bf16` on CPU when `precision=16` is passed ([#10033](https://github.com/Lightning-AI/lightning/pull/10033))
  * Added support for `torch.autocast` ([#10053](https://github.com/Lightning-AI/lightning/pull/10053))
- Added `kfold` example for loop customization ([#9965](https://github.com/Lightning-AI/lightning/pull/9965))
- LightningLite:
    * Added `PrecisionPlugin.forward_context`, making it the default implementation for all `{train,val,test,predict}_step_context()` methods ([#9988](https://github.com/Lightning-AI/lightning/pull/9988))
    * Added `DDPSpawnPlugin.spawn()` for spawning new processes of a given function ([#10018](https://github.com/Lightning-AI/lightning/pull/10018), [#10022](https://github.com/Lightning-AI/lightning/pull/10022))
    * Added `TrainingTypePlugin.{_setup_model, _setup_optimizer}` methods ([#9994](https://github.com/Lightning-AI/lightning/pull/9994), [#10064](https://github.com/Lightning-AI/lightning/pull/10064))
    * Implemented `DataParallelPlugin._setup_model` ([#10010](https://github.com/Lightning-AI/lightning/pull/10010))
    * Implemented `DeepSpeedPlugin._setup_model_and_optimizers` ([#10009](https://github.com/Lightning-AI/lightning/pull/10009), [#10064](https://github.com/Lightning-AI/lightning/pull/10064))
    * Implemented `{DDPShardedPlugin,DDPShardedSpawnPlugin}._setup_model_and_optimizers` ([#10028](https://github.com/Lightning-AI/lightning/pull/10028), [#10064](https://github.com/Lightning-AI/lightning/pull/10064))
    * Added optional `model` argument to the `optimizer_step` methods in accelerators and plugins ([#10023](https://github.com/Lightning-AI/lightning/pull/10023))
    * Updated precision attributes in `DeepSpeedPlugin` ([#10164](https://github.com/Lightning-AI/lightning/pull/10164))
    * Added the ability to return a result from rank 0 in `DDPSpawnPlugin.spawn` ([#10162](https://github.com/Lightning-AI/lightning/pull/10162))
    * Added `pl.lite` package ([#10175](https://github.com/Lightning-AI/lightning/pull/10175))
    * Added `LightningLite` documentation ([#10043](https://github.com/Lightning-AI/lightning/pull/10043))
    * Added `LightningLite` examples ([#9987](https://github.com/Lightning-AI/lightning/pull/9987))
    * Make the `_LiteDataLoader` an iterator and add supports for custom dataloader ([#10279](https://github.com/Lightning-AI/lightning/pull/10279))
- Added `use_omegaconf` argument to `save_hparams_to_yaml` plugin ([#9170](https://github.com/Lightning-AI/lightning/pull/9170))
- Added `ckpt_path` argument for `Trainer.fit()` ([#10061](https://github.com/Lightning-AI/lightning/pull/10061))
- Added `auto_device_count` method to `Accelerators` ([#10222](https://github.com/Lightning-AI/lightning/pull/10222))
- Added support for `devices="auto"` ([#10264](https://github.com/Lightning-AI/lightning/pull/10264))
- Added a `filename` argument in `ModelCheckpoint.format_checkpoint_name` ([#9818](https://github.com/Lightning-AI/lightning/pull/9818))
- Added support for empty `gpus` list to run on CPU ([#10246](https://github.com/Lightning-AI/lightning/pull/10246))
- Added a warning if multiple batch sizes are found from ambiguous batch ([#10247](https://github.com/Lightning-AI/lightning/pull/10247))

### Changed

- Trainer now raises a `MisconfigurationException` when its methods are called with `ckpt_path="best"` but a checkpoint callback isn't configured ([#9841](https://github.com/Lightning-AI/lightning/pull/9841))
- Setting `Trainer(accelerator="ddp_cpu")` now does not spawn a subprocess if `num_processes` is kept `1` along with `num_nodes > 1` ([#9603](https://github.com/Lightning-AI/lightning/pull/9603))
- Module imports are now catching `ModuleNotFoundError` instead of `ImportError` ([#9867](https://github.com/Lightning-AI/lightning/pull/9867))
- `pl.loggers.neptune.NeptuneLogger` is now consistent with the new [neptune-client](https://github.com/neptune-ai/neptune-client) API; the old [neptune-client](https://github.com/neptune-ai/neptune-client) API is supported by `NeptuneClient` from the [neptune-contrib](https://github.com/neptune-ai/neptune-contrib) repo ([#6867](https://github.com/Lightning-AI/lightning/pull/6867))
- Parsing of `enums` type hyperparameters to be saved in the `haprams.yaml` file by TensorBoard and CSV loggers has been fixed and made in line with how OmegaConf parses it ([#9170](https://github.com/Lightning-AI/lightning/pull/9170))
- Parsing of the `gpus` Trainer argument has changed: `gpus="n"` (str) no longer selects the GPU index n and instead selects the first n devices ([#8770](https://github.com/Lightning-AI/lightning/pull/8770))
- `iteration_count` and other index attributes in the loops has been replaced with progress dataclasses ([#8477](https://github.com/Lightning-AI/lightning/pull/8477))
- The `trainer.lightning_module` reference is now properly set at the very beginning of a run ([#8536](https://github.com/Lightning-AI/lightning/pull/8536))
- The model weights now get loaded in all cases when the checkpoint path gets provided in validate/test/predict, regardless of whether the model instance is provided or not ([#8352](https://github.com/Lightning-AI/lightning/pull/8352))
- The `Trainer` functions `reset_{train,val,test,predict}_dataloader`, `reset_train_val_dataloaders`, and `request_dataloader` `model` argument is now optional ([#8536](https://github.com/Lightning-AI/lightning/pull/8536))
- Saved checkpoints will no longer use the type of a `Callback` as the key to avoid issues with unpickling ([#6886](https://github.com/Lightning-AI/lightning/pull/6886))
- Improved string conversion for `ResultCollection` ([#8622](https://github.com/Lightning-AI/lightning/pull/8622))
- `LightningCLI` changes:
    * `LightningCLI.init_parser` now returns the parser instance ([#8721](https://github.com/Lightning-AI/lightning/pull/8721))
    * `LightningCLI.add_core_arguments_to_parser`, `LightningCLI.parse_arguments` now take a `parser` argument ([#8721](https://github.com/Lightning-AI/lightning/pull/8721))
    * `LightningCLI.instantiate_trainer` now takes a config and a list of callbacks ([#8721](https://github.com/Lightning-AI/lightning/pull/8721))
    * Split `LightningCLI.add_core_arguments_to_parser` into `LightningCLI.add_default_arguments_to_parser` + `LightningCLI.add_core_arguments_to_parser` ([#8721](https://github.com/Lightning-AI/lightning/pull/8721))
- The accelerator and training type plugin `setup` hooks no longer have a `model` argument ([#8536](https://github.com/Lightning-AI/lightning/pull/8536))
- The accelerator and training type plugin `update_global_step` hook has been removed ([#8856](https://github.com/Lightning-AI/lightning/pull/8856))
- The coverage of `self.log`-ing in any `LightningModule` or `Callback` hook has been improved ([#8498](https://github.com/Lightning-AI/lightning/pull/8498))
- `self.log`-ing without a `Trainer` reference now raises a warning instead of an exception ([#9733](https://github.com/Lightning-AI/lightning/pull/9733))
- Removed restrictions in the Trainer that loggers can only log from rank 0; the existing logger behavior has not changed ([#8608](https://github.com/Lightning-AI/lightning/pull/8608))
- `Trainer.request_dataloader` now takes a `RunningStage` enum instance ([#8858](https://github.com/Lightning-AI/lightning/pull/8858))
- Changed `rank_zero_warn` to `NotImplementedError` in the `{train, val, test, predict}_dataloader` hooks that `Lightning(Data)Module` uses ([#9161](https://github.com/Lightning-AI/lightning/pull/9161))
- Moved `block_ddp_sync_behaviour` out of `TrainingBatchLoop` to loop utilities ([#9192](https://github.com/Lightning-AI/lightning/pull/9192))
- Executing the `optimizer_closure` is now required when overriding the `optimizer_step` hook ([#9360](https://github.com/Lightning-AI/lightning/pull/9360))
- Changed logging of `LightningModule` and `LightningDataModule` hyperparameters to raise an exception only if there are colliding keys with different values ([#9496](https://github.com/Lightning-AI/lightning/pull/9496))
- `seed_everything` now fails when an invalid seed value is passed instead of selecting a random seed ([#8787](https://github.com/Lightning-AI/lightning/pull/8787))
- The Trainer now calls `TrainingTypePlugin` collective APIs directly instead of going through the Accelerator reference ([#9677](https://github.com/Lightning-AI/lightning/pull/9677), [#9901](https://github.com/Lightning-AI/lightning/pull/9901))
- The tuner now uses a unique filename to save a temporary checkpoint ([#9682](https://github.com/Lightning-AI/lightning/pull/9682))
- Changed `HorovodPlugin.all_gather` to return a `torch.Tensor` instead of a list ([#9696](https://github.com/Lightning-AI/lightning/pull/9696))
- Changed Trainer connectors to be protected attributes:
    * Configuration Validator ([#9779](https://github.com/Lightning-AI/lightning/pull/9779))
- The `current_epoch` and `global_step` attributes now get restored irrespective of the Trainer task ([#9413](https://github.com/Lightning-AI/lightning/pull/9413))
- Trainer now raises an exception when requesting `amp_level` with native `amp_backend` ([#9755](https://github.com/Lightning-AI/lightning/pull/9755))
- Update the logic to check for accumulation steps with deepspeed ([#9826](https://github.com/Lightning-AI/lightning/pull/9826))
- `pl.utilities.grads.grad_norm` now raises an exception if parameter `norm_type <= 0` ([#9765](https://github.com/Lightning-AI/lightning/pull/9765))
- Updated error message for interactive incompatible plugins ([#9896](https://github.com/Lightning-AI/lightning/pull/9896))
- Moved the `optimizer_step` and `clip_gradients` hook from the `Accelerator` and `TrainingTypePlugin` into the `PrecisionPlugin` ([#10143](https://github.com/Lightning-AI/lightning/pull/10143), [#10029](https://github.com/Lightning-AI/lightning/pull/10029))
- `NativeMixedPrecisionPlugin` and its subclasses now take an optional `GradScaler` instance ([#10055](https://github.com/Lightning-AI/lightning/pull/10055))
- Trainer is now raising a `MisconfigurationException` instead of a warning if `Trainer.{validate/test}` is missing required methods ([#10016](https://github.com/Lightning-AI/lightning/pull/10016))
- Changed default value of the `max_steps` Trainer argument from `None` to -1 ([#9460](https://github.com/Lightning-AI/lightning/pull/9460))
- LightningModule now raises an error when calling `log(on_step=False, on_epoch=False)` ([#10227](https://github.com/Lightning-AI/lightning/pull/10227))
- Quantization aware training observers are now disabled by default during validating/testing/predicting stages ([#8540](https://github.com/Lightning-AI/lightning/pull/8540))
- Raised `MisconfigurationException` when total length of `dataloader` across ranks is zero, and give warning when total length is non-zero, but only local rank length is zero. ([#9827](https://github.com/Lightning-AI/lightning/pull/9827))
- Changed the model size calculation using `ByteCounter` ([#10123](https://github.com/Lightning-AI/lightning/pull/10123))
- Enabled `on_load_checkpoint` for `LightningDataModule` for all `trainer_fn` ([#10238](https://github.com/Lightning-AI/lightning/pull/10238))
- Allowed separate config files for parameters with class type when LightningCLI is in `subclass_mode=False` ([#10286](https://github.com/Lightning-AI/lightning/pull/10286))

### Deprecated

- Deprecated Trainer argument `terminate_on_nan` in favor of `detect_anomaly`([#9175](https://github.com/Lightning-AI/lightning/pull/9175))
- Deprecated `Trainer.terminate_on_nan` public attribute access ([#9849](https://github.com/Lightning-AI/lightning/pull/9849))
- Deprecated `LightningModule.summarize()` in favor of `pl.utilities.model_summary.summarize()` ([#8513](https://github.com/Lightning-AI/lightning/pull/8513))
- Deprecated `LightningModule.model_size` ([#8343](https://github.com/Lightning-AI/lightning/pull/8343))
- Deprecated `DataModule` properties: `train_transforms`, `val_transforms`, `test_transforms`, `size`, `dims` ([#8851](https://github.com/Lightning-AI/lightning/pull/8851))
- Deprecated `add_to_queue`, `get_from_queue` from `LightningModule` in favor of corresponding methods in the `DDPSpawnPlugin` ([#9118](https://github.com/Lightning-AI/lightning/pull/9118))
- Deprecated `LightningModule.get_progress_bar_dict` and `Trainer.progress_bar_dict` in favor of `pl.callbacks.progress.base.get_standard_metrics` and `ProgressBarBase.get_metrics` ([#8985](https://github.com/Lightning-AI/lightning/pull/8985))
- Deprecated `prepare_data_per_node` flag on Trainer and set it as a property of `DataHooks`, accessible in the `LightningModule` and `LightningDataModule` ([#8958](https://github.com/Lightning-AI/lightning/pull/8958))
- Deprecated the `TestTubeLogger` ([#9065](https://github.com/Lightning-AI/lightning/pull/9065))
- Deprecated `on_{train/val/test/predict}_dataloader()` from `LightningModule` and `LightningDataModule` ([#9098](https://github.com/Lightning-AI/lightning/pull/9098))
- Deprecated `on_keyboard_interrupt` callback hook in favor of new `on_exception` hook ([#9260](https://github.com/Lightning-AI/lightning/pull/9260))
- Deprecated passing `process_position` to the `Trainer` constructor in favor of adding the `ProgressBar` callback with `process_position` directly to the list of callbacks ([#9222](https://github.com/Lightning-AI/lightning/pull/9222))
- Deprecated passing `flush_logs_every_n_steps` as a Trainer argument, instead pass it to the logger init if supported ([#9366](https://github.com/Lightning-AI/lightning/pull/9366))
- Deprecated `LightningLoggerBase.close`, `LoggerCollection.close` in favor of `LightningLoggerBase.finalize`, `LoggerCollection.finalize` ([#9422](https://github.com/Lightning-AI/lightning/pull/9422))
- Deprecated passing `progress_bar_refresh_rate` to the `Trainer` constructor in favor of adding the `ProgressBar` callback with `refresh_rate` directly to the list of callbacks, or passing `enable_progress_bar=False` to disable the progress bar ([#9616](https://github.com/Lightning-AI/lightning/pull/9616))
- Deprecated `LightningDistributed` and moved the broadcast logic to `DDPPlugin` and `DDPSpawnPlugin` directly ([#9691](https://github.com/Lightning-AI/lightning/pull/9691))
- Deprecated passing `stochastic_weight_avg` to the `Trainer` constructor in favor of adding the `StochasticWeightAveraging` callback directly to the list of callbacks ([#8989](https://github.com/Lightning-AI/lightning/pull/8989))
- Deprecated Accelerator collective API `barrier`, `broadcast`, and `all_gather` in favor of calling the `TrainingTypePlugin` collective API directly ([#9677](https://github.com/Lightning-AI/lightning/pull/9677))
- Deprecated `checkpoint_callback` from the `Trainer` constructor in favor of `enable_checkpointing` ([#9754](https://github.com/Lightning-AI/lightning/pull/9754))
- Deprecated the `LightningModule.on_post_move_to_device` method ([#9525](https://github.com/Lightning-AI/lightning/pull/9525))
- Deprecated `pl.core.decorators.parameter_validation` in favor of `pl.utilities.parameter_tying.set_shared_parameters` ([#9525](https://github.com/Lightning-AI/lightning/pull/9525))
- Deprecated passing `weights_summary` to the `Trainer` constructor in favor of adding the `ModelSummary` callback with `max_depth` directly to the list of callbacks ([#9699](https://github.com/Lightning-AI/lightning/pull/9699))
- Deprecated `log_gpu_memory`, `gpu_metrics`, and util funcs in favor of `DeviceStatsMonitor` callback ([#9921](https://github.com/Lightning-AI/lightning/pull/9921))
- Deprecated `GPUStatsMonitor` and `XLAStatsMonitor` in favor of `DeviceStatsMonitor` callback ([#9924](https://github.com/Lightning-AI/lightning/pull/9924))
- Deprecated setting `Trainer(max_steps=None)`; To turn off the limit, set `Trainer(max_steps=-1)` (default) ([#9460](https://github.com/Lightning-AI/lightning/pull/9460))
- Deprecated access to the `AcceleratorConnector.is_slurm_managing_tasks` attribute and marked it as protected ([#10101](https://github.com/Lightning-AI/lightning/pull/10101))
- Deprecated access to the `AcceleratorConnector.configure_slurm_ddp` method and marked it as protected ([#10101](https://github.com/Lightning-AI/lightning/pull/10101))
- Deprecated passing `resume_from_checkpoint` to the `Trainer` constructor in favor of `trainer.fit(ckpt_path=)` ([#10061](https://github.com/Lightning-AI/lightning/pull/10061))
- Deprecated `ClusterEnvironment.creates_children()` in favor of `ClusterEnvironment.creates_processes_externally` (property) ([#10106](https://github.com/Lightning-AI/lightning/pull/10106))
- Deprecated `PrecisionPlugin.master_params()` in favor of `PrecisionPlugin.main_params()` ([#10105](https://github.com/Lightning-AI/lightning/pull/10105))
- Deprecated `lr_sch_names` from `LearningRateMonitor` ([#10066](https://github.com/Lightning-AI/lightning/pull/10066))
- Deprecated `ProgressBar` callback in favor of `TQDMProgressBar` ([#10134](https://github.com/Lightning-AI/lightning/pull/10134))

### Removed

- Removed deprecated `metrics` ([#8586](https://github.com/Lightning-AI/lightning/pull/8586/))
- Removed the deprecated `outputs` argument in both the `LightningModule.on_train_epoch_end` and `Callback.on_train_epoch_end` hooks ([#8587](https://github.com/Lightning-AI/lightning/pull/8587))
- Removed the deprecated `TrainerLoggingMixin` class ([#8609](https://github.com/Lightning-AI/lightning/pull/8609))
- Removed the deprecated `TrainerTrainingTricksMixin` class ([#8679](https://github.com/Lightning-AI/lightning/pull/8679))
- Removed the deprecated `optimizer_idx` from `training_step` as an accepted argument in manual optimization ([#8576](https://github.com/Lightning-AI/lightning/pull/8576))
- Removed support for the deprecated `on_save_checkpoint` signature. The hook now takes a `checkpoint` positional parameter ([#8697](https://github.com/Lightning-AI/lightning/pull/8697))
- Removed support for the deprecated `on_load_checkpoint` signature. The hook now takes a `pl_module` positional parameter ([#8697](https://github.com/Lightning-AI/lightning/pull/8697))
- Removed the deprecated `save_function` property in `ModelCheckpoint` ([#8680](https://github.com/Lightning-AI/lightning/pull/8680))
- Removed the deprecated `model` argument from `ModelCheckpoint.save_checkpoint` ([#8688](https://github.com/Lightning-AI/lightning/pull/8688))
- Removed the deprecated `sync_step` argument from `WandbLogger` ([#8763](https://github.com/Lightning-AI/lightning/pull/8763))
- Removed the deprecated `Trainer.truncated_bptt_steps` in favor of `LightningModule.truncated_bptt_steps` ([#8826](https://github.com/Lightning-AI/lightning/pull/8826))
- Removed `LightningModule.write_predictions` and `LightningModule.write_predictions_dict` ([#8850](https://github.com/Lightning-AI/lightning/pull/8850))
- Removed `on_reset_*_dataloader` hooks in TrainingType Plugins and Accelerators ([#8858](https://github.com/Lightning-AI/lightning/pull/8858))
- Removed deprecated `GradInformation` module in favor of `pl.utilities.grads` ([#8831](https://github.com/Lightning-AI/lightning/pull/8831/))
- Removed `TrainingTypePlugin.on_save` and `Accelerator.on_save` ([#9023](https://github.com/Lightning-AI/lightning/pull/9023))
- Removed `{Accelerator,TrainingTypePlugin,PrecisionPlugin}.post_optimizer_step` ([#9746](https://github.com/Lightning-AI/lightning/pull/9746))
- Removed deprecated `connect_precision_plugin` and `connect_training_type_plugin` from `Accelerator` ([#9019](https://github.com/Lightning-AI/lightning/pull/9019))
- Removed `on_train_epoch_end` from `Accelerator` ([#9035](https://github.com/Lightning-AI/lightning/pull/9035))
- Removed `InterBatchProcessor` in favor of `DataLoaderIterDataFetcher` ([#9052](https://github.com/Lightning-AI/lightning/pull/9052))
- Removed `Plugin` in `base_plugin.py` in favor of accessing `TrainingTypePlugin` and `PrecisionPlugin` directly instead ([#9066](https://github.com/Lightning-AI/lightning/pull/9066))
- Removed `teardown` from `ParallelPlugin` ([#8943](https://github.com/Lightning-AI/lightning/pull/8943))
- Removed deprecated `profiled_functions` argument from `PyTorchProfiler` ([#9178](https://github.com/Lightning-AI/lightning/pull/9178))
- Removed deprecated `pytorch_lighting.utilities.argparse_utils` module ([#9166](https://github.com/Lightning-AI/lightning/pull/9166))
- Removed deprecated property `Trainer.running_sanity_check` in favor of `Trainer.sanity_checking` ([#9209](https://github.com/Lightning-AI/lightning/pull/9209))
- Removed deprecated `BaseProfiler.output_filename` arg from it and its descendants in favor of `dirpath` and `filename` ([#9214](https://github.com/Lightning-AI/lightning/pull/9214))
- Removed deprecated property `ModelCheckpoint.period` in favor of `ModelCheckpoint.every_n_epochs` ([#9213](https://github.com/Lightning-AI/lightning/pull/9213))
- Removed deprecated `auto_move_data` decorator ([#9231](https://github.com/Lightning-AI/lightning/pull/9231))
- Removed deprecated property `LightningModule.datamodule` in favor of `Trainer.datamodule` ([#9233](https://github.com/Lightning-AI/lightning/pull/9233))
- Removed deprecated properties `DeepSpeedPlugin.cpu_offload*` in favor of `offload_optimizer`, `offload_parameters` and `pin_memory` ([#9244](https://github.com/Lightning-AI/lightning/pull/9244))
- Removed deprecated property `AcceleratorConnector.is_using_torchelastic` in favor of `TorchElasticEnvironment.is_using_torchelastic()` ([#9729](https://github.com/Lightning-AI/lightning/pull/9729))
- Removed `pl.utilities.debugging.InternalDebugger` ([#9680](https://github.com/Lightning-AI/lightning/pull/9680))
- Removed `call_configure_sharded_model_hook` property from `Accelerator` and `TrainingTypePlugin` ([#9612](https://github.com/Lightning-AI/lightning/pull/9612))
- Removed `TrainerProperties` mixin and moved property definitions directly into `Trainer` ([#9495](https://github.com/Lightning-AI/lightning/pull/9495))
- Removed a redundant warning with `ModelCheckpoint(monitor=None)` callback ([#9875](https://github.com/Lightning-AI/lightning/pull/9875))
- Remove `epoch` from `trainer.logged_metrics` ([#9904](https://github.com/Lightning-AI/lightning/pull/9904))
- Remove deprecated `distributed_backend` from `Trainer` ([#10017](https://github.com/Lightning-AI/lightning/pull/10017))
- Removed `process_idx` from the `{DDPSpawnPlugin,TPUSpawnPlugin}.new_process` methods ([#10022](https://github.com/Lightning-AI/lightning/pull/10022))
- Removed automatic patching of `{train,val,test,predict}_dataloader()` on the `LightningModule` ([#9764](https://github.com/Lightning-AI/lightning/pull/9764))
- Removed `pl.trainer.connectors.OptimizerConnector` ([#10120](https://github.com/Lightning-AI/lightning/pull/10120))

### Fixed

- Fixed ImageNet evaluation in example ([#10179](https://github.com/Lightning-AI/lightning/pull/10179))
- Fixed an issue with logger outputs not being finalized correctly after prediction runs ([#8685](https://github.com/Lightning-AI/lightning/pull/8685))
- Fixed `move_metrics_to_cpu` moving the loss to CPU while training on device ([#9308](https://github.com/Lightning-AI/lightning/pull/9308))
- Fixed incorrect main progress bar indicator when resuming training mid-epoch ([#9310](https://github.com/Lightning-AI/lightning/pull/9310))
- Fixed an issue with freeing memory of datafetchers during teardown ([#9387](https://github.com/Lightning-AI/lightning/pull/9387))
- Fixed a bug where the training step output needed to be `deepcopy`-ed ([#9349](https://github.com/Lightning-AI/lightning/pull/9349))
- Fixed an issue with freeing memory allocated by the data iterators in `Loop.on_run_end` ([#9386](https://github.com/Lightning-AI/lightning/pull/9386), [#9915](https://github.com/Lightning-AI/lightning/pull/9915))
- Fixed `BasePredictionWriter` not returning the batch indices in a non-distributed setting ([#9432](https://github.com/Lightning-AI/lightning/pull/9432))
- Fixed an error when running in XLA environments with no TPU attached ([#9572](https://github.com/Lightning-AI/lightning/pull/9572))
- Fixed check on torchmetrics logged whose `compute()` output is a multielement tensor ([#9582](https://github.com/Lightning-AI/lightning/pull/9582))
- Fixed gradient accumulation for `DDPShardedPlugin` ([#9122](https://github.com/Lightning-AI/lightning/pull/9122))
- Fixed missing DeepSpeed distributed call ([#9540](https://github.com/Lightning-AI/lightning/pull/9540))
- Fixed an issue with wrapped LightningModule during evaluation; The LightningModule no longer gets wrapped with data-parallel modules when not fitting in `DDPPlugin`, `DDPSpawnPlugin`, `DDPShardedPlugin`, `DDPSpawnShardedPlugin` ([#9096](https://github.com/Lightning-AI/lightning/pull/9096))
- Fixed `trainer.accumulate_grad_batches` to be an int on init. The default value for it is now `None` inside Trainer ([#9652](https://github.com/Lightning-AI/lightning/pull/9652))
- Fixed `broadcast` in `DDPPlugin` and `DDPSpawnPlugin` to respect the `src` input ([#9691](https://github.com/Lightning-AI/lightning/pull/9691))
- Fixed `self.log(on_epoch=True, reduce_fx=sum))` for the `on_batch_start` and `on_train_batch_start` hooks ([#9791](https://github.com/Lightning-AI/lightning/pull/9791))
- Fixed `self.log(on_epoch=True)` for the `on_batch_start` and `on_train_batch_start` hooks ([#9780](https://github.com/Lightning-AI/lightning/pull/9780))
- Fixed restoring training state during `Trainer.fit` only ([#9413](https://github.com/Lightning-AI/lightning/pull/9413))
- Fixed DeepSpeed and Lightning both calling the scheduler ([#9788](https://github.com/Lightning-AI/lightning/pull/9788))
- Fixed missing arguments when saving hyperparameters from the parent class but not from the child class ([#9800](https://github.com/Lightning-AI/lightning/pull/9800))
- Fixed DeepSpeed GPU device IDs ([#9847](https://github.com/Lightning-AI/lightning/pull/9847))
- Reset `val_dataloader` in `tuner/batch_size_scaling` ([#9857](https://github.com/Lightning-AI/lightning/pull/9857))
- Fixed use of `LightningCLI` in computer_vision_fine_tuning.py example ([#9934](https://github.com/Lightning-AI/lightning/pull/9934))
- Fixed issue with non-init dataclass fields in `apply_to_collection` ([#9963](https://github.com/Lightning-AI/lightning/pull/9963))
- Reset `val_dataloader` in `tuner/batch_size_scaling` for binsearch ([#9975](https://github.com/Lightning-AI/lightning/pull/9975))
- Fixed logic to check for spawn in dataloader `TrainerDataLoadingMixin._worker_check` ([#9902](https://github.com/Lightning-AI/lightning/pull/9902))
- Fixed `train_dataloader` getting loaded twice when resuming from a checkpoint during `Trainer.fit()` ([#9671](https://github.com/Lightning-AI/lightning/pull/9671))
- Fixed `LearningRateMonitor` logging with multiple param groups optimizer with no scheduler ([#10044](https://github.com/Lightning-AI/lightning/pull/10044))
- Fixed undesired side effects being caused by `Trainer` patching dataloader methods on the `LightningModule` ([#9764](https://github.com/Lightning-AI/lightning/pull/9764))
- Fixed gradients not being unscaled when clipping or logging the gradient norm ([#9287](https://github.com/Lightning-AI/lightning/pull/9287))
- Fixed `on_before_optimizer_step` getting called before the optimizer closure (including backward) has run ([#10167](https://github.com/Lightning-AI/lightning/pull/10167))
- Fixed monitor value in `ModelCheckpoint` getting moved to the wrong device in a special case where it becomes NaN ([#10118](https://github.com/Lightning-AI/lightning/pull/10118))
- Fixed creation of `dirpath` in `BaseProfiler` if it doesn't exist ([#10073](https://github.com/Lightning-AI/lightning/pull/10073))
- Fixed incorrect handling of sigterm ([#10189](https://github.com/Lightning-AI/lightning/pull/10189))
- Fixed bug where `log(on_step=True, on_epoch=True, sync_dist=True)` wouldn't reduce the value on step ([#10227](https://github.com/Lightning-AI/lightning/pull/10227))
- Fixed an issue with `pl.utilities.seed.reset_seed` converting the `PL_SEED_WORKERS` environment variable to `bool` ([#10099](https://github.com/Lightning-AI/lightning/pull/10099))
- Fixed iterating over a logger collection when `fast_dev_run > 0` ([#10232](https://github.com/Lightning-AI/lightning/pull/10232))
- Fixed `batch_size` in `ResultCollection` not being reset to 1 on epoch end ([#10242](https://github.com/Lightning-AI/lightning/pull/10242))
- Fixed `distrib_type` not being set when training plugin instances are being passed to the Trainer ([#10251](https://github.com/Lightning-AI/lightning/pull/10251))


## [1.4.9] - 2021-09-30

- Fixed `lr_find` to generate same results on multiple calls ([#9704](https://github.com/Lightning-AI/lightning/pull/9704))
- Fixed `reset` metrics on validation epoch end ([#9717](https://github.com/Lightning-AI/lightning/pull/9717))
- Fixed input validation for `gradient_clip_val`, `gradient_clip_algorithm`, `track_grad_norm` and `terminate_on_nan` Trainer arguments ([#9595](https://github.com/Lightning-AI/lightning/pull/9595))
- Reset metrics before each task starts ([#9410](https://github.com/Lightning-AI/lightning/pull/9410))


## [1.4.8] - 2021-09-22

- Fixed error reporting in DDP process reconciliation when processes are launched by an external agent ([#9389](https://github.com/Lightning-AI/lightning/pull/9389))
- Added PL_RECONCILE_PROCESS environment variable to enable process reconciliation regardless of cluster environment settings ([#9389](https://github.com/Lightning-AI/lightning/pull/9389))
- Fixed `add_argparse_args` raising `TypeError` when args are typed as `typing.Generic` in Python 3.6 ([#9554](https://github.com/Lightning-AI/lightning/pull/9554))
- Fixed back-compatibility for saving hyperparameters from a single container and inferring its argument name by reverting [#9125](https://github.com/Lightning-AI/lightning/pull/9125) ([#9642](https://github.com/Lightning-AI/lightning/pull/9642))


## [1.4.7] - 2021-09-14

- Fixed logging of nan parameters ([#9364](https://github.com/Lightning-AI/lightning/pull/9364))
- Fixed `replace_sampler` missing the batch size under specific conditions ([#9367](https://github.com/Lightning-AI/lightning/pull/9367))
- Pass init args to ShardedDataParallel ([#9483](https://github.com/Lightning-AI/lightning/pull/9483))
- Fixed collision of user argument when using ShardedDDP ([#9512](https://github.com/Lightning-AI/lightning/pull/9512))
- Fixed DeepSpeed crash for RNNs ([#9489](https://github.com/Lightning-AI/lightning/pull/9489))


## [1.4.6] - 2021-09-07

- Fixed an issues with export to ONNX format when a model has multiple inputs ([#8800](https://github.com/Lightning-AI/lightning/pull/8800))
- Removed deprecation warnings being called for `on_{task}_dataloader` ([#9279](https://github.com/Lightning-AI/lightning/pull/9279))
- Fixed save/load/resume from checkpoint for DeepSpeed Plugin (
    [#8397](https://github.com/Lightning-AI/lightning/pull/8397),
    [#8644](https://github.com/Lightning-AI/lightning/pull/8644),
    [#8627](https://github.com/Lightning-AI/lightning/pull/8627))
- Fixed `EarlyStopping` running on train epoch end when `check_val_every_n_epoch>1` is set ([#9156](https://github.com/Lightning-AI/lightning/pull/9156))
- Fixed an issue with logger outputs not being finalized correctly after prediction runs ([#8333](https://github.com/Lightning-AI/lightning/pull/8333))
- Fixed the Apex and DeepSpeed plugin closure running after the `on_before_optimizer_step` hook ([#9288](https://github.com/Lightning-AI/lightning/pull/9288))
- Fixed the Native AMP plugin closure not running with manual optimization ([#9288](https://github.com/Lightning-AI/lightning/pull/9288))
- Fixed bug where data-loading functions where not getting the correct running stage passed ([#8858](https://github.com/Lightning-AI/lightning/pull/8858))
- Fixed intra-epoch evaluation outputs staying in memory when the respective `*_epoch_end` hook wasn't overridden ([#9261](https://github.com/Lightning-AI/lightning/pull/9261))
- Fixed error handling in DDP process reconciliation when `_sync_dir` was not initialized ([#9267](https://github.com/Lightning-AI/lightning/pull/9267))
- Fixed PyTorch Profiler not enabled for manual optimization ([#9316](https://github.com/Lightning-AI/lightning/pull/9316))
- Fixed inspection of other args when a container is specified in `save_hyperparameters` ([#9125](https://github.com/Lightning-AI/lightning/pull/9125))
- Fixed signature of `Timer.on_train_epoch_end` and `StochasticWeightAveraging.on_train_epoch_end` to prevent unwanted deprecation warnings ([#9347](https://github.com/Lightning-AI/lightning/pull/9347))


## [1.4.5] - 2021-08-31

- Fixed reduction using `self.log(sync_dict=True, reduce_fx={mean,max})` ([#9142](https://github.com/Lightning-AI/lightning/pull/9142))
- Fixed not setting a default value for `max_epochs` if `max_time` was specified on the `Trainer` constructor ([#9072](https://github.com/Lightning-AI/lightning/pull/9072))
- Fixed the CometLogger, no longer modifies the metrics in place. Instead creates a copy of metrics before performing any operations ([#9150](https://github.com/Lightning-AI/lightning/pull/9150))
- Fixed `DDP` "CUDA error: initialization error" due to a `copy` instead of `deepcopy` on `ResultCollection` ([#9239](https://github.com/Lightning-AI/lightning/pull/9239))


## [1.4.4] - 2021-08-24

- Fixed a bug in the binary search mode of auto batch size scaling where exception was raised if the first trainer run resulted in OOM ([#8954](https://github.com/Lightning-AI/lightning/pull/8954))
- Fixed a bug causing logging with `log_gpu_memory='min_max'` not working ([#9013](https://github.com/Lightning-AI/lightning/pull/9013))


## [1.4.3] - 2021-08-17

- Fixed plateau scheduler stepping on incomplete epoch ([#8861](https://github.com/Lightning-AI/lightning/pull/8861))
- Fixed infinite loop with `CycleIterator` and multiple loaders ([#8889](https://github.com/Lightning-AI/lightning/pull/8889))
- Fixed `StochasticWeightAveraging` with a list of learning rates not applying them to each param group ([#8747](https://github.com/Lightning-AI/lightning/pull/8747))
- Restore original loaders if replaced by entrypoint ([#8885](https://github.com/Lightning-AI/lightning/pull/8885))
- Fixed lost reference to `_Metadata` object in `ResultMetricCollection` ([#8932](https://github.com/Lightning-AI/lightning/pull/8932))
- Ensure the existence of `DDPPlugin._sync_dir` in `reconciliate_processes` ([#8939](https://github.com/Lightning-AI/lightning/pull/8939))


## [1.4.2] - 2021-08-10

- Fixed recursive call for `apply_to_collection(include_none=False)` ([#8719](https://github.com/Lightning-AI/lightning/pull/8719))
- Fixed truncated backprop through time enablement when set as a property on the LightningModule and not the Trainer ([#8804](https://github.com/Lightning-AI/lightning/pull/8804/))
- Fixed comments and exception message for metrics_to_scalars ([#8782](https://github.com/Lightning-AI/lightning/pull/8782/))
- Fixed typo error in LightningLoggerBase.after_save_checkpoint docstring ([#8737](https://github.com/Lightning-AI/lightning/pull/8737/))


## [1.4.1] - 2021-08-03

- Fixed `trainer.fit_loop.split_idx` always returning `None` ([#8601](https://github.com/Lightning-AI/lightning/pull/8601))
- Fixed references for `ResultCollection.extra` ([#8622](https://github.com/Lightning-AI/lightning/pull/8622))
- Fixed reference issues during epoch end result collection ([#8621](https://github.com/Lightning-AI/lightning/pull/8621))
- Fixed horovod auto-detection when horovod is not installed and the launcher is `mpirun` ([#8610](https://github.com/Lightning-AI/lightning/pull/8610))
- Fixed an issue with `training_step` outputs not getting collected correctly for `training_epoch_end` ([#8613](https://github.com/Lightning-AI/lightning/pull/8613))
- Fixed distributed types support for CPUs ([#8667](https://github.com/Lightning-AI/lightning/pull/8667))
- Fixed a deadlock issue with DDP and torchelastic ([#8655](https://github.com/Lightning-AI/lightning/pull/8655))
- Fixed `accelerator=ddp` choice for CPU ([#8645](https://github.com/Lightning-AI/lightning/pull/8645))


## [1.4.0] - 2021-07-27

### Added

- Added `extract_batch_size` utility and corresponding tests to extract batch dimension from multiple batch types ([#8357](https://github.com/Lightning-AI/lightning/pull/8357/))
- Added support for named parameter groups in `LearningRateMonitor` ([#7987](https://github.com/Lightning-AI/lightning/pull/7987))
- Added `dataclass` support for `pl.utilities.apply_to_collection` ([#7935](https://github.com/Lightning-AI/lightning/pull/7935))
- Added support to `LightningModule.to_torchscript` for saving to custom filesystems with `fsspec` ([#7617](https://github.com/Lightning-AI/lightning/pull/7617))
- Added `KubeflowEnvironment` for use with the `PyTorchJob` operator in Kubeflow
- Added LightningCLI support for config files on object stores ([#7521](https://github.com/Lightning-AI/lightning/pull/7521))
- Added `ModelPruning(prune_on_train_epoch_end=True|False)` to choose when to apply pruning ([#7704](https://github.com/Lightning-AI/lightning/pull/7704))
- Added support for checkpointing based on a provided time interval during training ([#7515](https://github.com/Lightning-AI/lightning/pull/7515))
- Progress tracking
  * Added dataclasses for progress tracking ([#6603](https://github.com/Lightning-AI/lightning/pull/6603),
    [#7574](https://github.com/Lightning-AI/lightning/pull/7574),
    [#8140](https://github.com/Lightning-AI/lightning/pull/8140),
    [#8362](https://github.com/Lightning-AI/lightning/pull/8362))
  * Add `{,load_}state_dict` to the progress tracking dataclasses ([#8140](https://github.com/Lightning-AI/lightning/pull/8140))
  * Connect the progress tracking dataclasses to the loops ([#8244](https://github.com/Lightning-AI/lightning/pull/8244),
    [#8362](https://github.com/Lightning-AI/lightning/pull/8362))
  * Do not reset the progress tracking dataclasses total counters ([#8475](https://github.com/Lightning-AI/lightning/pull/8475))
- Added support for passing a `LightningDataModule` positionally as the second argument to `trainer.{validate,test,predict}` ([#7431](https://github.com/Lightning-AI/lightning/pull/7431))
- Added argument `trainer.predict(ckpt_path)` ([#7430](https://github.com/Lightning-AI/lightning/pull/7430))
- Added `clip_grad_by_value` support for TPUs ([#7025](https://github.com/Lightning-AI/lightning/pull/7025))
- Added support for passing any class to `is_overridden` ([#7918](https://github.com/Lightning-AI/lightning/pull/7918))
- Added `sub_dir` parameter to `TensorBoardLogger` ([#6195](https://github.com/Lightning-AI/lightning/pull/6195))
- Added correct `dataloader_idx` to batch transfer hooks ([#6241](https://github.com/Lightning-AI/lightning/pull/6241))
- Added `include_none=bool` argument to `apply_to_collection` ([#7769](https://github.com/Lightning-AI/lightning/pull/7769))
- Added `apply_to_collections` to apply a function to two zipped collections ([#7769](https://github.com/Lightning-AI/lightning/pull/7769))
- Added `ddp_fully_sharded` support ([#7487](https://github.com/Lightning-AI/lightning/pull/7487))
- Added `should_rank_save_checkpoint` property to Training Plugins ([#7684](https://github.com/Lightning-AI/lightning/pull/7684))
- Added `log_grad_norm` hook to `LightningModule` to customize the logging of gradient norms ([#7873](https://github.com/Lightning-AI/lightning/pull/7873))
- Added `save_config_filename` init argument to `LightningCLI` to ease resolving name conflicts ([#7741](https://github.com/Lightning-AI/lightning/pull/7741))
- Added `save_config_overwrite` init argument to `LightningCLI` to ease overwriting existing config files ([#8059](https://github.com/Lightning-AI/lightning/pull/8059))
- Added reset dataloader hooks to Training Plugins and Accelerators ([#7861](https://github.com/Lightning-AI/lightning/pull/7861))
- Added trainer stage hooks for Training Plugins and Accelerators ([#7864](https://github.com/Lightning-AI/lightning/pull/7864))
- Added the `on_before_optimizer_step` hook ([#8048](https://github.com/Lightning-AI/lightning/pull/8048))
- Added IPU Accelerator ([#7867](https://github.com/Lightning-AI/lightning/pull/7867))
- Fault-tolerant training
    * Added `{,load_}state_dict` to `ResultCollection` ([#7948](https://github.com/Lightning-AI/lightning/pull/7948))
    * Added `{,load_}state_dict` to `Loops` ([#8197](https://github.com/Lightning-AI/lightning/pull/8197))
    * Added `FastForwardSampler` and `CaptureIterableDataset` ([#8307](https://github.com/Lightning-AI/lightning/pull/8307))
    * Set `Loop.restarting=False` at the end of the first iteration ([#8362](https://github.com/Lightning-AI/lightning/pull/8362))
    * Save the loops state with the checkpoint (opt-in) ([#8362](https://github.com/Lightning-AI/lightning/pull/8362))
    * Save a checkpoint to restore the state on exception (opt-in) ([#8362](https://github.com/Lightning-AI/lightning/pull/8362))
    * Added `state_dict` and `load_state_dict` utilities for `CombinedLoader` + utilities for dataloader ([#8364](https://github.com/Lightning-AI/lightning/pull/8364))
- Added `rank_zero_only` to `LightningModule.log` function ([#7966](https://github.com/Lightning-AI/lightning/pull/7966))
- Added `metric_attribute` to `LightningModule.log` function ([#7966](https://github.com/Lightning-AI/lightning/pull/7966))
- Added a warning if `Trainer(log_every_n_steps)` is a value too high for the training dataloader ([#7734](https://github.com/Lightning-AI/lightning/pull/7734))
- Added LightningCLI support for argument links applied on instantiation ([#7895](https://github.com/Lightning-AI/lightning/pull/7895))
- Added LightningCLI support for configurable callbacks that should always be present ([#7964](https://github.com/Lightning-AI/lightning/pull/7964))
- Added DeepSpeed Infinity Support, and updated to DeepSpeed 0.4.0 ([#7234](https://github.com/Lightning-AI/lightning/pull/7234))
- Added support for `torch.nn.UninitializedParameter` in `ModelSummary` ([#7642](https://github.com/Lightning-AI/lightning/pull/7642))
- Added support `LightningModule.save_hyperparameters` when `LightningModule` is a dataclass ([#7992](https://github.com/Lightning-AI/lightning/pull/7992))
- Added support for overriding `optimizer_zero_grad` and `optimizer_step` when using accumulate_grad_batches ([#7980](https://github.com/Lightning-AI/lightning/pull/7980))
- Added `logger` boolean flag to `save_hyperparameters` ([#7960](https://github.com/Lightning-AI/lightning/pull/7960))
- Added support for calling scripts using the module syntax (`python -m package.script`) ([#8073](https://github.com/Lightning-AI/lightning/pull/8073))
- Added support for optimizers and learning rate schedulers to `LightningCLI` ([#8093](https://github.com/Lightning-AI/lightning/pull/8093))
- Added XLA Profiler ([#8014](https://github.com/Lightning-AI/lightning/pull/8014))
- Added `PrecisionPlugin.{pre,post}_backward` ([#8328](https://github.com/Lightning-AI/lightning/pull/8328))
- Added `on_load_checkpoint` and `on_save_checkpoint` hooks to the `PrecisionPlugin` base class ([#7831](https://github.com/Lightning-AI/lightning/pull/7831))
- Added `max_depth` parameter in `ModelSummary` ([#8062](https://github.com/Lightning-AI/lightning/pull/8062))
- Added `XLAStatsMonitor` callback ([#8235](https://github.com/Lightning-AI/lightning/pull/8235))
- Added `restore` function and `restarting` attribute to base `Loop` ([#8247](https://github.com/Lightning-AI/lightning/pull/8247))
- Added support for `save_hyperparameters` in `LightningDataModule` ([#3792](https://github.com/Lightning-AI/lightning/pull/3792))
- Added the `ModelCheckpoint(save_on_train_epoch_end)` to choose when to run the saving logic ([#8389](https://github.com/Lightning-AI/lightning/pull/8389))
- Added `LSFEnvironment` for distributed training with the LSF resource manager `jsrun` ([#5102](https://github.com/Lightning-AI/lightning/pull/5102))
- Added support for `accelerator='cpu'|'gpu'|'tpu'|'ipu'|'auto'` ([#7808](https://github.com/Lightning-AI/lightning/pull/7808))
- Added `tpu_spawn_debug` to plugin registry ([#7933](https://github.com/Lightning-AI/lightning/pull/7933))
- Enabled traditional/manual launching of DDP processes through `LOCAL_RANK` and `NODE_RANK` environment variable assignments ([#7480](https://github.com/Lightning-AI/lightning/pull/7480))
- Added `quantize_on_fit_end` argument to `QuantizationAwareTraining` ([#8464](https://github.com/Lightning-AI/lightning/pull/8464))
- Added experimental support for loop specialization ([#8226](https://github.com/Lightning-AI/lightning/pull/8226))
- Added support for `devices` flag to Trainer ([#8440](https://github.com/Lightning-AI/lightning/pull/8440))
- Added private `prevent_trainer_and_dataloaders_deepcopy` context manager on the `LightningModule` ([#8472](https://github.com/Lightning-AI/lightning/pull/8472))
- Added support for providing callables to the Lightning CLI instead of types ([#8400](https://github.com/Lightning-AI/lightning/pull/8400))

### Changed

- Decoupled device parsing logic from Accelerator connector to Trainer ([#8180](https://github.com/Lightning-AI/lightning/pull/8180))
- Changed the `Trainer`'s `checkpoint_callback` argument to allow only boolean values ([#7539](https://github.com/Lightning-AI/lightning/pull/7539))
- Log epoch metrics before the `on_evaluation_end` hook ([#7272](https://github.com/Lightning-AI/lightning/pull/7272))
- Explicitly disallow calling `self.log(on_epoch=False)` during epoch-only or single-call hooks ([#7874](https://github.com/Lightning-AI/lightning/pull/7874))
- Changed these `Trainer` methods to be protected: `call_setup_hook`, `call_configure_sharded_model`, `pre_dispatch`, `dispatch`, `post_dispatch`, `call_teardown_hook`, `run_train`, `run_sanity_check`, `run_evaluate`, `run_evaluation`, `run_predict`, `track_output_for_epoch_end`
- Changed `metrics_to_scalars` to work with any collection or value ([#7888](https://github.com/Lightning-AI/lightning/pull/7888))
- Changed `clip_grad_norm` to use `torch.nn.utils.clip_grad_norm_` ([#7025](https://github.com/Lightning-AI/lightning/pull/7025))
- Validation is now always run inside the training epoch scope ([#7357](https://github.com/Lightning-AI/lightning/pull/7357))
- `ModelCheckpoint` now runs at the end of the training epoch by default ([#8389](https://github.com/Lightning-AI/lightning/pull/8389))
- `EarlyStopping` now runs at the end of the training epoch by default ([#8286](https://github.com/Lightning-AI/lightning/pull/8286))
- Refactored Loops
    * Moved attributes `global_step`, `current_epoch`, `max/min_steps`, `max/min_epochs`, `batch_idx`, and `total_batch_idx` to TrainLoop ([#7437](https://github.com/Lightning-AI/lightning/pull/7437))
    * Refactored result handling in training loop ([#7506](https://github.com/Lightning-AI/lightning/pull/7506))
    * Moved attributes `hiddens` and `split_idx` to TrainLoop ([#7507](https://github.com/Lightning-AI/lightning/pull/7507))
    * Refactored the logic around manual and automatic optimization inside the optimizer loop ([#7526](https://github.com/Lightning-AI/lightning/pull/7526))
    * Simplified "should run validation" logic ([#7682](https://github.com/Lightning-AI/lightning/pull/7682))
    * Simplified logic for updating the learning rate for schedulers ([#7682](https://github.com/Lightning-AI/lightning/pull/7682))
    * Removed the `on_epoch` guard from the "should stop" validation check ([#7701](https://github.com/Lightning-AI/lightning/pull/7701))
    * Refactored internal loop interface; added new classes `FitLoop`, `TrainingEpochLoop`, `TrainingBatchLoop` ([#7871](https://github.com/Lightning-AI/lightning/pull/7871), [#8077](https://github.com/Lightning-AI/lightning/pull/8077))
    * Removed `pl.trainer.training_loop` ([#7985](https://github.com/Lightning-AI/lightning/pull/7985))
    * Refactored evaluation loop interface; added new classes `DataLoaderLoop`, `EvaluationLoop`, `EvaluationEpochLoop` ([#7990](https://github.com/Lightning-AI/lightning/pull/7990), [#8077](https://github.com/Lightning-AI/lightning/pull/8077))
    * Removed `pl.trainer.evaluation_loop` ([#8056](https://github.com/Lightning-AI/lightning/pull/8056))
    * Restricted public access to several internal functions ([#8024](https://github.com/Lightning-AI/lightning/pull/8024))
    * Refactored trainer `_run_*` functions and separate evaluation loops ([#8065](https://github.com/Lightning-AI/lightning/pull/8065))
    * Refactored prediction loop interface; added new classes `PredictionLoop`, `PredictionEpochLoop` ([#7700](https://github.com/Lightning-AI/lightning/pull/7700), [#8077](https://github.com/Lightning-AI/lightning/pull/8077))
    * Removed `pl.trainer.predict_loop` ([#8094](https://github.com/Lightning-AI/lightning/pull/8094))
    * Moved result teardown to the loops ([#8245](https://github.com/Lightning-AI/lightning/pull/8245))
    * Improve `Loop` API to better handle children `state_dict` and `progress` ([#8334](https://github.com/Lightning-AI/lightning/pull/8334))
- Refactored logging
    * Renamed and moved `core/step_result.py` to `trainer/connectors/logger_connector/result.py` ([#7736](https://github.com/Lightning-AI/lightning/pull/7736))
    * Dramatically simplify the `LoggerConnector` ([#7882](https://github.com/Lightning-AI/lightning/pull/7882))
    * `trainer.{logged,progress_bar,callback}_metrics` are now updated on-demand ([#7882](https://github.com/Lightning-AI/lightning/pull/7882))
    * Completely overhaul the `Result` object in favor of `ResultMetric` ([#7882](https://github.com/Lightning-AI/lightning/pull/7882))
    * Improve epoch-level reduction time and overall memory usage ([#7882](https://github.com/Lightning-AI/lightning/pull/7882))
    * Allow passing `self.log(batch_size=...)` ([#7891](https://github.com/Lightning-AI/lightning/pull/7891))
    * Each of the training loops now keeps its own results collection ([#7891](https://github.com/Lightning-AI/lightning/pull/7891))
    * Remove `EpochResultStore` and `HookResultStore` in favor of `ResultCollection` ([#7909](https://github.com/Lightning-AI/lightning/pull/7909))
    * Remove `MetricsHolder` ([#7909](https://github.com/Lightning-AI/lightning/pull/7909))
- Moved `ignore_scalar_return_in_dp` warning suppression to the DataParallelPlugin class ([#7421](https://github.com/Lightning-AI/lightning/pull/7421/))
- Changed the behaviour when logging evaluation step metrics to no longer append `/epoch_*` to the metric name ([#7351](https://github.com/Lightning-AI/lightning/pull/7351))
- Raised `ValueError` when a `None` value is `self.log`-ed ([#7771](https://github.com/Lightning-AI/lightning/pull/7771))
- Changed `resolve_training_type_plugins` to allow setting `num_nodes` and `sync_batchnorm` from `Trainer` setting ([#7026](https://github.com/Lightning-AI/lightning/pull/7026))
- Default `seed_everything(workers=True)` in the `LightningCLI` ([#7504](https://github.com/Lightning-AI/lightning/pull/7504))
- Changed `model.state_dict()` in `CheckpointConnector` to allow `training_type_plugin` to customize the model's `state_dict()` ([#7474](https://github.com/Lightning-AI/lightning/pull/7474))
- `MLflowLogger` now uses the env variable `MLFLOW_TRACKING_URI` as default tracking URI ([#7457](https://github.com/Lightning-AI/lightning/pull/7457))
- Changed `Trainer` arg and functionality from `reload_dataloaders_every_epoch` to `reload_dataloaders_every_n_epochs` ([#5043](https://github.com/Lightning-AI/lightning/pull/5043))
- Changed `WandbLogger(log_model={True/'all'})` to log models as artifacts ([#6231](https://github.com/Lightning-AI/lightning/pull/6231))
- MLFlowLogger now accepts `run_name` as an constructor argument ([#7622](https://github.com/Lightning-AI/lightning/pull/7622))
- Changed `teardown()` in `Accelerator` to allow `training_type_plugin` to customize `teardown` logic ([#7579](https://github.com/Lightning-AI/lightning/pull/7579))
- `Trainer.fit` now raises an error when using manual optimization with unsupported features such as `gradient_clip_val` or `accumulate_grad_batches` ([#7788](https://github.com/Lightning-AI/lightning/pull/7788))
- Accelerator hooks are called regardless if `LightningModule` overrides the same hooks ([#7826](https://github.com/Lightning-AI/lightning/pull/7826))
- Moved profilers to their own file ([#7822](https://github.com/Lightning-AI/lightning/pull/7822))
- The `on_after_backward` hook is now called on accumulating iterations. Use the `on_before_optimizer_step` hook to mimic the old behaviour ([#8328](https://github.com/Lightning-AI/lightning/pull/8328))
- The mixed precision loss is no longer unscaled before the `on_after_backward` hook. Use the `on_before_optimizer_step` hook to mimic the old behaviour  ([#8328](https://github.com/Lightning-AI/lightning/pull/8328))
- The `TrainingTypePlugin.{pre,post}_backward` hooks no longer take the `optimizer, opt_idx, should_accumulate` arguments ([#8328](https://github.com/Lightning-AI/lightning/pull/8328))
- The `PrecisionPlugin.backward` hooks no longer returns a value ([#8328](https://github.com/Lightning-AI/lightning/pull/8328))
- The `PrecisionPlugin.backward` hooks no longer takes a `should_accumulate` argument ([#8328](https://github.com/Lightning-AI/lightning/pull/8328))
- Added the `on_before_backward` hook ([#7865](https://github.com/Lightning-AI/lightning/pull/7865))
- `LightningCLI` now aborts with a clearer message if config already exists and disables save config during `fast_dev_run`([#7963](https://github.com/Lightning-AI/lightning/pull/7963))
- Saved the `LightningCLI` config on `setup` and only on the main process ([#8017](https://github.com/Lightning-AI/lightning/pull/8017))
- Dropped the `LightningCLI` `ArgumentParser` when pickling ([#8017](https://github.com/Lightning-AI/lightning/pull/8017))
- Skip `broadcast` if distributed not initialized for the spawn plugins ([#8017](https://github.com/Lightning-AI/lightning/pull/8017))
- `Trainer(resume_from_checkpoint=...)` now restores the model directly after `LightningModule.setup()`, which is before `LightningModule.configure_sharded_model()` ([#7652](https://github.com/Lightning-AI/lightning/pull/7652))
- Moved `torch.cuda.set_device()` to enable collective calls earlier in setup ([#8312](https://github.com/Lightning-AI/lightning/pull/8312))
- Used XLA utility API to move data to CPU (Single TPU core) ([#8078](https://github.com/Lightning-AI/lightning/pull/8078))
- Improved error messages in `replace_sampler` when the `DataLoader` attributes are not included in the signature or the signature is missing optional arguments ([#8519](https://github.com/Lightning-AI/lightning/pull/8519))
- Moved `DeviceDtypeModuleMixin` and `HyperparametersMixin` mixin to `core` ([#8396](https://github.com/Lightning-AI/lightning/pull/8396))
- Return the `default_root_dir` as the `log_dir` when the logger is a `LoggerCollection` ([#8187](https://github.com/Lightning-AI/lightning/pull/8187))

### Deprecated

- Deprecated `LightningModule.loaded_optimizer_states_dict` ([#8229](https://github.com/Lightning-AI/lightning/pull/8229))
- Standardized the dataloaders arguments of `trainer.{fit,valdiate,test,tune}` ([#7431](https://github.com/Lightning-AI/lightning/pull/7431))
- Deprecated `DataModule` properties: `has_prepared_data`, `has_setup_fit`, `has_setup_validate`, `has_setup_test`, `has_setup_predict`, `has_teardown_fit`, `has_teardown_validate`, `has_teardown_test`, `has_teardown_predict` ([#7657](https://github.com/Lightning-AI/lightning/pull/7657/))
- Deprecated `TrainerModelHooksMixin` in favor of `pl.utilities.signature_utils` ([#7422](https://github.com/Lightning-AI/lightning/pull/7422))
- Deprecated `num_nodes` and `sync_batchnorm` arguments in `DDPPlugin` and `DDPSpawnPlugin` ([#7026](https://github.com/Lightning-AI/lightning/pull/7026))
- Deprecated `self.log(sync_dist_op)` in favor of `self.log(reduce_fx)`. ([#7891](https://github.com/Lightning-AI/lightning/pull/7891))
- Deprecated `is_overridden(model=...)` in favor of `is_overridden(instance=...)` ([#7918](https://github.com/Lightning-AI/lightning/pull/7918))
- Deprecated automatically detaching returned extras with grads ([#7994](https://github.com/Lightning-AI/lightning/pull/7994))
- Deprecated default value of `monitor` argument in EarlyStopping callback to enforce `monitor` as a required argument ([#7907](https://github.com/Lightning-AI/lightning/pull/7907))
- Deprecated importing `rank_zero_{warn,deprecation}` directly from `pl.utilities.distributed` ([#8085](https://github.com/Lightning-AI/lightning/pull/8085))
- Deprecated the use of `CheckpointConnector.hpc_load()` in favor of `CheckpointConnector.restore()` ([#7652](https://github.com/Lightning-AI/lightning/pull/7652))
- Deprecated `ModelCheckpoint(every_n_val_epochs)` in favor of `ModelCheckpoint(every_n_epochs)` ([#8383](https://github.com/Lightning-AI/lightning/pull/8383))
- Deprecated `DDPPlugin.task_idx` in favor of `DDPPlugin.local_rank` ([#8203](https://github.com/Lightning-AI/lightning/pull/8203))
- Deprecated the `Trainer.train_loop` property in favor of `Trainer.fit_loop` ([#8025](https://github.com/Lightning-AI/lightning/pull/8025))
- Deprecated the `Trainer.disable_validation` property in favor of `not Trainer.enable_validation` ([#8291](https://github.com/Lightning-AI/lightning/pull/8291))
- Deprecated `mode` parameter in `ModelSummary` in favor of `max_depth` ([#8062](https://github.com/Lightning-AI/lightning/pull/8062))
- Deprecated `reload_dataloaders_every_epoch` argument of `Trainer` in favor of `reload_dataloaders_every_n_epochs` ([#5043](https://github.com/Lightning-AI/lightning/pull/5043))
- Deprecated `distributed_backend` argument for `Trainer` ([#8575](https://github.com/Lightning-AI/lightning/pull/8575))

### Removed

- Dropped official support/testing for PyTorch <1.6 ([#8288](https://github.com/Lightning-AI/lightning/pull/8288))
- Removed `ProfilerConnector` ([#7654](https://github.com/Lightning-AI/lightning/pull/7654))
- Pruned deprecated classif. metrics from `pl.metrics.functional.classification` ([#7499](https://github.com/Lightning-AI/lightning/pull/7499))
- Removed deprecated data parallel classes `LightningDataParallel` and `LightningDistributedDataParallel` from `pl.overrides.data_parallel` ([#7510](https://github.com/Lightning-AI/lightning/pull/7510))
- Removed deprecated trainer attributes - `get_model` and `accelerator_backend` ([#7502](https://github.com/Lightning-AI/lightning/pull/7502))
- Removed support for automatically monitoring the `val_loss` key with `ModelCheckpoint`. Pass your `monitor` of choice to the `ModelCheckpoint` instance instead ([#8293](https://github.com/Lightning-AI/lightning/pull/8293))
- Removed support for `self.log(tbptt_reduce_fx)` and `self.log(tbptt_pad_token)`. Please, open a discussion explaining your use-case if you relied on these. ([#7644](https://github.com/Lightning-AI/lightning/pull/7644))
- Removed deprecated utils modules `model_utils`, `warning_utils`, `xla_device_utils` and partially `argparse_utils` ([#7503](https://github.com/Lightning-AI/lightning/pull/7503))
- Removed `RPCPlugin` and `RPCSequentialPlugin`. If you were successfully using these plugins, please open a GitHub discussion about your use case ([#8101](https://github.com/Lightning-AI/lightning/pull/8101))
- Removed deprecated trainer attributes - `on_cpu`, `on_tpu`, `use_tpu`, `on_gpu`, `use_dp`, `use_ddp`, `use_ddp2`, `use_horovod`, `use_single_gpu` ([#7501](https://github.com/Lightning-AI/lightning/pull/7501))
- Removed deprecated `optimizer` argument in `LightningModule.manual_backward()`; Toggling optimizers in manual optimization should be done using `LightningModule.{un}toggle_optimizer()` ([#8287](https://github.com/Lightning-AI/lightning/pull/8287))
- Removed DeepSpeed FP16 Exception as FP32 is now supported ([#8462](https://github.com/Lightning-AI/lightning/pull/8462))
- Removed environment variable `PL_EXP_VERSION` from DDP subprocesses ([7403](https://github.com/Lightning-AI/lightning/pull/7403))

### Fixed

- Fixed the `GPUStatsMonitor` callbacks to use the correct GPU IDs if `CUDA_VISIBLE_DEVICES` set ([#8260](https://github.com/Lightning-AI/lightning/pull/8260))
- Fixed `lr_scheduler` checkpointed state by calling `update_lr_schedulers` before saving checkpoints ([#7877](https://github.com/Lightning-AI/lightning/pull/7877))
- Fixed ambiguous warning when both overfit and train dataloader shuffling are enabled ([#7685](https://github.com/Lightning-AI/lightning/pull/7685))
- Fixed dev debugger memory growing due to tracking events even when disabled ([#7875](https://github.com/Lightning-AI/lightning/pull/7875))
- Fixed `None` loss keys getting added in `training_epoch_end` when using manual optimization and not returning a loss ([#7772](https://github.com/Lightning-AI/lightning/pull/7772))
- Fixed a bug where `precision=64` with `accelerator='ddp_spawn'` would throw a pickle error ([#6924](https://github.com/Lightning-AI/lightning/pull/6924))
- Do not override the existing `epoch` value in `logged_metrics` when already logged by the user ([#7982](https://github.com/Lightning-AI/lightning/pull/7982))
- Support for manual optimization with DeepSpeed ([#7970](https://github.com/Lightning-AI/lightning/pull/7970))
- Fixed `dataloader_idx` argument value when predicting with only one `DataLoader` ([#7941](https://github.com/Lightning-AI/lightning/pull/7941))
- Fixed passing the `stage` argument of `Callback.{setup,teardown}` as a keyword ([#7973](https://github.com/Lightning-AI/lightning/pull/7973))
- Fixed metrics generated during `validation sanity checking` are cleaned on end ([#8171](https://github.com/Lightning-AI/lightning/pull/8171))
- Fixed `log_gpu_memory` metrics not being added to `logging` when nothing else is logged ([#8174](https://github.com/Lightning-AI/lightning/pull/8174))
- Fixed a bug where calling `log` with a `Metric` instance would raise an error if it was a nested attribute of the model ([#8181](https://github.com/Lightning-AI/lightning/pull/8181))
- Fixed a bug where using `precision=64` would cause buffers with complex dtype to be cast to real ([#8208](https://github.com/Lightning-AI/lightning/pull/8208))
- Fixed `is_overridden` returning true for wrapped functions with no changes ([#8296](https://github.com/Lightning-AI/lightning/pull/8296))
- Fixed a bug where `truncated_bptt_steps` would throw an AttributeError when the target RNN has multiple hidden states ([#8145](https://github.com/Lightning-AI/lightning/pull/8145))
- Fixed `self.optimizers()` not returning a single optimizer if it had been wrapped ([#8326](https://github.com/Lightning-AI/lightning/pull/8326))
- Fixed the `on_after_backward` hook not getting called when using manual optimization and no plugins ([#8328](https://github.com/Lightning-AI/lightning/pull/8328))
- Fixed the `LightningModule.backward` hook only getting called with the `apex` plugin when using manual optimization ([#8328](https://github.com/Lightning-AI/lightning/pull/8328))
- Fixed moving batch to device before sending it to the `on_*_batch_start`/`on_*_batch_end` callbacks and model hooks ([#7378](https://github.com/Lightning-AI/lightning/pull/7378))
- Fixed passing a custom `DDPPlugin` when choosing `accelerator="ddp_cpu"` for the accelerator ([#6208](https://github.com/Lightning-AI/lightning/pull/6208))
- Fixed missing call to `LightningModule.untoggle_optimizer` in training loop when running gradient accumulation with multiple optimizers ([#8284](https://github.com/Lightning-AI/lightning/pull/8284))
- Fixed hash of LightningEnum to work with value instead of name ([#8421](https://github.com/Lightning-AI/lightning/pull/8421)).
- Fixed a bug where an extra checkpoint was saved at the end of training if the `val_check_interval` did not align with the number of training batches ([#7724](https://github.com/Lightning-AI/lightning/pull/7724))
- Fixed hash of LightningEnum to work with value instead of name([#8421](https://github.com/Lightning-AI/lightning/pull/8421)).
- Fixed `move_data_to_device` to return the batch if the object `to` function didn't return `self` ([#8433](https://github.com/Lightning-AI/lightning/pull/8433))
- Fixed progress bar updates for Pod Training ([#8258](https://github.com/Lightning-AI/lightning/pull/8258))
- Fixed clearing dataloader references before attaching new dataloaders in consecutive `Trainer.{fit,validate,test,predict}´ runs ([#8442](https://github.com/Lightning-AI/lightning/pull/8442))
- Fixed memory leaks on GPU by moving `optimizer_states`, `ResultCollection.extra`, `ResultMetric` attributes, and `LoggerConnector` metrics to `cpu`. Also, delete the DDP wrapper on `teardown` ([#8490](https://github.com/Lightning-AI/lightning/pull/8490))
- Fixed `SWA` callback using LightningModule `prevent_trainer_and_dataloaders_deepcopy` to avoid OOM ([#8472](https://github.com/Lightning-AI/lightning/pull/8472))
- Fixed `ModelPruning` callback `on_save_checkpoint` to avoid making a `deepcopy` potentially leading to OOM ([#8472](https://github.com/Lightning-AI/lightning/pull/8472))
- Fixed the sampler replacement logic for `DataLoader`s which do not define all `DataLoader` attributes as `__init__` parameters ([#8519](https://github.com/Lightning-AI/lightning/pull/8519))
- Fixed DeepSpeed Windows support ([#8488](https://github.com/Lightning-AI/lightning/pull/8488))
- Fixed DeepSpeed not properly setting the trainer `lr_schedulers` attribute ([#8527](https://github.com/Lightning-AI/lightning/pull/8527))
- Fixed experiment version and log-dir divergence in DDP when using multiple `Trainer` instances in sequence ([7403](https://github.com/Lightning-AI/lightning/pull/7403))
- Enabled manual optimization for TPUs ([#8458](https://github.com/Lightning-AI/lightning/pull/8458))
- Fixed `accumulate_grad_batches` not been recomputed during model reload ([#5334](https://github.com/Lightning-AI/lightning/pull/5334))
- Fixed a `TypeError` when wrapping optimizers in the `HorovodPlugin` and running `Trainer.test` ([#7840](https://github.com/Lightning-AI/lightning/pull/7840))
- Fixed `BackboneFinetuning` restoration ([#8501](https://github.com/Lightning-AI/lightning/pull/8501))
- Fixed `lr_scheduler` with metric (e.g. `torch.optim.lr_scheduler.ReduceLROnPlateau`) when using `automatic_optimization = False` ([#7643](https://github.com/Lightning-AI/lightning/pull/7643))
- Fixed `DeepSpeed` breaking with no schedulers ([#8580](https://github.com/Lightning-AI/lightning/pull/8580))


## [1.3.8] - 2021-07-01

### Fixed

- Fixed a sync deadlock when checkpointing a `LightningModule` that uses a torchmetrics 0.4 `Metric` ([#8218](https://github.com/Lightning-AI/lightning/pull/8218))
- Fixed compatibility TorchMetrics v0.4 ([#8206](https://github.com/Lightning-AI/lightning/pull/8206))
- Added torchelastic check when sanitizing GPUs ([#8095](https://github.com/Lightning-AI/lightning/pull/8095))
- Fixed a DDP info message that was never shown ([#8111](https://github.com/Lightning-AI/lightning/pull/8111))
- Fixed metrics deprecation message at module import level ([#8163](https://github.com/Lightning-AI/lightning/pull/8163))
- Fixed a bug where an infinite recursion would be triggered when using the `BaseFinetuning` callback on a model that contains a `ModuleDict` ([#8170](https://github.com/Lightning-AI/lightning/pull/8170))
- Added a mechanism to detect `deadlock` for `DDP` when only 1 process trigger an `Exception`. The mechanism will `kill the processes` when it happens ([#8167](https://github.com/Lightning-AI/lightning/pull/8167))
- Fixed NCCL error when selecting non-consecutive device ids ([#8165](https://github.com/Lightning-AI/lightning/pull/8165))
- Fixed SWA to also work with `IterableDataset` ([#8172](https://github.com/Lightning-AI/lightning/pull/8172))


## [1.3.7] - 2021-06-22

### Fixed

- Fixed a bug where skipping an optimizer while using amp causes amp to trigger an assertion error ([#7975](https://github.com/Lightning-AI/lightning/pull/7975))
- Fixed deprecation messages not showing due to incorrect stacklevel ([#8002](https://github.com/Lightning-AI/lightning/pull/8002), [#8005](https://github.com/Lightning-AI/lightning/pull/8005))
- Fixed setting a `DistributedSampler` when using a distributed plugin in a custom accelerator ([#7814](https://github.com/Lightning-AI/lightning/pull/7814))
- Improved `PyTorchProfiler` chrome traces names ([#8009](https://github.com/Lightning-AI/lightning/pull/8009))
- Fixed moving the best score to device in `EarlyStopping` callback for TPU devices ([#7959](https://github.com/Lightning-AI/lightning/pull/7959))
- Fixes access to `callback_metrics` in ddp_spawn ([#7916](https://github.com/Lightning-AI/lightning/pull/7916))


## [1.3.6] - 2021-06-15

### Fixed

- Fixed logs overwriting issue for remote filesystems ([#7889](https://github.com/Lightning-AI/lightning/pull/7889))
- Fixed `DataModule.prepare_data` could only be called on the global rank 0 process ([#7945](https://github.com/Lightning-AI/lightning/pull/7945))
- Fixed setting `worker_init_fn` to seed dataloaders correctly when using DDP ([#7942](https://github.com/Lightning-AI/lightning/pull/7942))
- Fixed `BaseFinetuning` callback to properly handle parent modules w/ parameters ([#7931](https://github.com/Lightning-AI/lightning/pull/7931))


## [1.3.5] - 2021-06-08

### Added

- Added warning to Training Step output ([#7779](https://github.com/Lightning-AI/lightning/pull/7779))

### Fixed

- Fixed `LearningRateMonitor` and `BackboneFinetuning` ([#7835](https://github.com/Lightning-AI/lightning/pull/7835))
- Minor improvements to `apply_to_collection` and type signature of `log_dict` ([#7851](https://github.com/Lightning-AI/lightning/pull/7851))
- Fixed docker versions ([#7834](https://github.com/Lightning-AI/lightning/pull/7834))
- Fixed sharded training check for fp16 precision ([#7825](https://github.com/Lightning-AI/lightning/pull/7825))
- Fixed support for torch Module type hints in LightningCLI ([#7807](https://github.com/Lightning-AI/lightning/pull/7807))

### Changed

- Move `training_output` validation to after `train_step_end` ([#7868](https://github.com/Lightning-AI/lightning/pull/7868))


## [1.3.4] - 2021-06-01

### Fixed

- Fixed info message when max training time reached ([#7780](https://github.com/Lightning-AI/lightning/pull/7780))
- Fixed missing `__len__` method to `IndexBatchSamplerWrapper` ([#7681](https://github.com/Lightning-AI/lightning/pull/7681))


## [1.3.3] - 2021-05-27

### Changed

- Changed calling of `untoggle_optimizer(opt_idx)` out of the closure function ([#7563](https://github.com/Lightning-AI/lightning/pull/7563))

### Fixed

- Fixed `ProgressBar` pickling after calling `trainer.predict` ([#7608](https://github.com/Lightning-AI/lightning/pull/7608))
- Fixed broadcasting in multi-node, multi-gpu DDP using torch 1.7 ([#7592](https://github.com/Lightning-AI/lightning/pull/7592))
- Fixed dataloaders are not reset when tuning the model ([#7566](https://github.com/Lightning-AI/lightning/pull/7566))
- Fixed print errors in `ProgressBar` when `trainer.fit` is not called ([#7674](https://github.com/Lightning-AI/lightning/pull/7674))
- Fixed global step update when the epoch is skipped ([#7677](https://github.com/Lightning-AI/lightning/pull/7677))
- Fixed training loop total batch counter when accumulate grad batches was enabled ([#7692](https://github.com/Lightning-AI/lightning/pull/7692))


## [1.3.2] - 2021-05-18

### Changed

- `DataModule`s now avoid duplicate `{setup,teardown,prepare_data}` calls for the same stage ([#7238](https://github.com/Lightning-AI/lightning/pull/7238))

### Fixed

- Fixed parsing of multiple training dataloaders ([#7433](https://github.com/Lightning-AI/lightning/pull/7433))
- Fixed recursive passing of `wrong_type` keyword argument in `pl.utilities.apply_to_collection` ([#7433](https://github.com/Lightning-AI/lightning/pull/7433))
- Fixed setting correct `DistribType` for `ddp_cpu` (spawn) backend ([#7492](https://github.com/Lightning-AI/lightning/pull/7492))
- Fixed incorrect number of calls to LR scheduler when `check_val_every_n_epoch > 1` ([#7032](https://github.com/Lightning-AI/lightning/pull/7032))


## [1.3.1] - 2021-05-11

### Fixed

- Fixed DeepSpeed with IterableDatasets ([#7362](https://github.com/Lightning-AI/lightning/pull/7362))
- Fixed `Trainer.current_epoch` not getting restored after tuning ([#7434](https://github.com/Lightning-AI/lightning/pull/7434))
- Fixed local rank displayed in console log ([#7395](https://github.com/Lightning-AI/lightning/pull/7395))


## [1.3.0] - 2021-05-06

### Added

- Added support for the `EarlyStopping` callback to run at the end of the training epoch ([#6944](https://github.com/Lightning-AI/lightning/pull/6944))
- Added synchronization points before and after `setup` hooks are run ([#7202](https://github.com/Lightning-AI/lightning/pull/7202))
- Added a `teardown` hook to `ClusterEnvironment` ([#6942](https://github.com/Lightning-AI/lightning/pull/6942))
- Added utils for metrics to scalar conversions ([#7180](https://github.com/Lightning-AI/lightning/pull/7180))
- Added utils for NaN/Inf detection for gradients and parameters ([#6834](https://github.com/Lightning-AI/lightning/pull/6834))
- Added more explicit exception message when trying to execute `trainer.test()` or `trainer.validate()` with `fast_dev_run=True` ([#6667](https://github.com/Lightning-AI/lightning/pull/6667))
- Added `LightningCLI` class to provide simple reproducibility with minimum boilerplate training CLI (
    [#4492](https://github.com/Lightning-AI/lightning/pull/4492),
    [#6862](https://github.com/Lightning-AI/lightning/pull/6862),
    [#7156](https://github.com/Lightning-AI/lightning/pull/7156),
    [#7299](https://github.com/Lightning-AI/lightning/pull/7299))
- Added `gradient_clip_algorithm` argument to Trainer for gradient clipping by value ([#6123](https://github.com/Lightning-AI/lightning/pull/6123)).
- Added a way to print to terminal without breaking up the progress bar ([#5470](https://github.com/Lightning-AI/lightning/pull/5470))
- Added support to checkpoint after training steps in `ModelCheckpoint` callback ([#6146](https://github.com/Lightning-AI/lightning/pull/6146))
- Added `TrainerStatus.{INITIALIZING,RUNNING,FINISHED,INTERRUPTED}` ([#7173](https://github.com/Lightning-AI/lightning/pull/7173))
- Added `Trainer.validate()` method to perform one evaluation epoch over the validation set ([#4948](https://github.com/Lightning-AI/lightning/pull/4948))
- Added `LightningEnvironment` for Lightning-specific DDP ([#5915](https://github.com/Lightning-AI/lightning/pull/5915))
- Added `teardown()` hook to LightningDataModule ([#4673](https://github.com/Lightning-AI/lightning/pull/4673))
- Added `auto_insert_metric_name` parameter to `ModelCheckpoint` ([#6277](https://github.com/Lightning-AI/lightning/pull/6277))
- Added arg to `self.log` that enables users to give custom names when dealing with multiple dataloaders ([#6274](https://github.com/Lightning-AI/lightning/pull/6274))
- Added `teardown` method to `BaseProfiler` to enable subclasses defining post-profiling steps outside of `__del__` ([#6370](https://github.com/Lightning-AI/lightning/pull/6370))
- Added `setup` method to `BaseProfiler` to enable subclasses defining pre-profiling steps for every process ([#6633](https://github.com/Lightning-AI/lightning/pull/6633))
- Added no return warning to predict ([#6139](https://github.com/Lightning-AI/lightning/pull/6139))
- Added `Trainer.predict` config validation ([#6543](https://github.com/Lightning-AI/lightning/pull/6543))
- Added `AbstractProfiler` interface ([#6621](https://github.com/Lightning-AI/lightning/pull/6621))
- Added support for including module names for forward in the autograd trace of `PyTorchProfiler` ([#6349](https://github.com/Lightning-AI/lightning/pull/6349))
- Added support for the PyTorch 1.8.1 autograd profiler ([#6618](https://github.com/Lightning-AI/lightning/pull/6618))
- Added `outputs` parameter to callback's `on_validation_epoch_end` & `on_test_epoch_end` hooks ([#6120](https://github.com/Lightning-AI/lightning/pull/6120))
- Added `configure_sharded_model` hook ([#6679](https://github.com/Lightning-AI/lightning/pull/6679))
- Added support for `precision=64`, enabling training with double precision ([#6595](https://github.com/Lightning-AI/lightning/pull/6595))
- Added support for DDP communication hooks ([#6736](https://github.com/Lightning-AI/lightning/pull/6736))
- Added `artifact_location` argument to `MLFlowLogger` which will be passed to the `MlflowClient.create_experiment` call ([#6677](https://github.com/Lightning-AI/lightning/pull/6677))
- Added `model` parameter to precision plugins' `clip_gradients` signature (
    [#6764](https://github.com/Lightning-AI/lightning/pull/6764),
    [#7231](https://github.com/Lightning-AI/lightning/pull/7231))
- Added `is_last_batch` attribute to `Trainer` ([#6825](https://github.com/Lightning-AI/lightning/pull/6825))
- Added `LightningModule.lr_schedulers()` for manual optimization  ([#6567](https://github.com/Lightning-AI/lightning/pull/6567))
- Added `MpModelWrapper` in TPU Spawn ([#7045](https://github.com/Lightning-AI/lightning/pull/7045))
- Added `max_time` Trainer argument to limit training time ([#6823](https://github.com/Lightning-AI/lightning/pull/6823))
- Added `on_predict_{batch,epoch}_{start,end}` hooks ([#7141](https://github.com/Lightning-AI/lightning/pull/7141))
- Added new `EarlyStopping` parameters `stopping_threshold` and `divergence_threshold` ([#6868](https://github.com/Lightning-AI/lightning/pull/6868))
- Added `debug` flag to TPU Training Plugins (PT_XLA_DEBUG) ([#7219](https://github.com/Lightning-AI/lightning/pull/7219))
- Added new `UnrepeatedDistributedSampler` and `IndexBatchSamplerWrapper` for tracking distributed predictions ([#7215](https://github.com/Lightning-AI/lightning/pull/7215))
- Added `trainer.predict(return_predictions=None|False|True)` ([#7215](https://github.com/Lightning-AI/lightning/pull/7215))
- Added `BasePredictionWriter` callback to implement prediction saving ([#7127](https://github.com/Lightning-AI/lightning/pull/7127))
- Added `trainer.tune(scale_batch_size_kwargs, lr_find_kwargs)` arguments to configure the tuning algorithms ([#7258](https://github.com/Lightning-AI/lightning/pull/7258))
- Added `tpu_distributed` check for TPU Spawn barrier ([#7241](https://github.com/Lightning-AI/lightning/pull/7241))
- Added device updates to TPU Spawn for Pod training ([#7243](https://github.com/Lightning-AI/lightning/pull/7243))
- Added warning when missing `Callback` and using `resume_from_checkpoint` ([#7254](https://github.com/Lightning-AI/lightning/pull/7254))
- DeepSpeed single file saving ([#6900](https://github.com/Lightning-AI/lightning/pull/6900))
- Added Training type Plugins Registry (
    [#6982](https://github.com/Lightning-AI/lightning/pull/6982),
    [#7063](https://github.com/Lightning-AI/lightning/pull/7063),
    [#7214](https://github.com/Lightning-AI/lightning/pull/7214),
    [#7224](https://github.com/Lightning-AI/lightning/pull/7224)
)
- Add `ignore` param to `save_hyperparameters` ([#6056](https://github.com/Lightning-AI/lightning/pull/6056))

### Changed

- Changed `LightningModule.truncated_bptt_steps` to be property ([#7323](https://github.com/Lightning-AI/lightning/pull/7323))
- Changed `EarlyStopping` callback from by default running `EarlyStopping.on_validation_end` if only training is run. Set `check_on_train_epoch_end` to run the callback at the end of the train epoch instead of at the end of the validation epoch ([#7069](https://github.com/Lightning-AI/lightning/pull/7069))
- Renamed `pl.callbacks.swa` to `pl.callbacks.stochastic_weight_avg` ([#6259](https://github.com/Lightning-AI/lightning/pull/6259))
- Refactor `RunningStage` and `TrainerState` usage (
    [#4945](https://github.com/Lightning-AI/lightning/pull/4945),
    [#7173](https://github.com/Lightning-AI/lightning/pull/7173))
    * Added `RunningStage.SANITY_CHECKING`
    * Added `TrainerFn.{FITTING,VALIDATING,TESTING,PREDICTING,TUNING}`
    * Changed `trainer.evaluating` to return `True` if validating or testing
- Changed `setup()` and `teardown()` stage argument to take any of `{fit,validate,test,predict}` ([#6386](https://github.com/Lightning-AI/lightning/pull/6386))
- Changed profilers to save separate report files per state and rank ([#6621](https://github.com/Lightning-AI/lightning/pull/6621))
- The trainer no longer tries to save a checkpoint on exception or run callback's `on_train_end` functions ([#6864](https://github.com/Lightning-AI/lightning/pull/6864))
- Changed `PyTorchProfiler` to use `torch.autograd.profiler.record_function` to record functions ([#6349](https://github.com/Lightning-AI/lightning/pull/6349))
- Disabled `lr_scheduler.step()` in manual optimization  ([#6825](https://github.com/Lightning-AI/lightning/pull/6825))
- Changed warnings and recommendations for dataloaders in `ddp_spawn` ([#6762](https://github.com/Lightning-AI/lightning/pull/6762))
- `pl.seed_everything` will now also set the seed on the `DistributedSampler` ([#7024](https://github.com/Lightning-AI/lightning/pull/7024))
- Changed default setting for communication of multi-node training using `DDPShardedPlugin` ([#6937](https://github.com/Lightning-AI/lightning/pull/6937))
- `trainer.tune()` now returns the tuning result ([#7258](https://github.com/Lightning-AI/lightning/pull/7258))
- `LightningModule.from_datasets()` now accepts `IterableDataset` instances as training datasets. ([#7503](https://github.com/Lightning-AI/lightning/pull/7503))
- Changed `resume_from_checkpoint` warning to an error when the checkpoint file does not exist ([#7075](https://github.com/Lightning-AI/lightning/pull/7075))
- Automatically set `sync_batchnorm` for `training_type_plugin` ([#6536](https://github.com/Lightning-AI/lightning/pull/6536))
- Allowed training type plugin to delay optimizer creation ([#6331](https://github.com/Lightning-AI/lightning/pull/6331))
- Removed ModelSummary validation from train loop on_trainer_init ([#6610](https://github.com/Lightning-AI/lightning/pull/6610))
- Moved `save_function` to accelerator ([#6689](https://github.com/Lightning-AI/lightning/pull/6689))
- Updated DeepSpeed ZeRO ([#6546](https://github.com/Lightning-AI/lightning/pull/6546),
    [#6752](https://github.com/Lightning-AI/lightning/pull/6752),
    [#6142](https://github.com/Lightning-AI/lightning/pull/6142),
    [#6321](https://github.com/Lightning-AI/lightning/pull/6321))
- Improved verbose logging for `EarlyStopping` callback ([#6811](https://github.com/Lightning-AI/lightning/pull/6811))
- Run ddp_spawn dataloader checks on Windows ([#6930](https://github.com/Lightning-AI/lightning/pull/6930))
- Updated mlflow with using `resolve_tags` ([#6746](https://github.com/Lightning-AI/lightning/pull/6746))
- Moved `save_hyperparameters` to its own function ([#7119](https://github.com/Lightning-AI/lightning/pull/7119))
- Replaced `_DataModuleWrapper` with `__new__` ([#7289](https://github.com/Lightning-AI/lightning/pull/7289))
- Reset `current_fx` properties on lightning module in teardown ([#7247](https://github.com/Lightning-AI/lightning/pull/7247))
- Auto-set `DataLoader.worker_init_fn` with `seed_everything` ([#6960](https://github.com/Lightning-AI/lightning/pull/6960))
- Remove `model.trainer` call inside of dataloading mixin ([#7317](https://github.com/Lightning-AI/lightning/pull/7317))
- Split profilers module ([#6261](https://github.com/Lightning-AI/lightning/pull/6261))
- Ensure accelerator is valid if running interactively ([#5970](https://github.com/Lightning-AI/lightning/pull/5970))
- Disabled batch transfer in DP mode ([#6098](https://github.com/Lightning-AI/lightning/pull/6098))

### Deprecated

- Deprecated `outputs` in both `LightningModule.on_train_epoch_end` and `Callback.on_train_epoch_end` hooks ([#7339](https://github.com/Lightning-AI/lightning/pull/7339))
- Deprecated `Trainer.truncated_bptt_steps` in favor of `LightningModule.truncated_bptt_steps` ([#7323](https://github.com/Lightning-AI/lightning/pull/7323))
- Deprecated `outputs` in both `LightningModule.on_train_epoch_end` and `Callback.on_train_epoch_end` hooks ([#7339](https://github.com/Lightning-AI/lightning/pull/7339))
- Deprecated `LightningModule.grad_norm` in favor of `pl.utilities.grads.grad_norm` ([#7292](https://github.com/Lightning-AI/lightning/pull/7292))
- Deprecated the `save_function` property from the `ModelCheckpoint` callback ([#7201](https://github.com/Lightning-AI/lightning/pull/7201))
- Deprecated `LightningModule.write_predictions` and `LightningModule.write_predictions_dict` ([#7066](https://github.com/Lightning-AI/lightning/pull/7066))
- Deprecated `TrainerLoggingMixin` in favor of a separate utilities module for metric handling ([#7180](https://github.com/Lightning-AI/lightning/pull/7180))
- Deprecated `TrainerTrainingTricksMixin` in favor of a separate utilities module for NaN/Inf detection for gradients and parameters ([#6834](https://github.com/Lightning-AI/lightning/pull/6834))
- `period` has been deprecated in favor of `every_n_val_epochs` in the `ModelCheckpoint` callback ([#6146](https://github.com/Lightning-AI/lightning/pull/6146))
- Deprecated `trainer.running_sanity_check` in favor of `trainer.sanity_checking` ([#4945](https://github.com/Lightning-AI/lightning/pull/4945))
- Deprecated `Profiler(output_filename)` in favor of `dirpath` and `filename` ([#6621](https://github.com/Lightning-AI/lightning/pull/6621))
- Deprecated `PyTorchProfiler(profiled_functions)` in favor of `record_functions` ([#6349](https://github.com/Lightning-AI/lightning/pull/6349))
- Deprecated `@auto_move_data` in favor of `trainer.predict` ([#6993](https://github.com/Lightning-AI/lightning/pull/6993))
- Deprecated `Callback.on_load_checkpoint(checkpoint)` in favor of `Callback.on_load_checkpoint(trainer, pl_module, checkpoint)` ([#7253](https://github.com/Lightning-AI/lightning/pull/7253))
- Deprecated metrics in favor of `torchmetrics` (
    [#6505](https://github.com/Lightning-AI/lightning/pull/6505),
    [#6530](https://github.com/Lightning-AI/lightning/pull/6530),
    [#6540](https://github.com/Lightning-AI/lightning/pull/6540),
    [#6547](https://github.com/Lightning-AI/lightning/pull/6547),
    [#6515](https://github.com/Lightning-AI/lightning/pull/6515),
    [#6572](https://github.com/Lightning-AI/lightning/pull/6572),
    [#6573](https://github.com/Lightning-AI/lightning/pull/6573),
    [#6584](https://github.com/Lightning-AI/lightning/pull/6584),
    [#6636](https://github.com/Lightning-AI/lightning/pull/6636),
    [#6637](https://github.com/Lightning-AI/lightning/pull/6637),
    [#6649](https://github.com/Lightning-AI/lightning/pull/6649),
    [#6659](https://github.com/Lightning-AI/lightning/pull/6659),
    [#7131](https://github.com/Lightning-AI/lightning/pull/7131),
)
- Deprecated the `LightningModule.datamodule` getter and setter methods; access them through `Trainer.datamodule` instead ([#7168](https://github.com/Lightning-AI/lightning/pull/7168))
- Deprecated the use of `Trainer(gpus="i")` (string) for selecting the i-th GPU; from v1.5 this will set the number of GPUs instead of the index ([#6388](https://github.com/Lightning-AI/lightning/pull/6388))

### Removed

- Removed the `exp_save_path` property from the `LightningModule` ([#7266](https://github.com/Lightning-AI/lightning/pull/7266))
- Removed training loop explicitly calling `EarlyStopping.on_validation_end` if no validation is run ([#7069](https://github.com/Lightning-AI/lightning/pull/7069))
- Removed `automatic_optimization` as a property from the training loop in favor of `LightningModule.automatic_optimization` ([#7130](https://github.com/Lightning-AI/lightning/pull/7130))
- Removed evaluation loop legacy returns for `*_epoch_end` hooks ([#6973](https://github.com/Lightning-AI/lightning/pull/6973))
- Removed support for passing a bool value to `profiler` argument of Trainer ([#6164](https://github.com/Lightning-AI/lightning/pull/6164))
- Removed no return warning from val/test step ([#6139](https://github.com/Lightning-AI/lightning/pull/6139))
- Removed passing a `ModelCheckpoint` instance to `Trainer(checkpoint_callback)` ([#6166](https://github.com/Lightning-AI/lightning/pull/6166))
- Removed deprecated Trainer argument `enable_pl_optimizer` and `automatic_optimization` ([#6163](https://github.com/Lightning-AI/lightning/pull/6163))
- Removed deprecated metrics ([#6161](https://github.com/Lightning-AI/lightning/pull/6161))
    * from `pl.metrics.functional.classification` removed `to_onehot`, `to_categorical`, `get_num_classes`, `roc`, `multiclass_roc`, `average_precision`, `precision_recall_curve`, `multiclass_precision_recall_curve`
    * from `pl.metrics.functional.reduction` removed `reduce`, `class_reduce`
- Removed deprecated `ModelCheckpoint` arguments `prefix`, `mode="auto"` ([#6162](https://github.com/Lightning-AI/lightning/pull/6162))
- Removed `mode='auto'` from `EarlyStopping` ([#6167](https://github.com/Lightning-AI/lightning/pull/6167))
- Removed `epoch` and `step` arguments from `ModelCheckpoint.format_checkpoint_name()`, these are now included in the `metrics` argument ([#7344](https://github.com/Lightning-AI/lightning/pull/7344))
- Removed legacy references for magic keys in the `Result` object ([#6016](https://github.com/Lightning-AI/lightning/pull/6016))
- Removed deprecated `LightningModule` `hparams` setter ([#6207](https://github.com/Lightning-AI/lightning/pull/6207))
- Removed legacy code to log or include metrics in the progress bar by returning them in a dict with the `"log"/"progress_bar"` magic keys. Use `self.log` instead ([#6734](https://github.com/Lightning-AI/lightning/pull/6734))
- Removed `trainer.fit()` return value of `1`. It has no return now ([#7237](https://github.com/Lightning-AI/lightning/pull/7237))
- Removed `logger_connector` legacy code ([#6733](https://github.com/Lightning-AI/lightning/pull/6733))
- Removed unused mixin attributes ([#6487](https://github.com/Lightning-AI/lightning/pull/6487))

### Fixed

- Fixed NaN errors in progress bars when training with iterable datasets with no length defined ([#7306](https://github.com/Lightning-AI/lightning/pull/7306))
- Fixed attaching train and validation dataloaders when `reload_dataloaders_every_epoch=True` and `num_sanity_val_steps=0` ([#7207](https://github.com/Lightning-AI/lightning/pull/7207))
- Added a barrier in the accelerator `teardown` to synchronize processes before execution finishes ([#6814](https://github.com/Lightning-AI/lightning/pull/6814))
- Fixed multi-node DDP sub-process launch by using `local_rank` instead of `global_rank` for main process assertion ([#7061](https://github.com/Lightning-AI/lightning/pull/7061))
- Fixed incorrect removal of `WORLD_SIZE` environment variable in DDP training when launching with torch distributed/torchelastic ([#6942](https://github.com/Lightning-AI/lightning/pull/6942))
- Made the `Plugin.reduce` method more consistent across all Plugins to reflect a mean-reduction by default ([#6011](https://github.com/Lightning-AI/lightning/pull/6011))
- Move lightning module to correct device type when using LightningDistributedWrapper ([#6070](https://github.com/Lightning-AI/lightning/pull/6070))
- Do not print top-k verbose log with `ModelCheckpoint(monitor=None)` ([#6109](https://github.com/Lightning-AI/lightning/pull/6109))
- Fixed `ModelCheckpoint(save_top_k=0, save_last=True)` not saving the `last` checkpoint ([#6136](https://github.com/Lightning-AI/lightning/pull/6136))
- Fixed `.teardown(stage='fit')` and `.on_fit_{start,end}()` getting called during `trainer.test` ([#6386](https://github.com/Lightning-AI/lightning/pull/6386))
- Fixed LightningModule `all_gather` on cpu tensors ([#6416](https://github.com/Lightning-AI/lightning/pull/6416))
- Fixed torch distributed not available in setup hook for DDP ([#6506](https://github.com/Lightning-AI/lightning/pull/6506))
- Fixed `trainer.tuner.{lr_find,scale_batch_size}` not setting the `Trainer` state properly ([#7258](https://github.com/Lightning-AI/lightning/pull/7258))
- Fixed bug where the learning rate schedulers did not follow the optimizer frequencies ([#4868](https://github.com/Lightning-AI/lightning/pull/4868))
- Fixed pickle error checker to now check for `pickle.PickleError` to catch all pickle errors ([#6917](https://github.com/Lightning-AI/lightning/pull/6917))
- Fixed a bug where the outputs object passed to `LightningModule.training_epoch_end` was different from the object passed to the `on_train_end_epoch` hook ([#6969](https://github.com/Lightning-AI/lightning/pull/6969))
- Fixed a bug where the outputs passed to `train_batch_end` would be lists even when using a single optimizer and no truncated backprop through time steps ([#6969](https://github.com/Lightning-AI/lightning/pull/6969))
- Fixed bug for trainer error handling which would cause hang for distributed training ([#6864](https://github.com/Lightning-AI/lightning/pull/6864))
- Fixed `self.device` not returning the correct device in replicas of data-parallel ([#6414](https://github.com/Lightning-AI/lightning/pull/6414))
- Fixed `lr_find` trying beyond `num_training` steps and suggesting a too high learning rate ([#7076](https://github.com/Lightning-AI/lightning/pull/7076))
- Fixed logger creating incorrect version folder in DDP with repeated `Trainer.fit` calls ([#7077](https://github.com/Lightning-AI/lightning/pull/7077))
- Fixed metric objects passed directly to `self.log` not being reset correctly ([#7055](https://github.com/Lightning-AI/lightning/pull/7055))
- Fixed `CombinedLoader` in distributed settings for validation / testing ([#7102](https://github.com/Lightning-AI/lightning/pull/7102))
- Fixed the save_dir in `WandbLogger` when the run was initiated externally ([#7106](https://github.com/Lightning-AI/lightning/pull/7106))
- Fixed `num_sanity_val_steps` affecting reproducibility of training data shuffling ([#7014](https://github.com/Lightning-AI/lightning/pull/7014))
- Fixed resetting device after `fitting/evaluating/predicting` ([#7188](https://github.com/Lightning-AI/lightning/pull/7188))
- Fixed bug where `trainer.tuner.scale_batch_size(max_trials=0)` would not return the correct batch size result ([#7262](https://github.com/Lightning-AI/lightning/pull/7262))
- Fixed metrics not being properly logged with `precision=16` and `manual_optimization` ([#7228](https://github.com/Lightning-AI/lightning/pull/7228))
- Fixed `BaseFinetuning` properly reloading `optimizer_states` when using `resume_from_checkpoint` ([#6891](https://github.com/Lightning-AI/lightning/pull/6891))
- Fixed `parameters_to_ignore` not properly set to DDPWrapper ([#7239](https://github.com/Lightning-AI/lightning/pull/7239))
- Fixed parsing of `fast_dev_run=True` with the built-in `ArgumentParser` ([#7240](https://github.com/Lightning-AI/lightning/pull/7240))
- Fixed handling an `IterableDataset` that fails to produce a batch at the beginning of an epoch ([#7294](https://github.com/Lightning-AI/lightning/pull/7294))
- Fixed `LightningModule.save_hyperparameters()` when attempting to save an empty container ([#7268](https://github.com/Lightning-AI/lightning/pull/7268))
- Fixed `apex` not properly instantiated when running with `ddp` ([#7274](https://github.com/Lightning-AI/lightning/pull/7274))
- Fixed optimizer `state` not moved to `GPU` ([#7277](https://github.com/Lightning-AI/lightning/pull/7277))
- Fixed custom init args for `WandbLogger` ([#6989](https://github.com/Lightning-AI/lightning/pull/6989))
- Fixed a bug where an error would be raised if the train dataloader sometimes produced None for a batch ([#7342](https://github.com/Lightning-AI/lightning/pull/7342))
- Fixed examples (
    [#6600](https://github.com/Lightning-AI/lightning/pull/6600),
    [#6638](https://github.com/Lightning-AI/lightning/pull/6638),
    [#7096](https://github.com/Lightning-AI/lightning/pull/7096),
    [#7246](https://github.com/Lightning-AI/lightning/pull/7246),
    [#6357](https://github.com/Lightning-AI/lightning/pull/6357),
    [#6476](https://github.com/Lightning-AI/lightning/pull/6476),
    [#6294](https://github.com/Lightning-AI/lightning/pull/6294),
    [#6373](https://github.com/Lightning-AI/lightning/pull/6373),
    [#6088](https://github.com/Lightning-AI/lightning/pull/6088),
    [#7398](https://github.com/Lightning-AI/lightning/pull/7398)
)
- Resolved schedule step bug for PyTorch Profiler ([#6674](https://github.com/Lightning-AI/lightning/pull/6674),
    [#6681](https://github.com/Lightning-AI/lightning/pull/6681))
- Updated logic for checking TPUs availability ([#6767](https://github.com/Lightning-AI/lightning/pull/6767))
- Resolve TPU miss rendezvous ([#6781](https://github.com/Lightning-AI/lightning/pull/6781))
- Fixed auto-scaling mode when calling tune method on trainer ([#7321](https://github.com/Lightning-AI/lightning/pull/7321))
- Fixed finetuning complex models correctly unfreezes ([#6880](https://github.com/Lightning-AI/lightning/pull/6880))
- Ensure we set the eval/train flag correctly on accelerator model ([#6877](https://github.com/Lightning-AI/lightning/pull/6877))
- Set better defaults for `rank_zero_only.rank` when training is launched with SLURM and torchelastic ([#6802](https://github.com/Lightning-AI/lightning/pull/6802))
- Fixed matching the number of outputs of backward with forward for AllGatherGrad ([#6625](https://github.com/Lightning-AI/lightning/pull/6625))
- Fixed the `gradient_clip_algorithm` has no effect ([#6928](https://github.com/Lightning-AI/lightning/pull/6928))
- Fixed CUDA OOM detection and handling ([#6934](https://github.com/Lightning-AI/lightning/pull/6934))
- Fixed `unfreeze_and_add_param_group` expects `modules` rather than `module` ([#6822](https://github.com/Lightning-AI/lightning/pull/6822))
- Fixed DPP + SyncBN when move on device ([#6838](https://github.com/Lightning-AI/lightning/pull/6838))
- Fixed missing arguments in `lr_find` call ([#6784](https://github.com/Lightning-AI/lightning/pull/6784))
- Fixed `set_default_tensor_type` to `torch.DoubleTensor` with precision=64 ([#7108](https://github.com/Lightning-AI/lightning/pull/7108))
- Fixed `NeptuneLogger.log_text(step=None)` ([#7194](https://github.com/Lightning-AI/lightning/pull/7194))
- Fixed importing torchtext batch ([#6365](https://github.com/Lightning-AI/lightning/pull/6365),
    [#6323](https://github.com/Lightning-AI/lightning/pull/6323),
    [#6211](https://github.com/Lightning-AI/lightning/pull/6211))


## [1.2.9] - 2021-04-20

### Fixed

- Fixed the order to call for world ranks & the `root_device` property in `TPUSpawnPlugin` ([#7074](https://github.com/Lightning-AI/lightning/pull/7074))
- Fixed multi-gpu join for Horovod ([#6954](https://github.com/Lightning-AI/lightning/pull/6954))
- Fixed parsing for pre-release package versions ([#6999](https://github.com/Lightning-AI/lightning/pull/6999))


## [1.2.8] - 2021-04-14

### Added

- Added TPUSpawn + IterableDataset error message ([#6875](https://github.com/Lightning-AI/lightning/pull/6875))

### Fixed

- Fixed process rank not being available right away after `Trainer` instantiation ([#6941](https://github.com/Lightning-AI/lightning/pull/6941))
- Fixed `sync_dist` for tpus ([#6950](https://github.com/Lightning-AI/lightning/pull/6950))
- Fixed `AttributeError` for `require_backward_grad_sync` when running manual optimization with sharded plugin ([#6915](https://github.com/Lightning-AI/lightning/pull/6915))
- Fixed `--gpus` default for parser returned by `Trainer.add_argparse_args` ([#6898](https://github.com/Lightning-AI/lightning/pull/6898))
- Fixed TPU Spawn all gather ([#6896](https://github.com/Lightning-AI/lightning/pull/6896))
- Fixed `EarlyStopping` logic when `min_epochs` or `min_steps` requirement is not met ([#6705](https://github.com/Lightning-AI/lightning/pull/6705))
- Fixed csv extension check ([#6436](https://github.com/Lightning-AI/lightning/pull/6436))
- Fixed checkpoint issue when using Horovod distributed backend ([#6958](https://github.com/Lightning-AI/lightning/pull/6958))
- Fixed tensorboard exception raising ([#6901](https://github.com/Lightning-AI/lightning/pull/6901))
- Fixed setting the eval/train flag correctly on accelerator model ([#6983](https://github.com/Lightning-AI/lightning/pull/6983))
- Fixed DDP_SPAWN compatibility with bug_report_model.py ([#6892](https://github.com/Lightning-AI/lightning/pull/6892))
- Fixed bug where `BaseFinetuning.flatten_modules()` was duplicating leaf node parameters ([#6879](https://github.com/Lightning-AI/lightning/pull/6879))
- Set better defaults for `rank_zero_only.rank` when training is launched with SLURM and torchelastic:
    * Support SLURM and torchelastic global rank environment variables ([#5715](https://github.com/Lightning-AI/lightning/pull/5715))
    * Remove hardcoding of local rank in accelerator connector ([#6878](https://github.com/Lightning-AI/lightning/pull/6878))


## [1.2.7] - 2021-04-06

### Fixed

- Fixed resolve a bug with omegaconf and xm.save ([#6741](https://github.com/Lightning-AI/lightning/pull/6741))
- Fixed an issue with IterableDataset when __len__ is not defined ([#6828](https://github.com/Lightning-AI/lightning/pull/6828))
- Sanitize None params during pruning ([#6836](https://github.com/Lightning-AI/lightning/pull/6836))
- Enforce an epoch scheduler interval when using SWA ([#6588](https://github.com/Lightning-AI/lightning/pull/6588))
- Fixed TPU Colab hang issue, post training ([#6816](https://github.com/Lightning-AI/lightning/pull/6816))
- Fixed a bug where `TensorBoardLogger` would give a warning and not log correctly to a symbolic link `save_dir` ([#6730](https://github.com/Lightning-AI/lightning/pull/6730))
- Fixed bug where `predict` could not be used when `progress_bar_refresh_rate=0` ([#6884](https://github.com/Lightning-AI/lightning/pull/6884))


## [1.2.6] - 2021-03-30

### Changed

- Changed the behavior of `on_epoch_start` to run at the beginning of validation & test epoch ([#6498](https://github.com/Lightning-AI/lightning/pull/6498))

### Removed

- Removed legacy code to include `step` dictionary returns in `callback_metrics`. Use `self.log_dict` instead. ([#6682](https://github.com/Lightning-AI/lightning/pull/6682))

### Fixed

- Fixed `DummyLogger.log_hyperparams` raising a `TypeError` when running with `fast_dev_run=True` ([#6398](https://github.com/Lightning-AI/lightning/pull/6398))
- Fixed error on TPUs when there was no `ModelCheckpoint` ([#6654](https://github.com/Lightning-AI/lightning/pull/6654))
- Fixed `trainer.test` freeze on TPUs ([#6654](https://github.com/Lightning-AI/lightning/pull/6654))
- Fixed a bug where gradients were disabled after calling `Trainer.predict` ([#6657](https://github.com/Lightning-AI/lightning/pull/6657))
- Fixed bug where no TPUs were detected in a TPU pod env ([#6719](https://github.com/Lightning-AI/lightning/pull/6719))


## [1.2.5] - 2021-03-23

### Changed

- Update Gradient Clipping for the TPU Accelerator ([#6576](https://github.com/Lightning-AI/lightning/pull/6576))
- Refactored setup for typing friendly ([#6590](https://github.com/Lightning-AI/lightning/pull/6590))

### Fixed

- Fixed a bug where `all_gather` would not work correctly with `tpu_cores=8` ([#6587](https://github.com/Lightning-AI/lightning/pull/6587))
- Fixed comparing required versions ([#6434](https://github.com/Lightning-AI/lightning/pull/6434))
- Fixed duplicate logs appearing in console when using the python logging module ([#6275](https://github.com/Lightning-AI/lightning/pull/6275))
- Added Autocast in validation, test and predict modes for Native AMP ([#6565](https://github.com/Lightning-AI/lightning/pull/6565))


## [1.2.4] - 2021-03-16

### Changed

- Changed the default of `find_unused_parameters` back to `True` in DDP and DDP Spawn ([#6438](https://github.com/Lightning-AI/lightning/pull/6438))

### Fixed

- Expose DeepSpeed loss parameters to allow users to fix loss instability ([#6115](https://github.com/Lightning-AI/lightning/pull/6115))
- Fixed DP reduction with collection ([#6324](https://github.com/Lightning-AI/lightning/pull/6324))
- Fixed an issue where the tuner would not tune the learning rate if also tuning the batch size ([#4688](https://github.com/Lightning-AI/lightning/pull/4688))
- Fixed broadcast to use PyTorch `broadcast_object_list` and add `reduce_decision` ([#6410](https://github.com/Lightning-AI/lightning/pull/6410))
- Fixed logger creating directory structure too early in DDP ([#6380](https://github.com/Lightning-AI/lightning/pull/6380))
- Fixed DeepSpeed additional memory use on rank 0 when default device not set early enough ([#6460](https://github.com/Lightning-AI/lightning/pull/6460))
- Fixed an issue with `Tuner.scale_batch_size` not finding the batch size attribute in the datamodule ([#5968](https://github.com/Lightning-AI/lightning/pull/5968))
- Fixed an exception in the layer summary when the model contains torch.jit scripted submodules ([#6511](https://github.com/Lightning-AI/lightning/pull/6511))
- Fixed when Train loop config was run during `Trainer.predict` ([#6541](https://github.com/Lightning-AI/lightning/pull/6541))


## [1.2.3] - 2021-03-09

### Fixed

- Fixed `ModelPruning(make_pruning_permanent=True)` pruning buffers getting removed when saved during training ([#6073](https://github.com/Lightning-AI/lightning/pull/6073))
- Fixed when `_stable_1d_sort` to work when `n >= N` ([#6177](https://github.com/Lightning-AI/lightning/pull/6177))
- Fixed `AttributeError` when `logger=None` on TPU ([#6221](https://github.com/Lightning-AI/lightning/pull/6221))
- Fixed PyTorch Profiler with `emit_nvtx` ([#6260](https://github.com/Lightning-AI/lightning/pull/6260))
- Fixed `trainer.test` from `best_path` hangs after calling `trainer.fit`  ([#6272](https://github.com/Lightning-AI/lightning/pull/6272))
- Fixed `SingleTPU` calling `all_gather` ([#6296](https://github.com/Lightning-AI/lightning/pull/6296))
- Ensure we check DeepSpeed/Sharded in multi-node DDP ([#6297](https://github.com/Lightning-AI/lightning/pull/6297)
- Check `LightningOptimizer` doesn't delete optimizer hooks ([#6305](https://github.com/Lightning-AI/lightning/pull/6305)
- Resolve memory leak for evaluation ([#6326](https://github.com/Lightning-AI/lightning/pull/6326)
- Ensure that clip gradients is only called if the value is greater than 0 ([#6330](https://github.com/Lightning-AI/lightning/pull/6330)
- Fixed `Trainer` not resetting `lightning_optimizers` when calling `Trainer.fit()` multiple times ([#6372](https://github.com/Lightning-AI/lightning/pull/6372))


## [1.2.2] - 2021-03-02

### Added

- Added `checkpoint` parameter to callback's `on_save_checkpoint` hook ([#6072](https://github.com/Lightning-AI/lightning/pull/6072))

### Changed

- Changed the order of `backward`, `step`, `zero_grad` to `zero_grad`, `backward`, `step` ([#6147](https://github.com/Lightning-AI/lightning/pull/6147))
- Changed default for DeepSpeed CPU Offload to False, due to prohibitively slow speeds at smaller scale ([#6262](https://github.com/Lightning-AI/lightning/pull/6262))

### Fixed

- Fixed epoch level schedulers not being called when `val_check_interval < 1.0` ([#6075](https://github.com/Lightning-AI/lightning/pull/6075))
- Fixed multiple early stopping callbacks ([#6197](https://github.com/Lightning-AI/lightning/pull/6197))
- Fixed incorrect usage of `detach()`, `cpu()`, `to()` ([#6216](https://github.com/Lightning-AI/lightning/pull/6216))
- Fixed LBFGS optimizer support which didn't converge in automatic optimization ([#6147](https://github.com/Lightning-AI/lightning/pull/6147))
- Prevent `WandbLogger` from dropping values ([#5931](https://github.com/Lightning-AI/lightning/pull/5931))
- Fixed error thrown when using valid distributed mode in multi node ([#6297](https://github.com/Lightning-AI/lightning/pull/6297)


## [1.2.1] - 2021-02-23

### Fixed

- Fixed incorrect yield logic for the amp autocast context manager ([#6080](https://github.com/Lightning-AI/lightning/pull/6080))
- Fixed priority of plugin/accelerator when setting distributed mode ([#6089](https://github.com/Lightning-AI/lightning/pull/6089))
- Fixed error message for AMP + CPU incompatibility ([#6107](https://github.com/Lightning-AI/lightning/pull/6107))
- Disabled batch transfer in DP mode ([#6093](https://github.com/Lightning-AI/lightning/pull/6093))


## [1.2.0] - 2021-02-18

### Added

- Added `DataType`, `AverageMethod` and `MDMCAverageMethod` enum in metrics ([#5657](https://github.com/Lightning-AI/lightning/pull/5689))
- Added support for summarized model total params size in megabytes ([#5590](https://github.com/Lightning-AI/lightning/pull/5590))
- Added support for multiple train loaders ([#1959](https://github.com/Lightning-AI/lightning/pull/1959))
- Added `Accuracy` metric now generalizes to Top-k accuracy for (multi-dimensional) multi-class inputs using the `top_k` parameter ([#4838](https://github.com/Lightning-AI/lightning/pull/4838))
- Added `Accuracy` metric now enables the computation of subset accuracy for multi-label or multi-dimensional multi-class inputs with the `subset_accuracy` parameter ([#4838](https://github.com/Lightning-AI/lightning/pull/4838))
- Added `HammingDistance` metric to compute the hamming distance (loss) ([#4838](https://github.com/Lightning-AI/lightning/pull/4838))
- Added `max_fpr` parameter to `auroc` metric for computing partial auroc metric ([#3790](https://github.com/Lightning-AI/lightning/pull/3790))
- Added `StatScores` metric to compute the number of true positives, false positives, true negatives and false negatives ([#4839](https://github.com/Lightning-AI/lightning/pull/4839))
- Added `R2Score` metric ([#5241](https://github.com/Lightning-AI/lightning/pull/5241))
- Added `LambdaCallback` ([#5347](https://github.com/Lightning-AI/lightning/pull/5347))
- Added `BackboneLambdaFinetuningCallback` ([#5377](https://github.com/Lightning-AI/lightning/pull/5377))
- Accelerator `all_gather` supports collection ([#5221](https://github.com/Lightning-AI/lightning/pull/5221))
- Added `image_gradients` functional metric to compute the image gradients of a given input image. ([#5056](https://github.com/Lightning-AI/lightning/pull/5056))
- Added `MetricCollection` ([#4318](https://github.com/Lightning-AI/lightning/pull/4318))
- Added `.clone()` method to metrics ([#4318](https://github.com/Lightning-AI/lightning/pull/4318))
- Added `IoU` class interface ([#4704](https://github.com/Lightning-AI/lightning/pull/4704))
- Support to tie weights after moving model to TPU via `on_post_move_to_device` hook
- Added missing val/test hooks in `LightningModule` ([#5467](https://github.com/Lightning-AI/lightning/pull/5467))
- The `Recall` and `Precision` metrics (and their functional counterparts `recall` and `precision`) can now be generalized to Recall@K and Precision@K with the use of `top_k` parameter ([#4842](https://github.com/Lightning-AI/lightning/pull/4842))
- Added `ModelPruning` Callback ([#5618](https://github.com/Lightning-AI/lightning/pull/5618),
    [#5825](https://github.com/Lightning-AI/lightning/pull/5825),
    [#6045](https://github.com/Lightning-AI/lightning/pull/6045))
- Added `PyTorchProfiler` ([#5560](https://github.com/Lightning-AI/lightning/pull/5560))
- Added compositional metrics ([#5464](https://github.com/Lightning-AI/lightning/pull/5464))
- Added Trainer method `predict(...)` for high performance predictions ([#5579](https://github.com/Lightning-AI/lightning/pull/5579))
- Added `on_before_batch_transfer` and `on_after_batch_transfer` data hooks ([#3671](https://github.com/Lightning-AI/lightning/pull/3671))
- Added AUC/AUROC class interface ([#5479](https://github.com/Lightning-AI/lightning/pull/5479))
- Added `PredictLoop` object ([#5752](https://github.com/Lightning-AI/lightning/pull/5752))
- Added `QuantizationAwareTraining` callback ([#5706](https://github.com/Lightning-AI/lightning/pull/5706),
    [#6040](https://github.com/Lightning-AI/lightning/pull/6040))
- Added `LightningModule.configure_callbacks` to enable the definition of model-specific callbacks ([#5621](https://github.com/Lightning-AI/lightning/pull/5621))
- Added `dim` to `PSNR` metric for mean-squared-error reduction ([#5957](https://github.com/Lightning-AI/lightning/pull/5957))
- Added promxial policy optimization template to pl_examples ([#5394](https://github.com/Lightning-AI/lightning/pull/5394))
- Added `log_graph` to `CometLogger` ([#5295](https://github.com/Lightning-AI/lightning/pull/5295))
- Added possibility for nested loaders ([#5404](https://github.com/Lightning-AI/lightning/pull/5404))
- Added `sync_step` to Wandb logger ([#5351](https://github.com/Lightning-AI/lightning/pull/5351))
- Added `StochasticWeightAveraging` callback ([#5640](https://github.com/Lightning-AI/lightning/pull/5640))
- Added `LightningDataModule.from_datasets(...)` ([#5133](https://github.com/Lightning-AI/lightning/pull/5133))
- Added `PL_TORCH_DISTRIBUTED_BACKEND` env variable to select backend ([#5981](https://github.com/Lightning-AI/lightning/pull/5981))
- Added `Trainer` flag to activate Stochastic Weight Averaging (SWA) `Trainer(stochastic_weight_avg=True)` ([#6038](https://github.com/Lightning-AI/lightning/pull/6038))
- Added DeepSpeed integration ([#5954](https://github.com/Lightning-AI/lightning/pull/5954),
    [#6042](https://github.com/Lightning-AI/lightning/pull/6042))

### Changed

- Changed `stat_scores` metric now calculates stat scores over all classes and gains new parameters, in line with the new `StatScores` metric ([#4839](https://github.com/Lightning-AI/lightning/pull/4839))
- Changed `computer_vision_fine_tunning` example to use `BackboneLambdaFinetuningCallback` ([#5377](https://github.com/Lightning-AI/lightning/pull/5377))
- Changed `automatic casting` for LoggerConnector `metrics` ([#5218](https://github.com/Lightning-AI/lightning/pull/5218))
- Changed `iou` [func] to allow float input ([#4704](https://github.com/Lightning-AI/lightning/pull/4704))
- Metric `compute()` method will no longer automatically call `reset()` ([#5409](https://github.com/Lightning-AI/lightning/pull/5409))
- Set PyTorch 1.4 as min requirements, also for testing and examples `torchvision>=0.5` and `torchtext>=0.5` ([#5418](https://github.com/Lightning-AI/lightning/pull/5418))
- Changed `callbacks` argument in `Trainer` to allow `Callback` input ([#5446](https://github.com/Lightning-AI/lightning/pull/5446))
- Changed the default of `find_unused_parameters` to `False` in DDP ([#5185](https://github.com/Lightning-AI/lightning/pull/5185))
- Changed `ModelCheckpoint` version suffixes to start at 1 ([#5008](https://github.com/Lightning-AI/lightning/pull/5008))
- Progress bar metrics tensors are now converted to float ([#5692](https://github.com/Lightning-AI/lightning/pull/5692))
- Changed the default value for the `progress_bar_refresh_rate` Trainer argument in Google COLAB notebooks to 20 ([#5516](https://github.com/Lightning-AI/lightning/pull/5516))
- Extended support for purely iteration-based training ([#5726](https://github.com/Lightning-AI/lightning/pull/5726))
- Made `LightningModule.global_rank`, `LightningModule.local_rank` and `LightningModule.logger` read-only properties ([#5730](https://github.com/Lightning-AI/lightning/pull/5730))
- Forced `ModelCheckpoint` callbacks to run after all others to guarantee all states are saved to the checkpoint ([#5731](https://github.com/Lightning-AI/lightning/pull/5731))
- Refactored Accelerators and Plugins:
    * Added base classes for plugins ([#5715](https://github.com/Lightning-AI/lightning/pull/5715))
    * Added parallel plugins for DP, DDP, DDPSpawn, DDP2 and Horovod ([#5714](https://github.com/Lightning-AI/lightning/pull/5714))
    * Precision Plugins ([#5718](https://github.com/Lightning-AI/lightning/pull/5718))
    * Added new Accelerators for CPU, GPU and TPU ([#5719](https://github.com/Lightning-AI/lightning/pull/5719))
    * Added RPC and Sharded plugins ([#5732](https://github.com/Lightning-AI/lightning/pull/5732))
    * Added missing `LightningModule`-wrapper logic to new plugins and accelerator ([#5734](https://github.com/Lightning-AI/lightning/pull/5734))
    * Moved device-specific teardown logic from training loop to accelerator ([#5973](https://github.com/Lightning-AI/lightning/pull/5973))
    * Moved accelerator_connector.py to the connectors subfolder ([#6033](https://github.com/Lightning-AI/lightning/pull/6033))
    * Trainer only references accelerator ([#6039](https://github.com/Lightning-AI/lightning/pull/6039))
    * Made parallel devices optional across all plugins ([#6051](https://github.com/Lightning-AI/lightning/pull/6051))
    * Cleaning ([#5948](https://github.com/Lightning-AI/lightning/pull/5948),
        [#5949](https://github.com/Lightning-AI/lightning/pull/5949),
        [#5950](https://github.com/Lightning-AI/lightning/pull/5950))
- Enabled `self.log` in callbacks ([#5094](https://github.com/Lightning-AI/lightning/pull/5094))
- Renamed xxx_AVAILABLE as protected ([#5082](https://github.com/Lightning-AI/lightning/pull/5082))
- Unified module names in Utils ([#5199](https://github.com/Lightning-AI/lightning/pull/5199))
- Separated utils: imports & enums ([#5256](https://github.com/Lightning-AI/lightning/pull/5256)
    [#5874](https://github.com/Lightning-AI/lightning/pull/5874))
- Refactor: clean trainer device & distributed getters ([#5300](https://github.com/Lightning-AI/lightning/pull/5300))
- Simplified training phase as LightningEnum ([#5419](https://github.com/Lightning-AI/lightning/pull/5419))
- Updated metrics to use LightningEnum ([#5689](https://github.com/Lightning-AI/lightning/pull/5689))
- Changed the seq of `on_train_batch_end`, `on_batch_end` & `on_train_epoch_end`, `on_epoch_end hooks` ([#5688](https://github.com/Lightning-AI/lightning/pull/5688))
- Refactored `setup_training` and remove `test_mode` ([#5388](https://github.com/Lightning-AI/lightning/pull/5388))
- Disabled training with zero `num_training_batches` when insufficient `limit_train_batches` ([#5703](https://github.com/Lightning-AI/lightning/pull/5703))
- Refactored `EpochResultStore` ([#5522](https://github.com/Lightning-AI/lightning/pull/5522))
- Update `lr_finder` to check for attribute if not running `fast_dev_run` ([#5990](https://github.com/Lightning-AI/lightning/pull/5990))
- LightningOptimizer manual optimizer is more flexible and expose `toggle_model` ([#5771](https://github.com/Lightning-AI/lightning/pull/5771))
- `MlflowLogger` limit parameter value length to 250 char ([#5893](https://github.com/Lightning-AI/lightning/pull/5893))
- Re-introduced fix for Hydra directory sync with multiple process ([#5993](https://github.com/Lightning-AI/lightning/pull/5993))

### Deprecated

- Function `stat_scores_multiple_classes` is deprecated in favor of `stat_scores` ([#4839](https://github.com/Lightning-AI/lightning/pull/4839))
- Moved accelerators and plugins to its `legacy` pkg ([#5645](https://github.com/Lightning-AI/lightning/pull/5645))
- Deprecated `LightningDistributedDataParallel` in favor of new wrapper module `LightningDistributedModule` ([#5185](https://github.com/Lightning-AI/lightning/pull/5185))
- Deprecated `LightningDataParallel` in favor of new wrapper module `LightningParallelModule` ([#5670](https://github.com/Lightning-AI/lightning/pull/5670))
- Renamed utils modules ([#5199](https://github.com/Lightning-AI/lightning/pull/5199))
    * `argparse_utils` >> `argparse`
    * `model_utils` >> `model_helpers`
    * `warning_utils` >> `warnings`
    * `xla_device_utils` >> `xla_device`
- Deprecated using `'val_loss'` to set the `ModelCheckpoint` monitor ([#6012](https://github.com/Lightning-AI/lightning/pull/6012))
- Deprecated `.get_model()` with explicit `.lightning_module` property ([#6035](https://github.com/Lightning-AI/lightning/pull/6035))
- Deprecated Trainer attribute `accelerator_backend` in favor of `accelerator` ([#6034](https://github.com/Lightning-AI/lightning/pull/6034))

### Removed

- Removed deprecated checkpoint argument `filepath` ([#5321](https://github.com/Lightning-AI/lightning/pull/5321))
- Removed deprecated `Fbeta`, `f1_score` and `fbeta_score` metrics ([#5322](https://github.com/Lightning-AI/lightning/pull/5322))
- Removed deprecated `TrainResult` ([#5323](https://github.com/Lightning-AI/lightning/pull/5323))
- Removed deprecated `EvalResult` ([#5633](https://github.com/Lightning-AI/lightning/pull/5633))
- Removed `LoggerStages` ([#5673](https://github.com/Lightning-AI/lightning/pull/5673))

### Fixed

- Fixed distributed setting and `ddp_cpu` only with `num_processes>1` ([#5297](https://github.com/Lightning-AI/lightning/pull/5297))
- Fixed `num_workers` for Windows example ([#5375](https://github.com/Lightning-AI/lightning/pull/5375))
- Fixed loading yaml ([#5619](https://github.com/Lightning-AI/lightning/pull/5619))
- Fixed support custom DataLoader with DDP if they can be re-instantiated ([#5745](https://github.com/Lightning-AI/lightning/pull/5745))
- Fixed repeated `.fit()` calls ignore max_steps iteration bound ([#5936](https://github.com/Lightning-AI/lightning/pull/5936))
- Fixed throwing `MisconfigurationError` on unknown mode ([#5255](https://github.com/Lightning-AI/lightning/pull/5255))
- Resolve bug with Finetuning ([#5744](https://github.com/Lightning-AI/lightning/pull/5744))
- Fixed `ModelCheckpoint` race condition in file existence check ([#5155](https://github.com/Lightning-AI/lightning/pull/5155))
- Fixed some compatibility with PyTorch 1.8 ([#5864](https://github.com/Lightning-AI/lightning/pull/5864))
- Fixed forward cache ([#5895](https://github.com/Lightning-AI/lightning/pull/5895))
- Fixed recursive detach of tensors to CPU ([#6007](https://github.com/Lightning-AI/lightning/pull/6007))
- Fixed passing wrong strings for scheduler interval doesn't throw an error ([#5923](https://github.com/Lightning-AI/lightning/pull/5923))
- Fixed wrong `requires_grad` state after `return None` with multiple optimizers ([#5738](https://github.com/Lightning-AI/lightning/pull/5638))
- Fixed add `on_epoch_end` hook at the end of `validation`, `test` epoch ([#5986](https://github.com/Lightning-AI/lightning/pull/5986))
- Fixed missing `process_dataloader` call for `TPUSpawn` when in distributed mode ([#6015](https://github.com/Lightning-AI/lightning/pull/6015))
- Fixed progress bar flickering by appending 0 to floats/strings ([#6009](https://github.com/Lightning-AI/lightning/pull/6009))
- Fixed synchronization issues with TPU training ([#6027](https://github.com/Lightning-AI/lightning/pull/6027))
- Fixed `hparams.yaml` saved twice when using `TensorBoardLogger` ([#5953](https://github.com/Lightning-AI/lightning/pull/5953))
- Fixed basic examples ([#5912](https://github.com/Lightning-AI/lightning/pull/5912),
    [#5985](https://github.com/Lightning-AI/lightning/pull/5985))
- Fixed `fairscale` compatible with PT 1.8 ([#5996](https://github.com/Lightning-AI/lightning/pull/5996))
- Ensured `process_dataloader` is called when `tpu_cores > 1` to use Parallel DataLoader ([#6015](https://github.com/Lightning-AI/lightning/pull/6015))
- Attempted SLURM auto resume call when non-shell call fails ([#6002](https://github.com/Lightning-AI/lightning/pull/6002))
- Fixed wrapping optimizers upon assignment ([#6006](https://github.com/Lightning-AI/lightning/pull/6006))
- Fixed allowing hashing of metrics with lists in their state ([#5939](https://github.com/Lightning-AI/lightning/pull/5939))


## [1.1.8] - 2021-02-08

### Fixed

- Separate epoch validation from step validation ([#5208](https://github.com/Lightning-AI/lightning/pull/5208))
- Fixed `toggle_optimizers` not handling all optimizer parameters ([#5775](https://github.com/Lightning-AI/lightning/pull/5775))


## [1.1.7] - 2021-02-03

### Fixed

- Fixed `TensorBoardLogger` not closing `SummaryWriter` on `finalize` ([#5696](https://github.com/Lightning-AI/lightning/pull/5696))
- Fixed filtering of pytorch  "unsqueeze" warning when using DP ([#5622](https://github.com/Lightning-AI/lightning/pull/5622))
- Fixed `num_classes` argument in F1 metric ([#5663](https://github.com/Lightning-AI/lightning/pull/5663))
- Fixed `log_dir` property ([#5537](https://github.com/Lightning-AI/lightning/pull/5537))
- Fixed a race condition in `ModelCheckpoint` when checking if a checkpoint file exists ([#5144](https://github.com/Lightning-AI/lightning/pull/5144))
- Remove unnecessary intermediate layers in Dockerfiles ([#5697](https://github.com/Lightning-AI/lightning/pull/5697))
- Fixed auto learning rate ordering ([#5638](https://github.com/Lightning-AI/lightning/pull/5638))


## [1.1.6] - 2021-01-26

### Changed

- Increased TPU check timeout from 20s to 100s ([#5598](https://github.com/Lightning-AI/lightning/pull/5598))
- Ignored `step` param in Neptune logger's log_metric method ([#5510](https://github.com/Lightning-AI/lightning/pull/5510))
- Pass batch outputs to `on_train_batch_end` instead of `epoch_end` outputs ([#4369](https://github.com/Lightning-AI/lightning/pull/4369))

### Fixed

- Fixed `toggle_optimizer` to reset `requires_grad` state  ([#5574](https://github.com/Lightning-AI/lightning/pull/5574))
- Fixed FileNotFoundError for best checkpoint when using DDP with Hydra ([#5629](https://github.com/Lightning-AI/lightning/pull/5629))
- Fixed an error when logging a progress bar metric with a reserved name ([#5620](https://github.com/Lightning-AI/lightning/pull/5620))
- Fixed `Metric`'s `state_dict` not included when child modules ([#5614](https://github.com/Lightning-AI/lightning/pull/5614))
- Fixed Neptune logger creating multiple experiments when GPUs > 1 ([#3256](https://github.com/Lightning-AI/lightning/pull/3256))
- Fixed duplicate logs appearing in console when using the python logging module ([#5509](https://github.com/Lightning-AI/lightning/pull/5509))
- Fixed tensor printing in `trainer.test()` ([#5138](https://github.com/Lightning-AI/lightning/pull/5138))
- Fixed not using dataloader when `hparams` present ([#4559](https://github.com/Lightning-AI/lightning/pull/4559))


## [1.1.5] - 2021-01-19

### Fixed

- Fixed a visual bug in the progress bar display initialization ([#4579](https://github.com/Lightning-AI/lightning/pull/4579))
- Fixed logging `on_train_batch_end` in a callback with multiple optimizers ([#5521](https://github.com/Lightning-AI/lightning/pull/5521))
- Fixed `reinit_scheduler_properties` with correct optimizer ([#5519](https://github.com/Lightning-AI/lightning/pull/5519))
- Fixed `val_check_interval` with `fast_dev_run` ([#5540](https://github.com/Lightning-AI/lightning/pull/5540))


## [1.1.4] - 2021-01-12

### Added

- Add automatic optimization property setter to lightning module ([#5169](https://github.com/Lightning-AI/lightning/pull/5169))

### Changed

- Changed deprecated `enable_pl_optimizer=True` ([#5244](https://github.com/Lightning-AI/lightning/pull/5244))

### Fixed

- Fixed `transfer_batch_to_device` for DDP with `len(devices_ids) == 1` ([#5195](https://github.com/Lightning-AI/lightning/pull/5195))
- Logging only on `not should_accumulate()` during training ([#5417](https://github.com/Lightning-AI/lightning/pull/5417))
- Resolve interpolation bug with Hydra ([#5406](https://github.com/Lightning-AI/lightning/pull/5406))
- Check environ before selecting a seed to prevent warning message ([#4743](https://github.com/Lightning-AI/lightning/pull/4743))
- Fixed signature mismatch in `model_to_device` of `DDPCPUHPCAccelerator` ([#5505](https://github.com/Lightning-AI/lightning/pull/5505))

## [1.1.3] - 2021-01-05

### Added

- Added a check for optimizer attached to `lr_scheduler` ([#5338](https://github.com/Lightning-AI/lightning/pull/5338))
- Added support for passing non-existing filepaths to `resume_from_checkpoint` ([#4402](https://github.com/Lightning-AI/lightning/pull/4402))

### Changed

- Skip restore from `resume_from_checkpoint` while `testing` ([#5161](https://github.com/Lightning-AI/lightning/pull/5161))
- Allowed `log_momentum` for adaptive optimizers in `LearningRateMonitor` ([#5333](https://github.com/Lightning-AI/lightning/pull/5333))
- Disabled checkpointing, earlystopping and logging with `fast_dev_run` ([#5277](https://github.com/Lightning-AI/lightning/pull/5277))
- Distributed group defaults to `WORLD` if `None` ([#5125](https://github.com/Lightning-AI/lightning/pull/5125))

### Fixed

- Fixed `trainer.test` returning non-test metrics ([#5214](https://github.com/Lightning-AI/lightning/pull/5214))
- Fixed metric state reset ([#5273](https://github.com/Lightning-AI/lightning/pull/5273))
- Fixed `--num-nodes` on `DDPSequentialPlugin` ([#5327](https://github.com/Lightning-AI/lightning/pull/5327))
- Fixed invalid value for `weights_summary` ([#5296](https://github.com/Lightning-AI/lightning/pull/5296))
- Fixed `Trainer.test` not using the latest `best_model_path` ([#5161](https://github.com/Lightning-AI/lightning/pull/5161))
- Fixed existence check for hparams not using underlying filesystem ([#5250](https://github.com/Lightning-AI/lightning/pull/5250))
- Fixed `LightningOptimizer` AMP bug ([#5191](https://github.com/Lightning-AI/lightning/pull/5191))
- Fixed casted key to string in `_flatten_dict` ([#5354](https://github.com/Lightning-AI/lightning/pull/5354))


## [1.1.2] - 2020-12-23

### Added

- Support number for logging with `sync_dist=True` ([#5080](https://github.com/Lightning-AI/lightning/pull/5080))
- Added offset logging step when resuming for Wandb logger ([#5050](https://github.com/Lightning-AI/lightning/pull/5050))

### Removed

- `enable_pl_optimizer=False` by default to temporarily fix AMP issues ([#5163](https://github.com/Lightning-AI/lightning/pull/5163))

### Fixed

- Metric reduction with Logging ([#5150](https://github.com/Lightning-AI/lightning/pull/5150))
- Remove nan loss in manual optimization ([#5121](https://github.com/Lightning-AI/lightning/pull/5121))
- Un-balanced logging properly supported ([#5119](https://github.com/Lightning-AI/lightning/pull/5119))
- Fix hanging in DDP HPC accelerators ([#5157](https://github.com/Lightning-AI/lightning/pull/5157))
- Fix reset `TensorRunningAccum` ([#5106](https://github.com/Lightning-AI/lightning/pull/5106))
- Updated `DALIClassificationLoader` to not use deprecated arguments ([#4925](https://github.com/Lightning-AI/lightning/pull/4925))
- Corrected call to `torch.no_grad` ([#5124](https://github.com/Lightning-AI/lightning/pull/5124))


## [1.1.1] - 2020-12-15

### Added

- Add a notebook example to reach a quick baseline of ~94% accuracy on CIFAR10 using Resnet in Lightning ([#4818](https://github.com/Lightning-AI/lightning/pull/4818))

### Changed

- Simplify accelerator steps ([#5015](https://github.com/Lightning-AI/lightning/pull/5015))
- Refactor load in checkpoint connector ([#4593](https://github.com/Lightning-AI/lightning/pull/4593))
- Fixed the saved filename in `ModelCheckpoint` when it already exists ([#4861](https://github.com/Lightning-AI/lightning/pull/4861))

### Removed

- Drop duplicate metrics ([#5014](https://github.com/Lightning-AI/lightning/pull/5014))
- Remove beta arg from F1 class and functional ([#5076](https://github.com/Lightning-AI/lightning/pull/5076))

### Fixed

- Fixed trainer by default `None` in `DDPAccelerator` ([#4915](https://github.com/Lightning-AI/lightning/pull/4915))
- Fixed `LightningOptimizer` to expose optimizer attributes ([#5095](https://github.com/Lightning-AI/lightning/pull/5095))
- Do not warn when the `name` key is used in the `lr_scheduler` dict ([#5057](https://github.com/Lightning-AI/lightning/pull/5057))
- Check if optimizer supports closure ([#4981](https://github.com/Lightning-AI/lightning/pull/4981))
- Add deprecated metric utility functions back to functional (
    [#5067](https://github.com/Lightning-AI/lightning/pull/5067),
    [#5068](https://github.com/Lightning-AI/lightning/pull/5068))
- Allow any input in `to_onnx` and `to_torchscript` ([#4378](https://github.com/Lightning-AI/lightning/pull/4378))
- Fixed `DDPHPCAccelerator` hangs in DDP construction by calling `init_device` ([#5157](https://github.com/Lightning-AI/lightning/pull/5157))


## [1.1.0] - 2020-12-09

### Added

- Added "monitor" key to saved `ModelCheckpoints` ([#4383](https://github.com/Lightning-AI/lightning/pull/4383))
- Added `ConfusionMatrix` class interface ([#4348](https://github.com/Lightning-AI/lightning/pull/4348))
- Added multiclass AUROC metric ([#4236](https://github.com/Lightning-AI/lightning/pull/4236))
- Added global step indexing to the checkpoint name for a better sub-epoch checkpointing experience ([#3807](https://github.com/Lightning-AI/lightning/pull/3807))
- Added optimizer hooks in callbacks ([#4379](https://github.com/Lightning-AI/lightning/pull/4379))
- Added option to log momentum ([#4384](https://github.com/Lightning-AI/lightning/pull/4384))
- Added `current_score` to `ModelCheckpoint.on_save_checkpoint` ([#4721](https://github.com/Lightning-AI/lightning/pull/4721))
- Added logging using `self.log` in train and evaluation for epoch end hooks (
    [#4552](https://github.com/Lightning-AI/lightning/pull/4552),
    [#4495](https://github.com/Lightning-AI/lightning/pull/4495),
    [#4439](https://github.com/Lightning-AI/lightning/pull/4439),
    [#4684](https://github.com/Lightning-AI/lightning/pull/4684),
    [#4913](https://github.com/Lightning-AI/lightning/pull/4913))
- Added ability for DDP plugin to modify optimizer state saving ([#4675](https://github.com/Lightning-AI/lightning/pull/4675))
- Added `prefix` argument in loggers ([#4557](https://github.com/Lightning-AI/lightning/pull/4557))
- Added printing of total num of params, trainable and non-trainable params in ModelSummary ([#4521](https://github.com/Lightning-AI/lightning/pull/4521))
- Added `PrecisionRecallCurve, ROC, AveragePrecision` class metric ([#4549](https://github.com/Lightning-AI/lightning/pull/4549))
- Added custom `Apex` and `NativeAMP` as `Precision plugins` ([#4355](https://github.com/Lightning-AI/lightning/pull/4355))
- Added `DALI MNIST` example ([#3721](https://github.com/Lightning-AI/lightning/pull/3721))
- Added `sharded plugin` for DDP for multi-gpu training memory optimizations (
    [#4639](https://github.com/Lightning-AI/lightning/pull/4639),
    [#4686](https://github.com/Lightning-AI/lightning/pull/4686),
    [#4737](https://github.com/Lightning-AI/lightning/pull/4737),
    [#4773](https://github.com/Lightning-AI/lightning/pull/4773))
- Added `experiment_id` to the NeptuneLogger ([#3462](https://github.com/Lightning-AI/lightning/pull/3462))
- Added `PyTorch Geometric` integration example with Lightning ([#4568](https://github.com/Lightning-AI/lightning/pull/4568))
- Added `all_gather` method to `LightningModule` which allows gradient based tensor synchronizations for use-cases such as negative sampling. ([#5012](https://github.com/Lightning-AI/lightning/pull/5012))
- Enabled `self.log` in most functions ([#4969](https://github.com/Lightning-AI/lightning/pull/4969))
- Added changeable extension variable for `ModelCheckpoint` ([#4977](https://github.com/Lightning-AI/lightning/pull/4977))


### Changed

- Tuner algorithms will be skipped if `fast_dev_run=True` ([#3903](https://github.com/Lightning-AI/lightning/pull/3903))
- `WandbLogger` does not force wandb `reinit` arg to True anymore and creates a run only when needed ([#4648](https://github.com/Lightning-AI/lightning/pull/4648))
- Changed `automatic_optimization` to be a model attribute ([#4602](https://github.com/Lightning-AI/lightning/pull/4602))
- Changed `Simple Profiler` report to order by percentage time spent + num calls ([#4880](https://github.com/Lightning-AI/lightning/pull/4880))
- Simplify optimization Logic ([#4984](https://github.com/Lightning-AI/lightning/pull/4984))
- Classification metrics overhaul ([#4837](https://github.com/Lightning-AI/lightning/pull/4837))
- Updated `fast_dev_run` to accept integer representing num_batches ([#4629](https://github.com/Lightning-AI/lightning/pull/4629))
- Refactored optimizer ([#4658](https://github.com/Lightning-AI/lightning/pull/4658))


### Deprecated

- Deprecated `prefix` argument in `ModelCheckpoint` ([#4765](https://github.com/Lightning-AI/lightning/pull/4765))
- Deprecated the old way of assigning hyper-parameters through `self.hparams = ...` ([#4813](https://github.com/Lightning-AI/lightning/pull/4813))
- Deprecated `mode='auto'` from `ModelCheckpoint` and `EarlyStopping` ([#4695](https://github.com/Lightning-AI/lightning/pull/4695))

### Removed

- Removed `reorder` parameter of the `auc` metric ([#5004](https://github.com/Lightning-AI/lightning/pull/5004))
- Removed `multiclass_roc` and `multiclass_precision_recall_curve`, use `roc` and `precision_recall_curve` instead ([#4549](https://github.com/Lightning-AI/lightning/pull/4549))

### Fixed

- Added feature to move tensors to CPU before saving ([#4309](https://github.com/Lightning-AI/lightning/pull/4309))
- Fixed `LoggerConnector` to have logged metrics on root device in DP ([#4138](https://github.com/Lightning-AI/lightning/pull/4138))
- Auto convert tensors to contiguous format when `gather_all` ([#4907](https://github.com/Lightning-AI/lightning/pull/4907))
- Fixed `PYTHONPATH` for ddp test model ([#4528](https://github.com/Lightning-AI/lightning/pull/4528))
- Fixed allowing logger to support indexing ([#4595](https://github.com/Lightning-AI/lightning/pull/4595))
- Fixed DDP and manual_optimization ([#4976](https://github.com/Lightning-AI/lightning/pull/4976))


## [1.0.8] - 2020-11-24

### Added

- Added casting to python types for numpy scalars when logging `hparams` ([#4647](https://github.com/Lightning-AI/lightning/pull/4647))
- Added warning when progress bar refresh rate is less than 20 on Google Colab to prevent crashing ([#4654](https://github.com/Lightning-AI/lightning/pull/4654))
- Added `F1` class metric ([#4656](https://github.com/Lightning-AI/lightning/pull/4656))

### Changed

- Consistently use `step=trainer.global_step` in `LearningRateMonitor` independently of `logging_interval` ([#4376](https://github.com/Lightning-AI/lightning/pull/4376))
- Metric states are no longer as default added to `state_dict` ([#4685](https://github.com/Lightning-AI/lightning/pull/4685))
- Renamed class metric `Fbeta` >> `FBeta` ([#4656](https://github.com/Lightning-AI/lightning/pull/4656))
- Model summary: add 1 decimal place ([#4745](https://github.com/Lightning-AI/lightning/pull/4745))
- Do not override `PYTHONWARNINGS` ([#4700](https://github.com/Lightning-AI/lightning/pull/4700))
- Changed `init_ddp_connection` moved from `DDP` to `DDPPlugin` ([#4407](https://github.com/Lightning-AI/lightning/pull/4407))


### Fixed

- Fixed checkpoint `hparams` dict casting when `omegaconf` is available ([#4770](https://github.com/Lightning-AI/lightning/pull/4770))
- Fixed incomplete progress bars when total batches not divisible by refresh rate ([#4577](https://github.com/Lightning-AI/lightning/pull/4577))
- Updated SSIM metric ([#4566](https://github.com/Lightning-AI/lightning/pull/4566))
- Fixed batch_arg_name - add `batch_arg_name` to all calls to `_adjust_batch_size`bug ([#4812](https://github.com/Lightning-AI/lightning/pull/4812))
- Fixed `torchtext` data to GPU ([#4785](https://github.com/Lightning-AI/lightning/pull/4785))
- Fixed a crash bug in MLFlow logger ([#4716](https://github.com/Lightning-AI/lightning/pull/4716))

## [1.0.7] - 2020-11-17

### Added

- Added lambda closure to `manual_optimizer_step` ([#4618](https://github.com/Lightning-AI/lightning/pull/4618))

### Changed

- Change Metrics `persistent` default mode to `False` ([#4685](https://github.com/Lightning-AI/lightning/pull/4685))
- LoggerConnector log_metrics will use `total_batch_idx` instead of `global_step` when logging on `training step` ([#4738](https://github.com/Lightning-AI/lightning/pull/4738))


### Fixed

- Prevent crash if `sync_dist=True` on CPU ([#4626](https://github.com/Lightning-AI/lightning/pull/4626))
- Fixed average pbar Metrics ([#4534](https://github.com/Lightning-AI/lightning/pull/4534))
- Fixed `setup` callback hook to correctly pass the LightningModule through ([#4608](https://github.com/Lightning-AI/lightning/pull/4608))
- Allowing decorate model init with saving `hparams` inside ([#4662](https://github.com/Lightning-AI/lightning/pull/4662))
- Fixed `split_idx` set by `LoggerConnector` in `on_trainer_init` to `Trainer`  ([#4697](https://github.com/Lightning-AI/lightning/pull/4697))


## [1.0.6] - 2020-11-11

### Added

- Added metrics aggregation in Horovod and fixed early stopping ([#3775](https://github.com/Lightning-AI/lightning/pull/3775))
- Added `manual_optimizer_step` which work with `AMP Native` and `accumulated_grad_batches` ([#4485](https://github.com/Lightning-AI/lightning/pull/4485))
- Added `persistent(mode)` method to metrics, to enable and disable metric states being added to `state_dict` ([#4482](https://github.com/Lightning-AI/lightning/pull/4482))
- Added congratulations at the end of our notebooks ([#4555](https://github.com/Lightning-AI/lightning/pull/4555))
- Added parameters `move_metrics_to_cpu` in Trainer to disable gpu leak ([#4592](https://github.com/Lightning-AI/lightning/pull/4592))


### Changed

- Changed `fsspec` to tuner ([#4458](https://github.com/Lightning-AI/lightning/pull/4458))
- Unify SLURM/TorchElastic under backend plugin ([#4578](https://github.com/Lightning-AI/lightning/pull/4578),
        [#4580](https://github.com/Lightning-AI/lightning/pull/4580),
        [#4581](https://github.com/Lightning-AI/lightning/pull/4581),
        [#4582](https://github.com/Lightning-AI/lightning/pull/4582),
        [#4583](https://github.com/Lightning-AI/lightning/pull/4583))

### Fixed

- Fixed feature-lack in `hpc_load` ([#4526](https://github.com/Lightning-AI/lightning/pull/4526))
- Fixed metrics states being overridden in DDP mode ([#4482](https://github.com/Lightning-AI/lightning/pull/4482))
- Fixed `lightning_getattr`, `lightning_hasattr` not finding the correct attributes in datamodule ([#4347](https://github.com/Lightning-AI/lightning/pull/4347))
- Fixed automatic optimization AMP by `manual_optimization_step` ([#4485](https://github.com/Lightning-AI/lightning/pull/4485))
- Replace `MisconfigurationException` with warning in `ModelCheckpoint` Callback ([#4560](https://github.com/Lightning-AI/lightning/pull/4560))
- Fixed logged keys in mlflow logger ([#4412](https://github.com/Lightning-AI/lightning/pull/4412))
- Fixed `is_picklable` by catching `AttributeError` ([#4508](https://github.com/Lightning-AI/lightning/pull/4508))
- Fixed multi test dataloaders dict `AttributeError` error ([#4480](https://github.com/Lightning-AI/lightning/pull/4480))
- Fixed show progress bar only for `progress_rank 0` on `DDP_SLURM` ([#4437](https://github.com/Lightning-AI/lightning/pull/4437))

## [1.0.5] - 2020-11-03

### Added

- Added PyTorch 1.7 Stable support ([#3821](https://github.com/Lightning-AI/lightning/pull/3821))
- Added timeout for `tpu_device_exists` to ensure process does not hang indefinitely ([#4340](https://github.com/Lightning-AI/lightning/pull/4340))

### Changed

- W&B log in sync with `Trainer` step ([#4405](https://github.com/Lightning-AI/lightning/pull/4405))
- Hook `on_after_backward` is called only when `optimizer_step` is being called ([#4439](https://github.com/Lightning-AI/lightning/pull/4439))
- Moved `track_and_norm_grad` into `training loop` and called only when `optimizer_step` is being called ([#4439](https://github.com/Lightning-AI/lightning/pull/4439))
- Changed type checker with explicit cast of `ref_model` object ([#4457](https://github.com/Lightning-AI/lightning/pull/4457))
- Changed `distributed_backend` -> `accelerator` ([#4429](https://github.com/Lightning-AI/lightning/pull/4429))

### Deprecated

- Deprecated passing `ModelCheckpoint` instance to `checkpoint_callback` Trainer argument ([#4336](https://github.com/Lightning-AI/lightning/pull/4336))

### Fixed

- Disable saving checkpoints if not trained ([#4372](https://github.com/Lightning-AI/lightning/pull/4372))
- Fixed error using `auto_select_gpus=True` with `gpus=-1` ([#4209](https://github.com/Lightning-AI/lightning/pull/4209))
- Disabled training when `limit_train_batches=0` ([#4371](https://github.com/Lightning-AI/lightning/pull/4371))
- Fixed that metrics do not store computational graph for all seen data ([#4313](https://github.com/Lightning-AI/lightning/pull/4313))
- Fixed AMP unscale for `on_after_backward` ([#4439](https://github.com/Lightning-AI/lightning/pull/4439))
- Fixed TorchScript export when module includes Metrics ([#4428](https://github.com/Lightning-AI/lightning/pull/4428))
- Fixed TorchScript trace method's data to device and docstring ([#4360](https://github.com/Lightning-AI/lightning/pull/4360))
- Fixed CSV logger warning ([#4419](https://github.com/Lightning-AI/lightning/pull/4419))
- Fixed skip DDP parameter sync ([#4301](https://github.com/Lightning-AI/lightning/pull/4301))
- Fixed `WandbLogger` _sanitize_callable function ([#4422](https://github.com/Lightning-AI/lightning/pull/4422))
- Fixed `AMP Native` `_unscale` gradient ([#4441](https://github.com/Lightning-AI/lightning/pull/4441))


## [1.0.4] - 2020-10-27

### Added

- Added `dirpath` and `filename` parameter in `ModelCheckpoint` ([#4213](https://github.com/Lightning-AI/lightning/pull/4213))
- Added plugins docs and DDPPlugin to customize ddp across all accelerators ([#4258](https://github.com/Lightning-AI/lightning/pull/4285))
- Added `strict` option to the scheduler dictionary ([#3586](https://github.com/Lightning-AI/lightning/pull/3586))
- Added `fsspec` support for profilers ([#4162](https://github.com/Lightning-AI/lightning/pull/4162))
- Added autogenerated helptext to `Trainer.add_argparse_args` ([#4344](https://github.com/Lightning-AI/lightning/pull/4344))
- Added support for string values in `Trainer`'s `profiler` parameter ([#3656](https://github.com/Lightning-AI/lightning/pull/3656))
- Added `optimizer_closure` to `optimizer.step` when supported ([#4190](https://github.com/Lightning-AI/lightning/pull/4190))
- Added unification of regression metrics ([#4166](https://github.com/Lightning-AI/lightning/pull/4166))
- Added checkpoint load from Bytes ([#4314](https://github.com/Lightning-AI/lightning/pull/4314))

### Changed

- Improved error messages for invalid `configure_optimizers` returns ([#3587](https://github.com/Lightning-AI/lightning/pull/3587))
- Allow changing the logged step value in `validation_step` ([#4130](https://github.com/Lightning-AI/lightning/pull/4130))
- Allow setting `replace_sampler_ddp=True` with a distributed sampler already added ([#4273](https://github.com/Lightning-AI/lightning/pull/4273))
- Fixed sanitized parameters for `WandbLogger.log_hyperparams` ([#4320](https://github.com/Lightning-AI/lightning/pull/4320))

### Deprecated

- Deprecated `filepath` in `ModelCheckpoint` ([#4213](https://github.com/Lightning-AI/lightning/pull/4213))
- Deprecated `reorder` parameter of the `auc` metric ([#4237](https://github.com/Lightning-AI/lightning/pull/4237))
- Deprecated bool values in `Trainer`'s `profiler` parameter ([#3656](https://github.com/Lightning-AI/lightning/pull/3656))

### Fixed

- Fixed setting device ids in DDP ([#4297](https://github.com/Lightning-AI/lightning/pull/4297))
- Fixed synchronization of best model path in `ddp_accelerator` ([#4323](https://github.com/Lightning-AI/lightning/pull/4323))
- Fixed `WandbLogger` not uploading checkpoint artifacts at the end of training ([#4341](https://github.com/Lightning-AI/lightning/pull/4341))
- Fixed `FBeta` computation ([#4183](https://github.com/Lightning-AI/lightning/pull/4183))
- Fixed `accumulation across batches` has completed `before breaking training loop` ([#4278](https://github.com/Lightning-AI/lightning/pull/4278))
- Fixed `ModelCheckpoint` don't increase current_epoch and global_step when not training ([#4291](https://github.com/Lightning-AI/lightning/pull/4291))
- Fixed `COMET_EXPERIMENT_KEY` environment variable usage in comet logger ([#4230](https://github.com/Lightning-AI/lightning/pull/4230))

## [1.0.3] - 2020-10-20

### Added

- Added persistent flag to `Metric.add_state` ([#4195](https://github.com/Lightning-AI/lightning/pull/4195))

### Changed

- Used `checkpoint_connector.hpc_save` in SLURM ([#4217](https://github.com/Lightning-AI/lightning/pull/4217))
- Moved base req. to root ([#4219](https://github.com/Lightning-AI/lightning/pull/4219))

### Fixed

- Fixed `hparams` assign in init ([#4189](https://github.com/Lightning-AI/lightning/pull/4189))
- Fixed overwrite check for model hooks ([#4010](https://github.com/Lightning-AI/lightning/pull/4010))


## [1.0.2] - 2020-10-15

### Added

- Added trace functionality to the function `to_torchscript` ([#4142](https://github.com/Lightning-AI/lightning/pull/4142))

### Changed

- Called `on_load_checkpoint` before loading `state_dict` ([#4057](https://github.com/Lightning-AI/lightning/pull/4057))

### Removed

- Removed duplicate metric vs step log for train loop ([#4173](https://github.com/Lightning-AI/lightning/pull/4173))

### Fixed

- Fixed the `self.log` problem in `validation_step()` ([#4169](https://github.com/Lightning-AI/lightning/pull/4169))
- Fixed `hparams` saving - save the state when `save_hyperparameters()` is called [in `__init__`] ([#4163](https://github.com/Lightning-AI/lightning/pull/4163))
- Fixed runtime failure while exporting `hparams` to yaml ([#4158](https://github.com/Lightning-AI/lightning/pull/4158))


## [1.0.1] - 2020-10-14

### Added

- Added getstate/setstate method for torch.save serialization ([#4127](https://github.com/Lightning-AI/lightning/pull/4127))


## [1.0.0] - 2020-10-13

### Added

- Added Explained Variance Metric + metric fix ([#4013](https://github.com/Lightning-AI/lightning/pull/4013))
- Added Metric <-> Lightning Module integration tests ([#4008](https://github.com/Lightning-AI/lightning/pull/4008))
- Added parsing OS env vars in `Trainer` ([#4022](https://github.com/Lightning-AI/lightning/pull/4022))
- Added classification metrics ([#4043](https://github.com/Lightning-AI/lightning/pull/4043))
- Updated explained variance metric ([#4024](https://github.com/Lightning-AI/lightning/pull/4024))
- Enabled plugins ([#4041](https://github.com/Lightning-AI/lightning/pull/4041))
- Enabled custom clusters ([#4048](https://github.com/Lightning-AI/lightning/pull/4048))
- Enabled passing in custom accelerators ([#4050](https://github.com/Lightning-AI/lightning/pull/4050))
- Added `LightningModule.toggle_optimizer` ([#4058](https://github.com/Lightning-AI/lightning/pull/4058))
- Added `LightningModule.manual_backward` ([#4063](https://github.com/Lightning-AI/lightning/pull/4063))
- Added `output` argument to `*_batch_end` hooks ([#3965](https://github.com/Lightning-AI/lightning/pull/3965),
    [#3966](https://github.com/Lightning-AI/lightning/pull/3966))
- Added `output` argument to `*_epoch_end` hooks ([#3967](https://github.com/Lightning-AI/lightning/pull/3967))

### Changed

- Integrated metrics API with self.log ([#3961](https://github.com/Lightning-AI/lightning/pull/3961))
- Decoupled Apex ([#4052](https://github.com/Lightning-AI/lightning/pull/4052),
        [#4054](https://github.com/Lightning-AI/lightning/pull/4054),
        [#4055](https://github.com/Lightning-AI/lightning/pull/4055),
        [#4056](https://github.com/Lightning-AI/lightning/pull/4056),
        [#4058](https://github.com/Lightning-AI/lightning/pull/4058),
        [#4060](https://github.com/Lightning-AI/lightning/pull/4060),
        [#4061](https://github.com/Lightning-AI/lightning/pull/4061),
        [#4062](https://github.com/Lightning-AI/lightning/pull/4062),
        [#4063](https://github.com/Lightning-AI/lightning/pull/4063),
        [#4064](https://github.com/Lightning-AI/lightning/pull/4064),
        [#4065](https://github.com/Lightning-AI/lightning/pull/4065))
- Renamed all backends to `Accelerator` ([#4066](https://github.com/Lightning-AI/lightning/pull/4066))
- Enabled manual returns ([#4089](https://github.com/Lightning-AI/lightning/pull/4089))

### Removed

- Removed support for EvalResult and TrainResult ([#3968](https://github.com/Lightning-AI/lightning/pull/3968))
- Removed deprecated trainer flags: `overfit_pct`, `log_save_interval`, `row_log_interval` ([#3969](https://github.com/Lightning-AI/lightning/pull/3969))
- Removed deprecated early_stop_callback ([#3982](https://github.com/Lightning-AI/lightning/pull/3982))
- Removed deprecated model hooks ([#3980](https://github.com/Lightning-AI/lightning/pull/3980))
- Removed deprecated callbacks ([#3979](https://github.com/Lightning-AI/lightning/pull/3979))
- Removed `trainer` argument in `LightningModule.backward` [#4056](https://github.com/Lightning-AI/lightning/pull/4056))

### Fixed

- Fixed `current_epoch` property update to reflect true epoch number inside `LightningDataModule`, when `reload_dataloaders_every_epoch=True`. ([#3974](https://github.com/Lightning-AI/lightning/pull/3974))
- Fixed to print scaler value in progress bar ([#4053](https://github.com/Lightning-AI/lightning/pull/4053))
- Fixed mismatch between docstring and code regarding when `on_load_checkpoint` hook is called ([#3996](https://github.com/Lightning-AI/lightning/pull/3996))


## [0.10.0] - 2020-10-07

### Added

- Added new Metrics API. ([#3868](https://github.com/Lightning-AI/lightning/pull/3868), [#3921](https://github.com/Lightning-AI/lightning/pull/3921))
- Enable PyTorch 1.7 compatibility ([#3541](https://github.com/Lightning-AI/lightning/pull/3541))
- Added `LightningModule.to_torchscript` to support exporting as `ScriptModule` ([#3258](https://github.com/Lightning-AI/lightning/pull/3258))
- Added warning when dropping unpicklable `hparams` ([#2874](https://github.com/Lightning-AI/lightning/pull/2874))
- Added EMB similarity ([#3349](https://github.com/Lightning-AI/lightning/pull/3349))
- Added `ModelCheckpoint.to_yaml` method ([#3048](https://github.com/Lightning-AI/lightning/pull/3048))
- Allow `ModelCheckpoint` monitor to be `None`, meaning it will always save ([#3630](https://github.com/Lightning-AI/lightning/pull/3630))
- Disabled optimizers setup during testing ([#3059](https://github.com/Lightning-AI/lightning/pull/3059))
- Added support for datamodules to save and load checkpoints when training ([#3563](https://github.com/Lightning-AI/lightning/pull/3563))
- Added support for datamodule in learning rate finder ([#3425](https://github.com/Lightning-AI/lightning/pull/3425))
- Added gradient clip test for native AMP ([#3754](https://github.com/Lightning-AI/lightning/pull/3754))
- Added dist lib to enable syncing anything across devices ([#3762](https://github.com/Lightning-AI/lightning/pull/3762))
- Added `broadcast` to `TPUBackend` ([#3814](https://github.com/Lightning-AI/lightning/pull/3814))
- Added `XLADeviceUtils` class to check XLA device type ([#3274](https://github.com/Lightning-AI/lightning/pull/3274))

### Changed

- Refactored accelerator backends:
   * moved TPU `xxx_step` to backend ([#3118](https://github.com/Lightning-AI/lightning/pull/3118))
   * refactored DDP backend `forward` ([#3119](https://github.com/Lightning-AI/lightning/pull/3119))
   * refactored GPU backend `__step` ([#3120](https://github.com/Lightning-AI/lightning/pull/3120))
   * refactored Horovod backend ([#3121](https://github.com/Lightning-AI/lightning/pull/3121),
        [#3122](https://github.com/Lightning-AI/lightning/pull/3122))
   * remove obscure forward call in eval + CPU backend `___step` ([#3123](https://github.com/Lightning-AI/lightning/pull/3123))
   * reduced all simplified forward ([#3126](https://github.com/Lightning-AI/lightning/pull/3126))
   * added hook base method ([#3127](https://github.com/Lightning-AI/lightning/pull/3127))
   * refactor eval loop to use hooks - use `test_mode` for if so we can split later ([#3129](https://github.com/Lightning-AI/lightning/pull/3129))
   * moved `___step_end` hooks ([#3130](https://github.com/Lightning-AI/lightning/pull/3130))
   * training forward refactor ([#3134](https://github.com/Lightning-AI/lightning/pull/3134))
   * training AMP scaling refactor ([#3135](https://github.com/Lightning-AI/lightning/pull/3135))
   * eval step scaling factor ([#3136](https://github.com/Lightning-AI/lightning/pull/3136))
   * add eval loop object to streamline eval loop ([#3138](https://github.com/Lightning-AI/lightning/pull/3138))
   * refactored dataloader process hook ([#3139](https://github.com/Lightning-AI/lightning/pull/3139))
   * refactored inner eval loop ([#3141](https://github.com/Lightning-AI/lightning/pull/3141))
   * final inner eval loop hooks ([#3154](https://github.com/Lightning-AI/lightning/pull/3154))
   * clean up hooks in `run_evaluation` ([#3156](https://github.com/Lightning-AI/lightning/pull/3156))
   * clean up data reset ([#3161](https://github.com/Lightning-AI/lightning/pull/3161))
   * expand eval loop out ([#3165](https://github.com/Lightning-AI/lightning/pull/3165))
   * moved hooks around in eval loop ([#3195](https://github.com/Lightning-AI/lightning/pull/3195))
   * remove `_evaluate` fx ([#3197](https://github.com/Lightning-AI/lightning/pull/3197))
   * `Trainer.fit` hook clean up ([#3198](https://github.com/Lightning-AI/lightning/pull/3198))
   * DDPs train hooks ([#3203](https://github.com/Lightning-AI/lightning/pull/3203))
   * refactor DDP backend ([#3204](https://github.com/Lightning-AI/lightning/pull/3204),
        [#3207](https://github.com/Lightning-AI/lightning/pull/3207),
        [#3208](https://github.com/Lightning-AI/lightning/pull/3208),
        [#3209](https://github.com/Lightning-AI/lightning/pull/3209),
        [#3210](https://github.com/Lightning-AI/lightning/pull/3210))
   * reduced accelerator selection ([#3211](https://github.com/Lightning-AI/lightning/pull/3211))
   * group prepare data hook ([#3212](https://github.com/Lightning-AI/lightning/pull/3212))
   * added data connector ([#3285](https://github.com/Lightning-AI/lightning/pull/3285))
   * modular is_overridden ([#3290](https://github.com/Lightning-AI/lightning/pull/3290))
   * adding `Trainer.tune()` ([#3293](https://github.com/Lightning-AI/lightning/pull/3293))
   * move `run_pretrain_routine` -> `setup_training` ([#3294](https://github.com/Lightning-AI/lightning/pull/3294))
   * move train outside of setup training ([#3297](https://github.com/Lightning-AI/lightning/pull/3297))
   * move `prepare_data` to data connector ([#3307](https://github.com/Lightning-AI/lightning/pull/3307))
   * moved accelerator router ([#3309](https://github.com/Lightning-AI/lightning/pull/3309))
   * train loop refactor - moving train loop to own object ([#3310](https://github.com/Lightning-AI/lightning/pull/3310),
        [#3312](https://github.com/Lightning-AI/lightning/pull/3312),
        [#3313](https://github.com/Lightning-AI/lightning/pull/3313),
        [#3314](https://github.com/Lightning-AI/lightning/pull/3314))
   * duplicate data interface definition up into DataHooks class ([#3344](https://github.com/Lightning-AI/lightning/pull/3344))
   * inner train loop ([#3359](https://github.com/Lightning-AI/lightning/pull/3359),
        [#3361](https://github.com/Lightning-AI/lightning/pull/3361),
        [#3362](https://github.com/Lightning-AI/lightning/pull/3362),
        [#3363](https://github.com/Lightning-AI/lightning/pull/3363),
        [#3365](https://github.com/Lightning-AI/lightning/pull/3365),
        [#3366](https://github.com/Lightning-AI/lightning/pull/3366),
        [#3367](https://github.com/Lightning-AI/lightning/pull/3367),
        [#3368](https://github.com/Lightning-AI/lightning/pull/3368),
        [#3369](https://github.com/Lightning-AI/lightning/pull/3369),
        [#3370](https://github.com/Lightning-AI/lightning/pull/3370),
        [#3371](https://github.com/Lightning-AI/lightning/pull/3371),
        [#3372](https://github.com/Lightning-AI/lightning/pull/3372),
        [#3373](https://github.com/Lightning-AI/lightning/pull/3373),
        [#3374](https://github.com/Lightning-AI/lightning/pull/3374),
        [#3375](https://github.com/Lightning-AI/lightning/pull/3375),
        [#3376](https://github.com/Lightning-AI/lightning/pull/3376),
        [#3385](https://github.com/Lightning-AI/lightning/pull/3385),
        [#3388](https://github.com/Lightning-AI/lightning/pull/3388),
        [#3397](https://github.com/Lightning-AI/lightning/pull/3397))
   * all logging related calls in a connector ([#3395](https://github.com/Lightning-AI/lightning/pull/3395))
   * device parser ([#3400](https://github.com/Lightning-AI/lightning/pull/3400),
        [#3405](https://github.com/Lightning-AI/lightning/pull/3405))
   * added model connector ([#3407](https://github.com/Lightning-AI/lightning/pull/3407))
   * moved eval loop logging to loggers ([#3408](https://github.com/Lightning-AI/lightning/pull/3408))
   * moved eval loop (#3412[#3408](https://github.com/Lightning-AI/lightning/pull/3408))
   * trainer/separate argparse ([#3421](https://github.com/Lightning-AI/lightning/pull/3421),
        [#3428](https://github.com/Lightning-AI/lightning/pull/3428),
        [#3432](https://github.com/Lightning-AI/lightning/pull/3432))
   * move `lr_finder` ([#3434](https://github.com/Lightning-AI/lightning/pull/3434))
   * organize args (#[#3435](https://github.com/Lightning-AI/lightning/pull/3435),
        [#3442](https://github.com/Lightning-AI/lightning/pull/3442),
        [#3447](https://github.com/Lightning-AI/lightning/pull/3447),
        [#3448](https://github.com/Lightning-AI/lightning/pull/3448),
        [#3449](https://github.com/Lightning-AI/lightning/pull/3449),
        [#3456](https://github.com/Lightning-AI/lightning/pull/3456))
   * move specific accelerator code ([#3457](https://github.com/Lightning-AI/lightning/pull/3457))
   * group connectors ([#3472](https://github.com/Lightning-AI/lightning/pull/3472))
   * accelerator connector methods x/n ([#3469](https://github.com/Lightning-AI/lightning/pull/3469),
        [#3470](https://github.com/Lightning-AI/lightning/pull/3470),
        [#3474](https://github.com/Lightning-AI/lightning/pull/3474))
   * merge backends x/n ([#3476](https://github.com/Lightning-AI/lightning/pull/3476),
        [#3477](https://github.com/Lightning-AI/lightning/pull/3477),
        [#3478](https://github.com/Lightning-AI/lightning/pull/3478),
        [#3480](https://github.com/Lightning-AI/lightning/pull/3480),
        [#3482](https://github.com/Lightning-AI/lightning/pull/3482))
   * apex plugin ([#3502](https://github.com/Lightning-AI/lightning/pull/3502))
   * precision plugins ([#3504](https://github.com/Lightning-AI/lightning/pull/3504))
   * Result - make monitor default to `checkpoint_on` to simplify ([#3571](https://github.com/Lightning-AI/lightning/pull/3571))
   * reference to the Trainer on the `LightningDataModule` ([#3684](https://github.com/Lightning-AI/lightning/pull/3684))
   * add `.log` to lightning module ([#3686](https://github.com/Lightning-AI/lightning/pull/3686),
        [#3699](https://github.com/Lightning-AI/lightning/pull/3699),
        [#3701](https://github.com/Lightning-AI/lightning/pull/3701),
        [#3704](https://github.com/Lightning-AI/lightning/pull/3704),
        [#3715](https://github.com/Lightning-AI/lightning/pull/3715))
   * enable tracking original metric when step and epoch are both true ([#3685](https://github.com/Lightning-AI/lightning/pull/3685))
   * deprecated results obj, added support for simpler comms ([#3681](https://github.com/Lightning-AI/lightning/pull/3681))
   * move backends back to individual files ([#3712](https://github.com/Lightning-AI/lightning/pull/3712))
   * fixes logging for eval steps ([#3763](https://github.com/Lightning-AI/lightning/pull/3763))
   * decoupled DDP, DDP spawn ([#3733](https://github.com/Lightning-AI/lightning/pull/3733),
        [#3766](https://github.com/Lightning-AI/lightning/pull/3766),
        [#3767](https://github.com/Lightning-AI/lightning/pull/3767),
        [#3774](https://github.com/Lightning-AI/lightning/pull/3774),
        [#3802](https://github.com/Lightning-AI/lightning/pull/3802),
        [#3806](https://github.com/Lightning-AI/lightning/pull/3806),
        [#3817](https://github.com/Lightning-AI/lightning/pull/3817),
        [#3819](https://github.com/Lightning-AI/lightning/pull/3819),
        [#3927](https://github.com/Lightning-AI/lightning/pull/3927))
   * remove weight loading hack for ddp_cpu ([#3808](https://github.com/Lightning-AI/lightning/pull/3808))
   * separate `torchelastic` from DDP ([#3810](https://github.com/Lightning-AI/lightning/pull/3810))
   * separate SLURM from DDP ([#3809](https://github.com/Lightning-AI/lightning/pull/3809))
   * decoupled DDP2 ([#3816](https://github.com/Lightning-AI/lightning/pull/3816))
   * bug fix with logging val epoch end + monitor ([#3812](https://github.com/Lightning-AI/lightning/pull/3812))
   * callback system and init DDP ([#3836](https://github.com/Lightning-AI/lightning/pull/3836))
   * adding compute environments ([#3837](https://github.com/Lightning-AI/lightning/pull/3837), [#3842](https://github.com/Lightning-AI/lightning/pull/3842))
   * epoch can now log independently ([#3843](https://github.com/Lightning-AI/lightning/pull/3843))
   * test selecting the correct backend. temp backends while slurm and TorchElastic are decoupled ([#3848](https://github.com/Lightning-AI/lightning/pull/3848))
   * fixed `init_slurm_connection` causing hostname errors ([#3856](https://github.com/Lightning-AI/lightning/pull/3856))
   * moves init apex from LM to apex connector ([#3923](https://github.com/Lightning-AI/lightning/pull/3923))
   * moves sync bn to each backend ([#3925](https://github.com/Lightning-AI/lightning/pull/3925))
   * moves configure ddp to each backend ([#3924](https://github.com/Lightning-AI/lightning/pull/3924))
- Deprecation warning ([#3844](https://github.com/Lightning-AI/lightning/pull/3844))
- Changed `LearningRateLogger` to `LearningRateMonitor` ([#3251](https://github.com/Lightning-AI/lightning/pull/3251))
- Used `fsspec` instead of `gfile` for all IO ([#3320](https://github.com/Lightning-AI/lightning/pull/3320))
    * Swapped `torch.load` for `fsspec` load in DDP spawn backend ([#3787](https://github.com/Lightning-AI/lightning/pull/3787))
    * Swapped `torch.load` for `fsspec` load in cloud_io loading ([#3692](https://github.com/Lightning-AI/lightning/pull/3692))
    * Added support for `to_disk()` to use remote filepaths with `fsspec` ([#3930](https://github.com/Lightning-AI/lightning/pull/3930))
    * Updated model_checkpoint's to_yaml to use `fsspec` open ([#3801](https://github.com/Lightning-AI/lightning/pull/3801))
    * Fixed `fsspec` is inconsistent when doing `fs.ls` ([#3805](https://github.com/Lightning-AI/lightning/pull/3805))
- Refactor `GPUStatsMonitor` to improve training speed ([#3257](https://github.com/Lightning-AI/lightning/pull/3257))
- Changed IoU score behavior for classes absent in target and pred ([#3098](https://github.com/Lightning-AI/lightning/pull/3098))
- Changed IoU `remove_bg` bool to `ignore_index` optional int ([#3098](https://github.com/Lightning-AI/lightning/pull/3098))
- Changed defaults of `save_top_k` and `save_last` to `None` in ModelCheckpoint ([#3680](https://github.com/Lightning-AI/lightning/pull/3680))
- `row_log_interval` and `log_save_interval` are now based on training loop's `global_step` instead of epoch-internal batch index ([#3667](https://github.com/Lightning-AI/lightning/pull/3667))
- Silenced some warnings. verified ddp refactors ([#3483](https://github.com/Lightning-AI/lightning/pull/3483))
- Cleaning up stale logger tests ([#3490](https://github.com/Lightning-AI/lightning/pull/3490))
- Allow `ModelCheckpoint` monitor to be `None` ([#3633](https://github.com/Lightning-AI/lightning/pull/3633))
- Enable `None` model checkpoint default ([#3669](https://github.com/Lightning-AI/lightning/pull/3669))
- Skipped `best_model_path` if `checkpoint_callback` is `None` ([#2962](https://github.com/Lightning-AI/lightning/pull/2962))
- Used `raise .. from ..` to explicitly chain exceptions ([#3750](https://github.com/Lightning-AI/lightning/pull/3750))
-  Mocking loggers ([#3596](https://github.com/Lightning-AI/lightning/pull/3596),
    [#3617](https://github.com/Lightning-AI/lightning/pull/3617),
    [#3851](https://github.com/Lightning-AI/lightning/pull/3851),
    [#3859](https://github.com/Lightning-AI/lightning/pull/3859),
    [#3884](https://github.com/Lightning-AI/lightning/pull/3884),
    [#3853](https://github.com/Lightning-AI/lightning/pull/3853),
    [#3910](https://github.com/Lightning-AI/lightning/pull/3910),
    [#3889](https://github.com/Lightning-AI/lightning/pull/3889),
    [#3926](https://github.com/Lightning-AI/lightning/pull/3926))
- Write predictions in LightningModule instead of EvalResult [#3882](https://github.com/Lightning-AI/lightning/pull/3882)

### Deprecated

- Deprecated `TrainResult` and `EvalResult`, use `self.log` and `self.write` from the `LightningModule` to log metrics and write predictions. `training_step` can now only return a scalar (for the loss) or a dictionary with anything you want. ([#3681](https://github.com/Lightning-AI/lightning/pull/3681))
- Deprecate `early_stop_callback` Trainer argument ([#3845](https://github.com/Lightning-AI/lightning/pull/3845))
- Rename Trainer arguments `row_log_interval` >> `log_every_n_steps` and `log_save_interval` >> `flush_logs_every_n_steps` ([#3748](https://github.com/Lightning-AI/lightning/pull/3748))

### Removed

- Removed experimental Metric API ([#3943](https://github.com/Lightning-AI/lightning/pull/3943),
        [#3949](https://github.com/Lightning-AI/lightning/pull/3949),
        [#3946](https://github.com/Lightning-AI/lightning/pull/3946)), listed changes before final removal:
    * Added `EmbeddingSimilarity` metric ([#3349](https://github.com/Lightning-AI/lightning/pull/3349), [#3358](https://github.com/Lightning-AI/lightning/pull/3358))
    * Added hooks to metric module interface ([#2528](https://github.com/Lightning-AI/lightning/pull/2528))
    * Added error when AUROC metric is used for multiclass problems ([#3350](https://github.com/Lightning-AI/lightning/pull/3350))
    * Fixed `ModelCheckpoint` with `save_top_k=-1` option not tracking the best models when a monitor metric is available ([#3735](https://github.com/Lightning-AI/lightning/pull/3735))
    * Fixed counter-intuitive error being thrown in `Accuracy` metric for zero target tensor ([#3764](https://github.com/Lightning-AI/lightning/pull/3764))
    * Fixed aggregation of metrics ([#3517](https://github.com/Lightning-AI/lightning/pull/3517))
    * Fixed Metric aggregation ([#3321](https://github.com/Lightning-AI/lightning/pull/3321))
    * Fixed RMSLE metric ([#3188](https://github.com/Lightning-AI/lightning/pull/3188))
    * Renamed `reduction` to `class_reduction` in classification metrics ([#3322](https://github.com/Lightning-AI/lightning/pull/3322))
    * Changed `class_reduction` similar to sklearn for classification metrics ([#3322](https://github.com/Lightning-AI/lightning/pull/3322))
    * Renaming of precision recall metric ([#3308](https://github.com/Lightning-AI/lightning/pull/3308))

### Fixed

- Fixed `on_train_batch_start` hook to end epoch early ([#3700](https://github.com/Lightning-AI/lightning/pull/3700))
- Fixed `num_sanity_val_steps` is clipped to `limit_val_batches` ([#2917](https://github.com/Lightning-AI/lightning/pull/2917))
- Fixed ONNX model save on GPU ([#3145](https://github.com/Lightning-AI/lightning/pull/3145))
- Fixed `GpuUsageLogger` to work on different platforms ([#3008](https://github.com/Lightning-AI/lightning/pull/3008))
- Fixed auto-scale batch size not dumping `auto_lr_find` parameter ([#3151](https://github.com/Lightning-AI/lightning/pull/3151))
- Fixed `batch_outputs` with optimizer frequencies ([#3229](https://github.com/Lightning-AI/lightning/pull/3229))
- Fixed setting batch size in `LightningModule.datamodule` when using `auto_scale_batch_size` ([#3266](https://github.com/Lightning-AI/lightning/pull/3266))
- Fixed Horovod distributed backend compatibility with native AMP ([#3404](https://github.com/Lightning-AI/lightning/pull/3404))
- Fixed batch size auto scaling exceeding the size of the dataset ([#3271](https://github.com/Lightning-AI/lightning/pull/3271))
- Fixed getting `experiment_id` from MLFlow only once instead of each training loop ([#3394](https://github.com/Lightning-AI/lightning/pull/3394))
- Fixed `overfit_batches` which now correctly disables shuffling for the training loader. ([#3501](https://github.com/Lightning-AI/lightning/pull/3501))
- Fixed gradient norm tracking for `row_log_interval > 1` ([#3489](https://github.com/Lightning-AI/lightning/pull/3489))
- Fixed `ModelCheckpoint` name formatting ([#3164](https://github.com/Lightning-AI/lightning/pull/3163))
- Fixed example implementation of AutoEncoder ([#3190](https://github.com/Lightning-AI/lightning/pull/3190))
- Fixed invalid paths when remote logging with TensorBoard ([#3236](https://github.com/Lightning-AI/lightning/pull/3236))
- Fixed change `t()` to `transpose()` as XLA devices do not support `.t()` on 1-dim tensor ([#3252](https://github.com/Lightning-AI/lightning/pull/3252))
- Fixed (weights only) checkpoints loading without PL ([#3287](https://github.com/Lightning-AI/lightning/pull/3287))
- Fixed `gather_all_tensors` cross GPUs in DDP ([#3319](https://github.com/Lightning-AI/lightning/pull/3319))
- Fixed CometML save dir ([#3419](https://github.com/Lightning-AI/lightning/pull/3419))
- Fixed forward key metrics ([#3467](https://github.com/Lightning-AI/lightning/pull/3467))
- Fixed normalize mode at confusion matrix (replace NaNs with zeros) ([#3465](https://github.com/Lightning-AI/lightning/pull/3465))
- Fixed global step increment in training loop when `training_epoch_end` hook is used ([#3673](https://github.com/Lightning-AI/lightning/pull/3673))
- Fixed dataloader shuffling not getting turned off with `overfit_batches > 0` and `distributed_backend = "ddp"` ([#3534](https://github.com/Lightning-AI/lightning/pull/3534))
- Fixed determinism in `DDPSpawnBackend` when using `seed_everything` in main process ([#3335](https://github.com/Lightning-AI/lightning/pull/3335))
- Fixed `ModelCheckpoint` `period` to actually save every `period` epochs ([#3630](https://github.com/Lightning-AI/lightning/pull/3630))
- Fixed `val_progress_bar` total with `num_sanity_val_steps` ([#3751](https://github.com/Lightning-AI/lightning/pull/3751))
- Fixed Tuner dump: add `current_epoch` to dumped_params ([#3261](https://github.com/Lightning-AI/lightning/pull/3261))
- Fixed `current_epoch` and `global_step` properties mismatch between `Trainer` and `LightningModule` ([#3785](https://github.com/Lightning-AI/lightning/pull/3785))
- Fixed learning rate scheduler for optimizers with internal state ([#3897](https://github.com/Lightning-AI/lightning/pull/3897))
- Fixed `tbptt_reduce_fx` when non-floating tensors are logged ([#3796](https://github.com/Lightning-AI/lightning/pull/3796))
- Fixed model checkpoint frequency ([#3852](https://github.com/Lightning-AI/lightning/pull/3852))
- Fixed logging non-tensor scalar with result breaks subsequent epoch aggregation ([#3855](https://github.com/Lightning-AI/lightning/pull/3855))
- Fixed `TrainerEvaluationLoopMixin` activates `model.train()` at the end ([#3858](https://github.com/Lightning-AI/lightning/pull/3858))
- Fixed `overfit_batches` when using with multiple val/test_dataloaders ([#3857](https://github.com/Lightning-AI/lightning/pull/3857))
- Fixed enables `training_step` to return `None` ([#3862](https://github.com/Lightning-AI/lightning/pull/3862))
- Fixed init nan for checkpointing ([#3863](https://github.com/Lightning-AI/lightning/pull/3863))
- Fixed for `load_from_checkpoint` ([#2776](https://github.com/Lightning-AI/lightning/pull/2776))
- Fixes incorrect `batch_sizes` when Dataloader returns a dict with multiple tensors ([#3668](https://github.com/Lightning-AI/lightning/pull/3668))
- Fixed unexpected signature for `validation_step` ([#3947](https://github.com/Lightning-AI/lightning/pull/3947))

## [0.9.0] - 2020-08-20

### Added

- Added SyncBN for DDP ([#2801](https://github.com/Lightning-AI/lightning/pull/2801),
     [#2838](https://github.com/Lightning-AI/lightning/pull/2838))
- Added basic `CSVLogger` ([#2721](https://github.com/Lightning-AI/lightning/pull/2721))
- Added SSIM metrics ([#2671](https://github.com/Lightning-AI/lightning/pull/2671))
- Added BLEU metrics ([#2535](https://github.com/Lightning-AI/lightning/pull/2535))
- Added support to export a model to ONNX format ([#2596](https://github.com/Lightning-AI/lightning/pull/2596))
- Added support for `Trainer(num_sanity_val_steps=-1)` to check all validation data before training ([#2246](https://github.com/Lightning-AI/lightning/pull/2246))
- Added struct. output:
  * tests for val loop flow ([#2605](https://github.com/Lightning-AI/lightning/pull/2605))
  * `EvalResult` support for train and val. loop ([#2615](https://github.com/Lightning-AI/lightning/pull/2615),
       [#2651](https://github.com/Lightning-AI/lightning/pull/2651))
  * weighted average in results obj ([#2930](https://github.com/Lightning-AI/lightning/pull/2930))
  * fix result obj DP auto reduce ([#3013](https://github.com/Lightning-AI/lightning/pull/3013))
- Added class `LightningDataModule` ([#2668](https://github.com/Lightning-AI/lightning/pull/2668))
- Added support for PyTorch 1.6 ([#2745](https://github.com/Lightning-AI/lightning/pull/2745))
- Added call DataModule hooks implicitly in trainer ([#2755](https://github.com/Lightning-AI/lightning/pull/2755))
- Added support for Mean in DDP Sync ([#2568](https://github.com/Lightning-AI/lightning/pull/2568))
- Added remaining `sklearn` metrics: `AveragePrecision`, `BalancedAccuracy`, `CohenKappaScore`, `DCG`, `Hamming`, `Hinge`, `Jaccard`, `MeanAbsoluteError`, `MeanSquaredError`, `MeanSquaredLogError`, `MedianAbsoluteError`, `R2Score`, `MeanPoissonDeviance`, `MeanGammaDeviance`, `MeanTweedieDeviance`, `ExplainedVariance` ([#2562](https://github.com/Lightning-AI/lightning/pull/2562))
- Added support for `limit_{mode}_batches (int)` to work with infinite dataloader (IterableDataset) ([#2840](https://github.com/Lightning-AI/lightning/pull/2840))
- Added support returning python scalars in DP ([#1935](https://github.com/Lightning-AI/lightning/pull/1935))
- Added support to Tensorboard logger for OmegaConf `hparams` ([#2846](https://github.com/Lightning-AI/lightning/pull/2846))
- Added tracking of basic states in `Trainer` ([#2541](https://github.com/Lightning-AI/lightning/pull/2541))
- Tracks all outputs including TBPTT and multiple optimizers ([#2890](https://github.com/Lightning-AI/lightning/pull/2890))
- Added GPU Usage Logger ([#2932](https://github.com/Lightning-AI/lightning/pull/2932))
- Added `strict=False` for `load_from_checkpoint` ([#2819](https://github.com/Lightning-AI/lightning/pull/2819))
- Added saving test predictions on multiple GPUs ([#2926](https://github.com/Lightning-AI/lightning/pull/2926))
- Auto log the computational graph for loggers that support this ([#3003](https://github.com/Lightning-AI/lightning/pull/3003))
- Added warning when changing monitor and using results obj ([#3014](https://github.com/Lightning-AI/lightning/pull/3014))
- Added a hook `transfer_batch_to_device` to the `LightningDataModule` ([#3038](https://github.com/Lightning-AI/lightning/pull/3038))

### Changed

- Truncated long version numbers in progress bar ([#2594](https://github.com/Lightning-AI/lightning/pull/2594))
- Enabling val/test loop disabling ([#2692](https://github.com/Lightning-AI/lightning/pull/2692))
- Refactored into `accelerator` module:
    * GPU training ([#2704](https://github.com/Lightning-AI/lightning/pull/2704))
    * TPU training ([#2708](https://github.com/Lightning-AI/lightning/pull/2708))
    * DDP(2) backend ([#2796](https://github.com/Lightning-AI/lightning/pull/2796))
    * Retrieve last logged val from result by key ([#3049](https://github.com/Lightning-AI/lightning/pull/3049))
- Using `.comet.config` file for `CometLogger` ([#1913](https://github.com/Lightning-AI/lightning/pull/1913))
- Updated hooks arguments - breaking for `setup` and `teardown` ([#2850](https://github.com/Lightning-AI/lightning/pull/2850))
- Using `gfile` to support remote directories ([#2164](https://github.com/Lightning-AI/lightning/pull/2164))
- Moved optimizer creation after device placement for DDP backends ([#2904](https://github.com/Lightning-AI/lightning/pull/2904))
- Support `**DictConfig` for `hparam` serialization ([#2519](https://github.com/Lightning-AI/lightning/pull/2519))
- Removed callback metrics from test results obj ([#2994](https://github.com/Lightning-AI/lightning/pull/2994))
- Re-enabled naming metrics in ckpt name ([#3060](https://github.com/Lightning-AI/lightning/pull/3060))
- Changed progress bar epoch counting to start from 0 ([#3061](https://github.com/Lightning-AI/lightning/pull/3061))

### Deprecated

- Deprecated Trainer attribute `ckpt_path`, which will now be set by `weights_save_path` ([#2681](https://github.com/Lightning-AI/lightning/pull/2681))

### Removed

- Removed deprecated: ([#2760](https://github.com/Lightning-AI/lightning/pull/2760))
    * core decorator `data_loader`
    * Module hook `on_sanity_check_start` and loading `load_from_metrics`
    * package `pl.logging`
    * Trainer arguments: `show_progress_bar`, `num_tpu_cores`, `use_amp`, `print_nan_grads`
    * LR Finder argument `num_accumulation_steps`

### Fixed

- Fixed `accumulate_grad_batches` for last batch ([#2853](https://github.com/Lightning-AI/lightning/pull/2853))
- Fixed setup call while testing ([#2624](https://github.com/Lightning-AI/lightning/pull/2624))
- Fixed local rank zero casting ([#2640](https://github.com/Lightning-AI/lightning/pull/2640))
- Fixed single scalar return from training ([#2587](https://github.com/Lightning-AI/lightning/pull/2587))
- Fixed Horovod backend to scale LR schedlers with the optimizer ([#2626](https://github.com/Lightning-AI/lightning/pull/2626))
- Fixed `dtype` and `device` properties not getting updated in submodules ([#2657](https://github.com/Lightning-AI/lightning/pull/2657))
- Fixed `fast_dev_run` to run for all dataloaders ([#2581](https://github.com/Lightning-AI/lightning/pull/2581))
- Fixed `save_dir` in loggers getting ignored by default value of `weights_save_path` when user did not specify `weights_save_path` ([#2681](https://github.com/Lightning-AI/lightning/pull/2681))
- Fixed `weights_save_path` getting ignored when `logger=False` is passed to Trainer ([#2681](https://github.com/Lightning-AI/lightning/pull/2681))
- Fixed TPU multi-core and Float16 ([#2632](https://github.com/Lightning-AI/lightning/pull/2632))
- Fixed test metrics not being logged with `LoggerCollection` ([#2723](https://github.com/Lightning-AI/lightning/pull/2723))
- Fixed data transfer to device when using `torchtext.data.Field` and `include_lengths is True` ([#2689](https://github.com/Lightning-AI/lightning/pull/2689))
- Fixed shuffle argument for distributed sampler ([#2789](https://github.com/Lightning-AI/lightning/pull/2789))
- Fixed logging interval ([#2694](https://github.com/Lightning-AI/lightning/pull/2694))
- Fixed loss value in the progress bar is wrong when `accumulate_grad_batches > 1` ([#2738](https://github.com/Lightning-AI/lightning/pull/2738))
- Fixed correct CWD for ddp sub-processes when using Hydra ([#2719](https://github.com/Lightning-AI/lightning/pull/2719))
- Fixed selecting GPUs using `CUDA_VISIBLE_DEVICES` ([#2739](https://github.com/Lightning-AI/lightning/pull/2739))
- Fixed false `num_classes` warning in metrics ([#2781](https://github.com/Lightning-AI/lightning/pull/2781))
- Fixed shell injection vulnerability in subprocess call ([#2786](https://github.com/Lightning-AI/lightning/pull/2786))
- Fixed LR finder and `hparams` compatibility ([#2821](https://github.com/Lightning-AI/lightning/pull/2821))
- Fixed `ModelCheckpoint` not saving the latest information when `save_last=True` ([#2881](https://github.com/Lightning-AI/lightning/pull/2881))
- Fixed ImageNet example: learning rate scheduler, number of workers and batch size when using DDP ([#2889](https://github.com/Lightning-AI/lightning/pull/2889))
- Fixed apex gradient clipping ([#2829](https://github.com/Lightning-AI/lightning/pull/2829))
- Fixed save apex scaler states ([#2828](https://github.com/Lightning-AI/lightning/pull/2828))
- Fixed a model loading issue with inheritance and variable positional arguments ([#2911](https://github.com/Lightning-AI/lightning/pull/2911))
- Fixed passing `non_blocking=True` when transferring a batch object that does not support it ([#2910](https://github.com/Lightning-AI/lightning/pull/2910))
- Fixed checkpointing to remote file paths ([#2925](https://github.com/Lightning-AI/lightning/pull/2925))
- Fixed adding val step argument to metrics ([#2986](https://github.com/Lightning-AI/lightning/pull/2986))
- Fixed an issue that caused `Trainer.test()` to stall in ddp mode ([#2997](https://github.com/Lightning-AI/lightning/pull/2997))
- Fixed gathering of results with tensors of varying shape ([#3020](https://github.com/Lightning-AI/lightning/pull/3020))
- Fixed batch size auto-scaling feature to set the new value on the correct model attribute ([#3043](https://github.com/Lightning-AI/lightning/pull/3043))
- Fixed automatic batch scaling not working with half precision ([#3045](https://github.com/Lightning-AI/lightning/pull/3045))
- Fixed setting device to root gpu ([#3042](https://github.com/Lightning-AI/lightning/pull/3042))

## [0.8.5] - 2020-07-09

### Added

- Added a PSNR metric: peak signal-to-noise ratio ([#2483](https://github.com/Lightning-AI/lightning/pull/2483))
- Added functional regression metrics ([#2492](https://github.com/Lightning-AI/lightning/pull/2492))

### Removed

- Removed auto val reduce ([#2462](https://github.com/Lightning-AI/lightning/pull/2462))

### Fixed

- Flattening Wandb Hyperparameters ([#2459](https://github.com/Lightning-AI/lightning/pull/2459))
- Fixed using the same DDP python interpreter and actually running ([#2482](https://github.com/Lightning-AI/lightning/pull/2482))
- Fixed model summary input type conversion for models that have input dtype different from model parameters ([#2510](https://github.com/Lightning-AI/lightning/pull/2510))
- Made `TensorBoardLogger` and `CometLogger` pickleable ([#2518](https://github.com/Lightning-AI/lightning/pull/2518))
- Fixed a problem with `MLflowLogger` creating multiple run folders ([#2502](https://github.com/Lightning-AI/lightning/pull/2502))
- Fixed global_step increment ([#2455](https://github.com/Lightning-AI/lightning/pull/2455))
- Fixed TPU hanging example ([#2488](https://github.com/Lightning-AI/lightning/pull/2488))
- Fixed `argparse` default value bug ([#2526](https://github.com/Lightning-AI/lightning/pull/2526))
- Fixed Dice and IoU to avoid NaN by adding small eps ([#2545](https://github.com/Lightning-AI/lightning/pull/2545))
- Fixed accumulate gradients schedule at epoch 0 (continued) ([#2513](https://github.com/Lightning-AI/lightning/pull/2513))
- Fixed Trainer `.fit()` returning last not best weights in "ddp_spawn" ([#2565](https://github.com/Lightning-AI/lightning/pull/2565))
- Fixed passing (do not pass) TPU weights back on test ([#2566](https://github.com/Lightning-AI/lightning/pull/2566))
- Fixed DDP tests and `.test()` ([#2512](https://github.com/Lightning-AI/lightning/pull/2512),
     [#2570](https://github.com/Lightning-AI/lightning/pull/2570))

## [0.8.4] - 2020-07-01

### Added

- Added reduce ddp results on eval ([#2434](https://github.com/Lightning-AI/lightning/pull/2434))
- Added a warning when an `IterableDataset` has `__len__` defined ([#2437](https://github.com/Lightning-AI/lightning/pull/2437))

### Changed

- Enabled no returns from eval ([#2446](https://github.com/Lightning-AI/lightning/pull/2446))

### Fixed

- Fixes train outputs ([#2428](https://github.com/Lightning-AI/lightning/pull/2428))
- Fixes Conda dependencies ([#2412](https://github.com/Lightning-AI/lightning/pull/2412))
- Fixed Apex scaling with decoupled backward ([#2433](https://github.com/Lightning-AI/lightning/pull/2433))
- Fixed crashing or wrong displaying progressbar because of missing ipywidgets ([#2417](https://github.com/Lightning-AI/lightning/pull/2417))
- Fixed TPU saving dir ([fc26078e](https://github.com/Lightning-AI/lightning/commit/fc26078e395f8a001f4c6dd7b3fe7ca202f914a3), [04e68f02](https://github.com/Lightning-AI/lightning/commit/04e68f022fc03dd5f1555ee86dea997d42a448ad))
- Fixed logging on rank 0 only ([#2425](https://github.com/Lightning-AI/lightning/pull/2425))


## [0.8.3] - 2020-06-29

### Fixed

- Fixed AMP wrong call ([593837e](https://github.com/Lightning-AI/lightning/commit/593837e1da24ff6c942b24ed803fc1496a304609))
- Fixed batch typo ([92d1e75](https://github.com/Lightning-AI/lightning/commit/92d1e75b2638a493d9d21ed5fe00a22093888285))

## [0.8.2] - 2020-06-28

### Added

- Added TorchText support for moving data to GPU ([#2379](https://github.com/Lightning-AI/lightning/pull/2379))

### Changed

- Changed epoch indexing from 0 instead of 1 ([#2289](https://github.com/Lightning-AI/lightning/pull/2289))
- Refactor Model `backward` ([#2276](https://github.com/Lightning-AI/lightning/pull/2276))
- Refactored `training_batch` + tests to verify correctness ([#2327](https://github.com/Lightning-AI/lightning/pull/2327),
     [#2328](https://github.com/Lightning-AI/lightning/pull/2328))
- Refactored training loop ([#2336](https://github.com/Lightning-AI/lightning/pull/2336))
- Made optimization steps for hooks ([#2363](https://github.com/Lightning-AI/lightning/pull/2363))
- Changed default apex level to 'O2' ([#2362](https://github.com/Lightning-AI/lightning/pull/2362))

### Removed

- Moved `TrainsLogger` to Bolts ([#2384](https://github.com/Lightning-AI/lightning/pull/2384))

### Fixed

- Fixed parsing TPU arguments and TPU tests ([#2094](https://github.com/Lightning-AI/lightning/pull/2094))
- Fixed number batches in case of multiple dataloaders and `limit_{*}_batches` ([#1920](https://github.com/Lightning-AI/lightning/pull/1920),
     [#2226](https://github.com/Lightning-AI/lightning/pull/2226))
- Fixed an issue with forward hooks not being removed after model summary ([#2298](https://github.com/Lightning-AI/lightning/pull/2298))
- Fix for `load_from_checkpoint()` not working with absolute path on Windows ([#2294](https://github.com/Lightning-AI/lightning/pull/2294))
- Fixed an issue how _has_len handles `NotImplementedError` e.g. raised by `torchtext.data.Iterator` ([#2293](https://github.com/Lightning-AI/lightning/pull/2293)), ([#2307](https://github.com/Lightning-AI/lightning/pull/2307))
- Fixed `average_precision` metric ([#2319](https://github.com/Lightning-AI/lightning/pull/2319))
- Fixed ROC metric for CUDA tensors ([#2304](https://github.com/Lightning-AI/lightning/pull/2304))
- Fixed lost compatibility with custom datatypes implementing `.to` ([#2335](https://github.com/Lightning-AI/lightning/pull/2335))
- Fixed loading model with kwargs ([#2387](https://github.com/Lightning-AI/lightning/pull/2387))
- Fixed sum(0) for `trainer.num_val_batches` ([#2268](https://github.com/Lightning-AI/lightning/pull/2268))
- Fixed checking if the parameters are a `DictConfig` Object ([#2216](https://github.com/Lightning-AI/lightning/pull/2216))
- Fixed SLURM weights saving ([#2341](https://github.com/Lightning-AI/lightning/pull/2341))
- Fixed swaps LR scheduler order ([#2356](https://github.com/Lightning-AI/lightning/pull/2356))
- Fixed adding tensorboard `hparams` logging test ([#2342](https://github.com/Lightning-AI/lightning/pull/2342))
- Fixed use model ref for tear down ([#2360](https://github.com/Lightning-AI/lightning/pull/2360))
- Fixed logger crash on DDP ([#2388](https://github.com/Lightning-AI/lightning/pull/2388))
- Fixed several issues with early stopping and checkpoint callbacks ([#1504](https://github.com/Lightning-AI/lightning/pull/1504),
     [#2391](https://github.com/Lightning-AI/lightning/pull/2391))
- Fixed loading past checkpoints from v0.7.x ([#2405](https://github.com/Lightning-AI/lightning/pull/2405))
- Fixed loading model without arguments ([#2403](https://github.com/Lightning-AI/lightning/pull/2403))
- Fixed Windows compatibility issue ([#2358](https://github.com/Lightning-AI/lightning/pull/2358))

## [0.8.1] - 2020-06-19

### Fixed

- Fixed the `load_from_checkpoint` path detected as URL bug ([#2244](https://github.com/Lightning-AI/lightning/pull/2244))
- Fixed hooks - added barrier ([#2245](https://github.com/Lightning-AI/lightning/pull/2245),
     [#2257](https://github.com/Lightning-AI/lightning/pull/2257),
     [#2260](https://github.com/Lightning-AI/lightning/pull/220))
- Fixed `hparams` - remove frame inspection on `self.hparams` ([#2253](https://github.com/Lightning-AI/lightning/pull/2253))
- Fixed setup and on fit calls ([#2252](https://github.com/Lightning-AI/lightning/pull/2252))
- Fixed GPU template ([#2255](https://github.com/Lightning-AI/lightning/pull/2255))

## [0.8.0] - 2020-06-18

### Added

- Added `overfit_batches`, `limit_{val|test}_batches` flags (overfit now uses training set for all three) ([#2213](https://github.com/Lightning-AI/lightning/pull/2213))
- Added metrics
  * Base classes ([#1326](https://github.com/Lightning-AI/lightning/pull/1326),
       [#1877](https://github.com/Lightning-AI/lightning/pull/1877))
  * Sklearn metrics classes ([#1327](https://github.com/Lightning-AI/lightning/pull/1327))
  * Native torch metrics ([#1488](https://github.com/Lightning-AI/lightning/pull/1488),
       [#2062](https://github.com/Lightning-AI/lightning/pull/2062))
  * docs for all Metrics ([#2184](https://github.com/Lightning-AI/lightning/pull/2184),
       [#2209](https://github.com/Lightning-AI/lightning/pull/2209))
  * Regression metrics ([#2221](https://github.com/Lightning-AI/lightning/pull/2221))
- Allow dataloaders without sampler field present ([#1907](https://github.com/Lightning-AI/lightning/pull/1907))
- Added option `save_last` to save the model at the end of every epoch in `ModelCheckpoint` ([#1908](https://github.com/Lightning-AI/lightning/pull/1908))
- Early stopping checks `on_validation_end` ([#1458](https://github.com/Lightning-AI/lightning/pull/1458))
- Speed up single-core TPU training by loading data using `ParallelLoader` ([#2033](https://github.com/Lightning-AI/lightning/pull/2033))
- Added a model hook `transfer_batch_to_device` that enables moving custom data structures to the target device ([#1756](https://github.com/Lightning-AI/lightning/pull/1756))
- Added [black](https://black.readthedocs.io/en/stable/) formatter for the code with code-checker on pull ([#1610](https://github.com/Lightning-AI/lightning/pull/1610))
- Added back the slow spawn ddp implementation as `ddp_spawn` ([#2115](https://github.com/Lightning-AI/lightning/pull/2115))
- Added loading checkpoints from URLs ([#1667](https://github.com/Lightning-AI/lightning/pull/1667))
- Added a callback method `on_keyboard_interrupt` for handling KeyboardInterrupt events during training ([#2134](https://github.com/Lightning-AI/lightning/pull/2134))
- Added a decorator `auto_move_data` that moves data to the correct device when using the LightningModule for inference ([#1905](https://github.com/Lightning-AI/lightning/pull/1905))
- Added `ckpt_path` option to `LightningModule.test(...)` to load particular checkpoint ([#2190](https://github.com/Lightning-AI/lightning/pull/2190))
- Added `setup` and `teardown` hooks for model ([#2229](https://github.com/Lightning-AI/lightning/pull/2229))

### Changed

- Allow user to select individual TPU core to train on ([#1729](https://github.com/Lightning-AI/lightning/pull/1729))
- Removed non-finite values from loss in `LRFinder` ([#1862](https://github.com/Lightning-AI/lightning/pull/1862))
- Allow passing model hyperparameters as complete kwarg list ([#1896](https://github.com/Lightning-AI/lightning/pull/1896))
- Renamed `ModelCheckpoint`'s attributes `best` to `best_model_score` and `kth_best_model` to `kth_best_model_path` ([#1799](https://github.com/Lightning-AI/lightning/pull/1799))
- Re-Enable Logger's `ImportError`s ([#1938](https://github.com/Lightning-AI/lightning/pull/1938))
- Changed the default value of the Trainer argument `weights_summary` from `full` to `top` ([#2029](https://github.com/Lightning-AI/lightning/pull/2029))
- Raise an error when lightning replaces an existing sampler ([#2020](https://github.com/Lightning-AI/lightning/pull/2020))
- Enabled `prepare_data` from correct processes - clarify local vs global rank ([#2166](https://github.com/Lightning-AI/lightning/pull/2166))
- Remove explicit flush from tensorboard logger ([#2126](https://github.com/Lightning-AI/lightning/pull/2126))
- Changed epoch indexing from 1 instead of 0 ([#2206](https://github.com/Lightning-AI/lightning/pull/2206))

### Deprecated

- Deprecated flags: ([#2213](https://github.com/Lightning-AI/lightning/pull/2213))
  * `overfit_pct` in favour of `overfit_batches`
  * `val_percent_check` in favour of `limit_val_batches`
  * `test_percent_check` in favour of `limit_test_batches`
- Deprecated `ModelCheckpoint`'s attributes `best` and `kth_best_model` ([#1799](https://github.com/Lightning-AI/lightning/pull/1799))
- Dropped official support/testing for older PyTorch versions <1.3 ([#1917](https://github.com/Lightning-AI/lightning/pull/1917))
- Deprecated Trainer `proc_rank` in favour of `global_rank` ([#2166](https://github.com/Lightning-AI/lightning/pull/2166),
     [#2269](https://github.com/Lightning-AI/lightning/pull/2269))

### Removed

- Removed unintended Trainer argument `progress_bar_callback`, the callback should be passed in by `Trainer(callbacks=[...])` instead ([#1855](https://github.com/Lightning-AI/lightning/pull/1855))
- Removed obsolete `self._device` in Trainer ([#1849](https://github.com/Lightning-AI/lightning/pull/1849))
- Removed deprecated API ([#2073](https://github.com/Lightning-AI/lightning/pull/2073))
   * Packages: `pl.pt_overrides`, `pl.root_module`
   * Modules: `pl.logging.comet_logger`, `pl.logging.mlflow_logger`, `pl.logging.test_tube_logger`, `pl.overrides.override_data_parallel`, `pl.core.model_saving`, `pl.core.root_module`
   * Trainer arguments: `add_row_log_interval`, `default_save_path`, `gradient_clip`, `nb_gpu_nodes`, `max_nb_epochs`, `min_nb_epochs`, `nb_sanity_val_steps`
   * Trainer attributes: `nb_gpu_nodes`, `num_gpu_nodes`, `gradient_clip`, `max_nb_epochs`, `min_nb_epochs`, `nb_sanity_val_steps`, `default_save_path`, `tng_tqdm_dic`

### Fixed

- Run graceful training teardown on interpreter exit ([#1631](https://github.com/Lightning-AI/lightning/pull/1631))
- Fixed user warning when apex was used together with learning rate schedulers ([#1873](https://github.com/Lightning-AI/lightning/pull/1873))
- Fixed multiple calls of `EarlyStopping` callback ([#1863](https://github.com/Lightning-AI/lightning/pull/1863))
- Fixed an issue with `Trainer.from_argparse_args` when passing in unknown Trainer args ([#1932](https://github.com/Lightning-AI/lightning/pull/1932))
- Fixed bug related to logger not being reset correctly for model after tuner algorithms ([#1933](https://github.com/Lightning-AI/lightning/pull/1933))
- Fixed root node resolution for SLURM cluster with dash in host name ([#1954](https://github.com/Lightning-AI/lightning/pull/1954))
- Fixed `LearningRateLogger` in multi-scheduler setting ([#1944](https://github.com/Lightning-AI/lightning/pull/1944))
- Fixed test configuration check and testing ([#1804](https://github.com/Lightning-AI/lightning/pull/1804))
- Fixed an issue with Trainer constructor silently ignoring unknown/misspelled arguments ([#1820](https://github.com/Lightning-AI/lightning/pull/1820))
- Fixed `save_weights_only` in ModelCheckpoint ([#1780](https://github.com/Lightning-AI/lightning/pull/1780))
- Allow use of same `WandbLogger` instance for multiple training loops ([#2055](https://github.com/Lightning-AI/lightning/pull/2055))
- Fixed an issue with `_auto_collect_arguments` collecting local variables that are not constructor arguments and not working for signatures that have the instance not named `self` ([#2048](https://github.com/Lightning-AI/lightning/pull/2048))
- Fixed mistake in parameters' grad norm tracking ([#2012](https://github.com/Lightning-AI/lightning/pull/2012))
- Fixed CPU and hanging GPU crash ([#2118](https://github.com/Lightning-AI/lightning/pull/2118))
- Fixed an issue with the model summary and `example_input_array` depending on a specific ordering of the submodules in a LightningModule ([#1773](https://github.com/Lightning-AI/lightning/pull/1773))
- Fixed Tpu logging ([#2230](https://github.com/Lightning-AI/lightning/pull/2230))
- Fixed Pid port + duplicate `rank_zero` logging ([#2140](https://github.com/Lightning-AI/lightning/pull/2140),
     [#2231](https://github.com/Lightning-AI/lightning/pull/2231))

## [0.7.6] - 2020-05-16

### Added

- Added callback for logging learning rates ([#1498](https://github.com/Lightning-AI/lightning/pull/1498))
- Added transfer learning example (for a binary classification task in computer vision) ([#1564](https://github.com/Lightning-AI/lightning/pull/1564))
- Added type hints in `Trainer.fit()` and `Trainer.test()` to reflect that also a list of dataloaders can be passed in ([#1723](https://github.com/Lightning-AI/lightning/pull/1723)).
- Added auto scaling of batch size ([#1638](https://github.com/Lightning-AI/lightning/pull/1638))
- The progress bar metrics now also get updated in `training_epoch_end` ([#1724](https://github.com/Lightning-AI/lightning/pull/1724))
- Enable `NeptuneLogger` to work with `distributed_backend=ddp` ([#1753](https://github.com/Lightning-AI/lightning/pull/1753))
- Added option to provide seed to random generators to ensure reproducibility ([#1572](https://github.com/Lightning-AI/lightning/pull/1572))
- Added override for hparams in `load_from_ckpt` ([#1797](https://github.com/Lightning-AI/lightning/pull/1797))
- Added support multi-node distributed execution under `torchelastic` ([#1811](https://github.com/Lightning-AI/lightning/pull/1811),
     [#1818](https://github.com/Lightning-AI/lightning/pull/1818))
- Added using `store_true` for bool args ([#1822](https://github.com/Lightning-AI/lightning/pull/1822),
     [#1842](https://github.com/Lightning-AI/lightning/pull/1842))
- Added dummy logger for internally disabling logging for some features ([#1836](https://github.com/Lightning-AI/lightning/pull/1836))

### Changed

- Enable `non-blocking` for device transfers to GPU ([#1843](https://github.com/Lightning-AI/lightning/pull/1843))
- Replace mata_tags.csv with hparams.yaml ([#1271](https://github.com/Lightning-AI/lightning/pull/1271))
- Reduction when `batch_size < num_gpus` ([#1609](https://github.com/Lightning-AI/lightning/pull/1609))
- Updated LightningTemplateModel to look more like Colab example ([#1577](https://github.com/Lightning-AI/lightning/pull/1577))
- Don't convert `namedtuple` to `tuple` when transferring the batch to target device ([#1589](https://github.com/Lightning-AI/lightning/pull/1589))
- Allow passing hparams as keyword argument to LightningModule when loading from checkpoint ([#1639](https://github.com/Lightning-AI/lightning/pull/1639))
- Args should come after the last positional argument ([#1807](https://github.com/Lightning-AI/lightning/pull/1807))
- Made ddp the default if no backend specified with multiple GPUs ([#1789](https://github.com/Lightning-AI/lightning/pull/1789))

### Deprecated

- Deprecated `tags_csv` in favor of `hparams_file` ([#1271](https://github.com/Lightning-AI/lightning/pull/1271))

### Fixed

- Fixed broken link in PR template ([#1675](https://github.com/Lightning-AI/lightning/pull/1675))
- Fixed ModelCheckpoint not None checking filepath ([#1654](https://github.com/Lightning-AI/lightning/pull/1654))
- Trainer now calls `on_load_checkpoint()` when resuming from a checkpoint ([#1666](https://github.com/Lightning-AI/lightning/pull/1666))
- Fixed sampler logic for ddp with iterable dataset ([#1734](https://github.com/Lightning-AI/lightning/pull/1734))
- Fixed `_reset_eval_dataloader()` for IterableDataset ([#1560](https://github.com/Lightning-AI/lightning/pull/1560))
- Fixed Horovod distributed backend to set the `root_gpu` property ([#1669](https://github.com/Lightning-AI/lightning/pull/1669))
- Fixed wandb logger `global_step` affects other loggers ([#1492](https://github.com/Lightning-AI/lightning/pull/1492))
- Fixed disabling progress bar on non-zero ranks using Horovod backend ([#1709](https://github.com/Lightning-AI/lightning/pull/1709))
- Fixed bugs that prevent lr finder to be used together with early stopping and validation dataloaders ([#1676](https://github.com/Lightning-AI/lightning/pull/1676))
- Fixed a bug in Trainer that prepended the checkpoint path with `version_` when it shouldn't ([#1748](https://github.com/Lightning-AI/lightning/pull/1748))
- Fixed lr key name in case of param groups in LearningRateLogger ([#1719](https://github.com/Lightning-AI/lightning/pull/1719))
- Fixed accumulation parameter and suggestion method for learning rate finder ([#1801](https://github.com/Lightning-AI/lightning/pull/1801))
- Fixed num processes wasn't being set properly and auto sampler was ddp failing ([#1819](https://github.com/Lightning-AI/lightning/pull/1819))
- Fixed bugs in semantic segmentation example ([#1824](https://github.com/Lightning-AI/lightning/pull/1824))
- Fixed saving native AMP scaler state ([#1777](https://github.com/Lightning-AI/lightning/pull/1777))
- Fixed native amp + ddp ([#1788](https://github.com/Lightning-AI/lightning/pull/1788))
- Fixed `hparam` logging with metrics ([#1647](https://github.com/Lightning-AI/lightning/pull/1647))

## [0.7.5] - 2020-04-27

### Changed

- Allow logging of metrics together with `hparams` ([#1630](https://github.com/Lightning-AI/lightning/pull/1630))

### Removed

- Removed Warning from trainer loop ([#1634](https://github.com/Lightning-AI/lightning/pull/1634))

### Fixed

- Fixed ModelCheckpoint not being fixable ([#1632](https://github.com/Lightning-AI/lightning/pull/1632))
- Fixed CPU DDP breaking change and DDP change ([#1635](https://github.com/Lightning-AI/lightning/pull/1635))
- Tested pickling ([#1636](https://github.com/Lightning-AI/lightning/pull/1636))


## [0.7.4] - 2020-04-26

### Added

- Added flag `replace_sampler_ddp` to manually disable sampler replacement in DDP  ([#1513](https://github.com/Lightning-AI/lightning/pull/1513))
- Added `auto_select_gpus` flag to trainer that enables automatic selection of available GPUs on exclusive mode systems.
- Added learning rate finder ([#1347](https://github.com/Lightning-AI/lightning/pull/1347))
- Added support for DDP mode in clusters without SLURM ([#1387](https://github.com/Lightning-AI/lightning/pull/1387))
- Added `test_dataloaders` parameter to `Trainer.test()` ([#1434](https://github.com/Lightning-AI/lightning/pull/1434))
- Added `terminate_on_nan` flag to trainer that performs a NaN check with each training iteration when set to `True` ([#1475](https://github.com/Lightning-AI/lightning/pull/1475))
- Added speed parity tests (max 1 sec difference per epoch)([#1482](https://github.com/Lightning-AI/lightning/pull/1482))
- Added `ddp_cpu` backend for testing ddp without GPUs ([#1158](https://github.com/Lightning-AI/lightning/pull/1158))
- Added [Horovod](http://horovod.ai) support as a distributed backend `Trainer(distributed_backend='horovod')` ([#1529](https://github.com/Lightning-AI/lightning/pull/1529))
- Added support for 8 core distributed training on Kaggle TPU's ([#1568](https://github.com/Lightning-AI/lightning/pull/1568))
- Added support for native AMP ([#1561](https://github.com/Lightning-AI/lightning/pull/1561),
    [#1580](https://github.com/Lightning-AI/lightning/pull/1580))

### Changed

- Changed the default behaviour to no longer include a NaN check with each training iteration ([#1475](https://github.com/Lightning-AI/lightning/pull/1475))
- Decoupled the progress bar from trainer` it is a callback now and can be customized or even be replaced entirely ([#1450](https://github.com/Lightning-AI/lightning/pull/1450)).
- Changed lr schedule step interval behavior to update every backwards pass instead of every forwards pass ([#1477](https://github.com/Lightning-AI/lightning/pull/1477))
- Defines shared proc. rank, remove rank from instances (e.g. loggers) ([#1408](https://github.com/Lightning-AI/lightning/pull/1408))
- Updated semantic segmentation example with custom U-Net and logging ([#1371](https://github.com/Lightning-AI/lightning/pull/1371))
- Disabled val and test shuffling ([#1600](https://github.com/Lightning-AI/lightning/pull/1600))

### Deprecated

- Deprecated `training_tqdm_dict` in favor of `progress_bar_dict` ([#1450](https://github.com/Lightning-AI/lightning/pull/1450)).

### Removed

- Removed `test_dataloaders` parameter from `Trainer.fit()` ([#1434](https://github.com/Lightning-AI/lightning/pull/1434))

### Fixed

- Added the possibility to pass nested metrics dictionaries to loggers ([#1582](https://github.com/Lightning-AI/lightning/pull/1582))
- Fixed memory leak from opt return ([#1528](https://github.com/Lightning-AI/lightning/pull/1528))
- Fixed saving checkpoint before deleting old ones ([#1453](https://github.com/Lightning-AI/lightning/pull/1453))
- Fixed loggers - flushing last logged metrics even before continue, e.g. `trainer.test()` results ([#1459](https://github.com/Lightning-AI/lightning/pull/1459))
- Fixed optimizer configuration when `configure_optimizers` returns dict without `lr_scheduler` ([#1443](https://github.com/Lightning-AI/lightning/pull/1443))
- Fixed `LightningModule` - mixing hparams and arguments in `LightningModule.__init__()` crashes load_from_checkpoint() ([#1505](https://github.com/Lightning-AI/lightning/pull/1505))
- Added a missing call to the `on_before_zero_grad` model hook ([#1493](https://github.com/Lightning-AI/lightning/pull/1493)).
- Allow use of sweeps with `WandbLogger` ([#1512](https://github.com/Lightning-AI/lightning/pull/1512))
- Fixed a bug that caused the `callbacks` Trainer argument to reference a global variable ([#1534](https://github.com/Lightning-AI/lightning/pull/1534)).
- Fixed a bug that set all boolean CLI arguments from `Trainer.add_argparse_args` always to True ([#1571](https://github.com/Lightning-AI/lightning/pull/1571))
- Fixed do not copy the batch when training on a single GPU ([#1576](https://github.com/Lightning-AI/lightning/pull/1576),
    [#1579](https://github.com/Lightning-AI/lightning/pull/1579))
- Fixed soft checkpoint removing on DDP ([#1408](https://github.com/Lightning-AI/lightning/pull/1408))
- Fixed automatic parser bug ([#1585](https://github.com/Lightning-AI/lightning/pull/1585))
- Fixed bool conversion from string ([#1606](https://github.com/Lightning-AI/lightning/pull/1606))

## [0.7.3] - 2020-04-09

### Added

- Added `rank_zero_warn` for warning only in rank 0 ([#1428](https://github.com/Lightning-AI/lightning/pull/1428))

### Fixed

- Fixed default `DistributedSampler` for DDP training ([#1425](https://github.com/Lightning-AI/lightning/pull/1425))
- Fixed workers warning not on windows ([#1430](https://github.com/Lightning-AI/lightning/pull/1430))
- Fixed returning tuple from `run_training_batch` ([#1431](https://github.com/Lightning-AI/lightning/pull/1431))
- Fixed gradient clipping ([#1438](https://github.com/Lightning-AI/lightning/pull/1438))
- Fixed pretty print ([#1441](https://github.com/Lightning-AI/lightning/pull/1441))


## [0.7.2] - 2020-04-07

### Added

- Added same step loggers' metrics aggregation ([#1278](https://github.com/Lightning-AI/lightning/pull/1278))
- Added parity test between a vanilla MNIST model and lightning model ([#1284](https://github.com/Lightning-AI/lightning/pull/1284))
- Added parity test between a vanilla RNN model and lightning model ([#1351](https://github.com/Lightning-AI/lightning/pull/1351))
- Added Reinforcement Learning - Deep Q-network (DQN) lightning example ([#1232](https://github.com/Lightning-AI/lightning/pull/1232))
- Added support for hierarchical `dict` ([#1152](https://github.com/Lightning-AI/lightning/pull/1152))
- Added `TrainsLogger` class ([#1122](https://github.com/Lightning-AI/lightning/pull/1122))
- Added type hints to `pl.core` ([#946](https://github.com/Lightning-AI/lightning/pull/946))
- Added support for `IterableDataset` in validation and testing ([#1104](https://github.com/Lightning-AI/lightning/pull/1104))
- Added support for non-primitive types in `hparams` for `TensorboardLogger` ([#1130](https://github.com/Lightning-AI/lightning/pull/1130))
- Added a check that stops the training when loss or weights contain `NaN` or `inf` values. ([#1097](https://github.com/Lightning-AI/lightning/pull/1097))
- Added support for `IterableDataset` when `val_check_interval=1.0` (default), this will trigger validation at the end of each epoch. ([#1283](https://github.com/Lightning-AI/lightning/pull/1283))
- Added `summary` method to Profilers. ([#1259](https://github.com/Lightning-AI/lightning/pull/1259))
- Added informative errors if user defined dataloader has zero length ([#1280](https://github.com/Lightning-AI/lightning/pull/1280))
- Added testing for python 3.8 ([#915](https://github.com/Lightning-AI/lightning/pull/915))
- Added model configuration checking ([#1199](https://github.com/Lightning-AI/lightning/pull/1199))
- Added support for optimizer frequencies through `LightningModule.configure_optimizers()` ([#1269](https://github.com/Lightning-AI/lightning/pull/1269))
- Added option to run without an optimizer by returning `None` from `configure_optimizers`. ([#1279](https://github.com/Lightning-AI/lightning/pull/1279))
- Added a warning when the number of data loader workers is small. ([#1378](https://github.com/Lightning-AI/lightning/pull/1378))

### Changed

- Changed (renamed and refatored) `TensorRunningMean` -> `TensorRunningAccum`: running accumulations were generalized. ([#1278](https://github.com/Lightning-AI/lightning/pull/1278))
- Changed `progress_bar_refresh_rate` trainer flag to disable progress bar when set to 0. ([#1108](https://github.com/Lightning-AI/lightning/pull/1108))
- Enhanced `load_from_checkpoint` to also forward params to the model ([#1307](https://github.com/Lightning-AI/lightning/pull/1307))
- Updated references to `self.forward()` to instead use the `__call__` interface. ([#1211](https://github.com/Lightning-AI/lightning/pull/1211))
- Changed default behaviour of `configure_optimizers` to use no optimizer rather than Adam. ([#1279](https://github.com/Lightning-AI/lightning/pull/1279))
- Allow to upload models on W&B ([#1339](https://github.com/Lightning-AI/lightning/pull/1339))
- On DP and DDP2 unsqueeze is automated now ([#1319](https://github.com/Lightning-AI/lightning/pull/1319))
- Did not always create a DataLoader during reinstantiation, but the same type as before (if subclass of DataLoader) ([#1346](https://github.com/Lightning-AI/lightning/pull/1346))
- Did not interfere with a default sampler ([#1318](https://github.com/Lightning-AI/lightning/pull/1318))
- Remove default Adam optimizer ([#1317](https://github.com/Lightning-AI/lightning/pull/1317))
- Give warnings for unimplemented required lightning methods ([#1317](https://github.com/Lightning-AI/lightning/pull/1317))
- Made `evaluate` method private >> `Trainer._evaluate(...)`. ([#1260](https://github.com/Lightning-AI/lightning/pull/1260))
- Simplify the PL examples structure (shallower and more readable) ([#1247](https://github.com/Lightning-AI/lightning/pull/1247))
- Changed min max gpu memory to be on their own plots ([#1358](https://github.com/Lightning-AI/lightning/pull/1358))
- Remove `.item` which causes sync issues ([#1254](https://github.com/Lightning-AI/lightning/pull/1254))
- Changed smoothing in TQDM to decrease variability of time remaining between training / eval ([#1194](https://github.com/Lightning-AI/lightning/pull/1194))
- Change default logger to dedicated one ([#1064](https://github.com/Lightning-AI/lightning/pull/1064))

### Deprecated

- Deprecated Trainer argument `print_nan_grads` ([#1097](https://github.com/Lightning-AI/lightning/pull/1097))
- Deprecated Trainer argument `show_progress_bar` ([#1108](https://github.com/Lightning-AI/lightning/pull/1108))

### Removed

- Removed test for no test dataloader in .fit ([#1495](https://github.com/Lightning-AI/lightning/pull/1495))
- Removed duplicated module `pl.utilities.arg_parse` for loading CLI arguments ([#1167](https://github.com/Lightning-AI/lightning/pull/1167))
- Removed wandb logger's `finalize` method ([#1193](https://github.com/Lightning-AI/lightning/pull/1193))
- Dropped `torchvision` dependency in tests and added own MNIST dataset class instead ([#986](https://github.com/Lightning-AI/lightning/pull/986))

### Fixed

- Fixed `model_checkpoint` when saving all models ([#1359](https://github.com/Lightning-AI/lightning/pull/1359))
- `Trainer.add_argparse_args` classmethod fixed. Now it adds a type for the arguments ([#1147](https://github.com/Lightning-AI/lightning/pull/1147))
- Fixed bug related to type checking of `ReduceLROnPlateau` lr schedulers([#1126](https://github.com/Lightning-AI/lightning/pull/1126))
- Fixed a bug to ensure lightning checkpoints to be backward compatible ([#1132](https://github.com/Lightning-AI/lightning/pull/1132))
- Fixed a bug that created an extra dataloader with active `reload_dataloaders_every_epoch` ([#1196](https://github.com/Lightning-AI/lightning/pull/1196))
- Fixed all warnings and errors in the docs build process ([#1191](https://github.com/Lightning-AI/lightning/pull/1191))
- Fixed an issue where `val_percent_check=0` would not disable validation ([#1251](https://github.com/Lightning-AI/lightning/pull/1251))
- Fixed average of incomplete `TensorRunningMean` ([#1309](https://github.com/Lightning-AI/lightning/pull/1309))
- Fixed `WandbLogger.watch` with `wandb.init()` ([#1311](https://github.com/Lightning-AI/lightning/pull/1311))
- Fixed an issue with early stopping that would prevent it from monitoring training metrics when validation is disabled / not implemented ([#1235](https://github.com/Lightning-AI/lightning/pull/1235)).
- Fixed a bug that would cause `trainer.test()` to run on the validation set when overloading `validation_epoch_end` and `test_end` ([#1353](https://github.com/Lightning-AI/lightning/pull/1353))
- Fixed `WandbLogger.watch` - use of the watch method without importing `wandb` ([#1311](https://github.com/Lightning-AI/lightning/pull/1311))
- Fixed `WandbLogger` to be used with 'ddp' - allow reinits in sub-processes ([#1149](https://github.com/Lightning-AI/lightning/pull/1149),
     [#1360](https://github.com/Lightning-AI/lightning/pull/1360))
- Made `training_epoch_end` behave like `validation_epoch_end` ([#1357](https://github.com/Lightning-AI/lightning/pull/1357))
- Fixed `fast_dev_run` running validation twice ([#1365](https://github.com/Lightning-AI/lightning/pull/1365))
- Fixed pickle error from quick patch `__code__` ([#1352](https://github.com/Lightning-AI/lightning/pull/1352))
- Fixed memory leak on GPU0 ([#1094](https://github.com/Lightning-AI/lightning/pull/1094),
     [#1349](https://github.com/Lightning-AI/lightning/pull/1349))
- Fixed checkpointing interval ([#1272](https://github.com/Lightning-AI/lightning/pull/1272))
- Fixed validation and training loops run the partial dataset ([#1192](https://github.com/Lightning-AI/lightning/pull/1192))
- Fixed running `on_validation_end` only on main process in DDP ([#1125](https://github.com/Lightning-AI/lightning/pull/1125))
- Fixed `load_spawn_weights` only in proc rank 0 ([#1385](https://github.com/Lightning-AI/lightning/pull/1385))
- Fixes using deprecated `use_amp` attribute ([#1145](https://github.com/Lightning-AI/lightning/pull/1145))
- Fixed Tensorboard logger error: lightning_logs directory not exists in multi-node DDP on nodes with rank != 0 ([#1377](https://github.com/Lightning-AI/lightning/pull/1377))
- Fixed `Unimplemented backend XLA` error on TPU ([#1387](https://github.com/Lightning-AI/lightning/pull/1387))

## [0.7.1] - 2020-03-07

### Fixed

- Fixes `print` issues and `data_loader` ([#1080](https://github.com/Lightning-AI/lightning/pull/1080))

## [0.7.0] - 2020-03-06

### Added

- Added automatic sampler setup. Depending on DDP or TPU, lightning configures the sampler correctly (user needs to do nothing) ([#926](https://github.com/Lightning-AI/lightning/pull/926))
- Added `reload_dataloaders_every_epoch=False` flag for trainer. Some users require reloading data every epoch ([#926](https://github.com/Lightning-AI/lightning/pull/926))
- Added `progress_bar_refresh_rate=50` flag for trainer. Throttle refresh rate on notebooks ([#926](https://github.com/Lightning-AI/lightning/pull/926))
- Updated governance docs
- Added a check to ensure that the metric used for early stopping exists before training commences ([#542](https://github.com/Lightning-AI/lightning/pull/542))
- Added `optimizer_idx` argument to `backward` hook ([#733](https://github.com/Lightning-AI/lightning/pull/733))
- Added `entity` argument to `WandbLogger` to be passed to `wandb.init` ([#783](https://github.com/Lightning-AI/lightning/pull/783))
- Added a tool for profiling training runs ([#782](https://github.com/Lightning-AI/lightning/pull/782))
- Improved flexibility for naming of TensorBoard logs, can now set `version` to a `str` to just save to that directory, and use `name=''` to prevent experiment-name directory ([#804](https://github.com/Lightning-AI/lightning/pull/804))
- Added option to specify `step` key when logging metrics ([#808](https://github.com/Lightning-AI/lightning/pull/808))
- Added `train_dataloader`, `val_dataloader` and `test_dataloader` arguments to `Trainer.fit()`, for alternative data parsing ([#759](https://github.com/Lightning-AI/lightning/pull/759))
- Added Tensor Processing Unit (TPU) support ([#868](https://github.com/Lightning-AI/lightning/pull/868))
- Added semantic segmentation example ([#751](https://github.com/Lightning-AI/lightning/pull/751),[#876](https://github.com/Lightning-AI/lightning/pull/876),
     [#881](https://github.com/Lightning-AI/lightning/pull/881))
- Split callbacks in multiple files ([#849](https://github.com/Lightning-AI/lightning/pull/849))
- Support for user defined callbacks ([#889](https://github.com/Lightning-AI/lightning/pull/889) and [#950](https://github.com/Lightning-AI/lightning/pull/950))
- Added support for multiple loggers to be passed to `Trainer` as an iterable (e.g. list, tuple, etc.) ([#903](https://github.com/Lightning-AI/lightning/pull/903))
- Added support for step-based learning rate scheduling ([#941](https://github.com/Lightning-AI/lightning/pull/941))
- Added support for logging `hparams` as dict ([#1029](https://github.com/Lightning-AI/lightning/pull/1029))
- Checkpoint and early stopping now work without val. step ([#1041](https://github.com/Lightning-AI/lightning/pull/1041))
- Support graceful training cleanup after Keyboard Interrupt ([#856](https://github.com/Lightning-AI/lightning/pull/856),
     [#1019](https://github.com/Lightning-AI/lightning/pull/1019))
- Added type hints for function arguments ([#912](https://github.com/Lightning-AI/lightning/pull/912), )
- Added default `argparser` for `Trainer` ([#952](https://github.com/Lightning-AI/lightning/pull/1023),
     [#1023](https://github.com/Lightning-AI/lightning/pull/1023))
- Added TPU gradient clipping ([#963](https://github.com/Lightning-AI/lightning/pull/963))
- Added max/min number of steps in `Trainer` ([#728](https://github.com/Lightning-AI/lightning/pull/728))

### Changed

- Improved `NeptuneLogger` by adding `close_after_fit` argument to allow logging after training([#908](https://github.com/Lightning-AI/lightning/pull/1084))
- Changed default TQDM to use `tqdm.auto` for prettier outputs in IPython notebooks ([#752](https://github.com/Lightning-AI/lightning/pull/752))
- Changed `pl.logging` to `pl.loggers` ([#767](https://github.com/Lightning-AI/lightning/pull/767))
- Moved the default `tqdm_dict` definition from Trainer to `LightningModule`, so it can be overridden by the user ([#749](https://github.com/Lightning-AI/lightning/pull/749))
- Moved functionality of `LightningModule.load_from_metrics` into `LightningModule.load_from_checkpoint` ([#995](https://github.com/Lightning-AI/lightning/pull/995))
- Changed Checkpoint path parameter from `filepath` to `dirpath` ([#1016](https://github.com/Lightning-AI/lightning/pull/1016))
- Freezed models `hparams` as `Namespace` property ([#1029](https://github.com/Lightning-AI/lightning/pull/1029))
- Dropped `logging` config in package init ([#1015](https://github.com/Lightning-AI/lightning/pull/1015))
- Renames model steps ([#1051](https://github.com/Lightning-AI/lightning/pull/1051))
  - `training_end` >> `training_epoch_end`
  - `validation_end` >> `validation_epoch_end`
  - `test_end` >> `test_epoch_end`
- Refactor dataloading, supports infinite dataloader ([#955](https://github.com/Lightning-AI/lightning/pull/955))
- Create single file in `TensorBoardLogger` ([#777](https://github.com/Lightning-AI/lightning/pull/777))

### Deprecated

- Deprecated `pl.logging` ([#767](https://github.com/Lightning-AI/lightning/pull/767))
- Deprecated `LightningModule.load_from_metrics` in favour of `LightningModule.load_from_checkpoint` ([#995](https://github.com/Lightning-AI/lightning/pull/995),
     [#1079](https://github.com/Lightning-AI/lightning/pull/1079))
- Deprecated `@data_loader` decorator ([#926](https://github.com/Lightning-AI/lightning/pull/926))
- Deprecated model steps `training_end`, `validation_end` and `test_end` ([#1051](https://github.com/Lightning-AI/lightning/pull/1051),
     [#1056](https://github.com/Lightning-AI/lightning/pull/1056))

### Removed

- Removed dependency on `pandas` ([#736](https://github.com/Lightning-AI/lightning/pull/736))
- Removed dependency on `torchvision` ([#797](https://github.com/Lightning-AI/lightning/pull/797))
- Removed dependency on `scikit-learn` ([#801](https://github.com/Lightning-AI/lightning/pull/801))

### Fixed

- Fixed a bug where early stopping `on_end_epoch` would be called inconsistently when `check_val_every_n_epoch == 0` ([#743](https://github.com/Lightning-AI/lightning/pull/743))
- Fixed a bug where the model checkpointer didn't write to the same directory as the logger ([#771](https://github.com/Lightning-AI/lightning/pull/771))
- Fixed a bug where the `TensorBoardLogger` class would create an additional empty log file during fitting ([#777](https://github.com/Lightning-AI/lightning/pull/777))
- Fixed a bug where `global_step` was advanced incorrectly when using `accumulate_grad_batches > 1` ([#832](https://github.com/Lightning-AI/lightning/pull/832))
- Fixed a bug when calling `self.logger.experiment` with multiple loggers ([#1009](https://github.com/Lightning-AI/lightning/pull/1009))
- Fixed a bug when calling `logger.append_tags` on a `NeptuneLogger` with a single tag ([#1009](https://github.com/Lightning-AI/lightning/pull/1009))
- Fixed sending back data from `.spawn` by saving and loading the trained model in/out of the process ([#1017](https://github.com/Lightning-AI/lightning/pull/1017)
- Fixed port collision on DDP ([#1010](https://github.com/Lightning-AI/lightning/pull/1010))
- Fixed/tested pass overrides ([#918](https://github.com/Lightning-AI/lightning/pull/918))
- Fixed comet logger to log after train ([#892](https://github.com/Lightning-AI/lightning/pull/892))
- Remove deprecated args to learning rate step function ([#890](https://github.com/Lightning-AI/lightning/pull/890))

## [0.6.0] - 2020-01-21

### Added

- Added support for resuming from a specific checkpoint via `resume_from_checkpoint` argument ([#516](https://github.com/Lightning-AI/lightning/pull/516))
- Added support for `ReduceLROnPlateau` scheduler ([#320](https://github.com/Lightning-AI/lightning/pull/320))
- Added support for Apex mode `O2` in conjunction with Data Parallel ([#493](https://github.com/Lightning-AI/lightning/pull/493))
- Added option (`save_top_k`) to save the top k models in the `ModelCheckpoint` class ([#128](https://github.com/Lightning-AI/lightning/pull/128))
- Added `on_train_start` and `on_train_end` hooks to `ModelHooks` ([#598](https://github.com/Lightning-AI/lightning/pull/598))
- Added `TensorBoardLogger` ([#607](https://github.com/Lightning-AI/lightning/pull/607))
- Added support for weight summary of model with multiple inputs ([#543](https://github.com/Lightning-AI/lightning/pull/543))
- Added `map_location` argument to `load_from_metrics` and `load_from_checkpoint` ([#625](https://github.com/Lightning-AI/lightning/pull/625))
- Added option to disable validation by setting `val_percent_check=0` ([#649](https://github.com/Lightning-AI/lightning/pull/649))
- Added `NeptuneLogger` class ([#648](https://github.com/Lightning-AI/lightning/pull/648))
- Added `WandbLogger` class ([#627](https://github.com/Lightning-AI/lightning/pull/627))

### Changed

- Changed the default progress bar to print to stdout instead of stderr ([#531](https://github.com/Lightning-AI/lightning/pull/531))
- Renamed `step_idx` to `step`, `epoch_idx` to `epoch`, `max_num_epochs` to `max_epochs` and `min_num_epochs` to `min_epochs` ([#589](https://github.com/Lightning-AI/lightning/pull/589))
- Renamed `total_batch_nb` to `total_batches`, `nb_val_batches` to `num_val_batches`, `nb_training_batches` to `num_training_batches`, `max_nb_epochs` to `max_epochs`, `min_nb_epochs` to `min_epochs`, `nb_test_batches` to `num_test_batches`, and `nb_val_batches` to `num_val_batches` ([#567](https://github.com/Lightning-AI/lightning/pull/567))
- Changed gradient logging to use parameter names instead of indexes ([#660](https://github.com/Lightning-AI/lightning/pull/660))
- Changed the default logger to `TensorBoardLogger` ([#609](https://github.com/Lightning-AI/lightning/pull/609))
- Changed the directory for tensorboard logging to be the same as model checkpointing ([#706](https://github.com/Lightning-AI/lightning/pull/706))

### Deprecated

- Deprecated `max_nb_epochs` and `min_nb_epochs` ([#567](https://github.com/Lightning-AI/lightning/pull/567))
- Deprecated the `on_sanity_check_start` hook in `ModelHooks` ([#598](https://github.com/Lightning-AI/lightning/pull/598))

### Removed

- Removed the `save_best_only` argument from `ModelCheckpoint`, use `save_top_k=1` instead ([#128](https://github.com/Lightning-AI/lightning/pull/128))

### Fixed

- Fixed a bug which occurred when using Adagrad with cuda ([#554](https://github.com/Lightning-AI/lightning/pull/554))
- Fixed a bug where training would be on the GPU despite setting `gpus=0` or `gpus=[]` ([#561](https://github.com/Lightning-AI/lightning/pull/561))
- Fixed an error with `print_nan_gradients` when some parameters do not require gradient ([#579](https://github.com/Lightning-AI/lightning/pull/579))
- Fixed a bug where the progress bar would show an incorrect number of total steps during the validation sanity check when using multiple validation data loaders ([#597](https://github.com/Lightning-AI/lightning/pull/597))
- Fixed support for PyTorch 1.1.0 ([#552](https://github.com/Lightning-AI/lightning/pull/552))
- Fixed an issue with early stopping when using a `val_check_interval < 1.0` in `Trainer` ([#492](https://github.com/Lightning-AI/lightning/pull/492))
- Fixed bugs relating to the `CometLogger` object that would cause it to not work properly ([#481](https://github.com/Lightning-AI/lightning/pull/481))
- Fixed a bug that would occur when returning `-1` from `on_batch_start` following an early exit or when the batch was `None` ([#509](https://github.com/Lightning-AI/lightning/pull/509))
- Fixed a potential race condition with several processes trying to create checkpoint directories ([#530](https://github.com/Lightning-AI/lightning/pull/530))
- Fixed a bug where batch 'segments' would remain on the GPU when using `truncated_bptt > 1` ([#532](https://github.com/Lightning-AI/lightning/pull/532))
- Fixed a bug when using `IterableDataset` ([#547](https://github.com/Lightning-AI/lightning/pull/547))
- Fixed a bug where `.item` was called on non-tensor objects ([#602](https://github.com/Lightning-AI/lightning/pull/602))
- Fixed a bug where `Trainer.train` would crash on an uninitialized variable if the trainer was run after resuming from a checkpoint that was already at `max_epochs` ([#608](https://github.com/Lightning-AI/lightning/pull/608))
- Fixed a bug where early stopping would begin two epochs early ([#617](https://github.com/Lightning-AI/lightning/pull/617))
- Fixed a bug where `num_training_batches` and `num_test_batches` would sometimes be rounded down to zero ([#649](https://github.com/Lightning-AI/lightning/pull/649))
- Fixed a bug where an additional batch would be processed when manually setting `num_training_batches` ([#653](https://github.com/Lightning-AI/lightning/pull/653))
- Fixed a bug when batches did not have a `.copy` method ([#701](https://github.com/Lightning-AI/lightning/pull/701))
- Fixed a bug when using `log_gpu_memory=True` in Python 3.6 ([#715](https://github.com/Lightning-AI/lightning/pull/715))
- Fixed a bug where checkpoint writing could exit before completion, giving incomplete checkpoints ([#689](https://github.com/Lightning-AI/lightning/pull/689))
- Fixed a bug where `on_train_end` was not called when ealy stopping ([#723](https://github.com/Lightning-AI/lightning/pull/723))

## [0.5.3] - 2019-11-06

### Added

- Added option to disable default logger, checkpointer, and early stopping by passing `logger=False`, `checkpoint_callback=False` and `early_stop_callback=False` respectively
- Added `CometLogger` for use with Comet.ml
- Added `val_check_interval` argument to `Trainer` allowing validition to be performed at every given number of batches
- Added functionality to save and load hyperparameters using the standard checkpoint mechanism
- Added call to `torch.cuda.empty_cache` before training starts
- Added option for user to override the call t `backward`
- Added support for truncated backprop through time via the `truncated_bptt_steps` argument in `Trainer`
- Added option to operate on all outputs from `training_step` in DDP2
- Added a hook for modifying DDP init
- Added a hook for modifying Apex

### Changed

- Changed experiment version to be padded with zeros (e.g. `/dir/version_9` becomes `/dir/version_0009`)
- Changed callback metrics to include any metrics given in logs or progress bar
- Changed the default for `save_best_only` in `ModelCheckpoint` to `True`
- Added `tng_data_loader` for backwards compatibility
- Renamed `MLFlowLogger.client` to `MLFlowLogger.experiment` for consistency
- Moved `global_step` increment to happen after the batch has been processed
- Changed weights restore to first attempt HPC weights before restoring normally, preventing both weights being restored and running out of memory
- Changed progress bar functionality to add multiple progress bars for train/val/test
- Changed calls to `print` to use `logging` instead

### Deprecated

- Deprecated `tng_dataloader`

### Fixed

- Fixed an issue where the number of batches was off by one during training
- Fixed a bug that occurred when setting a ckeckpoint callback and `early_stop_callback=False`
- Fixed an error when importing CometLogger
- Fixed a bug where the `gpus` argument had some unexpected behaviour
- Fixed a bug where the computed total number of batches was sometimes incorrect
- Fixed a bug where the progress bar would sometimes not show the total number of batches in test mode
- Fixed a bug when using the `log_gpu_memory='min_max'` option in `Trainer`
- Fixed a bug where checkpointing would sometimes erase the current directory

## [0.5.2] - 2019-10-10

### Added

- Added `weights_summary` argument to `Trainer` to be set to `full` (full summary), `top` (just top level modules) or other
- Added `tags` argument to `MLFlowLogger`

### Changed

- Changed default for `amp_level` to `O1`

### Removed

- Removed the `print_weights_summary` argument from `Trainer`

### Fixed

- Fixed a bug where logs were not written properly
- Fixed a bug where `logger.finalize` wasn't called after training is complete
- Fixed callback metric errors in DDP
- Fixed a bug where `TestTubeLogger` didn't log to the correct directory

## [0.5.1] - 2019-10-05

### Added

- Added the `LightningLoggerBase` class for experiment loggers
- Added `MLFlowLogger` for logging with `mlflow`
- Added `TestTubeLogger` for logging with `test_tube`
- Added a different implementation of DDP (`distributed_backed='ddp2'`) where every node has one model using all GPUs
- Added support for optimisers which require a closure (e.g. LBFGS)
- Added automatic `MASTER_PORT` default for DDP when not set manually
- Added new GPU memory logging options `'min_max'` (log only the min/max utilization) and `'all'` (log all the GPU memory)

### Changed

- Changed schedulers to always be called with the current epoch
- Changed `test_tube` to an optional dependency
- Changed data loaders to internally use a getter instead of a python property
- Disabled auto GPU loading when restoring weights to prevent out of memory errors
- Changed logging, early stopping and checkpointing to occur by default

### Fixed

- Fixed a bug with samplers that do not specify `set_epoch`
- Fixed a bug when using the `MLFlowLogger` with unsupported data types, this will now raise a warning
- Fixed a bug where gradient norms were always zero using `track_grad_norm`
- Fixed a bug which causes a crash when logging memory

## [0.5.0] - 2019-09-26

### Changed

- Changed `data_batch` argument to `batch` throughout
- Changed `batch_i` argument to `batch_idx` throughout
- Changed `tng_dataloader` method to `train_dataloader`
- Changed `on_tng_metrics` method to `on_training_metrics`
- Changed `gradient_clip` argument to `gradient_clip_val`
- Changed `add_log_row_interval` to `row_log_interval`

### Fixed

- Fixed a bug with tensorboard logging in multi-gpu setup

## [0.4.9] - 2019-09-16

### Added

- Added the flag `log_gpu_memory` to `Trainer` to deactivate logging of GPU memory utilization
- Added SLURM resubmit functionality (port from test-tube)
- Added optional weight_save_path to trainer to remove the need for a checkpoint_callback when using cluster training
- Added option to use single gpu per node with `DistributedDataParallel`

### Changed

- Changed functionality of `validation_end` and `test_end` with multiple dataloaders to be given all of the dataloaders at once rather than in separate calls
- Changed print_nan_grads to only print the parameter value and gradients when they contain NaN
- Changed gpu API to take integers as well (e.g. `gpus=2` instead of `gpus=[0, 1]`)
- All models now loaded on to CPU to avoid device and out of memory issues in PyTorch

### Fixed

- Fixed a bug where data types that implement `.to` but not `.cuda` would not be properly moved onto the GPU
- Fixed a bug where data would not be re-shuffled every epoch when using a `DistributedSampler`

## [0.4.8] - 2019-08-31

### Added

- Added `test_step` and `test_end` methods, used when `Trainer.test` is called
- Added `GradientAccumulationScheduler` callback which can be used to schedule changes to the number of accumulation batches
- Added option to skip the validation sanity check by setting `nb_sanity_val_steps = 0`

### Fixed

- Fixed a bug when setting `nb_sanity_val_steps = 0`

## [0.4.7] - 2019-08-24

### Changed

- Changed the default `val_check_interval` to `1.0`
- Changed defaults for `nb_val_batches`, `nb_tng_batches` and `nb_test_batches` to 0

### Fixed

- Fixed a bug where the full validation set as used despite setting `val_percent_check`
- Fixed a bug where an `Exception` was thrown when using a data set containing a single batch
- Fixed a bug where an `Exception` was thrown if no `val_dataloader` was given
- Fixed a bug where tuples were not properly transferred to the GPU
- Fixed a bug where data of a non standard type was not properly handled by the trainer
- Fixed a bug when loading data as a tuple
- Fixed a bug where `AttributeError` could be suppressed by the `Trainer`

## [0.4.6] - 2019-08-15

### Added

- Added support for data to be given as a `dict` or `list` with a single gpu
- Added support for `configure_optimizers` to return a single optimizer, two list (optimizers and schedulers), or a single list

### Fixed

- Fixed a bug where returning just an optimizer list (i.e. without schedulers) from `configure_optimizers` would throw an `Exception`

## [0.4.5] - 2019-08-13

### Added

- Added `optimizer_step` method that can be overridden to change the standard optimizer behaviour

## [0.4.4] - 2019-08-12

### Added

- Added supoort for multiple validation dataloaders
- Added support for latest test-tube logger (optimised for `torch==1.2.0`)

### Changed

- `validation_step` and `val_dataloader` are now optional
- `lr_scheduler` is now activated after epoch

### Fixed

- Fixed a bug where a warning would show when using `lr_scheduler` in `torch>1.1.0`
- Fixed a bug where an `Exception` would be thrown if using `torch.DistributedDataParallel` without using a `DistributedSampler`, this now throws a `Warning` instead

## [0.4.3] - 2019-08-10

### Fixed

- Fixed a bug where accumulate gradients would scale the loss incorrectly

## [0.4.2] - 2019-08-08

### Changed

- Changed install requirement to `torch==1.2.0`

## [0.4.1] - 2019-08-08

### Changed

- Changed install requirement to `torch==1.1.0`

## [0.4.0] - 2019-08-08

### Added

- Added 16-bit support for a single GPU
- Added support for training continuation (preserves epoch, global step etc.)

### Changed

- Changed `training_step` and `validation_step`, outputs will no longer be automatically reduced

### Removed

- Removed need for `Experiment` object in `Trainer`

### Fixed

- Fixed issues with reducing outputs from generative models (such as images and text)

## [0.3.6] - 2019-07-25

### Added

- Added a decorator to do lazy data loading internally

### Fixed

- Fixed a bug where `Experiment` object was not process safe, potentially causing logs to be overwritten

## [0.3.5] - 2019-07-25

## [0.3.4] - 2019-07-22

## [0.3.3] - 2019-07-22

## [0.3.2] - 2019-07-21

## [0.3.1] - 2019-07-21

## [0.2.x] - 2019-07-09

## [0.1.x] - 2019-06-DD<|MERGE_RESOLUTION|>--- conflicted
+++ resolved
@@ -36,14 +36,13 @@
 - Run the DDP wrapper in a CUDA stream ([#17334](https://github.com/Lightning-AI/lightning/pull/17334))
 
 
-<<<<<<< HEAD
 - Enabled optional file versioning of model checkpoints ([#17320](hhttps://github.com/Lightning-AI/lightning/pull/17320))
-=======
+
+
 - Added the process group timeout argument `FSDPStrategy(timeout=...)` for the FSDP strategy ([#17274](https://github.com/Lightning-AI/lightning/pull/17274))
 
 
 - Added CLI option `--map-to-cpu` to the checkpoint upgrade script to enable converting GPU checkpoints on a CPU-only machine ([#17527](https://github.com/Lightning-AI/lightning/pull/17527))
->>>>>>> a533f686
 
 
 ### Changed
