# Changelog

All notable changes to this project will be documented in this file.

The format is based on [Keep a Changelog](http://keepachangelog.com/en/1.0.0/).


## [UnReleased] - 2023-MM-DD

### Added

- Changed default metric formatting from `round(..., 3)` to `".3f"` format string in `MetricsTextColumn` class ([#18483])(https://github.com/Lightning-AI/lightning/pull/18483)

- Added `metrics_format` attribute to `RichProgressBarTheme` class ([#18373](https://github.com/Lightning-AI/lightning/pull/18373))

- Added `CHECKPOINT_EQUALS_CHAR` attribute to `ModelCheckpoint` class ([#17999](https://github.com/Lightning-AI/lightning/pull/17999))

- Added `**summarize_kwargs` to `ModelSummary` and `RichModelSummary` callbacks ([#16788](https://github.com/Lightning-AI/lightning/pull/16788))


- Added support for the `max_size_cycle|max_size|min_size` iteration modes during evaluation ([#17163](https://github.com/Lightning-AI/lightning/pull/17163))


- Added support for the TPU-v4 architecture ([#17227](https://github.com/Lightning-AI/lightning/pull/17227))


- Added support for XLA's new PJRT runtime ([#17352](https://github.com/Lightning-AI/lightning/pull/17352))


- Check for invalid TPU device inputs ([#17227](https://github.com/Lightning-AI/lightning/pull/17227))


- Added `XLAStrategy(sync_module_states=bool)` to control whether to broadcast the parameters to all devices ([#17522](https://github.com/Lightning-AI/lightning/pull/17522))


- Added support for multiple optimizer parameter groups when using the FSDP strategy ([#17309](https://github.com/Lightning-AI/lightning/pull/17309))


- Enabled saving the full model state dict when using the `FSDPStrategy` ([#16558](https://github.com/Lightning-AI/lightning/pull/16558))


- Update `LightningDataModule.from_datasets` to support arbitrary iterables ([#17402](https://github.com/Lightning-AI/lightning/pull/17402))


- Run the DDP wrapper in a CUDA stream ([#17334](https://github.com/Lightning-AI/lightning/pull/17334))


- Added `SaveConfigCallback.save_config` to ease use cases such as saving the config to a logger ([#17475](https://github.com/Lightning-AI/lightning/pull/17475))


- Enabled optional file versioning of model checkpoints ([#17320](https://github.com/Lightning-AI/lightning/pull/17320))


- Added the process group timeout argument `FSDPStrategy(timeout=...)` for the FSDP strategy ([#17274](https://github.com/Lightning-AI/lightning/pull/17274))


- Added `FSDPStrategy(activation_checkpointing_policy=...)` to customize the layer policy for automatic activation checkpointing (requires torch>=2.1) ([#18045](https://github.com/Lightning-AI/lightning/pull/18045))


- Added CLI option `--map-to-cpu` to the checkpoint upgrade script to enable converting GPU checkpoints on a CPU-only machine ([#17527](https://github.com/Lightning-AI/lightning/pull/17527))


- Added non-layer param count to the model summary ([#17005](https://github.com/Lightning-AI/lightning/pull/17005))


- Updated `LearningRateMonitor` to log monitored values to `trainer.callback_metrics` ([#17626](https://github.com/Lightning-AI/lightning/pull/17626))


- Added `log_weight_decay` argument to `LearningRateMonitor` callback ([#18439](https://github.com/Lightning-AI/lightning/pull/18439))


- Added `Trainer.print()` to print on local rank zero only ([#17980](https://github.com/Lightning-AI/lightning/pull/17980))


- Added `Trainer.init_module()` context manager to instantiate large models efficiently directly on device, dtype ([#18004](https://github.com/Lightning-AI/lightning/pull/18004))
  * Creates the model parameters in the desired dtype (`torch.float32`, `torch.float64`) depending on the 'true' precision choice in `Trainer(precision='32-true'|'64-true')`


- Added the `LightningModule.configure_model()` hook to instantiate large models efficiently directly on device, dtype, and with sharding support ([#18004](https://github.com/Lightning-AI/lightning/pull/18004))
  * Handles initialization for FSDP models before wrapping and the Zero stage 3 initialization for DeepSpeed before sharding


- Added support for meta-device initialization with `Trainer.init_module(empty_init=True)` in FSDP ([#18385](https://github.com/Lightning-AI/lightning/pull/18385))


- Added `lightning.pytorch.plugins.PrecisionPlugin.module_init_context()` and `lightning.pytorch.strategies.Strategy.tensor_init_context()` context managers to control model and tensor instantiation ([#18004](https://github.com/Lightning-AI/lightning/pull/18004))


- Automatically call `xla_model.mark_step()` before saving checkpoints with XLA ([#17882](https://github.com/Lightning-AI/lightning/pull/17882))


- Added a callback for spike-detection ([#18014](https://github.com/Lightning-AI/lightning/pull/18014))


- Added the ability to set the `torch.distributed.fsdp.ShardingStrategy` via string in `FSDPStrategy` ([#18087](https://github.com/Lightning-AI/lightning/pull/18087))


- Improved error messages when attempting to load a DeepSpeed checkpoint at an invalid path ([#17795](https://github.com/Lightning-AI/lightning/pull/17795))


- Allowed accessing rank information in the main process before processes are launched when using the `XLAStrategy` ([#18194](https://github.com/Lightning-AI/lightning/pull/18194))


- Added support for true half-precision training via `Trainer(precision="16-true"|"bf16-true")` ([#18193](https://github.com/Lightning-AI/lightning/pull/18193), [#18217](https://github.com/Lightning-AI/lightning/pull/18217), [#18213](https://github.com/Lightning-AI/lightning/pull/18213), [#18219](https://github.com/Lightning-AI/lightning/pull/18219))


- Added automatic process cleanup to avoid zombie child processes and stalls when exceptions are raised ([#18218](https://github.com/Lightning-AI/lightning/pull/18218))


- Added validation of user input for `devices` and `num_nodes` when running with `SLURM` or `TorchElastic` ([#18292](https://github.com/Lightning-AI/lightning/pull/18292))


- Added support for saving checkpoints with either full state-dict or sharded state dict via `FSDPStrategy(state_dict_type="full"|"sharded")` ([#18364](https://github.com/Lightning-AI/lightning/pull/18364))


- Added support for loading sharded/distributed checkpoints in FSDP ([#18358](https://github.com/Lightning-AI/lightning/pull/18358))


- Made the text delimiter in the rich progress bar configurable ([#18372](https://github.com/Lightning-AI/lightning/pull/18372))


- Improved the error messaging and instructions when handling custom batch samplers in distributed settings ([#18402](https://github.com/Lightning-AI/lightning/pull/18402))


- Added support for mixed 8-bit precision as `Trainer(precision="transformer-engine")` using [Nvidia's Transformer Engine](https://docs.nvidia.com/deeplearning/transformer-engine) ([#18459](https://github.com/Lightning-AI/lightning/pull/18459))


- Added support for linear layer quantization with `Trainer(plugins=BitsandbytesPrecision())` using [bitsandbytes](https://github.com/TimDettmers/bitsandbytes) ([#18655](https://github.com/Lightning-AI/lightning/pull/18655))


- Added support for passing the process group to the `FSDPStrategy` ([#18583](https://github.com/Lightning-AI/lightning/pull/18583))


- Enabled the default process group configuration for FSDP's hybrid sharding ([#18583](https://github.com/Lightning-AI/lightning/pull/18583))



- Added `lightning.pytorch.utilities.suggested_max_num_workers` to assist with setting a good value in distributed settings ([#18591](https://github.com/Lightning-AI/lightning/pull/18591))


- Improved the `num_workers` warning to give a more accurate upper limit on the `num_workers` suggestion ([#18591](https://github.com/Lightning-AI/lightning/pull/18591))



- Added `lightning.pytorch.utilities.is_shared_filesystem` utility function to automatically check whether the filesystem is shared between machines ([#18586](https://github.com/Lightning-AI/lightning/pull/18586))


- Added support for returning an object of type `Mapping` from `LightningModule.training_step()` ([#18657](https://github.com/Lightning-AI/lightning/pull/18657))


- Added the hook `LightningModule.on_validation_model_zero_grad()` to allow overriding the behavior of zeroing the gradients before entering the validation loop ([#18710](https://github.com/Lightning-AI/lightning/pull/18710))


### Changed

- Removed the limitation to call `self.trainer.model.parameters()` in `LightningModule.configure_optimizers()` ([#17309](https://github.com/Lightning-AI/lightning/pull/17309))


- `Trainer(accelerator="tpu", devices=[i])"` now selects the i-th TPU core (0-based, previously it was 1-based) ([#17227](https://github.com/Lightning-AI/lightning/pull/17227))


- Allow using iterable-style datasets with TPUs ([#17331](https://github.com/Lightning-AI/lightning/pull/17331))


- Increased the minimum XLA requirement to 1.13 ([#17368](https://github.com/Lightning-AI/lightning/pull/17368))


- `self.log`ed tensors are now kept in the original device to reduce unnecessary host-to-device synchronizations ([#17334](https://github.com/Lightning-AI/lightning/pull/17334))


- Made the run initialization in `WandbLogger` lazy to avoid creating artifacts when the CLI is used ([#17573](https://github.com/Lightning-AI/lightning/pull/17573))


- Simplified redirection of `*_step` methods in strategies by removing the `_LightningModuleWrapperBase` wrapper module ([#17531](https://github.com/Lightning-AI/lightning/pull/17531))


- Support kwargs input for LayerSummary ([#17709](https://github.com/Lightning-AI/lightning/pull/17709))


- Dropped support for `wandb` versions older than 0.12.0 in `WandbLogger` ([#17876](https://github.com/Lightning-AI/lightning/pull/17876))


- During `LightningModule.setup()`, the `self.device` now returns the device the module will be placed on instead of `cpu` ([#18021](https://github.com/Lightning-AI/lightning/pull/18021))


- Increased the minimum supported `wandb` version for `WandbLogger` from 0.12.0 to 0.12.10 ([#18171](https://github.com/Lightning-AI/lightning/pull/18171))


- The input tensors now get cast to the right precision type before transfer to the device ([#18264](https://github.com/Lightning-AI/lightning/pull/18264))


- Improved the formatting of emitted warnings ([#18288](https://github.com/Lightning-AI/lightning/pull/18288))


- Broadcast and reduction of tensors with XLA-based strategies now preserve the input's device ([#18275](https://github.com/Lightning-AI/lightning/pull/18275))


- The `FSDPStrategy` now loads checkpoints after the `configure_model`/`configure_sharded_model` hook ([#18358](https://github.com/Lightning-AI/lightning/pull/18358))


- The `FSDPStrategy.load_optimizer_state_dict` and `FSDPStrategy.load_model_state_dict` are a no-op now ([#18358](https://github.com/Lightning-AI/lightning/pull/18358))


- The `Trainer.num_val_batches`, `Trainer.num_test_batches` and `Trainer.num_sanity_val_batches` now return a list of sizes per dataloader instead of a single integer ([#18441](https://github.com/Lightning-AI/lightning/pull/18441))

- The `*_step(dataloader_iter)` flavor now no longer takes the `batch_idx` in the signature ([#18390](https://github.com/Lightning-AI/lightning/pull/18390))
- Calling `next(dataloader_iter)` now returns a triplet `(batch, batch_idx, dataloader_idx)` ([#18390](https://github.com/Lightning-AI/lightning/pull/18390))
- Calling `next(combined_loader)` now returns a triplet `(batch, batch_idx, dataloader_idx)` ([#18390](https://github.com/Lightning-AI/lightning/pull/18390))



- Due to lack of reliability, Trainer now only runs on one GPU instead of all GPUs in a Jupyter notebook if `devices="auto"` (default) ([#18291](https://github.com/Lightning-AI/lightning/pull/18291))


- Made the `batch_idx` argument optional in `validation_step`, `test_step` and `predict_step` to maintain consistency with `training_step` ([#18512](https://github.com/Lightning-AI/lightning/pull/18512))


- The `TQDMProgressBar` now consistently shows it/s for the speed even when the iteration time becomes larger than one second ([#18593](https://github.com/Lightning-AI/lightning/pull/18593))



- The `LightningDataModule.load_from_checkpoint` and `LightningModule.load_from_checkpoint` methods now raise an error if they are called on an instance instead of the class ([#18432](https://github.com/Lightning-AI/lightning/pull/18432))


- Enabled launching via `torchrun` in a SLURM environment; the `TorchElasticEnvironment` now gets chosen over the `SLURMEnvironment` if both are detected ([#18618](https://github.com/Lightning-AI/lightning/pull/18618))


- If not set by the user, Lightning will set `OMP_NUM_THREADS` to `num_cpus / num_processes` when launching subprocesses (e.g. when DDP is used) to avoid system overload for CPU-intensive tasks ([#18677](https://github.com/Lightning-AI/lightning/pull/18677))


<<<<<<< HEAD
- The `ModelCheckpoint` now saves a symbolic link if `save_last=True` and `save_top_k != 0` ([#18748](https://github.com/Lightning-AI/lightning/pull/18748))
=======
- The `ModelCheckpoint` no longer deletes files under the save-top-k mechanism when resuming from a folder that is not the same as the current checkpoint folder ([#18750](https://github.com/Lightning-AI/lightning/pull/18750))


- The `ModelCheckpoint` no longer deletes the file that was passed to `Trainer.fit(ckpt_path=...)` ([#18750](https://github.com/Lightning-AI/lightning/pull/18750))
>>>>>>> c39f6801


### Deprecated

- Deprecated the `SingleTPUStrategy` (`strategy="single_tpu"`) in favor of `SingleDeviceXLAStrategy` (`strategy="single_xla"`) ([#17383](https://github.com/Lightning-AI/lightning/pull/17383))


- Deprecated the `TPUAccelerator` in favor of `XLAAccelerator` ([#17383](https://github.com/Lightning-AI/lightning/pull/17383))


- Deprecated the `TPUPrecisionPlugin` in favor of `XLAPrecisionPlugin` ([#17383](https://github.com/Lightning-AI/lightning/pull/17383))


- Deprecated the `TPUBf16PrecisionPlugin` in favor of `XLABf16PrecisionPlugin` ([#17383](https://github.com/Lightning-AI/lightning/pull/17383))


- Deprecated the `Strategy.post_training_step` method ([#17531](https://github.com/Lightning-AI/lightning/pull/17531))


- Deprecated the `LightningModule.configure_sharded_model` hook in favor of `LightningModule.configure_model` ([#18004](https://github.com/Lightning-AI/lightning/pull/18004))


- Deprecated the `LightningDoublePrecisionModule` wrapper in favor of calling `Trainer.precision_plugin.convert_input()` ([#18209](https://github.com/Lightning-AI/lightning/pull/18209))


### Removed

- Removed the `XLAStrategy.is_distributed` property. It is always True ([#17381](https://github.com/Lightning-AI/lightning/pull/17381))
- Removed the `SingleTPUStrategy.is_distributed` property. It is always False ([#17381](https://github.com/Lightning-AI/lightning/pull/17381))


- Removed experimental support for `torchdistx` due to a lack of project maintenance ([#17995](https://github.com/Lightning-AI/lightning/pull/17995))


- Removed support for PyTorch 1.11 ([#18691](https://github.com/Lightning-AI/lightning/pull/18691))


### Fixed

- Fixed an issue with reusing the same model across multiple trainer stages when using the `DeepSpeedStrategy` ([#17531](https://github.com/Lightning-AI/lightning/pull/17531))


- Fixed the saving and loading of FSDP optimizer states ([#17819](https://github.com/Lightning-AI/lightning/pull/17819))


- Fixed FSDP re-applying activation checkpointing when the user had manually applied it already ([#18006](https://github.com/Lightning-AI/lightning/pull/18006))


- Fixed issue where unexpected exceptions would leave the default torch dtype modified when using true precision settings ([#18500](https://github.com/Lightning-AI/lightning/pull/18500))


- Fixed issue where not including the `batch_idx` argument in the `training_step` would disable gradient accumulation ([#18619](https://github.com/Lightning-AI/lightning/pull/18619))


- Fixed the replacement of callbacks returned in `LightningModule.configure_callbacks` when the callback was a subclass of an existing Trainer callback ([#18508](https://github.com/Lightning-AI/lightning/pull/18508))


- Fixed `Trainer.log_dir` not returning the correct directory for the `CSVLogger` ([#18548](https://github.com/Lightning-AI/lightning/pull/18548))


- Fixed redundant input-type casting in FSDP precision ([#18630](https://github.com/Lightning-AI/lightning/pull/18630))


- Fixed numerical issues when reducing values in low precision with `self.log` ([#18686](https://github.com/Lightning-AI/lightning/pull/18686))


- Fixed an issue that would cause the gradients to be erased if validation happened in the middle of a gradient accumulation phase ([#18710](https://github.com/Lightning-AI/lightning/pull/18710))


- Fixed an issue that could lead to checkpoint files being deleted accidentally when resuming training ([#18750](https://github.com/Lightning-AI/lightning/pull/18750))


## [2.0.9] - 2023-09-14

### Fixed

- Fixed an issue that wouldn't prevent the user to set the `log_model` parameter in `WandbLogger` via the LightningCLI ([#18458](https://github.com/Lightning-AI/lightning/pull/18458))
- Fixed the display of `v_num` in the progress bar when running with `Trainer(fast_dev_run=True)` ([#18491](https://github.com/Lightning-AI/lightning/pull/18491))
- Fixed `UnboundLocalError` when running with `python -O` ([#18496](https://github.com/Lightning-AI/lightning/pull/18496))
- Fixed visual glitch with the TQDM progress bar leaving the validation bar incomplete before switching back to the training display ([#18503](https://github.com/Lightning-AI/lightning/pull/18503))
- Fixed false positive warning about logging interval when running with `Trainer(fast_dev_run=True)` ([#18550](https://github.com/Lightning-AI/lightning/pull/18550))


## [2.0.8] - 2023-08-29

### Changed

- On XLA, avoid setting the global rank before processes have been launched as this will initialize the PJRT computation client in the main process ([#16966](https://github.com/Lightning-AI/lightning/pull/16966))
- Fix inefficiency in rich progress bar ([#18369](https://github.com/Lightning-AI/lightning/pull/18369))

### Fixed

- Fixed FSDP full-precision `param_dtype` training (`16-mixed` and `bf16-mixed` configurations) to avoid FSDP assertion errors with PyTorch < 2.0 ([#18278](https://github.com/Lightning-AI/lightning/pull/18278))
- Fixed an issue that prevented the use of custom logger classes without an `experiment` property defined ([#18093](https://github.com/Lightning-AI/lightning/pull/18093))
- Fixed setting the tracking uri in `MLFlowLogger` for logging artifacts to the MLFlow server ([#18395](https://github.com/Lightning-AI/lightning/pull/18395))
- Fixed redundant `iter()` call to dataloader when checking dataloading configuration ([#18415](https://github.com/Lightning-AI/lightning/pull/18415))
- Fixed model parameters getting shared between processes when running with `strategy="ddp_spawn"` and `accelerator="cpu"`; this has a necessary memory impact, as parameters are replicated for each process now ([#18238](https://github.com/Lightning-AI/lightning/pull/18238))
- Properly manage `fetcher.done` with `dataloader_iter` ([#18376](https://github.com/Lightning-AI/lightning/pull/18376))


- Fixed redundant file writes in `CSVLogger` ([#18567](https://github.com/Lightning-AI/lightning/pull/18567))


## [2.0.7] - 2023-08-14

### Added

- Added `LightningOptimizer.refresh()` to update the `__dict__` in case the optimizer it wraps has changed its internal state ([#18280](https://github.com/Lightning-AI/lightning/pull/18280))

### Changed

- Disabled the auto-detection of the Kubeflow environment ([#18137](https://github.com/Lightning-AI/lightning/pull/18137))

### Fixed

- Fixed a `Missing folder` exception when using a Google Storage URL as a `default_root_dir` ([#18088](https://github.com/Lightning-AI/lightning/pull/18088))
- Fixed an issue that would prevent the user to set the multiprocessing start method after importing lightning ([#18177](https://github.com/Lightning-AI/lightning/pull/18177))
- Fixed the gradient unscaling logic if the training step skipped backward (by returning `None`) ([#18267](https://github.com/Lightning-AI/lightning/pull/18267))
- Ensure that the closure running inside the optimizer step has gradients enabled, even if the optimizer step has it disabled ([#18268](https://github.com/Lightning-AI/lightning/pull/18268))
- Fixed an issue that could cause the `LightningOptimizer` wrapper returned by `LightningModule.optimizers()` have different internal state than the optimizer it wraps ([#18280](https://github.com/Lightning-AI/lightning/pull/18280))


## [2.0.6] - 2023-07-20

### Fixed

- `LightningCLI` not saving correctly `seed_everything` when `run=True` and `seed_everything=True` ([#18056](https://github.com/Lightning-AI/lightning/pull/18056))
- Fixed validation of non-PyTorch LR schedulers in manual optimization mode ([#18092](https://github.com/Lightning-AI/lightning/pull/18092))
- Fixed an attribute error for `_FaultTolerantMode` when loading an old checkpoint that pickled the enum ([#18094](https://github.com/Lightning-AI/lightning/pull/18094))


## [2.0.5] - 2023-07-07

### Fixed

- Fixed delayed creation of experiment metadata and checkpoint/log dir name when using `WandbLogger` ([#17818](https://github.com/Lightning-AI/lightning/pull/17818))
- Fixed incorrect parsing of arguments when augmenting exception messages in DDP ([#17948](https://github.com/Lightning-AI/lightning/pull/17948))
- Fixed an issue causing the `torch.set_float32_matmul_precision` info message to show multiple times ([#17960](https://github.com/Lightning-AI/lightning/pull/17960))
- Added missing `map_location` argument for the `LightningDataModule.load_from_checkpoint` function ([#17950](https://github.com/Lightning-AI/lightning/pull/17950))
- Fix support for `neptune-client` ([#17939](https://github.com/Lightning-AI/lightning/pull/17939))


## [2.0.4] - 2023-06-22

- Added validation against misconfigured device selection when using the DeepSpeed strategy ([#17952](https://github.com/Lightning-AI/lightning/pull/17952))

### Changed

- Changes to the `NeptuneLogger` ([#16761](https://github.com/Lightning-AI/lightning/pull/16761)):
  * It now supports neptune-client 0.16.16 and neptune >=1.0, and we have replaced the `log()` method with `append()` and `extend()`.
  * It now accepts a namespace `Handler` as an alternative to `Run` for the `run` argument. This means that you can call it like `NeptuneLogger(run=run["some/namespace"])` to log everything to the `some/namespace/` location of the run.

### Fixed

- Fixed validation of parameters of `plugins.precision.MixedPrecisionPlugin` ([#17687](https://github.com/Lightning-AI/lightning/pull/17687))
- Fixed deriving default map location in `LightningModule.load_from_checkpoint` when there is extra state ([#17812](https://github.com/Lightning-AI/lightning/pull/17812))


## [2.0.3] - 2023-06-07

### Changed

- Made type hints public ([#17100](https://github.com/Lightning-AI/lightning/pull/17100))


### Fixed

- `CombinedLoader` only starts DataLoader workers when necessary when operating in sequential mode ([#17639](https://github.com/Lightning-AI/lightning/pull/17639))
- Fixed a potential bug with uploading model checkpoints to Neptune.ai by uploading files from stream ([#17430](https://github.com/Lightning-AI/lightning/pull/17430))
- Fixed signature inspection of decorated hooks ([#17507](https://github.com/Lightning-AI/lightning/pull/17507))
- The `WandbLogger` no longer flattens dictionaries in the hyperparameters logged to the dashboard ([#17574](https://github.com/Lightning-AI/lightning/pull/17574))
- Fixed computing the next version folder in `CSVLogger` ([#17139](https://github.com/Lightning-AI/lightning/pull/17139))
- Fixed a formatting issue when the filename in `ModelCheckpoint` contained metrics that were substrings of each other ([#17610](https://github.com/Lightning-AI/lightning/pull/17610))
- Fixed `WandbLogger` ignoring the `WANDB_PROJECT` environment variable ([#16222](https://github.com/Lightning-AI/lightning/pull/16222))
- Fixed inconsistent settings for FSDP Precision ([#17670](https://github.com/Lightning-AI/lightning/issues/17670))
- Fixed an edge case causing overlapping samples in DDP when no global seed is set ([#17713](https://github.com/Lightning-AI/lightning/pull/17713))
- Fallback to module available check for mlflow ([#17467](https://github.com/Lightning-AI/lightning/pull/17467))
- Fixed LR finder max val batches ([#17636](https://github.com/Lightning-AI/lightning/pull/17636))
- Fixed multithreading checkpoint loading ([#17678](https://github.com/Lightning-AI/lightning/pull/17678))


## [2.0.2] - 2023-04-24

### Fixed

- Fixed issue where `Model.load_from_checkpoint("checkpoint.ckpt", map_location=map_location)` would always return model on CPU ([#17308](https://github.com/Lightning-AI/lightning/pull/17308))
- Fixed Sync module states during non-fit ([#17370](https://github.com/Lightning-AI/lightning/pull/17370))
- Fixed an issue that caused `num_nodes` not to be set correctly for `FSDPStrategy` ([#17438](https://github.com/Lightning-AI/lightning/pull/17438))


## [2.0.1] - 2023-03-30

### Changed

- Pickling the `LightningModule` no longer pickles the `Trainer` ([#17133](https://github.com/Lightning-AI/lightning/pull/17133))
- Generalized `Optimizer` validation to accommodate both FSDP 1.x and 2.x ([#16733](https://github.com/Lightning-AI/lightning/pull/16733))
- Disable `torch.inference_mode` with `torch.compile` in PyTorch 2.0 ([#17215](https://github.com/Lightning-AI/lightning/pull/17215))

### Fixed

- Fixed issue where pickling the module instance would fail with a DataLoader error ([#17130](https://github.com/Lightning-AI/lightning/pull/17130))
- Fixed WandbLogger not showing "best" aliases for model checkpoints when `ModelCheckpoint(save_top_k>0)` is used ([#17121](https://github.com/Lightning-AI/lightning/pull/17121))
- Fixed the availability check for `rich` that prevented Lightning to be imported in Google Colab ([#17156](https://github.com/Lightning-AI/lightning/pull/17156))
- Fixed parsing the precision config for inference in `DeepSpeedStrategy` ([#16973](https://github.com/Lightning-AI/lightning/pull/16973))
- Fixed issue where `torch.compile` would fail when logging to WandB ([#17216](https://github.com/Lightning-AI/lightning/pull/17216))
- Changed the `is_picklable` util function to handle the edge case that throws a `TypeError` ([#17270](https://github.com/Lightning-AI/lightning/pull/17270))


## [2.0.0] - 2023-03-15

### Added

- Added migration logic to warn about checkpoints with apex AMP state ([#16161](https://github.com/Lightning-AI/lightning/pull/16161))
- Added the `Trainer.ckpt_path = ...` setter to statefully set the checkpoint path to load. This can act as a replacement for the removed `Trainer(resume_from_checkpoint=...)` flag ([#16187](https://github.com/Lightning-AI/lightning/pull/16187))
- Added an argument `include_cuda` in `pl.utilities.seed.isolate_rng` to disable managing `torch.cuda`'s rng ([#16423](https://github.com/Lightning-AI/lightning/pull/16423))
- Added `Tuner.lr_find(attr_name=...)` to specify custom learning rate attribute names ([#16462](https://github.com/Lightning-AI/lightning/pull/16462))
- Added an `OnExceptionCheckpoint` callback to save a checkpoint on exception ([#16512](https://github.com/Lightning-AI/lightning/pull/16512))
- Added support for running the `MLFlowLogger` with the `mlflow-skinny` package ([16513](https://github.com/Lightning-AI/lightning/pull/16513))
- Added a `Trainer.received_sigterm` property to check whether a SIGTERM signal was received ([#16501](https://github.com/Lightning-AI/lightning/pull/16501))
- Added support for cascading a SIGTERM signal to launched processes after the launching process (rank 0) receives it ([#16525](https://github.com/Lightning-AI/lightning/pull/16525))
- Added a `kill` method to launchers to kill all launched processes ([#16525](https://github.com/Lightning-AI/lightning/pull/16525))
- Added suffix option to DDP strategy names to enable `find_unused_parameters=True`, for example `strategy="ddp_find_unused_parameters_true"` ([#16611](https://github.com/Lightning-AI/lightning/pull/16611))
- Added a new method `Strategy.on_exception` to the strategy base interface ([#16646](https://github.com/Lightning-AI/lightning/pull/16646))
- Added support for `predict_step(dataloader_iter, batch_index)` ([#16726](https://github.com/Lightning-AI/lightning/pull/16726))
- Added support for arbitrary iterables as dataloaders ([#16726](https://github.com/Lightning-AI/lightning/pull/16726))
- Added "sequential" mode support to `CombinedLoader` to consume multiple iterables in sequence ([#16743](https://github.com/Lightning-AI/lightning/pull/16743), [#16784](https://github.com/Lightning-AI/lightning/pull/16784))
- Added "max_size" mode support to `CombinedLoader` to consume multiple iterables entirely without cycling ([#16939](https://github.com/Lightning-AI/lightning/pull/16939)
- Added a `Trainer(barebones=True)` argument where all features that may impact raw speed are disabled ([#16854](https://github.com/Lightning-AI/lightning/pull/16854))
- Added support for writing logs remote file systems on `CSVLoggers`. ([#16880](https://github.com/Lightning-AI/lightning/pull/16880))
- Added `DDPStrategy(start_method=...)` argument, defaulting to 'popen' ([#16809](https://github.com/Lightning-AI/lightning/pull/16809))
- Added checks for whether the iterables used by the loops are valid ([#17007](https://github.com/Lightning-AI/lightning/pull/17007))

### Changed

- The Trainer's signal handlers are now registered for `trainer.{validate,test,predict}` ([#17017](https://github.com/Lightning-AI/lightning/pull/17017))
- Renamed `ProgressBarBase` to `ProgressBar` ([#17058](https://github.com/Lightning-AI/lightning/pull/17058))
- The `Trainer` now chooses `accelerator="auto", strategy="auto", devices="auto"` as defaults ([#16847](https://github.com/Lightning-AI/lightning/pull/16847))
- "Native" suffix removal ([#16490](https://github.com/Lightning-AI/lightning/pull/16490))
 * `strategy="fsdp_native"` is now `strategy="fsdp"`
 * `strategy="fsdp_native_full_shard_offload"` is now `strategy="fsdp_cpu_offload"`
 * `pl.strategies.fully_sharded_native.DDPFullyShardedNativeStrategy` is now `pl.strategies.fsdp.FSDPStrategy`
 * `pl.plugins.precision.fsdp_native_native_amp.FullyShardedNativeNativeMixedPrecisionPlugin` is now `pl.plugins.precision.fsdp.FSDPMixedPrecisionPlugin`
 * `pl.plugins.precision.native_amp` is now `pl.plugins.precision.amp`
 * `NativeSyncBatchNorm` is now `TorchSyncBatchNorm`
- Changed the default of `LearningRateFinder(update_attr=...)` and `Tuner.lr_find(update_attr=...)` to `True` ([#16462](https://github.com/Lightning-AI/lightning/pull/16462))
- Renamed the `pl.utilities.exceptions.GracefulExitException` to `SIGTERMException` ([#16501](https://github.com/Lightning-AI/lightning/pull/16501))
- The `Callback.on_train_epoch_end` hook now runs after the `LightningModule.on_train_epoch_end` hook for instances of `EarlyStopping` and `Checkpoint` callbacks ([#16567](https://github.com/Lightning-AI/lightning/pull/16567))
- The `LightningModule.{un}toggle_optimizer` methods no longer accept a `optimizer_idx` argument to select the relevant optimizer. Instead, the optimizer object can be passed in directly ([#16560](https://github.com/Lightning-AI/lightning/pull/16560))
- Manual optimization is now required for working with multiple optimizers ([#16539](https://github.com/Lightning-AI/lightning/pull/16539))
- DDP's `find_unused_parameters` now defaults to `False` ([#16611](https://github.com/Lightning-AI/lightning/pull/16611))
- The strategy selected by `accelerator="hpu"` now defaults to `find_unused_parameters=False` ([#16611](https://github.com/Lightning-AI/lightning/pull/16611))
- The main progress bar displayed during training no longer includes the combined progress for validation ([#16695](https://github.com/Lightning-AI/lightning/pull/16695))
- Renamed `TQDMProgressBar.main_progress_bar` to `TQDMProgressBar.train_progress_bar` ([#16695](https://github.com/Lightning-AI/lightning/pull/16695))
- Marked the progress tracking classes as protected ([#17009](https://github.com/Lightning-AI/lightning/pull/17009))
- Marked the `lightning.pytorch.trainer.configuration_validator.verify_loop_configurations` function as protected ([#17009](https://github.com/Lightning-AI/lightning/pull/17009))
- Marked the `lightning.pytorch.utiltiies.distributed.register_ddp_comm_hook` function as protected ([#17009](https://github.com/Lightning-AI/lightning/pull/17009))
- Marked `lightning.pytorch.utilities.supporters.CombinedDataset` as protected ([#16714](https://github.com/Lightning-AI/lightning/pull/16714))
- Marked the `{Accelerator,Signal,Callback,Checkpoint,Data,Logger}Connector` classes as protected ([#17008](https://github.com/Lightning-AI/lightning/pull/17008))
- Marked the `lightning.pytorch.trainer.connectors.signal_connector.HandlersCompose` class as protected ([#17008](https://github.com/Lightning-AI/lightning/pull/17008))
- Disabled strict loading in multiprocessing launcher ("ddp_spawn", etc.) when loading weights back into the main process ([#16365](https://github.com/Lightning-AI/lightning/pull/16365))
- Renamed `CombinedLoader.loaders` to `CombinedLoader.iterables` ([#16743](https://github.com/Lightning-AI/lightning/pull/16743))
- Renamed `Trainer(replace_sampler_ddp=...)` to `Trainer(use_distributed_sampler=...)` ([#16829](https://github.com/Lightning-AI/lightning/pull/16829))
- Moved the `CombinedLoader` class from `lightning.pytorch.trainer.supporters` to `lightning.pytorch.combined_loader` ([#16819](https://github.com/Lightning-AI/lightning/pull/16819))
- The top-level loops now own the data sources and combined dataloaders ([#16726](https://github.com/Lightning-AI/lightning/pull/16726))
- The `trainer.*_dataloader` properties now return what the user returned in their `LightningModule.*_dataloader()` hook ([#16726](https://github.com/Lightning-AI/lightning/pull/16726), [#16800](https://github.com/Lightning-AI/lightning/pull/16800))
- The `dataloader_idx` argument is now optional for the `on_{validation,test,predict}_batch_{start,end}` hooks. Remove it or default it to 0 if you don't use multiple dataloaders ([#16753](https://github.com/Lightning-AI/lightning/pull/16753))
- Renamed `TPUSpawnStrategy` to `XLAStrategy` ([#16781](https://github.com/Lightning-AI/lightning/pull/16781))
- Renamed `strategy='tpu_spawn'` to `strategy='xla'` and `strategy='tpu_spawn_debug'` to `strategy='xla_debug'` ([#16781](https://github.com/Lightning-AI/lightning/pull/16781))
- Changed arguments for precision settings (from [64|32|16|bf16] to ["64-true"|"32-true"|"16-mixed"|"bf16-mixed"]) ([#16783](https://github.com/Lightning-AI/lightning/pull/16783))
- When using multiple devices, the strategy now defaults to "ddp" instead of "ddp_spawn" when none is set ([#16780](https://github.com/Lightning-AI/lightning/pull/16780))
- The selection `Trainer(strategy="ddp_spawn", ...)` no longer falls back to "ddp" when a cluster environment gets detected ([#16780](https://github.com/Lightning-AI/lightning/pull/16780))
- Predict's custom BatchSampler that tracks the batch indices no longer consumes the entire batch sampler at the beginning ([#16826](https://github.com/Lightning-AI/lightning/pull/16826))
- Gradient norm tracking with `track_grad_norm` no longer rounds the norms to 4 digits, but instead logs them at full resolution ([#16877](https://github.com/Lightning-AI/lightning/pull/16877))
- Merged the `DDPSpawnStrategy` into `DDPStrategy` ([#16809](https://github.com/Lightning-AI/lightning/pull/16809))
- The `NeptuneLogger` now requires `neptune>=1.0.0` ([#16888](https://github.com/Lightning-AI/lightning/pull/16888))
- Changed minimum supported version of `rich` from `10.14.0` to `12.13.0` ([#16798](https://github.com/Lightning-AI/lightning/pull/16798))
- Removed the `lightning.pytorch.overrides.torch_distributed.broadcast_object_list` function ([#17011](https://github.com/Lightning-AI/lightning/pull/17011))
- The `ServableModule` is now an abstract interface ([#17000](https://github.com/Lightning-AI/lightning/pull/17000))
- The `psutil` package is now required for CPU monitoring ([#17010](https://github.com/Lightning-AI/lightning/pull/17010))
- The Trainer no longer accepts positional arguments to ([#17022](https://github.com/Lightning-AI/lightning/pull/17022))

### Removed

- Removed support for PyTorch 1.10 ([#16492](https://github.com/Lightning-AI/lightning/pull/16492))
- Removed support for Python 3.7 ([#16579](https://github.com/Lightning-AI/lightning/pull/16579))
- Removed the `pl.lite` module in favor of `lightning_fabric` ([#15953](https://github.com/Lightning-AI/lightning/pull/15953))
- `nvidia/apex` removal ([#16149](https://github.com/Lightning-AI/lightning/pull/16149))
  * Removed `pl.plugins.NativeMixedPrecisionPlugin` in favor of `pl.plugins.MixedPrecisionPlugin`
  * Removed the `LightningModule.optimizer_step(using_native_amp=...)` argument
  * Removed the `Trainer(amp_backend=...)` argument
  * Removed the `Trainer.amp_backend` property
  * Removed the `Trainer(amp_level=...)` argument
  * Removed the `pl.plugins.ApexMixedPrecisionPlugin` class
  * Removed the `pl.utilities.enums.AMPType` enum
  * Removed the `DeepSpeedPrecisionPlugin(amp_type=..., amp_level=...)` arguments
- Removed `Trainer(strategy='horovod')` support ([#16150](https://github.com/Lightning-AI/lightning/pull/16150))
- `FairScale` removal (in favor of PyTorch's FSDP implementation) ([#16400](https://github.com/Lightning-AI/lightning/pull/16400))
  * Removed the `pl.overrides.fairscale.LightningShardedDataParallel` class
  * Removed the `pl.plugins.precision.fully_sharded_native_amp.FullyShardedNativeMixedPrecisionPlugin` class
  * Removed the `pl.plugins.precision.sharded_native_amp.ShardedNativeMixedPrecisionPlugin` class
  * Removed the `pl.strategies.fully_sharded.DDPFullyShardedStrategy` (fsdp) class
  * Removed the `pl.strategies.sharded.DDPShardedStrategy` (ddp_sharded) class
  * Removed the `pl.strategies.sharded_spawn.DDPSpawnShardedStrategy` (ddp_sharded_spawn) class
- Removed legacy device arguments in Trainer ([#16171](https://github.com/Lightning-AI/lightning/pull/16171))
  * Removed the `Trainer(gpus=...)` argument
  * Removed the `Trainer(tpu_cores=...)` argument
  * Removed the `Trainer(ipus=...)` argument
  * Removed the `Trainer(num_processes=...)` argument
- Removed the deprecated `pl.utilities.AllGatherGrad` class ([#16360](https://github.com/Lightning-AI/lightning/pull/16360))
- Removed the deprecated `resume_from_checkpoint` Trainer argument ([#16167](https://github.com/Lightning-AI/lightning/pull/16167))
- Removed the deprecated `pl.profiler` module ([#16359](https://github.com/Lightning-AI/lightning/pull/16359))
- Removed deadlock detection / process reconciliation (`PL_RECONCILE_PROCESS=1`) ([#16204](https://github.com/Lightning-AI/lightning/pull/16204))
- Removed the `{training,validation,test}_epoch_end` hooks which would retain step outputs in memory. Alternative implementations are suggested by implementing their `on_*_epoch_end` hooks instead ([#16520](https://github.com/Lightning-AI/lightning/pull/16520))
- Removed the `outputs` argument from the `on_predict_epoch_end` hook. You can access them via `trainer.predict_loop.predictions` ([#16655](https://github.com/Lightning-AI/lightning/pull/16655))
- Removed support for the experimental `PL_FAULT_TOLERANT_TRAINING` environment flag ([#16516](https://github.com/Lightning-AI/lightning/pull/16516), [#16533](https://github.com/Lightning-AI/lightning/pull/16533))
- Removed the deprecated `LightningCLI` arguments ([#16380](https://github.com/Lightning-AI/lightning/pull/16380))
  * `save_config_filename`
  * `save_config_overwrite`
  * `save_config_multifile`
  * `description`
  * `env_prefix`
  * `env_parse`
- Removed the deprecated `pl.strategies.utils.on_colab_kaggle` function ([#16437](https://github.com/Lightning-AI/lightning/pull/16437))
- Removed the deprecated code in:
  * `pl.core.mixins` ([#16424](https://github.com/Lightning-AI/lightning/pull/16424))
  * `pl.utilities.distributed` ([#16390](https://github.com/Lightning-AI/lightning/pull/16390))
  * `pl.utilities.apply_func` ([#16413](https://github.com/Lightning-AI/lightning/pull/16413))
  * `pl.utilities.xla_device` ([#16404](https://github.com/Lightning-AI/lightning/pull/16404))
  * `pl.utilities.data` ([#16440](https://github.com/Lightning-AI/lightning/pull/16440))
  * `pl.utilities.device_parser` ([#16412](https://github.com/Lightning-AI/lightning/pull/16412))
  * `pl.utilities.optimizer` ([#16439](https://github.com/Lightning-AI/lightning/pull/16439))
  * `pl.utilities.seed` ([#16422](https://github.com/Lightning-AI/lightning/pull/16422))
  * `pl.utilities.cloud_io` ([#16438](https://github.com/Lightning-AI/lightning/pull/16438))
- Removed the deprecated `Accelerator.setup_environment` method ([#16436](https://github.com/Lightning-AI/lightning/pull/16436))
- Mark the `forward_module` argument as required ([#16386](https://github.com/Lightning-AI/lightning/pull/16386))
  * Removed the deprecated `pl_module` argument from the distributed module wrappers
  * Removed the deprecated `pl.overrides.base.unwrap_lightning_module` function
  * Removed the `pl.overrides.distributed.LightningDistributedModule` class
  * Removed the deprecated `pl.overrides.fairscale.unwrap_lightning_module_sharded` function
  * Removed the `pl.overrides.fairscale.LightningDistributedModule` class
- Removed the deprecated automatic GPU selection ([#16184](https://github.com/Lightning-AI/lightning/pull/16184))
  * Removed the `Trainer(auto_select_gpus=...)` argument
  * Removed the `pl.tuner.auto_gpu_select.{pick_single_gpu,pick_multiple_gpus}` functions
- Removed support for loop customization
  * Removed `Loop.replace()` ([#16361](https://github.com/Lightning-AI/lightning/pull/16361))
  * Removed `Loop.connect()` ([#16384](https://github.com/Lightning-AI/lightning/pull/16384))
  * Removed the `trainer.{fit,validate,test,predict}_loop` properties ([#16384](https://github.com/Lightning-AI/lightning/pull/16384))
  * Removed the default `Loop.run()` implementation ([#16384](https://github.com/Lightning-AI/lightning/pull/16384))
  * The loop classes are now marked as protected ([#16445](https://github.com/Lightning-AI/lightning/pull/16445))
  * The fetching classes are now marked as protected ([#16664](https://github.com/Lightning-AI/lightning/pull/16664))
- The `lightning.pytorch.overrides.distributed.IndexBatchSamplerWrapper` class is now marked as protected ([#16826](https://github.com/Lightning-AI/lightning/pull/16826))
- Removed the `DataLoaderLoop`, `EvaluationEpochLoop`, and `PredictionEpochLoop` classes ([#16726](https://github.com/Lightning-AI/lightning/pull/16726))
- Removed `trainer.reset_*_dataloader()` methods in favor of `Loop.setup_data()` for the top-level loops ([#16726](https://github.com/Lightning-AI/lightning/pull/16726))
- Removed special support for truncated backpropagation through time (TBPTT) ([#16172](https://github.com/Lightning-AI/lightning/pull/16172))
  * Removed the `LightningModule.truncated_bptt_steps` attribute
  * Removed the `LightningModule.tbptt_split_batch` hook
  * The `LightningModule.training_step` no longer accepts a `hiddens` argument
  * Removed the `pl.loops.batch.TrainingBatchLoop`
  * Removed the `FitLoop.split_idx` property
  * Removed the `LoggerConnector.on_train_split_start` method
- Removed the experimental `PL_INTER_BATCH_PARALLELISM` environment flag ([#16355](https://github.com/Lightning-AI/lightning/pull/16355))
- Removed the `Trainer(move_metrics_to_cpu=True)` argument ([#16358](https://github.com/Lightning-AI/lightning/pull/16358))
- Removed the `LightningModule.precision` attribute ([#16203](https://github.com/Lightning-AI/lightning/pull/16203))
- Removed the automatic addition of a moving average of the `training_step` loss in the progress bar. Use `self.log("loss", ..., prog_bar=True)` instead. ([#16192](https://github.com/Lightning-AI/lightning/issues/16192))
- Removed support for passing a dictionary value to `self.log()` ([#16389](https://github.com/Lightning-AI/lightning/pull/16389))
- Removed `Trainer.model` setter ([#16462](https://github.com/Lightning-AI/lightning/pull/16462))
- Removed the argument `Trainer(multiple_trainloader_mode=...)`. You can use `CombinedLoader(..., mode=...)` directly now ([#16800](https://github.com/Lightning-AI/lightning/pull/16800))
- Removed the unused `lightning.pytorch.utilities.finite_checks.print_nan_gradients` function ([#16682](https://github.com/Lightning-AI/lightning/pull/16682))
- Removed the unused `lightning.pytorch.utilities.finite_checks.detect_nan_parameters` function ([#16682](https://github.com/Lightning-AI/lightning/pull/16682))
- Removed the unused `lightning.pytorch.utilities.parsing.flatten_dict` function ([#16744](https://github.com/Lightning-AI/lightning/pull/16744))
- Removed the unused `lightning.pytorch.utilities.metrics.metrics_to_scalars` function ([#16681](https://github.com/Lightning-AI/lightning/pull/16681))
- Removed the unused `lightning.pytorch.utilities.supporters.{SharedCycleIteratorState,CombinedLoaderIterator}` classes ([#16714](https://github.com/Lightning-AI/lightning/pull/16714))
- Tuner removal
  * Removed the deprecated `trainer.tuning` property ([#16379](https://github.com/Lightning-AI/lightning/pull/16379))
  * Removed the deprecated `TrainerFn.TUNING` and `RunningStage.TUNING` enums ([#16379](https://github.com/Lightning-AI/lightning/pull/16379))
  * Removed `Trainer.tune()` in favor of `Tuner(trainer).{lr_find,scale_batch_size}` ([#16462](https://github.com/Lightning-AI/lightning/pull/16462))
  * Removed `Trainer(auto_scale_batch_size=...)` in favor of `Tuner(trainer).scale_batch_size()` ([#16462](https://github.com/Lightning-AI/lightning/pull/16462))
  * Removed `Trainer(auto_lr_find=...)` in favor of `Tuner(trainer).lr_find()` ([#16462](https://github.com/Lightning-AI/lightning/pull/16462))
- Removed the `on_tpu` argument from `LightningModule.optimizer_step` hook ([#16537](https://github.com/Lightning-AI/lightning/pull/16537))
- Removed the `using_lbfgs` argument from `LightningModule.optimizer_step` hook ([#16538](https://github.com/Lightning-AI/lightning/pull/16538))
- Removed the `Trainer.data_parallel` property. Use `isinstance(trainer.strategy, ParallelStrategy)` instead ([#16703](https://github.com/Lightning-AI/lightning/pull/16703))
- Removed the `Trainer.prediction_writer_callbacks` property ([#16759](https://github.com/Lightning-AI/lightning/pull/16759))
- Removed support for multiple optimizers in automatic optimization mode ([#16539](https://github.com/Lightning-AI/lightning/pull/16539))
  * Removed `opt_idx` argument from `BaseFinetuning.finetune_function` callback method
  * Removed `opt_idx` argument from `Callback.on_before_optimizer_step` callback method
  * Removed `optimizer_idx` as an optional argument in `LightningModule.training_step`
  * Removed `optimizer_idx` argument from `LightningModule.on_before_optimizer_step`
  * Removed `optimizer_idx` argument from `LightningModule.configure_gradient_clipping`
  * Removed `optimizer_idx` argument from `LightningModule.optimizer_step`
  * Removed `optimizer_idx` argument from `LightningModule.optimizer_zero_grad`
  * Removed `optimizer_idx` argument from `LightningModule.lr_scheduler_step`
  * Removed support for declaring optimizer frequencies in the dictionary returned from `LightningModule.configure_optimizers`
  * Removed arguments `optimizer` and `optimizer_idx` from `LightningModule.backward`
  * Removed `optimizer_idx` argument from `PrecisionPlugin.optimizer_step` and all of its overrides in subclasses
  * Removed `optimizer_idx` argument from `PrecisionPlugin.{optimizer_step,backward}` and all of its overrides in subclasses
  * Removed `optimizer_idx` argument from `Strategy.{optimizer_step,backward}` and all of its overrides in subclasses
  * Removed `Trainer.optimizer_frequencies` attribute
- Removed `Strategy.dispatch` ([#16618](https://github.com/Lightning-AI/lightning/pull/16618))
- Removed `PrecisionPlugin.dispatch` ([#16618](https://github.com/Lightning-AI/lightning/pull/16618))
- Removed legacy argparse utilities ([#16708](https://github.com/Lightning-AI/lightning/pull/16708))
  * Removed `LightningDataModule` methods: `add_argparse_args()`, `from_argparse_args()`, `parse_argparser()`, `get_init_arguments_and_types()`
  * Removed class methods from Trainer: `default_attributes()`, `from_argparse_args()`, `parse_argparser()`, `match_env_arguments()`, `add_argparse_args()`
  * Removed functions from `lightning.pytorch.utilities.argparse`: `from_argparse_args()`, `parse_argparser()`, `parse_env_variables()`, `get_init_arguments_and_types()`, `add_argparse_args()`
  * Removed functions from `lightning.pytorch.utilities.parsing`: `import str_to_bool()`, `str_to_bool_or_int()`, `str_to_bool_or_str()`
- Removed support for passing a scheduling dictionary to `Trainer(accumulate_grad_batches=...)` ([#16729](https://github.com/Lightning-AI/lightning/pull/16729))
- Removed support for `DataParallel` (`strategy='dp'`) and the `LightningParallelModule`-Wrapper, ([#16748](https://github.com/Lightning-AI/lightning/pull/16748))
- Removed the unused `lightning.pytorch.utilities.supporters.{SharedCycleIteratorState,CombinedLoaderIterator}` classes ([#16714](https://github.com/Lightning-AI/lightning/pull/16714))
- Removed `ProgressBarBase.{train_batch_idx,val_batch_idx,test_batch_idx,predict_batch_idx}` properties ([#16760](https://github.com/Lightning-AI/lightning/pull/16760))
- Removed the `fit_loop.{min,max}_steps` setters ([#16803](https://github.com/Lightning-AI/lightning/pull/16803))
- Removed the `Trainer(track_grad_norm=...)` argument ([#16745](https://github.com/Lightning-AI/lightning/pull/16745))
- Removed the `LightningModule.log_grad_norm()` hook method ([#16745](https://github.com/Lightning-AI/lightning/pull/16745))
- Removed the `QuantizationAwareTraining` callback ([#16750](https://github.com/Lightning-AI/lightning/pull/16750))
- Removed the `ColossalAIStrategy` and `ColossalAIPrecisionPlugin` in favor of the new [lightning-colossalai](https://github.com/Lightning-AI/lightning-colossalai) package ([#16757](https://github.com/Lightning-AI/lightning/pull/16757), [#16778](https://github.com/Lightning-AI/lightning/pull/16778))
- Removed the `training_step_end`, `validation_step_end`, and `test_step_end` hooks from the `LightningModule` in favor of the `*_batch_end` hooks ([#16791](https://github.com/Lightning-AI/lightning/pull/16791))
- Removed the `lightning.pytorch.strategies.DDPSpawnStrategy` in favor of `DDPStrategy(start_method='spawn')` (merged both classes) ([#16809](https://github.com/Lightning-AI/lightning/pull/16809))
- Removed registration of `ShardedTensor` state dict hooks in `LightningModule.__init__` with `torch>=2.1` ([#16892](https://github.com/Lightning-AI/lightning/pull/16892))
- Removed the `lightning.pytorch.core.saving.ModelIO` class interface ([#16999](https://github.com/Lightning-AI/lightning/pull/16999))
- Removed the unused `lightning.pytorch.utilities.memory.get_model_size_mb` function ([#17001](https://github.com/Lightning-AI/lightning/pull/17001))

### Fixed

- Fixed an issue where `DistributedSampler.set_epoch` wasn't getting called during `trainer.predict` ([#16785](https://github.com/Lightning-AI/lightning/pull/16785), [#16826](https://github.com/Lightning-AI/lightning/pull/16826))

- Fixed an issue with comparing torch versions when using a version of torch built from source ([#17030](https://github.com/Lightning-AI/lightning/pull/17030))


- Improved the error message for installing tensorboard or tensorboardx ([#17053](https://github.com/Lightning-AI/lightning/pull/17053))


## [1.9.4] - 2023-03-01

### Added

- Added `Fabric(strategy="auto")` support. It will choose DDP over DDP-spawn, contrary to `strategy=None` (default) ([#16916](https://github.com/Lightning-AI/lightning/pull/16916))

### Fixed

- Fixed DDP spawn hang on TPU Pods ([#16844](https://github.com/Lightning-AI/lightning/pull/16844))
- Fixed edge cases in parsing device ids using NVML ([#16795](https://github.com/Lightning-AI/lightning/pull/16795))
- Fixed backwards compatibility for `lightning.pytorch.utilities.parsing.get_init_args` ([#16851](https://github.com/Lightning-AI/lightning/pull/16851))


## [1.9.3] - 2023-02-21

### Fixed

- Fixed an issue causing a wrong environment plugin to be selected when `accelerator=tpu` and `devices > 1` ([#16806](https://github.com/Lightning-AI/lightning/pull/16806))


## [1.9.2] - 2023-02-15

### Fixed

- Fixed an attribute error and improved input validation for invalid strategy types being passed to Trainer ([#16693](https://github.com/Lightning-AI/lightning/pull/16693))
- Fixed early stopping triggering extra validation runs after reaching `min_epochs` or `min_steps` ([#16719](https://github.com/Lightning-AI/lightning/pull/16719))


## [1.9.1] - 2023-02-10

### Fixed

- Fixed an unintended limitation for calling `save_hyperparameters` on mixin classes that don't subclass `LightningModule`/`LightningDataModule` ([#16369](https://github.com/Lightning-AI/lightning/pull/16369))
- Fixed an issue with `MLFlowLogger` logging the wrong keys with `.log_hyperparams()` ([#16418](https://github.com/Lightning-AI/lightning/pull/16418))
- Fixed logging more than 100 parameters with `MLFlowLogger` and long values are truncated ([#16451](https://github.com/Lightning-AI/lightning/pull/16451))
- Fixed strict availability check for `torch_xla` requirement ([#16476](https://github.com/Lightning-AI/lightning/pull/16476))
- Fixed an issue where PL would wrap DataLoaders with XLA's MpDeviceLoader more than once ([#16571](https://github.com/Lightning-AI/lightning/pull/16571))
- Fixed the batch_sampler reference for DataLoaders wrapped with XLA's MpDeviceLoader ([#16571](https://github.com/Lightning-AI/lightning/pull/16571))
- Fixed an import error when `torch.distributed` is not available ([#16658](https://github.com/Lightning-AI/lightning/pull/16658))


## [1.9.0] - 2023-01-17

### Added

- Added support for native logging of `MetricCollection` with enabled compute groups ([#15580](https://github.com/Lightning-AI/lightning/pull/15580))
- Added support for custom artifact names in `pl.loggers.WandbLogger` ([#16173](https://github.com/Lightning-AI/lightning/pull/16173))
- Added support for DDP with `LRFinder` ([#15304](https://github.com/Lightning-AI/lightning/pull/15304))
- Added utilities to migrate checkpoints from one Lightning version to another ([#15237](https://github.com/Lightning-AI/lightning/pull/15237))
- Added support to upgrade all checkpoints in a folder using the `pl.utilities.upgrade_checkpoint` script ([#15333](https://github.com/Lightning-AI/lightning/pull/15333))
- Add an axes argument `ax` to the `.lr_find().plot()` to enable writing to a user-defined axes in a matplotlib figure ([#15652](https://github.com/Lightning-AI/lightning/pull/15652))
- Added `log_model` parameter to `MLFlowLogger` ([#9187](https://github.com/Lightning-AI/lightning/pull/9187))
- Added a check to validate that wrapped FSDP models are used while initializing optimizers ([#15301](https://github.com/Lightning-AI/lightning/pull/15301))
- Added a warning when `self.log(..., logger=True)` is called without a configured logger ([#15814](https://github.com/Lightning-AI/lightning/pull/15814))
- Added support for colossalai 0.1.11 ([#15888](https://github.com/Lightning-AI/lightning/pull/15888))
- Added `LightningCLI` support for optimizer and learning schedulers via callable type dependency injection ([#15869](https://github.com/Lightning-AI/lightning/pull/15869))
- Added support for activation checkpointing for the `DDPFullyShardedNativeStrategy` strategy ([#15826](https://github.com/Lightning-AI/lightning/pull/15826))
- Added the option to set `DDPFullyShardedNativeStrategy(cpu_offload=True|False)` via bool instead of needing to pass a configuration object ([#15832](https://github.com/Lightning-AI/lightning/pull/15832))
- Added info message for Ampere CUDA GPU users to enable tf32 matmul precision ([#16037](https://github.com/Lightning-AI/lightning/pull/16037))
- Added support for returning optimizer-like classes in `LightningModule.configure_optimizers` ([#16189](https://github.com/Lightning-AI/lightning/pull/16189))

### Changed

- Drop PyTorch 1.9 support ([#15347](https://github.com/Lightning-AI/lightning/pull/15347))
- Switch from `tensorboard` to `tensorboardx` in `TensorBoardLogger` ([#15728](https://github.com/Lightning-AI/lightning/pull/15728))
- From now on, Lightning Trainer and `LightningModule.load_from_checkpoint` automatically upgrade the loaded checkpoint if it was produced in an old version of Lightning ([#15237](https://github.com/Lightning-AI/lightning/pull/15237))
- `Trainer.{validate,test,predict}(ckpt_path=...)` no longer restores the `Trainer.global_step` and `trainer.current_epoch` value from the checkpoints - From now on, only `Trainer.fit` will restore this value ([#15532](https://github.com/Lightning-AI/lightning/pull/15532))
- The `ModelCheckpoint.save_on_train_epoch_end` attribute is now computed dynamically every epoch, accounting for changes to the validation dataloaders ([#15300](https://github.com/Lightning-AI/lightning/pull/15300))
- The Trainer now raises an error if it is given multiple stateful callbacks of the same time with colliding state keys ([#15634](https://github.com/Lightning-AI/lightning/pull/15634))
- `MLFlowLogger` now logs hyperparameters and metrics in batched API calls ([#15915](https://github.com/Lightning-AI/lightning/pull/15915))
- Overriding the `on_train_batch_{start,end}` hooks in conjunction with taking a `dataloader_iter` in the `training_step` no longer errors out and instead shows a warning ([#16062](https://github.com/Lightning-AI/lightning/pull/16062))
- Move `tensorboardX` to extra dependencies. Use the `CSVLogger` by default ([#16349](https://github.com/Lightning-AI/lightning/pull/16349))

### Deprecated

- Deprecated `description`, `env_prefix` and `env_parse` parameters in `LightningCLI.__init__` in favour of giving them through `parser_kwargs` ([#15651](https://github.com/Lightning-AI/lightning/pull/15651))
- Deprecated `pl.profiler` in favor of `pl.profilers` ([#16059](https://github.com/Lightning-AI/lightning/pull/16059))
- Deprecated `Trainer(auto_select_gpus=...)` in favor of `pl.accelerators.find_usable_cuda_devices` ([#16147](https://github.com/Lightning-AI/lightning/pull/16147))
- Deprecated `pl.tuner.auto_gpu_select.{pick_single_gpu,pick_multiple_gpus}` in favor of `pl.accelerators.find_usable_cuda_devices` ([#16147](https://github.com/Lightning-AI/lightning/pull/16147))
- `nvidia/apex` deprecation ([#16039](https://github.com/Lightning-AI/lightning/pull/16039))
  * Deprecated `pl.plugins.NativeMixedPrecisionPlugin` in favor of `pl.plugins.MixedPrecisionPlugin`
  * Deprecated the `LightningModule.optimizer_step(using_native_amp=...)` argument
  * Deprecated the `Trainer(amp_backend=...)` argument
  * Deprecated the `Trainer.amp_backend` property
  * Deprecated the `Trainer(amp_level=...)` argument
  * Deprecated the `pl.plugins.ApexMixedPrecisionPlugin` class
  * Deprecates the `pl.utilities.enums.AMPType` enum
  * Deprecates the `DeepSpeedPrecisionPlugin(amp_type=..., amp_level=...)` arguments
- `horovod` deprecation ([#16141](https://github.com/Lightning-AI/lightning/pull/16141))
  * Deprecated `Trainer(strategy="horovod")`
  * Deprecated the `HorovodStrategy` class
- Deprecated `pl.lite.LightningLite` in favor of `lightning.fabric.Fabric` ([#16314](https://github.com/Lightning-AI/lightning/pull/16314))
- `FairScale` deprecation (in favor of PyTorch's FSDP implementation) ([#16353](https://github.com/Lightning-AI/lightning/pull/16353))
  * Deprecated the `pl.overrides.fairscale.LightningShardedDataParallel` class
  * Deprecated the `pl.plugins.precision.fully_sharded_native_amp.FullyShardedNativeMixedPrecisionPlugin` class
  * Deprecated the `pl.plugins.precision.sharded_native_amp.ShardedNativeMixedPrecisionPlugin` class
  * Deprecated the `pl.strategies.fully_sharded.DDPFullyShardedStrategy` class
  * Deprecated the `pl.strategies.sharded.DDPShardedStrategy` class
  * Deprecated the `pl.strategies.sharded_spawn.DDPSpawnShardedStrategy` class


### Removed

- Removed deprecated `pl.utilities.memory.get_gpu_memory_map` in favor of `pl.accelerators.cuda.get_nvidia_gpu_stats` ([#15617](https://github.com/Lightning-AI/lightning/pull/15617))
- Temporarily removed support for Hydra multi-run ([#15737](https://github.com/Lightning-AI/lightning/pull/15737))
- Removed deprecated `pl.profiler.base.AbstractProfiler` in favor of `pl.profilers.profiler.Profiler` ([#15637](https://github.com/Lightning-AI/lightning/pull/15637))
- Removed deprecated `pl.profiler.base.BaseProfiler` in favor of `pl.profilers.profiler.Profiler` ([#15637](https://github.com/Lightning-AI/lightning/pull/15637))
- Removed deprecated code in `pl.utilities.meta` ([#16038](https://github.com/Lightning-AI/lightning/pull/16038))
- Removed the deprecated `LightningDeepSpeedModule` ([#16041](https://github.com/Lightning-AI/lightning/pull/16041))
- Removed the deprecated `pl.accelerators.GPUAccelerator` in favor of `pl.accelerators.CUDAAccelerator` ([#16050](https://github.com/Lightning-AI/lightning/pull/16050))
- Removed the deprecated `pl.profiler.*` classes in favor of `pl.profilers` ([#16059](https://github.com/Lightning-AI/lightning/pull/16059))
- Removed the deprecated `pl.utilities.cli` module in favor of `pl.cli` ([#16116](https://github.com/Lightning-AI/lightning/pull/16116))
- Removed the deprecated `pl.loggers.base` module in favor of `pl.loggers.logger` ([#16120](https://github.com/Lightning-AI/lightning/pull/16120))
- Removed the deprecated `pl.loops.base` module in favor of `pl.loops.loop` ([#16142](https://github.com/Lightning-AI/lightning/pull/16142))
- Removed the deprecated `pl.core.lightning` module in favor of `pl.core.module` ([#16318](https://github.com/Lightning-AI/lightning/pull/16318))
- Removed the deprecated `pl.callbacks.base` module in favor of `pl.callbacks.callback` ([#16319](https://github.com/Lightning-AI/lightning/pull/16319))
- Removed the deprecated `Trainer.reset_train_val_dataloaders()` in favor of `Trainer.reset_{train,val}_dataloader` ([#16131](https://github.com/Lightning-AI/lightning/pull/16131))
- Removed support for `LightningCLI(seed_everything_default=None)` ([#16131](https://github.com/Lightning-AI/lightning/pull/16131))
- Removed support in LightningLite for FairScale's sharded training (`strategy='ddp_sharded'|'ddp_sharded_spawn'`). Use Fully-Sharded Data Parallel instead (`strategy='fsdp'`) ([#16329](https://github.com/Lightning-AI/lightning/pull/16329))


### Fixed

- Enhanced `reduce_boolean_decision` to accommodate `any`-analogous semantics expected by the `EarlyStopping` callback ([#15253](https://github.com/Lightning-AI/lightning/pull/15253))
- Fixed the incorrect optimizer step synchronization when running across multiple TPU devices ([#16020](https://github.com/Lightning-AI/lightning/pull/16020))
- Fixed a type error when dividing the chunk size in the ColossalAI strategy ([#16212](https://github.com/Lightning-AI/lightning/pull/16212))
- Fixed bug where the ``interval`` key of the scheduler would be ignored during manual optimization, making the LearningRateMonitor callback fail to log the learning rate ([#16308](https://github.com/Lightning-AI/lightning/pull/16308))
- Fixed an issue with `MLFlowLogger` not finalizing correctly when status code 'finished' was passed ([#16340](https://github.com/Lightning-AI/lightning/pull/16340))


## [1.8.6] - 2022-12-21

- minor cleaning


## [1.8.5] - 2022-12-15

- Add function to remove checkpoint to allow override for extended classes ([#16067](https://github.com/Lightning-AI/lightning/pull/16067))


## [1.8.4] - 2022-12-08

### Changed

- Direct support for compiled models (
   [#15922](https://github.com/Lightning-AI/lightning/pull/15922),
   [#15957](https://github.com/Lightning-AI/lightning/pull/15957)
)

### Fixed

- Fixed issue with unsupported torch.inference_mode() on hpu backends ([#15918](https://github.com/Lightning-AI/lightning/pull/15918))
- Fixed LRScheduler import for PyTorch 2.0 ([#15940](https://github.com/Lightning-AI/lightning/pull/15940))
- Fixed `fit_loop.restarting` to be `False` for lr finder ([#15620](https://github.com/Lightning-AI/lightning/pull/15620))
- Fixed `torch.jit.script`-ing a LightningModule causing an unintended error message about deprecated `use_amp` property ([#15947](https://github.com/Lightning-AI/lightning/pull/15947))
- Fixed the `XLAProfiler` not recording anything due to mismatching of action names ([#15885](https://github.com/Lightning-AI/lightning/pull/15885))


## [1.8.3] - 2022-11-22

### Changed

- Temporarily removed support for Hydra multi-run ([#15737](https://github.com/Lightning-AI/lightning/pull/15737))
- Switch from `tensorboard` to `tensorboardx` in `TensorBoardLogger` ([#15728](https://github.com/Lightning-AI/lightning/pull/15728))


## [1.8.2] - 2022-11-17

### Fixed

- Make sure save_dir can be empty str ([#15638](https://github.com/Lightning-AI/lightning/pull/15638))
- Fixed the automatic fallback from `Trainer(strategy="ddp_spawn", ...)` to `Trainer(strategy="ddp", ...)` when on an LSF cluster ([#15103](https://github.com/Lightning-AI/lightning/pull/15103))



## [1.8.1] - 2022-11-10

### Added

- Added back the accidentally removed `pl.utilities.distributed.rank_zero_only` function ([#15536](https://github.com/Lightning-AI/lightning/pull/15536))

### Deprecated

- Deprecated `pl.utilities.distributed.rank_zero_only` in favor of `pl.utilities.rank_zero_only` ([#15536](https://github.com/Lightning-AI/lightning/pull/15536))

### Fixed

- Fixed `TensorBoardLogger` not validating the input array type when logging the model graph ([#15323](https://github.com/Lightning-AI/lightning/pull/15323))
- Fixed an attribute error in `ColossalAIStrategy` at import time when `torch.distributed` is not available ([#15535](https://github.com/Lightning-AI/lightning/pull/15535))
- Fixed an issue when calling `fs.listdir` with file URI instead of path in `CheckpointConnector` ([#15413](https://github.com/Lightning-AI/lightning/pull/15413))
- Fixed an issue with the `BaseFinetuning` callback not setting the `track_running_stats` attribute for batch normaliztion layers ([#15063](https://github.com/Lightning-AI/lightning/pull/15063))
- Fixed an issue with `WandbLogger(log_model=True|'all)` raising an error and not being able to serialize tensors in the metadata ([#15544](https://github.com/Lightning-AI/lightning/pull/15544))
- Fixed the gradient unscaling logic when using `Trainer(precision=16)` and fused optimizers such as `Adam(..., fused=True)` ([#15544](https://github.com/Lightning-AI/lightning/pull/15544))
- Fixed model state transfer in multiprocessing launcher when running multi-node ([#15567](https://github.com/Lightning-AI/lightning/pull/15567))
- Fixed manual optimization raising `AttributeError` with Bagua Strategy ([#12534](https://github.com/Lightning-AI/lightning/pull/12534))
- Fixed the import of `pytorch_lightning` causing a warning 'Redirects are currently not supported in Windows or MacOs' ([#15610](https://github.com/Lightning-AI/lightning/pull/15610))


## [1.8.0] - 2022-11-01

### Added

- Added support for requeueing slurm array jobs ([#15040](https://github.com/Lightning-AI/lightning/pull/15040))
- Added native AMP support for `ddp_fork` (and associated alias strategies) with CUDA GPUs ([#14983](https://github.com/Lightning-AI/lightning/pull/14983))
- Added `BatchSizeFinder` callback ([#11089](https://github.com/Lightning-AI/lightning/pull/11089))
- Added `LearningRateFinder` callback ([#13802](https://github.com/Lightning-AI/lightning/pull/13802))
- Tuner now supports a new `method` argument which will determine when to run the `BatchSizeFinder`: one of `fit`, `validate`, `test` or `predict` ([#11089](https://github.com/Lightning-AI/lightning/pull/11089))
- Added prefix to log message in `seed_everything` with rank info ([#14031](https://github.com/Lightning-AI/lightning/pull/14031))
- Added support for auto wrapping for `DDPFullyShardedNativeStrategy` ([#14252](https://github.com/Lightning-AI/lightning/pull/14252))
- Added support for passing extra init-parameters to the `LightningDataModule.from_datasets` ([#14185](https://github.com/Lightning-AI/lightning/pull/14185))
- Added support for saving sharded optimizer state dict outside of `DDPShardedStrategy` ([#14208](https://github.com/Lightning-AI/lightning/pull/14208))
- Added support for auto wrapping for `DDPFullyShardedStrategy` ([#14383](https://github.com/Lightning-AI/lightning/pull/14383))
- Integrate the `lightning_utilities` package (
  [#14475](https://github.com/Lightning-AI/lightning/pull/14475),
  [#14537](https://github.com/Lightning-AI/lightning/pull/14537),
  [#14556](https://github.com/Lightning-AI/lightning/pull/14556),
  [#14558](https://github.com/Lightning-AI/lightning/pull/14558),
  [#14575](https://github.com/Lightning-AI/lightning/pull/14575),
  [#14620](https://github.com/Lightning-AI/lightning/pull/14620))
- Added `args` parameter to `LightningCLI` to ease running from within Python ([#14596](https://github.com/Lightning-AI/lightning/pull/14596))
- Added `WandbLogger.download_artifact` and `WandbLogger.use_artifact` for managing artifacts with Weights and Biases ([#14551](https://github.com/Lightning-AI/lightning/pull/14551))
- Added an option to configure the signal SLURM sends when a job is preempted or requeued ([#14626](https://github.com/Lightning-AI/lightning/pull/14626))
- Added a warning when the model passed to `LightningLite.setup()` does not have all parameters on the same device ([#14822](https://github.com/Lightning-AI/lightning/pull/14822))
- The `CometLogger` now flags the Comet Experiments as being created from Lightning for analytics purposes ([#14906](https://github.com/Lightning-AI/lightning/pull/14906))
- Introduce `ckpt_path="hpc"` keyword for checkpoint loading ([#14911](https://github.com/Lightning-AI/lightning/pull/14911))
- Added a more descriptive error message when attempting to fork processes with pre-initialized CUDA context ([#14709](https://github.com/Lightning-AI/lightning/pull/14709))
- Added support for custom parameters in subclasses of `SaveConfigCallback` ([#14998](https://github.com/Lightning-AI/lightning/pull/14998))
- Added `inference_mode` flag to Trainer to let users enable/disable inference mode during evaluation ([#15034](https://github.com/Lightning-AI/lightning/pull/15034))
- Added `LightningLite.no_backward_sync` for control over efficient gradient accumulation with distributed strategies ([#14966](https://github.com/Lightning-AI/lightning/pull/14966))
- Added a sanity check that scripts are executed with the `srun` command in SLURM and that environment variables are not conflicting ([#15011](https://github.com/Lightning-AI/lightning/pull/15011))
- Added an error message when attempting to launch processes with `python -i` and an interactive-incompatible strategy ([#15293](https://github.com/Lightning-AI/lightning/pull/15293))

### Changed

- The `Trainer.{fit,validate,test,predict,tune}` methods now raise a useful error message if the input is not a `LightningModule` ([#13892](https://github.com/Lightning-AI/lightning/pull/13892))
- Raised a `MisconfigurationException` if batch transfer hooks are overridden with `IPUAccelerator` ([#13961](https://github.com/Lightning-AI/lightning/pull/13961))
- Replaced the unwrapping logic in strategies with direct access to unwrapped `LightningModule` ([#13738](https://github.com/Lightning-AI/lightning/pull/13738))
- Enabled `on_before_batch_transfer` for `DPStrategy` and `IPUAccelerator` ([#14023](https://github.com/Lightning-AI/lightning/pull/14023))
- When resuming training with Apex enabled, the `Trainer` will now raise an error ([#14341](https://github.com/Lightning-AI/lightning/pull/14341))
- Included `torch.cuda` rng state to the aggregate `_collect_rng_states()` and `_set_rng_states()` ([#14384](https://github.com/Lightning-AI/lightning/pull/14384))
- Changed `trainer.should_stop` to not stop in between an epoch and run until `min_steps/min_epochs` only ([#13890](https://github.com/Lightning-AI/lightning/pull/13890))
- The `pyDeprecate` dependency is no longer installed ([#14472](https://github.com/Lightning-AI/lightning/pull/14472))
- When using multiple loggers, by default checkpoints and profiler output now get saved to the log dir of the first logger in the list ([#14325](https://github.com/Lightning-AI/lightning/pull/14325))
- In Lightning Lite, state-dict access to the module wrapper now gets passed through to the original module reference ([#14629](https://github.com/Lightning-AI/lightning/pull/14629))
- Removed fall-back to `LightningEnvironment` when number of SLURM tasks does not correspond to number of processes in Trainer ([#14300](https://github.com/Lightning-AI/lightning/pull/14300))
- Aligned DDP and DDPSpawn strategies in setting up the environment ([#11073](https://github.com/Lightning-AI/lightning/pull/11073))
- Integrated the Lite Precision plugins into the PL Precision plugins - the base class in PL now extends the `lightning_lite.precision.Precision` base class ([#14798](https://github.com/Lightning-AI/lightning/pull/14798))
  * The `PrecisionPlugin.backward` signature changed: The `closure_loss` argument was renamed to `tensor`
  * The `PrecisionPlugin.{pre_,post_}backward` signature changed: The `closure_loss` argument was renamed to `tensor` and moved as the first argument
  * The `PrecisionPlugin.optimizer_step` signature changed: The `model`, `optimizer_idx` and `closure` arguments need to be passed as keyword arguments now
- Trainer queries the CUDA devices through NVML if available to avoid initializing CUDA before forking, which eliminates the need for the `PL_DISABLE_FORK` environment variable introduced in v1.7.4 ([#14631](https://github.com/Lightning-AI/lightning/pull/14631))
- The `MLFlowLogger.finalize()` now sets the status to `FAILED` when an exception occurred in `Trainer`, and sets the status to `FINISHED` on successful completion ([#12292](https://github.com/Lightning-AI/lightning/pull/12292))
- It is no longer needed to call `model.double()` when using `precision=64` in Lightning Lite ([#14827](https://github.com/Lightning-AI/lightning/pull/14827))
- HPC checkpoints are now loaded automatically only in slurm environment when no specific value for `ckpt_path` has been set ([#14911](https://github.com/Lightning-AI/lightning/pull/14911))
- The `Callback.on_load_checkpoint` now gets the full checkpoint dictionary and the `callback_state` argument was renamed `checkpoint` ([#14835](https://github.com/Lightning-AI/lightning/pull/14835))
- Moved the warning about saving nn.Module in `save_hyperparameters()` to before the deepcopy ([#15132](https://github.com/Lightning-AI/lightning/pull/15132))
- To avoid issues with forking processes, from PyTorch 1.13 and higher, Lightning will directly use the PyTorch NVML-based check for `torch.cuda.device_count` and from PyTorch 2.0 and higher, Lightning will configure PyTorch to use a NVML-based check for `torch.cuda.is_available`. ([#15110](https://github.com/Lightning-AI/lightning/pull/15110), [#15133](https://github.com/Lightning-AI/lightning/pull/15133))
- The `NeptuneLogger` now uses `neptune.init_run` instead of the deprecated `neptune.init` to initialize a run ([#15393](https://github.com/Lightning-AI/lightning/pull/15393))

### Deprecated

- Deprecated `LightningDeepSpeedModule` ([#14000](https://github.com/Lightning-AI/lightning/pull/14000))
- Deprecated `amp_level` from `Trainer` in favour of passing it explicitly via precision plugin ([#13898](https://github.com/Lightning-AI/lightning/pull/13898))
- Deprecated the calls to `pl.utiltiies.meta` functions in favor of built-in https://github.com/pytorch/torchdistx support ([#13868](https://github.com/Lightning-AI/lightning/pull/13868))
- Deprecated the `unwrap_lightning_module` and `unwrap_lightning_module_sharded` utility functions in favor of accessing the unwrapped `LightningModule` on the strategy directly ([#13738](https://github.com/Lightning-AI/lightning/pull/13738))
- Deprecated the `pl_module` argument in `LightningParallelModule`, `LightningDistributedModule`, `LightningShardedDataParallel`, `LightningBaguaModule` and `LightningDeepSpeedModule` wrapper classes ([#13738](https://github.com/Lightning-AI/lightning/pull/13738))
- Deprecated the `on_colab_kaggle` function ([#14247](https://github.com/Lightning-AI/lightning/pull/14247))
- Deprecated the internal `pl.core.mixins.DeviceDtypeModuleMixin` class ([#14511](https://github.com/Lightning-AI/lightning/pull/14511), [#14548](https://github.com/Lightning-AI/lightning/pull/14548))
- Deprecated all functions in `pl.utilities.xla_device` ([#14514](https://github.com/Lightning-AI/lightning/pull/14514), [#14550](https://github.com/Lightning-AI/lightning/pull/14550))
  * Deprecated the internal `inner_f` function
  * Deprecated the internal `pl_multi_process` function
  * Deprecated the internal `XLADeviceUtils.xla_available` staticmethod
  * Deprecated the `XLADeviceUtils.tpu_device_exists` staticmethod in favor of `pl.accelerators.TPUAccelerator.is_available()`
- Deprecated `pl.utilities.distributed.tpu_distributed` in favor of `lightning_lite.accelerators.tpu.tpu_distributed` ([#14550](https://github.com/Lightning-AI/lightning/pull/14550))
- Deprecated all functions in `pl.utilities.cloud_io` in favor of `lightning_lite.utilities.cloud_io` ([#14515](https://github.com/Lightning-AI/lightning/pull/14515))
- Deprecated the functions in `pl.utilities.apply_func` in favor of `lightning_utilities.core.apply_func` ([#14516](https://github.com/Lightning-AI/lightning/pull/14516), [#14537](https://github.com/Lightning-AI/lightning/pull/14537))
- Deprecated all functions in `pl.utilities.device_parser` ([#14492](https://github.com/Lightning-AI/lightning/pull/14492), [#14753](https://github.com/Lightning-AI/lightning/pull/14753))
  * Deprecated the `pl.utilities.device_parser.determine_root_gpu_device` in favor of `lightning_lite.utilities.device_parser.determine_root_gpu_device`
  * Deprecated the `pl.utilities.device_parser.parse_gpu_ids` in favor of `lightning_lite.utilities.device_parser.parse_gpu_ids`
  * Deprecated the `pl.utilities.device_parser.is_cuda_available` in favor of `lightning_lite.accelerators.cuda.is_cuda_available`
  * Deprecated the `pl.utilities.device_parser.num_cuda_devices` in favor of `lightning_lite.accelerators.cuda.num_cuda_devices`
  * Deprecated the `pl.utilities.device_parser.parse_cpu_cores` in favor of `lightning_lite.accelerators.cpu.parse_cpu_cores`
  * Deprecated the `pl.utilities.device_parser.parse_tpu_cores` in favor of `lightning_lite.accelerators.tpu.parse_tpu_cores`
  * Deprecated the `pl.utilities.device_parser.parse_hpus` in favor of `pl.accelerators.hpu.parse_hpus`
- Deprecated duplicate `SaveConfigCallback` parameters in `LightningCLI.__init__`: `save_config_kwargs`, `save_config_overwrite` and `save_config_multifile`. New `save_config_kwargs` parameter should be used instead ([#14998](https://github.com/Lightning-AI/lightning/pull/14998))
- Deprecated `TrainerFn.TUNING`, `RunningStage.TUNING` and `trainer.tuning` property ([#15100](https://github.com/Lightning-AI/lightning/pull/15100))
- Deprecated custom `pl.utilities.distributed.AllGatherGrad` implementation in favor of PyTorch's ([#15364](https://github.com/Lightning-AI/lightning/pull/15364))

### Removed

- Removed the deprecated `Trainer.training_type_plugin` property in favor of `Trainer.strategy` ([#14011](https://github.com/Lightning-AI/lightning/pull/14011))
- Removed all deprecated training type plugins ([#14011](https://github.com/Lightning-AI/lightning/pull/14011))
- Removed the deprecated `DDP2Strategy` ([#14026](https://github.com/Lightning-AI/lightning/pull/14026))
- Removed the deprecated `DistributedType` and `DeviceType` enum classes ([#14045](https://github.com/Lightning-AI/lightning/pull/14045))
- Removed deprecated support for passing the `rank_zero_warn` warning category positionally ([#14470](https://github.com/Lightning-AI/lightning/pull/14470))
- Removed the legacy and unused `Trainer.get_deprecated_arg_names()` ([#14415](https://github.com/Lightning-AI/lightning/pull/14415))
- Removed the deprecated `on_train_batch_end(outputs)` format when multiple optimizers are used and TBPTT is enabled ([#14373](https://github.com/Lightning-AI/lightning/pull/14373))
- Removed the deprecated `training_epoch_end(outputs)` format when multiple optimizers are used and TBPTT is enabled ([#14373](https://github.com/Lightning-AI/lightning/pull/14373))
- Removed the experimental `pl.utiltiies.meta` functions in favor of built-in https://github.com/pytorch/torchdistx support ([#13868](https://github.com/Lightning-AI/lightning/pull/13868))
- Removed the deprecated `LoggerCollection`; `Trainer.logger` and `LightningModule.logger` now returns the first logger when more than one gets passed to the Trainer ([#14283](https://github.com/Lightning-AI/lightning/pull/14283))
- Removed the deprecated the `trainer.lr_schedulers` ([#14408](https://github.com/Lightning-AI/lightning/pull/14408))
- Removed the deprecated `LightningModule.{on_hpc_load,on_hpc_save}` hooks in favor of the general purpose hooks `LightningModule.{on_load_checkpoint,on_save_checkpoint}` ([#14315](https://github.com/Lightning-AI/lightning/pull/14315))
- Removed deprecated support for old torchtext versions ([#14375](https://github.com/Lightning-AI/lightning/pull/14375))
- Removed deprecated support for the old `neptune-client` API in the `NeptuneLogger` ([#14727](https://github.com/Lightning-AI/lightning/pull/14727))
- Removed the deprecated `weights_save_path` Trainer argumnent and `Trainer.weights_save_path` property ([#14424](https://github.com/Lightning-AI/lightning/pull/14424))
- Removed the deprecated ([#14471](https://github.com/Lightning-AI/lightning/pull/14471))
  * `pl.utilities.distributed.rank_zero_only` in favor of `pl.utilities.rank_zero.rank_zero_only`
  * `pl.utilities.distributed.rank_zero_debug` in favor of `pl.utilities.rank_zero.rank_zero_debug`
  * `pl.utilities.distributed.rank_zero_info` in favor of `pl.utilities.rank_zero.rank_zero_info`
  * `pl.utilities.warnings.rank_zero_warn` in favor of `pl.utilities.rank_zero.rank_zero_warn`
  * `pl.utilities.warnings.rank_zero_deprecation` in favor of `pl.utilities.rank_zero.rank_zero_deprecation`
  * `pl.utilities.warnings.LightningDeprecationWarning` in favor of `pl.utilities.rank_zero.LightningDeprecationWarning`
- Removed deprecated `Trainer.num_processes` attribute in favour of `Trainer.num_devices` ([#14423](https://github.com/Lightning-AI/lightning/pull/14423))
- Removed the deprecated `Trainer.data_parallel_device_ids` hook in favour of `Trainer.device_ids` ([#14422](https://github.com/Lightning-AI/lightning/pull/14422))
- Removed the deprecated class `TrainerCallbackHookMixin` ([#14401](https://github.com/Lightning-AI/lightning/pull/14401))
- Removed the deprecated `BaseProfiler` and `AbstractProfiler` classes ([#14404](https://github.com/Lightning-AI/lightning/pull/14404))
- Removed the deprecated way to set the distributed backend via the environment variable `PL_TORCH_DISTRIBUTED_BACKEND`, in favor of setting the `process_group_backend` in the strategy constructor ([#14693](https://github.com/Lightning-AI/lightning/pull/14693))
- Removed deprecated callback hooks ([#14834](https://github.com/Lightning-AI/lightning/pull/14834))
  * `Callback.on_configure_sharded_model` in favor of `Callback.setup`
  * `Callback.on_before_accelerator_backend_setup` in favor of `Callback.setup`
  * `Callback.on_batch_start` in favor of `Callback.on_train_batch_start`
  * `Callback.on_batch_end` in favor of `Callback.on_train_batch_end`
  * `Callback.on_epoch_start` in favor of `Callback.on_{train,validation,test}_epoch_start`
  * `Callback.on_epoch_end` in favor of `Callback.on_{train,validation,test}_epoch_end`
  * `Callback.on_pretrain_routine_{start,end}` in favor of `Callback.on_fit_start`
- Removed the deprecated device attributes `Trainer.{devices,gpus,num_gpus,ipus,tpu_cores}` in favor of the accelerator-agnostic `Trainer.num_devices` ([#14829](https://github.com/Lightning-AI/lightning/pull/14829))
- Removed the deprecated `LightningIPUModule` ([#14830](https://github.com/Lightning-AI/lightning/pull/14830))
- Removed the deprecated `Logger.agg_and_log_metrics` hook in favour of `Logger.log_metrics` and the `agg_key_funcs` and `agg_default_func` arguments. ([#14840](https://github.com/Lightning-AI/lightning/pull/14840))
- Removed the deprecated precision plugin checkpoint hooks `PrecisionPlugin.on_load_checkpoint` and `PrecisionPlugin.on_save_checkpoint` ([#14833](https://github.com/Lightning-AI/lightning/pull/14833))
- Removed the deprecated `Trainer.root_gpu` attribute in favor of `Trainer.strategy.root_device` ([#14829](https://github.com/Lightning-AI/lightning/pull/14829))
- Removed the deprecated `Trainer.use_amp` and `LightningModule.use_amp` attributes ([#14832](https://github.com/Lightning-AI/lightning/pull/14832))
- Removed the deprecated callback hooks `Callback.on_init_start` and `Callback.on_init_end` ([#14867](https://github.com/Lightning-AI/lightning/pull/14867))
- Removed the deprecated `Trainer.run_stage` in favor of `Trainer.{fit,validate,test,predict}` ([#14870](https://github.com/Lightning-AI/lightning/pull/14870))
- Removed the deprecated `SimpleProfiler.profile_iterable` and `AdvancedProfiler.profile_iterable` attributes ([#14864](https://github.com/Lightning-AI/lightning/pull/14864))
- Removed the deprecated `Trainer.verbose_evaluate` ([#14884](https://github.com/Lightning-AI/lightning/pull/14884))
- Removed the deprecated `Trainer.should_rank_save_checkpoint` ([#14885](https://github.com/Lightning-AI/lightning/pull/14885))
- Removed the deprecated `TrainerOptimizersMixin` ([#14887](https://github.com/Lightning-AI/lightning/pull/14887))
- Removed the deprecated `Trainer.lightning_optimizers` ([#14889](https://github.com/Lightning-AI/lightning/pull/14889))
- Removed the deprecated `TrainerDataLoadingMixin` ([#14888](https://github.com/Lightning-AI/lightning/pull/14888))
- Removed the deprecated `Trainer.call_hook` in favor of `Trainer._call_callback_hooks`, `Trainer._call_lightning_module_hook`, `Trainer._call_ttp_hook`, and `Trainer._call_accelerator_hook` ([#14869](https://github.com/Lightning-AI/lightning/pull/14869))
- Removed the deprecated `Trainer.{validated,tested,predicted}_ckpt_path` ([#14897](https://github.com/Lightning-AI/lightning/pull/14897))
- Removed the deprecated `device_stats_monitor_prefix_metric_keys` ([#14890](https://github.com/Lightning-AI/lightning/pull/14890))
- Removed the deprecated `LightningDataModule.on_save/load_checkpoint` hooks ([#14909](https://github.com/Lightning-AI/lightning/pull/14909))
- Removed support for returning a value in `Callback.on_save_checkpoint` in favor of implementing `Callback.state_dict` ([#14835](https://github.com/Lightning-AI/lightning/pull/14835))

### Fixed

- Fixed an issue with `LightningLite.setup()` not setting the `.device` attribute correctly on the returned wrapper ([#14822](https://github.com/Lightning-AI/lightning/pull/14822))
- Fixed an attribute error when running the tuner together with the `StochasticWeightAveraging` callback ([#14836](https://github.com/Lightning-AI/lightning/pull/14836))
- Fixed MissingFieldException in offline mode for the `NeptuneLogger()` ([#14919](https://github.com/Lightning-AI/lightning/pull/14919))
- Fixed wandb `save_dir` is overridden by `None` `dir` when using CLI ([#14878](https://github.com/Lightning-AI/lightning/pull/14878))
- Fixed a missing call to `LightningDataModule.load_state_dict` hook while restoring checkpoint using `LightningDataModule.load_from_checkpoint` ([#14883](https://github.com/Lightning-AI/lightning/pull/14883))
- Fixed torchscript error with containers of LightningModules ([#14904](https://github.com/Lightning-AI/lightning/pull/14904))
- Fixed reloading of the last checkpoint on run restart ([#14907](https://github.com/Lightning-AI/lightning/pull/14907))
- `SaveConfigCallback` instances should only save the config once to allow having the `overwrite=False` safeguard when using `LightningCLI(..., run=False)` ([#14927](https://github.com/Lightning-AI/lightning/pull/14927))
- Fixed an issue with terminating the trainer profiler when a `StopIteration` exception is raised while using an `IterableDataset` ([#14940](https://github.com/Lightning-AI/lightning/pull/14945))
- Do not update on-plateau schedulers when reloading from an end-of-epoch checkpoint ([#14702](https://github.com/Lightning-AI/lightning/pull/14702))
- Fixed `Trainer` support for PyTorch built without distributed support ([#14971](https://github.com/Lightning-AI/lightning/pull/14971))
- Fixed batch normalization statistics calculation in `StochasticWeightAveraging` callback ([#14866](https://github.com/Lightning-AI/lightning/pull/14866))
- Avoided initializing optimizers during deepspeed inference ([#14944](https://github.com/Lightning-AI/lightning/pull/14944))
- Fixed `LightningCLI` parse_env and description in subcommands ([#15138](https://github.com/Lightning-AI/lightning/pull/15138))
- Fixed an exception that would occur when creating a `multiprocessing.Pool` after importing Lightning ([#15292](https://github.com/Lightning-AI/lightning/pull/15292))
- Fixed a pickling error when using `RichProgressBar` together with checkpointing ([#15319](https://github.com/Lightning-AI/lightning/pull/15319))
- Fixed the `RichProgressBar` crashing when used with distributed strategies ([#15376](https://github.com/Lightning-AI/lightning/pull/15376))
- Fixed an issue with `RichProgressBar` not resetting the internal state for the sanity check progress ([#15377](https://github.com/Lightning-AI/lightning/pull/15377))
- Fixed an issue with DataLoader re-instantiation when the attribute is an array and the default value of the corresponding argument changed ([#15409](https://github.com/Lightning-AI/lightning/pull/15409))


## [1.7.7] - 2022-09-22

### Fixed

- Fixed the availability check for the neptune-client package ([#14714](https://github.com/Lightning-AI/lightning/pull/14714))
- Break HPU Graphs into two parts (forward + backward as one and optimizer as another) for better performance ([#14656](https://github.com/Lightning-AI/lightning/pull/14656))
- Fixed torchscript error with ensembles of LightningModules ([#14657](https://github.com/Lightning-AI/lightning/pull/14657), [#14724](https://github.com/Lightning-AI/lightning/pull/14724))
- Fixed an issue with `TensorBoardLogger.finalize` creating a new experiment when none was created during the Trainer's execution ([#14762](https://github.com/Lightning-AI/lightning/pull/14762))
- Fixed `TypeError` on import when `torch.distributed` is not available ([#14809](https://github.com/Lightning-AI/lightning/pull/14809))


## [1.7.6] - 2022-09-13

### Changed

- Improved the error messaging when passing `Trainer.method(model, x_dataloader=None)` with no module-method implementations available ([#14614](https://github.com/Lightning-AI/lightning/pull/14614))

### Fixed

- Reset the dataloaders on OOM failure in batch size finder to use the last successful batch size ([#14372](https://github.com/Lightning-AI/lightning/pull/14372))
- Fixed an issue to keep downscaling the batch size in case there hasn't been even a single successful optimal batch size with `mode="power"` ([#14372](https://github.com/Lightning-AI/lightning/pull/14372))
- Fixed an issue where `self.log`-ing a tensor would create a user warning from PyTorch about cloning tensors ([#14599](https://github.com/Lightning-AI/lightning/pull/14599))
- Fixed compatibility when `torch.distributed` is not available ([#14454](https://github.com/Lightning-AI/lightning/pull/14454))


## [1.7.5] - 2022-09-06

### Fixed

- Squeezed tensor values when logging with `LightningModule.log` ([#14489](https://github.com/Lightning-AI/lightning/pull/14489))
- Fixed `WandbLogger` `save_dir` is not set after creation ([#14326](https://github.com/Lightning-AI/lightning/pull/14326))
- Fixed `Trainer.estimated_stepping_batches` when maximum number of epochs is not set ([#14317](https://github.com/Lightning-AI/lightning/pull/14317))


## [1.7.4] - 2022-08-31

### Added

- Added an environment variable `PL_DISABLE_FORK` that can be used to disable all forking in the Trainer ([#14319](https://github.com/Lightning-AI/lightning/pull/14319))

### Fixed

- Fixed `LightningDataModule` hparams parsing ([#12806](https://github.com/Lightning-AI/lightning/pull/12806))
- Reset epoch progress with batch size scaler ([#13846](https://github.com/Lightning-AI/lightning/pull/13846))
- Fixed restoring the trainer after using `lr_find()` so that the correct LR schedule is used for the actual training ([#14113](https://github.com/Lightning-AI/lightning/pull/14113))
- Fixed incorrect values after transferring data to an MPS device ([#14368](https://github.com/Lightning-AI/lightning/pull/14368))


## [1.7.3] - 2022-08-25

### Fixed

- Fixed an assertion error when using a `ReduceOnPlateau` scheduler with the Horovod strategy ([#14215](https://github.com/Lightning-AI/lightning/pull/14215))
- Fixed an `AttributeError` when accessing `LightningModule.logger` and the Trainer has multiple loggers ([#14234](https://github.com/Lightning-AI/lightning/pull/14234))
- Added back support for `log`ging in the `configure_gradient_clipping` hook after unintended removal in v1.7.2 ([#14298](https://github.com/Lightning-AI/lightning/pull/14298))
- Fixed wrong num padding for `RichProgressBar` ([#14296](https://github.com/Lightning-AI/lightning/pull/14296))
- Fixed an issue to avoid the impact of sanity check on `reload_dataloaders_every_n_epochs` for validation ([#13964](https://github.com/Lightning-AI/lightning/pull/13964))


## [1.7.2] - 2022-08-17

### Added

- Added `FullyShardedNativeNativeMixedPrecisionPlugin` to handle precision for `DDPFullyShardedNativeStrategy` ([#14092](https://github.com/Lightning-AI/lightning/pull/14092))
- Added profiling to these hooks: `on_before_batch_transfer`, `transfer_batch_to_device`, `on_after_batch_transfer`, `configure_gradient_clipping`, `clip_gradients` ([#14069](https://github.com/Lightning-AI/lightning/pull/14069))

### Changed

- The `WandbLogger.name` property no longer returns the name of the experiment, and instead returns the project's name ([#14145](https://github.com/Lightning-AI/lightning/pull/14145))
- The default project name in `WandbLogger` is now "lightning_logs" ([#14145](https://github.com/Lightning-AI/lightning/pull/14145))
- Updated compatibility for LightningLite to run with the latest DeepSpeed 0.7.0 ([13967](https://github.com/Lightning-AI/lightning/pull/13967))

### Fixed

- Fixed a bug that caused spurious `AttributeError` when multiple `DataLoader` classes are imported ([#14117](https://github.com/Lightning-AI/lightning/pull/14117))
- Fixed epoch-end logging results not being reset after the end of the epoch ([#14061](https://github.com/Lightning-AI/lightning/pull/14061))
- Fixed resuming from a checkpoint when using Stochastic Weight Averaging (SWA) ([#9938](https://github.com/Lightning-AI/lightning/pull/9938))
- Fixed the device placement when `LightningModule.cuda()` gets called without specifying a device index and the current cuda device was not 0 ([#14128](https://github.com/Lightning-AI/lightning/pull/14128))
- Avoided false positive warning about using `sync_dist` when using torchmetrics ([#14143](https://github.com/Lightning-AI/lightning/pull/14143))
- Avoid `metadata.entry_points` deprecation warning on Python 3.10 ([#14052](https://github.com/Lightning-AI/lightning/pull/14052))
- Fixed epoch-end logging results not being reset after the end of the epoch ([#14061](https://github.com/Lightning-AI/lightning/pull/14061))
- Avoid raising the sampler warning if num_replicas=1 ([#14097](https://github.com/Lightning-AI/lightning/pull/14097))
- Fixed saving hyperparameters in a composition where the parent class is not a `LightningModule` or `LightningDataModule` ([#14151](https://github.com/Lightning-AI/lightning/pull/14151))
- Avoided requiring the FairScale package to use precision with the fsdp native strategy ([#14092](https://github.com/Lightning-AI/lightning/pull/14092))
- Fixed an issue in which the default name for a run in `WandbLogger` would be set to the project name instead of a randomly generated string ([#14145](https://github.com/Lightning-AI/lightning/pull/14145))
- Fixed not preserving set attributes on `DataLoader` and `BatchSampler` when instantiated inside `*_dataloader` hooks ([#14212](https://github.com/Lightning-AI/lightning/pull/14212))


## [1.7.1] - 2022-08-09

### Fixed

- Casted only floating point tensors to fp16 with IPUs ([#13983](https://github.com/Lightning-AI/lightning/pull/13983))
- Casted tensors to fp16 before moving them to device with  `DeepSpeedStrategy` ([#14000](https://github.com/Lightning-AI/lightning/pull/14000))
- Fixed the `NeptuneLogger` dependency being unrecognized ([#13988](https://github.com/Lightning-AI/lightning/pull/13988))
- Fixed an issue where users would be warned about unset `max_epochs` even when `fast_dev_run` was set ([#13262](https://github.com/Lightning-AI/lightning/pull/13262))
- Fixed MPS device being unrecognized ([#13992](https://github.com/Lightning-AI/lightning/pull/13992))
- Fixed incorrect `precision="mixed"` being used with `DeepSpeedStrategy` and `IPUStrategy` ([#14041](https://github.com/Lightning-AI/lightning/pull/14041))
- Fixed dtype inference during gradient norm computation ([#14051](https://github.com/Lightning-AI/lightning/pull/14051))
- Fixed a bug that caused `ddp_find_unused_parameters` to be set `False`, whereas the intended default is `True` ([#14095](https://github.com/Lightning-AI/lightning/pull/14095))


## [1.7.0] - 2022-08-02

### Added

-  Added ``ServableModule`` and its associated callback called ``ServableModuleValidator`` to ensure the model can served ([#13614](https://github.com/Lightning-AI/lightning/pull/13614))
-  Converted validation loop config warnings to `PossibleUserWarning` ([#13377](https://github.com/Lightning-AI/lightning/pull/13377))
- Added a flag named `log_rank_zero_only` to `EarlyStopping` to disable logging to non-zero rank processes ([#13233](https://github.com/Lightning-AI/lightning/pull/13233))
- Added support for reloading the last checkpoint saved by passing `ckpt_path="last"` ([#12816](https://github.com/Lightning-AI/lightning/pull/12816))
- Added `LightningDataModule.load_from_checkpoint` to support loading datamodules directly from checkpoint ([#12550](https://github.com/Lightning-AI/lightning/pull/12550))
- Added a friendly error message when attempting to call `Trainer.save_checkpoint()` without a model attached ([#12772](https://github.com/Lightning-AI/lightning/pull/12772))
- Added a friendly error message when attempting to use `DeepSpeedStrategy` on unsupported accelerators ([#12699](https://github.com/Lightning-AI/lightning/pull/12699))
- Enabled `torch.inference_mode` for evaluation and prediction ([#12715](https://github.com/Lightning-AI/lightning/pull/12715))
- Added support for setting `val_check_interval` to a value higher than the amount of training batches when `check_val_every_n_epoch=None` ([#11993](https://github.com/Lightning-AI/lightning/pull/11993))
- Include the `pytorch_lightning` version as a header in the CLI config files ([#12532](https://github.com/Lightning-AI/lightning/pull/12532))
- Added support for `Callback` registration through entry points ([#12739](https://github.com/Lightning-AI/lightning/pull/12739))
- Added support for `Trainer(deterministic="warn")` to warn instead of fail when a non-deterministic operation is encountered ([#12588](https://github.com/Lightning-AI/lightning/pull/12588))
- Added profiling to the loops' dataloader `__next__` calls ([#12124](https://github.com/Lightning-AI/lightning/pull/12124))
- Hivemind Strategy
    * Added `CollaborativeStrategy` ([#12842](https://github.com/Lightning-AI/lightning/pull/12842))
    * Renamed `CollaborativeStrategy` to `HivemindStrategy` ([#13388](https://github.com/Lightning-AI/lightning/pull/13388))
    * Removed unnecessary endpoint logic, renamed `collaborative` to `hivemind` ([#13392](https://github.com/Lightning-AI/lightning/pull/13392))
- Include a version suffix for new "last" checkpoints of later runs in the same directory ([#12902](https://github.com/Lightning-AI/lightning/pull/12902))
- Show a better error message when a Metric that does not return a Tensor is logged ([#13164](https://github.com/Lightning-AI/lightning/pull/13164))
- Added missing `predict_dataset` argument in `LightningDataModule.from_datasets` to create predict dataloaders ([#12942](https://github.com/Lightning-AI/lightning/pull/12942))
- Added class name prefix to metrics logged by `DeviceStatsMonitor` ([#12228](https://github.com/Lightning-AI/lightning/pull/12228))
- Automatically wrap custom samplers under a distributed environment by using `DistributedSamplerWrapper` ([#12959](https://github.com/Lightning-AI/lightning/pull/12959))
- Added profiling of `LightningDataModule` hooks ([#12971](https://github.com/Lightning-AI/lightning/pull/12971))
- Added Native FSDP Strategy ([#12447](https://github.com/Lightning-AI/lightning/pull/12447))
- Added breaking of lazy graph across training, validation, test and predict steps when training with habana accelerators to ensure better performance ([#12938](https://github.com/Lightning-AI/lightning/pull/12938))
- Added `Checkpoint` class to inherit from ([#13024](https://github.com/Lightning-AI/lightning/pull/13024))
- Added CPU metric tracking to `DeviceStatsMonitor` ([#11795](https://github.com/Lightning-AI/lightning/pull/11795))
- Added `teardown()` method to `Accelerator` ([#11935](https://github.com/Lightning-AI/lightning/pull/11935))
- Added support for using custom Trainers that don't include callbacks using the CLI ([#13138](https://github.com/Lightning-AI/lightning/pull/13138))
- Added a `timeout` argument to `DDPStrategy` and `DDPSpawnStrategy`. ([#13244](https://github.com/Lightning-AI/lightning/pull/13244), [#13383](https://github.com/Lightning-AI/lightning/pull/13383))
- Added `XLAEnvironment` cluster environment plugin ([#11330](https://github.com/Lightning-AI/lightning/pull/11330))
- Added logging messages to notify when `FitLoop` stopping conditions are met ([#9749](https://github.com/Lightning-AI/lightning/pull/9749))
- Added support for calling unknown methods with `DummyLogger` ([#13224](https://github.com/Lightning-AI/lightning/pull/13224)
- Added support for recursively setting the `Trainer` reference for ensembles of `LightningModule`s ([#13638](https://github.com/Lightning-AI/lightning/pull/13638)
- Added Apple Silicon Support via `MPSAccelerator` ([#13123](https://github.com/Lightning-AI/lightning/pull/13123))
- Added support for DDP Fork ([#13405](https://github.com/Lightning-AI/lightning/pull/13405))
- Added support for async checkpointing ([#13658](https://github.com/Lightning-AI/lightning/pull/13658))
- Added support for HPU Device stats monitor ([#13819](https://github.com/Lightning-AI/lightning/pull/13819))

### Changed

- `accelerator="gpu"` now automatically selects an available GPU backend (CUDA and MPS currently) ([#13642](https://github.com/Lightning-AI/lightning/pull/13642))
- Enable validation during overfitting ([#12527](https://github.com/Lightning-AI/lightning/pull/12527))
- Added dataclass support to `extract_batch_size` ([#12573](https://github.com/Lightning-AI/lightning/pull/12573))
- Changed checkpoints save path in the case of one logger and user-provided weights_save_path from `weights_save_path/name/version/checkpoints` to `weights_save_path/checkpoints` ([#12372](https://github.com/Lightning-AI/lightning/pull/12372))
- Changed checkpoints save path in the case of multiple loggers and user-provided weights_save_path from `weights_save_path/name1_name2/version1_version2/checkpoints` to `weights_save_path/checkpoints` ([#12372](https://github.com/Lightning-AI/lightning/pull/12372))
- Marked `swa_lrs` argument in `StochasticWeightAveraging` callback as required ([#12556](https://github.com/Lightning-AI/lightning/pull/12556))
- `LightningCLI`'s shorthand notation changed to use jsonargparse native feature ([#12614](https://github.com/Lightning-AI/lightning/pull/12614))
- `LightningCLI` changed to use jsonargparse native support for list append ([#13129](https://github.com/Lightning-AI/lightning/pull/13129))
- Changed `seed_everything_default` argument in the `LightningCLI` to type `Union[bool, int]`. If set to `True` a seed is automatically generated for the parser argument `--seed_everything`. ([#12822](https://github.com/Lightning-AI/lightning/pull/12822), [#13110](https://github.com/Lightning-AI/lightning/pull/13110))
- Make positional arguments required for classes passed into the `add_argparse_args` function. ([#12504](https://github.com/Lightning-AI/lightning/pull/12504))
- Raise an error if there are insufficient training batches when using a float value of `limit_train_batches` ([#12885](https://github.com/Lightning-AI/lightning/pull/12885))
- `DataLoader` instantiated inside a `*_dataloader` hook will not set the passed arguments as attributes anymore ([#12981](https://github.com/Lightning-AI/lightning/pull/12981))
- When a multi-element tensor is logged, an error is now raised instead of silently taking the mean of all elements ([#13164](https://github.com/Lightning-AI/lightning/pull/13164))
- The `WandbLogger` will now use the run name in the logs folder if it is provided, and otherwise the project name  ([#12604](https://github.com/Lightning-AI/lightning/pull/12604))
- Enabled using any Sampler in distributed environment in Lite ([#13646](https://github.com/Lightning-AI/lightning/pull/13646))
- Raised a warning instead of forcing `sync_dist=True` on epoch end ([13364](https://github.com/Lightning-AI/lightning/pull/13364))
- Updated `val_check_interval`(int) to consider total train batches processed instead of `_batches_that_stepped` for validation check during training ([#12832](https://github.com/Lightning-AI/lightning/pull/12832)
- Updated Habana Accelerator's `auto_device_count`, `is_available` & `get_device_name` methods based on the latest torch habana package ([#13423](https://github.com/Lightning-AI/lightning/pull/13423))
- Disallowed using `BatchSampler` when running on multiple IPUs ([#13854](https://github.com/Lightning-AI/lightning/pull/13854))

### Deprecated

- Deprecated `pl.accelerators.gpu.GPUAccelerator` in favor of `pl.accelerators.cuda.CUDAAccelerator` ([#13636](https://github.com/Lightning-AI/lightning/pull/13636))
- Deprecated `pl.loggers.base.LightningLoggerBase` in favor of `pl.loggers.logger.Logger`, and deprecated `pl.loggers.base` in favor of `pl.loggers.logger` ([#120148](https://github.com/Lightning-AI/lightning/pull/12014))
- Deprecated `pl.callbacks.base.Callback` in favor of `pl.callbacks.callback.Callback` ([#13031](https://github.com/Lightning-AI/lightning/pull/13031))
- Deprecated `num_processes`, `gpus`, `tpu_cores,` and `ipus` from the `Trainer` constructor in favor of using the `accelerator` and `devices` arguments ([#11040](https://github.com/Lightning-AI/lightning/pull/11040))
- Deprecated setting `LightningCLI(seed_everything_default=None)` in favor of `False` ([#12804](https://github.com/Lightning-AI/lightning/pull/12804)).
- Deprecated `pl.core.lightning.LightningModule` in favor of `pl.core.module.LightningModule` ([#12740](https://github.com/Lightning-AI/lightning/pull/12740))
- Deprecated `pl.loops.base.Loop` in favor of `pl.loops.loop.Loop` ([#13043](https://github.com/Lightning-AI/lightning/pull/13043))
- Deprecated `Trainer.reset_train_val_dataloaders()` in favor of `Trainer.reset_{train,val}_dataloader` ([#12184](https://github.com/Lightning-AI/lightning/pull/12184))
- Deprecated LightningCLI's registries in favor of importing the respective package ([#13221](https://github.com/Lightning-AI/lightning/pull/13221))
- Deprecated public utilities in `pl.utilities.cli.LightningCLI` in favor of equivalent copies in `pl.cli.LightningCLI` ([#13767](https://github.com/Lightning-AI/lightning/pull/13767))
- Deprecated `pl.profiler.*` in favor of `pl.profilers` ([#12308](https://github.com/Lightning-AI/lightning/pull/12308))

### Removed

- Removed deprecated `IndexBatchSamplerWrapper.batch_indices` ([#13565](https://github.com/Lightning-AI/lightning/pull/13565))
- Removed the deprecated `LightningModule.add_to_queue` and `LightningModule.get_from_queue` method ([#13600](https://github.com/Lightning-AI/lightning/pull/13600))
- Removed deprecated `pl.core.decorators.parameter_validation` from `decorators` ([#13514](https://github.com/Lightning-AI/lightning/pull/13514))
- Removed the deprecated `Logger.close` method ([#13149](https://github.com/Lightning-AI/lightning/pull/13149))
- Removed the deprecated `weights_summary` argument from the `Trainer` constructor ([#13070](https://github.com/Lightning-AI/lightning/pull/13070))
- Removed the deprecated `flush_logs_every_n_steps` argument from the `Trainer` constructor ([#13074](https://github.com/Lightning-AI/lightning/pull/13074))
- Removed the deprecated `process_position` argument from the `Trainer` constructor ([13071](https://github.com/Lightning-AI/lightning/pull/13071))
- Removed the deprecated `checkpoint_callback` argument from the `Trainer` constructor ([#13027](https://github.com/Lightning-AI/lightning/pull/13027))
- Removed the deprecated `on_{train,val,test,predict}_dataloader` hooks from the `LightningModule` and `LightningDataModule` ([#13033](https://github.com/Lightning-AI/lightning/pull/13033))
- Removed the deprecated `TestTubeLogger` ([#12859](https://github.com/Lightning-AI/lightning/pull/12859))
- Removed the deprecated `pl.core.memory.LayerSummary` and `pl.core.memory.ModelSummary` ([#12593](https://github.com/Lightning-AI/lightning/pull/12593))
- Removed the deprecated `summarize` method from the `LightningModule` ([#12559](https://github.com/Lightning-AI/lightning/pull/12559))
- Removed the deprecated `model_size` property from the `LightningModule` class ([#12641](https://github.com/Lightning-AI/lightning/pull/12641))
- Removed the deprecated `stochastic_weight_avg` argument from the `Trainer` constructor ([#12535](https://github.com/Lightning-AI/lightning/pull/12535))
- Removed the deprecated `progress_bar_refresh_rate` argument from the `Trainer` constructor ([#12514](https://github.com/Lightning-AI/lightning/pull/12514))
- Removed the deprecated `prepare_data_per_node` argument from the `Trainer` constructor ([#12536](https://github.com/Lightning-AI/lightning/pull/12536))
- Removed the deprecated `pl.core.memory.{get_gpu_memory_map,get_memory_profile}` ([#12659](https://github.com/Lightning-AI/lightning/pull/12659))
- Removed the deprecated `terminate_on_nan` argument from the `Trainer` constructor ([#12553](https://github.com/Lightning-AI/lightning/pull/12553))
- Removed the deprecated `XLAStatsMonitor` callback ([#12688](https://github.com/Lightning-AI/lightning/pull/12688))
- Remove deprecated `pl.callbacks.progress.progress` ([#12658](https://github.com/Lightning-AI/lightning/pull/12658))
- Removed the deprecated `dim` and `size` arguments from the `LightningDataModule` constructor([#12780](https://github.com/Lightning-AI/lightning/pull/12780))
- Removed the deprecated `train_transforms` argument from the `LightningDataModule` constructor([#12662](https://github.com/Lightning-AI/lightning/pull/12662))
- Removed the deprecated `log_gpu_memory` argument from the `Trainer` constructor ([#12657](https://github.com/Lightning-AI/lightning/pull/12657))
- Removed the deprecated automatic logging of GPU stats by the logger connector ([#12657](https://github.com/Lightning-AI/lightning/pull/12657))
- Removed deprecated `GPUStatsMonitor` callback ([#12554](https://github.com/Lightning-AI/lightning/pull/12554))
- Removed support for passing strategy names or strategy instances to the accelerator Trainer argument ([#12696](https://github.com/Lightning-AI/lightning/pull/12696))
- Removed support for passing strategy names or strategy instances to the plugins Trainer argument ([#12700](https://github.com/Lightning-AI/lightning/pull/12700))
- Removed the deprecated `val_transforms` argument from the `LightningDataModule` constructor ([#12763](https://github.com/Lightning-AI/lightning/pull/12763))
- Removed the deprecated `test_transforms` argument from the `LightningDataModule` constructor ([#12773](https://github.com/Lightning-AI/lightning/pull/12773))
- Removed deprecated `Trainer(max_steps=None)` ([#13591](https://github.com/Lightning-AI/lightning/pull/13591))
- Removed deprecated `dataloader_idx` argument from `on_train_batch_start/end` hooks `Callback` and `LightningModule` ([#12769](https://github.com/Lightning-AI/lightning/pull/12769), [#12977](https://github.com/Lightning-AI/lightning/pull/12977))
- Removed deprecated `get_progress_bar_dict` property from `LightningModule` ([#12839](https://github.com/Lightning-AI/lightning/pull/12839))
- Removed sanity check for multi-optimizer support with habana backends ([#13217](https://github.com/Lightning-AI/lightning/pull/13217))
- Removed the need to explicitly load habana module ([#13338](https://github.com/Lightning-AI/lightning/pull/13338))
- Removed the deprecated `Strategy.post_dispatch()` hook ([#13461](https://github.com/Lightning-AI/lightning/pull/13461))
- Removed deprecated `pl.callbacks.lr_monitor.LearningRateMonitor.lr_sch_names` ([#13353](https://github.com/Lightning-AI/lightning/pull/13353))
- Removed deprecated `Trainer.slurm_job_id` in favor of `SLURMEnvironment.job_id` ([#13459](https://github.com/Lightning-AI/lightning/pull/13459))
- Removed support for the `DDP2Strategy` ([#12705](https://github.com/Lightning-AI/lightning/pull/12705))
- Removed deprecated `LightningDistributed` ([#13549](https://github.com/Lightning-AI/lightning/pull/13549))
- Removed deprecated ClusterEnvironment properties `master_address` and `master_port` in favor of `main_address` and `main_port` ([#13458](https://github.com/Lightning-AI/lightning/pull/13458))
- Removed deprecated ClusterEnvironment methods `KubeflowEnvironment.is_using_kubelfow()`, `LSFEnvironment.is_using_lsf()` and `TorchElasticEnvironment.is_using_torchelastic()` in favor of the `detect()` method ([#13458](https://github.com/Lightning-AI/lightning/pull/13458))
- Removed deprecated `Callback.on_keyboard_interrupt` ([#13438](https://github.com/Lightning-AI/lightning/pull/13438))
- Removed deprecated `LightningModule.on_post_move_to_device` ([#13548](https://github.com/Lightning-AI/lightning/pull/13548))
- Removed `TPUSpawnStrategy.{tpu_local_core_rank,tpu_global_core_rank}` attributes in favor of `TPUSpawnStrategy.{local_rank,global_rank}` ([#11163](https://github.com/Lightning-AI/lightning/pull/11163))
- Removed `SingleTPUStrategy.{tpu_local_core_rank,tpu_global_core_rank}` attributes in favor of `SingleTPUStrategy.{local_rank,global_rank}`([#11163](https://github.com/Lightning-AI/lightning/pull/11163))

### Fixed

- Improved support for custom `DataLoader`s when instantiated in `*_dataloader` hook ([#12981](https://github.com/Lightning-AI/lightning/pull/12981))
- Allowed custom `BatchSampler`s when instantiated in `*_dataloader` hook [#13640](https://github.com/Lightning-AI/lightning/pull/13640))
- Fixed an issue with unsupported torch.inference_mode() on hpu backends by making it use no_grad ([#13014](https://github.com/Lightning-AI/lightning/pull/13014))
- The model wrapper returned by `LightningLite.setup()` now properly supports pass-through when looking up attributes ([#12597](https://github.com/Lightning-AI/lightning/pull/12597))
- Fixed issue where the CLI fails with certain torch objects ([#13153](https://github.com/Lightning-AI/lightning/pull/13153))
- Fixed ``LightningCLI`` signature parameter resolving for some lightning classes ([#13283](https://github.com/Lightning-AI/lightning/pull/13283))
- Fixed Model Summary when using DeepSpeed Stage 3 ([#13427](https://github.com/Lightning-AI/lightning/pull/13427))
- Fixed `pl.utilities.distributed.gather_all_tensors` to handle tensors of different dimensions ([#12630](https://github.com/Lightning-AI/lightning/pull/12630))
- Fixed the input validation for the accelerator Trainer argument when passed as a string ([#13417](https://github.com/Lightning-AI/lightning/pull/13417))
- Fixed `Trainer.predict(return_predictions=False)` to track prediction's batch_indices ([#13629](https://github.com/Lightning-AI/lightning/pull/13629))
- Fixed and issue that prevented setting a custom `CheckpointIO` plugin with strategies ([#13785](https://github.com/Lightning-AI/lightning/pull/13785))
- Fixed main progress bar counter when `val_check_interval=int` and `check_val_every_n_epoch=None` ([#12832](https://github.com/Lightning-AI/lightning/pull/12832)
- Improved support for custom `ReduceLROnPlateau` scheduler if `reduce_on_plateau` is set by the user in scheduler config ([#13838](https://github.com/Lightning-AI/lightning/pull/13838))
- Used `global_step` while restoring logging step for old checkpoints ([#13645](https://github.com/Lightning-AI/lightning/pull/13645))
- When training with `precision=16` on IPU, the cast has been moved off the IPU onto the host, making the copies from host to IPU cheaper ([#13880](https://github.com/Lightning-AI/lightning/pull/13880))
- Fixed error handling in learning rate finder when not enough data points are available to give a good suggestion ([#13845](https://github.com/Lightning-AI/lightning/pull/13845))
- Fixed an issue that caused the learning rate finder to set the model's learning rate to None when no suggestion was possible ([#13845](https://github.com/Lightning-AI/lightning/pull/13845))
- Fixed an issue causing deterministic algorithms and other globals to get reset in spawned processes ([#13921](https://github.com/Lightning-AI/lightning/pull/13921))
- Fixed default `amp_level` for `DeepSpeedPrecisionPlugin` to `O2` ([#13897](https://github.com/Lightning-AI/lightning/pull/13897))
- Fixed Python 3.10 compatibility for truncated back-propagation through time (TBPTT) ([#13973](https://github.com/Lightning-AI/lightning/pull/13973))
- Fixed `TQDMProgressBar` reset and update to show correct time estimation (2/2) ([#13962](https://github.com/Lightning-AI/lightning/pull/13962))


## [1.6.5] - 2022-07-13

### Fixed

- Fixed `estimated_stepping_batches` requiring distributed comms in `configure_optimizers` for the `DeepSpeedStrategy` ([#13350](https://github.com/Lightning-AI/lightning/pull/13350))
- Fixed bug with Python version check that prevented use with development versions of Python ([#13420](https://github.com/Lightning-AI/lightning/pull/13420))
- The loops now call `.set_epoch()` also on batch samplers if the dataloader has one wrapped in a distributed sampler ([#13396](https://github.com/Lightning-AI/lightning/pull/13396))
- Fixed the restoration of log step during restart ([#13467](https://github.com/Lightning-AI/lightning/pull/13467))


## [1.6.4] - 2022-06-01

### Added

- Added all DDP params to be exposed through hpu parallel strategy ([#13067](https://github.com/Lightning-AI/lightning/pull/13067))

### Changed

- Keep `torch.backends.cudnn.benchmark=False` by default (unlike in v1.6.{0-3}) after speed and memory problems depending on the data used. Please consider tuning `Trainer(benchmark)` manually. ([#13154](https://github.com/Lightning-AI/lightning/pull/13154))
- Prevent modification of `torch.backends.cudnn.benchmark` when `Trainer(benchmark=...)` is not set ([#13154](https://github.com/Lightning-AI/lightning/pull/13154))

### Fixed

- Fixed an issue causing zero-division error for empty dataloaders ([#12885](https://github.com/Lightning-AI/lightning/pull/12885))
- Fixed mismatching default values for the types of some arguments in the DeepSpeed and Fully-Sharded strategies which made the CLI unable to use them ([#12989](https://github.com/Lightning-AI/lightning/pull/12989))
- Avoid redundant callback restore warning while tuning ([#13026](https://github.com/Lightning-AI/lightning/pull/13026))
- Fixed `Trainer(precision=64)` during evaluation which now uses the wrapped precision module ([#12983](https://github.com/Lightning-AI/lightning/pull/12983))
- Fixed an issue to use wrapped `LightningModule` for evaluation during `trainer.fit` for `BaguaStrategy` ([#12983](https://github.com/Lightning-AI/lightning/pull/12983))
- Fixed an issue wrt unnecessary usage of habana mixed precision package for fp32 types ([#13028](https://github.com/Lightning-AI/lightning/pull/13028))
- Fixed the number of references of `LightningModule` so it can be deleted ([#12897](https://github.com/Lightning-AI/lightning/pull/12897))
- Fixed `materialize_module` setting a module's child recursively ([#12870](https://github.com/Lightning-AI/lightning/pull/12870))
- Fixed issue where the CLI could not pass a `Profiler` to the `Trainer` ([#13084](https://github.com/Lightning-AI/lightning/pull/13084))
- Fixed torchelastic detection with non-distributed installations ([#13142](https://github.com/Lightning-AI/lightning/pull/13142))
- Fixed logging's step values when multiple dataloaders are used during evaluation ([#12184](https://github.com/Lightning-AI/lightning/pull/12184))
- Fixed epoch logging on train epoch end ([#13025](https://github.com/Lightning-AI/lightning/pull/13025))
- Fixed `DDPStrategy` and `DDPSpawnStrategy` to initialize optimizers only after moving the module to the device ([#11952](https://github.com/Lightning-AI/lightning/pull/11952))


## [1.6.3] - 2022-05-03

### Fixed

- Use only a single instance of `rich.console.Console` throughout codebase ([#12886](https://github.com/Lightning-AI/lightning/pull/12886))
- Fixed an issue to ensure all the checkpoint states are saved in a common filepath with `DeepspeedStrategy` ([#12887](https://github.com/Lightning-AI/lightning/pull/12887))
- Fixed `trainer.logger` deprecation message ([#12671](https://github.com/Lightning-AI/lightning/pull/12671))
- Fixed an issue where sharded grad scaler is passed in when using BF16 with the `ShardedStrategy` ([#12915](https://github.com/Lightning-AI/lightning/pull/12915))
- Fixed an issue wrt recursive invocation of DDP configuration in hpu parallel plugin ([#12912](https://github.com/Lightning-AI/lightning/pull/12912))
- Fixed printing of ragged dictionaries in `Trainer.validate` and `Trainer.test` ([#12857](https://github.com/Lightning-AI/lightning/pull/12857))
- Fixed threading support for legacy loading of checkpoints ([#12814](https://github.com/Lightning-AI/lightning/pull/12814))
- Fixed pickling of `KFoldLoop` ([#12441](https://github.com/Lightning-AI/lightning/pull/12441))
- Stopped `optimizer_zero_grad` from being called after IPU execution ([#12913](https://github.com/Lightning-AI/lightning/pull/12913))
- Fixed `fuse_modules` to be qat-aware for `torch>=1.11` ([#12891](https://github.com/Lightning-AI/lightning/pull/12891))
- Enforced eval shuffle warning only for default samplers in DataLoader ([#12653](https://github.com/Lightning-AI/lightning/pull/12653))
- Enable mixed precision in `DDPFullyShardedStrategy` when `precision=16` ([#12965](https://github.com/Lightning-AI/lightning/pull/12965))
- Fixed `TQDMProgressBar` reset and update to show correct time estimation (1/2) ([#12889](https://github.com/Lightning-AI/lightning/pull/12889))
- Fixed fit loop restart logic to enable resume using the checkpoint ([#12821](https://github.com/Lightning-AI/lightning/pull/12821))


## [1.6.2] - 2022-04-27

### Fixed

- Fixed `ImportError` when `torch.distributed` is not available. ([#12794](https://github.com/Lightning-AI/lightning/pull/12794))
- When using custom DataLoaders in LightningDataModule, multiple inheritance is resolved properly ([#12716](https://github.com/Lightning-AI/lightning/pull/12716))
- Fixed encoding issues on terminals that do not support unicode characters ([#12828](https://github.com/Lightning-AI/lightning/pull/12828))
- Fixed support for `ModelCheckpoint` monitors with dots ([#12783](https://github.com/Lightning-AI/lightning/pull/12783))


## [1.6.1] - 2022-04-13

### Changed

- Support `strategy` argument being case insensitive ([#12528](https://github.com/Lightning-AI/lightning/pull/12528))

### Fixed

- Run main progress bar updates independent of val progress bar updates in `TQDMProgressBar` ([#12563](https://github.com/Lightning-AI/lightning/pull/12563))
- Avoid calling `average_parameters` multiple times per optimizer step ([#12452](https://github.com/Lightning-AI/lightning/pull/12452))
- Properly pass some Logger's parent's arguments to `super().__init__()` ([#12609](https://github.com/Lightning-AI/lightning/pull/12609))
- Fixed an issue where incorrect type warnings appear when the overridden `LightningLite.run` method accepts user-defined arguments ([#12629](https://github.com/Lightning-AI/lightning/pull/12629))
- Fixed `rank_zero_only` decorator in LSF environments ([#12587](https://github.com/Lightning-AI/lightning/pull/12587))
- Don't raise a warning when `nn.Module` is not saved under hparams ([#12669](https://github.com/Lightning-AI/lightning/pull/12669))
- Raise `MisconfigurationException` when the accelerator is available but the user passes invalid `([]/0/"0")` values to the `devices` flag ([#12708](https://github.com/Lightning-AI/lightning/pull/12708))
- Support `auto_select_gpus` with the accelerator and devices API ([#12608](https://github.com/Lightning-AI/lightning/pull/12608))


## [1.6.0] - 2022-03-29

### Added

- Allow logging to an existing run ID in MLflow with `MLFlowLogger` ([#12290](https://github.com/Lightning-AI/lightning/pull/12290))
- Enable gradient accumulation using Horovod's `backward_passes_per_step` ([#11911](https://github.com/Lightning-AI/lightning/pull/11911))
- Add new `DETAIL` log level to provide useful logs for improving monitoring and debugging of batch jobs ([#11008](https://github.com/Lightning-AI/lightning/pull/11008))
- Added a flag `SLURMEnvironment(auto_requeue=True|False)` to control whether Lightning handles the requeuing ([#10601](https://github.com/Lightning-AI/lightning/pull/10601))
- Fault Tolerant Manual
    * Add `_Stateful` protocol to detect if classes are stateful ([#10646](https://github.com/Lightning-AI/lightning/pull/10646))
    * Add `_FaultTolerantMode` enum used to track different supported fault tolerant modes ([#10645](https://github.com/Lightning-AI/lightning/pull/10645))
    * Add a `_rotate_worker_indices` utility to reload the state according the latest worker ([#10647](https://github.com/Lightning-AI/lightning/pull/10647))
    * Add stateful workers ([#10674](https://github.com/Lightning-AI/lightning/pull/10674))
    * Add an utility to collect the states across processes ([#10639](https://github.com/Lightning-AI/lightning/pull/10639))
    * Add logic to reload the states across data loading components ([#10699](https://github.com/Lightning-AI/lightning/pull/10699))
    * Cleanup some fault tolerant utilities ([#10703](https://github.com/Lightning-AI/lightning/pull/10703))
    * Enable Fault Tolerant Manual Training ([#10707](https://github.com/Lightning-AI/lightning/pull/10707))
    * Broadcast the `_terminate_gracefully` to all processes and add support for DDP ([#10638](https://github.com/Lightning-AI/lightning/pull/10638))
- Added support for re-instantiation of custom (subclasses of) `DataLoaders` returned in the `*_dataloader()` methods, i.e., automatic replacement of samplers now works with custom types of `DataLoader` ([#10680](https://github.com/Lightning-AI/lightning/pull/10680))
- Added a function to validate if fault tolerant training is supported. ([#10465](https://github.com/Lightning-AI/lightning/pull/10465))
- Added a private callback to manage the creation and deletion of fault-tolerance checkpoints ([#11862](https://github.com/Lightning-AI/lightning/pull/11862))
- Show a better error message when a custom `DataLoader` implementation is not well implemented and we need to reconstruct it ([#10719](https://github.com/Lightning-AI/lightning/pull/10719))
- Show a better error message when frozen dataclass is used as a batch ([#10927](https://github.com/Lightning-AI/lightning/pull/10927))
- Save the `Loop`'s state by default in the checkpoint ([#10784](https://github.com/Lightning-AI/lightning/pull/10784))
- Added `Loop.replace` to easily switch one loop for another ([#10324](https://github.com/Lightning-AI/lightning/pull/10324))
- Added support for `--lr_scheduler=ReduceLROnPlateau` to the `LightningCLI` ([#10860](https://github.com/Lightning-AI/lightning/pull/10860))
- Added `LightningCLI.configure_optimizers` to override the `configure_optimizers` return value ([#10860](https://github.com/Lightning-AI/lightning/pull/10860))
- Added `LightningCLI(auto_registry)` flag to register all subclasses of the registerable components automatically ([#12108](https://github.com/Lightning-AI/lightning/pull/12108))
- Added a warning that shows when `max_epochs` in the `Trainer` is not set ([#10700](https://github.com/Lightning-AI/lightning/pull/10700))
- Added support for returning a single Callback from `LightningModule.configure_callbacks` without wrapping it into a list ([#11060](https://github.com/Lightning-AI/lightning/pull/11060))
- Added `console_kwargs` for `RichProgressBar` to initialize inner Console ([#10875](https://github.com/Lightning-AI/lightning/pull/10875))
- Added support for shorthand notation to instantiate loggers with the `LightningCLI` ([#11533](https://github.com/Lightning-AI/lightning/pull/11533))
- Added a `LOGGER_REGISTRY` instance to register custom loggers to the `LightningCLI` ([#11533](https://github.com/Lightning-AI/lightning/pull/11533))
- Added info message when the `Trainer` arguments `limit_*_batches`, `overfit_batches`, or `val_check_interval` are set to `1` or `1.0` ([#11950](https://github.com/Lightning-AI/lightning/pull/11950))
- Added a `PrecisionPlugin.teardown` method ([#10990](https://github.com/Lightning-AI/lightning/pull/10990))
- Added `LightningModule.lr_scheduler_step` ([#10249](https://github.com/Lightning-AI/lightning/pull/10249))
- Added support for no pre-fetching to `DataFetcher` ([#11606](https://github.com/Lightning-AI/lightning/pull/11606))
- Added support for optimizer step progress tracking with manual optimization ([#11848](https://github.com/Lightning-AI/lightning/pull/11848))
- Return the output of the `optimizer.step`. This can be useful for `LightningLite` users, manual optimization users, or users overriding `LightningModule.optimizer_step` ([#11711](https://github.com/Lightning-AI/lightning/pull/11711))
- Teardown the active loop and strategy on exception ([#11620](https://github.com/Lightning-AI/lightning/pull/11620))
- Added a `MisconfigurationException` if user provided `opt_idx` in scheduler config doesn't match with actual optimizer index of its respective optimizer ([#11247](https://github.com/Lightning-AI/lightning/pull/11247))
- Added a `loggers` property to `Trainer` which returns a list of loggers provided by the user ([#11683](https://github.com/Lightning-AI/lightning/pull/11683))
- Added a `loggers` property to `LightningModule` which retrieves the `loggers` property from `Trainer` ([#11683](https://github.com/Lightning-AI/lightning/pull/11683))
- Added support for DDP when using a `CombinedLoader` for the training data ([#11648](https://github.com/Lightning-AI/lightning/pull/11648))
- Added a warning when using `DistributedSampler` during validation/testing ([#11479](https://github.com/Lightning-AI/lightning/pull/11479))
- Added support for `Bagua` training strategy ([#11146](https://github.com/Lightning-AI/lightning/pull/11146))
- Added support for manually returning a `poptorch.DataLoader` in a `*_dataloader` hook ([#12116](https://github.com/Lightning-AI/lightning/pull/12116))
- Added `rank_zero` module to centralize utilities ([#11747](https://github.com/Lightning-AI/lightning/pull/11747))
- Added a `_Stateful` support for `LightningDataModule` ([#11637](https://github.com/Lightning-AI/lightning/pull/11637))
- Added `_Stateful` support for `PrecisionPlugin` ([#11638](https://github.com/Lightning-AI/lightning/pull/11638))
- Added `Accelerator.is_available` to check device availability ([#11797](https://github.com/Lightning-AI/lightning/pull/11797))
- Enabled static type-checking on the signature of `Trainer` ([#11888](https://github.com/Lightning-AI/lightning/pull/11888))
- Added utility functions for moving optimizers to devices ([#11758](https://github.com/Lightning-AI/lightning/pull/11758))
- Added a warning when saving an instance of `nn.Module` with `save_hyperparameters()` ([#12068](https://github.com/Lightning-AI/lightning/pull/12068))
- Added `estimated_stepping_batches` property to `Trainer` ([#11599](https://github.com/Lightning-AI/lightning/pull/11599))
- Added support for pluggable Accelerators ([#12030](https://github.com/Lightning-AI/lightning/pull/12030))
- Added profiling for `on_load_checkpoint`/`on_save_checkpoint` callback and LightningModule hooks ([#12149](https://github.com/Lightning-AI/lightning/pull/12149))
- Added `LayerSync` and `NativeSyncBatchNorm` plugins ([#11754](https://github.com/Lightning-AI/lightning/pull/11754))
- Added optional `storage_options` argument to `Trainer.save_checkpoint()` to pass to custom `CheckpointIO` implementations ([#11891](https://github.com/Lightning-AI/lightning/pull/11891))
- Added support to explicitly specify the process group backend for parallel strategies ([#11745](https://github.com/Lightning-AI/lightning/pull/11745))
- Added `device_ids` and `num_devices` property to `Trainer` ([#12151](https://github.com/Lightning-AI/lightning/pull/12151))
- Added `Callback.state_dict()` and `Callback.load_state_dict()` methods ([#12232](https://github.com/Lightning-AI/lightning/pull/12232))
- Added `AcceleratorRegistry` ([#12180](https://github.com/Lightning-AI/lightning/pull/12180))
- Added support for Habana Accelerator (HPU) ([#11808](https://github.com/Lightning-AI/lightning/pull/11808))
- Added support for dataclasses in `apply_to_collections` ([#11889](https://github.com/Lightning-AI/lightning/pull/11889))

### Changed

- Drop PyTorch 1.7 support ([#12191](https://github.com/Lightning-AI/lightning/pull/12191)), ([#12432](https://github.com/Lightning-AI/lightning/pull/12432))
- Make `benchmark` flag optional and set its value based on the deterministic flag ([#11944](https://github.com/Lightning-AI/lightning/pull/11944))
- Implemented a new native and rich format in `_print_results` method of the `EvaluationLoop` ([#11332](https://github.com/Lightning-AI/lightning/pull/11332))
- Do not print an empty table at the end of the `EvaluationLoop` ([#12427](https://github.com/Lightning-AI/lightning/pull/12427))
- Set the `prog_bar` flag to False in `LightningModule.log_grad_norm` ([#11472](https://github.com/Lightning-AI/lightning/pull/11472))
- Raised exception in `init_dist_connection()` when torch distributed is not available ([#10418](https://github.com/Lightning-AI/lightning/pull/10418))
- The `monitor` argument in the `EarlyStopping` callback is no longer optional ([#10328](https://github.com/Lightning-AI/lightning/pull/10328))
- Do not fail if batch size could not be inferred for logging when using DeepSpeed ([#10438](https://github.com/Lightning-AI/lightning/pull/10438))
- Raised `MisconfigurationException` when `enable_progress_bar=False` and a progress bar instance has been passed in the callback list ([#10520](https://github.com/Lightning-AI/lightning/pull/10520))
- Moved `trainer.connectors.env_vars_connector._defaults_from_env_vars` to `utilities.argsparse._defaults_from_env_vars` ([#10501](https://github.com/Lightning-AI/lightning/pull/10501))
- Changes in `LightningCLI` required for the new major release of jsonargparse v4.0.0 ([#10426](https://github.com/Lightning-AI/lightning/pull/10426))
- Renamed `refresh_rate_per_second` parameter to `refresh_rate` for `RichProgressBar` signature ([#10497](https://github.com/Lightning-AI/lightning/pull/10497))
- Moved ownership of the `PrecisionPlugin` into `TrainingTypePlugin` and updated all references ([#10570](https://github.com/Lightning-AI/lightning/pull/10570))
- Fault Tolerant relies on `signal.SIGTERM` to gracefully exit instead of `signal.SIGUSR1` ([#10605](https://github.com/Lightning-AI/lightning/pull/10605))
- `Loop.restarting=...` now sets the value recursively for all subloops ([#11442](https://github.com/Lightning-AI/lightning/pull/11442))
- Raised an error if the `batch_size` cannot be inferred from the current batch if it contained a string or was a custom batch object ([#10541](https://github.com/Lightning-AI/lightning/pull/10541))
- The validation loop is now disabled when `overfit_batches > 0` is set in the Trainer ([#9709](https://github.com/Lightning-AI/lightning/pull/9709))
- Moved optimizer related logics from `Accelerator` to `TrainingTypePlugin` ([#10596](https://github.com/Lightning-AI/lightning/pull/10596))
- Moved ownership of the lightning optimizers from the `Trainer` to the `Strategy` ([#11444](https://github.com/Lightning-AI/lightning/pull/11444))
- Moved ownership of the data fetchers from the DataConnector to the Loops ([#11621](https://github.com/Lightning-AI/lightning/pull/11621))
- Moved `batch_to_device` method from `Accelerator` to `TrainingTypePlugin` ([#10649](https://github.com/Lightning-AI/lightning/pull/10649))
- The `DDPSpawnPlugin` no longer overrides the `post_dispatch` plugin hook ([#10034](https://github.com/Lightning-AI/lightning/pull/10034))
- Integrate the progress bar implementation with progress tracking ([#11213](https://github.com/Lightning-AI/lightning/pull/11213))
- The `LightningModule.{add_to_queue,get_from_queue}` hooks no longer get a `torch.multiprocessing.SimpleQueue` and instead receive a list based queue ([#10034](https://github.com/Lightning-AI/lightning/pull/10034))
- Changed `training_step`, `validation_step`, `test_step` and `predict_step` method signatures in `Accelerator` and updated input from caller side ([#10908](https://github.com/Lightning-AI/lightning/pull/10908))
- Changed the name of the temporary checkpoint that the `DDPSpawnPlugin` and related plugins save ([#10934](https://github.com/Lightning-AI/lightning/pull/10934))
- `LoggerCollection` returns only unique logger names and versions ([#10976](https://github.com/Lightning-AI/lightning/pull/10976))
- Redesigned process creation for spawn-based plugins (`DDPSpawnPlugin`, `TPUSpawnPlugin`, etc.) ([#10896](https://github.com/Lightning-AI/lightning/pull/10896))
    * All spawn-based plugins now spawn processes immediately upon calling `Trainer.{fit,validate,test,predict}`
    * The hooks/callbacks `prepare_data`, `setup`, `configure_sharded_model` and `teardown` now run under initialized process group for spawn-based plugins just like their non-spawn counterparts
    * Some configuration errors that were previously raised as `MisconfigurationException`s will now be raised as `ProcessRaisedException` (torch>=1.8) or as `Exception` (torch<1.8)
    * Removed the `TrainingTypePlugin.pre_dispatch()` method and merged it with `TrainingTypePlugin.setup()` ([#11137](https://github.com/Lightning-AI/lightning/pull/11137))
- Changed profiler to index and display the names of the hooks with a new pattern [<base class>]<class>.<hook name> ([#11026](https://github.com/Lightning-AI/lightning/pull/11026))
- Changed `batch_to_device` entry in profiling from stage-specific to generic, to match profiling of other hooks ([#11031](https://github.com/Lightning-AI/lightning/pull/11031))
- Changed the info message for finalizing ddp-spawn worker processes to a debug-level message ([#10864](https://github.com/Lightning-AI/lightning/pull/10864))
- Removed duplicated file extension when uploading model checkpoints with `NeptuneLogger` ([#11015](https://github.com/Lightning-AI/lightning/pull/11015))
- Removed `__getstate__` and `__setstate__` of `RichProgressBar` ([#11100](https://github.com/Lightning-AI/lightning/pull/11100))
- The `DDPPlugin` and `DDPSpawnPlugin` and their subclasses now remove the `SyncBatchNorm` wrappers in `teardown()` to enable proper support at inference after fitting ([#11078](https://github.com/Lightning-AI/lightning/pull/11078))
- Moved ownership of the `Accelerator` instance to the `TrainingTypePlugin`; all training-type plugins now take an optional parameter `accelerator` ([#11022](https://github.com/Lightning-AI/lightning/pull/11022))
- Renamed the `TrainingTypePlugin` to `Strategy` ([#11120](https://github.com/Lightning-AI/lightning/pull/11120))
    * Renamed the `ParallelPlugin` to `ParallelStrategy` ([#11123](https://github.com/Lightning-AI/lightning/pull/11123))
    * Renamed the `DataParallelPlugin` to `DataParallelStrategy` ([#11183](https://github.com/Lightning-AI/lightning/pull/11183))
    * Renamed the `DDPPlugin` to `DDPStrategy` ([#11142](https://github.com/Lightning-AI/lightning/pull/11142))
    * Renamed the `DDP2Plugin` to `DDP2Strategy` ([#11185](https://github.com/Lightning-AI/lightning/pull/11185))
    * Renamed the `DDPShardedPlugin` to `DDPShardedStrategy` ([#11186](https://github.com/Lightning-AI/lightning/pull/11186))
    * Renamed the `DDPFullyShardedPlugin` to `DDPFullyShardedStrategy` ([#11143](https://github.com/Lightning-AI/lightning/pull/11143))
    * Renamed the `DDPSpawnPlugin` to `DDPSpawnStrategy` ([#11145](https://github.com/Lightning-AI/lightning/pull/11145))
    * Renamed the `DDPSpawnShardedPlugin` to `DDPSpawnShardedStrategy` ([#11210](https://github.com/Lightning-AI/lightning/pull/11210))
    * Renamed the `DeepSpeedPlugin` to `DeepSpeedStrategy` ([#11194](https://github.com/Lightning-AI/lightning/pull/11194))
    * Renamed the `HorovodPlugin` to `HorovodStrategy` ([#11195](https://github.com/Lightning-AI/lightning/pull/11195))
    * Renamed the `TPUSpawnPlugin` to `TPUSpawnStrategy` ([#11190](https://github.com/Lightning-AI/lightning/pull/11190))
    * Renamed the `IPUPlugin` to `IPUStrategy` ([#11193](https://github.com/Lightning-AI/lightning/pull/11193))
    * Renamed the `SingleDevicePlugin` to `SingleDeviceStrategy` ([#11182](https://github.com/Lightning-AI/lightning/pull/11182))
    * Renamed the `SingleTPUPlugin` to `SingleTPUStrategy` ([#11182](https://github.com/Lightning-AI/lightning/pull/11182))
    * Renamed the `TrainingTypePluginsRegistry` to `StrategyRegistry` ([#11233](https://github.com/Lightning-AI/lightning/pull/11233))
- Marked the `ResultCollection`, `ResultMetric`, and `ResultMetricCollection` classes as protected ([#11130](https://github.com/Lightning-AI/lightning/pull/11130))
- Marked `trainer.checkpoint_connector` as protected ([#11550](https://github.com/Lightning-AI/lightning/pull/11550))
- The epoch start/end hooks are now called by the `FitLoop` instead of the `TrainingEpochLoop` ([#11201](https://github.com/Lightning-AI/lightning/pull/11201))
- DeepSpeed does not require lightning module zero 3 partitioning ([#10655](https://github.com/Lightning-AI/lightning/pull/10655))
- Moved `Strategy` classes to the `strategies` directory ([#11226](https://github.com/Lightning-AI/lightning/pull/11226))
- Renamed `training_type_plugin` file to `strategy` ([#11239](https://github.com/Lightning-AI/lightning/pull/11239))
- Changed `DeviceStatsMonitor` to group metrics based on the logger's `group_separator` ([#11254](https://github.com/Lightning-AI/lightning/pull/11254))
- Raised `UserWarning` if evaluation is triggered with `best` ckpt and trainer is configured with multiple checkpoint callbacks ([#11274](https://github.com/Lightning-AI/lightning/pull/11274))
- `Trainer.logged_metrics` now always contains scalar tensors, even when a Python scalar was logged ([#11270](https://github.com/Lightning-AI/lightning/pull/11270))
- The tuner now uses the checkpoint connector to copy and restore its state ([#11518](https://github.com/Lightning-AI/lightning/pull/11518))
- Changed `MisconfigurationException` to `ModuleNotFoundError` when `rich` isn't available ([#11360](https://github.com/Lightning-AI/lightning/pull/11360))
- The `trainer.current_epoch` value is now increased by 1 during and after `on_train_end` ([#8578](https://github.com/Lightning-AI/lightning/pull/8578))
- The `trainer.global_step` value now accounts for multiple optimizers and TBPTT splits ([#11805](https://github.com/Lightning-AI/lightning/pull/11805))
- The `trainer.global_step` value is now increased right after the `optimizer.step()` call which will impact users who access it during an intra-training validation hook ([#11805](https://github.com/Lightning-AI/lightning/pull/11805))
- The filename of checkpoints created with `ModelCheckpoint(filename='{step}')` is different compared to previous versions. A checkpoint saved after 1 step will be named `step=1.ckpt` instead of `step=0.ckpt` ([#11805](https://github.com/Lightning-AI/lightning/pull/11805))
- Inherit from `ABC` for `Accelerator`: Users need to implement `auto_device_count` ([#11521](https://github.com/Lightning-AI/lightning/pull/11521))
- Changed `parallel_devices` property in `ParallelStrategy` to be lazy initialized ([#11572](https://github.com/Lightning-AI/lightning/pull/11572))
- Updated `TQDMProgressBar` to run a separate progress bar for each eval dataloader ([#11657](https://github.com/Lightning-AI/lightning/pull/11657))
- Sorted `SimpleProfiler(extended=False)` summary based on mean duration for each hook ([#11671](https://github.com/Lightning-AI/lightning/pull/11671))
- Avoid enforcing `shuffle=False` for eval dataloaders ([#11575](https://github.com/Lightning-AI/lightning/pull/11575))
- When using DP (data-parallel), Lightning will no longer automatically reduce all tensors returned in training_step; it will only reduce the loss unless `training_step_end` is overridden ([#11594](https://github.com/Lightning-AI/lightning/pull/11594))
- When using DP (data-parallel), the `training_epoch_end` hook will no longer receive reduced outputs from `training_step` and instead get the full tensor of results from all GPUs ([#11594](https://github.com/Lightning-AI/lightning/pull/11594))
- Changed default logger name to `lightning_logs` for consistency ([#11762](https://github.com/Lightning-AI/lightning/pull/11762))
- Rewrote `accelerator_connector` ([#11448](https://github.com/Lightning-AI/lightning/pull/11448))
- When manual optimization is used with DDP, we no longer force `find_unused_parameters=True` ([#12425](https://github.com/Lightning-AI/lightning/pull/12425))
- Disable loading dataloades if corresponding `limit_batches=0` ([#11576](https://github.com/Lightning-AI/lightning/pull/11576))
- Removed `is_global_zero` check in `training_epoch_loop` before `logger.save`. If you have a custom logger that implements `save` the Trainer will now call `save` on all ranks by default. To change this behavior add `@rank_zero_only` to your `save` implementation ([#12134](https://github.com/Lightning-AI/lightning/pull/12134))
- Disabled tuner with distributed strategies ([#12179](https://github.com/Lightning-AI/lightning/pull/12179))
- Marked `trainer.logger_connector` as protected ([#12195](https://github.com/Lightning-AI/lightning/pull/12195))
- Move `Strategy.process_dataloader` function call from `fit/evaluation/predict_loop.py` to `data_connector.py` ([#12251](https://github.com/Lightning-AI/lightning/pull/12251))
- `ModelCheckpoint(save_last=True, every_n_epochs=N)` now saves a "last" checkpoint every epoch (disregarding `every_n_epochs`) instead of only once at the end of training ([#12418](https://github.com/Lightning-AI/lightning/pull/12418))
- The strategies that support `sync_batchnorm` now only apply it when fitting ([#11919](https://github.com/Lightning-AI/lightning/pull/11919))
- Avoided fallback on CPU if no devices are provided for other accelerators ([#12410](https://github.com/Lightning-AI/lightning/pull/12410))
- Modified `supporters.py` so that in the accumulator element (for loss) is created directly on the device ([#12430](https://github.com/Lightning-AI/lightning/pull/12430))
- Removed `EarlyStopping.on_save_checkpoint` and `EarlyStopping.on_load_checkpoint` in favor of `EarlyStopping.state_dict` and `EarlyStopping.load_state_dict` ([#11887](https://github.com/Lightning-AI/lightning/pull/11887))
- Removed `BaseFinetuning.on_save_checkpoint` and `BaseFinetuning.on_load_checkpoint` in favor of `BaseFinetuning.state_dict` and `BaseFinetuning.load_state_dict` ([#11887](https://github.com/Lightning-AI/lightning/pull/11887))
- Removed `BackboneFinetuning.on_save_checkpoint` and `BackboneFinetuning.on_load_checkpoint` in favor of `BackboneFinetuning.state_dict` and `BackboneFinetuning.load_state_dict` ([#11887](https://github.com/Lightning-AI/lightning/pull/11887))
- Removed `ModelCheckpoint.on_save_checkpoint` and `ModelCheckpoint.on_load_checkpoint` in favor of `ModelCheckpoint.state_dict` and `ModelCheckpoint.load_state_dict` ([#11887](https://github.com/Lightning-AI/lightning/pull/11887))
- Removed `Timer.on_save_checkpoint` and `Timer.on_load_checkpoint` in favor of `Timer.state_dict` and `Timer.load_state_dict` ([#11887](https://github.com/Lightning-AI/lightning/pull/11887))
- Replaced PostLocalSGDOptimizer with a dedicated model averaging component ([#12378](https://github.com/Lightning-AI/lightning/pull/12378))

### Deprecated

- Deprecated `training_type_plugin` property in favor of `strategy` in `Trainer` and updated the references ([#11141](https://github.com/Lightning-AI/lightning/pull/11141))
- Deprecated `Trainer.{validated,tested,predicted}_ckpt_path` and replaced with read-only property `Trainer.ckpt_path` set when checkpoints loaded via `Trainer.{fit,validate,test,predict}` ([#11696](https://github.com/Lightning-AI/lightning/pull/11696))
- Deprecated `ClusterEnvironment.master_{address,port}` in favor of `ClusterEnvironment.main_{address,port}` ([#10103](https://github.com/Lightning-AI/lightning/pull/10103))
- Deprecated `DistributedType` in favor of `_StrategyType` ([#10505](https://github.com/Lightning-AI/lightning/pull/10505))
- Deprecated the `precision_plugin` constructor argument from `Accelerator` ([#10570](https://github.com/Lightning-AI/lightning/pull/10570))
- Deprecated `DeviceType` in favor of `_AcceleratorType` ([#10503](https://github.com/Lightning-AI/lightning/pull/10503))
- Deprecated the property `Trainer.slurm_job_id` in favor of the new `SLURMEnvironment.job_id()` method ([#10622](https://github.com/Lightning-AI/lightning/pull/10622))
- Deprecated the access to the attribute `IndexBatchSamplerWrapper.batch_indices` in favor of `IndexBatchSamplerWrapper.seen_batch_indices` ([#10870](https://github.com/Lightning-AI/lightning/pull/10870))
- Deprecated `on_init_start` and `on_init_end` callback hooks ([#10940](https://github.com/Lightning-AI/lightning/pull/10940))
- Deprecated `Trainer.call_hook` in favor of `Trainer._call_callback_hooks`, `Trainer._call_lightning_module_hook`, `Trainer._call_ttp_hook`, and `Trainer._call_accelerator_hook` ([#10979](https://github.com/Lightning-AI/lightning/pull/10979))
- Deprecated `TrainingTypePlugin.post_dispatch` in favor of `TrainingTypePlugin.teardown` ([#10939](https://github.com/Lightning-AI/lightning/pull/10939))
- Deprecated `ModelIO.on_hpc_{save/load}` in favor of `CheckpointHooks.on_{save/load}_checkpoint` ([#10911](https://github.com/Lightning-AI/lightning/pull/10911))
- Deprecated `Trainer.run_stage` in favor of `Trainer.{fit,validate,test,predict}` ([#11000](https://github.com/Lightning-AI/lightning/pull/11000))
- Deprecated `Trainer.lr_schedulers` in favor of `Trainer.lr_scheduler_configs` which returns a list of dataclasses instead of dictionaries ([#11443](https://github.com/Lightning-AI/lightning/pull/11443))
- Deprecated `Trainer.verbose_evaluate` in favor of `EvaluationLoop(verbose=...)` ([#10931](https://github.com/Lightning-AI/lightning/pull/10931))
- Deprecated `Trainer.should_rank_save_checkpoint` Trainer property ([#11068](https://github.com/Lightning-AI/lightning/pull/11068))
- Deprecated `Trainer.lightning_optimizers` ([#11444](https://github.com/Lightning-AI/lightning/pull/11444))
- Deprecated `TrainerOptimizersMixin` and moved functionality to `core/optimizer.py`([#11155](https://github.com/Lightning-AI/lightning/pull/11155))
- Deprecated the `on_train_batch_end(outputs)` format when multiple optimizers are used and TBPTT is enabled ([#12182](https://github.com/Lightning-AI/lightning/pull/12182))
- Deprecated the `training_epoch_end(outputs)` format when multiple optimizers are used and TBPTT is enabled ([#12182](https://github.com/Lightning-AI/lightning/pull/12182))
- Deprecated `TrainerCallbackHookMixin` ([#11148](https://github.com/Lightning-AI/lightning/pull/11148))
- Deprecated `TrainerDataLoadingMixin` and moved functionality to `Trainer` and `DataConnector` ([#11282](https://github.com/Lightning-AI/lightning/pull/11282))
- Deprecated function `pl.callbacks.device_stats_monitor.prefix_metric_keys` ([#11254](https://github.com/Lightning-AI/lightning/pull/11254))
- Deprecated `Callback.on_epoch_start` hook in favour of `Callback.on_{train/val/test}_epoch_start` ([#11578](https://github.com/Lightning-AI/lightning/pull/11578))
- Deprecated `Callback.on_epoch_end` hook in favour of `Callback.on_{train/val/test}_epoch_end` ([#11578](https://github.com/Lightning-AI/lightning/pull/11578))
- Deprecated `LightningModule.on_epoch_start` hook in favor of `LightningModule.on_{train/val/test}_epoch_start` ([#11578](https://github.com/Lightning-AI/lightning/pull/11578))
- Deprecated `LightningModule.on_epoch_end` hook in favor of `LightningModule.on_{train/val/test}_epoch_end` ([#11578](https://github.com/Lightning-AI/lightning/pull/11578))
- Deprecated `on_before_accelerator_backend_setup` callback hook in favour of `setup` ([#11568](https://github.com/Lightning-AI/lightning/pull/11568))
- Deprecated `on_batch_start` and `on_batch_end` callback hooks in favor of `on_train_batch_start` and `on_train_batch_end` ([#11577](https://github.com/Lightning-AI/lightning/pull/11577))
- Deprecated `on_configure_sharded_model` callback hook in favor of `setup` ([#11627](https://github.com/Lightning-AI/lightning/pull/11627))
- Deprecated `pl.utilities.distributed.rank_zero_only` in favor of `pl.utilities.rank_zero.rank_zero_only` ([#11747](https://github.com/Lightning-AI/lightning/pull/11747))
- Deprecated `pl.utilities.distributed.rank_zero_debug` in favor of `pl.utilities.rank_zero.rank_zero_debug` ([#11747](https://github.com/Lightning-AI/lightning/pull/11747))
- Deprecated `pl.utilities.distributed.rank_zero_info` in favor of `pl.utilities.rank_zero.rank_zero_info` ([#11747](https://github.com/Lightning-AI/lightning/pull/11747))
- Deprecated `pl.utilities.warnings.rank_zero_warn` in favor of `pl.utilities.rank_zero.rank_zero_warn` ([#11747](https://github.com/Lightning-AI/lightning/pull/11747))
- Deprecated `pl.utilities.warnings.rank_zero_deprecation` in favor of `pl.utilities.rank_zero.rank_zero_deprecation` ([#11747](https://github.com/Lightning-AI/lightning/pull/11747))
- Deprecated `pl.utilities.warnings.LightningDeprecationWarning` in favor of `pl.utilities.rank_zero.LightningDeprecationWarning` ([#11747](https://github.com/Lightning-AI/lightning/pull/11747))
- Deprecated `on_pretrain_routine_start` and `on_pretrain_routine_end` callback hooks in favor of `on_fit_start` ([#11794](https://github.com/Lightning-AI/lightning/pull/11794))
- Deprecated `LightningModule.on_pretrain_routine_start` and `LightningModule.on_pretrain_routine_end` hooks in favor of `on_fit_start` ([#12122](https://github.com/Lightning-AI/lightning/pull/12122))
- Deprecated `agg_key_funcs` and `agg_default_func` parameters from `LightningLoggerBase` ([#11871](https://github.com/Lightning-AI/lightning/pull/11871))
- Deprecated `LightningLoggerBase.update_agg_funcs` ([#11871](https://github.com/Lightning-AI/lightning/pull/11871))
- Deprecated `LightningLoggerBase.agg_and_log_metrics` in favor of `LightningLoggerBase.log_metrics` ([#11832](https://github.com/Lightning-AI/lightning/pull/11832))
- Deprecated passing `weights_save_path` to the `Trainer` constructor in favor of adding the `ModelCheckpoint` callback with `dirpath` directly to the list of callbacks ([#12084](https://github.com/Lightning-AI/lightning/pull/12084))
- Deprecated `pl.profiler.AbstractProfiler` in favor of `pl.profiler.Profiler` ([#12106](https://github.com/Lightning-AI/lightning/pull/12106))
- Deprecated `pl.profiler.BaseProfiler` in favor of `pl.profiler.Profiler` ([#12150](https://github.com/Lightning-AI/lightning/pull/12150))
- Deprecated `BaseProfiler.profile_iterable` ([#12102](https://github.com/Lightning-AI/lightning/pull/12102))
- Deprecated `LoggerCollection` in favor of `trainer.loggers` ([#12147](https://github.com/Lightning-AI/lightning/pull/12147))
- Deprecated `PrecisionPlugin.on_{save,load}_checkpoint` in favor of `PrecisionPlugin.{state_dict,load_state_dict}` ([#11978](https://github.com/Lightning-AI/lightning/pull/11978))
- Deprecated `LightningDataModule.on_save/load_checkpoint` in favor of `state_dict/load_state_dict` ([#11893](https://github.com/Lightning-AI/lightning/pull/11893))
- Deprecated `Trainer.use_amp` in favor of `Trainer.amp_backend` ([#12312](https://github.com/Lightning-AI/lightning/pull/12312))
- Deprecated `LightingModule.use_amp` in favor of `Trainer.amp_backend` ([#12315](https://github.com/Lightning-AI/lightning/pull/12315))
- Deprecated specifying the process group backend through the environment variable `PL_TORCH_DISTRIBUTED_BACKEND` ([#11745](https://github.com/Lightning-AI/lightning/pull/11745))
- Deprecated `ParallelPlugin.torch_distributed_backend` in favor of `DDPStrategy.process_group_backend` property ([#11745](https://github.com/Lightning-AI/lightning/pull/11745))
- Deprecated `ModelCheckpoint.save_checkpoint` in favor of `Trainer.save_checkpoint` ([#12456](https://github.com/Lightning-AI/lightning/pull/12456))
- Deprecated `Trainer.devices` in favor of `Trainer.num_devices` and `Trainer.device_ids` ([#12151](https://github.com/Lightning-AI/lightning/pull/12151))
- Deprecated `Trainer.root_gpu` in favor of `Trainer.strategy.root_device.index` when GPU is used ([#12262](https://github.com/Lightning-AI/lightning/pull/12262))
- Deprecated `Trainer.num_gpus` in favor of `Trainer.num_devices` when GPU is used ([#12384](https://github.com/Lightning-AI/lightning/pull/12384))
- Deprecated `Trainer.ipus` in favor of `Trainer.num_devices` when IPU is used ([#12386](https://github.com/Lightning-AI/lightning/pull/12386))
- Deprecated `Trainer.num_processes` in favor of `Trainer.num_devices` ([#12388](https://github.com/Lightning-AI/lightning/pull/12388))
- Deprecated `Trainer.data_parallel_device_ids` in favor of `Trainer.device_ids` ([#12072](https://github.com/Lightning-AI/lightning/pull/12072))
- Deprecated returning state from `Callback.on_save_checkpoint` in favor of returning state in `Callback.state_dict` for checkpointing ([#11887](https://github.com/Lightning-AI/lightning/pull/11887))
- Deprecated passing only the callback state to `Callback.on_load_checkpoint(callback_state)` in favor of passing the callback state to `Callback.load_state_dict` and in 1.8, passing the entire checkpoint dictionary to `Callback.on_load_checkpoint(checkpoint)` ([#11887](https://github.com/Lightning-AI/lightning/pull/11887))
- Deprecated `Trainer.gpus` in favor of `Trainer.device_ids` or `Trainer.num_devices` ([#12436](https://github.com/Lightning-AI/lightning/pull/12436))
- Deprecated `Trainer.tpu_cores` in favor of `Trainer.num_devices` ([#12437](https://github.com/Lightning-AI/lightning/pull/12437))

### Removed

- Removed deprecated parameter `method` in `pl.utilities.model_helpers.is_overridden` ([#10507](https://github.com/Lightning-AI/lightning/pull/10507))
- Remove deprecated method `ClusterEnvironment.creates_children` ([#10339](https://github.com/Lightning-AI/lightning/pull/10339))
- Removed deprecated `TrainerModelHooksMixin.is_function_implemented` and `TrainerModelHooksMixin.has_arg` ([#10322](https://github.com/Lightning-AI/lightning/pull/10322))
- Removed deprecated `pl.utilities.device_dtype_mixin.DeviceDtypeModuleMixin` in favor of `pl.core.mixins.device_dtype_mixin.DeviceDtypeModuleMixin` ([#10442](https://github.com/Lightning-AI/lightning/pull/10442))
- Removed deprecated `LightningModule.loaded_optimizer_states_dict` property ([#10346](https://github.com/Lightning-AI/lightning/pull/10346))
- Removed deprecated `Trainer.fit(train_dataloader=)`, `Trainer.validate(val_dataloaders=)`, and `Trainer.test(test_dataloader=)` ([#10325](https://github.com/Lightning-AI/lightning/pull/10325))
- Removed deprecated `has_prepared_data`, `has_setup_fit`, `has_setup_validate`, `has_setup_test`, `has_setup_predict`, `has_teardown_fit`, `has_teardown_validate`, `has_teardown_test` and `has_teardown_predict` datamodule lifecycle properties  ([#10350](https://github.com/Lightning-AI/lightning/pull/10350))
- Removed deprecated `every_n_val_epochs` parameter of ModelCheckpoint ([#10366](https://github.com/Lightning-AI/lightning/pull/10366))
- Removed deprecated `import pl.profiler.profilers` in favor of `import pl.profiler` ([#10443](https://github.com/Lightning-AI/lightning/pull/10443))
- Removed deprecated property `configure_slurm_dpp` from accelerator connector ([#10370](https://github.com/Lightning-AI/lightning/pull/10370))
- Removed deprecated arguments `num_nodes` and `sync_batchnorm` from `DDPPlugin`, `DDPSpawnPlugin`, `DeepSpeedPlugin` ([#10357](https://github.com/Lightning-AI/lightning/pull/10357))
- Removed deprecated property `is_slurm_managing_tasks` from AcceleratorConnector ([#10353](https://github.com/Lightning-AI/lightning/pull/10353))
- Removed deprecated `LightningModule.log(tbptt_reduce_fx, tbptt_reduce_token, sync_dist_op)` ([#10423](https://github.com/Lightning-AI/lightning/pull/10423))
- Removed deprecated `Plugin.task_idx` ([#10441](https://github.com/Lightning-AI/lightning/pull/10441))
- Removed deprecated method `master_params` from PrecisionPlugin ([#10372](https://github.com/Lightning-AI/lightning/pull/10372))
- Removed the automatic detachment of "extras" returned from `training_step`. For example, `return {'loss': ..., 'foo': foo.detach()}` will now be necessary if `foo` has gradients which you do not want to store ([#10424](https://github.com/Lightning-AI/lightning/pull/10424))
- Removed deprecated passthrough methods and properties from `Accelerator` base class:
  * ([#10403](https://github.com/Lightning-AI/lightning/pull/10403))
  * ([#10448](https://github.com/Lightning-AI/lightning/pull/10448))
- Removed deprecated signature for `transfer_batch_to_device` hook. The new argument `dataloader_idx` is now required ([#10480](https://github.com/Lightning-AI/lightning/pull/10480))
- Removed deprecated `utilities.distributed.rank_zero_{warn/deprecation}` ([#10451](https://github.com/Lightning-AI/lightning/pull/10451))
- Removed deprecated `mode` argument from `ModelSummary` class ([#10449](https://github.com/Lightning-AI/lightning/pull/10449))
- Removed deprecated `Trainer.train_loop` property in favor of `Trainer.fit_loop` ([#10482](https://github.com/Lightning-AI/lightning/pull/10482))
- Removed deprecated `Trainer.train_loop` property in favor of `Trainer.fit_loop` ([#10482](https://github.com/Lightning-AI/lightning/pull/10482))
- Removed deprecated `disable_validation` property from Trainer ([#10450](https://github.com/Lightning-AI/lightning/pull/10450))
- Removed deprecated `CheckpointConnector.hpc_load` property in favor of `CheckpointConnector.restore` ([#10525](https://github.com/Lightning-AI/lightning/pull/10525))
- Removed deprecated `reload_dataloaders_every_epoch` from `Trainer` in favour of `reload_dataloaders_every_n_epochs` ([#10481](https://github.com/Lightning-AI/lightning/pull/10481))
- Removed the `precision_plugin` attribute from `Accelerator` in favor of its equivalent attribute `precision_plugin` in the `TrainingTypePlugin` ([#10570](https://github.com/Lightning-AI/lightning/pull/10570))
- Removed `DeepSpeedPlugin.{precision,amp_type,amp_level}` properties ([#10657](https://github.com/Lightning-AI/lightning/pull/10657))
- Removed patching of `on_before_batch_transfer`, `transfer_batch_to_device` and `on_after_batch_transfer` hooks in `LightningModule` ([#10603](https://github.com/Lightning-AI/lightning/pull/10603))
- Removed argument `return_result` from the `DDPSpawnPlugin.spawn()` method ([#10867](https://github.com/Lightning-AI/lightning/pull/10867))
- Removed the property `TrainingTypePlugin.results` and corresponding properties in subclasses ([#10034](https://github.com/Lightning-AI/lightning/pull/10034))
- Removed the `mp_queue` attribute from `DDPSpawnPlugin` and `TPUSpawnPlugin` ([#10034](https://github.com/Lightning-AI/lightning/pull/10034))
- Removed unnecessary `_move_optimizer_state` method overrides from `TPUSpawnPlugin` and `SingleTPUPlugin` ([#10849](https://github.com/Lightning-AI/lightning/pull/10849))
- Removed `should_rank_save_checkpoint` property from `TrainingTypePlugin` ([#11070](https://github.com/Lightning-AI/lightning/pull/11070))
- Removed `model_sharded_context` method from `Accelerator` ([#10886](https://github.com/Lightning-AI/lightning/pull/10886))
- Removed method `pre_dispatch` from the `PrecisionPlugin` ([#10887](https://github.com/Lightning-AI/lightning/pull/10887))
- Removed method `setup_optimizers_in_pre_dispatch` from the `strategies` and achieve the same logic in `setup` and `pre_dispatch` methods ([#10906](https://github.com/Lightning-AI/lightning/pull/10906))
- Removed methods `pre_dispatch`, `dispatch` and `post_dispatch` from the `Accelerator` ([#10885](https://github.com/Lightning-AI/lightning/pull/10885))
- Removed method `training_step`, `test_step`, `validation_step` and `predict_step` from the `Accelerator` ([#10890](https://github.com/Lightning-AI/lightning/pull/10890))
- Removed `TrainingTypePlugin.start_{training,evaluating,predicting}` hooks and the same in all subclasses ([#10989](https://github.com/Lightning-AI/lightning/pull/10989), [#10896](https://github.com/Lightning-AI/lightning/pull/10896))
- Removed `Accelerator.on_train_start` ([#10999](https://github.com/Lightning-AI/lightning/pull/10999))
- Removed support for Python 3.6 ([#11117](https://github.com/Lightning-AI/lightning/pull/11117))
- Removed `Strategy.init_optimizers` in favor of `Strategy.setup_optimizers` ([#11236](https://github.com/Lightning-AI/lightning/pull/11236))
- Removed `profile("training_step_and_backward")` in `Closure` class since we already profile calls `training_step` and `backward` ([#11222](https://github.com/Lightning-AI/lightning/pull/11222))
- Removed `Strategy.optimizer_zero_grad` ([#11246](https://github.com/Lightning-AI/lightning/pull/11246))
- Removed `Strategy.on_gpu` ([#11537](https://github.com/Lightning-AI/lightning/pull/11537))
- Removed `Strategy.on_tpu` property ([#11536](https://github.com/Lightning-AI/lightning/pull/11536))
- Removed the abstract property `LightningLoggerBase.experiment` ([#11603](https://github.com/Lightning-AI/lightning/pull/11603))
- Removed `FitLoop.current_epoch` getter and setter ([#11562](https://github.com/Lightning-AI/lightning/pull/11562))
- Removed access to `_short_id` in `NeptuneLogger` ([#11517](https://github.com/Lightning-AI/lightning/pull/11517))
- Removed `log_text` and `log_image` from the `LightningLoggerBase` API ([#11857](https://github.com/Lightning-AI/lightning/pull/11857))
- Removed calls to `profile("model_forward")` in favor of profiling `training_step` ([#12032](https://github.com/Lightning-AI/lightning/pull/12032))
- Removed `get_mp_spawn_kwargs` from `DDPSpawnStrategy` and `TPUSpawnStrategy` in favor of configuration in the `_SpawnLauncher` ([#11966](https://github.com/Lightning-AI/lightning/pull/11966))
- Removed `_aggregate_metrics`, `_reduce_agg_metrics`, and `_finalize_agg_metrics` from `LightningLoggerBase` ([#12053](https://github.com/Lightning-AI/lightning/pull/12053))
- Removed the `AcceleratorConnector.device_type` property ([#12081](https://github.com/Lightning-AI/lightning/pull/12081))
- Removed `AcceleratorConnector.num_nodes` ([#12107](https://github.com/Lightning-AI/lightning/pull/12107))
- Removed `AcceleratorConnector.has_ipu` property ([#12111](https://github.com/Lightning-AI/lightning/pull/12111))
- Removed `AcceleratorConnector.use_ipu` property ([#12110](https://github.com/Lightning-AI/lightning/pull/12110))
- Removed `AcceleratorConnector.has_tpu` property ([#12109](https://github.com/Lightning-AI/lightning/pull/12109))
- Removed `AcceleratorConnector.use_dp` property ([#12112](https://github.com/Lightning-AI/lightning/pull/12112))
- Removed `configure_sync_batchnorm` from `ParallelStrategy` and all other strategies that inherit from it ([#11754](https://github.com/Lightning-AI/lightning/pull/11754))
- Removed public attribute `sync_batchnorm` from strategies ([#11754](https://github.com/Lightning-AI/lightning/pull/11754))
- Removed `AcceleratorConnector.root_gpu` property ([#12262](https://github.com/Lightning-AI/lightning/pull/12262))
- Removed `AcceleratorConnector.tpu_id` property ([#12387](https://github.com/Lightning-AI/lightning/pull/12387))
- Removed `AcceleratorConnector.num_gpus` property ([#12384](https://github.com/Lightning-AI/lightning/pull/12384))
- Removed `AcceleratorConnector.num_ipus` property ([#12386](https://github.com/Lightning-AI/lightning/pull/12386))
- Removed `AcceleratorConnector.num_processes` property ([#12388](https://github.com/Lightning-AI/lightning/pull/12388))
- Removed `AcceleratorConnector.parallel_device_ids` property ([#12072](https://github.com/Lightning-AI/lightning/pull/12072))
- Removed `AcceleratorConnector.devices` property ([#12435](https://github.com/Lightning-AI/lightning/pull/12435))
- Removed `AcceleratorConnector.parallel_devices` property ([#12075](https://github.com/Lightning-AI/lightning/pull/12075))
- Removed `AcceleratorConnector.tpu_cores` property ([#12437](https://github.com/Lightning-AI/lightning/pull/12437))

### Fixed

- Fixed an issue where `ModelCheckpoint` could delete last checkpoint from the old directory when `dirpath` has changed during resumed training ([#12225](https://github.com/Lightning-AI/lightning/pull/12225))
- Fixed an issue where `ModelCheckpoint` could delete older checkpoints when `dirpath` has changed during resumed training ([#12045](https://github.com/Lightning-AI/lightning/pull/12045))
- Fixed an issue where `HorovodStrategy.teardown()` did not complete gracefully if an exception was thrown during callback setup [#11752](https://github.com/Lightning-AI/lightning/pull/11752)
- Fixed security vulnerabilities CVE-2020-1747 and CVE-2020-14343 caused by the `PyYAML` dependency ([#11099](https://github.com/Lightning-AI/lightning/pull/11099))
- Fixed security vulnerability "CWE-94: Improper Control of Generation of Code (Code Injection)" ([#12212](https://github.com/Lightning-AI/lightning/pull/12212))
- Fixed logging on `{test,validation}_epoch_end` with multiple dataloaders ([#11132](https://github.com/Lightning-AI/lightning/pull/11132))
- Reset the validation progress tracking state after sanity checking ([#11218](https://github.com/Lightning-AI/lightning/pull/11218))
- Fixed double evaluation bug with fault-tolerance enabled where the second call was completely skipped ([#11119](https://github.com/Lightning-AI/lightning/pull/11119))
- Fixed an issue with the `TPUSpawnPlugin` handling the `XLA_USE_BF16` environment variable incorrectly ([#10990](https://github.com/Lightning-AI/lightning/pull/10990))
- Fixed wrong typehint for `Trainer.lightning_optimizers` ([#11155](https://github.com/Lightning-AI/lightning/pull/11155))
- Fixed the lr-scheduler state not being dumped to checkpoint when using the deepspeed strategy ([#11307](https://github.com/Lightning-AI/lightning/pull/11307))
- Fixed bug that forced overriding `configure_optimizers` with the CLI ([#11672](https://github.com/Lightning-AI/lightning/pull/11672))
- Fixed type promotion when tensors of higher category than float are logged ([#11401](https://github.com/Lightning-AI/lightning/pull/11401))
- Fixed `SimpleProfiler` summary ([#11414](https://github.com/Lightning-AI/lightning/pull/11414))
- No longer set a `DistributedSampler` to the `poptorch.DataLoader` when IPUs are used ([#12114](https://github.com/Lightning-AI/lightning/pull/12114))
- Fixed bug where progress bar was not being disabled when not in rank zero during predict ([#11377](https://github.com/Lightning-AI/lightning/pull/11377))
- Fixed the mid-epoch warning call while resuming training ([#11556](https://github.com/Lightning-AI/lightning/pull/11556))
- Fixed `LightningModule.{un,}toggle_model` when only 1 optimizer is used ([#12088](https://github.com/Lightning-AI/lightning/pull/12088))
- Fixed an issue in `RichProgressbar` to display the metrics logged only on main progress bar ([#11690](https://github.com/Lightning-AI/lightning/pull/11690))
- Fixed `RichProgressBar` progress when refresh rate does not evenly divide the total counter ([#11668](https://github.com/Lightning-AI/lightning/pull/11668))
- Fixed `RichProgressBar` progress validation bar total when using multiple validation runs within a single training epoch ([#11668](https://github.com/Lightning-AI/lightning/pull/11668))
- Configure native Deepspeed schedulers with interval='step' ([#11788](https://github.com/Lightning-AI/lightning/pull/11788)), ([#12031](https://github.com/Lightning-AI/lightning/pull/12031))
- Update `RichProgressBarTheme` styles after detecting light theme on colab ([#10993](https://github.com/Lightning-AI/lightning/pull/10993))
- Fixed passing `_ddp_params_and_buffers_to_ignore` ([#11949](https://github.com/Lightning-AI/lightning/pull/11949))
- Fixed an `AttributeError` when calling `save_hyperparameters` and no parameters need saving ([#11827](https://github.com/Lightning-AI/lightning/pull/11827))
- Fixed environment variable priority for global rank determination ([#11406](https://github.com/Lightning-AI/lightning/pull/11406))
- Fixed an issue that caused the Trainer to produce identical results on subsequent runs without explicit re-seeding ([#11870](https://github.com/Lightning-AI/lightning/pull/11870))
- Fixed an issue that caused the Tuner to affect the random state ([#11870](https://github.com/Lightning-AI/lightning/pull/11870))
- Fixed to avoid common hook warning if no hook is overridden ([#12131](https://github.com/Lightning-AI/lightning/pull/12131))
- Fixed deepspeed keeping old sub-folders in same ckpt path ([#12194](https://github.com/Lightning-AI/lightning/pull/12194))
- Fixed returning logged metrics instead of callback metrics during evaluation ([#12224](https://github.com/Lightning-AI/lightning/pull/12224))
- Fixed the case where `logger=None` is passed to the Trainer ([#12249](https://github.com/Lightning-AI/lightning/pull/12249))
- Fixed bug where the global step tracked by `ModelCheckpoint` was still set even if no checkpoint was saved ([#12418](https://github.com/Lightning-AI/lightning/pull/12418))
- Fixed bug where `ModelCheckpoint` was overriding the `epoch` and `step` logged values ([#12418](https://github.com/Lightning-AI/lightning/pull/12418))
- Fixed bug where monitoring the default `epoch` and `step` values with `ModelCheckpoint` would fail ([#12418](https://github.com/Lightning-AI/lightning/pull/12418))
- Fixed initializing optimizers unnecessarily in `DDPFullyShardedStrategy` ([#12267](https://github.com/Lightning-AI/lightning/pull/12267))
- Fixed check for horovod module ([#12377](https://github.com/Lightning-AI/lightning/pull/12377))
- Fixed logging to loggers with multiple eval dataloaders ([#12454](https://github.com/Lightning-AI/lightning/pull/12454))
- Fixed an issue with resuming from a checkpoint trained with QAT ([#11346](https://github.com/Lightning-AI/lightning/pull/11346))


## [1.5.10] - 2022-02-08

### Fixed

- Fixed an issue to avoid validation loop run on restart ([#11552](https://github.com/Lightning-AI/lightning/pull/11552))
- The `RichProgressBar` now correctly shows the `on_epoch` logged values on train epoch end ([#11689](https://github.com/Lightning-AI/lightning/pull/11689))
- Fixed an issue to make the `step` argument in `WandbLogger.log_image` work ([#11716](https://github.com/Lightning-AI/lightning/pull/11716))
- Fixed `restore_optimizers` for mapping states ([#11757](https://github.com/Lightning-AI/lightning/pull/11757))
- With `DPStrategy`, the batch is not explicitly moved to the device ([#11780](https://github.com/Lightning-AI/lightning/pull/11780))
- Fixed an issue to avoid val bar disappear after `trainer.validate()` ([#11700](https://github.com/Lightning-AI/lightning/pull/11700))
- Fixed supporting remote filesystems with `Trainer.weights_save_path` for fault-tolerant training ([#11776](https://github.com/Lightning-AI/lightning/pull/11776))
- Fixed check for available modules ([#11526](https://github.com/Lightning-AI/lightning/pull/11526))
- Fixed bug where the path for "last" checkpoints was not getting saved correctly which caused newer runs to not remove the previous "last" checkpoint ([#11481](https://github.com/Lightning-AI/lightning/pull/11481))
- Fixed bug where the path for best checkpoints was not getting saved correctly when no metric was monitored which caused newer runs to not use the best checkpoint ([#11481](https://github.com/Lightning-AI/lightning/pull/11481))


## [1.5.9] - 2022-01-20

### Fixed

- Pinned sphinx-autodoc-typehints with <v1.15 ([#11400](https://github.com/Lightning-AI/lightning/pull/11400))
- Skipped testing with PyTorch 1.7 and Python 3.9 on Ubuntu ([#11217](https://github.com/Lightning-AI/lightning/pull/11217))
- Fixed type promotion when tensors of higher category than float are logged ([#11401](https://github.com/Lightning-AI/lightning/pull/11401))
- Fixed the format of the configuration saved automatically by the CLI's `SaveConfigCallback` ([#11532](https://github.com/Lightning-AI/lightning/pull/11532))

### Changed
- Changed `LSFEnvironment` to use `LSB_DJOB_RANKFILE` environment variable instead of `LSB_HOSTS` for determining node rank and main address ([#10825](https://github.com/Lightning-AI/lightning/pull/10825))
- Disabled sampler replacement when using `IterableDataset` ([#11507](https://github.com/Lightning-AI/lightning/pull/11507))


## [1.5.8] - 2022-01-05

### Fixed

- Fixed `LightningCLI` race condition while saving the config ([#11199](https://github.com/Lightning-AI/lightning/pull/11199))
- Fixed the default value used with `log(reduce_fx=min|max)` ([#11310](https://github.com/Lightning-AI/lightning/pull/11310))
- Fixed data fetcher selection ([#11294](https://github.com/Lightning-AI/lightning/pull/11294))
- Fixed a race condition that could result in incorrect (zero) values being observed in prediction writer callbacks ([#11288](https://github.com/Lightning-AI/lightning/pull/11288))
- Fixed dataloaders not getting reloaded the correct amount of times when setting `reload_dataloaders_every_n_epochs` and `check_val_every_n_epoch` ([#10948](https://github.com/Lightning-AI/lightning/pull/10948))
- Fixed deepspeed strategy not restoring the lr-scheduler states when lr-scheduler(s) are configured through `LightningModule.configure_optimizer` ([#11322](https://github.com/Lightning-AI/lightning/pull/11322))


## [1.5.7] - 2021-12-21

### Fixed

- Fixed `NeptuneLogger` when using DDP ([#11030](https://github.com/Lightning-AI/lightning/pull/11030))
- Fixed a bug to disable logging hyperparameters in logger if there are no hparams ([#11105](https://github.com/Lightning-AI/lightning/pull/11105))
- Avoid the deprecated `onnx.export(example_outputs=...)` in torch 1.10 ([#11116](https://github.com/Lightning-AI/lightning/pull/11116))
- Fixed an issue when torch-scripting a `LightningModule` after training with `Trainer(sync_batchnorm=True)` ([#11078](https://github.com/Lightning-AI/lightning/pull/11078))
- Fixed an `AttributeError` occurring when using a `CombinedLoader` (multiple dataloaders) for prediction ([#11111](https://github.com/Lightning-AI/lightning/pull/11111))
- Fixed bug where `Trainer(track_grad_norm=..., logger=False)` would fail ([#11114](https://github.com/Lightning-AI/lightning/pull/11114))
- Fixed an incorrect warning being produced by the model summary when using `bf16` precision on CPU ([#11161](https://github.com/Lightning-AI/lightning/pull/11161))

### Changed

- DeepSpeed does not require lightning module zero 3 partitioning ([#10655](https://github.com/Lightning-AI/lightning/pull/10655))
- The `ModelCheckpoint` callback now saves and restores attributes `best_k_models`, `kth_best_model_path`, `kth_value`, and `last_model_path` ([#10995](https://github.com/Lightning-AI/lightning/pull/10995))


## [1.5.6] - 2021-12-15

### Fixed

- Fixed a bug where the DeepSpeedPlugin arguments `cpu_checkpointing` and `contiguous_memory_optimization` were not being forwarded to deepspeed correctly ([#10874](https://github.com/Lightning-AI/lightning/pull/10874))
- Fixed an issue with `NeptuneLogger` causing checkpoints to be uploaded with a duplicated file extension ([#11015](https://github.com/Lightning-AI/lightning/pull/11015))
- Fixed support for logging within callbacks returned from `LightningModule` ([#10991](https://github.com/Lightning-AI/lightning/pull/10991))
- Fixed running sanity check with `RichProgressBar` ([#10913](https://github.com/Lightning-AI/lightning/pull/10913))
- Fixed support for `CombinedLoader` while checking for warning raised with eval dataloaders ([#10994](https://github.com/Lightning-AI/lightning/pull/10994))
- The TQDM progress bar now correctly shows the `on_epoch` logged values on train epoch end ([#11069](https://github.com/Lightning-AI/lightning/pull/11069))
- Fixed bug where the TQDM updated the training progress bar during `trainer.validate` ([#11069](https://github.com/Lightning-AI/lightning/pull/11069))


## [1.5.5] - 2021-12-07

### Fixed

- Disabled batch_size extraction for torchmetric instances because they accumulate the metrics internally ([#10815](https://github.com/Lightning-AI/lightning/pull/10815))
- Fixed an issue with `SignalConnector` not restoring the default signal handlers on teardown when running on SLURM or with fault-tolerant training enabled ([#10611](https://github.com/Lightning-AI/lightning/pull/10611))
- Fixed `SignalConnector._has_already_handler` check for callable type ([#10483](https://github.com/Lightning-AI/lightning/pull/10483))
- Fixed an issue to return the results for each dataloader separately instead of duplicating them for each ([#10810](https://github.com/Lightning-AI/lightning/pull/10810))
- Improved exception message if `rich` version is less than `10.2.2` ([#10839](https://github.com/Lightning-AI/lightning/pull/10839))
- Fixed uploading best model checkpoint in NeptuneLogger ([#10369](https://github.com/Lightning-AI/lightning/pull/10369))
- Fixed early schedule reset logic in PyTorch profiler that was causing data leak ([#10837](https://github.com/Lightning-AI/lightning/pull/10837))
- Fixed a bug that caused incorrect batch indices to be passed to the `BasePredictionWriter` hooks when using a dataloader with `num_workers > 0` ([#10870](https://github.com/Lightning-AI/lightning/pull/10870))
- Fixed an issue with item assignment on the logger on rank > 0 for those who support it ([#10917](https://github.com/Lightning-AI/lightning/pull/10917))
- Fixed importing `torch_xla.debug` for `torch-xla<1.8` ([#10836](https://github.com/Lightning-AI/lightning/pull/10836))
- Fixed an issue with `DDPSpawnPlugin` and related plugins leaving a temporary checkpoint behind ([#10934](https://github.com/Lightning-AI/lightning/pull/10934))
- Fixed a `TypeError` occurring in the `SingalConnector.teardown()` method ([#10961](https://github.com/Lightning-AI/lightning/pull/10961))


## [1.5.4] - 2021-11-30

### Fixed

- Fixed support for `--key.help=class` with the `LightningCLI` ([#10767](https://github.com/Lightning-AI/lightning/pull/10767))
- Fixed `_compare_version` for python packages ([#10762](https://github.com/Lightning-AI/lightning/pull/10762))
- Fixed TensorBoardLogger `SummaryWriter` not close before spawning the processes ([#10777](https://github.com/Lightning-AI/lightning/pull/10777))
- Fixed a consolidation error in Lite when attempting to save the state dict of a sharded optimizer ([#10746](https://github.com/Lightning-AI/lightning/pull/10746))
- Fixed the default logging level for batch hooks associated with training from `on_step=False, on_epoch=True` to `on_step=True, on_epoch=False` ([#10756](https://github.com/Lightning-AI/lightning/pull/10756))

### Removed

- Removed PyTorch 1.6 support ([#10367](https://github.com/Lightning-AI/lightning/pull/10367), [#10738](https://github.com/Lightning-AI/lightning/pull/10738))


## [1.5.3] - 2021-11-24

### Fixed

- Fixed `ShardedTensor` state dict hook registration to check if torch distributed is available ([#10621](https://github.com/Lightning-AI/lightning/pull/10621))
- Fixed an issue with `self.log` not respecting a tensor's `dtype` when applying computations ([#10076](https://github.com/Lightning-AI/lightning/pull/10076))
- Fixed LigtningLite `_wrap_init` popping unexisting keys from DataLoader signature parameters ([#10613](https://github.com/Lightning-AI/lightning/pull/10613))
- Fixed signals being registered within threads ([#10610](https://github.com/Lightning-AI/lightning/pull/10610))
- Fixed an issue that caused Lightning to extract the batch size even though it was set by the user in `LightningModule.log` ([#10408](https://github.com/Lightning-AI/lightning/pull/10408))
- Fixed `Trainer(move_metrics_to_cpu=True)` not moving the evaluation logged results to CPU ([#10631](https://github.com/Lightning-AI/lightning/pull/10631))
- Fixed the `{validation,test}_step` outputs getting moved to CPU with `Trainer(move_metrics_to_cpu=True)` ([#10631](https://github.com/Lightning-AI/lightning/pull/10631))
- Fixed an issue with collecting logged test results with multiple dataloaders ([#10522](https://github.com/Lightning-AI/lightning/pull/10522))


## [1.5.2] - 2021-11-16

### Fixed

- Fixed `CombinedLoader` and `max_size_cycle` didn't receive a `DistributedSampler` ([#10374](https://github.com/Lightning-AI/lightning/pull/10374))
- Fixed an issue where class or init-only variables of dataclasses were passed to the dataclass constructor in `utilities.apply_to_collection` ([#9702](https://github.com/Lightning-AI/lightning/pull/9702))
- Fixed `isinstance` not working with `init_meta_context`, materialized model not being moved to the device ([#10493](https://github.com/Lightning-AI/lightning/pull/10493))
- Fixed an issue that prevented the Trainer to shutdown workers when execution is interrupted due to failure([#10463](https://github.com/Lightning-AI/lightning/pull/10463))
- Squeeze the early stopping monitor to remove empty tensor dimensions ([#10461](https://github.com/Lightning-AI/lightning/pull/10461))
- Fixed sampler replacement logic with `overfit_batches` to only replace the sample when `SequentialSampler` is not used ([#10486](https://github.com/Lightning-AI/lightning/pull/10486))
- Fixed scripting causing false positive deprecation warnings ([#10470](https://github.com/Lightning-AI/lightning/pull/10470), [#10555](https://github.com/Lightning-AI/lightning/pull/10555))
- Do not fail if batch size could not be inferred for logging when using DeepSpeed ([#10438](https://github.com/Lightning-AI/lightning/pull/10438))
- Fixed propagation of device and dtype information to submodules of LightningLite when they inherit from `DeviceDtypeModuleMixin` ([#10559](https://github.com/Lightning-AI/lightning/pull/10559))


## [1.5.1] - 2021-11-09

### Fixed

- Fixed `apply_to_collection(defaultdict)` ([#10316](https://github.com/Lightning-AI/lightning/pull/10316))
- Fixed failure when `DataLoader(batch_size=None)` is passed ([#10345](https://github.com/Lightning-AI/lightning/pull/10345))
- Fixed interception of `__init__` arguments for sub-classed DataLoader re-instantiation in Lite ([#10334](https://github.com/Lightning-AI/lightning/pull/10334))
- Fixed issue with pickling `CSVLogger` after a call to `CSVLogger.save` ([#10388](https://github.com/Lightning-AI/lightning/pull/10388))
- Fixed an import error being caused by `PostLocalSGD` when `torch.distributed` not available ([#10359](https://github.com/Lightning-AI/lightning/pull/10359))
- Fixed the logging with `on_step=True` in epoch-level hooks causing unintended side-effects. Logging with `on_step=True` in epoch-level hooks will now correctly raise an error ([#10409](https://github.com/Lightning-AI/lightning/pull/10409))
- Fixed deadlocks for distributed training with `RichProgressBar` ([#10428](https://github.com/Lightning-AI/lightning/pull/10428))
- Fixed an issue where the model wrapper in Lite converted non-floating point tensors to float ([#10429](https://github.com/Lightning-AI/lightning/pull/10429))
- Fixed an issue with inferring the dataset type in fault-tolerant training ([#10432](https://github.com/Lightning-AI/lightning/pull/10432))
- Fixed dataloader workers with `persistent_workers` being deleted on every iteration ([#10434](https://github.com/Lightning-AI/lightning/pull/10434))


## [1.5.0] - 2021-11-02

### Added

- Added support for monitoring the learning rate without schedulers in `LearningRateMonitor` ([#9786](https://github.com/Lightning-AI/lightning/pull/9786))
- Added registration of `ShardedTensor` state dict hooks in `LightningModule.__init__` if the PyTorch version supports `ShardedTensor` ([#8944](https://github.com/Lightning-AI/lightning/pull/8944))
- Added error handling including calling of `on_keyboard_interrupt()` and `on_exception()` for all entrypoints (fit, validate, test, predict) ([#8819](https://github.com/Lightning-AI/lightning/pull/8819))
- Added a flavor of `training_step` that takes `dataloader_iter` as an argument ([#8807](https://github.com/Lightning-AI/lightning/pull/8807))
- Added a `state_key` property to the `Callback` base class ([#6886](https://github.com/Lightning-AI/lightning/pull/6886))
- Added progress tracking to loops:
    * Integrated `TrainingEpochLoop.total_batch_idx` ([#8598](https://github.com/Lightning-AI/lightning/pull/8598))
    * Added `BatchProgress` and integrated `TrainingEpochLoop.is_last_batch` ([#9657](https://github.com/Lightning-AI/lightning/pull/9657))
    * Avoid optional `Tracker` attributes ([#9320](https://github.com/Lightning-AI/lightning/pull/9320))
    * Reset `current` progress counters when restarting an epoch loop that had already finished ([#9371](https://github.com/Lightning-AI/lightning/pull/9371))
    * Call `reset_on_restart` in the loop's `reset` hook instead of when loading a checkpoint ([#9561](https://github.com/Lightning-AI/lightning/pull/9561))
    * Use `completed` over `processed` in `reset_on_restart` ([#9656](https://github.com/Lightning-AI/lightning/pull/9656))
    * Renamed `reset_on_epoch` to `reset_on_run` ([#9658](https://github.com/Lightning-AI/lightning/pull/9658))
- Added `batch_size` and `rank_zero_only` arguments for `log_dict` to match `log` ([#8628](https://github.com/Lightning-AI/lightning/pull/8628))
- Added a check for unique GPU ids ([#8666](https://github.com/Lightning-AI/lightning/pull/8666))
- Added `ResultCollection` state_dict to the Loop `state_dict` and added support for distributed reload ([#8641](https://github.com/Lightning-AI/lightning/pull/8641))
- Added DeepSpeed collate checkpoint utility function ([#8701](https://github.com/Lightning-AI/lightning/pull/8701))
- Added a `handles_accumulate_grad_batches` property to the training type plugins ([#8856](https://github.com/Lightning-AI/lightning/pull/8856))
- Added a warning to `WandbLogger` when reusing a wandb run ([#8714](https://github.com/Lightning-AI/lightning/pull/8714))
- Added `log_graph` argument for `watch` method of `WandbLogger` ([#8662](https://github.com/Lightning-AI/lightning/pull/8662))
- `LightningCLI` additions:
  * Added `LightningCLI(run=False|True)` to choose whether to run a `Trainer` subcommand ([#8751](https://github.com/Lightning-AI/lightning/pull/8751))
  * Added support to call any trainer function from the `LightningCLI` via subcommands ([#7508](https://github.com/Lightning-AI/lightning/pull/7508))
  * Allow easy trainer re-instantiation ([#7508](https://github.com/Lightning-AI/lightning/pull/9241))
  * Automatically register all optimizers and learning rate schedulers ([#9565](https://github.com/Lightning-AI/lightning/pull/9565))
  * Allow registering custom optimizers and learning rate schedulers without subclassing the CLI ([#9565](https://github.com/Lightning-AI/lightning/pull/9565))
  * Support shorthand notation to instantiate optimizers and learning rate schedulers ([#9565](https://github.com/Lightning-AI/lightning/pull/9565))
  * Support passing lists of callbacks via command line ([#8815](https://github.com/Lightning-AI/lightning/pull/8815))
  * Support shorthand notation to instantiate models ([#9588](https://github.com/Lightning-AI/lightning/pull/9588))
  * Support shorthand notation to instantiate datamodules ([#10011](https://github.com/Lightning-AI/lightning/pull/10011))
  * Added `multifile` option to `LightningCLI` to enable/disable config saving to preserve multiple files structure ([#9073](https://github.com/Lightning-AI/lightning/pull/9073))
- Fault-tolerant training:
    * Added `FastForwardSampler` and `CaptureIterableDataset` injection to data loading utilities ([#8366](https://github.com/Lightning-AI/lightning/pull/8366))
    * Added `DataFetcher` to control fetching flow ([#8890](https://github.com/Lightning-AI/lightning/pull/8890))
    * Added `SharedCycleIteratorState` to prevent infinite loop ([#8889](https://github.com/Lightning-AI/lightning/pull/8889))
    * Added `CaptureMapDataset` for state management in map-style datasets ([#8891](https://github.com/Lightning-AI/lightning/pull/8891))
    * Added Fault Tolerant Training to `DataFetcher` ([#8891](https://github.com/Lightning-AI/lightning/pull/8891))
    * Replaced old prefetch iterator with new `DataFetcher` in training loop ([#8953](https://github.com/Lightning-AI/lightning/pull/8953))
    * Added partial support for global random state fault-tolerance in map-style datasets ([#8950](https://github.com/Lightning-AI/lightning/pull/8950))
    * Converted state to tuple explicitly when setting Python random state ([#9401](https://github.com/Lightning-AI/lightning/pull/9401))
    * Added support for restarting an optimizer loop (multiple optimizers) ([#9537](https://github.com/Lightning-AI/lightning/pull/9537))
    * Added support for restarting within Evaluation Loop ([#9563](https://github.com/Lightning-AI/lightning/pull/9563))
    * Added mechanism to detect that a signal has been sent so the Trainer can gracefully exit ([#9566](https://github.com/Lightning-AI/lightning/pull/9566))
    * Added support for skipping ahead to validation during the auto-restart of fitting ([#9681](https://github.com/Lightning-AI/lightning/pull/9681))
    * Added support for auto-restart if a fault-tolerant checkpoint is available ([#9722](https://github.com/Lightning-AI/lightning/pull/9722))
- Checkpoint saving and loading extensibility:
  * Added `CheckpointIO` plugin to expose checkpoint IO from training type plugin ([#8743](https://github.com/Lightning-AI/lightning/pull/8743))
  * Refactored `CheckpointConnector` to offload validation logic to the `CheckpointIO` plugin ([#9045](https://github.com/Lightning-AI/lightning/pull/9045))
  * Added `remove_checkpoint` to `CheckpointIO` plugin by moving the responsibility out of the `ModelCheckpoint` callback ([#9373](https://github.com/Lightning-AI/lightning/pull/9373))
  * Added `XLACheckpointIO` plugin ([#9972](https://github.com/Lightning-AI/lightning/pull/9972))
- Loop customization:
    * Added `Closure` and `AbstractClosure` classes ([#8642](https://github.com/Lightning-AI/lightning/pull/8642))
    * Refactored `TrainingBatchLoop` and extracted `OptimizerLoop`, splitting off automatic optimization into its own loop ([#9191](https://github.com/Lightning-AI/lightning/pull/9191))
    * Removed `TrainingBatchLoop.backward()`; manual optimization now calls directly into `Accelerator.backward()` and automatic optimization handles backward in new `OptimizerLoop` ([#9265](https://github.com/Lightning-AI/lightning/pull/9265))
    * Extracted `ManualOptimization` logic from `TrainingBatchLoop` into its own separate loop class ([#9266](https://github.com/Lightning-AI/lightning/pull/9266))
    * Added `OutputResult` and `ManualResult` classes ([#9437](https://github.com/Lightning-AI/lightning/pull/9437), [#9424](https://github.com/Lightning-AI/lightning/pull/9424))
    * Marked `OptimizerLoop.backward` as protected ([#9514](https://github.com/Lightning-AI/lightning/pull/9514))
    * Marked `FitLoop.should_accumulate` as protected ([#9515](https://github.com/Lightning-AI/lightning/pull/9515))
    * Marked several methods in `PredictionLoop` as protected: `on_predict_start`, `on_predict_epoch_end`, `on_predict_end`, `on_predict_model_eval` ([#9516](https://github.com/Lightning-AI/lightning/pull/9516))
    * Marked several methods in `EvaluationLoop` as protected: `get_max_batches`, `on_evaluation_model_eval`, `on_evaluation_model_train`, `on_evaluation_start`, `on_evaluation_epoch_start`, `on_evaluation_epoch_end`, `on_evaluation_end`, `reload_evaluation_dataloaders` ([#9516](https://github.com/Lightning-AI/lightning/pull/9516))
    * Marked several methods in `EvaluationEpochLoop` as protected: `on_evaluation_batch_start`, `evaluation_step`, `evaluation_step_end` ([#9516](https://github.com/Lightning-AI/lightning/pull/9516))
    * Added `yielding_training_step` example ([#9983](https://github.com/Lightning-AI/lightning/pull/9983))
- Added support for saving and loading state of multiple callbacks of the same type ([#7187](https://github.com/Lightning-AI/lightning/pull/7187))
- Added DeepSpeed Stage 1 support ([#8974](https://github.com/Lightning-AI/lightning/pull/8974))
- Added `Python dataclass` support for `LightningDataModule` ([#8272](https://github.com/Lightning-AI/lightning/pull/8272))
- Added sanitization of tensors when they get logged as hyperparameters in `TensorBoardLogger` ([#9031](https://github.com/Lightning-AI/lightning/pull/9031))
- Added `InterBatchParallelDataFetcher` ([#9020](https://github.com/Lightning-AI/lightning/pull/9020))
- Added `DataLoaderIterDataFetcher` ([#9020](https://github.com/Lightning-AI/lightning/pull/9020))
- Added `DataFetcher` within `Fit / Evaluation` Loop  ([#9047](https://github.com/Lightning-AI/lightning/pull/9047))
- Added a friendly error message when DDP attempts to spawn new distributed processes with rank > 0 ([#9005](https://github.com/Lightning-AI/lightning/pull/9005))
- Added Rich integration:
    * Added Rich progress bar ([#8929](https://github.com/Lightning-AI/lightning/pull/8929), [#9559](https://github.com/Lightning-AI/lightning/pull/9559))
    * Added Support for iterable datasets ([#9734](https://github.com/Lightning-AI/lightning/pull/9734))
    * Added `RichModelSummary` callback ([#9546](https://github.com/Lightning-AI/lightning/pull/9546))
    * Added `configure_columns` method to `RichProgressBar` ([#10288](https://github.com/Lightning-AI/lightning/pull/10288))
    * Added `leave` argument to `RichProgressBar` ([#10301](https://github.com/Lightning-AI/lightning/pull/10301))
- Added input validation logic for precision ([#9080](https://github.com/Lightning-AI/lightning/pull/9080))
- Added support for CPU AMP autocast ([#9084](https://github.com/Lightning-AI/lightning/pull/9084))
- Added `on_exception` callback hook ([#9183](https://github.com/Lightning-AI/lightning/pull/9183))
- Added a warning to DeepSpeed when inferring batch size ([#9221](https://github.com/Lightning-AI/lightning/pull/9221))
- Added `ModelSummary` callback ([#9344](https://github.com/Lightning-AI/lightning/pull/9344))
- Added `log_images`, `log_text` and `log_table` to `WandbLogger` ([#9545](https://github.com/Lightning-AI/lightning/pull/9545))
- Added `PL_RECONCILE_PROCESS` environment variable to enable process reconciliation regardless of cluster environment settings ([#9389](https://github.com/Lightning-AI/lightning/pull/9389))
- Added `get_device_stats` to the Accelerator interface and added its implementation for GPU and TPU ([#9586](https://github.com/Lightning-AI/lightning/pull/9586))
- Added a warning when an unknown key is encountered in the optimizer configuration, and when `OneCycleLR` is used with `"interval": "epoch"` ([#9666](https://github.com/Lightning-AI/lightning/pull/9666))
- Added `DeviceStatsMonitor` callback ([#9712](https://github.com/Lightning-AI/lightning/pull/9712))
- Added `enable_progress_bar` to the Trainer constructor ([#9664](https://github.com/Lightning-AI/lightning/pull/9664))
- Added `pl_legacy_patch` load utility for loading old checkpoints that have pickled legacy Lightning attributes ([#9166](https://github.com/Lightning-AI/lightning/pull/9166))
- Added support for `torch.use_deterministic_algorithms` ([#9121](https://github.com/Lightning-AI/lightning/pull/9121))
- Added automatic parameters tying for TPUs ([#9525](https://github.com/Lightning-AI/lightning/pull/9525))
- Added support for `torch.autograd.set_detect_anomaly` through `Trainer` constructor argument `detect_anomaly` ([#9848](https://github.com/Lightning-AI/lightning/pull/9848))
- Added `enable_model_summary` flag to Trainer ([#9699](https://github.com/Lightning-AI/lightning/pull/9699))
- Added `strategy` argument to Trainer ([#8597](https://github.com/Lightning-AI/lightning/pull/8597))
- Added `init_meta_context`, `materialize_module` utilities ([#9920](https://github.com/Lightning-AI/lightning/pull/9920))
- Added `TPUPrecisionPlugin` ([#10020](https://github.com/Lightning-AI/lightning/pull/#10020))
- Added `torch.bfloat16` support:
  * Added bfloat16 support for Lightning Trainer ([#9049](https://github.com/Lightning-AI/lightning/pull/9049))
  * Renamed `TPUHalfPrecisionPlugin` to `TPUBf16PrecisionPlugin` ([#10026](https://github.com/Lightning-AI/lightning/pull/10026))
  * Default to `precision=bf16` on CPU when `precision=16` is passed ([#10033](https://github.com/Lightning-AI/lightning/pull/10033))
  * Added support for `torch.autocast` ([#10053](https://github.com/Lightning-AI/lightning/pull/10053))
- Added `kfold` example for loop customization ([#9965](https://github.com/Lightning-AI/lightning/pull/9965))
- LightningLite:
    * Added `PrecisionPlugin.forward_context`, making it the default implementation for all `{train,val,test,predict}_step_context()` methods ([#9988](https://github.com/Lightning-AI/lightning/pull/9988))
    * Added `DDPSpawnPlugin.spawn()` for spawning new processes of a given function ([#10018](https://github.com/Lightning-AI/lightning/pull/10018), [#10022](https://github.com/Lightning-AI/lightning/pull/10022))
    * Added `TrainingTypePlugin.{_setup_model, _setup_optimizer}` methods ([#9994](https://github.com/Lightning-AI/lightning/pull/9994), [#10064](https://github.com/Lightning-AI/lightning/pull/10064))
    * Implemented `DataParallelPlugin._setup_model` ([#10010](https://github.com/Lightning-AI/lightning/pull/10010))
    * Implemented `DeepSpeedPlugin._setup_model_and_optimizers` ([#10009](https://github.com/Lightning-AI/lightning/pull/10009), [#10064](https://github.com/Lightning-AI/lightning/pull/10064))
    * Implemented `{DDPShardedPlugin,DDPShardedSpawnPlugin}._setup_model_and_optimizers` ([#10028](https://github.com/Lightning-AI/lightning/pull/10028), [#10064](https://github.com/Lightning-AI/lightning/pull/10064))
    * Added optional `model` argument to the `optimizer_step` methods in accelerators and plugins ([#10023](https://github.com/Lightning-AI/lightning/pull/10023))
    * Updated precision attributes in `DeepSpeedPlugin` ([#10164](https://github.com/Lightning-AI/lightning/pull/10164))
    * Added the ability to return a result from rank 0 in `DDPSpawnPlugin.spawn` ([#10162](https://github.com/Lightning-AI/lightning/pull/10162))
    * Added `pl.lite` package ([#10175](https://github.com/Lightning-AI/lightning/pull/10175))
    * Added `LightningLite` documentation ([#10043](https://github.com/Lightning-AI/lightning/pull/10043))
    * Added `LightningLite` examples ([#9987](https://github.com/Lightning-AI/lightning/pull/9987))
    * Make the `_LiteDataLoader` an iterator and add supports for custom dataloader ([#10279](https://github.com/Lightning-AI/lightning/pull/10279))
- Added `use_omegaconf` argument to `save_hparams_to_yaml` plugin ([#9170](https://github.com/Lightning-AI/lightning/pull/9170))
- Added `ckpt_path` argument for `Trainer.fit()` ([#10061](https://github.com/Lightning-AI/lightning/pull/10061))
- Added `auto_device_count` method to `Accelerators` ([#10222](https://github.com/Lightning-AI/lightning/pull/10222))
- Added support for `devices="auto"` ([#10264](https://github.com/Lightning-AI/lightning/pull/10264))
- Added a `filename` argument in `ModelCheckpoint.format_checkpoint_name` ([#9818](https://github.com/Lightning-AI/lightning/pull/9818))
- Added support for empty `gpus` list to run on CPU ([#10246](https://github.com/Lightning-AI/lightning/pull/10246))
- Added a warning if multiple batch sizes are found from ambiguous batch ([#10247](https://github.com/Lightning-AI/lightning/pull/10247))

### Changed

- Trainer now raises a `MisconfigurationException` when its methods are called with `ckpt_path="best"` but a checkpoint callback isn't configured ([#9841](https://github.com/Lightning-AI/lightning/pull/9841))
- Setting `Trainer(accelerator="ddp_cpu")` now does not spawn a subprocess if `num_processes` is kept `1` along with `num_nodes > 1` ([#9603](https://github.com/Lightning-AI/lightning/pull/9603))
- Module imports are now catching `ModuleNotFoundError` instead of `ImportError` ([#9867](https://github.com/Lightning-AI/lightning/pull/9867))
- `pl.loggers.neptune.NeptuneLogger` is now consistent with the new [neptune-client](https://github.com/neptune-ai/neptune-client) API; the old [neptune-client](https://github.com/neptune-ai/neptune-client) API is supported by `NeptuneClient` from the [neptune-contrib](https://github.com/neptune-ai/neptune-contrib) repo ([#6867](https://github.com/Lightning-AI/lightning/pull/6867))
- Parsing of `enums` type hyperparameters to be saved in the `haprams.yaml` file by TensorBoard and CSV loggers has been fixed and made in line with how OmegaConf parses it ([#9170](https://github.com/Lightning-AI/lightning/pull/9170))
- Parsing of the `gpus` Trainer argument has changed: `gpus="n"` (str) no longer selects the GPU index n and instead selects the first n devices ([#8770](https://github.com/Lightning-AI/lightning/pull/8770))
- `iteration_count` and other index attributes in the loops has been replaced with progress dataclasses ([#8477](https://github.com/Lightning-AI/lightning/pull/8477))
- The `trainer.lightning_module` reference is now properly set at the very beginning of a run ([#8536](https://github.com/Lightning-AI/lightning/pull/8536))
- The model weights now get loaded in all cases when the checkpoint path gets provided in validate/test/predict, regardless of whether the model instance is provided or not ([#8352](https://github.com/Lightning-AI/lightning/pull/8352))
- The `Trainer` functions `reset_{train,val,test,predict}_dataloader`, `reset_train_val_dataloaders`, and `request_dataloader` `model` argument is now optional ([#8536](https://github.com/Lightning-AI/lightning/pull/8536))
- Saved checkpoints will no longer use the type of a `Callback` as the key to avoid issues with unpickling ([#6886](https://github.com/Lightning-AI/lightning/pull/6886))
- Improved string conversion for `ResultCollection` ([#8622](https://github.com/Lightning-AI/lightning/pull/8622))
- `LightningCLI` changes:
    * `LightningCLI.init_parser` now returns the parser instance ([#8721](https://github.com/Lightning-AI/lightning/pull/8721))
    * `LightningCLI.add_core_arguments_to_parser`, `LightningCLI.parse_arguments` now take a `parser` argument ([#8721](https://github.com/Lightning-AI/lightning/pull/8721))
    * `LightningCLI.instantiate_trainer` now takes a config and a list of callbacks ([#8721](https://github.com/Lightning-AI/lightning/pull/8721))
    * Split `LightningCLI.add_core_arguments_to_parser` into `LightningCLI.add_default_arguments_to_parser` + `LightningCLI.add_core_arguments_to_parser` ([#8721](https://github.com/Lightning-AI/lightning/pull/8721))
- The accelerator and training type plugin `setup` hooks no longer have a `model` argument ([#8536](https://github.com/Lightning-AI/lightning/pull/8536))
- The accelerator and training type plugin `update_global_step` hook has been removed ([#8856](https://github.com/Lightning-AI/lightning/pull/8856))
- The coverage of `self.log`-ing in any `LightningModule` or `Callback` hook has been improved ([#8498](https://github.com/Lightning-AI/lightning/pull/8498))
- `self.log`-ing without a `Trainer` reference now raises a warning instead of an exception ([#9733](https://github.com/Lightning-AI/lightning/pull/9733))
- Removed restrictions in the Trainer that loggers can only log from rank 0; the existing logger behavior has not changed ([#8608](https://github.com/Lightning-AI/lightning/pull/8608))
- `Trainer.request_dataloader` now takes a `RunningStage` enum instance ([#8858](https://github.com/Lightning-AI/lightning/pull/8858))
- Changed `rank_zero_warn` to `NotImplementedError` in the `{train, val, test, predict}_dataloader` hooks that `Lightning(Data)Module` uses ([#9161](https://github.com/Lightning-AI/lightning/pull/9161))
- Moved `block_ddp_sync_behaviour` out of `TrainingBatchLoop` to loop utilities ([#9192](https://github.com/Lightning-AI/lightning/pull/9192))
- Executing the `optimizer_closure` is now required when overriding the `optimizer_step` hook ([#9360](https://github.com/Lightning-AI/lightning/pull/9360))
- Changed logging of `LightningModule` and `LightningDataModule` hyperparameters to raise an exception only if there are colliding keys with different values ([#9496](https://github.com/Lightning-AI/lightning/pull/9496))
- `seed_everything` now fails when an invalid seed value is passed instead of selecting a random seed ([#8787](https://github.com/Lightning-AI/lightning/pull/8787))
- The Trainer now calls `TrainingTypePlugin` collective APIs directly instead of going through the Accelerator reference ([#9677](https://github.com/Lightning-AI/lightning/pull/9677), [#9901](https://github.com/Lightning-AI/lightning/pull/9901))
- The tuner now uses a unique filename to save a temporary checkpoint ([#9682](https://github.com/Lightning-AI/lightning/pull/9682))
- Changed `HorovodPlugin.all_gather` to return a `torch.Tensor` instead of a list ([#9696](https://github.com/Lightning-AI/lightning/pull/9696))
- Changed Trainer connectors to be protected attributes:
    * Configuration Validator ([#9779](https://github.com/Lightning-AI/lightning/pull/9779))
- The `current_epoch` and `global_step` attributes now get restored irrespective of the Trainer task ([#9413](https://github.com/Lightning-AI/lightning/pull/9413))
- Trainer now raises an exception when requesting `amp_level` with native `amp_backend` ([#9755](https://github.com/Lightning-AI/lightning/pull/9755))
- Update the logic to check for accumulation steps with deepspeed ([#9826](https://github.com/Lightning-AI/lightning/pull/9826))
- `pl.utilities.grads.grad_norm` now raises an exception if parameter `norm_type <= 0` ([#9765](https://github.com/Lightning-AI/lightning/pull/9765))
- Updated error message for interactive incompatible plugins ([#9896](https://github.com/Lightning-AI/lightning/pull/9896))
- Moved the `optimizer_step` and `clip_gradients` hook from the `Accelerator` and `TrainingTypePlugin` into the `PrecisionPlugin` ([#10143](https://github.com/Lightning-AI/lightning/pull/10143), [#10029](https://github.com/Lightning-AI/lightning/pull/10029))
- `NativeMixedPrecisionPlugin` and its subclasses now take an optional `GradScaler` instance ([#10055](https://github.com/Lightning-AI/lightning/pull/10055))
- Trainer is now raising a `MisconfigurationException` instead of a warning if `Trainer.{validate/test}` is missing required methods ([#10016](https://github.com/Lightning-AI/lightning/pull/10016))
- Changed default value of the `max_steps` Trainer argument from `None` to -1 ([#9460](https://github.com/Lightning-AI/lightning/pull/9460))
- LightningModule now raises an error when calling `log(on_step=False, on_epoch=False)` ([#10227](https://github.com/Lightning-AI/lightning/pull/10227))
- Quantization aware training observers are now disabled by default during validating/testing/predicting stages ([#8540](https://github.com/Lightning-AI/lightning/pull/8540))
- Raised `MisconfigurationException` when total length of `dataloader` across ranks is zero, and give warning when total length is non-zero, but only local rank length is zero. ([#9827](https://github.com/Lightning-AI/lightning/pull/9827))
- Changed the model size calculation using `ByteCounter` ([#10123](https://github.com/Lightning-AI/lightning/pull/10123))
- Enabled `on_load_checkpoint` for `LightningDataModule` for all `trainer_fn` ([#10238](https://github.com/Lightning-AI/lightning/pull/10238))
- Allowed separate config files for parameters with class type when LightningCLI is in `subclass_mode=False` ([#10286](https://github.com/Lightning-AI/lightning/pull/10286))

### Deprecated

- Deprecated Trainer argument `terminate_on_nan` in favor of `detect_anomaly`([#9175](https://github.com/Lightning-AI/lightning/pull/9175))
- Deprecated `Trainer.terminate_on_nan` public attribute access ([#9849](https://github.com/Lightning-AI/lightning/pull/9849))
- Deprecated `LightningModule.summarize()` in favor of `pl.utilities.model_summary.summarize()` ([#8513](https://github.com/Lightning-AI/lightning/pull/8513))
- Deprecated `LightningModule.model_size` ([#8343](https://github.com/Lightning-AI/lightning/pull/8343))
- Deprecated `DataModule` properties: `train_transforms`, `val_transforms`, `test_transforms`, `size`, `dims` ([#8851](https://github.com/Lightning-AI/lightning/pull/8851))
- Deprecated `add_to_queue`, `get_from_queue` from `LightningModule` in favor of corresponding methods in the `DDPSpawnPlugin` ([#9118](https://github.com/Lightning-AI/lightning/pull/9118))
- Deprecated `LightningModule.get_progress_bar_dict` and `Trainer.progress_bar_dict` in favor of `pl.callbacks.progress.base.get_standard_metrics` and `ProgressBarBase.get_metrics` ([#8985](https://github.com/Lightning-AI/lightning/pull/8985))
- Deprecated `prepare_data_per_node` flag on Trainer and set it as a property of `DataHooks`, accessible in the `LightningModule` and `LightningDataModule` ([#8958](https://github.com/Lightning-AI/lightning/pull/8958))
- Deprecated the `TestTubeLogger` ([#9065](https://github.com/Lightning-AI/lightning/pull/9065))
- Deprecated `on_{train/val/test/predict}_dataloader()` from `LightningModule` and `LightningDataModule` ([#9098](https://github.com/Lightning-AI/lightning/pull/9098))
- Deprecated `on_keyboard_interrupt` callback hook in favor of new `on_exception` hook ([#9260](https://github.com/Lightning-AI/lightning/pull/9260))
- Deprecated passing `process_position` to the `Trainer` constructor in favor of adding the `ProgressBar` callback with `process_position` directly to the list of callbacks ([#9222](https://github.com/Lightning-AI/lightning/pull/9222))
- Deprecated passing `flush_logs_every_n_steps` as a Trainer argument, instead pass it to the logger init if supported ([#9366](https://github.com/Lightning-AI/lightning/pull/9366))
- Deprecated `LightningLoggerBase.close`, `LoggerCollection.close` in favor of `LightningLoggerBase.finalize`, `LoggerCollection.finalize` ([#9422](https://github.com/Lightning-AI/lightning/pull/9422))
- Deprecated passing `progress_bar_refresh_rate` to the `Trainer` constructor in favor of adding the `ProgressBar` callback with `refresh_rate` directly to the list of callbacks, or passing `enable_progress_bar=False` to disable the progress bar ([#9616](https://github.com/Lightning-AI/lightning/pull/9616))
- Deprecated `LightningDistributed` and moved the broadcast logic to `DDPPlugin` and `DDPSpawnPlugin` directly ([#9691](https://github.com/Lightning-AI/lightning/pull/9691))
- Deprecated passing `stochastic_weight_avg` to the `Trainer` constructor in favor of adding the `StochasticWeightAveraging` callback directly to the list of callbacks ([#8989](https://github.com/Lightning-AI/lightning/pull/8989))
- Deprecated Accelerator collective API `barrier`, `broadcast`, and `all_gather` in favor of calling the `TrainingTypePlugin` collective API directly ([#9677](https://github.com/Lightning-AI/lightning/pull/9677))
- Deprecated `checkpoint_callback` from the `Trainer` constructor in favor of `enable_checkpointing` ([#9754](https://github.com/Lightning-AI/lightning/pull/9754))
- Deprecated the `LightningModule.on_post_move_to_device` method ([#9525](https://github.com/Lightning-AI/lightning/pull/9525))
- Deprecated `pl.core.decorators.parameter_validation` in favor of `pl.utilities.parameter_tying.set_shared_parameters` ([#9525](https://github.com/Lightning-AI/lightning/pull/9525))
- Deprecated passing `weights_summary` to the `Trainer` constructor in favor of adding the `ModelSummary` callback with `max_depth` directly to the list of callbacks ([#9699](https://github.com/Lightning-AI/lightning/pull/9699))
- Deprecated `log_gpu_memory`, `gpu_metrics`, and util funcs in favor of `DeviceStatsMonitor` callback ([#9921](https://github.com/Lightning-AI/lightning/pull/9921))
- Deprecated `GPUStatsMonitor` and `XLAStatsMonitor` in favor of `DeviceStatsMonitor` callback ([#9924](https://github.com/Lightning-AI/lightning/pull/9924))
- Deprecated setting `Trainer(max_steps=None)`; To turn off the limit, set `Trainer(max_steps=-1)` (default) ([#9460](https://github.com/Lightning-AI/lightning/pull/9460))
- Deprecated access to the `AcceleratorConnector.is_slurm_managing_tasks` attribute and marked it as protected ([#10101](https://github.com/Lightning-AI/lightning/pull/10101))
- Deprecated access to the `AcceleratorConnector.configure_slurm_ddp` method and marked it as protected ([#10101](https://github.com/Lightning-AI/lightning/pull/10101))
- Deprecated passing `resume_from_checkpoint` to the `Trainer` constructor in favor of `trainer.fit(ckpt_path=)` ([#10061](https://github.com/Lightning-AI/lightning/pull/10061))
- Deprecated `ClusterEnvironment.creates_children()` in favor of `ClusterEnvironment.creates_processes_externally` (property) ([#10106](https://github.com/Lightning-AI/lightning/pull/10106))
- Deprecated `PrecisionPlugin.master_params()` in favor of `PrecisionPlugin.main_params()` ([#10105](https://github.com/Lightning-AI/lightning/pull/10105))
- Deprecated `lr_sch_names` from `LearningRateMonitor` ([#10066](https://github.com/Lightning-AI/lightning/pull/10066))
- Deprecated `ProgressBar` callback in favor of `TQDMProgressBar` ([#10134](https://github.com/Lightning-AI/lightning/pull/10134))

### Removed

- Removed deprecated `metrics` ([#8586](https://github.com/Lightning-AI/lightning/pull/8586/))
- Removed the deprecated `outputs` argument in both the `LightningModule.on_train_epoch_end` and `Callback.on_train_epoch_end` hooks ([#8587](https://github.com/Lightning-AI/lightning/pull/8587))
- Removed the deprecated `TrainerLoggingMixin` class ([#8609](https://github.com/Lightning-AI/lightning/pull/8609))
- Removed the deprecated `TrainerTrainingTricksMixin` class ([#8679](https://github.com/Lightning-AI/lightning/pull/8679))
- Removed the deprecated `optimizer_idx` from `training_step` as an accepted argument in manual optimization ([#8576](https://github.com/Lightning-AI/lightning/pull/8576))
- Removed support for the deprecated `on_save_checkpoint` signature. The hook now takes a `checkpoint` positional parameter ([#8697](https://github.com/Lightning-AI/lightning/pull/8697))
- Removed support for the deprecated `on_load_checkpoint` signature. The hook now takes a `pl_module` positional parameter ([#8697](https://github.com/Lightning-AI/lightning/pull/8697))
- Removed the deprecated `save_function` property in `ModelCheckpoint` ([#8680](https://github.com/Lightning-AI/lightning/pull/8680))
- Removed the deprecated `model` argument from `ModelCheckpoint.save_checkpoint` ([#8688](https://github.com/Lightning-AI/lightning/pull/8688))
- Removed the deprecated `sync_step` argument from `WandbLogger` ([#8763](https://github.com/Lightning-AI/lightning/pull/8763))
- Removed the deprecated `Trainer.truncated_bptt_steps` in favor of `LightningModule.truncated_bptt_steps` ([#8826](https://github.com/Lightning-AI/lightning/pull/8826))
- Removed `LightningModule.write_predictions` and `LightningModule.write_predictions_dict` ([#8850](https://github.com/Lightning-AI/lightning/pull/8850))
- Removed `on_reset_*_dataloader` hooks in TrainingType Plugins and Accelerators ([#8858](https://github.com/Lightning-AI/lightning/pull/8858))
- Removed deprecated `GradInformation` module in favor of `pl.utilities.grads` ([#8831](https://github.com/Lightning-AI/lightning/pull/8831/))
- Removed `TrainingTypePlugin.on_save` and `Accelerator.on_save` ([#9023](https://github.com/Lightning-AI/lightning/pull/9023))
- Removed `{Accelerator,TrainingTypePlugin,PrecisionPlugin}.post_optimizer_step` ([#9746](https://github.com/Lightning-AI/lightning/pull/9746))
- Removed deprecated `connect_precision_plugin` and `connect_training_type_plugin` from `Accelerator` ([#9019](https://github.com/Lightning-AI/lightning/pull/9019))
- Removed `on_train_epoch_end` from `Accelerator` ([#9035](https://github.com/Lightning-AI/lightning/pull/9035))
- Removed `InterBatchProcessor` in favor of `DataLoaderIterDataFetcher` ([#9052](https://github.com/Lightning-AI/lightning/pull/9052))
- Removed `Plugin` in `base_plugin.py` in favor of accessing `TrainingTypePlugin` and `PrecisionPlugin` directly instead ([#9066](https://github.com/Lightning-AI/lightning/pull/9066))
- Removed `teardown` from `ParallelPlugin` ([#8943](https://github.com/Lightning-AI/lightning/pull/8943))
- Removed deprecated `profiled_functions` argument from `PyTorchProfiler` ([#9178](https://github.com/Lightning-AI/lightning/pull/9178))
- Removed deprecated `pytorch_lighting.utilities.argparse_utils` module ([#9166](https://github.com/Lightning-AI/lightning/pull/9166))
- Removed deprecated property `Trainer.running_sanity_check` in favor of `Trainer.sanity_checking` ([#9209](https://github.com/Lightning-AI/lightning/pull/9209))
- Removed deprecated `BaseProfiler.output_filename` arg from it and its descendants in favor of `dirpath` and `filename` ([#9214](https://github.com/Lightning-AI/lightning/pull/9214))
- Removed deprecated property `ModelCheckpoint.period` in favor of `ModelCheckpoint.every_n_epochs` ([#9213](https://github.com/Lightning-AI/lightning/pull/9213))
- Removed deprecated `auto_move_data` decorator ([#9231](https://github.com/Lightning-AI/lightning/pull/9231))
- Removed deprecated property `LightningModule.datamodule` in favor of `Trainer.datamodule` ([#9233](https://github.com/Lightning-AI/lightning/pull/9233))
- Removed deprecated properties `DeepSpeedPlugin.cpu_offload*` in favor of `offload_optimizer`, `offload_parameters` and `pin_memory` ([#9244](https://github.com/Lightning-AI/lightning/pull/9244))
- Removed deprecated property `AcceleratorConnector.is_using_torchelastic` in favor of `TorchElasticEnvironment.is_using_torchelastic()` ([#9729](https://github.com/Lightning-AI/lightning/pull/9729))
- Removed `pl.utilities.debugging.InternalDebugger` ([#9680](https://github.com/Lightning-AI/lightning/pull/9680))
- Removed `call_configure_sharded_model_hook` property from `Accelerator` and `TrainingTypePlugin` ([#9612](https://github.com/Lightning-AI/lightning/pull/9612))
- Removed `TrainerProperties` mixin and moved property definitions directly into `Trainer` ([#9495](https://github.com/Lightning-AI/lightning/pull/9495))
- Removed a redundant warning with `ModelCheckpoint(monitor=None)` callback ([#9875](https://github.com/Lightning-AI/lightning/pull/9875))
- Remove `epoch` from `trainer.logged_metrics` ([#9904](https://github.com/Lightning-AI/lightning/pull/9904))
- Remove deprecated `distributed_backend` from `Trainer` ([#10017](https://github.com/Lightning-AI/lightning/pull/10017))
- Removed `process_idx` from the `{DDPSpawnPlugin,TPUSpawnPlugin}.new_process` methods ([#10022](https://github.com/Lightning-AI/lightning/pull/10022))
- Removed automatic patching of `{train,val,test,predict}_dataloader()` on the `LightningModule` ([#9764](https://github.com/Lightning-AI/lightning/pull/9764))
- Removed `pl.trainer.connectors.OptimizerConnector` ([#10120](https://github.com/Lightning-AI/lightning/pull/10120))

### Fixed

- Fixed ImageNet evaluation in example ([#10179](https://github.com/Lightning-AI/lightning/pull/10179))
- Fixed an issue with logger outputs not being finalized correctly after prediction runs ([#8685](https://github.com/Lightning-AI/lightning/pull/8685))
- Fixed `move_metrics_to_cpu` moving the loss to CPU while training on device ([#9308](https://github.com/Lightning-AI/lightning/pull/9308))
- Fixed incorrect main progress bar indicator when resuming training mid-epoch ([#9310](https://github.com/Lightning-AI/lightning/pull/9310))
- Fixed an issue with freeing memory of datafetchers during teardown ([#9387](https://github.com/Lightning-AI/lightning/pull/9387))
- Fixed a bug where the training step output needed to be `deepcopy`-ed ([#9349](https://github.com/Lightning-AI/lightning/pull/9349))
- Fixed an issue with freeing memory allocated by the data iterators in `Loop.on_run_end` ([#9386](https://github.com/Lightning-AI/lightning/pull/9386), [#9915](https://github.com/Lightning-AI/lightning/pull/9915))
- Fixed `BasePredictionWriter` not returning the batch indices in a non-distributed setting ([#9432](https://github.com/Lightning-AI/lightning/pull/9432))
- Fixed an error when running in XLA environments with no TPU attached ([#9572](https://github.com/Lightning-AI/lightning/pull/9572))
- Fixed check on torchmetrics logged whose `compute()` output is a multielement tensor ([#9582](https://github.com/Lightning-AI/lightning/pull/9582))
- Fixed gradient accumulation for `DDPShardedPlugin` ([#9122](https://github.com/Lightning-AI/lightning/pull/9122))
- Fixed missing DeepSpeed distributed call ([#9540](https://github.com/Lightning-AI/lightning/pull/9540))
- Fixed an issue with wrapped LightningModule during evaluation; The LightningModule no longer gets wrapped with data-parallel modules when not fitting in `DDPPlugin`, `DDPSpawnPlugin`, `DDPShardedPlugin`, `DDPSpawnShardedPlugin` ([#9096](https://github.com/Lightning-AI/lightning/pull/9096))
- Fixed `trainer.accumulate_grad_batches` to be an int on init. The default value for it is now `None` inside Trainer ([#9652](https://github.com/Lightning-AI/lightning/pull/9652))
- Fixed `broadcast` in `DDPPlugin` and `DDPSpawnPlugin` to respect the `src` input ([#9691](https://github.com/Lightning-AI/lightning/pull/9691))
- Fixed `self.log(on_epoch=True, reduce_fx=sum))` for the `on_batch_start` and `on_train_batch_start` hooks ([#9791](https://github.com/Lightning-AI/lightning/pull/9791))
- Fixed `self.log(on_epoch=True)` for the `on_batch_start` and `on_train_batch_start` hooks ([#9780](https://github.com/Lightning-AI/lightning/pull/9780))
- Fixed restoring training state during `Trainer.fit` only ([#9413](https://github.com/Lightning-AI/lightning/pull/9413))
- Fixed DeepSpeed and Lightning both calling the scheduler ([#9788](https://github.com/Lightning-AI/lightning/pull/9788))
- Fixed missing arguments when saving hyperparameters from the parent class but not from the child class ([#9800](https://github.com/Lightning-AI/lightning/pull/9800))
- Fixed DeepSpeed GPU device IDs ([#9847](https://github.com/Lightning-AI/lightning/pull/9847))
- Reset `val_dataloader` in `tuner/batch_size_scaling` ([#9857](https://github.com/Lightning-AI/lightning/pull/9857))
- Fixed use of `LightningCLI` in computer_vision_fine_tuning.py example ([#9934](https://github.com/Lightning-AI/lightning/pull/9934))
- Fixed issue with non-init dataclass fields in `apply_to_collection` ([#9963](https://github.com/Lightning-AI/lightning/pull/9963))
- Reset `val_dataloader` in `tuner/batch_size_scaling` for binsearch ([#9975](https://github.com/Lightning-AI/lightning/pull/9975))
- Fixed logic to check for spawn in dataloader `TrainerDataLoadingMixin._worker_check` ([#9902](https://github.com/Lightning-AI/lightning/pull/9902))
- Fixed `train_dataloader` getting loaded twice when resuming from a checkpoint during `Trainer.fit()` ([#9671](https://github.com/Lightning-AI/lightning/pull/9671))
- Fixed `LearningRateMonitor` logging with multiple param groups optimizer with no scheduler ([#10044](https://github.com/Lightning-AI/lightning/pull/10044))
- Fixed undesired side effects being caused by `Trainer` patching dataloader methods on the `LightningModule` ([#9764](https://github.com/Lightning-AI/lightning/pull/9764))
- Fixed gradients not being unscaled when clipping or logging the gradient norm ([#9287](https://github.com/Lightning-AI/lightning/pull/9287))
- Fixed `on_before_optimizer_step` getting called before the optimizer closure (including backward) has run ([#10167](https://github.com/Lightning-AI/lightning/pull/10167))
- Fixed monitor value in `ModelCheckpoint` getting moved to the wrong device in a special case where it becomes NaN ([#10118](https://github.com/Lightning-AI/lightning/pull/10118))
- Fixed creation of `dirpath` in `BaseProfiler` if it doesn't exist ([#10073](https://github.com/Lightning-AI/lightning/pull/10073))
- Fixed incorrect handling of sigterm ([#10189](https://github.com/Lightning-AI/lightning/pull/10189))
- Fixed bug where `log(on_step=True, on_epoch=True, sync_dist=True)` wouldn't reduce the value on step ([#10227](https://github.com/Lightning-AI/lightning/pull/10227))
- Fixed an issue with `pl.utilities.seed.reset_seed` converting the `PL_SEED_WORKERS` environment variable to `bool` ([#10099](https://github.com/Lightning-AI/lightning/pull/10099))
- Fixed iterating over a logger collection when `fast_dev_run > 0` ([#10232](https://github.com/Lightning-AI/lightning/pull/10232))
- Fixed `batch_size` in `ResultCollection` not being reset to 1 on epoch end ([#10242](https://github.com/Lightning-AI/lightning/pull/10242))
- Fixed `distrib_type` not being set when training plugin instances are being passed to the Trainer ([#10251](https://github.com/Lightning-AI/lightning/pull/10251))


## [1.4.9] - 2021-09-30

- Fixed `lr_find` to generate same results on multiple calls ([#9704](https://github.com/Lightning-AI/lightning/pull/9704))
- Fixed `reset` metrics on validation epoch end ([#9717](https://github.com/Lightning-AI/lightning/pull/9717))
- Fixed input validation for `gradient_clip_val`, `gradient_clip_algorithm`, `track_grad_norm` and `terminate_on_nan` Trainer arguments ([#9595](https://github.com/Lightning-AI/lightning/pull/9595))
- Reset metrics before each task starts ([#9410](https://github.com/Lightning-AI/lightning/pull/9410))


## [1.4.8] - 2021-09-22

- Fixed error reporting in DDP process reconciliation when processes are launched by an external agent ([#9389](https://github.com/Lightning-AI/lightning/pull/9389))
- Added PL_RECONCILE_PROCESS environment variable to enable process reconciliation regardless of cluster environment settings ([#9389](https://github.com/Lightning-AI/lightning/pull/9389))
- Fixed `add_argparse_args` raising `TypeError` when args are typed as `typing.Generic` in Python 3.6 ([#9554](https://github.com/Lightning-AI/lightning/pull/9554))
- Fixed back-compatibility for saving hyperparameters from a single container and inferring its argument name by reverting [#9125](https://github.com/Lightning-AI/lightning/pull/9125) ([#9642](https://github.com/Lightning-AI/lightning/pull/9642))


## [1.4.7] - 2021-09-14

- Fixed logging of nan parameters ([#9364](https://github.com/Lightning-AI/lightning/pull/9364))
- Fixed `replace_sampler` missing the batch size under specific conditions ([#9367](https://github.com/Lightning-AI/lightning/pull/9367))
- Pass init args to ShardedDataParallel ([#9483](https://github.com/Lightning-AI/lightning/pull/9483))
- Fixed collision of user argument when using ShardedDDP ([#9512](https://github.com/Lightning-AI/lightning/pull/9512))
- Fixed DeepSpeed crash for RNNs ([#9489](https://github.com/Lightning-AI/lightning/pull/9489))


## [1.4.6] - 2021-09-07

- Fixed an issues with export to ONNX format when a model has multiple inputs ([#8800](https://github.com/Lightning-AI/lightning/pull/8800))
- Removed deprecation warnings being called for `on_{task}_dataloader` ([#9279](https://github.com/Lightning-AI/lightning/pull/9279))
- Fixed save/load/resume from checkpoint for DeepSpeed Plugin (
    [#8397](https://github.com/Lightning-AI/lightning/pull/8397),
    [#8644](https://github.com/Lightning-AI/lightning/pull/8644),
    [#8627](https://github.com/Lightning-AI/lightning/pull/8627))
- Fixed `EarlyStopping` running on train epoch end when `check_val_every_n_epoch>1` is set ([#9156](https://github.com/Lightning-AI/lightning/pull/9156))
- Fixed an issue with logger outputs not being finalized correctly after prediction runs ([#8333](https://github.com/Lightning-AI/lightning/pull/8333))
- Fixed the Apex and DeepSpeed plugin closure running after the `on_before_optimizer_step` hook ([#9288](https://github.com/Lightning-AI/lightning/pull/9288))
- Fixed the Native AMP plugin closure not running with manual optimization ([#9288](https://github.com/Lightning-AI/lightning/pull/9288))
- Fixed bug where data-loading functions where not getting the correct running stage passed ([#8858](https://github.com/Lightning-AI/lightning/pull/8858))
- Fixed intra-epoch evaluation outputs staying in memory when the respective `*_epoch_end` hook wasn't overridden ([#9261](https://github.com/Lightning-AI/lightning/pull/9261))
- Fixed error handling in DDP process reconciliation when `_sync_dir` was not initialized ([#9267](https://github.com/Lightning-AI/lightning/pull/9267))
- Fixed PyTorch Profiler not enabled for manual optimization ([#9316](https://github.com/Lightning-AI/lightning/pull/9316))
- Fixed inspection of other args when a container is specified in `save_hyperparameters` ([#9125](https://github.com/Lightning-AI/lightning/pull/9125))
- Fixed signature of `Timer.on_train_epoch_end` and `StochasticWeightAveraging.on_train_epoch_end` to prevent unwanted deprecation warnings ([#9347](https://github.com/Lightning-AI/lightning/pull/9347))


## [1.4.5] - 2021-08-31

- Fixed reduction using `self.log(sync_dict=True, reduce_fx={mean,max})` ([#9142](https://github.com/Lightning-AI/lightning/pull/9142))
- Fixed not setting a default value for `max_epochs` if `max_time` was specified on the `Trainer` constructor ([#9072](https://github.com/Lightning-AI/lightning/pull/9072))
- Fixed the CometLogger, no longer modifies the metrics in place. Instead creates a copy of metrics before performing any operations ([#9150](https://github.com/Lightning-AI/lightning/pull/9150))
- Fixed `DDP` "CUDA error: initialization error" due to a `copy` instead of `deepcopy` on `ResultCollection` ([#9239](https://github.com/Lightning-AI/lightning/pull/9239))


## [1.4.4] - 2021-08-24

- Fixed a bug in the binary search mode of auto batch size scaling where exception was raised if the first trainer run resulted in OOM ([#8954](https://github.com/Lightning-AI/lightning/pull/8954))
- Fixed a bug causing logging with `log_gpu_memory='min_max'` not working ([#9013](https://github.com/Lightning-AI/lightning/pull/9013))


## [1.4.3] - 2021-08-17

- Fixed plateau scheduler stepping on incomplete epoch ([#8861](https://github.com/Lightning-AI/lightning/pull/8861))
- Fixed infinite loop with `CycleIterator` and multiple loaders ([#8889](https://github.com/Lightning-AI/lightning/pull/8889))
- Fixed `StochasticWeightAveraging` with a list of learning rates not applying them to each param group ([#8747](https://github.com/Lightning-AI/lightning/pull/8747))
- Restore original loaders if replaced by entrypoint ([#8885](https://github.com/Lightning-AI/lightning/pull/8885))
- Fixed lost reference to `_Metadata` object in `ResultMetricCollection` ([#8932](https://github.com/Lightning-AI/lightning/pull/8932))
- Ensure the existence of `DDPPlugin._sync_dir` in `reconciliate_processes` ([#8939](https://github.com/Lightning-AI/lightning/pull/8939))


## [1.4.2] - 2021-08-10

- Fixed recursive call for `apply_to_collection(include_none=False)` ([#8719](https://github.com/Lightning-AI/lightning/pull/8719))
- Fixed truncated backprop through time enablement when set as a property on the LightningModule and not the Trainer ([#8804](https://github.com/Lightning-AI/lightning/pull/8804/))
- Fixed comments and exception message for metrics_to_scalars ([#8782](https://github.com/Lightning-AI/lightning/pull/8782/))
- Fixed typo error in LightningLoggerBase.after_save_checkpoint docstring ([#8737](https://github.com/Lightning-AI/lightning/pull/8737/))


## [1.4.1] - 2021-08-03

- Fixed `trainer.fit_loop.split_idx` always returning `None` ([#8601](https://github.com/Lightning-AI/lightning/pull/8601))
- Fixed references for `ResultCollection.extra` ([#8622](https://github.com/Lightning-AI/lightning/pull/8622))
- Fixed reference issues during epoch end result collection ([#8621](https://github.com/Lightning-AI/lightning/pull/8621))
- Fixed horovod auto-detection when horovod is not installed and the launcher is `mpirun` ([#8610](https://github.com/Lightning-AI/lightning/pull/8610))
- Fixed an issue with `training_step` outputs not getting collected correctly for `training_epoch_end` ([#8613](https://github.com/Lightning-AI/lightning/pull/8613))
- Fixed distributed types support for CPUs ([#8667](https://github.com/Lightning-AI/lightning/pull/8667))
- Fixed a deadlock issue with DDP and torchelastic ([#8655](https://github.com/Lightning-AI/lightning/pull/8655))
- Fixed `accelerator=ddp` choice for CPU ([#8645](https://github.com/Lightning-AI/lightning/pull/8645))


## [1.4.0] - 2021-07-27

### Added

- Added `extract_batch_size` utility and corresponding tests to extract batch dimension from multiple batch types ([#8357](https://github.com/Lightning-AI/lightning/pull/8357/))
- Added support for named parameter groups in `LearningRateMonitor` ([#7987](https://github.com/Lightning-AI/lightning/pull/7987))
- Added `dataclass` support for `pl.utilities.apply_to_collection` ([#7935](https://github.com/Lightning-AI/lightning/pull/7935))
- Added support to `LightningModule.to_torchscript` for saving to custom filesystems with `fsspec` ([#7617](https://github.com/Lightning-AI/lightning/pull/7617))
- Added `KubeflowEnvironment` for use with the `PyTorchJob` operator in Kubeflow
- Added LightningCLI support for config files on object stores ([#7521](https://github.com/Lightning-AI/lightning/pull/7521))
- Added `ModelPruning(prune_on_train_epoch_end=True|False)` to choose when to apply pruning ([#7704](https://github.com/Lightning-AI/lightning/pull/7704))
- Added support for checkpointing based on a provided time interval during training ([#7515](https://github.com/Lightning-AI/lightning/pull/7515))
- Progress tracking
  * Added dataclasses for progress tracking ([#6603](https://github.com/Lightning-AI/lightning/pull/6603),
    [#7574](https://github.com/Lightning-AI/lightning/pull/7574),
    [#8140](https://github.com/Lightning-AI/lightning/pull/8140),
    [#8362](https://github.com/Lightning-AI/lightning/pull/8362))
  * Add `{,load_}state_dict` to the progress tracking dataclasses ([#8140](https://github.com/Lightning-AI/lightning/pull/8140))
  * Connect the progress tracking dataclasses to the loops ([#8244](https://github.com/Lightning-AI/lightning/pull/8244),
    [#8362](https://github.com/Lightning-AI/lightning/pull/8362))
  * Do not reset the progress tracking dataclasses total counters ([#8475](https://github.com/Lightning-AI/lightning/pull/8475))
- Added support for passing a `LightningDataModule` positionally as the second argument to `trainer.{validate,test,predict}` ([#7431](https://github.com/Lightning-AI/lightning/pull/7431))
- Added argument `trainer.predict(ckpt_path)` ([#7430](https://github.com/Lightning-AI/lightning/pull/7430))
- Added `clip_grad_by_value` support for TPUs ([#7025](https://github.com/Lightning-AI/lightning/pull/7025))
- Added support for passing any class to `is_overridden` ([#7918](https://github.com/Lightning-AI/lightning/pull/7918))
- Added `sub_dir` parameter to `TensorBoardLogger` ([#6195](https://github.com/Lightning-AI/lightning/pull/6195))
- Added correct `dataloader_idx` to batch transfer hooks ([#6241](https://github.com/Lightning-AI/lightning/pull/6241))
- Added `include_none=bool` argument to `apply_to_collection` ([#7769](https://github.com/Lightning-AI/lightning/pull/7769))
- Added `apply_to_collections` to apply a function to two zipped collections ([#7769](https://github.com/Lightning-AI/lightning/pull/7769))
- Added `ddp_fully_sharded` support ([#7487](https://github.com/Lightning-AI/lightning/pull/7487))
- Added `should_rank_save_checkpoint` property to Training Plugins ([#7684](https://github.com/Lightning-AI/lightning/pull/7684))
- Added `log_grad_norm` hook to `LightningModule` to customize the logging of gradient norms ([#7873](https://github.com/Lightning-AI/lightning/pull/7873))
- Added `save_config_filename` init argument to `LightningCLI` to ease resolving name conflicts ([#7741](https://github.com/Lightning-AI/lightning/pull/7741))
- Added `save_config_overwrite` init argument to `LightningCLI` to ease overwriting existing config files ([#8059](https://github.com/Lightning-AI/lightning/pull/8059))
- Added reset dataloader hooks to Training Plugins and Accelerators ([#7861](https://github.com/Lightning-AI/lightning/pull/7861))
- Added trainer stage hooks for Training Plugins and Accelerators ([#7864](https://github.com/Lightning-AI/lightning/pull/7864))
- Added the `on_before_optimizer_step` hook ([#8048](https://github.com/Lightning-AI/lightning/pull/8048))
- Added IPU Accelerator ([#7867](https://github.com/Lightning-AI/lightning/pull/7867))
- Fault-tolerant training
    * Added `{,load_}state_dict` to `ResultCollection` ([#7948](https://github.com/Lightning-AI/lightning/pull/7948))
    * Added `{,load_}state_dict` to `Loops` ([#8197](https://github.com/Lightning-AI/lightning/pull/8197))
    * Added `FastForwardSampler` and `CaptureIterableDataset` ([#8307](https://github.com/Lightning-AI/lightning/pull/8307))
    * Set `Loop.restarting=False` at the end of the first iteration ([#8362](https://github.com/Lightning-AI/lightning/pull/8362))
    * Save the loops state with the checkpoint (opt-in) ([#8362](https://github.com/Lightning-AI/lightning/pull/8362))
    * Save a checkpoint to restore the state on exception (opt-in) ([#8362](https://github.com/Lightning-AI/lightning/pull/8362))
    * Added `state_dict` and `load_state_dict` utilities for `CombinedLoader` + utilities for dataloader ([#8364](https://github.com/Lightning-AI/lightning/pull/8364))
- Added `rank_zero_only` to `LightningModule.log` function ([#7966](https://github.com/Lightning-AI/lightning/pull/7966))
- Added `metric_attribute` to `LightningModule.log` function ([#7966](https://github.com/Lightning-AI/lightning/pull/7966))
- Added a warning if `Trainer(log_every_n_steps)` is a value too high for the training dataloader ([#7734](https://github.com/Lightning-AI/lightning/pull/7734))
- Added LightningCLI support for argument links applied on instantiation ([#7895](https://github.com/Lightning-AI/lightning/pull/7895))
- Added LightningCLI support for configurable callbacks that should always be present ([#7964](https://github.com/Lightning-AI/lightning/pull/7964))
- Added DeepSpeed Infinity Support, and updated to DeepSpeed 0.4.0 ([#7234](https://github.com/Lightning-AI/lightning/pull/7234))
- Added support for `torch.nn.UninitializedParameter` in `ModelSummary` ([#7642](https://github.com/Lightning-AI/lightning/pull/7642))
- Added support `LightningModule.save_hyperparameters` when `LightningModule` is a dataclass ([#7992](https://github.com/Lightning-AI/lightning/pull/7992))
- Added support for overriding `optimizer_zero_grad` and `optimizer_step` when using accumulate_grad_batches ([#7980](https://github.com/Lightning-AI/lightning/pull/7980))
- Added `logger` boolean flag to `save_hyperparameters` ([#7960](https://github.com/Lightning-AI/lightning/pull/7960))
- Added support for calling scripts using the module syntax (`python -m package.script`) ([#8073](https://github.com/Lightning-AI/lightning/pull/8073))
- Added support for optimizers and learning rate schedulers to `LightningCLI` ([#8093](https://github.com/Lightning-AI/lightning/pull/8093))
- Added XLA Profiler ([#8014](https://github.com/Lightning-AI/lightning/pull/8014))
- Added `PrecisionPlugin.{pre,post}_backward` ([#8328](https://github.com/Lightning-AI/lightning/pull/8328))
- Added `on_load_checkpoint` and `on_save_checkpoint` hooks to the `PrecisionPlugin` base class ([#7831](https://github.com/Lightning-AI/lightning/pull/7831))
- Added `max_depth` parameter in `ModelSummary` ([#8062](https://github.com/Lightning-AI/lightning/pull/8062))
- Added `XLAStatsMonitor` callback ([#8235](https://github.com/Lightning-AI/lightning/pull/8235))
- Added `restore` function and `restarting` attribute to base `Loop` ([#8247](https://github.com/Lightning-AI/lightning/pull/8247))
- Added support for `save_hyperparameters` in `LightningDataModule` ([#3792](https://github.com/Lightning-AI/lightning/pull/3792))
- Added the `ModelCheckpoint(save_on_train_epoch_end)` to choose when to run the saving logic ([#8389](https://github.com/Lightning-AI/lightning/pull/8389))
- Added `LSFEnvironment` for distributed training with the LSF resource manager `jsrun` ([#5102](https://github.com/Lightning-AI/lightning/pull/5102))
- Added support for `accelerator='cpu'|'gpu'|'tpu'|'ipu'|'auto'` ([#7808](https://github.com/Lightning-AI/lightning/pull/7808))
- Added `tpu_spawn_debug` to plugin registry ([#7933](https://github.com/Lightning-AI/lightning/pull/7933))
- Enabled traditional/manual launching of DDP processes through `LOCAL_RANK` and `NODE_RANK` environment variable assignments ([#7480](https://github.com/Lightning-AI/lightning/pull/7480))
- Added `quantize_on_fit_end` argument to `QuantizationAwareTraining` ([#8464](https://github.com/Lightning-AI/lightning/pull/8464))
- Added experimental support for loop specialization ([#8226](https://github.com/Lightning-AI/lightning/pull/8226))
- Added support for `devices` flag to Trainer ([#8440](https://github.com/Lightning-AI/lightning/pull/8440))
- Added private `prevent_trainer_and_dataloaders_deepcopy` context manager on the `LightningModule` ([#8472](https://github.com/Lightning-AI/lightning/pull/8472))
- Added support for providing callables to the Lightning CLI instead of types ([#8400](https://github.com/Lightning-AI/lightning/pull/8400))

### Changed

- Decoupled device parsing logic from Accelerator connector to Trainer ([#8180](https://github.com/Lightning-AI/lightning/pull/8180))
- Changed the `Trainer`'s `checkpoint_callback` argument to allow only boolean values ([#7539](https://github.com/Lightning-AI/lightning/pull/7539))
- Log epoch metrics before the `on_evaluation_end` hook ([#7272](https://github.com/Lightning-AI/lightning/pull/7272))
- Explicitly disallow calling `self.log(on_epoch=False)` during epoch-only or single-call hooks ([#7874](https://github.com/Lightning-AI/lightning/pull/7874))
- Changed these `Trainer` methods to be protected: `call_setup_hook`, `call_configure_sharded_model`, `pre_dispatch`, `dispatch`, `post_dispatch`, `call_teardown_hook`, `run_train`, `run_sanity_check`, `run_evaluate`, `run_evaluation`, `run_predict`, `track_output_for_epoch_end`
- Changed `metrics_to_scalars` to work with any collection or value ([#7888](https://github.com/Lightning-AI/lightning/pull/7888))
- Changed `clip_grad_norm` to use `torch.nn.utils.clip_grad_norm_` ([#7025](https://github.com/Lightning-AI/lightning/pull/7025))
- Validation is now always run inside the training epoch scope ([#7357](https://github.com/Lightning-AI/lightning/pull/7357))
- `ModelCheckpoint` now runs at the end of the training epoch by default ([#8389](https://github.com/Lightning-AI/lightning/pull/8389))
- `EarlyStopping` now runs at the end of the training epoch by default ([#8286](https://github.com/Lightning-AI/lightning/pull/8286))
- Refactored Loops
    * Moved attributes `global_step`, `current_epoch`, `max/min_steps`, `max/min_epochs`, `batch_idx`, and `total_batch_idx` to TrainLoop ([#7437](https://github.com/Lightning-AI/lightning/pull/7437))
    * Refactored result handling in training loop ([#7506](https://github.com/Lightning-AI/lightning/pull/7506))
    * Moved attributes `hiddens` and `split_idx` to TrainLoop ([#7507](https://github.com/Lightning-AI/lightning/pull/7507))
    * Refactored the logic around manual and automatic optimization inside the optimizer loop ([#7526](https://github.com/Lightning-AI/lightning/pull/7526))
    * Simplified "should run validation" logic ([#7682](https://github.com/Lightning-AI/lightning/pull/7682))
    * Simplified logic for updating the learning rate for schedulers ([#7682](https://github.com/Lightning-AI/lightning/pull/7682))
    * Removed the `on_epoch` guard from the "should stop" validation check ([#7701](https://github.com/Lightning-AI/lightning/pull/7701))
    * Refactored internal loop interface; added new classes `FitLoop`, `TrainingEpochLoop`, `TrainingBatchLoop` ([#7871](https://github.com/Lightning-AI/lightning/pull/7871), [#8077](https://github.com/Lightning-AI/lightning/pull/8077))
    * Removed `pl.trainer.training_loop` ([#7985](https://github.com/Lightning-AI/lightning/pull/7985))
    * Refactored evaluation loop interface; added new classes `DataLoaderLoop`, `EvaluationLoop`, `EvaluationEpochLoop` ([#7990](https://github.com/Lightning-AI/lightning/pull/7990), [#8077](https://github.com/Lightning-AI/lightning/pull/8077))
    * Removed `pl.trainer.evaluation_loop` ([#8056](https://github.com/Lightning-AI/lightning/pull/8056))
    * Restricted public access to several internal functions ([#8024](https://github.com/Lightning-AI/lightning/pull/8024))
    * Refactored trainer `_run_*` functions and separate evaluation loops ([#8065](https://github.com/Lightning-AI/lightning/pull/8065))
    * Refactored prediction loop interface; added new classes `PredictionLoop`, `PredictionEpochLoop` ([#7700](https://github.com/Lightning-AI/lightning/pull/7700), [#8077](https://github.com/Lightning-AI/lightning/pull/8077))
    * Removed `pl.trainer.predict_loop` ([#8094](https://github.com/Lightning-AI/lightning/pull/8094))
    * Moved result teardown to the loops ([#8245](https://github.com/Lightning-AI/lightning/pull/8245))
    * Improve `Loop` API to better handle children `state_dict` and `progress` ([#8334](https://github.com/Lightning-AI/lightning/pull/8334))
- Refactored logging
    * Renamed and moved `core/step_result.py` to `trainer/connectors/logger_connector/result.py` ([#7736](https://github.com/Lightning-AI/lightning/pull/7736))
    * Dramatically simplify the `LoggerConnector` ([#7882](https://github.com/Lightning-AI/lightning/pull/7882))
    * `trainer.{logged,progress_bar,callback}_metrics` are now updated on-demand ([#7882](https://github.com/Lightning-AI/lightning/pull/7882))
    * Completely overhaul the `Result` object in favor of `ResultMetric` ([#7882](https://github.com/Lightning-AI/lightning/pull/7882))
    * Improve epoch-level reduction time and overall memory usage ([#7882](https://github.com/Lightning-AI/lightning/pull/7882))
    * Allow passing `self.log(batch_size=...)` ([#7891](https://github.com/Lightning-AI/lightning/pull/7891))
    * Each of the training loops now keeps its own results collection ([#7891](https://github.com/Lightning-AI/lightning/pull/7891))
    * Remove `EpochResultStore` and `HookResultStore` in favor of `ResultCollection` ([#7909](https://github.com/Lightning-AI/lightning/pull/7909))
    * Remove `MetricsHolder` ([#7909](https://github.com/Lightning-AI/lightning/pull/7909))
- Moved `ignore_scalar_return_in_dp` warning suppression to the DataParallelPlugin class ([#7421](https://github.com/Lightning-AI/lightning/pull/7421/))
- Changed the behaviour when logging evaluation step metrics to no longer append `/epoch_*` to the metric name ([#7351](https://github.com/Lightning-AI/lightning/pull/7351))
- Raised `ValueError` when a `None` value is `self.log`-ed ([#7771](https://github.com/Lightning-AI/lightning/pull/7771))
- Changed `resolve_training_type_plugins` to allow setting `num_nodes` and `sync_batchnorm` from `Trainer` setting ([#7026](https://github.com/Lightning-AI/lightning/pull/7026))
- Default `seed_everything(workers=True)` in the `LightningCLI` ([#7504](https://github.com/Lightning-AI/lightning/pull/7504))
- Changed `model.state_dict()` in `CheckpointConnector` to allow `training_type_plugin` to customize the model's `state_dict()` ([#7474](https://github.com/Lightning-AI/lightning/pull/7474))
- `MLflowLogger` now uses the env variable `MLFLOW_TRACKING_URI` as default tracking URI ([#7457](https://github.com/Lightning-AI/lightning/pull/7457))
- Changed `Trainer` arg and functionality from `reload_dataloaders_every_epoch` to `reload_dataloaders_every_n_epochs` ([#5043](https://github.com/Lightning-AI/lightning/pull/5043))
- Changed `WandbLogger(log_model={True/'all'})` to log models as artifacts ([#6231](https://github.com/Lightning-AI/lightning/pull/6231))
- MLFlowLogger now accepts `run_name` as an constructor argument ([#7622](https://github.com/Lightning-AI/lightning/pull/7622))
- Changed `teardown()` in `Accelerator` to allow `training_type_plugin` to customize `teardown` logic ([#7579](https://github.com/Lightning-AI/lightning/pull/7579))
- `Trainer.fit` now raises an error when using manual optimization with unsupported features such as `gradient_clip_val` or `accumulate_grad_batches` ([#7788](https://github.com/Lightning-AI/lightning/pull/7788))
- Accelerator hooks are called regardless if `LightningModule` overrides the same hooks ([#7826](https://github.com/Lightning-AI/lightning/pull/7826))
- Moved profilers to their own file ([#7822](https://github.com/Lightning-AI/lightning/pull/7822))
- The `on_after_backward` hook is now called on accumulating iterations. Use the `on_before_optimizer_step` hook to mimic the old behaviour ([#8328](https://github.com/Lightning-AI/lightning/pull/8328))
- The mixed precision loss is no longer unscaled before the `on_after_backward` hook. Use the `on_before_optimizer_step` hook to mimic the old behaviour  ([#8328](https://github.com/Lightning-AI/lightning/pull/8328))
- The `TrainingTypePlugin.{pre,post}_backward` hooks no longer take the `optimizer, opt_idx, should_accumulate` arguments ([#8328](https://github.com/Lightning-AI/lightning/pull/8328))
- The `PrecisionPlugin.backward` hooks no longer returns a value ([#8328](https://github.com/Lightning-AI/lightning/pull/8328))
- The `PrecisionPlugin.backward` hooks no longer takes a `should_accumulate` argument ([#8328](https://github.com/Lightning-AI/lightning/pull/8328))
- Added the `on_before_backward` hook ([#7865](https://github.com/Lightning-AI/lightning/pull/7865))
- `LightningCLI` now aborts with a clearer message if config already exists and disables save config during `fast_dev_run`([#7963](https://github.com/Lightning-AI/lightning/pull/7963))
- Saved the `LightningCLI` config on `setup` and only on the main process ([#8017](https://github.com/Lightning-AI/lightning/pull/8017))
- Dropped the `LightningCLI` `ArgumentParser` when pickling ([#8017](https://github.com/Lightning-AI/lightning/pull/8017))
- Skip `broadcast` if distributed not initialized for the spawn plugins ([#8017](https://github.com/Lightning-AI/lightning/pull/8017))
- `Trainer(resume_from_checkpoint=...)` now restores the model directly after `LightningModule.setup()`, which is before `LightningModule.configure_sharded_model()` ([#7652](https://github.com/Lightning-AI/lightning/pull/7652))
- Moved `torch.cuda.set_device()` to enable collective calls earlier in setup ([#8312](https://github.com/Lightning-AI/lightning/pull/8312))
- Used XLA utility API to move data to CPU (Single TPU core) ([#8078](https://github.com/Lightning-AI/lightning/pull/8078))
- Improved error messages in `replace_sampler` when the `DataLoader` attributes are not included in the signature or the signature is missing optional arguments ([#8519](https://github.com/Lightning-AI/lightning/pull/8519))
- Moved `DeviceDtypeModuleMixin` and `HyperparametersMixin` mixin to `core` ([#8396](https://github.com/Lightning-AI/lightning/pull/8396))
- Return the `default_root_dir` as the `log_dir` when the logger is a `LoggerCollection` ([#8187](https://github.com/Lightning-AI/lightning/pull/8187))

### Deprecated

- Deprecated `LightningModule.loaded_optimizer_states_dict` ([#8229](https://github.com/Lightning-AI/lightning/pull/8229))
- Standardized the dataloaders arguments of `trainer.{fit,valdiate,test,tune}` ([#7431](https://github.com/Lightning-AI/lightning/pull/7431))
- Deprecated `DataModule` properties: `has_prepared_data`, `has_setup_fit`, `has_setup_validate`, `has_setup_test`, `has_setup_predict`, `has_teardown_fit`, `has_teardown_validate`, `has_teardown_test`, `has_teardown_predict` ([#7657](https://github.com/Lightning-AI/lightning/pull/7657/))
- Deprecated `TrainerModelHooksMixin` in favor of `pl.utilities.signature_utils` ([#7422](https://github.com/Lightning-AI/lightning/pull/7422))
- Deprecated `num_nodes` and `sync_batchnorm` arguments in `DDPPlugin` and `DDPSpawnPlugin` ([#7026](https://github.com/Lightning-AI/lightning/pull/7026))
- Deprecated `self.log(sync_dist_op)` in favor of `self.log(reduce_fx)`. ([#7891](https://github.com/Lightning-AI/lightning/pull/7891))
- Deprecated `is_overridden(model=...)` in favor of `is_overridden(instance=...)` ([#7918](https://github.com/Lightning-AI/lightning/pull/7918))
- Deprecated automatically detaching returned extras with grads ([#7994](https://github.com/Lightning-AI/lightning/pull/7994))
- Deprecated default value of `monitor` argument in EarlyStopping callback to enforce `monitor` as a required argument ([#7907](https://github.com/Lightning-AI/lightning/pull/7907))
- Deprecated importing `rank_zero_{warn,deprecation}` directly from `pl.utilities.distributed` ([#8085](https://github.com/Lightning-AI/lightning/pull/8085))
- Deprecated the use of `CheckpointConnector.hpc_load()` in favor of `CheckpointConnector.restore()` ([#7652](https://github.com/Lightning-AI/lightning/pull/7652))
- Deprecated `ModelCheckpoint(every_n_val_epochs)` in favor of `ModelCheckpoint(every_n_epochs)` ([#8383](https://github.com/Lightning-AI/lightning/pull/8383))
- Deprecated `DDPPlugin.task_idx` in favor of `DDPPlugin.local_rank` ([#8203](https://github.com/Lightning-AI/lightning/pull/8203))
- Deprecated the `Trainer.train_loop` property in favor of `Trainer.fit_loop` ([#8025](https://github.com/Lightning-AI/lightning/pull/8025))
- Deprecated the `Trainer.disable_validation` property in favor of `not Trainer.enable_validation` ([#8291](https://github.com/Lightning-AI/lightning/pull/8291))
- Deprecated `mode` parameter in `ModelSummary` in favor of `max_depth` ([#8062](https://github.com/Lightning-AI/lightning/pull/8062))
- Deprecated `reload_dataloaders_every_epoch` argument of `Trainer` in favor of `reload_dataloaders_every_n_epochs` ([#5043](https://github.com/Lightning-AI/lightning/pull/5043))
- Deprecated `distributed_backend` argument for `Trainer` ([#8575](https://github.com/Lightning-AI/lightning/pull/8575))

### Removed

- Dropped official support/testing for PyTorch <1.6 ([#8288](https://github.com/Lightning-AI/lightning/pull/8288))
- Removed `ProfilerConnector` ([#7654](https://github.com/Lightning-AI/lightning/pull/7654))
- Pruned deprecated classif. metrics from `pl.metrics.functional.classification` ([#7499](https://github.com/Lightning-AI/lightning/pull/7499))
- Removed deprecated data parallel classes `LightningDataParallel` and `LightningDistributedDataParallel` from `pl.overrides.data_parallel` ([#7510](https://github.com/Lightning-AI/lightning/pull/7510))
- Removed deprecated trainer attributes - `get_model` and `accelerator_backend` ([#7502](https://github.com/Lightning-AI/lightning/pull/7502))
- Removed support for automatically monitoring the `val_loss` key with `ModelCheckpoint`. Pass your `monitor` of choice to the `ModelCheckpoint` instance instead ([#8293](https://github.com/Lightning-AI/lightning/pull/8293))
- Removed support for `self.log(tbptt_reduce_fx)` and `self.log(tbptt_pad_token)`. Please, open a discussion explaining your use-case if you relied on these. ([#7644](https://github.com/Lightning-AI/lightning/pull/7644))
- Removed deprecated utils modules `model_utils`, `warning_utils`, `xla_device_utils` and partially `argparse_utils` ([#7503](https://github.com/Lightning-AI/lightning/pull/7503))
- Removed `RPCPlugin` and `RPCSequentialPlugin`. If you were successfully using these plugins, please open a GitHub discussion about your use case ([#8101](https://github.com/Lightning-AI/lightning/pull/8101))
- Removed deprecated trainer attributes - `on_cpu`, `on_tpu`, `use_tpu`, `on_gpu`, `use_dp`, `use_ddp`, `use_ddp2`, `use_horovod`, `use_single_gpu` ([#7501](https://github.com/Lightning-AI/lightning/pull/7501))
- Removed deprecated `optimizer` argument in `LightningModule.manual_backward()`; Toggling optimizers in manual optimization should be done using `LightningModule.{un}toggle_optimizer()` ([#8287](https://github.com/Lightning-AI/lightning/pull/8287))
- Removed DeepSpeed FP16 Exception as FP32 is now supported ([#8462](https://github.com/Lightning-AI/lightning/pull/8462))
- Removed environment variable `PL_EXP_VERSION` from DDP subprocesses ([7403](https://github.com/Lightning-AI/lightning/pull/7403))

### Fixed

- Fixed the `GPUStatsMonitor` callbacks to use the correct GPU IDs if `CUDA_VISIBLE_DEVICES` set ([#8260](https://github.com/Lightning-AI/lightning/pull/8260))
- Fixed `lr_scheduler` checkpointed state by calling `update_lr_schedulers` before saving checkpoints ([#7877](https://github.com/Lightning-AI/lightning/pull/7877))
- Fixed ambiguous warning when both overfit and train dataloader shuffling are enabled ([#7685](https://github.com/Lightning-AI/lightning/pull/7685))
- Fixed dev debugger memory growing due to tracking events even when disabled ([#7875](https://github.com/Lightning-AI/lightning/pull/7875))
- Fixed `None` loss keys getting added in `training_epoch_end` when using manual optimization and not returning a loss ([#7772](https://github.com/Lightning-AI/lightning/pull/7772))
- Fixed a bug where `precision=64` with `accelerator='ddp_spawn'` would throw a pickle error ([#6924](https://github.com/Lightning-AI/lightning/pull/6924))
- Do not override the existing `epoch` value in `logged_metrics` when already logged by the user ([#7982](https://github.com/Lightning-AI/lightning/pull/7982))
- Support for manual optimization with DeepSpeed ([#7970](https://github.com/Lightning-AI/lightning/pull/7970))
- Fixed `dataloader_idx` argument value when predicting with only one `DataLoader` ([#7941](https://github.com/Lightning-AI/lightning/pull/7941))
- Fixed passing the `stage` argument of `Callback.{setup,teardown}` as a keyword ([#7973](https://github.com/Lightning-AI/lightning/pull/7973))
- Fixed metrics generated during `validation sanity checking` are cleaned on end ([#8171](https://github.com/Lightning-AI/lightning/pull/8171))
- Fixed `log_gpu_memory` metrics not being added to `logging` when nothing else is logged ([#8174](https://github.com/Lightning-AI/lightning/pull/8174))
- Fixed a bug where calling `log` with a `Metric` instance would raise an error if it was a nested attribute of the model ([#8181](https://github.com/Lightning-AI/lightning/pull/8181))
- Fixed a bug where using `precision=64` would cause buffers with complex dtype to be cast to real ([#8208](https://github.com/Lightning-AI/lightning/pull/8208))
- Fixed `is_overridden` returning true for wrapped functions with no changes ([#8296](https://github.com/Lightning-AI/lightning/pull/8296))
- Fixed a bug where `truncated_bptt_steps` would throw an AttributeError when the target RNN has multiple hidden states ([#8145](https://github.com/Lightning-AI/lightning/pull/8145))
- Fixed `self.optimizers()` not returning a single optimizer if it had been wrapped ([#8326](https://github.com/Lightning-AI/lightning/pull/8326))
- Fixed the `on_after_backward` hook not getting called when using manual optimization and no plugins ([#8328](https://github.com/Lightning-AI/lightning/pull/8328))
- Fixed the `LightningModule.backward` hook only getting called with the `apex` plugin when using manual optimization ([#8328](https://github.com/Lightning-AI/lightning/pull/8328))
- Fixed moving batch to device before sending it to the `on_*_batch_start`/`on_*_batch_end` callbacks and model hooks ([#7378](https://github.com/Lightning-AI/lightning/pull/7378))
- Fixed passing a custom `DDPPlugin` when choosing `accelerator="ddp_cpu"` for the accelerator ([#6208](https://github.com/Lightning-AI/lightning/pull/6208))
- Fixed missing call to `LightningModule.untoggle_optimizer` in training loop when running gradient accumulation with multiple optimizers ([#8284](https://github.com/Lightning-AI/lightning/pull/8284))
- Fixed hash of LightningEnum to work with value instead of name ([#8421](https://github.com/Lightning-AI/lightning/pull/8421)).
- Fixed a bug where an extra checkpoint was saved at the end of training if the `val_check_interval` did not align with the number of training batches ([#7724](https://github.com/Lightning-AI/lightning/pull/7724))
- Fixed hash of LightningEnum to work with value instead of name([#8421](https://github.com/Lightning-AI/lightning/pull/8421)).
- Fixed `move_data_to_device` to return the batch if the object `to` function didn't return `self` ([#8433](https://github.com/Lightning-AI/lightning/pull/8433))
- Fixed progress bar updates for Pod Training ([#8258](https://github.com/Lightning-AI/lightning/pull/8258))
- Fixed clearing dataloader references before attaching new dataloaders in consecutive `Trainer.{fit,validate,test,predict}´ runs ([#8442](https://github.com/Lightning-AI/lightning/pull/8442))
- Fixed memory leaks on GPU by moving `optimizer_states`, `ResultCollection.extra`, `ResultMetric` attributes, and `LoggerConnector` metrics to `cpu`. Also, delete the DDP wrapper on `teardown` ([#8490](https://github.com/Lightning-AI/lightning/pull/8490))
- Fixed `SWA` callback using LightningModule `prevent_trainer_and_dataloaders_deepcopy` to avoid OOM ([#8472](https://github.com/Lightning-AI/lightning/pull/8472))
- Fixed `ModelPruning` callback `on_save_checkpoint` to avoid making a `deepcopy` potentially leading to OOM ([#8472](https://github.com/Lightning-AI/lightning/pull/8472))
- Fixed the sampler replacement logic for `DataLoader`s which do not define all `DataLoader` attributes as `__init__` parameters ([#8519](https://github.com/Lightning-AI/lightning/pull/8519))
- Fixed DeepSpeed Windows support ([#8488](https://github.com/Lightning-AI/lightning/pull/8488))
- Fixed DeepSpeed not properly setting the trainer `lr_schedulers` attribute ([#8527](https://github.com/Lightning-AI/lightning/pull/8527))
- Fixed experiment version and log-dir divergence in DDP when using multiple `Trainer` instances in sequence ([7403](https://github.com/Lightning-AI/lightning/pull/7403))
- Enabled manual optimization for TPUs ([#8458](https://github.com/Lightning-AI/lightning/pull/8458))
- Fixed `accumulate_grad_batches` not been recomputed during model reload ([#5334](https://github.com/Lightning-AI/lightning/pull/5334))
- Fixed a `TypeError` when wrapping optimizers in the `HorovodPlugin` and running `Trainer.test` ([#7840](https://github.com/Lightning-AI/lightning/pull/7840))
- Fixed `BackboneFinetuning` restoration ([#8501](https://github.com/Lightning-AI/lightning/pull/8501))
- Fixed `lr_scheduler` with metric (e.g. `torch.optim.lr_scheduler.ReduceLROnPlateau`) when using `automatic_optimization = False` ([#7643](https://github.com/Lightning-AI/lightning/pull/7643))
- Fixed `DeepSpeed` breaking with no schedulers ([#8580](https://github.com/Lightning-AI/lightning/pull/8580))


## [1.3.8] - 2021-07-01

### Fixed

- Fixed a sync deadlock when checkpointing a `LightningModule` that uses a torchmetrics 0.4 `Metric` ([#8218](https://github.com/Lightning-AI/lightning/pull/8218))
- Fixed compatibility TorchMetrics v0.4 ([#8206](https://github.com/Lightning-AI/lightning/pull/8206))
- Added torchelastic check when sanitizing GPUs ([#8095](https://github.com/Lightning-AI/lightning/pull/8095))
- Fixed a DDP info message that was never shown ([#8111](https://github.com/Lightning-AI/lightning/pull/8111))
- Fixed metrics deprecation message at module import level ([#8163](https://github.com/Lightning-AI/lightning/pull/8163))
- Fixed a bug where an infinite recursion would be triggered when using the `BaseFinetuning` callback on a model that contains a `ModuleDict` ([#8170](https://github.com/Lightning-AI/lightning/pull/8170))
- Added a mechanism to detect `deadlock` for `DDP` when only 1 process trigger an `Exception`. The mechanism will `kill the processes` when it happens ([#8167](https://github.com/Lightning-AI/lightning/pull/8167))
- Fixed NCCL error when selecting non-consecutive device ids ([#8165](https://github.com/Lightning-AI/lightning/pull/8165))
- Fixed SWA to also work with `IterableDataset` ([#8172](https://github.com/Lightning-AI/lightning/pull/8172))


## [1.3.7] - 2021-06-22

### Fixed

- Fixed a bug where skipping an optimizer while using amp causes amp to trigger an assertion error ([#7975](https://github.com/Lightning-AI/lightning/pull/7975))
- Fixed deprecation messages not showing due to incorrect stacklevel ([#8002](https://github.com/Lightning-AI/lightning/pull/8002), [#8005](https://github.com/Lightning-AI/lightning/pull/8005))
- Fixed setting a `DistributedSampler` when using a distributed plugin in a custom accelerator ([#7814](https://github.com/Lightning-AI/lightning/pull/7814))
- Improved `PyTorchProfiler` chrome traces names ([#8009](https://github.com/Lightning-AI/lightning/pull/8009))
- Fixed moving the best score to device in `EarlyStopping` callback for TPU devices ([#7959](https://github.com/Lightning-AI/lightning/pull/7959))
- Fixes access to `callback_metrics` in ddp_spawn ([#7916](https://github.com/Lightning-AI/lightning/pull/7916))


## [1.3.6] - 2021-06-15

### Fixed

- Fixed logs overwriting issue for remote filesystems ([#7889](https://github.com/Lightning-AI/lightning/pull/7889))
- Fixed `DataModule.prepare_data` could only be called on the global rank 0 process ([#7945](https://github.com/Lightning-AI/lightning/pull/7945))
- Fixed setting `worker_init_fn` to seed dataloaders correctly when using DDP ([#7942](https://github.com/Lightning-AI/lightning/pull/7942))
- Fixed `BaseFinetuning` callback to properly handle parent modules w/ parameters ([#7931](https://github.com/Lightning-AI/lightning/pull/7931))


## [1.3.5] - 2021-06-08

### Added

- Added warning to Training Step output ([#7779](https://github.com/Lightning-AI/lightning/pull/7779))

### Fixed

- Fixed `LearningRateMonitor` and `BackboneFinetuning` ([#7835](https://github.com/Lightning-AI/lightning/pull/7835))
- Minor improvements to `apply_to_collection` and type signature of `log_dict` ([#7851](https://github.com/Lightning-AI/lightning/pull/7851))
- Fixed docker versions ([#7834](https://github.com/Lightning-AI/lightning/pull/7834))
- Fixed sharded training check for fp16 precision ([#7825](https://github.com/Lightning-AI/lightning/pull/7825))
- Fixed support for torch Module type hints in LightningCLI ([#7807](https://github.com/Lightning-AI/lightning/pull/7807))

### Changed

- Move `training_output` validation to after `train_step_end` ([#7868](https://github.com/Lightning-AI/lightning/pull/7868))


## [1.3.4] - 2021-06-01

### Fixed

- Fixed info message when max training time reached ([#7780](https://github.com/Lightning-AI/lightning/pull/7780))
- Fixed missing `__len__` method to `IndexBatchSamplerWrapper` ([#7681](https://github.com/Lightning-AI/lightning/pull/7681))


## [1.3.3] - 2021-05-27

### Changed

- Changed calling of `untoggle_optimizer(opt_idx)` out of the closure function ([#7563](https://github.com/Lightning-AI/lightning/pull/7563))

### Fixed

- Fixed `ProgressBar` pickling after calling `trainer.predict` ([#7608](https://github.com/Lightning-AI/lightning/pull/7608))
- Fixed broadcasting in multi-node, multi-gpu DDP using torch 1.7 ([#7592](https://github.com/Lightning-AI/lightning/pull/7592))
- Fixed dataloaders are not reset when tuning the model ([#7566](https://github.com/Lightning-AI/lightning/pull/7566))
- Fixed print errors in `ProgressBar` when `trainer.fit` is not called ([#7674](https://github.com/Lightning-AI/lightning/pull/7674))
- Fixed global step update when the epoch is skipped ([#7677](https://github.com/Lightning-AI/lightning/pull/7677))
- Fixed training loop total batch counter when accumulate grad batches was enabled ([#7692](https://github.com/Lightning-AI/lightning/pull/7692))


## [1.3.2] - 2021-05-18

### Changed

- `DataModule`s now avoid duplicate `{setup,teardown,prepare_data}` calls for the same stage ([#7238](https://github.com/Lightning-AI/lightning/pull/7238))

### Fixed

- Fixed parsing of multiple training dataloaders ([#7433](https://github.com/Lightning-AI/lightning/pull/7433))
- Fixed recursive passing of `wrong_type` keyword argument in `pl.utilities.apply_to_collection` ([#7433](https://github.com/Lightning-AI/lightning/pull/7433))
- Fixed setting correct `DistribType` for `ddp_cpu` (spawn) backend ([#7492](https://github.com/Lightning-AI/lightning/pull/7492))
- Fixed incorrect number of calls to LR scheduler when `check_val_every_n_epoch > 1` ([#7032](https://github.com/Lightning-AI/lightning/pull/7032))


## [1.3.1] - 2021-05-11

### Fixed

- Fixed DeepSpeed with IterableDatasets ([#7362](https://github.com/Lightning-AI/lightning/pull/7362))
- Fixed `Trainer.current_epoch` not getting restored after tuning ([#7434](https://github.com/Lightning-AI/lightning/pull/7434))
- Fixed local rank displayed in console log ([#7395](https://github.com/Lightning-AI/lightning/pull/7395))


## [1.3.0] - 2021-05-06

### Added

- Added support for the `EarlyStopping` callback to run at the end of the training epoch ([#6944](https://github.com/Lightning-AI/lightning/pull/6944))
- Added synchronization points before and after `setup` hooks are run ([#7202](https://github.com/Lightning-AI/lightning/pull/7202))
- Added a `teardown` hook to `ClusterEnvironment` ([#6942](https://github.com/Lightning-AI/lightning/pull/6942))
- Added utils for metrics to scalar conversions ([#7180](https://github.com/Lightning-AI/lightning/pull/7180))
- Added utils for NaN/Inf detection for gradients and parameters ([#6834](https://github.com/Lightning-AI/lightning/pull/6834))
- Added more explicit exception message when trying to execute `trainer.test()` or `trainer.validate()` with `fast_dev_run=True` ([#6667](https://github.com/Lightning-AI/lightning/pull/6667))
- Added `LightningCLI` class to provide simple reproducibility with minimum boilerplate training CLI (
    [#4492](https://github.com/Lightning-AI/lightning/pull/4492),
    [#6862](https://github.com/Lightning-AI/lightning/pull/6862),
    [#7156](https://github.com/Lightning-AI/lightning/pull/7156),
    [#7299](https://github.com/Lightning-AI/lightning/pull/7299))
- Added `gradient_clip_algorithm` argument to Trainer for gradient clipping by value ([#6123](https://github.com/Lightning-AI/lightning/pull/6123)).
- Added a way to print to terminal without breaking up the progress bar ([#5470](https://github.com/Lightning-AI/lightning/pull/5470))
- Added support to checkpoint after training steps in `ModelCheckpoint` callback ([#6146](https://github.com/Lightning-AI/lightning/pull/6146))
- Added `TrainerStatus.{INITIALIZING,RUNNING,FINISHED,INTERRUPTED}` ([#7173](https://github.com/Lightning-AI/lightning/pull/7173))
- Added `Trainer.validate()` method to perform one evaluation epoch over the validation set ([#4948](https://github.com/Lightning-AI/lightning/pull/4948))
- Added `LightningEnvironment` for Lightning-specific DDP ([#5915](https://github.com/Lightning-AI/lightning/pull/5915))
- Added `teardown()` hook to LightningDataModule ([#4673](https://github.com/Lightning-AI/lightning/pull/4673))
- Added `auto_insert_metric_name` parameter to `ModelCheckpoint` ([#6277](https://github.com/Lightning-AI/lightning/pull/6277))
- Added arg to `self.log` that enables users to give custom names when dealing with multiple dataloaders ([#6274](https://github.com/Lightning-AI/lightning/pull/6274))
- Added `teardown` method to `BaseProfiler` to enable subclasses defining post-profiling steps outside of `__del__` ([#6370](https://github.com/Lightning-AI/lightning/pull/6370))
- Added `setup` method to `BaseProfiler` to enable subclasses defining pre-profiling steps for every process ([#6633](https://github.com/Lightning-AI/lightning/pull/6633))
- Added no return warning to predict ([#6139](https://github.com/Lightning-AI/lightning/pull/6139))
- Added `Trainer.predict` config validation ([#6543](https://github.com/Lightning-AI/lightning/pull/6543))
- Added `AbstractProfiler` interface ([#6621](https://github.com/Lightning-AI/lightning/pull/6621))
- Added support for including module names for forward in the autograd trace of `PyTorchProfiler` ([#6349](https://github.com/Lightning-AI/lightning/pull/6349))
- Added support for the PyTorch 1.8.1 autograd profiler ([#6618](https://github.com/Lightning-AI/lightning/pull/6618))
- Added `outputs` parameter to callback's `on_validation_epoch_end` & `on_test_epoch_end` hooks ([#6120](https://github.com/Lightning-AI/lightning/pull/6120))
- Added `configure_sharded_model` hook ([#6679](https://github.com/Lightning-AI/lightning/pull/6679))
- Added support for `precision=64`, enabling training with double precision ([#6595](https://github.com/Lightning-AI/lightning/pull/6595))
- Added support for DDP communication hooks ([#6736](https://github.com/Lightning-AI/lightning/pull/6736))
- Added `artifact_location` argument to `MLFlowLogger` which will be passed to the `MlflowClient.create_experiment` call ([#6677](https://github.com/Lightning-AI/lightning/pull/6677))
- Added `model` parameter to precision plugins' `clip_gradients` signature (
    [#6764](https://github.com/Lightning-AI/lightning/pull/6764),
    [#7231](https://github.com/Lightning-AI/lightning/pull/7231))
- Added `is_last_batch` attribute to `Trainer` ([#6825](https://github.com/Lightning-AI/lightning/pull/6825))
- Added `LightningModule.lr_schedulers()` for manual optimization  ([#6567](https://github.com/Lightning-AI/lightning/pull/6567))
- Added `MpModelWrapper` in TPU Spawn ([#7045](https://github.com/Lightning-AI/lightning/pull/7045))
- Added `max_time` Trainer argument to limit training time ([#6823](https://github.com/Lightning-AI/lightning/pull/6823))
- Added `on_predict_{batch,epoch}_{start,end}` hooks ([#7141](https://github.com/Lightning-AI/lightning/pull/7141))
- Added new `EarlyStopping` parameters `stopping_threshold` and `divergence_threshold` ([#6868](https://github.com/Lightning-AI/lightning/pull/6868))
- Added `debug` flag to TPU Training Plugins (PT_XLA_DEBUG) ([#7219](https://github.com/Lightning-AI/lightning/pull/7219))
- Added new `UnrepeatedDistributedSampler` and `IndexBatchSamplerWrapper` for tracking distributed predictions ([#7215](https://github.com/Lightning-AI/lightning/pull/7215))
- Added `trainer.predict(return_predictions=None|False|True)` ([#7215](https://github.com/Lightning-AI/lightning/pull/7215))
- Added `BasePredictionWriter` callback to implement prediction saving ([#7127](https://github.com/Lightning-AI/lightning/pull/7127))
- Added `trainer.tune(scale_batch_size_kwargs, lr_find_kwargs)` arguments to configure the tuning algorithms ([#7258](https://github.com/Lightning-AI/lightning/pull/7258))
- Added `tpu_distributed` check for TPU Spawn barrier ([#7241](https://github.com/Lightning-AI/lightning/pull/7241))
- Added device updates to TPU Spawn for Pod training ([#7243](https://github.com/Lightning-AI/lightning/pull/7243))
- Added warning when missing `Callback` and using `resume_from_checkpoint` ([#7254](https://github.com/Lightning-AI/lightning/pull/7254))
- DeepSpeed single file saving ([#6900](https://github.com/Lightning-AI/lightning/pull/6900))
- Added Training type Plugins Registry (
    [#6982](https://github.com/Lightning-AI/lightning/pull/6982),
    [#7063](https://github.com/Lightning-AI/lightning/pull/7063),
    [#7214](https://github.com/Lightning-AI/lightning/pull/7214),
    [#7224](https://github.com/Lightning-AI/lightning/pull/7224)
)
- Add `ignore` param to `save_hyperparameters` ([#6056](https://github.com/Lightning-AI/lightning/pull/6056))

### Changed

- Changed `LightningModule.truncated_bptt_steps` to be property ([#7323](https://github.com/Lightning-AI/lightning/pull/7323))
- Changed `EarlyStopping` callback from by default running `EarlyStopping.on_validation_end` if only training is run. Set `check_on_train_epoch_end` to run the callback at the end of the train epoch instead of at the end of the validation epoch ([#7069](https://github.com/Lightning-AI/lightning/pull/7069))
- Renamed `pl.callbacks.swa` to `pl.callbacks.stochastic_weight_avg` ([#6259](https://github.com/Lightning-AI/lightning/pull/6259))
- Refactor `RunningStage` and `TrainerState` usage (
    [#4945](https://github.com/Lightning-AI/lightning/pull/4945),
    [#7173](https://github.com/Lightning-AI/lightning/pull/7173))
    * Added `RunningStage.SANITY_CHECKING`
    * Added `TrainerFn.{FITTING,VALIDATING,TESTING,PREDICTING,TUNING}`
    * Changed `trainer.evaluating` to return `True` if validating or testing
- Changed `setup()` and `teardown()` stage argument to take any of `{fit,validate,test,predict}` ([#6386](https://github.com/Lightning-AI/lightning/pull/6386))
- Changed profilers to save separate report files per state and rank ([#6621](https://github.com/Lightning-AI/lightning/pull/6621))
- The trainer no longer tries to save a checkpoint on exception or run callback's `on_train_end` functions ([#6864](https://github.com/Lightning-AI/lightning/pull/6864))
- Changed `PyTorchProfiler` to use `torch.autograd.profiler.record_function` to record functions ([#6349](https://github.com/Lightning-AI/lightning/pull/6349))
- Disabled `lr_scheduler.step()` in manual optimization  ([#6825](https://github.com/Lightning-AI/lightning/pull/6825))
- Changed warnings and recommendations for dataloaders in `ddp_spawn` ([#6762](https://github.com/Lightning-AI/lightning/pull/6762))
- `pl.seed_everything` will now also set the seed on the `DistributedSampler` ([#7024](https://github.com/Lightning-AI/lightning/pull/7024))
- Changed default setting for communication of multi-node training using `DDPShardedPlugin` ([#6937](https://github.com/Lightning-AI/lightning/pull/6937))
- `trainer.tune()` now returns the tuning result ([#7258](https://github.com/Lightning-AI/lightning/pull/7258))
- `LightningModule.from_datasets()` now accepts `IterableDataset` instances as training datasets. ([#7503](https://github.com/Lightning-AI/lightning/pull/7503))
- Changed `resume_from_checkpoint` warning to an error when the checkpoint file does not exist ([#7075](https://github.com/Lightning-AI/lightning/pull/7075))
- Automatically set `sync_batchnorm` for `training_type_plugin` ([#6536](https://github.com/Lightning-AI/lightning/pull/6536))
- Allowed training type plugin to delay optimizer creation ([#6331](https://github.com/Lightning-AI/lightning/pull/6331))
- Removed ModelSummary validation from train loop on_trainer_init ([#6610](https://github.com/Lightning-AI/lightning/pull/6610))
- Moved `save_function` to accelerator ([#6689](https://github.com/Lightning-AI/lightning/pull/6689))
- Updated DeepSpeed ZeRO ([#6546](https://github.com/Lightning-AI/lightning/pull/6546),
    [#6752](https://github.com/Lightning-AI/lightning/pull/6752),
    [#6142](https://github.com/Lightning-AI/lightning/pull/6142),
    [#6321](https://github.com/Lightning-AI/lightning/pull/6321))
- Improved verbose logging for `EarlyStopping` callback ([#6811](https://github.com/Lightning-AI/lightning/pull/6811))
- Run ddp_spawn dataloader checks on Windows ([#6930](https://github.com/Lightning-AI/lightning/pull/6930))
- Updated mlflow with using `resolve_tags` ([#6746](https://github.com/Lightning-AI/lightning/pull/6746))
- Moved `save_hyperparameters` to its own function ([#7119](https://github.com/Lightning-AI/lightning/pull/7119))
- Replaced `_DataModuleWrapper` with `__new__` ([#7289](https://github.com/Lightning-AI/lightning/pull/7289))
- Reset `current_fx` properties on lightning module in teardown ([#7247](https://github.com/Lightning-AI/lightning/pull/7247))
- Auto-set `DataLoader.worker_init_fn` with `seed_everything` ([#6960](https://github.com/Lightning-AI/lightning/pull/6960))
- Remove `model.trainer` call inside of dataloading mixin ([#7317](https://github.com/Lightning-AI/lightning/pull/7317))
- Split profilers module ([#6261](https://github.com/Lightning-AI/lightning/pull/6261))
- Ensure accelerator is valid if running interactively ([#5970](https://github.com/Lightning-AI/lightning/pull/5970))
- Disabled batch transfer in DP mode ([#6098](https://github.com/Lightning-AI/lightning/pull/6098))

### Deprecated

- Deprecated `outputs` in both `LightningModule.on_train_epoch_end` and `Callback.on_train_epoch_end` hooks ([#7339](https://github.com/Lightning-AI/lightning/pull/7339))
- Deprecated `Trainer.truncated_bptt_steps` in favor of `LightningModule.truncated_bptt_steps` ([#7323](https://github.com/Lightning-AI/lightning/pull/7323))
- Deprecated `outputs` in both `LightningModule.on_train_epoch_end` and `Callback.on_train_epoch_end` hooks ([#7339](https://github.com/Lightning-AI/lightning/pull/7339))
- Deprecated `LightningModule.grad_norm` in favor of `pl.utilities.grads.grad_norm` ([#7292](https://github.com/Lightning-AI/lightning/pull/7292))
- Deprecated the `save_function` property from the `ModelCheckpoint` callback ([#7201](https://github.com/Lightning-AI/lightning/pull/7201))
- Deprecated `LightningModule.write_predictions` and `LightningModule.write_predictions_dict` ([#7066](https://github.com/Lightning-AI/lightning/pull/7066))
- Deprecated `TrainerLoggingMixin` in favor of a separate utilities module for metric handling ([#7180](https://github.com/Lightning-AI/lightning/pull/7180))
- Deprecated `TrainerTrainingTricksMixin` in favor of a separate utilities module for NaN/Inf detection for gradients and parameters ([#6834](https://github.com/Lightning-AI/lightning/pull/6834))
- `period` has been deprecated in favor of `every_n_val_epochs` in the `ModelCheckpoint` callback ([#6146](https://github.com/Lightning-AI/lightning/pull/6146))
- Deprecated `trainer.running_sanity_check` in favor of `trainer.sanity_checking` ([#4945](https://github.com/Lightning-AI/lightning/pull/4945))
- Deprecated `Profiler(output_filename)` in favor of `dirpath` and `filename` ([#6621](https://github.com/Lightning-AI/lightning/pull/6621))
- Deprecated `PyTorchProfiler(profiled_functions)` in favor of `record_functions` ([#6349](https://github.com/Lightning-AI/lightning/pull/6349))
- Deprecated `@auto_move_data` in favor of `trainer.predict` ([#6993](https://github.com/Lightning-AI/lightning/pull/6993))
- Deprecated `Callback.on_load_checkpoint(checkpoint)` in favor of `Callback.on_load_checkpoint(trainer, pl_module, checkpoint)` ([#7253](https://github.com/Lightning-AI/lightning/pull/7253))
- Deprecated metrics in favor of `torchmetrics` (
    [#6505](https://github.com/Lightning-AI/lightning/pull/6505),
    [#6530](https://github.com/Lightning-AI/lightning/pull/6530),
    [#6540](https://github.com/Lightning-AI/lightning/pull/6540),
    [#6547](https://github.com/Lightning-AI/lightning/pull/6547),
    [#6515](https://github.com/Lightning-AI/lightning/pull/6515),
    [#6572](https://github.com/Lightning-AI/lightning/pull/6572),
    [#6573](https://github.com/Lightning-AI/lightning/pull/6573),
    [#6584](https://github.com/Lightning-AI/lightning/pull/6584),
    [#6636](https://github.com/Lightning-AI/lightning/pull/6636),
    [#6637](https://github.com/Lightning-AI/lightning/pull/6637),
    [#6649](https://github.com/Lightning-AI/lightning/pull/6649),
    [#6659](https://github.com/Lightning-AI/lightning/pull/6659),
    [#7131](https://github.com/Lightning-AI/lightning/pull/7131),
)
- Deprecated the `LightningModule.datamodule` getter and setter methods; access them through `Trainer.datamodule` instead ([#7168](https://github.com/Lightning-AI/lightning/pull/7168))
- Deprecated the use of `Trainer(gpus="i")` (string) for selecting the i-th GPU; from v1.5 this will set the number of GPUs instead of the index ([#6388](https://github.com/Lightning-AI/lightning/pull/6388))

### Removed

- Removed the `exp_save_path` property from the `LightningModule` ([#7266](https://github.com/Lightning-AI/lightning/pull/7266))
- Removed training loop explicitly calling `EarlyStopping.on_validation_end` if no validation is run ([#7069](https://github.com/Lightning-AI/lightning/pull/7069))
- Removed `automatic_optimization` as a property from the training loop in favor of `LightningModule.automatic_optimization` ([#7130](https://github.com/Lightning-AI/lightning/pull/7130))
- Removed evaluation loop legacy returns for `*_epoch_end` hooks ([#6973](https://github.com/Lightning-AI/lightning/pull/6973))
- Removed support for passing a bool value to `profiler` argument of Trainer ([#6164](https://github.com/Lightning-AI/lightning/pull/6164))
- Removed no return warning from val/test step ([#6139](https://github.com/Lightning-AI/lightning/pull/6139))
- Removed passing a `ModelCheckpoint` instance to `Trainer(checkpoint_callback)` ([#6166](https://github.com/Lightning-AI/lightning/pull/6166))
- Removed deprecated Trainer argument `enable_pl_optimizer` and `automatic_optimization` ([#6163](https://github.com/Lightning-AI/lightning/pull/6163))
- Removed deprecated metrics ([#6161](https://github.com/Lightning-AI/lightning/pull/6161))
    * from `pl.metrics.functional.classification` removed `to_onehot`, `to_categorical`, `get_num_classes`, `roc`, `multiclass_roc`, `average_precision`, `precision_recall_curve`, `multiclass_precision_recall_curve`
    * from `pl.metrics.functional.reduction` removed `reduce`, `class_reduce`
- Removed deprecated `ModelCheckpoint` arguments `prefix`, `mode="auto"` ([#6162](https://github.com/Lightning-AI/lightning/pull/6162))
- Removed `mode='auto'` from `EarlyStopping` ([#6167](https://github.com/Lightning-AI/lightning/pull/6167))
- Removed `epoch` and `step` arguments from `ModelCheckpoint.format_checkpoint_name()`, these are now included in the `metrics` argument ([#7344](https://github.com/Lightning-AI/lightning/pull/7344))
- Removed legacy references for magic keys in the `Result` object ([#6016](https://github.com/Lightning-AI/lightning/pull/6016))
- Removed deprecated `LightningModule` `hparams` setter ([#6207](https://github.com/Lightning-AI/lightning/pull/6207))
- Removed legacy code to log or include metrics in the progress bar by returning them in a dict with the `"log"/"progress_bar"` magic keys. Use `self.log` instead ([#6734](https://github.com/Lightning-AI/lightning/pull/6734))
- Removed `trainer.fit()` return value of `1`. It has no return now ([#7237](https://github.com/Lightning-AI/lightning/pull/7237))
- Removed `logger_connector` legacy code ([#6733](https://github.com/Lightning-AI/lightning/pull/6733))
- Removed unused mixin attributes ([#6487](https://github.com/Lightning-AI/lightning/pull/6487))

### Fixed

- Fixed NaN errors in progress bars when training with iterable datasets with no length defined ([#7306](https://github.com/Lightning-AI/lightning/pull/7306))
- Fixed attaching train and validation dataloaders when `reload_dataloaders_every_epoch=True` and `num_sanity_val_steps=0` ([#7207](https://github.com/Lightning-AI/lightning/pull/7207))
- Added a barrier in the accelerator `teardown` to synchronize processes before execution finishes ([#6814](https://github.com/Lightning-AI/lightning/pull/6814))
- Fixed multi-node DDP sub-process launch by using `local_rank` instead of `global_rank` for main process assertion ([#7061](https://github.com/Lightning-AI/lightning/pull/7061))
- Fixed incorrect removal of `WORLD_SIZE` environment variable in DDP training when launching with torch distributed/torchelastic ([#6942](https://github.com/Lightning-AI/lightning/pull/6942))
- Made the `Plugin.reduce` method more consistent across all Plugins to reflect a mean-reduction by default ([#6011](https://github.com/Lightning-AI/lightning/pull/6011))
- Move lightning module to correct device type when using LightningDistributedWrapper ([#6070](https://github.com/Lightning-AI/lightning/pull/6070))
- Do not print top-k verbose log with `ModelCheckpoint(monitor=None)` ([#6109](https://github.com/Lightning-AI/lightning/pull/6109))
- Fixed `ModelCheckpoint(save_top_k=0, save_last=True)` not saving the `last` checkpoint ([#6136](https://github.com/Lightning-AI/lightning/pull/6136))
- Fixed `.teardown(stage='fit')` and `.on_fit_{start,end}()` getting called during `trainer.test` ([#6386](https://github.com/Lightning-AI/lightning/pull/6386))
- Fixed LightningModule `all_gather` on cpu tensors ([#6416](https://github.com/Lightning-AI/lightning/pull/6416))
- Fixed torch distributed not available in setup hook for DDP ([#6506](https://github.com/Lightning-AI/lightning/pull/6506))
- Fixed `trainer.tuner.{lr_find,scale_batch_size}` not setting the `Trainer` state properly ([#7258](https://github.com/Lightning-AI/lightning/pull/7258))
- Fixed bug where the learning rate schedulers did not follow the optimizer frequencies ([#4868](https://github.com/Lightning-AI/lightning/pull/4868))
- Fixed pickle error checker to now check for `pickle.PickleError` to catch all pickle errors ([#6917](https://github.com/Lightning-AI/lightning/pull/6917))
- Fixed a bug where the outputs object passed to `LightningModule.training_epoch_end` was different from the object passed to the `on_train_end_epoch` hook ([#6969](https://github.com/Lightning-AI/lightning/pull/6969))
- Fixed a bug where the outputs passed to `train_batch_end` would be lists even when using a single optimizer and no truncated backprop through time steps ([#6969](https://github.com/Lightning-AI/lightning/pull/6969))
- Fixed bug for trainer error handling which would cause hang for distributed training ([#6864](https://github.com/Lightning-AI/lightning/pull/6864))
- Fixed `self.device` not returning the correct device in replicas of data-parallel ([#6414](https://github.com/Lightning-AI/lightning/pull/6414))
- Fixed `lr_find` trying beyond `num_training` steps and suggesting a too high learning rate ([#7076](https://github.com/Lightning-AI/lightning/pull/7076))
- Fixed logger creating incorrect version folder in DDP with repeated `Trainer.fit` calls ([#7077](https://github.com/Lightning-AI/lightning/pull/7077))
- Fixed metric objects passed directly to `self.log` not being reset correctly ([#7055](https://github.com/Lightning-AI/lightning/pull/7055))
- Fixed `CombinedLoader` in distributed settings for validation / testing ([#7102](https://github.com/Lightning-AI/lightning/pull/7102))
- Fixed the save_dir in `WandbLogger` when the run was initiated externally ([#7106](https://github.com/Lightning-AI/lightning/pull/7106))
- Fixed `num_sanity_val_steps` affecting reproducibility of training data shuffling ([#7014](https://github.com/Lightning-AI/lightning/pull/7014))
- Fixed resetting device after `fitting/evaluating/predicting` ([#7188](https://github.com/Lightning-AI/lightning/pull/7188))
- Fixed bug where `trainer.tuner.scale_batch_size(max_trials=0)` would not return the correct batch size result ([#7262](https://github.com/Lightning-AI/lightning/pull/7262))
- Fixed metrics not being properly logged with `precision=16` and `manual_optimization` ([#7228](https://github.com/Lightning-AI/lightning/pull/7228))
- Fixed `BaseFinetuning` properly reloading `optimizer_states` when using `resume_from_checkpoint` ([#6891](https://github.com/Lightning-AI/lightning/pull/6891))
- Fixed `parameters_to_ignore` not properly set to DDPWrapper ([#7239](https://github.com/Lightning-AI/lightning/pull/7239))
- Fixed parsing of `fast_dev_run=True` with the built-in `ArgumentParser` ([#7240](https://github.com/Lightning-AI/lightning/pull/7240))
- Fixed handling an `IterableDataset` that fails to produce a batch at the beginning of an epoch ([#7294](https://github.com/Lightning-AI/lightning/pull/7294))
- Fixed `LightningModule.save_hyperparameters()` when attempting to save an empty container ([#7268](https://github.com/Lightning-AI/lightning/pull/7268))
- Fixed `apex` not properly instantiated when running with `ddp` ([#7274](https://github.com/Lightning-AI/lightning/pull/7274))
- Fixed optimizer `state` not moved to `GPU` ([#7277](https://github.com/Lightning-AI/lightning/pull/7277))
- Fixed custom init args for `WandbLogger` ([#6989](https://github.com/Lightning-AI/lightning/pull/6989))
- Fixed a bug where an error would be raised if the train dataloader sometimes produced None for a batch ([#7342](https://github.com/Lightning-AI/lightning/pull/7342))
- Fixed examples (
    [#6600](https://github.com/Lightning-AI/lightning/pull/6600),
    [#6638](https://github.com/Lightning-AI/lightning/pull/6638),
    [#7096](https://github.com/Lightning-AI/lightning/pull/7096),
    [#7246](https://github.com/Lightning-AI/lightning/pull/7246),
    [#6357](https://github.com/Lightning-AI/lightning/pull/6357),
    [#6476](https://github.com/Lightning-AI/lightning/pull/6476),
    [#6294](https://github.com/Lightning-AI/lightning/pull/6294),
    [#6373](https://github.com/Lightning-AI/lightning/pull/6373),
    [#6088](https://github.com/Lightning-AI/lightning/pull/6088),
    [#7398](https://github.com/Lightning-AI/lightning/pull/7398)
)
- Resolved schedule step bug for PyTorch Profiler ([#6674](https://github.com/Lightning-AI/lightning/pull/6674),
    [#6681](https://github.com/Lightning-AI/lightning/pull/6681))
- Updated logic for checking TPUs availability ([#6767](https://github.com/Lightning-AI/lightning/pull/6767))
- Resolve TPU miss rendezvous ([#6781](https://github.com/Lightning-AI/lightning/pull/6781))
- Fixed auto-scaling mode when calling tune method on trainer ([#7321](https://github.com/Lightning-AI/lightning/pull/7321))
- Fixed finetuning complex models correctly unfreezes ([#6880](https://github.com/Lightning-AI/lightning/pull/6880))
- Ensure we set the eval/train flag correctly on accelerator model ([#6877](https://github.com/Lightning-AI/lightning/pull/6877))
- Set better defaults for `rank_zero_only.rank` when training is launched with SLURM and torchelastic ([#6802](https://github.com/Lightning-AI/lightning/pull/6802))
- Fixed matching the number of outputs of backward with forward for AllGatherGrad ([#6625](https://github.com/Lightning-AI/lightning/pull/6625))
- Fixed the `gradient_clip_algorithm` has no effect ([#6928](https://github.com/Lightning-AI/lightning/pull/6928))
- Fixed CUDA OOM detection and handling ([#6934](https://github.com/Lightning-AI/lightning/pull/6934))
- Fixed `unfreeze_and_add_param_group` expects `modules` rather than `module` ([#6822](https://github.com/Lightning-AI/lightning/pull/6822))
- Fixed DPP + SyncBN when move on device ([#6838](https://github.com/Lightning-AI/lightning/pull/6838))
- Fixed missing arguments in `lr_find` call ([#6784](https://github.com/Lightning-AI/lightning/pull/6784))
- Fixed `set_default_tensor_type` to `torch.DoubleTensor` with precision=64 ([#7108](https://github.com/Lightning-AI/lightning/pull/7108))
- Fixed `NeptuneLogger.log_text(step=None)` ([#7194](https://github.com/Lightning-AI/lightning/pull/7194))
- Fixed importing torchtext batch ([#6365](https://github.com/Lightning-AI/lightning/pull/6365),
    [#6323](https://github.com/Lightning-AI/lightning/pull/6323),
    [#6211](https://github.com/Lightning-AI/lightning/pull/6211))


## [1.2.9] - 2021-04-20

### Fixed

- Fixed the order to call for world ranks & the `root_device` property in `TPUSpawnPlugin` ([#7074](https://github.com/Lightning-AI/lightning/pull/7074))
- Fixed multi-gpu join for Horovod ([#6954](https://github.com/Lightning-AI/lightning/pull/6954))
- Fixed parsing for pre-release package versions ([#6999](https://github.com/Lightning-AI/lightning/pull/6999))


## [1.2.8] - 2021-04-14

### Added

- Added TPUSpawn + IterableDataset error message ([#6875](https://github.com/Lightning-AI/lightning/pull/6875))

### Fixed

- Fixed process rank not being available right away after `Trainer` instantiation ([#6941](https://github.com/Lightning-AI/lightning/pull/6941))
- Fixed `sync_dist` for tpus ([#6950](https://github.com/Lightning-AI/lightning/pull/6950))
- Fixed `AttributeError` for `require_backward_grad_sync` when running manual optimization with sharded plugin ([#6915](https://github.com/Lightning-AI/lightning/pull/6915))
- Fixed `--gpus` default for parser returned by `Trainer.add_argparse_args` ([#6898](https://github.com/Lightning-AI/lightning/pull/6898))
- Fixed TPU Spawn all gather ([#6896](https://github.com/Lightning-AI/lightning/pull/6896))
- Fixed `EarlyStopping` logic when `min_epochs` or `min_steps` requirement is not met ([#6705](https://github.com/Lightning-AI/lightning/pull/6705))
- Fixed csv extension check ([#6436](https://github.com/Lightning-AI/lightning/pull/6436))
- Fixed checkpoint issue when using Horovod distributed backend ([#6958](https://github.com/Lightning-AI/lightning/pull/6958))
- Fixed tensorboard exception raising ([#6901](https://github.com/Lightning-AI/lightning/pull/6901))
- Fixed setting the eval/train flag correctly on accelerator model ([#6983](https://github.com/Lightning-AI/lightning/pull/6983))
- Fixed DDP_SPAWN compatibility with bug_report_model.py ([#6892](https://github.com/Lightning-AI/lightning/pull/6892))
- Fixed bug where `BaseFinetuning.flatten_modules()` was duplicating leaf node parameters ([#6879](https://github.com/Lightning-AI/lightning/pull/6879))
- Set better defaults for `rank_zero_only.rank` when training is launched with SLURM and torchelastic:
    * Support SLURM and torchelastic global rank environment variables ([#5715](https://github.com/Lightning-AI/lightning/pull/5715))
    * Remove hardcoding of local rank in accelerator connector ([#6878](https://github.com/Lightning-AI/lightning/pull/6878))


## [1.2.7] - 2021-04-06

### Fixed

- Fixed resolve a bug with omegaconf and xm.save ([#6741](https://github.com/Lightning-AI/lightning/pull/6741))
- Fixed an issue with IterableDataset when __len__ is not defined ([#6828](https://github.com/Lightning-AI/lightning/pull/6828))
- Sanitize None params during pruning ([#6836](https://github.com/Lightning-AI/lightning/pull/6836))
- Enforce an epoch scheduler interval when using SWA ([#6588](https://github.com/Lightning-AI/lightning/pull/6588))
- Fixed TPU Colab hang issue, post training ([#6816](https://github.com/Lightning-AI/lightning/pull/6816))
- Fixed a bug where `TensorBoardLogger` would give a warning and not log correctly to a symbolic link `save_dir` ([#6730](https://github.com/Lightning-AI/lightning/pull/6730))
- Fixed bug where `predict` could not be used when `progress_bar_refresh_rate=0` ([#6884](https://github.com/Lightning-AI/lightning/pull/6884))


## [1.2.6] - 2021-03-30

### Changed

- Changed the behavior of `on_epoch_start` to run at the beginning of validation & test epoch ([#6498](https://github.com/Lightning-AI/lightning/pull/6498))

### Removed

- Removed legacy code to include `step` dictionary returns in `callback_metrics`. Use `self.log_dict` instead. ([#6682](https://github.com/Lightning-AI/lightning/pull/6682))

### Fixed

- Fixed `DummyLogger.log_hyperparams` raising a `TypeError` when running with `fast_dev_run=True` ([#6398](https://github.com/Lightning-AI/lightning/pull/6398))
- Fixed error on TPUs when there was no `ModelCheckpoint` ([#6654](https://github.com/Lightning-AI/lightning/pull/6654))
- Fixed `trainer.test` freeze on TPUs ([#6654](https://github.com/Lightning-AI/lightning/pull/6654))
- Fixed a bug where gradients were disabled after calling `Trainer.predict` ([#6657](https://github.com/Lightning-AI/lightning/pull/6657))
- Fixed bug where no TPUs were detected in a TPU pod env ([#6719](https://github.com/Lightning-AI/lightning/pull/6719))


## [1.2.5] - 2021-03-23

### Changed

- Update Gradient Clipping for the TPU Accelerator ([#6576](https://github.com/Lightning-AI/lightning/pull/6576))
- Refactored setup for typing friendly ([#6590](https://github.com/Lightning-AI/lightning/pull/6590))

### Fixed

- Fixed a bug where `all_gather` would not work correctly with `tpu_cores=8` ([#6587](https://github.com/Lightning-AI/lightning/pull/6587))
- Fixed comparing required versions ([#6434](https://github.com/Lightning-AI/lightning/pull/6434))
- Fixed duplicate logs appearing in console when using the python logging module ([#6275](https://github.com/Lightning-AI/lightning/pull/6275))
- Added Autocast in validation, test and predict modes for Native AMP ([#6565](https://github.com/Lightning-AI/lightning/pull/6565))


## [1.2.4] - 2021-03-16

### Changed

- Changed the default of `find_unused_parameters` back to `True` in DDP and DDP Spawn ([#6438](https://github.com/Lightning-AI/lightning/pull/6438))

### Fixed

- Expose DeepSpeed loss parameters to allow users to fix loss instability ([#6115](https://github.com/Lightning-AI/lightning/pull/6115))
- Fixed DP reduction with collection ([#6324](https://github.com/Lightning-AI/lightning/pull/6324))
- Fixed an issue where the tuner would not tune the learning rate if also tuning the batch size ([#4688](https://github.com/Lightning-AI/lightning/pull/4688))
- Fixed broadcast to use PyTorch `broadcast_object_list` and add `reduce_decision` ([#6410](https://github.com/Lightning-AI/lightning/pull/6410))
- Fixed logger creating directory structure too early in DDP ([#6380](https://github.com/Lightning-AI/lightning/pull/6380))
- Fixed DeepSpeed additional memory use on rank 0 when default device not set early enough ([#6460](https://github.com/Lightning-AI/lightning/pull/6460))
- Fixed an issue with `Tuner.scale_batch_size` not finding the batch size attribute in the datamodule ([#5968](https://github.com/Lightning-AI/lightning/pull/5968))
- Fixed an exception in the layer summary when the model contains torch.jit scripted submodules ([#6511](https://github.com/Lightning-AI/lightning/pull/6511))
- Fixed when Train loop config was run during `Trainer.predict` ([#6541](https://github.com/Lightning-AI/lightning/pull/6541))


## [1.2.3] - 2021-03-09

### Fixed

- Fixed `ModelPruning(make_pruning_permanent=True)` pruning buffers getting removed when saved during training ([#6073](https://github.com/Lightning-AI/lightning/pull/6073))
- Fixed when `_stable_1d_sort` to work when `n >= N` ([#6177](https://github.com/Lightning-AI/lightning/pull/6177))
- Fixed `AttributeError` when `logger=None` on TPU ([#6221](https://github.com/Lightning-AI/lightning/pull/6221))
- Fixed PyTorch Profiler with `emit_nvtx` ([#6260](https://github.com/Lightning-AI/lightning/pull/6260))
- Fixed `trainer.test` from `best_path` hangs after calling `trainer.fit`  ([#6272](https://github.com/Lightning-AI/lightning/pull/6272))
- Fixed `SingleTPU` calling `all_gather` ([#6296](https://github.com/Lightning-AI/lightning/pull/6296))
- Ensure we check DeepSpeed/Sharded in multi-node DDP ([#6297](https://github.com/Lightning-AI/lightning/pull/6297)
- Check `LightningOptimizer` doesn't delete optimizer hooks ([#6305](https://github.com/Lightning-AI/lightning/pull/6305)
- Resolve memory leak for evaluation ([#6326](https://github.com/Lightning-AI/lightning/pull/6326)
- Ensure that clip gradients is only called if the value is greater than 0 ([#6330](https://github.com/Lightning-AI/lightning/pull/6330)
- Fixed `Trainer` not resetting `lightning_optimizers` when calling `Trainer.fit()` multiple times ([#6372](https://github.com/Lightning-AI/lightning/pull/6372))


## [1.2.2] - 2021-03-02

### Added

- Added `checkpoint` parameter to callback's `on_save_checkpoint` hook ([#6072](https://github.com/Lightning-AI/lightning/pull/6072))

### Changed

- Changed the order of `backward`, `step`, `zero_grad` to `zero_grad`, `backward`, `step` ([#6147](https://github.com/Lightning-AI/lightning/pull/6147))
- Changed default for DeepSpeed CPU Offload to False, due to prohibitively slow speeds at smaller scale ([#6262](https://github.com/Lightning-AI/lightning/pull/6262))

### Fixed

- Fixed epoch level schedulers not being called when `val_check_interval < 1.0` ([#6075](https://github.com/Lightning-AI/lightning/pull/6075))
- Fixed multiple early stopping callbacks ([#6197](https://github.com/Lightning-AI/lightning/pull/6197))
- Fixed incorrect usage of `detach()`, `cpu()`, `to()` ([#6216](https://github.com/Lightning-AI/lightning/pull/6216))
- Fixed LBFGS optimizer support which didn't converge in automatic optimization ([#6147](https://github.com/Lightning-AI/lightning/pull/6147))
- Prevent `WandbLogger` from dropping values ([#5931](https://github.com/Lightning-AI/lightning/pull/5931))
- Fixed error thrown when using valid distributed mode in multi node ([#6297](https://github.com/Lightning-AI/lightning/pull/6297)


## [1.2.1] - 2021-02-23

### Fixed

- Fixed incorrect yield logic for the amp autocast context manager ([#6080](https://github.com/Lightning-AI/lightning/pull/6080))
- Fixed priority of plugin/accelerator when setting distributed mode ([#6089](https://github.com/Lightning-AI/lightning/pull/6089))
- Fixed error message for AMP + CPU incompatibility ([#6107](https://github.com/Lightning-AI/lightning/pull/6107))
- Disabled batch transfer in DP mode ([#6093](https://github.com/Lightning-AI/lightning/pull/6093))


## [1.2.0] - 2021-02-18

### Added

- Added `DataType`, `AverageMethod` and `MDMCAverageMethod` enum in metrics ([#5657](https://github.com/Lightning-AI/lightning/pull/5689))
- Added support for summarized model total params size in megabytes ([#5590](https://github.com/Lightning-AI/lightning/pull/5590))
- Added support for multiple train loaders ([#1959](https://github.com/Lightning-AI/lightning/pull/1959))
- Added `Accuracy` metric now generalizes to Top-k accuracy for (multi-dimensional) multi-class inputs using the `top_k` parameter ([#4838](https://github.com/Lightning-AI/lightning/pull/4838))
- Added `Accuracy` metric now enables the computation of subset accuracy for multi-label or multi-dimensional multi-class inputs with the `subset_accuracy` parameter ([#4838](https://github.com/Lightning-AI/lightning/pull/4838))
- Added `HammingDistance` metric to compute the hamming distance (loss) ([#4838](https://github.com/Lightning-AI/lightning/pull/4838))
- Added `max_fpr` parameter to `auroc` metric for computing partial auroc metric ([#3790](https://github.com/Lightning-AI/lightning/pull/3790))
- Added `StatScores` metric to compute the number of true positives, false positives, true negatives and false negatives ([#4839](https://github.com/Lightning-AI/lightning/pull/4839))
- Added `R2Score` metric ([#5241](https://github.com/Lightning-AI/lightning/pull/5241))
- Added `LambdaCallback` ([#5347](https://github.com/Lightning-AI/lightning/pull/5347))
- Added `BackboneLambdaFinetuningCallback` ([#5377](https://github.com/Lightning-AI/lightning/pull/5377))
- Accelerator `all_gather` supports collection ([#5221](https://github.com/Lightning-AI/lightning/pull/5221))
- Added `image_gradients` functional metric to compute the image gradients of a given input image. ([#5056](https://github.com/Lightning-AI/lightning/pull/5056))
- Added `MetricCollection` ([#4318](https://github.com/Lightning-AI/lightning/pull/4318))
- Added `.clone()` method to metrics ([#4318](https://github.com/Lightning-AI/lightning/pull/4318))
- Added `IoU` class interface ([#4704](https://github.com/Lightning-AI/lightning/pull/4704))
- Support to tie weights after moving model to TPU via `on_post_move_to_device` hook
- Added missing val/test hooks in `LightningModule` ([#5467](https://github.com/Lightning-AI/lightning/pull/5467))
- The `Recall` and `Precision` metrics (and their functional counterparts `recall` and `precision`) can now be generalized to Recall@K and Precision@K with the use of `top_k` parameter ([#4842](https://github.com/Lightning-AI/lightning/pull/4842))
- Added `ModelPruning` Callback ([#5618](https://github.com/Lightning-AI/lightning/pull/5618),
    [#5825](https://github.com/Lightning-AI/lightning/pull/5825),
    [#6045](https://github.com/Lightning-AI/lightning/pull/6045))
- Added `PyTorchProfiler` ([#5560](https://github.com/Lightning-AI/lightning/pull/5560))
- Added compositional metrics ([#5464](https://github.com/Lightning-AI/lightning/pull/5464))
- Added Trainer method `predict(...)` for high performance predictions ([#5579](https://github.com/Lightning-AI/lightning/pull/5579))
- Added `on_before_batch_transfer` and `on_after_batch_transfer` data hooks ([#3671](https://github.com/Lightning-AI/lightning/pull/3671))
- Added AUC/AUROC class interface ([#5479](https://github.com/Lightning-AI/lightning/pull/5479))
- Added `PredictLoop` object ([#5752](https://github.com/Lightning-AI/lightning/pull/5752))
- Added `QuantizationAwareTraining` callback ([#5706](https://github.com/Lightning-AI/lightning/pull/5706),
    [#6040](https://github.com/Lightning-AI/lightning/pull/6040))
- Added `LightningModule.configure_callbacks` to enable the definition of model-specific callbacks ([#5621](https://github.com/Lightning-AI/lightning/pull/5621))
- Added `dim` to `PSNR` metric for mean-squared-error reduction ([#5957](https://github.com/Lightning-AI/lightning/pull/5957))
- Added promxial policy optimization template to pl_examples ([#5394](https://github.com/Lightning-AI/lightning/pull/5394))
- Added `log_graph` to `CometLogger` ([#5295](https://github.com/Lightning-AI/lightning/pull/5295))
- Added possibility for nested loaders ([#5404](https://github.com/Lightning-AI/lightning/pull/5404))
- Added `sync_step` to Wandb logger ([#5351](https://github.com/Lightning-AI/lightning/pull/5351))
- Added `StochasticWeightAveraging` callback ([#5640](https://github.com/Lightning-AI/lightning/pull/5640))
- Added `LightningDataModule.from_datasets(...)` ([#5133](https://github.com/Lightning-AI/lightning/pull/5133))
- Added `PL_TORCH_DISTRIBUTED_BACKEND` env variable to select backend ([#5981](https://github.com/Lightning-AI/lightning/pull/5981))
- Added `Trainer` flag to activate Stochastic Weight Averaging (SWA) `Trainer(stochastic_weight_avg=True)` ([#6038](https://github.com/Lightning-AI/lightning/pull/6038))
- Added DeepSpeed integration ([#5954](https://github.com/Lightning-AI/lightning/pull/5954),
    [#6042](https://github.com/Lightning-AI/lightning/pull/6042))

### Changed

- Changed `stat_scores` metric now calculates stat scores over all classes and gains new parameters, in line with the new `StatScores` metric ([#4839](https://github.com/Lightning-AI/lightning/pull/4839))
- Changed `computer_vision_fine_tunning` example to use `BackboneLambdaFinetuningCallback` ([#5377](https://github.com/Lightning-AI/lightning/pull/5377))
- Changed `automatic casting` for LoggerConnector `metrics` ([#5218](https://github.com/Lightning-AI/lightning/pull/5218))
- Changed `iou` [func] to allow float input ([#4704](https://github.com/Lightning-AI/lightning/pull/4704))
- Metric `compute()` method will no longer automatically call `reset()` ([#5409](https://github.com/Lightning-AI/lightning/pull/5409))
- Set PyTorch 1.4 as min requirements, also for testing and examples `torchvision>=0.5` and `torchtext>=0.5` ([#5418](https://github.com/Lightning-AI/lightning/pull/5418))
- Changed `callbacks` argument in `Trainer` to allow `Callback` input ([#5446](https://github.com/Lightning-AI/lightning/pull/5446))
- Changed the default of `find_unused_parameters` to `False` in DDP ([#5185](https://github.com/Lightning-AI/lightning/pull/5185))
- Changed `ModelCheckpoint` version suffixes to start at 1 ([#5008](https://github.com/Lightning-AI/lightning/pull/5008))
- Progress bar metrics tensors are now converted to float ([#5692](https://github.com/Lightning-AI/lightning/pull/5692))
- Changed the default value for the `progress_bar_refresh_rate` Trainer argument in Google COLAB notebooks to 20 ([#5516](https://github.com/Lightning-AI/lightning/pull/5516))
- Extended support for purely iteration-based training ([#5726](https://github.com/Lightning-AI/lightning/pull/5726))
- Made `LightningModule.global_rank`, `LightningModule.local_rank` and `LightningModule.logger` read-only properties ([#5730](https://github.com/Lightning-AI/lightning/pull/5730))
- Forced `ModelCheckpoint` callbacks to run after all others to guarantee all states are saved to the checkpoint ([#5731](https://github.com/Lightning-AI/lightning/pull/5731))
- Refactored Accelerators and Plugins:
    * Added base classes for plugins ([#5715](https://github.com/Lightning-AI/lightning/pull/5715))
    * Added parallel plugins for DP, DDP, DDPSpawn, DDP2 and Horovod ([#5714](https://github.com/Lightning-AI/lightning/pull/5714))
    * Precision Plugins ([#5718](https://github.com/Lightning-AI/lightning/pull/5718))
    * Added new Accelerators for CPU, GPU and TPU ([#5719](https://github.com/Lightning-AI/lightning/pull/5719))
    * Added RPC and Sharded plugins ([#5732](https://github.com/Lightning-AI/lightning/pull/5732))
    * Added missing `LightningModule`-wrapper logic to new plugins and accelerator ([#5734](https://github.com/Lightning-AI/lightning/pull/5734))
    * Moved device-specific teardown logic from training loop to accelerator ([#5973](https://github.com/Lightning-AI/lightning/pull/5973))
    * Moved accelerator_connector.py to the connectors subfolder ([#6033](https://github.com/Lightning-AI/lightning/pull/6033))
    * Trainer only references accelerator ([#6039](https://github.com/Lightning-AI/lightning/pull/6039))
    * Made parallel devices optional across all plugins ([#6051](https://github.com/Lightning-AI/lightning/pull/6051))
    * Cleaning ([#5948](https://github.com/Lightning-AI/lightning/pull/5948),
        [#5949](https://github.com/Lightning-AI/lightning/pull/5949),
        [#5950](https://github.com/Lightning-AI/lightning/pull/5950))
- Enabled `self.log` in callbacks ([#5094](https://github.com/Lightning-AI/lightning/pull/5094))
- Renamed xxx_AVAILABLE as protected ([#5082](https://github.com/Lightning-AI/lightning/pull/5082))
- Unified module names in Utils ([#5199](https://github.com/Lightning-AI/lightning/pull/5199))
- Separated utils: imports & enums ([#5256](https://github.com/Lightning-AI/lightning/pull/5256)
    [#5874](https://github.com/Lightning-AI/lightning/pull/5874))
- Refactor: clean trainer device & distributed getters ([#5300](https://github.com/Lightning-AI/lightning/pull/5300))
- Simplified training phase as LightningEnum ([#5419](https://github.com/Lightning-AI/lightning/pull/5419))
- Updated metrics to use LightningEnum ([#5689](https://github.com/Lightning-AI/lightning/pull/5689))
- Changed the seq of `on_train_batch_end`, `on_batch_end` & `on_train_epoch_end`, `on_epoch_end hooks` ([#5688](https://github.com/Lightning-AI/lightning/pull/5688))
- Refactored `setup_training` and remove `test_mode` ([#5388](https://github.com/Lightning-AI/lightning/pull/5388))
- Disabled training with zero `num_training_batches` when insufficient `limit_train_batches` ([#5703](https://github.com/Lightning-AI/lightning/pull/5703))
- Refactored `EpochResultStore` ([#5522](https://github.com/Lightning-AI/lightning/pull/5522))
- Update `lr_finder` to check for attribute if not running `fast_dev_run` ([#5990](https://github.com/Lightning-AI/lightning/pull/5990))
- LightningOptimizer manual optimizer is more flexible and expose `toggle_model` ([#5771](https://github.com/Lightning-AI/lightning/pull/5771))
- `MlflowLogger` limit parameter value length to 250 char ([#5893](https://github.com/Lightning-AI/lightning/pull/5893))
- Re-introduced fix for Hydra directory sync with multiple process ([#5993](https://github.com/Lightning-AI/lightning/pull/5993))

### Deprecated

- Function `stat_scores_multiple_classes` is deprecated in favor of `stat_scores` ([#4839](https://github.com/Lightning-AI/lightning/pull/4839))
- Moved accelerators and plugins to its `legacy` pkg ([#5645](https://github.com/Lightning-AI/lightning/pull/5645))
- Deprecated `LightningDistributedDataParallel` in favor of new wrapper module `LightningDistributedModule` ([#5185](https://github.com/Lightning-AI/lightning/pull/5185))
- Deprecated `LightningDataParallel` in favor of new wrapper module `LightningParallelModule` ([#5670](https://github.com/Lightning-AI/lightning/pull/5670))
- Renamed utils modules ([#5199](https://github.com/Lightning-AI/lightning/pull/5199))
    * `argparse_utils` >> `argparse`
    * `model_utils` >> `model_helpers`
    * `warning_utils` >> `warnings`
    * `xla_device_utils` >> `xla_device`
- Deprecated using `'val_loss'` to set the `ModelCheckpoint` monitor ([#6012](https://github.com/Lightning-AI/lightning/pull/6012))
- Deprecated `.get_model()` with explicit `.lightning_module` property ([#6035](https://github.com/Lightning-AI/lightning/pull/6035))
- Deprecated Trainer attribute `accelerator_backend` in favor of `accelerator` ([#6034](https://github.com/Lightning-AI/lightning/pull/6034))

### Removed

- Removed deprecated checkpoint argument `filepath` ([#5321](https://github.com/Lightning-AI/lightning/pull/5321))
- Removed deprecated `Fbeta`, `f1_score` and `fbeta_score` metrics ([#5322](https://github.com/Lightning-AI/lightning/pull/5322))
- Removed deprecated `TrainResult` ([#5323](https://github.com/Lightning-AI/lightning/pull/5323))
- Removed deprecated `EvalResult` ([#5633](https://github.com/Lightning-AI/lightning/pull/5633))
- Removed `LoggerStages` ([#5673](https://github.com/Lightning-AI/lightning/pull/5673))

### Fixed

- Fixed distributed setting and `ddp_cpu` only with `num_processes>1` ([#5297](https://github.com/Lightning-AI/lightning/pull/5297))
- Fixed `num_workers` for Windows example ([#5375](https://github.com/Lightning-AI/lightning/pull/5375))
- Fixed loading yaml ([#5619](https://github.com/Lightning-AI/lightning/pull/5619))
- Fixed support custom DataLoader with DDP if they can be re-instantiated ([#5745](https://github.com/Lightning-AI/lightning/pull/5745))
- Fixed repeated `.fit()` calls ignore max_steps iteration bound ([#5936](https://github.com/Lightning-AI/lightning/pull/5936))
- Fixed throwing `MisconfigurationError` on unknown mode ([#5255](https://github.com/Lightning-AI/lightning/pull/5255))
- Resolve bug with Finetuning ([#5744](https://github.com/Lightning-AI/lightning/pull/5744))
- Fixed `ModelCheckpoint` race condition in file existence check ([#5155](https://github.com/Lightning-AI/lightning/pull/5155))
- Fixed some compatibility with PyTorch 1.8 ([#5864](https://github.com/Lightning-AI/lightning/pull/5864))
- Fixed forward cache ([#5895](https://github.com/Lightning-AI/lightning/pull/5895))
- Fixed recursive detach of tensors to CPU ([#6007](https://github.com/Lightning-AI/lightning/pull/6007))
- Fixed passing wrong strings for scheduler interval doesn't throw an error ([#5923](https://github.com/Lightning-AI/lightning/pull/5923))
- Fixed wrong `requires_grad` state after `return None` with multiple optimizers ([#5738](https://github.com/Lightning-AI/lightning/pull/5638))
- Fixed add `on_epoch_end` hook at the end of `validation`, `test` epoch ([#5986](https://github.com/Lightning-AI/lightning/pull/5986))
- Fixed missing `process_dataloader` call for `TPUSpawn` when in distributed mode ([#6015](https://github.com/Lightning-AI/lightning/pull/6015))
- Fixed progress bar flickering by appending 0 to floats/strings ([#6009](https://github.com/Lightning-AI/lightning/pull/6009))
- Fixed synchronization issues with TPU training ([#6027](https://github.com/Lightning-AI/lightning/pull/6027))
- Fixed `hparams.yaml` saved twice when using `TensorBoardLogger` ([#5953](https://github.com/Lightning-AI/lightning/pull/5953))
- Fixed basic examples ([#5912](https://github.com/Lightning-AI/lightning/pull/5912),
    [#5985](https://github.com/Lightning-AI/lightning/pull/5985))
- Fixed `fairscale` compatible with PT 1.8 ([#5996](https://github.com/Lightning-AI/lightning/pull/5996))
- Ensured `process_dataloader` is called when `tpu_cores > 1` to use Parallel DataLoader ([#6015](https://github.com/Lightning-AI/lightning/pull/6015))
- Attempted SLURM auto resume call when non-shell call fails ([#6002](https://github.com/Lightning-AI/lightning/pull/6002))
- Fixed wrapping optimizers upon assignment ([#6006](https://github.com/Lightning-AI/lightning/pull/6006))
- Fixed allowing hashing of metrics with lists in their state ([#5939](https://github.com/Lightning-AI/lightning/pull/5939))


## [1.1.8] - 2021-02-08

### Fixed

- Separate epoch validation from step validation ([#5208](https://github.com/Lightning-AI/lightning/pull/5208))
- Fixed `toggle_optimizers` not handling all optimizer parameters ([#5775](https://github.com/Lightning-AI/lightning/pull/5775))


## [1.1.7] - 2021-02-03

### Fixed

- Fixed `TensorBoardLogger` not closing `SummaryWriter` on `finalize` ([#5696](https://github.com/Lightning-AI/lightning/pull/5696))
- Fixed filtering of pytorch  "unsqueeze" warning when using DP ([#5622](https://github.com/Lightning-AI/lightning/pull/5622))
- Fixed `num_classes` argument in F1 metric ([#5663](https://github.com/Lightning-AI/lightning/pull/5663))
- Fixed `log_dir` property ([#5537](https://github.com/Lightning-AI/lightning/pull/5537))
- Fixed a race condition in `ModelCheckpoint` when checking if a checkpoint file exists ([#5144](https://github.com/Lightning-AI/lightning/pull/5144))
- Remove unnecessary intermediate layers in Dockerfiles ([#5697](https://github.com/Lightning-AI/lightning/pull/5697))
- Fixed auto learning rate ordering ([#5638](https://github.com/Lightning-AI/lightning/pull/5638))


## [1.1.6] - 2021-01-26

### Changed

- Increased TPU check timeout from 20s to 100s ([#5598](https://github.com/Lightning-AI/lightning/pull/5598))
- Ignored `step` param in Neptune logger's log_metric method ([#5510](https://github.com/Lightning-AI/lightning/pull/5510))
- Pass batch outputs to `on_train_batch_end` instead of `epoch_end` outputs ([#4369](https://github.com/Lightning-AI/lightning/pull/4369))

### Fixed

- Fixed `toggle_optimizer` to reset `requires_grad` state  ([#5574](https://github.com/Lightning-AI/lightning/pull/5574))
- Fixed FileNotFoundError for best checkpoint when using DDP with Hydra ([#5629](https://github.com/Lightning-AI/lightning/pull/5629))
- Fixed an error when logging a progress bar metric with a reserved name ([#5620](https://github.com/Lightning-AI/lightning/pull/5620))
- Fixed `Metric`'s `state_dict` not included when child modules ([#5614](https://github.com/Lightning-AI/lightning/pull/5614))
- Fixed Neptune logger creating multiple experiments when GPUs > 1 ([#3256](https://github.com/Lightning-AI/lightning/pull/3256))
- Fixed duplicate logs appearing in console when using the python logging module ([#5509](https://github.com/Lightning-AI/lightning/pull/5509))
- Fixed tensor printing in `trainer.test()` ([#5138](https://github.com/Lightning-AI/lightning/pull/5138))
- Fixed not using dataloader when `hparams` present ([#4559](https://github.com/Lightning-AI/lightning/pull/4559))


## [1.1.5] - 2021-01-19

### Fixed

- Fixed a visual bug in the progress bar display initialization ([#4579](https://github.com/Lightning-AI/lightning/pull/4579))
- Fixed logging `on_train_batch_end` in a callback with multiple optimizers ([#5521](https://github.com/Lightning-AI/lightning/pull/5521))
- Fixed `reinit_scheduler_properties` with correct optimizer ([#5519](https://github.com/Lightning-AI/lightning/pull/5519))
- Fixed `val_check_interval` with `fast_dev_run` ([#5540](https://github.com/Lightning-AI/lightning/pull/5540))


## [1.1.4] - 2021-01-12

### Added

- Add automatic optimization property setter to lightning module ([#5169](https://github.com/Lightning-AI/lightning/pull/5169))

### Changed

- Changed deprecated `enable_pl_optimizer=True` ([#5244](https://github.com/Lightning-AI/lightning/pull/5244))

### Fixed

- Fixed `transfer_batch_to_device` for DDP with `len(devices_ids) == 1` ([#5195](https://github.com/Lightning-AI/lightning/pull/5195))
- Logging only on `not should_accumulate()` during training ([#5417](https://github.com/Lightning-AI/lightning/pull/5417))
- Resolve interpolation bug with Hydra ([#5406](https://github.com/Lightning-AI/lightning/pull/5406))
- Check environ before selecting a seed to prevent warning message ([#4743](https://github.com/Lightning-AI/lightning/pull/4743))
- Fixed signature mismatch in `model_to_device` of `DDPCPUHPCAccelerator` ([#5505](https://github.com/Lightning-AI/lightning/pull/5505))

## [1.1.3] - 2021-01-05

### Added

- Added a check for optimizer attached to `lr_scheduler` ([#5338](https://github.com/Lightning-AI/lightning/pull/5338))
- Added support for passing non-existing filepaths to `resume_from_checkpoint` ([#4402](https://github.com/Lightning-AI/lightning/pull/4402))

### Changed

- Skip restore from `resume_from_checkpoint` while `testing` ([#5161](https://github.com/Lightning-AI/lightning/pull/5161))
- Allowed `log_momentum` for adaptive optimizers in `LearningRateMonitor` ([#5333](https://github.com/Lightning-AI/lightning/pull/5333))
- Disabled checkpointing, earlystopping and logging with `fast_dev_run` ([#5277](https://github.com/Lightning-AI/lightning/pull/5277))
- Distributed group defaults to `WORLD` if `None` ([#5125](https://github.com/Lightning-AI/lightning/pull/5125))

### Fixed

- Fixed `trainer.test` returning non-test metrics ([#5214](https://github.com/Lightning-AI/lightning/pull/5214))
- Fixed metric state reset ([#5273](https://github.com/Lightning-AI/lightning/pull/5273))
- Fixed `--num-nodes` on `DDPSequentialPlugin` ([#5327](https://github.com/Lightning-AI/lightning/pull/5327))
- Fixed invalid value for `weights_summary` ([#5296](https://github.com/Lightning-AI/lightning/pull/5296))
- Fixed `Trainer.test` not using the latest `best_model_path` ([#5161](https://github.com/Lightning-AI/lightning/pull/5161))
- Fixed existence check for hparams not using underlying filesystem ([#5250](https://github.com/Lightning-AI/lightning/pull/5250))
- Fixed `LightningOptimizer` AMP bug ([#5191](https://github.com/Lightning-AI/lightning/pull/5191))
- Fixed casted key to string in `_flatten_dict` ([#5354](https://github.com/Lightning-AI/lightning/pull/5354))


## [1.1.2] - 2020-12-23

### Added

- Support number for logging with `sync_dist=True` ([#5080](https://github.com/Lightning-AI/lightning/pull/5080))
- Added offset logging step when resuming for Wandb logger ([#5050](https://github.com/Lightning-AI/lightning/pull/5050))

### Removed

- `enable_pl_optimizer=False` by default to temporarily fix AMP issues ([#5163](https://github.com/Lightning-AI/lightning/pull/5163))

### Fixed

- Metric reduction with Logging ([#5150](https://github.com/Lightning-AI/lightning/pull/5150))
- Remove nan loss in manual optimization ([#5121](https://github.com/Lightning-AI/lightning/pull/5121))
- Un-balanced logging properly supported ([#5119](https://github.com/Lightning-AI/lightning/pull/5119))
- Fix hanging in DDP HPC accelerators ([#5157](https://github.com/Lightning-AI/lightning/pull/5157))
- Fix reset `TensorRunningAccum` ([#5106](https://github.com/Lightning-AI/lightning/pull/5106))
- Updated `DALIClassificationLoader` to not use deprecated arguments ([#4925](https://github.com/Lightning-AI/lightning/pull/4925))
- Corrected call to `torch.no_grad` ([#5124](https://github.com/Lightning-AI/lightning/pull/5124))


## [1.1.1] - 2020-12-15

### Added

- Add a notebook example to reach a quick baseline of ~94% accuracy on CIFAR10 using Resnet in Lightning ([#4818](https://github.com/Lightning-AI/lightning/pull/4818))

### Changed

- Simplify accelerator steps ([#5015](https://github.com/Lightning-AI/lightning/pull/5015))
- Refactor load in checkpoint connector ([#4593](https://github.com/Lightning-AI/lightning/pull/4593))
- Fixed the saved filename in `ModelCheckpoint` when it already exists ([#4861](https://github.com/Lightning-AI/lightning/pull/4861))

### Removed

- Drop duplicate metrics ([#5014](https://github.com/Lightning-AI/lightning/pull/5014))
- Remove beta arg from F1 class and functional ([#5076](https://github.com/Lightning-AI/lightning/pull/5076))

### Fixed

- Fixed trainer by default `None` in `DDPAccelerator` ([#4915](https://github.com/Lightning-AI/lightning/pull/4915))
- Fixed `LightningOptimizer` to expose optimizer attributes ([#5095](https://github.com/Lightning-AI/lightning/pull/5095))
- Do not warn when the `name` key is used in the `lr_scheduler` dict ([#5057](https://github.com/Lightning-AI/lightning/pull/5057))
- Check if optimizer supports closure ([#4981](https://github.com/Lightning-AI/lightning/pull/4981))
- Add deprecated metric utility functions back to functional (
    [#5067](https://github.com/Lightning-AI/lightning/pull/5067),
    [#5068](https://github.com/Lightning-AI/lightning/pull/5068))
- Allow any input in `to_onnx` and `to_torchscript` ([#4378](https://github.com/Lightning-AI/lightning/pull/4378))
- Fixed `DDPHPCAccelerator` hangs in DDP construction by calling `init_device` ([#5157](https://github.com/Lightning-AI/lightning/pull/5157))


## [1.1.0] - 2020-12-09

### Added

- Added "monitor" key to saved `ModelCheckpoints` ([#4383](https://github.com/Lightning-AI/lightning/pull/4383))
- Added `ConfusionMatrix` class interface ([#4348](https://github.com/Lightning-AI/lightning/pull/4348))
- Added multiclass AUROC metric ([#4236](https://github.com/Lightning-AI/lightning/pull/4236))
- Added global step indexing to the checkpoint name for a better sub-epoch checkpointing experience ([#3807](https://github.com/Lightning-AI/lightning/pull/3807))
- Added optimizer hooks in callbacks ([#4379](https://github.com/Lightning-AI/lightning/pull/4379))
- Added option to log momentum ([#4384](https://github.com/Lightning-AI/lightning/pull/4384))
- Added `current_score` to `ModelCheckpoint.on_save_checkpoint` ([#4721](https://github.com/Lightning-AI/lightning/pull/4721))
- Added logging using `self.log` in train and evaluation for epoch end hooks (
    [#4552](https://github.com/Lightning-AI/lightning/pull/4552),
    [#4495](https://github.com/Lightning-AI/lightning/pull/4495),
    [#4439](https://github.com/Lightning-AI/lightning/pull/4439),
    [#4684](https://github.com/Lightning-AI/lightning/pull/4684),
    [#4913](https://github.com/Lightning-AI/lightning/pull/4913))
- Added ability for DDP plugin to modify optimizer state saving ([#4675](https://github.com/Lightning-AI/lightning/pull/4675))
- Added `prefix` argument in loggers ([#4557](https://github.com/Lightning-AI/lightning/pull/4557))
- Added printing of total num of params, trainable and non-trainable params in ModelSummary ([#4521](https://github.com/Lightning-AI/lightning/pull/4521))
- Added `PrecisionRecallCurve, ROC, AveragePrecision` class metric ([#4549](https://github.com/Lightning-AI/lightning/pull/4549))
- Added custom `Apex` and `NativeAMP` as `Precision plugins` ([#4355](https://github.com/Lightning-AI/lightning/pull/4355))
- Added `DALI MNIST` example ([#3721](https://github.com/Lightning-AI/lightning/pull/3721))
- Added `sharded plugin` for DDP for multi-gpu training memory optimizations (
    [#4639](https://github.com/Lightning-AI/lightning/pull/4639),
    [#4686](https://github.com/Lightning-AI/lightning/pull/4686),
    [#4737](https://github.com/Lightning-AI/lightning/pull/4737),
    [#4773](https://github.com/Lightning-AI/lightning/pull/4773))
- Added `experiment_id` to the NeptuneLogger ([#3462](https://github.com/Lightning-AI/lightning/pull/3462))
- Added `PyTorch Geometric` integration example with Lightning ([#4568](https://github.com/Lightning-AI/lightning/pull/4568))
- Added `all_gather` method to `LightningModule` which allows gradient based tensor synchronizations for use-cases such as negative sampling. ([#5012](https://github.com/Lightning-AI/lightning/pull/5012))
- Enabled `self.log` in most functions ([#4969](https://github.com/Lightning-AI/lightning/pull/4969))
- Added changeable extension variable for `ModelCheckpoint` ([#4977](https://github.com/Lightning-AI/lightning/pull/4977))


### Changed

- Tuner algorithms will be skipped if `fast_dev_run=True` ([#3903](https://github.com/Lightning-AI/lightning/pull/3903))
- `WandbLogger` does not force wandb `reinit` arg to True anymore and creates a run only when needed ([#4648](https://github.com/Lightning-AI/lightning/pull/4648))
- Changed `automatic_optimization` to be a model attribute ([#4602](https://github.com/Lightning-AI/lightning/pull/4602))
- Changed `Simple Profiler` report to order by percentage time spent + num calls ([#4880](https://github.com/Lightning-AI/lightning/pull/4880))
- Simplify optimization Logic ([#4984](https://github.com/Lightning-AI/lightning/pull/4984))
- Classification metrics overhaul ([#4837](https://github.com/Lightning-AI/lightning/pull/4837))
- Updated `fast_dev_run` to accept integer representing num_batches ([#4629](https://github.com/Lightning-AI/lightning/pull/4629))
- Refactored optimizer ([#4658](https://github.com/Lightning-AI/lightning/pull/4658))


### Deprecated

- Deprecated `prefix` argument in `ModelCheckpoint` ([#4765](https://github.com/Lightning-AI/lightning/pull/4765))
- Deprecated the old way of assigning hyper-parameters through `self.hparams = ...` ([#4813](https://github.com/Lightning-AI/lightning/pull/4813))
- Deprecated `mode='auto'` from `ModelCheckpoint` and `EarlyStopping` ([#4695](https://github.com/Lightning-AI/lightning/pull/4695))

### Removed

- Removed `reorder` parameter of the `auc` metric ([#5004](https://github.com/Lightning-AI/lightning/pull/5004))
- Removed `multiclass_roc` and `multiclass_precision_recall_curve`, use `roc` and `precision_recall_curve` instead ([#4549](https://github.com/Lightning-AI/lightning/pull/4549))

### Fixed

- Added feature to move tensors to CPU before saving ([#4309](https://github.com/Lightning-AI/lightning/pull/4309))
- Fixed `LoggerConnector` to have logged metrics on root device in DP ([#4138](https://github.com/Lightning-AI/lightning/pull/4138))
- Auto convert tensors to contiguous format when `gather_all` ([#4907](https://github.com/Lightning-AI/lightning/pull/4907))
- Fixed `PYTHONPATH` for ddp test model ([#4528](https://github.com/Lightning-AI/lightning/pull/4528))
- Fixed allowing logger to support indexing ([#4595](https://github.com/Lightning-AI/lightning/pull/4595))
- Fixed DDP and manual_optimization ([#4976](https://github.com/Lightning-AI/lightning/pull/4976))


## [1.0.8] - 2020-11-24

### Added

- Added casting to python types for numpy scalars when logging `hparams` ([#4647](https://github.com/Lightning-AI/lightning/pull/4647))
- Added warning when progress bar refresh rate is less than 20 on Google Colab to prevent crashing ([#4654](https://github.com/Lightning-AI/lightning/pull/4654))
- Added `F1` class metric ([#4656](https://github.com/Lightning-AI/lightning/pull/4656))

### Changed

- Consistently use `step=trainer.global_step` in `LearningRateMonitor` independently of `logging_interval` ([#4376](https://github.com/Lightning-AI/lightning/pull/4376))
- Metric states are no longer as default added to `state_dict` ([#4685](https://github.com/Lightning-AI/lightning/pull/4685))
- Renamed class metric `Fbeta` >> `FBeta` ([#4656](https://github.com/Lightning-AI/lightning/pull/4656))
- Model summary: add 1 decimal place ([#4745](https://github.com/Lightning-AI/lightning/pull/4745))
- Do not override `PYTHONWARNINGS` ([#4700](https://github.com/Lightning-AI/lightning/pull/4700))
- Changed `init_ddp_connection` moved from `DDP` to `DDPPlugin` ([#4407](https://github.com/Lightning-AI/lightning/pull/4407))


### Fixed

- Fixed checkpoint `hparams` dict casting when `omegaconf` is available ([#4770](https://github.com/Lightning-AI/lightning/pull/4770))
- Fixed incomplete progress bars when total batches not divisible by refresh rate ([#4577](https://github.com/Lightning-AI/lightning/pull/4577))
- Updated SSIM metric ([#4566](https://github.com/Lightning-AI/lightning/pull/4566))
- Fixed batch_arg_name - add `batch_arg_name` to all calls to `_adjust_batch_size`bug ([#4812](https://github.com/Lightning-AI/lightning/pull/4812))
- Fixed `torchtext` data to GPU ([#4785](https://github.com/Lightning-AI/lightning/pull/4785))
- Fixed a crash bug in MLFlow logger ([#4716](https://github.com/Lightning-AI/lightning/pull/4716))

## [1.0.7] - 2020-11-17

### Added

- Added lambda closure to `manual_optimizer_step` ([#4618](https://github.com/Lightning-AI/lightning/pull/4618))

### Changed

- Change Metrics `persistent` default mode to `False` ([#4685](https://github.com/Lightning-AI/lightning/pull/4685))
- LoggerConnector log_metrics will use `total_batch_idx` instead of `global_step` when logging on `training step` ([#4738](https://github.com/Lightning-AI/lightning/pull/4738))


### Fixed

- Prevent crash if `sync_dist=True` on CPU ([#4626](https://github.com/Lightning-AI/lightning/pull/4626))
- Fixed average pbar Metrics ([#4534](https://github.com/Lightning-AI/lightning/pull/4534))
- Fixed `setup` callback hook to correctly pass the LightningModule through ([#4608](https://github.com/Lightning-AI/lightning/pull/4608))
- Allowing decorate model init with saving `hparams` inside ([#4662](https://github.com/Lightning-AI/lightning/pull/4662))
- Fixed `split_idx` set by `LoggerConnector` in `on_trainer_init` to `Trainer`  ([#4697](https://github.com/Lightning-AI/lightning/pull/4697))


## [1.0.6] - 2020-11-11

### Added

- Added metrics aggregation in Horovod and fixed early stopping ([#3775](https://github.com/Lightning-AI/lightning/pull/3775))
- Added `manual_optimizer_step` which work with `AMP Native` and `accumulated_grad_batches` ([#4485](https://github.com/Lightning-AI/lightning/pull/4485))
- Added `persistent(mode)` method to metrics, to enable and disable metric states being added to `state_dict` ([#4482](https://github.com/Lightning-AI/lightning/pull/4482))
- Added congratulations at the end of our notebooks ([#4555](https://github.com/Lightning-AI/lightning/pull/4555))
- Added parameters `move_metrics_to_cpu` in Trainer to disable gpu leak ([#4592](https://github.com/Lightning-AI/lightning/pull/4592))


### Changed

- Changed `fsspec` to tuner ([#4458](https://github.com/Lightning-AI/lightning/pull/4458))
- Unify SLURM/TorchElastic under backend plugin ([#4578](https://github.com/Lightning-AI/lightning/pull/4578),
        [#4580](https://github.com/Lightning-AI/lightning/pull/4580),
        [#4581](https://github.com/Lightning-AI/lightning/pull/4581),
        [#4582](https://github.com/Lightning-AI/lightning/pull/4582),
        [#4583](https://github.com/Lightning-AI/lightning/pull/4583))

### Fixed

- Fixed feature-lack in `hpc_load` ([#4526](https://github.com/Lightning-AI/lightning/pull/4526))
- Fixed metrics states being overridden in DDP mode ([#4482](https://github.com/Lightning-AI/lightning/pull/4482))
- Fixed `lightning_getattr`, `lightning_hasattr` not finding the correct attributes in datamodule ([#4347](https://github.com/Lightning-AI/lightning/pull/4347))
- Fixed automatic optimization AMP by `manual_optimization_step` ([#4485](https://github.com/Lightning-AI/lightning/pull/4485))
- Replace `MisconfigurationException` with warning in `ModelCheckpoint` Callback ([#4560](https://github.com/Lightning-AI/lightning/pull/4560))
- Fixed logged keys in mlflow logger ([#4412](https://github.com/Lightning-AI/lightning/pull/4412))
- Fixed `is_picklable` by catching `AttributeError` ([#4508](https://github.com/Lightning-AI/lightning/pull/4508))
- Fixed multi test dataloaders dict `AttributeError` error ([#4480](https://github.com/Lightning-AI/lightning/pull/4480))
- Fixed show progress bar only for `progress_rank 0` on `DDP_SLURM` ([#4437](https://github.com/Lightning-AI/lightning/pull/4437))

## [1.0.5] - 2020-11-03

### Added

- Added PyTorch 1.7 Stable support ([#3821](https://github.com/Lightning-AI/lightning/pull/3821))
- Added timeout for `tpu_device_exists` to ensure process does not hang indefinitely ([#4340](https://github.com/Lightning-AI/lightning/pull/4340))

### Changed

- W&B log in sync with `Trainer` step ([#4405](https://github.com/Lightning-AI/lightning/pull/4405))
- Hook `on_after_backward` is called only when `optimizer_step` is being called ([#4439](https://github.com/Lightning-AI/lightning/pull/4439))
- Moved `track_and_norm_grad` into `training loop` and called only when `optimizer_step` is being called ([#4439](https://github.com/Lightning-AI/lightning/pull/4439))
- Changed type checker with explicit cast of `ref_model` object ([#4457](https://github.com/Lightning-AI/lightning/pull/4457))
- Changed `distributed_backend` -> `accelerator` ([#4429](https://github.com/Lightning-AI/lightning/pull/4429))

### Deprecated

- Deprecated passing `ModelCheckpoint` instance to `checkpoint_callback` Trainer argument ([#4336](https://github.com/Lightning-AI/lightning/pull/4336))

### Fixed

- Disable saving checkpoints if not trained ([#4372](https://github.com/Lightning-AI/lightning/pull/4372))
- Fixed error using `auto_select_gpus=True` with `gpus=-1` ([#4209](https://github.com/Lightning-AI/lightning/pull/4209))
- Disabled training when `limit_train_batches=0` ([#4371](https://github.com/Lightning-AI/lightning/pull/4371))
- Fixed that metrics do not store computational graph for all seen data ([#4313](https://github.com/Lightning-AI/lightning/pull/4313))
- Fixed AMP unscale for `on_after_backward` ([#4439](https://github.com/Lightning-AI/lightning/pull/4439))
- Fixed TorchScript export when module includes Metrics ([#4428](https://github.com/Lightning-AI/lightning/pull/4428))
- Fixed TorchScript trace method's data to device and docstring ([#4360](https://github.com/Lightning-AI/lightning/pull/4360))
- Fixed CSV logger warning ([#4419](https://github.com/Lightning-AI/lightning/pull/4419))
- Fixed skip DDP parameter sync ([#4301](https://github.com/Lightning-AI/lightning/pull/4301))
- Fixed `WandbLogger` _sanitize_callable function ([#4422](https://github.com/Lightning-AI/lightning/pull/4422))
- Fixed `AMP Native` `_unscale` gradient ([#4441](https://github.com/Lightning-AI/lightning/pull/4441))


## [1.0.4] - 2020-10-27

### Added

- Added `dirpath` and `filename` parameter in `ModelCheckpoint` ([#4213](https://github.com/Lightning-AI/lightning/pull/4213))
- Added plugins docs and DDPPlugin to customize ddp across all accelerators ([#4258](https://github.com/Lightning-AI/lightning/pull/4285))
- Added `strict` option to the scheduler dictionary ([#3586](https://github.com/Lightning-AI/lightning/pull/3586))
- Added `fsspec` support for profilers ([#4162](https://github.com/Lightning-AI/lightning/pull/4162))
- Added autogenerated helptext to `Trainer.add_argparse_args` ([#4344](https://github.com/Lightning-AI/lightning/pull/4344))
- Added support for string values in `Trainer`'s `profiler` parameter ([#3656](https://github.com/Lightning-AI/lightning/pull/3656))
- Added `optimizer_closure` to `optimizer.step` when supported ([#4190](https://github.com/Lightning-AI/lightning/pull/4190))
- Added unification of regression metrics ([#4166](https://github.com/Lightning-AI/lightning/pull/4166))
- Added checkpoint load from Bytes ([#4314](https://github.com/Lightning-AI/lightning/pull/4314))

### Changed

- Improved error messages for invalid `configure_optimizers` returns ([#3587](https://github.com/Lightning-AI/lightning/pull/3587))
- Allow changing the logged step value in `validation_step` ([#4130](https://github.com/Lightning-AI/lightning/pull/4130))
- Allow setting `replace_sampler_ddp=True` with a distributed sampler already added ([#4273](https://github.com/Lightning-AI/lightning/pull/4273))
- Fixed sanitized parameters for `WandbLogger.log_hyperparams` ([#4320](https://github.com/Lightning-AI/lightning/pull/4320))

### Deprecated

- Deprecated `filepath` in `ModelCheckpoint` ([#4213](https://github.com/Lightning-AI/lightning/pull/4213))
- Deprecated `reorder` parameter of the `auc` metric ([#4237](https://github.com/Lightning-AI/lightning/pull/4237))
- Deprecated bool values in `Trainer`'s `profiler` parameter ([#3656](https://github.com/Lightning-AI/lightning/pull/3656))

### Fixed

- Fixed setting device ids in DDP ([#4297](https://github.com/Lightning-AI/lightning/pull/4297))
- Fixed synchronization of best model path in `ddp_accelerator` ([#4323](https://github.com/Lightning-AI/lightning/pull/4323))
- Fixed `WandbLogger` not uploading checkpoint artifacts at the end of training ([#4341](https://github.com/Lightning-AI/lightning/pull/4341))
- Fixed `FBeta` computation ([#4183](https://github.com/Lightning-AI/lightning/pull/4183))
- Fixed `accumulation across batches` has completed `before breaking training loop` ([#4278](https://github.com/Lightning-AI/lightning/pull/4278))
- Fixed `ModelCheckpoint` don't increase current_epoch and global_step when not training ([#4291](https://github.com/Lightning-AI/lightning/pull/4291))
- Fixed `COMET_EXPERIMENT_KEY` environment variable usage in comet logger ([#4230](https://github.com/Lightning-AI/lightning/pull/4230))

## [1.0.3] - 2020-10-20

### Added

- Added persistent flag to `Metric.add_state` ([#4195](https://github.com/Lightning-AI/lightning/pull/4195))

### Changed

- Used `checkpoint_connector.hpc_save` in SLURM ([#4217](https://github.com/Lightning-AI/lightning/pull/4217))
- Moved base req. to root ([#4219](https://github.com/Lightning-AI/lightning/pull/4219))

### Fixed

- Fixed `hparams` assign in init ([#4189](https://github.com/Lightning-AI/lightning/pull/4189))
- Fixed overwrite check for model hooks ([#4010](https://github.com/Lightning-AI/lightning/pull/4010))


## [1.0.2] - 2020-10-15

### Added

- Added trace functionality to the function `to_torchscript` ([#4142](https://github.com/Lightning-AI/lightning/pull/4142))

### Changed

- Called `on_load_checkpoint` before loading `state_dict` ([#4057](https://github.com/Lightning-AI/lightning/pull/4057))

### Removed

- Removed duplicate metric vs step log for train loop ([#4173](https://github.com/Lightning-AI/lightning/pull/4173))

### Fixed

- Fixed the `self.log` problem in `validation_step()` ([#4169](https://github.com/Lightning-AI/lightning/pull/4169))
- Fixed `hparams` saving - save the state when `save_hyperparameters()` is called [in `__init__`] ([#4163](https://github.com/Lightning-AI/lightning/pull/4163))
- Fixed runtime failure while exporting `hparams` to yaml ([#4158](https://github.com/Lightning-AI/lightning/pull/4158))


## [1.0.1] - 2020-10-14

### Added

- Added getstate/setstate method for torch.save serialization ([#4127](https://github.com/Lightning-AI/lightning/pull/4127))


## [1.0.0] - 2020-10-13

### Added

- Added Explained Variance Metric + metric fix ([#4013](https://github.com/Lightning-AI/lightning/pull/4013))
- Added Metric <-> Lightning Module integration tests ([#4008](https://github.com/Lightning-AI/lightning/pull/4008))
- Added parsing OS env vars in `Trainer` ([#4022](https://github.com/Lightning-AI/lightning/pull/4022))
- Added classification metrics ([#4043](https://github.com/Lightning-AI/lightning/pull/4043))
- Updated explained variance metric ([#4024](https://github.com/Lightning-AI/lightning/pull/4024))
- Enabled plugins ([#4041](https://github.com/Lightning-AI/lightning/pull/4041))
- Enabled custom clusters ([#4048](https://github.com/Lightning-AI/lightning/pull/4048))
- Enabled passing in custom accelerators ([#4050](https://github.com/Lightning-AI/lightning/pull/4050))
- Added `LightningModule.toggle_optimizer` ([#4058](https://github.com/Lightning-AI/lightning/pull/4058))
- Added `LightningModule.manual_backward` ([#4063](https://github.com/Lightning-AI/lightning/pull/4063))
- Added `output` argument to `*_batch_end` hooks ([#3965](https://github.com/Lightning-AI/lightning/pull/3965),
    [#3966](https://github.com/Lightning-AI/lightning/pull/3966))
- Added `output` argument to `*_epoch_end` hooks ([#3967](https://github.com/Lightning-AI/lightning/pull/3967))

### Changed

- Integrated metrics API with self.log ([#3961](https://github.com/Lightning-AI/lightning/pull/3961))
- Decoupled Apex ([#4052](https://github.com/Lightning-AI/lightning/pull/4052),
        [#4054](https://github.com/Lightning-AI/lightning/pull/4054),
        [#4055](https://github.com/Lightning-AI/lightning/pull/4055),
        [#4056](https://github.com/Lightning-AI/lightning/pull/4056),
        [#4058](https://github.com/Lightning-AI/lightning/pull/4058),
        [#4060](https://github.com/Lightning-AI/lightning/pull/4060),
        [#4061](https://github.com/Lightning-AI/lightning/pull/4061),
        [#4062](https://github.com/Lightning-AI/lightning/pull/4062),
        [#4063](https://github.com/Lightning-AI/lightning/pull/4063),
        [#4064](https://github.com/Lightning-AI/lightning/pull/4064),
        [#4065](https://github.com/Lightning-AI/lightning/pull/4065))
- Renamed all backends to `Accelerator` ([#4066](https://github.com/Lightning-AI/lightning/pull/4066))
- Enabled manual returns ([#4089](https://github.com/Lightning-AI/lightning/pull/4089))

### Removed

- Removed support for EvalResult and TrainResult ([#3968](https://github.com/Lightning-AI/lightning/pull/3968))
- Removed deprecated trainer flags: `overfit_pct`, `log_save_interval`, `row_log_interval` ([#3969](https://github.com/Lightning-AI/lightning/pull/3969))
- Removed deprecated early_stop_callback ([#3982](https://github.com/Lightning-AI/lightning/pull/3982))
- Removed deprecated model hooks ([#3980](https://github.com/Lightning-AI/lightning/pull/3980))
- Removed deprecated callbacks ([#3979](https://github.com/Lightning-AI/lightning/pull/3979))
- Removed `trainer` argument in `LightningModule.backward` [#4056](https://github.com/Lightning-AI/lightning/pull/4056))

### Fixed

- Fixed `current_epoch` property update to reflect true epoch number inside `LightningDataModule`, when `reload_dataloaders_every_epoch=True`. ([#3974](https://github.com/Lightning-AI/lightning/pull/3974))
- Fixed to print scaler value in progress bar ([#4053](https://github.com/Lightning-AI/lightning/pull/4053))
- Fixed mismatch between docstring and code regarding when `on_load_checkpoint` hook is called ([#3996](https://github.com/Lightning-AI/lightning/pull/3996))


## [0.10.0] - 2020-10-07

### Added

- Added new Metrics API. ([#3868](https://github.com/Lightning-AI/lightning/pull/3868), [#3921](https://github.com/Lightning-AI/lightning/pull/3921))
- Enable PyTorch 1.7 compatibility ([#3541](https://github.com/Lightning-AI/lightning/pull/3541))
- Added `LightningModule.to_torchscript` to support exporting as `ScriptModule` ([#3258](https://github.com/Lightning-AI/lightning/pull/3258))
- Added warning when dropping unpicklable `hparams` ([#2874](https://github.com/Lightning-AI/lightning/pull/2874))
- Added EMB similarity ([#3349](https://github.com/Lightning-AI/lightning/pull/3349))
- Added `ModelCheckpoint.to_yaml` method ([#3048](https://github.com/Lightning-AI/lightning/pull/3048))
- Allow `ModelCheckpoint` monitor to be `None`, meaning it will always save ([#3630](https://github.com/Lightning-AI/lightning/pull/3630))
- Disabled optimizers setup during testing ([#3059](https://github.com/Lightning-AI/lightning/pull/3059))
- Added support for datamodules to save and load checkpoints when training ([#3563](https://github.com/Lightning-AI/lightning/pull/3563))
- Added support for datamodule in learning rate finder ([#3425](https://github.com/Lightning-AI/lightning/pull/3425))
- Added gradient clip test for native AMP ([#3754](https://github.com/Lightning-AI/lightning/pull/3754))
- Added dist lib to enable syncing anything across devices ([#3762](https://github.com/Lightning-AI/lightning/pull/3762))
- Added `broadcast` to `TPUBackend` ([#3814](https://github.com/Lightning-AI/lightning/pull/3814))
- Added `XLADeviceUtils` class to check XLA device type ([#3274](https://github.com/Lightning-AI/lightning/pull/3274))

### Changed

- Refactored accelerator backends:
   * moved TPU `xxx_step` to backend ([#3118](https://github.com/Lightning-AI/lightning/pull/3118))
   * refactored DDP backend `forward` ([#3119](https://github.com/Lightning-AI/lightning/pull/3119))
   * refactored GPU backend `__step` ([#3120](https://github.com/Lightning-AI/lightning/pull/3120))
   * refactored Horovod backend ([#3121](https://github.com/Lightning-AI/lightning/pull/3121),
        [#3122](https://github.com/Lightning-AI/lightning/pull/3122))
   * remove obscure forward call in eval + CPU backend `___step` ([#3123](https://github.com/Lightning-AI/lightning/pull/3123))
   * reduced all simplified forward ([#3126](https://github.com/Lightning-AI/lightning/pull/3126))
   * added hook base method ([#3127](https://github.com/Lightning-AI/lightning/pull/3127))
   * refactor eval loop to use hooks - use `test_mode` for if so we can split later ([#3129](https://github.com/Lightning-AI/lightning/pull/3129))
   * moved `___step_end` hooks ([#3130](https://github.com/Lightning-AI/lightning/pull/3130))
   * training forward refactor ([#3134](https://github.com/Lightning-AI/lightning/pull/3134))
   * training AMP scaling refactor ([#3135](https://github.com/Lightning-AI/lightning/pull/3135))
   * eval step scaling factor ([#3136](https://github.com/Lightning-AI/lightning/pull/3136))
   * add eval loop object to streamline eval loop ([#3138](https://github.com/Lightning-AI/lightning/pull/3138))
   * refactored dataloader process hook ([#3139](https://github.com/Lightning-AI/lightning/pull/3139))
   * refactored inner eval loop ([#3141](https://github.com/Lightning-AI/lightning/pull/3141))
   * final inner eval loop hooks ([#3154](https://github.com/Lightning-AI/lightning/pull/3154))
   * clean up hooks in `run_evaluation` ([#3156](https://github.com/Lightning-AI/lightning/pull/3156))
   * clean up data reset ([#3161](https://github.com/Lightning-AI/lightning/pull/3161))
   * expand eval loop out ([#3165](https://github.com/Lightning-AI/lightning/pull/3165))
   * moved hooks around in eval loop ([#3195](https://github.com/Lightning-AI/lightning/pull/3195))
   * remove `_evaluate` fx ([#3197](https://github.com/Lightning-AI/lightning/pull/3197))
   * `Trainer.fit` hook clean up ([#3198](https://github.com/Lightning-AI/lightning/pull/3198))
   * DDPs train hooks ([#3203](https://github.com/Lightning-AI/lightning/pull/3203))
   * refactor DDP backend ([#3204](https://github.com/Lightning-AI/lightning/pull/3204),
        [#3207](https://github.com/Lightning-AI/lightning/pull/3207),
        [#3208](https://github.com/Lightning-AI/lightning/pull/3208),
        [#3209](https://github.com/Lightning-AI/lightning/pull/3209),
        [#3210](https://github.com/Lightning-AI/lightning/pull/3210))
   * reduced accelerator selection ([#3211](https://github.com/Lightning-AI/lightning/pull/3211))
   * group prepare data hook ([#3212](https://github.com/Lightning-AI/lightning/pull/3212))
   * added data connector ([#3285](https://github.com/Lightning-AI/lightning/pull/3285))
   * modular is_overridden ([#3290](https://github.com/Lightning-AI/lightning/pull/3290))
   * adding `Trainer.tune()` ([#3293](https://github.com/Lightning-AI/lightning/pull/3293))
   * move `run_pretrain_routine` -> `setup_training` ([#3294](https://github.com/Lightning-AI/lightning/pull/3294))
   * move train outside of setup training ([#3297](https://github.com/Lightning-AI/lightning/pull/3297))
   * move `prepare_data` to data connector ([#3307](https://github.com/Lightning-AI/lightning/pull/3307))
   * moved accelerator router ([#3309](https://github.com/Lightning-AI/lightning/pull/3309))
   * train loop refactor - moving train loop to own object ([#3310](https://github.com/Lightning-AI/lightning/pull/3310),
        [#3312](https://github.com/Lightning-AI/lightning/pull/3312),
        [#3313](https://github.com/Lightning-AI/lightning/pull/3313),
        [#3314](https://github.com/Lightning-AI/lightning/pull/3314))
   * duplicate data interface definition up into DataHooks class ([#3344](https://github.com/Lightning-AI/lightning/pull/3344))
   * inner train loop ([#3359](https://github.com/Lightning-AI/lightning/pull/3359),
        [#3361](https://github.com/Lightning-AI/lightning/pull/3361),
        [#3362](https://github.com/Lightning-AI/lightning/pull/3362),
        [#3363](https://github.com/Lightning-AI/lightning/pull/3363),
        [#3365](https://github.com/Lightning-AI/lightning/pull/3365),
        [#3366](https://github.com/Lightning-AI/lightning/pull/3366),
        [#3367](https://github.com/Lightning-AI/lightning/pull/3367),
        [#3368](https://github.com/Lightning-AI/lightning/pull/3368),
        [#3369](https://github.com/Lightning-AI/lightning/pull/3369),
        [#3370](https://github.com/Lightning-AI/lightning/pull/3370),
        [#3371](https://github.com/Lightning-AI/lightning/pull/3371),
        [#3372](https://github.com/Lightning-AI/lightning/pull/3372),
        [#3373](https://github.com/Lightning-AI/lightning/pull/3373),
        [#3374](https://github.com/Lightning-AI/lightning/pull/3374),
        [#3375](https://github.com/Lightning-AI/lightning/pull/3375),
        [#3376](https://github.com/Lightning-AI/lightning/pull/3376),
        [#3385](https://github.com/Lightning-AI/lightning/pull/3385),
        [#3388](https://github.com/Lightning-AI/lightning/pull/3388),
        [#3397](https://github.com/Lightning-AI/lightning/pull/3397))
   * all logging related calls in a connector ([#3395](https://github.com/Lightning-AI/lightning/pull/3395))
   * device parser ([#3400](https://github.com/Lightning-AI/lightning/pull/3400),
        [#3405](https://github.com/Lightning-AI/lightning/pull/3405))
   * added model connector ([#3407](https://github.com/Lightning-AI/lightning/pull/3407))
   * moved eval loop logging to loggers ([#3408](https://github.com/Lightning-AI/lightning/pull/3408))
   * moved eval loop (#3412[#3408](https://github.com/Lightning-AI/lightning/pull/3408))
   * trainer/separate argparse ([#3421](https://github.com/Lightning-AI/lightning/pull/3421),
        [#3428](https://github.com/Lightning-AI/lightning/pull/3428),
        [#3432](https://github.com/Lightning-AI/lightning/pull/3432))
   * move `lr_finder` ([#3434](https://github.com/Lightning-AI/lightning/pull/3434))
   * organize args (#[#3435](https://github.com/Lightning-AI/lightning/pull/3435),
        [#3442](https://github.com/Lightning-AI/lightning/pull/3442),
        [#3447](https://github.com/Lightning-AI/lightning/pull/3447),
        [#3448](https://github.com/Lightning-AI/lightning/pull/3448),
        [#3449](https://github.com/Lightning-AI/lightning/pull/3449),
        [#3456](https://github.com/Lightning-AI/lightning/pull/3456))
   * move specific accelerator code ([#3457](https://github.com/Lightning-AI/lightning/pull/3457))
   * group connectors ([#3472](https://github.com/Lightning-AI/lightning/pull/3472))
   * accelerator connector methods x/n ([#3469](https://github.com/Lightning-AI/lightning/pull/3469),
        [#3470](https://github.com/Lightning-AI/lightning/pull/3470),
        [#3474](https://github.com/Lightning-AI/lightning/pull/3474))
   * merge backends x/n ([#3476](https://github.com/Lightning-AI/lightning/pull/3476),
        [#3477](https://github.com/Lightning-AI/lightning/pull/3477),
        [#3478](https://github.com/Lightning-AI/lightning/pull/3478),
        [#3480](https://github.com/Lightning-AI/lightning/pull/3480),
        [#3482](https://github.com/Lightning-AI/lightning/pull/3482))
   * apex plugin ([#3502](https://github.com/Lightning-AI/lightning/pull/3502))
   * precision plugins ([#3504](https://github.com/Lightning-AI/lightning/pull/3504))
   * Result - make monitor default to `checkpoint_on` to simplify ([#3571](https://github.com/Lightning-AI/lightning/pull/3571))
   * reference to the Trainer on the `LightningDataModule` ([#3684](https://github.com/Lightning-AI/lightning/pull/3684))
   * add `.log` to lightning module ([#3686](https://github.com/Lightning-AI/lightning/pull/3686),
        [#3699](https://github.com/Lightning-AI/lightning/pull/3699),
        [#3701](https://github.com/Lightning-AI/lightning/pull/3701),
        [#3704](https://github.com/Lightning-AI/lightning/pull/3704),
        [#3715](https://github.com/Lightning-AI/lightning/pull/3715))
   * enable tracking original metric when step and epoch are both true ([#3685](https://github.com/Lightning-AI/lightning/pull/3685))
   * deprecated results obj, added support for simpler comms ([#3681](https://github.com/Lightning-AI/lightning/pull/3681))
   * move backends back to individual files ([#3712](https://github.com/Lightning-AI/lightning/pull/3712))
   * fixes logging for eval steps ([#3763](https://github.com/Lightning-AI/lightning/pull/3763))
   * decoupled DDP, DDP spawn ([#3733](https://github.com/Lightning-AI/lightning/pull/3733),
        [#3766](https://github.com/Lightning-AI/lightning/pull/3766),
        [#3767](https://github.com/Lightning-AI/lightning/pull/3767),
        [#3774](https://github.com/Lightning-AI/lightning/pull/3774),
        [#3802](https://github.com/Lightning-AI/lightning/pull/3802),
        [#3806](https://github.com/Lightning-AI/lightning/pull/3806),
        [#3817](https://github.com/Lightning-AI/lightning/pull/3817),
        [#3819](https://github.com/Lightning-AI/lightning/pull/3819),
        [#3927](https://github.com/Lightning-AI/lightning/pull/3927))
   * remove weight loading hack for ddp_cpu ([#3808](https://github.com/Lightning-AI/lightning/pull/3808))
   * separate `torchelastic` from DDP ([#3810](https://github.com/Lightning-AI/lightning/pull/3810))
   * separate SLURM from DDP ([#3809](https://github.com/Lightning-AI/lightning/pull/3809))
   * decoupled DDP2 ([#3816](https://github.com/Lightning-AI/lightning/pull/3816))
   * bug fix with logging val epoch end + monitor ([#3812](https://github.com/Lightning-AI/lightning/pull/3812))
   * callback system and init DDP ([#3836](https://github.com/Lightning-AI/lightning/pull/3836))
   * adding compute environments ([#3837](https://github.com/Lightning-AI/lightning/pull/3837), [#3842](https://github.com/Lightning-AI/lightning/pull/3842))
   * epoch can now log independently ([#3843](https://github.com/Lightning-AI/lightning/pull/3843))
   * test selecting the correct backend. temp backends while slurm and TorchElastic are decoupled ([#3848](https://github.com/Lightning-AI/lightning/pull/3848))
   * fixed `init_slurm_connection` causing hostname errors ([#3856](https://github.com/Lightning-AI/lightning/pull/3856))
   * moves init apex from LM to apex connector ([#3923](https://github.com/Lightning-AI/lightning/pull/3923))
   * moves sync bn to each backend ([#3925](https://github.com/Lightning-AI/lightning/pull/3925))
   * moves configure ddp to each backend ([#3924](https://github.com/Lightning-AI/lightning/pull/3924))
- Deprecation warning ([#3844](https://github.com/Lightning-AI/lightning/pull/3844))
- Changed `LearningRateLogger` to `LearningRateMonitor` ([#3251](https://github.com/Lightning-AI/lightning/pull/3251))
- Used `fsspec` instead of `gfile` for all IO ([#3320](https://github.com/Lightning-AI/lightning/pull/3320))
    * Swapped `torch.load` for `fsspec` load in DDP spawn backend ([#3787](https://github.com/Lightning-AI/lightning/pull/3787))
    * Swapped `torch.load` for `fsspec` load in cloud_io loading ([#3692](https://github.com/Lightning-AI/lightning/pull/3692))
    * Added support for `to_disk()` to use remote filepaths with `fsspec` ([#3930](https://github.com/Lightning-AI/lightning/pull/3930))
    * Updated model_checkpoint's to_yaml to use `fsspec` open ([#3801](https://github.com/Lightning-AI/lightning/pull/3801))
    * Fixed `fsspec` is inconsistent when doing `fs.ls` ([#3805](https://github.com/Lightning-AI/lightning/pull/3805))
- Refactor `GPUStatsMonitor` to improve training speed ([#3257](https://github.com/Lightning-AI/lightning/pull/3257))
- Changed IoU score behavior for classes absent in target and pred ([#3098](https://github.com/Lightning-AI/lightning/pull/3098))
- Changed IoU `remove_bg` bool to `ignore_index` optional int ([#3098](https://github.com/Lightning-AI/lightning/pull/3098))
- Changed defaults of `save_top_k` and `save_last` to `None` in ModelCheckpoint ([#3680](https://github.com/Lightning-AI/lightning/pull/3680))
- `row_log_interval` and `log_save_interval` are now based on training loop's `global_step` instead of epoch-internal batch index ([#3667](https://github.com/Lightning-AI/lightning/pull/3667))
- Silenced some warnings. verified ddp refactors ([#3483](https://github.com/Lightning-AI/lightning/pull/3483))
- Cleaning up stale logger tests ([#3490](https://github.com/Lightning-AI/lightning/pull/3490))
- Allow `ModelCheckpoint` monitor to be `None` ([#3633](https://github.com/Lightning-AI/lightning/pull/3633))
- Enable `None` model checkpoint default ([#3669](https://github.com/Lightning-AI/lightning/pull/3669))
- Skipped `best_model_path` if `checkpoint_callback` is `None` ([#2962](https://github.com/Lightning-AI/lightning/pull/2962))
- Used `raise .. from ..` to explicitly chain exceptions ([#3750](https://github.com/Lightning-AI/lightning/pull/3750))
-  Mocking loggers ([#3596](https://github.com/Lightning-AI/lightning/pull/3596),
    [#3617](https://github.com/Lightning-AI/lightning/pull/3617),
    [#3851](https://github.com/Lightning-AI/lightning/pull/3851),
    [#3859](https://github.com/Lightning-AI/lightning/pull/3859),
    [#3884](https://github.com/Lightning-AI/lightning/pull/3884),
    [#3853](https://github.com/Lightning-AI/lightning/pull/3853),
    [#3910](https://github.com/Lightning-AI/lightning/pull/3910),
    [#3889](https://github.com/Lightning-AI/lightning/pull/3889),
    [#3926](https://github.com/Lightning-AI/lightning/pull/3926))
- Write predictions in LightningModule instead of EvalResult [#3882](https://github.com/Lightning-AI/lightning/pull/3882)

### Deprecated

- Deprecated `TrainResult` and `EvalResult`, use `self.log` and `self.write` from the `LightningModule` to log metrics and write predictions. `training_step` can now only return a scalar (for the loss) or a dictionary with anything you want. ([#3681](https://github.com/Lightning-AI/lightning/pull/3681))
- Deprecate `early_stop_callback` Trainer argument ([#3845](https://github.com/Lightning-AI/lightning/pull/3845))
- Rename Trainer arguments `row_log_interval` >> `log_every_n_steps` and `log_save_interval` >> `flush_logs_every_n_steps` ([#3748](https://github.com/Lightning-AI/lightning/pull/3748))

### Removed

- Removed experimental Metric API ([#3943](https://github.com/Lightning-AI/lightning/pull/3943),
        [#3949](https://github.com/Lightning-AI/lightning/pull/3949),
        [#3946](https://github.com/Lightning-AI/lightning/pull/3946)), listed changes before final removal:
    * Added `EmbeddingSimilarity` metric ([#3349](https://github.com/Lightning-AI/lightning/pull/3349), [#3358](https://github.com/Lightning-AI/lightning/pull/3358))
    * Added hooks to metric module interface ([#2528](https://github.com/Lightning-AI/lightning/pull/2528))
    * Added error when AUROC metric is used for multiclass problems ([#3350](https://github.com/Lightning-AI/lightning/pull/3350))
    * Fixed `ModelCheckpoint` with `save_top_k=-1` option not tracking the best models when a monitor metric is available ([#3735](https://github.com/Lightning-AI/lightning/pull/3735))
    * Fixed counter-intuitive error being thrown in `Accuracy` metric for zero target tensor ([#3764](https://github.com/Lightning-AI/lightning/pull/3764))
    * Fixed aggregation of metrics ([#3517](https://github.com/Lightning-AI/lightning/pull/3517))
    * Fixed Metric aggregation ([#3321](https://github.com/Lightning-AI/lightning/pull/3321))
    * Fixed RMSLE metric ([#3188](https://github.com/Lightning-AI/lightning/pull/3188))
    * Renamed `reduction` to `class_reduction` in classification metrics ([#3322](https://github.com/Lightning-AI/lightning/pull/3322))
    * Changed `class_reduction` similar to sklearn for classification metrics ([#3322](https://github.com/Lightning-AI/lightning/pull/3322))
    * Renaming of precision recall metric ([#3308](https://github.com/Lightning-AI/lightning/pull/3308))

### Fixed

- Fixed `on_train_batch_start` hook to end epoch early ([#3700](https://github.com/Lightning-AI/lightning/pull/3700))
- Fixed `num_sanity_val_steps` is clipped to `limit_val_batches` ([#2917](https://github.com/Lightning-AI/lightning/pull/2917))
- Fixed ONNX model save on GPU ([#3145](https://github.com/Lightning-AI/lightning/pull/3145))
- Fixed `GpuUsageLogger` to work on different platforms ([#3008](https://github.com/Lightning-AI/lightning/pull/3008))
- Fixed auto-scale batch size not dumping `auto_lr_find` parameter ([#3151](https://github.com/Lightning-AI/lightning/pull/3151))
- Fixed `batch_outputs` with optimizer frequencies ([#3229](https://github.com/Lightning-AI/lightning/pull/3229))
- Fixed setting batch size in `LightningModule.datamodule` when using `auto_scale_batch_size` ([#3266](https://github.com/Lightning-AI/lightning/pull/3266))
- Fixed Horovod distributed backend compatibility with native AMP ([#3404](https://github.com/Lightning-AI/lightning/pull/3404))
- Fixed batch size auto scaling exceeding the size of the dataset ([#3271](https://github.com/Lightning-AI/lightning/pull/3271))
- Fixed getting `experiment_id` from MLFlow only once instead of each training loop ([#3394](https://github.com/Lightning-AI/lightning/pull/3394))
- Fixed `overfit_batches` which now correctly disables shuffling for the training loader. ([#3501](https://github.com/Lightning-AI/lightning/pull/3501))
- Fixed gradient norm tracking for `row_log_interval > 1` ([#3489](https://github.com/Lightning-AI/lightning/pull/3489))
- Fixed `ModelCheckpoint` name formatting ([#3164](https://github.com/Lightning-AI/lightning/pull/3163))
- Fixed example implementation of AutoEncoder ([#3190](https://github.com/Lightning-AI/lightning/pull/3190))
- Fixed invalid paths when remote logging with TensorBoard ([#3236](https://github.com/Lightning-AI/lightning/pull/3236))
- Fixed change `t()` to `transpose()` as XLA devices do not support `.t()` on 1-dim tensor ([#3252](https://github.com/Lightning-AI/lightning/pull/3252))
- Fixed (weights only) checkpoints loading without PL ([#3287](https://github.com/Lightning-AI/lightning/pull/3287))
- Fixed `gather_all_tensors` cross GPUs in DDP ([#3319](https://github.com/Lightning-AI/lightning/pull/3319))
- Fixed CometML save dir ([#3419](https://github.com/Lightning-AI/lightning/pull/3419))
- Fixed forward key metrics ([#3467](https://github.com/Lightning-AI/lightning/pull/3467))
- Fixed normalize mode at confusion matrix (replace NaNs with zeros) ([#3465](https://github.com/Lightning-AI/lightning/pull/3465))
- Fixed global step increment in training loop when `training_epoch_end` hook is used ([#3673](https://github.com/Lightning-AI/lightning/pull/3673))
- Fixed dataloader shuffling not getting turned off with `overfit_batches > 0` and `distributed_backend = "ddp"` ([#3534](https://github.com/Lightning-AI/lightning/pull/3534))
- Fixed determinism in `DDPSpawnBackend` when using `seed_everything` in main process ([#3335](https://github.com/Lightning-AI/lightning/pull/3335))
- Fixed `ModelCheckpoint` `period` to actually save every `period` epochs ([#3630](https://github.com/Lightning-AI/lightning/pull/3630))
- Fixed `val_progress_bar` total with `num_sanity_val_steps` ([#3751](https://github.com/Lightning-AI/lightning/pull/3751))
- Fixed Tuner dump: add `current_epoch` to dumped_params ([#3261](https://github.com/Lightning-AI/lightning/pull/3261))
- Fixed `current_epoch` and `global_step` properties mismatch between `Trainer` and `LightningModule` ([#3785](https://github.com/Lightning-AI/lightning/pull/3785))
- Fixed learning rate scheduler for optimizers with internal state ([#3897](https://github.com/Lightning-AI/lightning/pull/3897))
- Fixed `tbptt_reduce_fx` when non-floating tensors are logged ([#3796](https://github.com/Lightning-AI/lightning/pull/3796))
- Fixed model checkpoint frequency ([#3852](https://github.com/Lightning-AI/lightning/pull/3852))
- Fixed logging non-tensor scalar with result breaks subsequent epoch aggregation ([#3855](https://github.com/Lightning-AI/lightning/pull/3855))
- Fixed `TrainerEvaluationLoopMixin` activates `model.train()` at the end ([#3858](https://github.com/Lightning-AI/lightning/pull/3858))
- Fixed `overfit_batches` when using with multiple val/test_dataloaders ([#3857](https://github.com/Lightning-AI/lightning/pull/3857))
- Fixed enables `training_step` to return `None` ([#3862](https://github.com/Lightning-AI/lightning/pull/3862))
- Fixed init nan for checkpointing ([#3863](https://github.com/Lightning-AI/lightning/pull/3863))
- Fixed for `load_from_checkpoint` ([#2776](https://github.com/Lightning-AI/lightning/pull/2776))
- Fixes incorrect `batch_sizes` when Dataloader returns a dict with multiple tensors ([#3668](https://github.com/Lightning-AI/lightning/pull/3668))
- Fixed unexpected signature for `validation_step` ([#3947](https://github.com/Lightning-AI/lightning/pull/3947))

## [0.9.0] - 2020-08-20

### Added

- Added SyncBN for DDP ([#2801](https://github.com/Lightning-AI/lightning/pull/2801),
     [#2838](https://github.com/Lightning-AI/lightning/pull/2838))
- Added basic `CSVLogger` ([#2721](https://github.com/Lightning-AI/lightning/pull/2721))
- Added SSIM metrics ([#2671](https://github.com/Lightning-AI/lightning/pull/2671))
- Added BLEU metrics ([#2535](https://github.com/Lightning-AI/lightning/pull/2535))
- Added support to export a model to ONNX format ([#2596](https://github.com/Lightning-AI/lightning/pull/2596))
- Added support for `Trainer(num_sanity_val_steps=-1)` to check all validation data before training ([#2246](https://github.com/Lightning-AI/lightning/pull/2246))
- Added struct. output:
  * tests for val loop flow ([#2605](https://github.com/Lightning-AI/lightning/pull/2605))
  * `EvalResult` support for train and val. loop ([#2615](https://github.com/Lightning-AI/lightning/pull/2615),
       [#2651](https://github.com/Lightning-AI/lightning/pull/2651))
  * weighted average in results obj ([#2930](https://github.com/Lightning-AI/lightning/pull/2930))
  * fix result obj DP auto reduce ([#3013](https://github.com/Lightning-AI/lightning/pull/3013))
- Added class `LightningDataModule` ([#2668](https://github.com/Lightning-AI/lightning/pull/2668))
- Added support for PyTorch 1.6 ([#2745](https://github.com/Lightning-AI/lightning/pull/2745))
- Added call DataModule hooks implicitly in trainer ([#2755](https://github.com/Lightning-AI/lightning/pull/2755))
- Added support for Mean in DDP Sync ([#2568](https://github.com/Lightning-AI/lightning/pull/2568))
- Added remaining `sklearn` metrics: `AveragePrecision`, `BalancedAccuracy`, `CohenKappaScore`, `DCG`, `Hamming`, `Hinge`, `Jaccard`, `MeanAbsoluteError`, `MeanSquaredError`, `MeanSquaredLogError`, `MedianAbsoluteError`, `R2Score`, `MeanPoissonDeviance`, `MeanGammaDeviance`, `MeanTweedieDeviance`, `ExplainedVariance` ([#2562](https://github.com/Lightning-AI/lightning/pull/2562))
- Added support for `limit_{mode}_batches (int)` to work with infinite dataloader (IterableDataset) ([#2840](https://github.com/Lightning-AI/lightning/pull/2840))
- Added support returning python scalars in DP ([#1935](https://github.com/Lightning-AI/lightning/pull/1935))
- Added support to Tensorboard logger for OmegaConf `hparams` ([#2846](https://github.com/Lightning-AI/lightning/pull/2846))
- Added tracking of basic states in `Trainer` ([#2541](https://github.com/Lightning-AI/lightning/pull/2541))
- Tracks all outputs including TBPTT and multiple optimizers ([#2890](https://github.com/Lightning-AI/lightning/pull/2890))
- Added GPU Usage Logger ([#2932](https://github.com/Lightning-AI/lightning/pull/2932))
- Added `strict=False` for `load_from_checkpoint` ([#2819](https://github.com/Lightning-AI/lightning/pull/2819))
- Added saving test predictions on multiple GPUs ([#2926](https://github.com/Lightning-AI/lightning/pull/2926))
- Auto log the computational graph for loggers that support this ([#3003](https://github.com/Lightning-AI/lightning/pull/3003))
- Added warning when changing monitor and using results obj ([#3014](https://github.com/Lightning-AI/lightning/pull/3014))
- Added a hook `transfer_batch_to_device` to the `LightningDataModule` ([#3038](https://github.com/Lightning-AI/lightning/pull/3038))

### Changed

- Truncated long version numbers in progress bar ([#2594](https://github.com/Lightning-AI/lightning/pull/2594))
- Enabling val/test loop disabling ([#2692](https://github.com/Lightning-AI/lightning/pull/2692))
- Refactored into `accelerator` module:
    * GPU training ([#2704](https://github.com/Lightning-AI/lightning/pull/2704))
    * TPU training ([#2708](https://github.com/Lightning-AI/lightning/pull/2708))
    * DDP(2) backend ([#2796](https://github.com/Lightning-AI/lightning/pull/2796))
    * Retrieve last logged val from result by key ([#3049](https://github.com/Lightning-AI/lightning/pull/3049))
- Using `.comet.config` file for `CometLogger` ([#1913](https://github.com/Lightning-AI/lightning/pull/1913))
- Updated hooks arguments - breaking for `setup` and `teardown` ([#2850](https://github.com/Lightning-AI/lightning/pull/2850))
- Using `gfile` to support remote directories ([#2164](https://github.com/Lightning-AI/lightning/pull/2164))
- Moved optimizer creation after device placement for DDP backends ([#2904](https://github.com/Lightning-AI/lightning/pull/2904))
- Support `**DictConfig` for `hparam` serialization ([#2519](https://github.com/Lightning-AI/lightning/pull/2519))
- Removed callback metrics from test results obj ([#2994](https://github.com/Lightning-AI/lightning/pull/2994))
- Re-enabled naming metrics in ckpt name ([#3060](https://github.com/Lightning-AI/lightning/pull/3060))
- Changed progress bar epoch counting to start from 0 ([#3061](https://github.com/Lightning-AI/lightning/pull/3061))

### Deprecated

- Deprecated Trainer attribute `ckpt_path`, which will now be set by `weights_save_path` ([#2681](https://github.com/Lightning-AI/lightning/pull/2681))

### Removed

- Removed deprecated: ([#2760](https://github.com/Lightning-AI/lightning/pull/2760))
    * core decorator `data_loader`
    * Module hook `on_sanity_check_start` and loading `load_from_metrics`
    * package `pl.logging`
    * Trainer arguments: `show_progress_bar`, `num_tpu_cores`, `use_amp`, `print_nan_grads`
    * LR Finder argument `num_accumulation_steps`

### Fixed

- Fixed `accumulate_grad_batches` for last batch ([#2853](https://github.com/Lightning-AI/lightning/pull/2853))
- Fixed setup call while testing ([#2624](https://github.com/Lightning-AI/lightning/pull/2624))
- Fixed local rank zero casting ([#2640](https://github.com/Lightning-AI/lightning/pull/2640))
- Fixed single scalar return from training ([#2587](https://github.com/Lightning-AI/lightning/pull/2587))
- Fixed Horovod backend to scale LR schedlers with the optimizer ([#2626](https://github.com/Lightning-AI/lightning/pull/2626))
- Fixed `dtype` and `device` properties not getting updated in submodules ([#2657](https://github.com/Lightning-AI/lightning/pull/2657))
- Fixed `fast_dev_run` to run for all dataloaders ([#2581](https://github.com/Lightning-AI/lightning/pull/2581))
- Fixed `save_dir` in loggers getting ignored by default value of `weights_save_path` when user did not specify `weights_save_path` ([#2681](https://github.com/Lightning-AI/lightning/pull/2681))
- Fixed `weights_save_path` getting ignored when `logger=False` is passed to Trainer ([#2681](https://github.com/Lightning-AI/lightning/pull/2681))
- Fixed TPU multi-core and Float16 ([#2632](https://github.com/Lightning-AI/lightning/pull/2632))
- Fixed test metrics not being logged with `LoggerCollection` ([#2723](https://github.com/Lightning-AI/lightning/pull/2723))
- Fixed data transfer to device when using `torchtext.data.Field` and `include_lengths is True` ([#2689](https://github.com/Lightning-AI/lightning/pull/2689))
- Fixed shuffle argument for distributed sampler ([#2789](https://github.com/Lightning-AI/lightning/pull/2789))
- Fixed logging interval ([#2694](https://github.com/Lightning-AI/lightning/pull/2694))
- Fixed loss value in the progress bar is wrong when `accumulate_grad_batches > 1` ([#2738](https://github.com/Lightning-AI/lightning/pull/2738))
- Fixed correct CWD for ddp sub-processes when using Hydra ([#2719](https://github.com/Lightning-AI/lightning/pull/2719))
- Fixed selecting GPUs using `CUDA_VISIBLE_DEVICES` ([#2739](https://github.com/Lightning-AI/lightning/pull/2739))
- Fixed false `num_classes` warning in metrics ([#2781](https://github.com/Lightning-AI/lightning/pull/2781))
- Fixed shell injection vulnerability in subprocess call ([#2786](https://github.com/Lightning-AI/lightning/pull/2786))
- Fixed LR finder and `hparams` compatibility ([#2821](https://github.com/Lightning-AI/lightning/pull/2821))
- Fixed `ModelCheckpoint` not saving the latest information when `save_last=True` ([#2881](https://github.com/Lightning-AI/lightning/pull/2881))
- Fixed ImageNet example: learning rate scheduler, number of workers and batch size when using DDP ([#2889](https://github.com/Lightning-AI/lightning/pull/2889))
- Fixed apex gradient clipping ([#2829](https://github.com/Lightning-AI/lightning/pull/2829))
- Fixed save apex scaler states ([#2828](https://github.com/Lightning-AI/lightning/pull/2828))
- Fixed a model loading issue with inheritance and variable positional arguments ([#2911](https://github.com/Lightning-AI/lightning/pull/2911))
- Fixed passing `non_blocking=True` when transferring a batch object that does not support it ([#2910](https://github.com/Lightning-AI/lightning/pull/2910))
- Fixed checkpointing to remote file paths ([#2925](https://github.com/Lightning-AI/lightning/pull/2925))
- Fixed adding val step argument to metrics ([#2986](https://github.com/Lightning-AI/lightning/pull/2986))
- Fixed an issue that caused `Trainer.test()` to stall in ddp mode ([#2997](https://github.com/Lightning-AI/lightning/pull/2997))
- Fixed gathering of results with tensors of varying shape ([#3020](https://github.com/Lightning-AI/lightning/pull/3020))
- Fixed batch size auto-scaling feature to set the new value on the correct model attribute ([#3043](https://github.com/Lightning-AI/lightning/pull/3043))
- Fixed automatic batch scaling not working with half precision ([#3045](https://github.com/Lightning-AI/lightning/pull/3045))
- Fixed setting device to root gpu ([#3042](https://github.com/Lightning-AI/lightning/pull/3042))

## [0.8.5] - 2020-07-09

### Added

- Added a PSNR metric: peak signal-to-noise ratio ([#2483](https://github.com/Lightning-AI/lightning/pull/2483))
- Added functional regression metrics ([#2492](https://github.com/Lightning-AI/lightning/pull/2492))

### Removed

- Removed auto val reduce ([#2462](https://github.com/Lightning-AI/lightning/pull/2462))

### Fixed

- Flattening Wandb Hyperparameters ([#2459](https://github.com/Lightning-AI/lightning/pull/2459))
- Fixed using the same DDP python interpreter and actually running ([#2482](https://github.com/Lightning-AI/lightning/pull/2482))
- Fixed model summary input type conversion for models that have input dtype different from model parameters ([#2510](https://github.com/Lightning-AI/lightning/pull/2510))
- Made `TensorBoardLogger` and `CometLogger` pickleable ([#2518](https://github.com/Lightning-AI/lightning/pull/2518))
- Fixed a problem with `MLflowLogger` creating multiple run folders ([#2502](https://github.com/Lightning-AI/lightning/pull/2502))
- Fixed global_step increment ([#2455](https://github.com/Lightning-AI/lightning/pull/2455))
- Fixed TPU hanging example ([#2488](https://github.com/Lightning-AI/lightning/pull/2488))
- Fixed `argparse` default value bug ([#2526](https://github.com/Lightning-AI/lightning/pull/2526))
- Fixed Dice and IoU to avoid NaN by adding small eps ([#2545](https://github.com/Lightning-AI/lightning/pull/2545))
- Fixed accumulate gradients schedule at epoch 0 (continued) ([#2513](https://github.com/Lightning-AI/lightning/pull/2513))
- Fixed Trainer `.fit()` returning last not best weights in "ddp_spawn" ([#2565](https://github.com/Lightning-AI/lightning/pull/2565))
- Fixed passing (do not pass) TPU weights back on test ([#2566](https://github.com/Lightning-AI/lightning/pull/2566))
- Fixed DDP tests and `.test()` ([#2512](https://github.com/Lightning-AI/lightning/pull/2512),
     [#2570](https://github.com/Lightning-AI/lightning/pull/2570))

## [0.8.4] - 2020-07-01

### Added

- Added reduce ddp results on eval ([#2434](https://github.com/Lightning-AI/lightning/pull/2434))
- Added a warning when an `IterableDataset` has `__len__` defined ([#2437](https://github.com/Lightning-AI/lightning/pull/2437))

### Changed

- Enabled no returns from eval ([#2446](https://github.com/Lightning-AI/lightning/pull/2446))

### Fixed

- Fixes train outputs ([#2428](https://github.com/Lightning-AI/lightning/pull/2428))
- Fixes Conda dependencies ([#2412](https://github.com/Lightning-AI/lightning/pull/2412))
- Fixed Apex scaling with decoupled backward ([#2433](https://github.com/Lightning-AI/lightning/pull/2433))
- Fixed crashing or wrong displaying progressbar because of missing ipywidgets ([#2417](https://github.com/Lightning-AI/lightning/pull/2417))
- Fixed TPU saving dir ([fc26078e](https://github.com/Lightning-AI/lightning/commit/fc26078e395f8a001f4c6dd7b3fe7ca202f914a3), [04e68f02](https://github.com/Lightning-AI/lightning/commit/04e68f022fc03dd5f1555ee86dea997d42a448ad))
- Fixed logging on rank 0 only ([#2425](https://github.com/Lightning-AI/lightning/pull/2425))


## [0.8.3] - 2020-06-29

### Fixed

- Fixed AMP wrong call ([593837e](https://github.com/Lightning-AI/lightning/commit/593837e1da24ff6c942b24ed803fc1496a304609))
- Fixed batch typo ([92d1e75](https://github.com/Lightning-AI/lightning/commit/92d1e75b2638a493d9d21ed5fe00a22093888285))

## [0.8.2] - 2020-06-28

### Added

- Added TorchText support for moving data to GPU ([#2379](https://github.com/Lightning-AI/lightning/pull/2379))

### Changed

- Changed epoch indexing from 0 instead of 1 ([#2289](https://github.com/Lightning-AI/lightning/pull/2289))
- Refactor Model `backward` ([#2276](https://github.com/Lightning-AI/lightning/pull/2276))
- Refactored `training_batch` + tests to verify correctness ([#2327](https://github.com/Lightning-AI/lightning/pull/2327),
     [#2328](https://github.com/Lightning-AI/lightning/pull/2328))
- Refactored training loop ([#2336](https://github.com/Lightning-AI/lightning/pull/2336))
- Made optimization steps for hooks ([#2363](https://github.com/Lightning-AI/lightning/pull/2363))
- Changed default apex level to 'O2' ([#2362](https://github.com/Lightning-AI/lightning/pull/2362))

### Removed

- Moved `TrainsLogger` to Bolts ([#2384](https://github.com/Lightning-AI/lightning/pull/2384))

### Fixed

- Fixed parsing TPU arguments and TPU tests ([#2094](https://github.com/Lightning-AI/lightning/pull/2094))
- Fixed number batches in case of multiple dataloaders and `limit_{*}_batches` ([#1920](https://github.com/Lightning-AI/lightning/pull/1920),
     [#2226](https://github.com/Lightning-AI/lightning/pull/2226))
- Fixed an issue with forward hooks not being removed after model summary ([#2298](https://github.com/Lightning-AI/lightning/pull/2298))
- Fix for `load_from_checkpoint()` not working with absolute path on Windows ([#2294](https://github.com/Lightning-AI/lightning/pull/2294))
- Fixed an issue how _has_len handles `NotImplementedError` e.g. raised by `torchtext.data.Iterator` ([#2293](https://github.com/Lightning-AI/lightning/pull/2293)), ([#2307](https://github.com/Lightning-AI/lightning/pull/2307))
- Fixed `average_precision` metric ([#2319](https://github.com/Lightning-AI/lightning/pull/2319))
- Fixed ROC metric for CUDA tensors ([#2304](https://github.com/Lightning-AI/lightning/pull/2304))
- Fixed lost compatibility with custom datatypes implementing `.to` ([#2335](https://github.com/Lightning-AI/lightning/pull/2335))
- Fixed loading model with kwargs ([#2387](https://github.com/Lightning-AI/lightning/pull/2387))
- Fixed sum(0) for `trainer.num_val_batches` ([#2268](https://github.com/Lightning-AI/lightning/pull/2268))
- Fixed checking if the parameters are a `DictConfig` Object ([#2216](https://github.com/Lightning-AI/lightning/pull/2216))
- Fixed SLURM weights saving ([#2341](https://github.com/Lightning-AI/lightning/pull/2341))
- Fixed swaps LR scheduler order ([#2356](https://github.com/Lightning-AI/lightning/pull/2356))
- Fixed adding tensorboard `hparams` logging test ([#2342](https://github.com/Lightning-AI/lightning/pull/2342))
- Fixed use model ref for tear down ([#2360](https://github.com/Lightning-AI/lightning/pull/2360))
- Fixed logger crash on DDP ([#2388](https://github.com/Lightning-AI/lightning/pull/2388))
- Fixed several issues with early stopping and checkpoint callbacks ([#1504](https://github.com/Lightning-AI/lightning/pull/1504),
     [#2391](https://github.com/Lightning-AI/lightning/pull/2391))
- Fixed loading past checkpoints from v0.7.x ([#2405](https://github.com/Lightning-AI/lightning/pull/2405))
- Fixed loading model without arguments ([#2403](https://github.com/Lightning-AI/lightning/pull/2403))
- Fixed Windows compatibility issue ([#2358](https://github.com/Lightning-AI/lightning/pull/2358))

## [0.8.1] - 2020-06-19

### Fixed

- Fixed the `load_from_checkpoint` path detected as URL bug ([#2244](https://github.com/Lightning-AI/lightning/pull/2244))
- Fixed hooks - added barrier ([#2245](https://github.com/Lightning-AI/lightning/pull/2245),
     [#2257](https://github.com/Lightning-AI/lightning/pull/2257),
     [#2260](https://github.com/Lightning-AI/lightning/pull/220))
- Fixed `hparams` - remove frame inspection on `self.hparams` ([#2253](https://github.com/Lightning-AI/lightning/pull/2253))
- Fixed setup and on fit calls ([#2252](https://github.com/Lightning-AI/lightning/pull/2252))
- Fixed GPU template ([#2255](https://github.com/Lightning-AI/lightning/pull/2255))

## [0.8.0] - 2020-06-18

### Added

- Added `overfit_batches`, `limit_{val|test}_batches` flags (overfit now uses training set for all three) ([#2213](https://github.com/Lightning-AI/lightning/pull/2213))
- Added metrics
  * Base classes ([#1326](https://github.com/Lightning-AI/lightning/pull/1326),
       [#1877](https://github.com/Lightning-AI/lightning/pull/1877))
  * Sklearn metrics classes ([#1327](https://github.com/Lightning-AI/lightning/pull/1327))
  * Native torch metrics ([#1488](https://github.com/Lightning-AI/lightning/pull/1488),
       [#2062](https://github.com/Lightning-AI/lightning/pull/2062))
  * docs for all Metrics ([#2184](https://github.com/Lightning-AI/lightning/pull/2184),
       [#2209](https://github.com/Lightning-AI/lightning/pull/2209))
  * Regression metrics ([#2221](https://github.com/Lightning-AI/lightning/pull/2221))
- Allow dataloaders without sampler field present ([#1907](https://github.com/Lightning-AI/lightning/pull/1907))
- Added option `save_last` to save the model at the end of every epoch in `ModelCheckpoint` ([#1908](https://github.com/Lightning-AI/lightning/pull/1908))
- Early stopping checks `on_validation_end` ([#1458](https://github.com/Lightning-AI/lightning/pull/1458))
- Speed up single-core TPU training by loading data using `ParallelLoader` ([#2033](https://github.com/Lightning-AI/lightning/pull/2033))
- Added a model hook `transfer_batch_to_device` that enables moving custom data structures to the target device ([#1756](https://github.com/Lightning-AI/lightning/pull/1756))
- Added [black](https://black.readthedocs.io/en/stable/) formatter for the code with code-checker on pull ([#1610](https://github.com/Lightning-AI/lightning/pull/1610))
- Added back the slow spawn ddp implementation as `ddp_spawn` ([#2115](https://github.com/Lightning-AI/lightning/pull/2115))
- Added loading checkpoints from URLs ([#1667](https://github.com/Lightning-AI/lightning/pull/1667))
- Added a callback method `on_keyboard_interrupt` for handling KeyboardInterrupt events during training ([#2134](https://github.com/Lightning-AI/lightning/pull/2134))
- Added a decorator `auto_move_data` that moves data to the correct device when using the LightningModule for inference ([#1905](https://github.com/Lightning-AI/lightning/pull/1905))
- Added `ckpt_path` option to `LightningModule.test(...)` to load particular checkpoint ([#2190](https://github.com/Lightning-AI/lightning/pull/2190))
- Added `setup` and `teardown` hooks for model ([#2229](https://github.com/Lightning-AI/lightning/pull/2229))

### Changed

- Allow user to select individual TPU core to train on ([#1729](https://github.com/Lightning-AI/lightning/pull/1729))
- Removed non-finite values from loss in `LRFinder` ([#1862](https://github.com/Lightning-AI/lightning/pull/1862))
- Allow passing model hyperparameters as complete kwarg list ([#1896](https://github.com/Lightning-AI/lightning/pull/1896))
- Renamed `ModelCheckpoint`'s attributes `best` to `best_model_score` and `kth_best_model` to `kth_best_model_path` ([#1799](https://github.com/Lightning-AI/lightning/pull/1799))
- Re-Enable Logger's `ImportError`s ([#1938](https://github.com/Lightning-AI/lightning/pull/1938))
- Changed the default value of the Trainer argument `weights_summary` from `full` to `top` ([#2029](https://github.com/Lightning-AI/lightning/pull/2029))
- Raise an error when lightning replaces an existing sampler ([#2020](https://github.com/Lightning-AI/lightning/pull/2020))
- Enabled `prepare_data` from correct processes - clarify local vs global rank ([#2166](https://github.com/Lightning-AI/lightning/pull/2166))
- Remove explicit flush from tensorboard logger ([#2126](https://github.com/Lightning-AI/lightning/pull/2126))
- Changed epoch indexing from 1 instead of 0 ([#2206](https://github.com/Lightning-AI/lightning/pull/2206))

### Deprecated

- Deprecated flags: ([#2213](https://github.com/Lightning-AI/lightning/pull/2213))
  * `overfit_pct` in favour of `overfit_batches`
  * `val_percent_check` in favour of `limit_val_batches`
  * `test_percent_check` in favour of `limit_test_batches`
- Deprecated `ModelCheckpoint`'s attributes `best` and `kth_best_model` ([#1799](https://github.com/Lightning-AI/lightning/pull/1799))
- Dropped official support/testing for older PyTorch versions <1.3 ([#1917](https://github.com/Lightning-AI/lightning/pull/1917))
- Deprecated Trainer `proc_rank` in favour of `global_rank` ([#2166](https://github.com/Lightning-AI/lightning/pull/2166),
     [#2269](https://github.com/Lightning-AI/lightning/pull/2269))

### Removed

- Removed unintended Trainer argument `progress_bar_callback`, the callback should be passed in by `Trainer(callbacks=[...])` instead ([#1855](https://github.com/Lightning-AI/lightning/pull/1855))
- Removed obsolete `self._device` in Trainer ([#1849](https://github.com/Lightning-AI/lightning/pull/1849))
- Removed deprecated API ([#2073](https://github.com/Lightning-AI/lightning/pull/2073))
   * Packages: `pl.pt_overrides`, `pl.root_module`
   * Modules: `pl.logging.comet_logger`, `pl.logging.mlflow_logger`, `pl.logging.test_tube_logger`, `pl.overrides.override_data_parallel`, `pl.core.model_saving`, `pl.core.root_module`
   * Trainer arguments: `add_row_log_interval`, `default_save_path`, `gradient_clip`, `nb_gpu_nodes`, `max_nb_epochs`, `min_nb_epochs`, `nb_sanity_val_steps`
   * Trainer attributes: `nb_gpu_nodes`, `num_gpu_nodes`, `gradient_clip`, `max_nb_epochs`, `min_nb_epochs`, `nb_sanity_val_steps`, `default_save_path`, `tng_tqdm_dic`

### Fixed

- Run graceful training teardown on interpreter exit ([#1631](https://github.com/Lightning-AI/lightning/pull/1631))
- Fixed user warning when apex was used together with learning rate schedulers ([#1873](https://github.com/Lightning-AI/lightning/pull/1873))
- Fixed multiple calls of `EarlyStopping` callback ([#1863](https://github.com/Lightning-AI/lightning/pull/1863))
- Fixed an issue with `Trainer.from_argparse_args` when passing in unknown Trainer args ([#1932](https://github.com/Lightning-AI/lightning/pull/1932))
- Fixed bug related to logger not being reset correctly for model after tuner algorithms ([#1933](https://github.com/Lightning-AI/lightning/pull/1933))
- Fixed root node resolution for SLURM cluster with dash in host name ([#1954](https://github.com/Lightning-AI/lightning/pull/1954))
- Fixed `LearningRateLogger` in multi-scheduler setting ([#1944](https://github.com/Lightning-AI/lightning/pull/1944))
- Fixed test configuration check and testing ([#1804](https://github.com/Lightning-AI/lightning/pull/1804))
- Fixed an issue with Trainer constructor silently ignoring unknown/misspelled arguments ([#1820](https://github.com/Lightning-AI/lightning/pull/1820))
- Fixed `save_weights_only` in ModelCheckpoint ([#1780](https://github.com/Lightning-AI/lightning/pull/1780))
- Allow use of same `WandbLogger` instance for multiple training loops ([#2055](https://github.com/Lightning-AI/lightning/pull/2055))
- Fixed an issue with `_auto_collect_arguments` collecting local variables that are not constructor arguments and not working for signatures that have the instance not named `self` ([#2048](https://github.com/Lightning-AI/lightning/pull/2048))
- Fixed mistake in parameters' grad norm tracking ([#2012](https://github.com/Lightning-AI/lightning/pull/2012))
- Fixed CPU and hanging GPU crash ([#2118](https://github.com/Lightning-AI/lightning/pull/2118))
- Fixed an issue with the model summary and `example_input_array` depending on a specific ordering of the submodules in a LightningModule ([#1773](https://github.com/Lightning-AI/lightning/pull/1773))
- Fixed Tpu logging ([#2230](https://github.com/Lightning-AI/lightning/pull/2230))
- Fixed Pid port + duplicate `rank_zero` logging ([#2140](https://github.com/Lightning-AI/lightning/pull/2140),
     [#2231](https://github.com/Lightning-AI/lightning/pull/2231))

## [0.7.6] - 2020-05-16

### Added

- Added callback for logging learning rates ([#1498](https://github.com/Lightning-AI/lightning/pull/1498))
- Added transfer learning example (for a binary classification task in computer vision) ([#1564](https://github.com/Lightning-AI/lightning/pull/1564))
- Added type hints in `Trainer.fit()` and `Trainer.test()` to reflect that also a list of dataloaders can be passed in ([#1723](https://github.com/Lightning-AI/lightning/pull/1723)).
- Added auto scaling of batch size ([#1638](https://github.com/Lightning-AI/lightning/pull/1638))
- The progress bar metrics now also get updated in `training_epoch_end` ([#1724](https://github.com/Lightning-AI/lightning/pull/1724))
- Enable `NeptuneLogger` to work with `distributed_backend=ddp` ([#1753](https://github.com/Lightning-AI/lightning/pull/1753))
- Added option to provide seed to random generators to ensure reproducibility ([#1572](https://github.com/Lightning-AI/lightning/pull/1572))
- Added override for hparams in `load_from_ckpt` ([#1797](https://github.com/Lightning-AI/lightning/pull/1797))
- Added support multi-node distributed execution under `torchelastic` ([#1811](https://github.com/Lightning-AI/lightning/pull/1811),
     [#1818](https://github.com/Lightning-AI/lightning/pull/1818))
- Added using `store_true` for bool args ([#1822](https://github.com/Lightning-AI/lightning/pull/1822),
     [#1842](https://github.com/Lightning-AI/lightning/pull/1842))
- Added dummy logger for internally disabling logging for some features ([#1836](https://github.com/Lightning-AI/lightning/pull/1836))

### Changed

- Enable `non-blocking` for device transfers to GPU ([#1843](https://github.com/Lightning-AI/lightning/pull/1843))
- Replace mata_tags.csv with hparams.yaml ([#1271](https://github.com/Lightning-AI/lightning/pull/1271))
- Reduction when `batch_size < num_gpus` ([#1609](https://github.com/Lightning-AI/lightning/pull/1609))
- Updated LightningTemplateModel to look more like Colab example ([#1577](https://github.com/Lightning-AI/lightning/pull/1577))
- Don't convert `namedtuple` to `tuple` when transferring the batch to target device ([#1589](https://github.com/Lightning-AI/lightning/pull/1589))
- Allow passing hparams as keyword argument to LightningModule when loading from checkpoint ([#1639](https://github.com/Lightning-AI/lightning/pull/1639))
- Args should come after the last positional argument ([#1807](https://github.com/Lightning-AI/lightning/pull/1807))
- Made ddp the default if no backend specified with multiple GPUs ([#1789](https://github.com/Lightning-AI/lightning/pull/1789))

### Deprecated

- Deprecated `tags_csv` in favor of `hparams_file` ([#1271](https://github.com/Lightning-AI/lightning/pull/1271))

### Fixed

- Fixed broken link in PR template ([#1675](https://github.com/Lightning-AI/lightning/pull/1675))
- Fixed ModelCheckpoint not None checking filepath ([#1654](https://github.com/Lightning-AI/lightning/pull/1654))
- Trainer now calls `on_load_checkpoint()` when resuming from a checkpoint ([#1666](https://github.com/Lightning-AI/lightning/pull/1666))
- Fixed sampler logic for ddp with iterable dataset ([#1734](https://github.com/Lightning-AI/lightning/pull/1734))
- Fixed `_reset_eval_dataloader()` for IterableDataset ([#1560](https://github.com/Lightning-AI/lightning/pull/1560))
- Fixed Horovod distributed backend to set the `root_gpu` property ([#1669](https://github.com/Lightning-AI/lightning/pull/1669))
- Fixed wandb logger `global_step` affects other loggers ([#1492](https://github.com/Lightning-AI/lightning/pull/1492))
- Fixed disabling progress bar on non-zero ranks using Horovod backend ([#1709](https://github.com/Lightning-AI/lightning/pull/1709))
- Fixed bugs that prevent lr finder to be used together with early stopping and validation dataloaders ([#1676](https://github.com/Lightning-AI/lightning/pull/1676))
- Fixed a bug in Trainer that prepended the checkpoint path with `version_` when it shouldn't ([#1748](https://github.com/Lightning-AI/lightning/pull/1748))
- Fixed lr key name in case of param groups in LearningRateLogger ([#1719](https://github.com/Lightning-AI/lightning/pull/1719))
- Fixed accumulation parameter and suggestion method for learning rate finder ([#1801](https://github.com/Lightning-AI/lightning/pull/1801))
- Fixed num processes wasn't being set properly and auto sampler was ddp failing ([#1819](https://github.com/Lightning-AI/lightning/pull/1819))
- Fixed bugs in semantic segmentation example ([#1824](https://github.com/Lightning-AI/lightning/pull/1824))
- Fixed saving native AMP scaler state ([#1777](https://github.com/Lightning-AI/lightning/pull/1777))
- Fixed native amp + ddp ([#1788](https://github.com/Lightning-AI/lightning/pull/1788))
- Fixed `hparam` logging with metrics ([#1647](https://github.com/Lightning-AI/lightning/pull/1647))

## [0.7.5] - 2020-04-27

### Changed

- Allow logging of metrics together with `hparams` ([#1630](https://github.com/Lightning-AI/lightning/pull/1630))

### Removed

- Removed Warning from trainer loop ([#1634](https://github.com/Lightning-AI/lightning/pull/1634))

### Fixed

- Fixed ModelCheckpoint not being fixable ([#1632](https://github.com/Lightning-AI/lightning/pull/1632))
- Fixed CPU DDP breaking change and DDP change ([#1635](https://github.com/Lightning-AI/lightning/pull/1635))
- Tested pickling ([#1636](https://github.com/Lightning-AI/lightning/pull/1636))


## [0.7.4] - 2020-04-26

### Added

- Added flag `replace_sampler_ddp` to manually disable sampler replacement in DDP  ([#1513](https://github.com/Lightning-AI/lightning/pull/1513))
- Added `auto_select_gpus` flag to trainer that enables automatic selection of available GPUs on exclusive mode systems.
- Added learning rate finder ([#1347](https://github.com/Lightning-AI/lightning/pull/1347))
- Added support for DDP mode in clusters without SLURM ([#1387](https://github.com/Lightning-AI/lightning/pull/1387))
- Added `test_dataloaders` parameter to `Trainer.test()` ([#1434](https://github.com/Lightning-AI/lightning/pull/1434))
- Added `terminate_on_nan` flag to trainer that performs a NaN check with each training iteration when set to `True` ([#1475](https://github.com/Lightning-AI/lightning/pull/1475))
- Added speed parity tests (max 1 sec difference per epoch)([#1482](https://github.com/Lightning-AI/lightning/pull/1482))
- Added `ddp_cpu` backend for testing ddp without GPUs ([#1158](https://github.com/Lightning-AI/lightning/pull/1158))
- Added [Horovod](http://horovod.ai) support as a distributed backend `Trainer(distributed_backend='horovod')` ([#1529](https://github.com/Lightning-AI/lightning/pull/1529))
- Added support for 8 core distributed training on Kaggle TPU's ([#1568](https://github.com/Lightning-AI/lightning/pull/1568))
- Added support for native AMP ([#1561](https://github.com/Lightning-AI/lightning/pull/1561),
    [#1580](https://github.com/Lightning-AI/lightning/pull/1580))

### Changed

- Changed the default behaviour to no longer include a NaN check with each training iteration ([#1475](https://github.com/Lightning-AI/lightning/pull/1475))
- Decoupled the progress bar from trainer` it is a callback now and can be customized or even be replaced entirely ([#1450](https://github.com/Lightning-AI/lightning/pull/1450)).
- Changed lr schedule step interval behavior to update every backwards pass instead of every forwards pass ([#1477](https://github.com/Lightning-AI/lightning/pull/1477))
- Defines shared proc. rank, remove rank from instances (e.g. loggers) ([#1408](https://github.com/Lightning-AI/lightning/pull/1408))
- Updated semantic segmentation example with custom U-Net and logging ([#1371](https://github.com/Lightning-AI/lightning/pull/1371))
- Disabled val and test shuffling ([#1600](https://github.com/Lightning-AI/lightning/pull/1600))

### Deprecated

- Deprecated `training_tqdm_dict` in favor of `progress_bar_dict` ([#1450](https://github.com/Lightning-AI/lightning/pull/1450)).

### Removed

- Removed `test_dataloaders` parameter from `Trainer.fit()` ([#1434](https://github.com/Lightning-AI/lightning/pull/1434))

### Fixed

- Added the possibility to pass nested metrics dictionaries to loggers ([#1582](https://github.com/Lightning-AI/lightning/pull/1582))
- Fixed memory leak from opt return ([#1528](https://github.com/Lightning-AI/lightning/pull/1528))
- Fixed saving checkpoint before deleting old ones ([#1453](https://github.com/Lightning-AI/lightning/pull/1453))
- Fixed loggers - flushing last logged metrics even before continue, e.g. `trainer.test()` results ([#1459](https://github.com/Lightning-AI/lightning/pull/1459))
- Fixed optimizer configuration when `configure_optimizers` returns dict without `lr_scheduler` ([#1443](https://github.com/Lightning-AI/lightning/pull/1443))
- Fixed `LightningModule` - mixing hparams and arguments in `LightningModule.__init__()` crashes load_from_checkpoint() ([#1505](https://github.com/Lightning-AI/lightning/pull/1505))
- Added a missing call to the `on_before_zero_grad` model hook ([#1493](https://github.com/Lightning-AI/lightning/pull/1493)).
- Allow use of sweeps with `WandbLogger` ([#1512](https://github.com/Lightning-AI/lightning/pull/1512))
- Fixed a bug that caused the `callbacks` Trainer argument to reference a global variable ([#1534](https://github.com/Lightning-AI/lightning/pull/1534)).
- Fixed a bug that set all boolean CLI arguments from `Trainer.add_argparse_args` always to True ([#1571](https://github.com/Lightning-AI/lightning/pull/1571))
- Fixed do not copy the batch when training on a single GPU ([#1576](https://github.com/Lightning-AI/lightning/pull/1576),
    [#1579](https://github.com/Lightning-AI/lightning/pull/1579))
- Fixed soft checkpoint removing on DDP ([#1408](https://github.com/Lightning-AI/lightning/pull/1408))
- Fixed automatic parser bug ([#1585](https://github.com/Lightning-AI/lightning/pull/1585))
- Fixed bool conversion from string ([#1606](https://github.com/Lightning-AI/lightning/pull/1606))

## [0.7.3] - 2020-04-09

### Added

- Added `rank_zero_warn` for warning only in rank 0 ([#1428](https://github.com/Lightning-AI/lightning/pull/1428))

### Fixed

- Fixed default `DistributedSampler` for DDP training ([#1425](https://github.com/Lightning-AI/lightning/pull/1425))
- Fixed workers warning not on windows ([#1430](https://github.com/Lightning-AI/lightning/pull/1430))
- Fixed returning tuple from `run_training_batch` ([#1431](https://github.com/Lightning-AI/lightning/pull/1431))
- Fixed gradient clipping ([#1438](https://github.com/Lightning-AI/lightning/pull/1438))
- Fixed pretty print ([#1441](https://github.com/Lightning-AI/lightning/pull/1441))


## [0.7.2] - 2020-04-07

### Added

- Added same step loggers' metrics aggregation ([#1278](https://github.com/Lightning-AI/lightning/pull/1278))
- Added parity test between a vanilla MNIST model and lightning model ([#1284](https://github.com/Lightning-AI/lightning/pull/1284))
- Added parity test between a vanilla RNN model and lightning model ([#1351](https://github.com/Lightning-AI/lightning/pull/1351))
- Added Reinforcement Learning - Deep Q-network (DQN) lightning example ([#1232](https://github.com/Lightning-AI/lightning/pull/1232))
- Added support for hierarchical `dict` ([#1152](https://github.com/Lightning-AI/lightning/pull/1152))
- Added `TrainsLogger` class ([#1122](https://github.com/Lightning-AI/lightning/pull/1122))
- Added type hints to `pl.core` ([#946](https://github.com/Lightning-AI/lightning/pull/946))
- Added support for `IterableDataset` in validation and testing ([#1104](https://github.com/Lightning-AI/lightning/pull/1104))
- Added support for non-primitive types in `hparams` for `TensorboardLogger` ([#1130](https://github.com/Lightning-AI/lightning/pull/1130))
- Added a check that stops the training when loss or weights contain `NaN` or `inf` values. ([#1097](https://github.com/Lightning-AI/lightning/pull/1097))
- Added support for `IterableDataset` when `val_check_interval=1.0` (default), this will trigger validation at the end of each epoch. ([#1283](https://github.com/Lightning-AI/lightning/pull/1283))
- Added `summary` method to Profilers. ([#1259](https://github.com/Lightning-AI/lightning/pull/1259))
- Added informative errors if user defined dataloader has zero length ([#1280](https://github.com/Lightning-AI/lightning/pull/1280))
- Added testing for python 3.8 ([#915](https://github.com/Lightning-AI/lightning/pull/915))
- Added model configuration checking ([#1199](https://github.com/Lightning-AI/lightning/pull/1199))
- Added support for optimizer frequencies through `LightningModule.configure_optimizers()` ([#1269](https://github.com/Lightning-AI/lightning/pull/1269))
- Added option to run without an optimizer by returning `None` from `configure_optimizers`. ([#1279](https://github.com/Lightning-AI/lightning/pull/1279))
- Added a warning when the number of data loader workers is small. ([#1378](https://github.com/Lightning-AI/lightning/pull/1378))

### Changed

- Changed (renamed and refatored) `TensorRunningMean` -> `TensorRunningAccum`: running accumulations were generalized. ([#1278](https://github.com/Lightning-AI/lightning/pull/1278))
- Changed `progress_bar_refresh_rate` trainer flag to disable progress bar when set to 0. ([#1108](https://github.com/Lightning-AI/lightning/pull/1108))
- Enhanced `load_from_checkpoint` to also forward params to the model ([#1307](https://github.com/Lightning-AI/lightning/pull/1307))
- Updated references to `self.forward()` to instead use the `__call__` interface. ([#1211](https://github.com/Lightning-AI/lightning/pull/1211))
- Changed default behaviour of `configure_optimizers` to use no optimizer rather than Adam. ([#1279](https://github.com/Lightning-AI/lightning/pull/1279))
- Allow to upload models on W&B ([#1339](https://github.com/Lightning-AI/lightning/pull/1339))
- On DP and DDP2 unsqueeze is automated now ([#1319](https://github.com/Lightning-AI/lightning/pull/1319))
- Did not always create a DataLoader during reinstantiation, but the same type as before (if subclass of DataLoader) ([#1346](https://github.com/Lightning-AI/lightning/pull/1346))
- Did not interfere with a default sampler ([#1318](https://github.com/Lightning-AI/lightning/pull/1318))
- Remove default Adam optimizer ([#1317](https://github.com/Lightning-AI/lightning/pull/1317))
- Give warnings for unimplemented required lightning methods ([#1317](https://github.com/Lightning-AI/lightning/pull/1317))
- Made `evaluate` method private >> `Trainer._evaluate(...)`. ([#1260](https://github.com/Lightning-AI/lightning/pull/1260))
- Simplify the PL examples structure (shallower and more readable) ([#1247](https://github.com/Lightning-AI/lightning/pull/1247))
- Changed min max gpu memory to be on their own plots ([#1358](https://github.com/Lightning-AI/lightning/pull/1358))
- Remove `.item` which causes sync issues ([#1254](https://github.com/Lightning-AI/lightning/pull/1254))
- Changed smoothing in TQDM to decrease variability of time remaining between training / eval ([#1194](https://github.com/Lightning-AI/lightning/pull/1194))
- Change default logger to dedicated one ([#1064](https://github.com/Lightning-AI/lightning/pull/1064))

### Deprecated

- Deprecated Trainer argument `print_nan_grads` ([#1097](https://github.com/Lightning-AI/lightning/pull/1097))
- Deprecated Trainer argument `show_progress_bar` ([#1108](https://github.com/Lightning-AI/lightning/pull/1108))

### Removed

- Removed test for no test dataloader in .fit ([#1495](https://github.com/Lightning-AI/lightning/pull/1495))
- Removed duplicated module `pl.utilities.arg_parse` for loading CLI arguments ([#1167](https://github.com/Lightning-AI/lightning/pull/1167))
- Removed wandb logger's `finalize` method ([#1193](https://github.com/Lightning-AI/lightning/pull/1193))
- Dropped `torchvision` dependency in tests and added own MNIST dataset class instead ([#986](https://github.com/Lightning-AI/lightning/pull/986))

### Fixed

- Fixed `model_checkpoint` when saving all models ([#1359](https://github.com/Lightning-AI/lightning/pull/1359))
- `Trainer.add_argparse_args` classmethod fixed. Now it adds a type for the arguments ([#1147](https://github.com/Lightning-AI/lightning/pull/1147))
- Fixed bug related to type checking of `ReduceLROnPlateau` lr schedulers([#1126](https://github.com/Lightning-AI/lightning/pull/1126))
- Fixed a bug to ensure lightning checkpoints to be backward compatible ([#1132](https://github.com/Lightning-AI/lightning/pull/1132))
- Fixed a bug that created an extra dataloader with active `reload_dataloaders_every_epoch` ([#1196](https://github.com/Lightning-AI/lightning/pull/1196))
- Fixed all warnings and errors in the docs build process ([#1191](https://github.com/Lightning-AI/lightning/pull/1191))
- Fixed an issue where `val_percent_check=0` would not disable validation ([#1251](https://github.com/Lightning-AI/lightning/pull/1251))
- Fixed average of incomplete `TensorRunningMean` ([#1309](https://github.com/Lightning-AI/lightning/pull/1309))
- Fixed `WandbLogger.watch` with `wandb.init()` ([#1311](https://github.com/Lightning-AI/lightning/pull/1311))
- Fixed an issue with early stopping that would prevent it from monitoring training metrics when validation is disabled / not implemented ([#1235](https://github.com/Lightning-AI/lightning/pull/1235)).
- Fixed a bug that would cause `trainer.test()` to run on the validation set when overloading `validation_epoch_end` and `test_end` ([#1353](https://github.com/Lightning-AI/lightning/pull/1353))
- Fixed `WandbLogger.watch` - use of the watch method without importing `wandb` ([#1311](https://github.com/Lightning-AI/lightning/pull/1311))
- Fixed `WandbLogger` to be used with 'ddp' - allow reinits in sub-processes ([#1149](https://github.com/Lightning-AI/lightning/pull/1149),
     [#1360](https://github.com/Lightning-AI/lightning/pull/1360))
- Made `training_epoch_end` behave like `validation_epoch_end` ([#1357](https://github.com/Lightning-AI/lightning/pull/1357))
- Fixed `fast_dev_run` running validation twice ([#1365](https://github.com/Lightning-AI/lightning/pull/1365))
- Fixed pickle error from quick patch `__code__` ([#1352](https://github.com/Lightning-AI/lightning/pull/1352))
- Fixed memory leak on GPU0 ([#1094](https://github.com/Lightning-AI/lightning/pull/1094),
     [#1349](https://github.com/Lightning-AI/lightning/pull/1349))
- Fixed checkpointing interval ([#1272](https://github.com/Lightning-AI/lightning/pull/1272))
- Fixed validation and training loops run the partial dataset ([#1192](https://github.com/Lightning-AI/lightning/pull/1192))
- Fixed running `on_validation_end` only on main process in DDP ([#1125](https://github.com/Lightning-AI/lightning/pull/1125))
- Fixed `load_spawn_weights` only in proc rank 0 ([#1385](https://github.com/Lightning-AI/lightning/pull/1385))
- Fixes using deprecated `use_amp` attribute ([#1145](https://github.com/Lightning-AI/lightning/pull/1145))
- Fixed Tensorboard logger error: lightning_logs directory not exists in multi-node DDP on nodes with rank != 0 ([#1377](https://github.com/Lightning-AI/lightning/pull/1377))
- Fixed `Unimplemented backend XLA` error on TPU ([#1387](https://github.com/Lightning-AI/lightning/pull/1387))

## [0.7.1] - 2020-03-07

### Fixed

- Fixes `print` issues and `data_loader` ([#1080](https://github.com/Lightning-AI/lightning/pull/1080))

## [0.7.0] - 2020-03-06

### Added

- Added automatic sampler setup. Depending on DDP or TPU, lightning configures the sampler correctly (user needs to do nothing) ([#926](https://github.com/Lightning-AI/lightning/pull/926))
- Added `reload_dataloaders_every_epoch=False` flag for trainer. Some users require reloading data every epoch ([#926](https://github.com/Lightning-AI/lightning/pull/926))
- Added `progress_bar_refresh_rate=50` flag for trainer. Throttle refresh rate on notebooks ([#926](https://github.com/Lightning-AI/lightning/pull/926))
- Updated governance docs
- Added a check to ensure that the metric used for early stopping exists before training commences ([#542](https://github.com/Lightning-AI/lightning/pull/542))
- Added `optimizer_idx` argument to `backward` hook ([#733](https://github.com/Lightning-AI/lightning/pull/733))
- Added `entity` argument to `WandbLogger` to be passed to `wandb.init` ([#783](https://github.com/Lightning-AI/lightning/pull/783))
- Added a tool for profiling training runs ([#782](https://github.com/Lightning-AI/lightning/pull/782))
- Improved flexibility for naming of TensorBoard logs, can now set `version` to a `str` to just save to that directory, and use `name=''` to prevent experiment-name directory ([#804](https://github.com/Lightning-AI/lightning/pull/804))
- Added option to specify `step` key when logging metrics ([#808](https://github.com/Lightning-AI/lightning/pull/808))
- Added `train_dataloader`, `val_dataloader` and `test_dataloader` arguments to `Trainer.fit()`, for alternative data parsing ([#759](https://github.com/Lightning-AI/lightning/pull/759))
- Added Tensor Processing Unit (TPU) support ([#868](https://github.com/Lightning-AI/lightning/pull/868))
- Added semantic segmentation example ([#751](https://github.com/Lightning-AI/lightning/pull/751),[#876](https://github.com/Lightning-AI/lightning/pull/876),
     [#881](https://github.com/Lightning-AI/lightning/pull/881))
- Split callbacks in multiple files ([#849](https://github.com/Lightning-AI/lightning/pull/849))
- Support for user defined callbacks ([#889](https://github.com/Lightning-AI/lightning/pull/889) and [#950](https://github.com/Lightning-AI/lightning/pull/950))
- Added support for multiple loggers to be passed to `Trainer` as an iterable (e.g. list, tuple, etc.) ([#903](https://github.com/Lightning-AI/lightning/pull/903))
- Added support for step-based learning rate scheduling ([#941](https://github.com/Lightning-AI/lightning/pull/941))
- Added support for logging `hparams` as dict ([#1029](https://github.com/Lightning-AI/lightning/pull/1029))
- Checkpoint and early stopping now work without val. step ([#1041](https://github.com/Lightning-AI/lightning/pull/1041))
- Support graceful training cleanup after Keyboard Interrupt ([#856](https://github.com/Lightning-AI/lightning/pull/856),
     [#1019](https://github.com/Lightning-AI/lightning/pull/1019))
- Added type hints for function arguments ([#912](https://github.com/Lightning-AI/lightning/pull/912), )
- Added default `argparser` for `Trainer` ([#952](https://github.com/Lightning-AI/lightning/pull/1023),
     [#1023](https://github.com/Lightning-AI/lightning/pull/1023))
- Added TPU gradient clipping ([#963](https://github.com/Lightning-AI/lightning/pull/963))
- Added max/min number of steps in `Trainer` ([#728](https://github.com/Lightning-AI/lightning/pull/728))

### Changed

- Improved `NeptuneLogger` by adding `close_after_fit` argument to allow logging after training([#908](https://github.com/Lightning-AI/lightning/pull/1084))
- Changed default TQDM to use `tqdm.auto` for prettier outputs in IPython notebooks ([#752](https://github.com/Lightning-AI/lightning/pull/752))
- Changed `pl.logging` to `pl.loggers` ([#767](https://github.com/Lightning-AI/lightning/pull/767))
- Moved the default `tqdm_dict` definition from Trainer to `LightningModule`, so it can be overridden by the user ([#749](https://github.com/Lightning-AI/lightning/pull/749))
- Moved functionality of `LightningModule.load_from_metrics` into `LightningModule.load_from_checkpoint` ([#995](https://github.com/Lightning-AI/lightning/pull/995))
- Changed Checkpoint path parameter from `filepath` to `dirpath` ([#1016](https://github.com/Lightning-AI/lightning/pull/1016))
- Freezed models `hparams` as `Namespace` property ([#1029](https://github.com/Lightning-AI/lightning/pull/1029))
- Dropped `logging` config in package init ([#1015](https://github.com/Lightning-AI/lightning/pull/1015))
- Renames model steps ([#1051](https://github.com/Lightning-AI/lightning/pull/1051))
  - `training_end` >> `training_epoch_end`
  - `validation_end` >> `validation_epoch_end`
  - `test_end` >> `test_epoch_end`
- Refactor dataloading, supports infinite dataloader ([#955](https://github.com/Lightning-AI/lightning/pull/955))
- Create single file in `TensorBoardLogger` ([#777](https://github.com/Lightning-AI/lightning/pull/777))

### Deprecated

- Deprecated `pl.logging` ([#767](https://github.com/Lightning-AI/lightning/pull/767))
- Deprecated `LightningModule.load_from_metrics` in favour of `LightningModule.load_from_checkpoint` ([#995](https://github.com/Lightning-AI/lightning/pull/995),
     [#1079](https://github.com/Lightning-AI/lightning/pull/1079))
- Deprecated `@data_loader` decorator ([#926](https://github.com/Lightning-AI/lightning/pull/926))
- Deprecated model steps `training_end`, `validation_end` and `test_end` ([#1051](https://github.com/Lightning-AI/lightning/pull/1051),
     [#1056](https://github.com/Lightning-AI/lightning/pull/1056))

### Removed

- Removed dependency on `pandas` ([#736](https://github.com/Lightning-AI/lightning/pull/736))
- Removed dependency on `torchvision` ([#797](https://github.com/Lightning-AI/lightning/pull/797))
- Removed dependency on `scikit-learn` ([#801](https://github.com/Lightning-AI/lightning/pull/801))

### Fixed

- Fixed a bug where early stopping `on_end_epoch` would be called inconsistently when `check_val_every_n_epoch == 0` ([#743](https://github.com/Lightning-AI/lightning/pull/743))
- Fixed a bug where the model checkpointer didn't write to the same directory as the logger ([#771](https://github.com/Lightning-AI/lightning/pull/771))
- Fixed a bug where the `TensorBoardLogger` class would create an additional empty log file during fitting ([#777](https://github.com/Lightning-AI/lightning/pull/777))
- Fixed a bug where `global_step` was advanced incorrectly when using `accumulate_grad_batches > 1` ([#832](https://github.com/Lightning-AI/lightning/pull/832))
- Fixed a bug when calling `self.logger.experiment` with multiple loggers ([#1009](https://github.com/Lightning-AI/lightning/pull/1009))
- Fixed a bug when calling `logger.append_tags` on a `NeptuneLogger` with a single tag ([#1009](https://github.com/Lightning-AI/lightning/pull/1009))
- Fixed sending back data from `.spawn` by saving and loading the trained model in/out of the process ([#1017](https://github.com/Lightning-AI/lightning/pull/1017)
- Fixed port collision on DDP ([#1010](https://github.com/Lightning-AI/lightning/pull/1010))
- Fixed/tested pass overrides ([#918](https://github.com/Lightning-AI/lightning/pull/918))
- Fixed comet logger to log after train ([#892](https://github.com/Lightning-AI/lightning/pull/892))
- Remove deprecated args to learning rate step function ([#890](https://github.com/Lightning-AI/lightning/pull/890))

## [0.6.0] - 2020-01-21

### Added

- Added support for resuming from a specific checkpoint via `resume_from_checkpoint` argument ([#516](https://github.com/Lightning-AI/lightning/pull/516))
- Added support for `ReduceLROnPlateau` scheduler ([#320](https://github.com/Lightning-AI/lightning/pull/320))
- Added support for Apex mode `O2` in conjunction with Data Parallel ([#493](https://github.com/Lightning-AI/lightning/pull/493))
- Added option (`save_top_k`) to save the top k models in the `ModelCheckpoint` class ([#128](https://github.com/Lightning-AI/lightning/pull/128))
- Added `on_train_start` and `on_train_end` hooks to `ModelHooks` ([#598](https://github.com/Lightning-AI/lightning/pull/598))
- Added `TensorBoardLogger` ([#607](https://github.com/Lightning-AI/lightning/pull/607))
- Added support for weight summary of model with multiple inputs ([#543](https://github.com/Lightning-AI/lightning/pull/543))
- Added `map_location` argument to `load_from_metrics` and `load_from_checkpoint` ([#625](https://github.com/Lightning-AI/lightning/pull/625))
- Added option to disable validation by setting `val_percent_check=0` ([#649](https://github.com/Lightning-AI/lightning/pull/649))
- Added `NeptuneLogger` class ([#648](https://github.com/Lightning-AI/lightning/pull/648))
- Added `WandbLogger` class ([#627](https://github.com/Lightning-AI/lightning/pull/627))

### Changed

- Changed the default progress bar to print to stdout instead of stderr ([#531](https://github.com/Lightning-AI/lightning/pull/531))
- Renamed `step_idx` to `step`, `epoch_idx` to `epoch`, `max_num_epochs` to `max_epochs` and `min_num_epochs` to `min_epochs` ([#589](https://github.com/Lightning-AI/lightning/pull/589))
- Renamed `total_batch_nb` to `total_batches`, `nb_val_batches` to `num_val_batches`, `nb_training_batches` to `num_training_batches`, `max_nb_epochs` to `max_epochs`, `min_nb_epochs` to `min_epochs`, `nb_test_batches` to `num_test_batches`, and `nb_val_batches` to `num_val_batches` ([#567](https://github.com/Lightning-AI/lightning/pull/567))
- Changed gradient logging to use parameter names instead of indexes ([#660](https://github.com/Lightning-AI/lightning/pull/660))
- Changed the default logger to `TensorBoardLogger` ([#609](https://github.com/Lightning-AI/lightning/pull/609))
- Changed the directory for tensorboard logging to be the same as model checkpointing ([#706](https://github.com/Lightning-AI/lightning/pull/706))

### Deprecated

- Deprecated `max_nb_epochs` and `min_nb_epochs` ([#567](https://github.com/Lightning-AI/lightning/pull/567))
- Deprecated the `on_sanity_check_start` hook in `ModelHooks` ([#598](https://github.com/Lightning-AI/lightning/pull/598))

### Removed

- Removed the `save_best_only` argument from `ModelCheckpoint`, use `save_top_k=1` instead ([#128](https://github.com/Lightning-AI/lightning/pull/128))

### Fixed

- Fixed a bug which occurred when using Adagrad with cuda ([#554](https://github.com/Lightning-AI/lightning/pull/554))
- Fixed a bug where training would be on the GPU despite setting `gpus=0` or `gpus=[]` ([#561](https://github.com/Lightning-AI/lightning/pull/561))
- Fixed an error with `print_nan_gradients` when some parameters do not require gradient ([#579](https://github.com/Lightning-AI/lightning/pull/579))
- Fixed a bug where the progress bar would show an incorrect number of total steps during the validation sanity check when using multiple validation data loaders ([#597](https://github.com/Lightning-AI/lightning/pull/597))
- Fixed support for PyTorch 1.1.0 ([#552](https://github.com/Lightning-AI/lightning/pull/552))
- Fixed an issue with early stopping when using a `val_check_interval < 1.0` in `Trainer` ([#492](https://github.com/Lightning-AI/lightning/pull/492))
- Fixed bugs relating to the `CometLogger` object that would cause it to not work properly ([#481](https://github.com/Lightning-AI/lightning/pull/481))
- Fixed a bug that would occur when returning `-1` from `on_batch_start` following an early exit or when the batch was `None` ([#509](https://github.com/Lightning-AI/lightning/pull/509))
- Fixed a potential race condition with several processes trying to create checkpoint directories ([#530](https://github.com/Lightning-AI/lightning/pull/530))
- Fixed a bug where batch 'segments' would remain on the GPU when using `truncated_bptt > 1` ([#532](https://github.com/Lightning-AI/lightning/pull/532))
- Fixed a bug when using `IterableDataset` ([#547](https://github.com/Lightning-AI/lightning/pull/547))
- Fixed a bug where `.item` was called on non-tensor objects ([#602](https://github.com/Lightning-AI/lightning/pull/602))
- Fixed a bug where `Trainer.train` would crash on an uninitialized variable if the trainer was run after resuming from a checkpoint that was already at `max_epochs` ([#608](https://github.com/Lightning-AI/lightning/pull/608))
- Fixed a bug where early stopping would begin two epochs early ([#617](https://github.com/Lightning-AI/lightning/pull/617))
- Fixed a bug where `num_training_batches` and `num_test_batches` would sometimes be rounded down to zero ([#649](https://github.com/Lightning-AI/lightning/pull/649))
- Fixed a bug where an additional batch would be processed when manually setting `num_training_batches` ([#653](https://github.com/Lightning-AI/lightning/pull/653))
- Fixed a bug when batches did not have a `.copy` method ([#701](https://github.com/Lightning-AI/lightning/pull/701))
- Fixed a bug when using `log_gpu_memory=True` in Python 3.6 ([#715](https://github.com/Lightning-AI/lightning/pull/715))
- Fixed a bug where checkpoint writing could exit before completion, giving incomplete checkpoints ([#689](https://github.com/Lightning-AI/lightning/pull/689))
- Fixed a bug where `on_train_end` was not called when ealy stopping ([#723](https://github.com/Lightning-AI/lightning/pull/723))

## [0.5.3] - 2019-11-06

### Added

- Added option to disable default logger, checkpointer, and early stopping by passing `logger=False`, `checkpoint_callback=False` and `early_stop_callback=False` respectively
- Added `CometLogger` for use with Comet.ml
- Added `val_check_interval` argument to `Trainer` allowing validition to be performed at every given number of batches
- Added functionality to save and load hyperparameters using the standard checkpoint mechanism
- Added call to `torch.cuda.empty_cache` before training starts
- Added option for user to override the call t `backward`
- Added support for truncated backprop through time via the `truncated_bptt_steps` argument in `Trainer`
- Added option to operate on all outputs from `training_step` in DDP2
- Added a hook for modifying DDP init
- Added a hook for modifying Apex

### Changed

- Changed experiment version to be padded with zeros (e.g. `/dir/version_9` becomes `/dir/version_0009`)
- Changed callback metrics to include any metrics given in logs or progress bar
- Changed the default for `save_best_only` in `ModelCheckpoint` to `True`
- Added `tng_data_loader` for backwards compatibility
- Renamed `MLFlowLogger.client` to `MLFlowLogger.experiment` for consistency
- Moved `global_step` increment to happen after the batch has been processed
- Changed weights restore to first attempt HPC weights before restoring normally, preventing both weights being restored and running out of memory
- Changed progress bar functionality to add multiple progress bars for train/val/test
- Changed calls to `print` to use `logging` instead

### Deprecated

- Deprecated `tng_dataloader`

### Fixed

- Fixed an issue where the number of batches was off by one during training
- Fixed a bug that occurred when setting a checkpoint callback and `early_stop_callback=False`
- Fixed an error when importing CometLogger
- Fixed a bug where the `gpus` argument had some unexpected behaviour
- Fixed a bug where the computed total number of batches was sometimes incorrect
- Fixed a bug where the progress bar would sometimes not show the total number of batches in test mode
- Fixed a bug when using the `log_gpu_memory='min_max'` option in `Trainer`
- Fixed a bug where checkpointing would sometimes erase the current directory

## [0.5.2] - 2019-10-10

### Added

- Added `weights_summary` argument to `Trainer` to be set to `full` (full summary), `top` (just top level modules) or other
- Added `tags` argument to `MLFlowLogger`

### Changed

- Changed default for `amp_level` to `O1`

### Removed

- Removed the `print_weights_summary` argument from `Trainer`

### Fixed

- Fixed a bug where logs were not written properly
- Fixed a bug where `logger.finalize` wasn't called after training is complete
- Fixed callback metric errors in DDP
- Fixed a bug where `TestTubeLogger` didn't log to the correct directory

## [0.5.1] - 2019-10-05

### Added

- Added the `LightningLoggerBase` class for experiment loggers
- Added `MLFlowLogger` for logging with `mlflow`
- Added `TestTubeLogger` for logging with `test_tube`
- Added a different implementation of DDP (`distributed_backed='ddp2'`) where every node has one model using all GPUs
- Added support for optimisers which require a closure (e.g. LBFGS)
- Added automatic `MASTER_PORT` default for DDP when not set manually
- Added new GPU memory logging options `'min_max'` (log only the min/max utilization) and `'all'` (log all the GPU memory)

### Changed

- Changed schedulers to always be called with the current epoch
- Changed `test_tube` to an optional dependency
- Changed data loaders to internally use a getter instead of a python property
- Disabled auto GPU loading when restoring weights to prevent out of memory errors
- Changed logging, early stopping and checkpointing to occur by default

### Fixed

- Fixed a bug with samplers that do not specify `set_epoch`
- Fixed a bug when using the `MLFlowLogger` with unsupported data types, this will now raise a warning
- Fixed a bug where gradient norms were always zero using `track_grad_norm`
- Fixed a bug which causes a crash when logging memory

## [0.5.0] - 2019-09-26

### Changed

- Changed `data_batch` argument to `batch` throughout
- Changed `batch_i` argument to `batch_idx` throughout
- Changed `tng_dataloader` method to `train_dataloader`
- Changed `on_tng_metrics` method to `on_training_metrics`
- Changed `gradient_clip` argument to `gradient_clip_val`
- Changed `add_log_row_interval` to `row_log_interval`

### Fixed

- Fixed a bug with tensorboard logging in multi-gpu setup

## [0.4.9] - 2019-09-16

### Added

- Added the flag `log_gpu_memory` to `Trainer` to deactivate logging of GPU memory utilization
- Added SLURM resubmit functionality (port from test-tube)
- Added optional weight_save_path to trainer to remove the need for a checkpoint_callback when using cluster training
- Added option to use single gpu per node with `DistributedDataParallel`

### Changed

- Changed functionality of `validation_end` and `test_end` with multiple dataloaders to be given all of the dataloaders at once rather than in separate calls
- Changed print_nan_grads to only print the parameter value and gradients when they contain NaN
- Changed gpu API to take integers as well (e.g. `gpus=2` instead of `gpus=[0, 1]`)
- All models now loaded on to CPU to avoid device and out of memory issues in PyTorch

### Fixed

- Fixed a bug where data types that implement `.to` but not `.cuda` would not be properly moved onto the GPU
- Fixed a bug where data would not be re-shuffled every epoch when using a `DistributedSampler`

## [0.4.8] - 2019-08-31

### Added

- Added `test_step` and `test_end` methods, used when `Trainer.test` is called
- Added `GradientAccumulationScheduler` callback which can be used to schedule changes to the number of accumulation batches
- Added option to skip the validation sanity check by setting `nb_sanity_val_steps = 0`

### Fixed

- Fixed a bug when setting `nb_sanity_val_steps = 0`

## [0.4.7] - 2019-08-24

### Changed

- Changed the default `val_check_interval` to `1.0`
- Changed defaults for `nb_val_batches`, `nb_tng_batches` and `nb_test_batches` to 0

### Fixed

- Fixed a bug where the full validation set as used despite setting `val_percent_check`
- Fixed a bug where an `Exception` was thrown when using a data set containing a single batch
- Fixed a bug where an `Exception` was thrown if no `val_dataloader` was given
- Fixed a bug where tuples were not properly transferred to the GPU
- Fixed a bug where data of a non standard type was not properly handled by the trainer
- Fixed a bug when loading data as a tuple
- Fixed a bug where `AttributeError` could be suppressed by the `Trainer`

## [0.4.6] - 2019-08-15

### Added

- Added support for data to be given as a `dict` or `list` with a single gpu
- Added support for `configure_optimizers` to return a single optimizer, two list (optimizers and schedulers), or a single list

### Fixed

- Fixed a bug where returning just an optimizer list (i.e. without schedulers) from `configure_optimizers` would throw an `Exception`

## [0.4.5] - 2019-08-13

### Added

- Added `optimizer_step` method that can be overridden to change the standard optimizer behaviour

## [0.4.4] - 2019-08-12

### Added

- Added support for multiple validation dataloaders
- Added support for latest test-tube logger (optimised for `torch==1.2.0`)

### Changed

- `validation_step` and `val_dataloader` are now optional
- `lr_scheduler` is now activated after epoch

### Fixed

- Fixed a bug where a warning would show when using `lr_scheduler` in `torch>1.1.0`
- Fixed a bug where an `Exception` would be thrown if using `torch.DistributedDataParallel` without using a `DistributedSampler`, this now throws a `Warning` instead

## [0.4.3] - 2019-08-10

### Fixed

- Fixed a bug where accumulate gradients would scale the loss incorrectly

## [0.4.2] - 2019-08-08

### Changed

- Changed install requirement to `torch==1.2.0`

## [0.4.1] - 2019-08-08

### Changed

- Changed install requirement to `torch==1.1.0`

## [0.4.0] - 2019-08-08

### Added

- Added 16-bit support for a single GPU
- Added support for training continuation (preserves epoch, global step etc.)

### Changed

- Changed `training_step` and `validation_step`, outputs will no longer be automatically reduced

### Removed

- Removed need for `Experiment` object in `Trainer`

### Fixed

- Fixed issues with reducing outputs from generative models (such as images and text)

## [0.3.6] - 2019-07-25

### Added

- Added a decorator to do lazy data loading internally

### Fixed

- Fixed a bug where `Experiment` object was not process safe, potentially causing logs to be overwritten

## [0.3.5] - 2019-07-25

## [0.3.4] - 2019-07-22

## [0.3.3] - 2019-07-22

## [0.3.2] - 2019-07-21

## [0.3.1] - 2019-07-21

## [0.2.x] - 2019-07-09

## [0.1.x] - 2019-06-DD<|MERGE_RESOLUTION|>--- conflicted
+++ resolved
@@ -228,14 +228,13 @@
 - If not set by the user, Lightning will set `OMP_NUM_THREADS` to `num_cpus / num_processes` when launching subprocesses (e.g. when DDP is used) to avoid system overload for CPU-intensive tasks ([#18677](https://github.com/Lightning-AI/lightning/pull/18677))
 
 
-<<<<<<< HEAD
+- The `ModelCheckpoint` no longer deletes files under the save-top-k mechanism when resuming from a folder that is not the same as the current checkpoint folder ([#18750](https://github.com/Lightning-AI/lightning/pull/18750))
+
+
+- The `ModelCheckpoint` no longer deletes the file that was passed to `Trainer.fit(ckpt_path=...)` ([#18750](https://github.com/Lightning-AI/lightning/pull/18750))
+
+
 - The `ModelCheckpoint` now saves a symbolic link if `save_last=True` and `save_top_k != 0` ([#18748](https://github.com/Lightning-AI/lightning/pull/18748))
-=======
-- The `ModelCheckpoint` no longer deletes files under the save-top-k mechanism when resuming from a folder that is not the same as the current checkpoint folder ([#18750](https://github.com/Lightning-AI/lightning/pull/18750))
-
-
-- The `ModelCheckpoint` no longer deletes the file that was passed to `Trainer.fit(ckpt_path=...)` ([#18750](https://github.com/Lightning-AI/lightning/pull/18750))
->>>>>>> c39f6801
 
 
 ### Deprecated
