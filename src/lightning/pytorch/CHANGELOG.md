--- conflicted
+++ resolved
@@ -15,14 +15,8 @@
 - Added `TransformerEnginePrecision(fallback_compute_dtype=)` to control the dtype of operations that don't support fp8 ([#19082](https://github.com/Lightning-AI/lightning/pull/19082))
 - Added the option `ModelCheckpoint(save_last='link')` to create a symbolic link for the 'last.ckpt' file ([#19191](https://github.com/Lightning-AI/lightning/pull/19191))
 - Added a utility function and CLI to consolidate FSDP sharded checkpoints into a single file ([#19213](https://github.com/Lightning-AI/lightning/pull/19213))
-
-<<<<<<< HEAD
-=======
-
 - The TQDM progress bar now respects the env variable `TQDM_MINITERS` for setting the refresh rate ([#19381](https://github.com/Lightning-AI/lightning/pull/19381))
 
-
->>>>>>> 5d178d07
 ### Changed
 
 - `seed_everything()` without passing in a seed no longer randomly selects a seed, and now defaults to `0` ([#18846](https://github.com/Lightning-AI/lightning/pull/18846))
