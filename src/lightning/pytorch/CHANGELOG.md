# Changelog

All notable changes to this project will be documented in this file.

The format is based on [Keep a Changelog](http://keepachangelog.com/en/1.0.0/).


## [UnReleased] - 2023-MM-DD

### Added

- Added `**summarize_kwargs` to `ModelSummary` and `RichModelSummary` callbacks ([#16788](https://github.com/Lightning-AI/lightning/pull/16788))


- Added support for the `max_size_cycle|max_size|min_size` iteration modes during evaluation ([#17163](https://github.com/Lightning-AI/lightning/pull/17163))


- Added support for the TPU-v4 architecture ([#17227](https://github.com/Lightning-AI/lightning/pull/17227))


- Added support for XLA's new PJRT runtime ([#17352](https://github.com/Lightning-AI/lightning/pull/17352))


- Check for invalid TPU device inputs ([#17227](https://github.com/Lightning-AI/lightning/pull/17227))


- Added `XLAStrategy(sync_module_states=bool)` to control whether to broadcast the parameters to all devices ([#17522](https://github.com/Lightning-AI/lightning/pull/17522))


- Added support for multiple optimizer parameter groups when using the FSDP strategy ([#17309](https://github.com/Lightning-AI/lightning/pull/17309))


- Enabled saving the full model state dict when using the `FSDPStrategy` ([#16558](https://github.com/Lightning-AI/lightning/pull/16558))


- Update `LightningDataModule.from_datasets` to support arbitrary iterables ([#17402](https://github.com/Lightning-AI/lightning/pull/17402))


- Run the DDP wrapper in a CUDA stream ([#17334](https://github.com/Lightning-AI/lightning/pull/17334))


- Added ``SaveConfigCallback.save_config`` to ease use cases such as saving the config to a logger ([#17475](https://github.com/Lightning-AI/lightning/pull/17475))


- Enabled optional file versioning of model checkpoints ([#17320](hhttps://github.com/Lightning-AI/lightning/pull/17320))


- Added the process group timeout argument `FSDPStrategy(timeout=...)` for the FSDP strategy ([#17274](https://github.com/Lightning-AI/lightning/pull/17274))


- Added CLI option `--map-to-cpu` to the checkpoint upgrade script to enable converting GPU checkpoints on a CPU-only machine ([#17527](https://github.com/Lightning-AI/lightning/pull/17527))


- Added non-layer param count to the model summary ([#17005](https://github.com/Lightning-AI/lightning/pull/17005))


### Changed

- Removed the limitation to call `self.trainer.model.parameters()` in `LightningModule.configure_optimizers()` ([#17309](https://github.com/Lightning-AI/lightning/pull/17309))


- Changes to the `NeptuneLogger` ([#16761](https://github.com/Lightning-AI/lightning/pull/16761)):
  * It now supports neptune-client 0.16.16 and neptune >=1.0, and we have replaced the `log()` method with `append()` and `extend()`.
  * It now accepts a namespace `Handler` as an alternative to `Run` for the `run` argument. This means that you can call it like `NeptuneLogger(run=run["some/namespace"])` to log everything to the `some/namespace/` location of the run.


- `Trainer(accelerator="tpu", devices=[i])"` now selects the i-th TPU core (0-based, previously it was 1-based) ([#17227](https://github.com/Lightning-AI/lightning/pull/17227))


- Allow using iterable-style datasets with TPUs ([#17331](https://github.com/Lightning-AI/lightning/pull/17331))


- On XLA, avoid setting the global rank before processes have been launched as this will initialize the PJRT computation client in the main process ([#16966](https://github.com/Lightning-AI/lightning/pull/16966))


- Increased the minimum XLA requirement to 1.13 ([#17368](https://github.com/Lightning-AI/lightning/pull/17368))


- `self.log`ed tensors are now kept in the original device to reduce unnecessary host-to-device synchronizations ([#17334](https://github.com/Lightning-AI/lightning/pull/17334))


- Made the run initialization in `WandbLogger` lazy to avoid creating artifacts when the CLI is used ([#17573](https://github.com/Lightning-AI/lightning/pull/17573))


- Simplified redirection of `*_step` methods in strategies by removing the `_LightningModuleWrapperBase` wrapper module ([#17531](https://github.com/Lightning-AI/lightning/pull/17531))


### Deprecated

- Deprecated the `SingleTPUStrategy` (`strategy="single_tpu"`) in favor of `SingleDeviceXLAStrategy` (`strategy="single_xla"`) ([#17383](https://github.com/Lightning-AI/lightning/pull/17383))


- Deprecated the `TPUAccelerator` in favor of `XLAAccelerator` ([#17383](https://github.com/Lightning-AI/lightning/pull/17383))


- Deprecated the `TPUPrecisionPlugin` in favor of `XLAPrecisionPlugin` ([#17383](https://github.com/Lightning-AI/lightning/pull/17383))


- Deprecated the `TPUBf16PrecisionPlugin` in favor of `XLABf16PrecisionPlugin` ([#17383](https://github.com/Lightning-AI/lightning/pull/17383))


- Deprecated the `Strategy.post_training_step` method ([#17531](https://github.com/Lightning-AI/lightning/pull/17531))


### Removed

- Removed the `XLAStrategy.is_distributed` property. It is always True ([#17381](https://github.com/Lightning-AI/lightning/pull/17381))
- Removed the `SingleTPUStrategy.is_distributed` property. It is always False ([#17381](https://github.com/Lightning-AI/lightning/pull/17381))

### Fixed

- Fixed issue where `Model.load_from_checkpoint("checkpoint.ckpt", map_location=map_location)` would always return model on CPU ([#17308](https://github.com/Lightning-AI/lightning/pull/17308))


- Fixed a potential bug with uploading model checkpoints to Neptune.ai by uploading files from stream ([#17430](https://github.com/Lightning-AI/lightning/pull/17430))


- Fixed an issue that caused `num_nodes` not to be set correctly for `FSDPStrategy` ([#17438](https://github.com/Lightning-AI/lightning/pull/17438))


- Fixed signature inspection of decorated hooks ([#17507](https://github.com/Lightning-AI/lightning/pull/17507))


- The `WandbLogger` no longer flattens dictionaries in the hyperparameters logged to the dashboard ([#17574](https://github.com/Lightning-AI/lightning/pull/17574))


- Fixed computing the next version folder in `CSVLogger` ([#17139](https://github.com/Lightning-AI/lightning/pull/17139))


<<<<<<< HEAD
- Fixed an issue with reusing the same model across multiple trainer stages when using the `DeepSpeedStrategy` ([#17531](https://github.com/Lightning-AI/lightning/pull/17531))
=======
- Fixed a formatting issue when the filename in `ModelCheckpoint` contained metrics that were substrings of each other ([#17610](https://github.com/Lightning-AI/lightning/pull/17610))
>>>>>>> a37f5a54


## [2.0.1.post0] - 2023-04-11

### Fixed

- Changed the `is_picklable` util function to handle the edge case that throws a `TypeError` ([#17270](https://github.com/Lightning-AI/lightning/pull/17270))



## [2.0.1] - 2023-03-30

### Changed

- Pickling the `LightningModule` no longer pickles the `Trainer` ([#17133](https://github.com/Lightning-AI/lightning/pull/17133))
- Generalized `Optimizer` validation to accommodate both FSDP 1.x and 2.x ([#16733](https://github.com/Lightning-AI/lightning/pull/16733))
- Disable `torch.inference_mode` with `torch.compile` in PyTorch 2.0 ([#17215](https://github.com/Lightning-AI/lightning/pull/17215))

### Fixed

- Fixed issue where pickling the module instance would fail with a DataLoader error ([#17130](https://github.com/Lightning-AI/lightning/pull/17130))
- Fixed WandbLogger not showing "best" aliases for model checkpoints when `ModelCheckpoint(save_top_k>0)` is used ([#17121](https://github.com/Lightning-AI/lightning/pull/17121))
- Fixed the availability check for `rich` that prevented Lightning to be imported in Google Colab ([#17156](https://github.com/Lightning-AI/lightning/pull/17156))
- Fixed parsing the precision config for inference in `DeepSpeedStrategy` ([#16973](https://github.com/Lightning-AI/lightning/pull/16973))
- Fixed issue where `torch.compile` would fail when logging to WandB ([#17216](https://github.com/Lightning-AI/lightning/pull/17216))


## [2.0.0] - 2023-03-15

### Added

- Added migration logic to warn about checkpoints with apex AMP state ([#16161](https://github.com/Lightning-AI/lightning/pull/16161))
- Added the `Trainer.ckpt_path = ...` setter to statefully set the checkpoint path to load. This can act as a replacement for the removed `Trainer(resume_from_checkpoint=...)` flag ([#16187](https://github.com/Lightning-AI/lightning/pull/16187))
- Added an argument `include_cuda` in `pl.utilities.seed.isolate_rng` to disable managing `torch.cuda`'s rng ([#16423](https://github.com/Lightning-AI/lightning/pull/16423))
- Added `Tuner.lr_find(attr_name=...)` to specify custom learning rate attribute names ([#16462](https://github.com/Lightning-AI/lightning/pull/16462))
- Added an `OnExceptionCheckpoint` callback to save a checkpoint on exception ([#16512](https://github.com/Lightning-AI/lightning/pull/16512))
- Added support for running the `MLFlowLogger` with the `mlflow-skinny` package ([16513](https://github.com/Lightning-AI/lightning/pull/16513))
- Added a `Trainer.received_sigterm` property to check whether a SIGTERM signal was received ([#16501](https://github.com/Lightning-AI/lightning/pull/16501))
- Added support for cascading a SIGTERM signal to launched processes after the launching process (rank 0) receives it ([#16525](https://github.com/Lightning-AI/lightning/pull/16525))
- Added a `kill` method to launchers to kill all launched processes ([#16525](https://github.com/Lightning-AI/lightning/pull/16525))
- Added suffix option to DDP strategy names to enable `find_unused_parameters=True`, for example `strategy="ddp_find_unused_parameters_true"` ([#16611](https://github.com/Lightning-AI/lightning/pull/16611))
- Added a new method `Strategy.on_exception` to the strategy base interface ([#16646](https://github.com/Lightning-AI/lightning/pull/16646))
- Added support for `predict_step(dataloader_iter, batch_index)` ([#16726](https://github.com/Lightning-AI/lightning/pull/16726))
- Added support for arbitrary iterables as dataloaders ([#16726](https://github.com/Lightning-AI/lightning/pull/16726))
- Added "sequential" mode support to `CombinedLoader` to consume multiple iterables in sequence ([#16743](https://github.com/Lightning-AI/lightning/pull/16743), [#16784](https://github.com/Lightning-AI/lightning/pull/16784))
- Added "max_size" mode support to `CombinedLoader` to consume multiple iterables entirely without cycling ([#16939](https://github.com/Lightning-AI/lightning/pull/16939)
- Added a `Trainer(barebones=True)` argument where all features that may impact raw speed are disabled ([#16854](https://github.com/Lightning-AI/lightning/pull/16854))
- Added support for writing logs remote file systems on `CSVLoggers`. ([#16880](https://github.com/Lightning-AI/lightning/pull/16880))
- Added `DDPStrategy(start_method=...)` argument, defaulting to 'popen' ([#16809](https://github.com/Lightning-AI/lightning/pull/16809))
- Added checks for whether the iterables used by the loops are valid ([#17007](https://github.com/Lightning-AI/lightning/pull/17007))

### Changed

- The Trainer's signal handlers are now registered for `trainer.{validate,test,predict}` ([#17017](https://github.com/Lightning-AI/lightning/pull/17017))
- Renamed `ProgressBarBase` to `ProgressBar` ([#17058](https://github.com/Lightning-AI/lightning/pull/17058))
- The `Trainer` now chooses `accelerator="auto", strategy="auto", devices="auto"` as defaults ([#16847](https://github.com/Lightning-AI/lightning/pull/16847))
- "Native" suffix removal ([#16490](https://github.com/Lightning-AI/lightning/pull/16490))
 * `strategy="fsdp_native"` is now `strategy="fsdp"`
 * `strategy="fsdp_native_full_shard_offload"` is now `strategy="fsdp_cpu_offload"`
 * `pl.strategies.fully_sharded_native.DDPFullyShardedNativeStrategy` is now `pl.strategies.fsdp.FSDPStrategy`
 * `pl.plugins.precision.fsdp_native_native_amp.FullyShardedNativeNativeMixedPrecisionPlugin` is now `pl.plugins.precision.fsdp.FSDPMixedPrecisionPlugin`
 * `pl.plugins.precision.native_amp` is now `pl.plugins.precision.amp`
 * `NativeSyncBatchNorm` is now `TorchSyncBatchNorm`
- Changed the default of `LearningRateFinder(update_attr=...)` and `Tuner.lr_find(update_attr=...)` to `True` ([#16462](https://github.com/Lightning-AI/lightning/pull/16462))
- Renamed the `pl.utilities.exceptions.GracefulExitException` to `SIGTERMException` ([#16501](https://github.com/Lightning-AI/lightning/pull/16501))
- The `Callback.on_train_epoch_end` hook now runs after the `LightningModule.on_train_epoch_end` hook for instances of `EarlyStopping` and `Checkpoint` callbacks ([#16567](https://github.com/Lightning-AI/lightning/pull/16567))
- The `LightningModule.{un}toggle_optimizer` methods no longer accept a `optimizer_idx` argument to select the relevant optimizer. Instead, the optimizer object can be passed in directly ([#16560](https://github.com/Lightning-AI/lightning/pull/16560))
- Manual optimization is now required for working with multiple optimizers ([#16539](https://github.com/Lightning-AI/lightning/pull/16539))
- DDP's `find_unused_parameters` now defaults to `False` ([#16611](https://github.com/Lightning-AI/lightning/pull/16611))
- The strategy selected by `accelerator="hpu"` now defaults to `find_unused_parameters=False` ([#16611](https://github.com/Lightning-AI/lightning/pull/16611))
- The main progress bar displayed during training no longer includes the combined progress for validation ([#16695](https://github.com/Lightning-AI/lightning/pull/16695))
- Renamed `TQDMProgressBar.main_progress_bar` to `TQDMProgressBar.train_progress_bar` ([#16695](https://github.com/Lightning-AI/lightning/pull/16695))
- Marked the progress tracking classes as protected ([#17009](https://github.com/Lightning-AI/lightning/pull/17009))
- Marked the `lightning.pytorch.trainer.configuration_validator.verify_loop_configurations` function as protected ([#17009](https://github.com/Lightning-AI/lightning/pull/17009))
- Marked the `lightning.pytorch.utiltiies.distirbuted.register_ddp_comm_hook` function as protected ([#17009](https://github.com/Lightning-AI/lightning/pull/17009))
- Marked `lightning.pytorch.utilities.supporters.CombinedDataset` as protected ([#16714](https://github.com/Lightning-AI/lightning/pull/16714))
- Marked the `{Accelerator,Signal,Callback,Checkpoint,Data,Logger}Connector` classes as protected ([#17008](https://github.com/Lightning-AI/lightning/pull/17008))
- Marked the `lightning.pytorch.trainer.connectors.signal_connector.HandlersCompose` class as protected ([#17008](https://github.com/Lightning-AI/lightning/pull/17008))
- Disabled strict loading in multiprocessing launcher ("ddp_spawn", etc.) when loading weights back into the main process ([#16365](https://github.com/Lightning-AI/lightning/pull/16365))
- Renamed `CombinedLoader.loaders` to `CombinedLoader.iterables` ([#16743](https://github.com/Lightning-AI/lightning/pull/16743))
- Renamed `Trainer(replace_sampler_ddp=...)` to `Trainer(use_distributed_sampler=...)` ([#16829](https://github.com/Lightning-AI/lightning/pull/16829))
- Moved the `CombinedLoader` class from `lightning.pytorch.trainer.supporters` to `lightning.pytorch.combined_loader` ([#16819](https://github.com/Lightning-AI/lightning/pull/16819))
- The top-level loops now own the data sources and combined dataloaders ([#16726](https://github.com/Lightning-AI/lightning/pull/16726))
- The `trainer.*_dataloader` properties now return what the user returned in their `LightningModule.*_dataloader()` hook ([#16726](https://github.com/Lightning-AI/lightning/pull/16726), [#16800](https://github.com/Lightning-AI/lightning/pull/16800))
- The `dataloader_idx` argument is now optional for the `on_{validation,test,predict}_batch_{start,end}` hooks. Remove it or default it to 0 if you don't use multiple dataloaders ([#16753](https://github.com/Lightning-AI/lightning/pull/16753))
- Renamed `TPUSpawnStrategy` to `XLAStrategy` ([#16781](https://github.com/Lightning-AI/lightning/pull/16781))
- Renamed `strategy='tpu_spawn'` to `strategy='xla'` and `strategy='tpu_spawn_debug'` to `strategy='xla_debug'` ([#16781](https://github.com/Lightning-AI/lightning/pull/16781))
- Changed arguments for precision settings (from [64|32|16|bf16] to ["64-true"|"32-true"|"16-mixed"|"bf16-mixed"]) ([#16783](https://github.com/Lightning-AI/lightning/pull/16783))
- When using multiple devices, the strategy now defaults to "ddp" instead of "ddp_spawn" when none is set ([#16780](https://github.com/Lightning-AI/lightning/pull/16780))
- The selection `Trainer(strategy="ddp_spawn", ...)` no longer falls back to "ddp" when a cluster environment gets detected ([#16780](https://github.com/Lightning-AI/lightning/pull/16780))
- Predict's custom BatchSampler that tracks the batch indices no longer consumes the entire batch sampler at the beginning ([#16826](https://github.com/Lightning-AI/lightning/pull/16826))
- Gradient norm tracking with `track_grad_norm` no longer rounds the norms to 4 digits, but instead logs them at full resolution ([#16877](https://github.com/Lightning-AI/lightning/pull/16877))
- Merged the `DDPSpawnStrategy` into `DDPStrategy` ([#16809](https://github.com/Lightning-AI/lightning/pull/16809))
- The `NeptuneLogger` now requires `neptune>=1.0.0` ([#16888](https://github.com/Lightning-AI/lightning/pull/16888))
- Changed minimum supported version of `rich` from `10.14.0` to `12.13.0` ([#16798](https://github.com/Lightning-AI/lightning/pull/16798))
- Removed the `lightning.pytorch.overrides.torch_distributed.broadcast_object_list` function ([#17011](https://github.com/Lightning-AI/lightning/pull/17011))
- The `ServableModule` is now an abstract interface ([#17000](https://github.com/Lightning-AI/lightning/pull/17000))
- The `psutil` package is now required for CPU monitoring ([#17010](https://github.com/Lightning-AI/lightning/pull/17010))
- The Trainer no longer accepts positional arguments to ([#17022](https://github.com/Lightning-AI/lightning/pull/17022))

### Removed

- Removed support for PyTorch 1.10 ([#16492](https://github.com/Lightning-AI/lightning/pull/16492))
- Removed support for Python 3.7 ([#16579](https://github.com/Lightning-AI/lightning/pull/16579))
- Removed the `pl.lite` module in favor of `lightning_fabric` ([#15953](https://github.com/Lightning-AI/lightning/pull/15953))
- `nvidia/apex` removal ([#16149](https://github.com/Lightning-AI/lightning/pull/16149))
  * Removed `pl.plugins.NativeMixedPrecisionPlugin` in favor of `pl.plugins.MixedPrecisionPlugin`
  * Removed the `LightningModule.optimizer_step(using_native_amp=...)` argument
  * Removed the `Trainer(amp_backend=...)` argument
  * Removed the `Trainer.amp_backend` property
  * Removed the `Trainer(amp_level=...)` argument
  * Removed the `pl.plugins.ApexMixedPrecisionPlugin` class
  * Removed the `pl.utilities.enums.AMPType` enum
  * Removed the `DeepSpeedPrecisionPlugin(amp_type=..., amp_level=...)` arguments
- Removed `Trainer(strategy='horovod')` support ([#16150](https://github.com/Lightning-AI/lightning/pull/16150))
- `FairScale` removal (in favor of PyTorch's FSDP implementation) ([#16400](https://github.com/Lightning-AI/lightning/pull/16400))
  * Removed the `pl.overrides.fairscale.LightningShardedDataParallel` class
  * Removed the `pl.plugins.precision.fully_sharded_native_amp.FullyShardedNativeMixedPrecisionPlugin` class
  * Removed the `pl.plugins.precision.sharded_native_amp.ShardedNativeMixedPrecisionPlugin` class
  * Removed the `pl.strategies.fully_sharded.DDPFullyShardedStrategy` (fsdp) class
  * Removed the `pl.strategies.sharded.DDPShardedStrategy` (ddp_sharded) class
  * Removed the `pl.strategies.sharded_spawn.DDPSpawnShardedStrategy` (ddp_sharded_spawn) class
- Removed legacy device arguments in Trainer ([#16171](https://github.com/Lightning-AI/lightning/pull/16171))
  * Removed the `Trainer(gpus=...)` argument
  * Removed the `Trainer(tpu_cores=...)` argument
  * Removed the `Trainer(ipus=...)` argument
  * Removed the `Trainer(num_processes=...)` argument
- Removed the deprecated `pl.utilities.AllGatherGrad` class ([#16360](https://github.com/Lightning-AI/lightning/pull/16360))
- Removed the deprecated `resume_from_checkpoint` Trainer argument ([#16167](https://github.com/Lightning-AI/lightning/pull/16167))
- Removed the deprecated `pl.profiler` module ([#16359](https://github.com/Lightning-AI/lightning/pull/16359))
- Removed deadlock detection / process reconciliation (`PL_RECONCILE_PROCESS=1`) ([#16204](https://github.com/Lightning-AI/lightning/pull/16204))
- Removed the `{training,validation,test}_epoch_end` hooks which would retain step outputs in memory. Alternative implementations are suggested by implementing their `on_*_epoch_end` hooks instead ([#16520](https://github.com/Lightning-AI/lightning/pull/16520))
- Removed the `outputs` argument from the `on_predict_epoch_end` hook. You can access them via `trainer.predict_loop.predictions` ([#16655](https://github.com/Lightning-AI/lightning/pull/16655))
- Removed support for the experimental `PL_FAULT_TOLERANT_TRAINING` environment flag ([#16516](https://github.com/Lightning-AI/lightning/pull/16516), [#16533](https://github.com/Lightning-AI/lightning/pull/16533))
- Removed the deprecated `LightningCLI` arguments ([#16380](https://github.com/Lightning-AI/lightning/pull/16380))
  * `save_config_filename`
  * `save_config_overwrite`
  * `save_config_multifile`
  * `description`
  * `env_prefix`
  * `env_parse`
- Removed the deprecated `pl.strategies.utils.on_colab_kaggle` function ([#16437](https://github.com/Lightning-AI/lightning/pull/16437))
- Removed the deprecated code in:
  * `pl.core.mixins` ([#16424](https://github.com/Lightning-AI/lightning/pull/16424))
  * `pl.utilities.distributed` ([#16390](https://github.com/Lightning-AI/lightning/pull/16390))
  * `pl.utilities.apply_func` ([#16413](https://github.com/Lightning-AI/lightning/pull/16413))
  * `pl.utilities.xla_device` ([#16404](https://github.com/Lightning-AI/lightning/pull/16404))
  * `pl.utilities.data` ([#16440](https://github.com/Lightning-AI/lightning/pull/16440))
  * `pl.utilities.device_parser` ([#16412](https://github.com/Lightning-AI/lightning/pull/16412))
  * `pl.utilities.optimizer` ([#16439](https://github.com/Lightning-AI/lightning/pull/16439))
  * `pl.utilities.seed` ([#16422](https://github.com/Lightning-AI/lightning/pull/16422))
  * `pl.utilities.cloud_io` ([#16438](https://github.com/Lightning-AI/lightning/pull/16438))
- Removed the deprecated `Accelerator.setup_environment` method ([#16436](https://github.com/Lightning-AI/lightning/pull/16436))
- Mark the `forward_module` argument as required ([#16386](https://github.com/Lightning-AI/lightning/pull/16386))
  * Removed the deprecated `pl_module` argument from the distributed module wrappers
  * Removed the deprecated `pl.overrides.base.unwrap_lightning_module` function
  * Removed the `pl.overrides.distributed.LightningDistributedModule` class
  * Removed the deprecated `pl.overrides.fairscale.unwrap_lightning_module_sharded` function
  * Removed the `pl.overrides.fairscale.LightningDistributedModule` class
- Removed the deprecated automatic GPU selection ([#16184](https://github.com/Lightning-AI/lightning/pull/16184))
  * Removed the `Trainer(auto_select_gpus=...)` argument
  * Removed the `pl.tuner.auto_gpu_select.{pick_single_gpu,pick_multiple_gpus}` functions
- Removed support for loop customization
  * Removed `Loop.replace()` ([#16361](https://github.com/Lightning-AI/lightning/pull/16361))
  * Removed `Loop.connect()` ([#16384](https://github.com/Lightning-AI/lightning/pull/16384))
  * Removed the `trainer.{fit,validate,test,predict}_loop` properties ([#16384](https://github.com/Lightning-AI/lightning/pull/16384))
  * Removed the default `Loop.run()` implementation ([#16384](https://github.com/Lightning-AI/lightning/pull/16384))
  * The loop classes are now marked as protected ([#16445](https://github.com/Lightning-AI/lightning/pull/16445))
  * The fetching classes are now marked as protected ([#16664](https://github.com/Lightning-AI/lightning/pull/16664))
- The `lightning.pytorch.overrides.distributed.IndexBatchSamplerWrapper` class is now marked as protected ([#16826](https://github.com/Lightning-AI/lightning/pull/16826))
- Removed the `DataLoaderLoop`, `EvaluationEpochLoop`, and `PredictionEpochLoop` classes ([#16726](https://github.com/Lightning-AI/lightning/pull/16726))
- Removed `trainer.reset_*_dataloader()` methods in favor of `Loop.setup_data()` for the top-level loops ([#16726](https://github.com/Lightning-AI/lightning/pull/16726))
- Removed special support for truncated backpropagation through time (TBPTT) ([#16172](https://github.com/Lightning-AI/lightning/pull/16172))
  * Removed the `LightningModule.truncated_bptt_steps` attribute
  * Removed the `LightningModule.tbptt_split_batch` hook
  * The `LightningModule.training_step` no longer accepts a `hiddens` argument
  * Removed the `pl.loops.batch.TrainingBatchLoop`
  * Removed the `FitLoop.split_idx` property
  * Removed the `LoggerConnector.on_train_split_start` method
- Removed the experimental `PL_INTER_BATCH_PARALLELISM` environment flag ([#16355](https://github.com/Lightning-AI/lightning/pull/16355))
- Removed the `Trainer(move_metrics_to_cpu=True)` argument ([#16358](https://github.com/Lightning-AI/lightning/pull/16358))
- Removed the `LightningModule.precision` attribute ([#16203](https://github.com/Lightning-AI/lightning/pull/16203))
- Removed the automatic addition of a moving average of the `training_step` loss in the progress bar. Use `self.log("loss", ..., prog_bar=True)` instead. ([#16192](https://github.com/Lightning-AI/lightning/issues/16192))
- Removed support for passing a dictionary value to `self.log()` ([#16389](https://github.com/Lightning-AI/lightning/pull/16389))
- Removed `Trainer.model` setter ([#16462](https://github.com/Lightning-AI/lightning/pull/16462))
- Removed the argument `Trainer(multiple_trainloader_mode=...)`. You can use `CombinedLoader(..., mode=...)` directly now ([#16800](https://github.com/Lightning-AI/lightning/pull/16800))
- Removed the unused `lightning.pytorch.utilities.finite_checks.print_nan_gradients` function ([#16682](https://github.com/Lightning-AI/lightning/pull/16682))
- Removed the unused `lightning.pytorch.utilities.finite_checks.detect_nan_parameters` function ([#16682](https://github.com/Lightning-AI/lightning/pull/16682))
- Removed the unused `lightning.pytorch.utilities.parsing.flatten_dict` function ([#16744](https://github.com/Lightning-AI/lightning/pull/16744))
- Removed the unused `lightning.pytorch.utilities.metrics.metrics_to_scalars` function ([#16681](https://github.com/Lightning-AI/lightning/pull/16681))
- Removed the unused `lightning.pytorch.utilities.supporters.{SharedCycleIteratorState,CombinedLoaderIterator}` classes ([#16714](https://github.com/Lightning-AI/lightning/pull/16714))
- Tuner removal
  * Removed the deprecated `trainer.tuning` property ([#16379](https://github.com/Lightning-AI/lightning/pull/16379))
  * Removed the deprecated `TrainerFn.TUNING` and `RunningStage.TUNING` enums ([#16379](https://github.com/Lightning-AI/lightning/pull/16379))
  * Removed `Trainer.tune()` in favor of `Tuner(trainer).{lr_find,scale_batch_size}` ([#16462](https://github.com/Lightning-AI/lightning/pull/16462))
  * Removed `Trainer(auto_scale_batch_size=...)` in favor of `Tuner(trainer).scale_batch_size()` ([#16462](https://github.com/Lightning-AI/lightning/pull/16462))
  * Removed `Trainer(auto_lr_find=...)` in favor of `Tuner(trainer).lr_find()` ([#16462](https://github.com/Lightning-AI/lightning/pull/16462))
- Removed the `on_tpu` argument from `LightningModule.optimizer_step` hook ([#16537](https://github.com/Lightning-AI/lightning/pull/16537))
- Removed the `using_lbfgs` argument from `LightningModule.optimizer_step` hook ([#16538](https://github.com/Lightning-AI/lightning/pull/16538))
- Removed the `Trainer.data_parallel` property. Use `isinstance(trainer.strategy, ParallelStrategy)` instead ([#16703](https://github.com/Lightning-AI/lightning/pull/16703))
- Removed the `Trainer.prediction_writer_callbacks` property ([#16759](https://github.com/Lightning-AI/lightning/pull/16759))
- Removed support for multiple optimizers in automatic optimization mode ([#16539](https://github.com/Lightning-AI/lightning/pull/16539))
  * Removed `opt_idx` argument from `BaseFinetuning.finetune_function` callback method
  * Removed `opt_idx` argument from `Callback.on_before_optimizer_step` callback method
  * Removed `optimizer_idx` as an optional argument in `LightningModule.training_step`
  * Removed `optimizer_idx` argument from `LightningModule.on_before_optimizer_step`
  * Removed `optimizer_idx` argument from `LightningModule.configure_gradient_clipping`
  * Removed `optimizer_idx` argument from `LightningModule.optimizer_step`
  * Removed `optimizer_idx` argument from `LightningModule.optimizer_zero_grad`
  * Removed `optimizer_idx` argument from `LightningModule.lr_scheduler_step`
  * Removed support for declaring optimizer frequencies in the dictionary returned from `LightningModule.configure_optimizers`
  * Removed arguments `optimizer` and `optimizer_idx` from `LightningModule.backward`
  * Removed `optimizer_idx` argument from `PrecisionPlugin.optimizer_step` and all of its overrides in subclasses
  * Removed `optimizer_idx` argument from `PrecisionPlugin.{optimizer_step,backward}` and all of its overrides in subclasses
  * Removed `optimizer_idx` argument from `Strategy.{optimizer_step,backward}` and all of its overrides in subclasses
  * Removed `Trainer.optimizer_frequencies` attribute
- Removed `Strategy.dispatch` ([#16618](https://github.com/Lightning-AI/lightning/pull/16618))
- Removed `PrecisionPlugin.dispatch` ([#16618](https://github.com/Lightning-AI/lightning/pull/16618))
- Removed legacy argparse utilities ([#16708](https://github.com/Lightning-AI/lightning/pull/16708))
  * Removed `LightningDataModule` methods: `add_argparse_args()`, `from_argparse_args()`, `parse_argparser()`, `get_init_arguments_and_types()`
  * Removed class methods from Trainer: `default_attributes()`, `from_argparse_args()`, `parse_argparser()`, `match_env_arguments()`, `add_argparse_args()`
  * Removed functions from `lightning.pytorch.utilities.argparse`: `from_argparse_args()`, `parse_argparser()`, `parse_env_variables()`, `get_init_arguments_and_types()`, `add_argparse_args()`
  * Removed functions from `lightning.pytorch.utilities.parsing`: `import str_to_bool()`, `str_to_bool_or_int()`, `str_to_bool_or_str()`
- Removed support for passing a scheduling dictionary to `Trainer(accumulate_grad_batches=...)` ([#16729](https://github.com/Lightning-AI/lightning/pull/16729))
- Removed support for `DataParallel` (`strategy='dp'`) and the `LightningParallelModule`-Wrapper, ([#16748](https://github.com/Lightning-AI/lightning/pull/16748))
- Removed the unused `lightning.pytorch.utilities.supporters.{SharedCycleIteratorState,CombinedLoaderIterator}` classes ([#16714](https://github.com/Lightning-AI/lightning/pull/16714))
- Removed `ProgressBarBase.{train_batch_idx,val_batch_idx,test_batch_idx,predict_batch_idx}` properties ([#16760](https://github.com/Lightning-AI/lightning/pull/16760))
- Removed the `fit_loop.{min,max}_steps` setters ([#16803](https://github.com/Lightning-AI/lightning/pull/16803))
- Removed the `Trainer(track_grad_norm=...)` argument ([#16745](https://github.com/Lightning-AI/lightning/pull/16745))
- Removed the `LightningModule.log_grad_norm()` hook method ([#16745](https://github.com/Lightning-AI/lightning/pull/16745))
- Removed the `QuantizationAwareTraining` callback ([#16750](https://github.com/Lightning-AI/lightning/pull/16750))
- Removed the `ColossalAIStrategy` and `ColossalAIPrecisionPlugin` in favor of the new [lightning-colossalai](https://github.com/Lightning-AI/lightning-colossalai) package ([#16757](https://github.com/Lightning-AI/lightning/pull/16757), [#16778](https://github.com/Lightning-AI/lightning/pull/16778))
- Removed the `training_step_end`, `validation_step_end`, and `test_step_end` hooks from the `LightningModule` in favor of the `*_batch_end` hooks ([#16791](https://github.com/Lightning-AI/lightning/pull/16791))
- Removed the `lightning.pytorch.strategies.DDPSpawnStrategy` in favor of `DDPStrategy(start_method='spawn')` (merged both classes) ([#16809](https://github.com/Lightning-AI/lightning/pull/16809))
- Removed registration of `ShardedTensor` state dict hooks in `LightningModule.__init__` with `torch>=2.1` ([#16892](https://github.com/Lightning-AI/lightning/pull/16892))
- Removed the `lightning.pytorch.core.saving.ModelIO` class interface ([#16999](https://github.com/Lightning-AI/lightning/pull/16999))
- Removed the unused `lightning.pytorch.utilities.memory.get_model_size_mb` function ([#17001](https://github.com/Lightning-AI/lightning/pull/17001))

### Fixed

- Fixed an issue where `DistributedSampler.set_epoch` wasn't getting called during `trainer.predict` ([#16785](https://github.com/Lightning-AI/lightning/pull/16785), [#16826](https://github.com/Lightning-AI/lightning/pull/16826))

- Fixed an issue with comparing torch versions when using a version of torch built from source ([#17030](https://github.com/Lightning-AI/lightning/pull/17030))


- Improved the error message for installing tensorboard or tensorboardx ([#17053](https://github.com/Lightning-AI/lightning/pull/17053))


## [1.9.4] - 2023-03-01

### Added

- Added `Fabric(strategy="auto")` support. It will choose DDP over DDP-spawn, contrary to `strategy=None` (default) ([#16916](https://github.com/Lightning-AI/lightning/pull/16916))

### Fixed

- Fixed DDP spawn hang on TPU Pods ([#16844](https://github.com/Lightning-AI/lightning/pull/16844))
- Fixed edge cases in parsing device ids using NVML ([#16795](https://github.com/Lightning-AI/lightning/pull/16795))
- Fixed backwards compatibility for `lightning.pytorch.utilities.parsing.get_init_args` ([#16851](https://github.com/Lightning-AI/lightning/pull/16851))


## [1.9.3] - 2023-02-21

### Fixed

- Fixed an issue causing a wrong environment plugin to be selected when `accelerator=tpu` and `devices > 1` ([#16806](https://github.com/Lightning-AI/lightning/pull/16806))


## [1.9.2] - 2023-02-15

### Fixed

- Fixed an attribute error and improved input validation for invalid strategy types being passed to Trainer ([#16693](https://github.com/Lightning-AI/lightning/pull/16693))
- Fixed early stopping triggering extra validation runs after reaching `min_epochs` or `min_steps` ([#16719](https://github.com/Lightning-AI/lightning/pull/16719))


## [1.9.1] - 2023-02-10

### Fixed

- Fixed an unintended limitation for calling `save_hyperparameters` on mixin classes that don't subclass `LightningModule`/`LightningDataModule` ([#16369](https://github.com/Lightning-AI/lightning/pull/16369))
- Fixed an issue with `MLFlowLogger` logging the wrong keys with `.log_hyperparams()` ([#16418](https://github.com/Lightning-AI/lightning/pull/16418))
- Fixed logging more than 100 parameters with `MLFlowLogger` and long values are truncated ([#16451](https://github.com/Lightning-AI/lightning/pull/16451))
- Fixed strict availability check for `torch_xla` requirement ([#16476](https://github.com/Lightning-AI/lightning/pull/16476))
- Fixed an issue where PL would wrap DataLoaders with XLA's MpDeviceLoader more than once ([#16571](https://github.com/Lightning-AI/lightning/pull/16571))
- Fixed the batch_sampler reference for DataLoaders wrapped with XLA's MpDeviceLoader ([#16571](https://github.com/Lightning-AI/lightning/pull/16571))
- Fixed an import error when `torch.distributed` is not available ([#16658](https://github.com/Lightning-AI/lightning/pull/16658))


## [1.9.0] - 2023-01-17

### Added

- Added support for native logging of `MetricCollection` with enabled compute groups ([#15580](https://github.com/Lightning-AI/lightning/pull/15580))
- Added support for custom artifact names in `pl.loggers.WandbLogger` ([#16173](https://github.com/Lightning-AI/lightning/pull/16173))
- Added support for DDP with `LRFinder` ([#15304](https://github.com/Lightning-AI/lightning/pull/15304))
- Added utilities to migrate checkpoints from one Lightning version to another ([#15237](https://github.com/Lightning-AI/lightning/pull/15237))
- Added support to upgrade all checkpoints in a folder using the `pl.utilities.upgrade_checkpoint` script ([#15333](https://github.com/Lightning-AI/lightning/pull/15333))
- Add an axes argument `ax` to the `.lr_find().plot()` to enable writing to a user-defined axes in a matplotlib figure ([#15652](https://github.com/Lightning-AI/lightning/pull/15652))
- Added `log_model` parameter to `MLFlowLogger` ([#9187](https://github.com/Lightning-AI/lightning/pull/9187))
- Added a check to validate that wrapped FSDP models are used while initializing optimizers ([#15301](https://github.com/Lightning-AI/lightning/pull/15301))
- Added a warning when `self.log(..., logger=True)` is called without a configured logger ([#15814](https://github.com/Lightning-AI/lightning/pull/15814))
- Added support for colossalai 0.1.11 ([#15888](https://github.com/Lightning-AI/lightning/pull/15888))
- Added `LightningCLI` support for optimizer and learning schedulers via callable type dependency injection ([#15869](https://github.com/Lightning-AI/lightning/pull/15869))
- Added support for activation checkpointing for the `DDPFullyShardedNativeStrategy` strategy ([#15826](https://github.com/Lightning-AI/lightning/pull/15826))
- Added the option to set `DDPFullyShardedNativeStrategy(cpu_offload=True|False)` via bool instead of needing to pass a configuration object ([#15832](https://github.com/Lightning-AI/lightning/pull/15832))
- Added info message for Ampere CUDA GPU users to enable tf32 matmul precision ([#16037](https://github.com/Lightning-AI/lightning/pull/16037))
- Added support for returning optimizer-like classes in `LightningModule.configure_optimizers` ([#16189](https://github.com/Lightning-AI/lightning/pull/16189))

### Changed

- Drop PyTorch 1.9 support ([#15347](https://github.com/Lightning-AI/lightning/pull/15347))
- Switch from `tensorboard` to `tensorboardx` in `TensorBoardLogger` ([#15728](https://github.com/Lightning-AI/lightning/pull/15728))
- From now on, Lightning Trainer and `LightningModule.load_from_checkpoint` automatically upgrade the loaded checkpoint if it was produced in an old version of Lightning ([#15237](https://github.com/Lightning-AI/lightning/pull/15237))
- `Trainer.{validate,test,predict}(ckpt_path=...)` no longer restores the `Trainer.global_step` and `trainer.current_epoch` value from the checkpoints - From now on, only `Trainer.fit` will restore this value ([#15532](https://github.com/Lightning-AI/lightning/pull/15532))
- The `ModelCheckpoint.save_on_train_epoch_end` attribute is now computed dynamically every epoch, accounting for changes to the validation dataloaders ([#15300](https://github.com/Lightning-AI/lightning/pull/15300))
- The Trainer now raises an error if it is given multiple stateful callbacks of the same time with colliding state keys ([#15634](https://github.com/Lightning-AI/lightning/pull/15634))
- `MLFlowLogger` now logs hyperparameters and metrics in batched API calls ([#15915](https://github.com/Lightning-AI/lightning/pull/15915))
- Overriding the `on_train_batch_{start,end}` hooks in conjunction with taking a `dataloader_iter` in the `training_step` no longer errors out and instead shows a warning ([#16062](https://github.com/Lightning-AI/lightning/pull/16062))
- Move `tensorboardX` to extra dependencies. Use the `CSVLogger` by default ([#16349](https://github.com/Lightning-AI/lightning/pull/16349))

### Deprecated

- Deprecated `description`, `env_prefix` and `env_parse` parameters in `LightningCLI.__init__` in favour of giving them through `parser_kwargs` ([#15651](https://github.com/Lightning-AI/lightning/pull/15651))
- Deprecated `pl.profiler` in favor of `pl.profilers` ([#16059](https://github.com/Lightning-AI/lightning/pull/16059))
- Deprecated `Trainer(auto_select_gpus=...)` in favor of `pl.accelerators.find_usable_cuda_devices` ([#16147](https://github.com/Lightning-AI/lightning/pull/16147))
- Deprecated `pl.tuner.auto_gpu_select.{pick_single_gpu,pick_multiple_gpus}` in favor of `pl.accelerators.find_usable_cuda_devices` ([#16147](https://github.com/Lightning-AI/lightning/pull/16147))
- `nvidia/apex` deprecation ([#16039](https://github.com/Lightning-AI/lightning/pull/16039))
  * Deprecated `pl.plugins.NativeMixedPrecisionPlugin` in favor of `pl.plugins.MixedPrecisionPlugin`
  * Deprecated the `LightningModule.optimizer_step(using_native_amp=...)` argument
  * Deprecated the `Trainer(amp_backend=...)` argument
  * Deprecated the `Trainer.amp_backend` property
  * Deprecated the `Trainer(amp_level=...)` argument
  * Deprecated the `pl.plugins.ApexMixedPrecisionPlugin` class
  * Deprecates the `pl.utilities.enums.AMPType` enum
  * Deprecates the `DeepSpeedPrecisionPlugin(amp_type=..., amp_level=...)` arguments
- `horovod` deprecation ([#16141](https://github.com/Lightning-AI/lightning/pull/16141))
  * Deprecated `Trainer(strategy="horovod")`
  * Deprecated the `HorovodStrategy` class
- Deprecated `pl.lite.LightningLite` in favor of `lightning.fabric.Fabric` ([#16314](https://github.com/Lightning-AI/lightning/pull/16314))
- `FairScale` deprecation (in favor of PyTorch's FSDP implementation) ([#16353](https://github.com/Lightning-AI/lightning/pull/16353))
  * Deprecated the `pl.overrides.fairscale.LightningShardedDataParallel` class
  * Deprecated the `pl.plugins.precision.fully_sharded_native_amp.FullyShardedNativeMixedPrecisionPlugin` class
  * Deprecated the `pl.plugins.precision.sharded_native_amp.ShardedNativeMixedPrecisionPlugin` class
  * Deprecated the `pl.strategies.fully_sharded.DDPFullyShardedStrategy` class
  * Deprecated the `pl.strategies.sharded.DDPShardedStrategy` class
  * Deprecated the `pl.strategies.sharded_spawn.DDPSpawnShardedStrategy` class


### Removed

- Removed deprecated `pl.utilities.memory.get_gpu_memory_map` in favor of `pl.accelerators.cuda.get_nvidia_gpu_stats` ([#15617](https://github.com/Lightning-AI/lightning/pull/15617))
- Temporarily removed support for Hydra multi-run ([#15737](https://github.com/Lightning-AI/lightning/pull/15737))
- Removed deprecated `pl.profiler.base.AbstractProfiler` in favor of `pl.profilers.profiler.Profiler` ([#15637](https://github.com/Lightning-AI/lightning/pull/15637))
- Removed deprecated `pl.profiler.base.BaseProfiler` in favor of `pl.profilers.profiler.Profiler` ([#15637](https://github.com/Lightning-AI/lightning/pull/15637))
- Removed deprecated code in `pl.utilities.meta` ([#16038](https://github.com/Lightning-AI/lightning/pull/16038))
- Removed the deprecated `LightningDeepSpeedModule` ([#16041](https://github.com/Lightning-AI/lightning/pull/16041))
- Removed the deprecated `pl.accelerators.GPUAccelerator` in favor of `pl.accelerators.CUDAAccelerator` ([#16050](https://github.com/Lightning-AI/lightning/pull/16050))
- Removed the deprecated `pl.profiler.*` classes in favor of `pl.profilers` ([#16059](https://github.com/Lightning-AI/lightning/pull/16059))
- Removed the deprecated `pl.utilities.cli` module in favor of `pl.cli` ([#16116](https://github.com/Lightning-AI/lightning/pull/16116))
- Removed the deprecated `pl.loggers.base` module in favor of `pl.loggers.logger` ([#16120](https://github.com/Lightning-AI/lightning/pull/16120))
- Removed the deprecated `pl.loops.base` module in favor of `pl.loops.loop` ([#16142](https://github.com/Lightning-AI/lightning/pull/16142))
- Removed the deprecated `pl.core.lightning` module in favor of `pl.core.module` ([#16318](https://github.com/Lightning-AI/lightning/pull/16318))
- Removed the deprecated `pl.callbacks.base` module in favor of `pl.callbacks.callback` ([#16319](https://github.com/Lightning-AI/lightning/pull/16319))
- Removed the deprecated `Trainer.reset_train_val_dataloaders()` in favor of `Trainer.reset_{train,val}_dataloader` ([#16131](https://github.com/Lightning-AI/lightning/pull/16131))
- Removed support for `LightningCLI(seed_everything_default=None)` ([#16131](https://github.com/Lightning-AI/lightning/pull/16131))
- Removed support in LightningLite for FairScale's sharded training (`strategy='ddp_sharded'|'ddp_sharded_spawn'`). Use Fully-Sharded Data Parallel instead (`strategy='fsdp'`) ([#16329](https://github.com/Lightning-AI/lightning/pull/16329))


### Fixed

- Enhanced `reduce_boolean_decision` to accommodate `any`-analogous semantics expected by the `EarlyStopping` callback ([#15253](https://github.com/Lightning-AI/lightning/pull/15253))
- Fixed the incorrect optimizer step synchronization when running across multiple TPU devices ([#16020](https://github.com/Lightning-AI/lightning/pull/16020))
- Fixed a type error when dividing the chunk size in the ColossalAI strategy ([#16212](https://github.com/Lightning-AI/lightning/pull/16212))
- Fixed bug where the ``interval`` key of the scheduler would be ignored during manual optimization, making the LearningRateMonitor callback fail to log the learning rate ([#16308](https://github.com/Lightning-AI/lightning/pull/16308))
- Fixed an issue with `MLFlowLogger` not finalizing correctly when status code 'finished' was passed ([#16340](https://github.com/Lightning-AI/lightning/pull/16340))


## [1.8.6] - 2022-12-21

- minor cleaning


## [1.8.5] - 2022-12-15

- Add function to remove checkpoint to allow override for extended classes ([#16067](https://github.com/Lightning-AI/lightning/pull/16067))


## [1.8.4] - 2022-12-08

### Changed

- Direct support for compiled models (
   [#15922](https://github.com/Lightning-AI/lightning/pull/15922),
   [#15957](https://github.com/Lightning-AI/lightning/pull/15957)
)

### Fixed

- Fixed issue with unsupported torch.inference_mode() on hpu backends ([#15918](https://github.com/Lightning-AI/lightning/pull/15918))
- Fixed LRScheduler import for PyTorch 2.0 ([#15940](https://github.com/Lightning-AI/lightning/pull/15940))
- Fixed `fit_loop.restarting` to be `False` for lr finder ([#15620](https://github.com/Lightning-AI/lightning/pull/15620))
- Fixed `torch.jit.script`-ing a LightningModule causing an unintended error message about deprecated `use_amp` property ([#15947](https://github.com/Lightning-AI/lightning/pull/15947))
- Fixed the `XLAProfiler` not recording anything due to mismatching of action names ([#15885](https://github.com/Lightning-AI/lightning/pull/15885))


## [1.8.3] - 2022-11-22

### Changed

- Temporarily removed support for Hydra multi-run ([#15737](https://github.com/Lightning-AI/lightning/pull/15737))
- Switch from `tensorboard` to `tensorboardx` in `TensorBoardLogger` ([#15728](https://github.com/Lightning-AI/lightning/pull/15728))


## [1.8.2] - 2022-11-17

### Fixed

- Make sure save_dir can be empty str ([#15638](https://github.com/Lightning-AI/lightning/pull/15638))
- Fixed the automatic fallback from `Trainer(strategy="ddp_spawn", ...)` to `Trainer(strategy="ddp", ...)` when on an LSF cluster ([#15103](https://github.com/Lightning-AI/lightning/pull/15103))



## [1.8.1] - 2022-11-10

### Added

- Added back the accidentally removed `pl.utilities.distributed.rank_zero_only` function ([#15536](https://github.com/Lightning-AI/lightning/pull/15536))

### Deprecated

- Deprecated `pl.utilities.distributed.rank_zero_only` in favor of `pl.utilities.rank_zero_only` ([#15536](https://github.com/Lightning-AI/lightning/pull/15536))

### Fixed

- Fixed `TensorBoardLogger` not validating the input array type when logging the model graph ([#15323](https://github.com/Lightning-AI/lightning/pull/15323))
- Fixed an attribute error in `ColossalAIStrategy` at import time when `torch.distributed` is not available ([#15535](https://github.com/Lightning-AI/lightning/pull/15535))
- Fixed an issue when calling `fs.listdir` with file URI instead of path in `CheckpointConnector` ([#15413](https://github.com/Lightning-AI/lightning/pull/15413))
- Fixed an issue with the `BaseFinetuning` callback not setting the `track_running_stats` attribute for batch normaliztion layers ([#15063](https://github.com/Lightning-AI/lightning/pull/15063))
- Fixed an issue with `WandbLogger(log_model=True|'all)` raising an error and not being able to serialize tensors in the metadata ([#15544](https://github.com/Lightning-AI/lightning/pull/15544))
- Fixed the gradient unscaling logic when using `Trainer(precision=16)` and fused optimizers such as `Adam(..., fused=True)` ([#15544](https://github.com/Lightning-AI/lightning/pull/15544))
- Fixed model state transfer in multiprocessing launcher when running multi-node ([#15567](https://github.com/Lightning-AI/lightning/pull/15567))
- Fixed manual optimization raising `AttributeError` with Bagua Strategy ([#12534](https://github.com/Lightning-AI/lightning/pull/12534))
- Fixed the import of `pytorch_lightning` causing a warning 'Redirects are currently not supported in Windows or MacOs' ([#15610](https://github.com/Lightning-AI/lightning/pull/15610))


## [1.8.0] - 2022-11-01

### Added

- Added support for requeueing slurm array jobs ([#15040](https://github.com/Lightning-AI/lightning/pull/15040))
- Added native AMP support for `ddp_fork` (and associated alias strategies) with CUDA GPUs ([#14983](https://github.com/Lightning-AI/lightning/pull/14983))
- Added `BatchSizeFinder` callback ([#11089](https://github.com/Lightning-AI/lightning/pull/11089))
- Added `LearningRateFinder` callback ([#13802](https://github.com/Lightning-AI/lightning/pull/13802))
- Tuner now supports a new `method` argument which will determine when to run the `BatchSizeFinder`: one of `fit`, `validate`, `test` or `predict` ([#11089](https://github.com/Lightning-AI/lightning/pull/11089))
- Added prefix to log message in `seed_everything` with rank info ([#14031](https://github.com/Lightning-AI/lightning/pull/14031))
- Added support for auto wrapping for `DDPFullyShardedNativeStrategy` ([#14252](https://github.com/Lightning-AI/lightning/pull/14252))
- Added support for passing extra init-parameters to the `LightningDataModule.from_datasets` ([#14185](https://github.com/Lightning-AI/lightning/pull/14185))
- Added support for saving sharded optimizer state dict outside of `DDPShardedStrategy` ([#14208](https://github.com/Lightning-AI/lightning/pull/14208))
- Added support for auto wrapping for `DDPFullyShardedStrategy` ([#14383](https://github.com/Lightning-AI/lightning/pull/14383))
- Integrate the `lightning_utilities` package (
  [#14475](https://github.com/Lightning-AI/lightning/pull/14475),
  [#14537](https://github.com/Lightning-AI/lightning/pull/14537),
  [#14556](https://github.com/Lightning-AI/lightning/pull/14556),
  [#14558](https://github.com/Lightning-AI/lightning/pull/14558),
  [#14575](https://github.com/Lightning-AI/lightning/pull/14575),
  [#14620](https://github.com/Lightning-AI/lightning/pull/14620))
- Added `args` parameter to `LightningCLI` to ease running from within Python ([#14596](https://github.com/Lightning-AI/lightning/pull/14596))
- Added `WandbLogger.download_artifact` and `WandbLogger.use_artifact` for managing artifacts with Weights and Biases ([#14551](https://github.com/Lightning-AI/lightning/pull/14551))
- Added an option to configure the signal SLURM sends when a job is preempted or requeued ([#14626](https://github.com/Lightning-AI/lightning/pull/14626))
- Added a warning when the model passed to `LightningLite.setup()` does not have all parameters on the same device ([#14822](https://github.com/Lightning-AI/lightning/pull/14822))
- The `CometLogger` now flags the Comet Experiments as being created from Lightning for analytics purposes ([#14906](https://github.com/Lightning-AI/lightning/pull/14906))
- Introduce `ckpt_path="hpc"` keyword for checkpoint loading ([#14911](https://github.com/Lightning-AI/lightning/pull/14911))
- Added a more descriptive error message when attempting to fork processes with pre-initialized CUDA context ([#14709](https://github.com/Lightning-AI/lightning/pull/14709))
- Added support for custom parameters in subclasses of `SaveConfigCallback` ([#14998](https://github.com/Lightning-AI/lightning/pull/14998))
- Added `inference_mode` flag to Trainer to let users enable/disable inference mode during evaluation ([#15034](https://github.com/Lightning-AI/lightning/pull/15034))
- Added `LightningLite.no_backward_sync` for control over efficient gradient accumulation with distributed strategies ([#14966](https://github.com/Lightning-AI/lightning/pull/14966))
- Added a sanity check that scripts are executed with the `srun` command in SLURM and that environment variables are not conflicting ([#15011](https://github.com/Lightning-AI/lightning/pull/15011))
- Added an error message when attempting to launch processes with `python -i` and an interactive-incompatible strategy ([#15293](https://github.com/Lightning-AI/lightning/pull/15293))

### Changed

- The `Trainer.{fit,validate,test,predict,tune}` methods now raise a useful error message if the input is not a `LightningModule` ([#13892](https://github.com/Lightning-AI/lightning/pull/13892))
- Raised a `MisconfigurationException` if batch transfer hooks are overriden with `IPUAccelerator` ([#13961](https://github.com/Lightning-AI/lightning/pull/13961))
- Replaced the unwrapping logic in strategies with direct access to unwrapped `LightningModule` ([#13738](https://github.com/Lightning-AI/lightning/pull/13738))
- Enabled `on_before_batch_transfer` for `DPStrategy` and `IPUAccelerator` ([#14023](https://github.com/Lightning-AI/lightning/pull/14023))
- When resuming training with Apex enabled, the `Trainer` will now raise an error ([#14341](https://github.com/Lightning-AI/lightning/pull/14341))
- Included `torch.cuda` rng state to the aggregate `_collect_rng_states()` and `_set_rng_states()` ([#14384](https://github.com/Lightning-AI/lightning/pull/14384))
- Changed `trainer.should_stop` to not stop in between an epoch and run until `min_steps/min_epochs` only ([#13890](https://github.com/Lightning-AI/lightning/pull/13890))
- The `pyDeprecate` dependency is no longer installed ([#14472](https://github.com/Lightning-AI/lightning/pull/14472))
- When using multiple loggers, by default checkpoints and profiler output now get saved to the log dir of the first logger in the list ([#14325](https://github.com/Lightning-AI/lightning/pull/14325))
- In Lightning Lite, state-dict access to the module wrapper now gets passed through to the original module reference ([#14629](https://github.com/Lightning-AI/lightning/pull/14629))
- Removed fall-back to `LightningEnvironment` when number of SLURM tasks does not correspond to number of processes in Trainer ([#14300](https://github.com/Lightning-AI/lightning/pull/14300))
- Aligned DDP and DDPSpawn strategies in setting up the environment ([#11073](https://github.com/Lightning-AI/lightning/pull/11073))
- Integrated the Lite Precision plugins into the PL Precision plugins - the base class in PL now extends the `lightning_lite.precision.Precision` base class ([#14798](https://github.com/Lightning-AI/lightning/pull/14798))
  * The `PrecisionPlugin.backward` signature changed: The `closure_loss` argument was renamed to `tensor`
  * The `PrecisionPlugin.{pre_,post_}backward` signature changed: The `closure_loss` argument was renamed to `tensor` and moved as the first argument
  * The `PrecisionPlugin.optimizer_step` signature changed: The `model`, `optimizer_idx` and `closure` arguments need to be passed as keyword arguments now
- Trainer queries the CUDA devices through NVML if available to avoid initializing CUDA before forking, which eliminates the need for the `PL_DISABLE_FORK` environment variable introduced in v1.7.4 ([#14631](https://github.com/Lightning-AI/lightning/pull/14631))
- The `MLFlowLogger.finalize()` now sets the status to `FAILED` when an exception occurred in `Trainer`, and sets the status to `FINISHED` on successful completion ([#12292](https://github.com/Lightning-AI/lightning/pull/12292))
- It is no longer needed to call `model.double()` when using `precision=64` in Lightning Lite ([#14827](https://github.com/Lightning-AI/lightning/pull/14827))
- HPC checkpoints are now loaded automatically only in slurm environment when no specific value for `ckpt_path` has been set ([#14911](https://github.com/Lightning-AI/lightning/pull/14911))
- The `Callback.on_load_checkpoint` now gets the full checkpoint dictionary and the `callback_state` argument was renamed `checkpoint` ([#14835](https://github.com/Lightning-AI/lightning/pull/14835))
- Moved the warning about saving nn.Module in `save_hyperparameters()` to before the deepcopy ([#15132](https://github.com/Lightning-AI/lightning/pull/15132))
- To avoid issues with forking processes, from PyTorch 1.13 and higher, Lightning will directly use the PyTorch NVML-based check for `torch.cuda.device_count` and from PyTorch 2.0 and higher, Lightning will configure PyTorch to use a NVML-based check for `torch.cuda.is_available`. ([#15110](https://github.com/Lightning-AI/lightning/pull/15110), [#15133](https://github.com/Lightning-AI/lightning/pull/15133))
- The `NeptuneLogger` now uses `neptune.init_run` instead of the deprecated `neptune.init` to initialize a run ([#15393](https://github.com/Lightning-AI/lightning/pull/15393))

### Deprecated

- Deprecated `LightningDeepSpeedModule` ([#14000](https://github.com/Lightning-AI/lightning/pull/14000))
- Deprecated `amp_level` from `Trainer` in favour of passing it explictly via precision plugin ([#13898](https://github.com/Lightning-AI/lightning/pull/13898))
- Deprecated the calls to `pl.utiltiies.meta` functions in favor of built-in https://github.com/pytorch/torchdistx support ([#13868](https://github.com/Lightning-AI/lightning/pull/13868))
- Deprecated the `unwrap_lightning_module` and `unwrap_lightning_module_sharded` utility functions in favor of accessing the unwrapped `LightningModule` on the strategy directly ([#13738](https://github.com/Lightning-AI/lightning/pull/13738))
- Deprecated the `pl_module` argument in `LightningParallelModule`, `LightningDistributedModule`, `LightningShardedDataParallel`, `LightningBaguaModule` and `LightningDeepSpeedModule` wrapper classes ([#13738](https://github.com/Lightning-AI/lightning/pull/13738))
- Deprecated the `on_colab_kaggle` function ([#14247](https://github.com/Lightning-AI/lightning/pull/14247))
- Deprecated the internal `pl.core.mixins.DeviceDtypeModuleMixin` class ([#14511](https://github.com/Lightning-AI/lightning/pull/14511), [#14548](https://github.com/Lightning-AI/lightning/pull/14548))
- Deprecated all functions in `pl.utilities.xla_device` ([#14514](https://github.com/Lightning-AI/lightning/pull/14514), [#14550](https://github.com/Lightning-AI/lightning/pull/14550))
  * Deprecated the internal `inner_f` function
  * Deprecated the internal `pl_multi_process` function
  * Deprecated the internal `XLADeviceUtils.xla_available` staticmethod
  * Deprecated the `XLADeviceUtils.tpu_device_exists` staticmethod in favor of `pl.accelerators.TPUAccelerator.is_available()`
- Deprecated `pl.utilities.distributed.tpu_distributed` in favor of `lightning_lite.accelerators.tpu.tpu_distributed` ([#14550](https://github.com/Lightning-AI/lightning/pull/14550))
- Deprecated all functions in `pl.utilities.cloud_io` in favor of `lightning_lite.utilities.cloud_io` ([#14515](https://github.com/Lightning-AI/lightning/pull/14515))
- Deprecated the functions in `pl.utilities.apply_func` in favor of `lightning_utilities.core.apply_func` ([#14516](https://github.com/Lightning-AI/lightning/pull/14516), [#14537](https://github.com/Lightning-AI/lightning/pull/14537))
- Deprecated all functions in `pl.utilities.device_parser` ([#14492](https://github.com/Lightning-AI/lightning/pull/14492), [#14753](https://github.com/Lightning-AI/lightning/pull/14753))
  * Deprecated the `pl.utilities.device_parser.determine_root_gpu_device` in favor of `lightning_lite.utilities.device_parser.determine_root_gpu_device`
  * Deprecated the `pl.utilities.device_parser.parse_gpu_ids` in favor of `lightning_lite.utilities.device_parser.parse_gpu_ids`
  * Deprecated the `pl.utilities.device_parser.is_cuda_available` in favor of `lightning_lite.accelerators.cuda.is_cuda_available`
  * Deprecated the `pl.utilities.device_parser.num_cuda_devices` in favor of `lightning_lite.accelerators.cuda.num_cuda_devices`
  * Deprecated the `pl.utilities.device_parser.parse_cpu_cores` in favor of `lightning_lite.accelerators.cpu.parse_cpu_cores`
  * Deprecated the `pl.utilities.device_parser.parse_tpu_cores` in favor of `lightning_lite.accelerators.tpu.parse_tpu_cores`
  * Deprecated the `pl.utilities.device_parser.parse_hpus` in favor of `pl.accelerators.hpu.parse_hpus`
- Deprecated duplicate `SaveConfigCallback` parameters in `LightningCLI.__init__`: `save_config_kwargs`, `save_config_overwrite` and `save_config_multifile`. New `save_config_kwargs` parameter should be used instead ([#14998](https://github.com/Lightning-AI/lightning/pull/14998))
- Deprecated `TrainerFn.TUNING`, `RunningStage.TUNING` and `trainer.tuning` property ([#15100](https://github.com/Lightning-AI/lightning/pull/15100))
- Deprecated custom `pl.utilities.distributed.AllGatherGrad` implementation in favor of PyTorch's ([#15364](https://github.com/Lightning-AI/lightning/pull/15364))

### Removed

- Removed the deprecated `Trainer.training_type_plugin` property in favor of `Trainer.strategy` ([#14011](https://github.com/Lightning-AI/lightning/pull/14011))
- Removed all deprecated training type plugins ([#14011](https://github.com/Lightning-AI/lightning/pull/14011))
- Removed the deprecated `DDP2Strategy` ([#14026](https://github.com/Lightning-AI/lightning/pull/14026))
- Removed the deprecated `DistributedType` and `DeviceType` enum classes ([#14045](https://github.com/Lightning-AI/lightning/pull/14045))
- Removed deprecated support for passing the `rank_zero_warn` warning category positionally ([#14470](https://github.com/Lightning-AI/lightning/pull/14470))
- Removed the legacy and unused `Trainer.get_deprecated_arg_names()` ([#14415](https://github.com/Lightning-AI/lightning/pull/14415))
- Removed the deprecated `on_train_batch_end(outputs)` format when multiple optimizers are used and TBPTT is enabled ([#14373](https://github.com/Lightning-AI/lightning/pull/14373))
- Removed the deprecated `training_epoch_end(outputs)` format when multiple optimizers are used and TBPTT is enabled ([#14373](https://github.com/Lightning-AI/lightning/pull/14373))
- Removed the experimental `pl.utiltiies.meta` functions in favor of built-in https://github.com/pytorch/torchdistx support ([#13868](https://github.com/Lightning-AI/lightning/pull/13868))
- Removed the deprecated `LoggerCollection`; `Trainer.logger` and `LightningModule.logger` now returns the first logger when more than one gets passed to the Trainer ([#14283](https://github.com/Lightning-AI/lightning/pull/14283))
- Removed the deprecated the `trainer.lr_schedulers` ([#14408](https://github.com/Lightning-AI/lightning/pull/14408))
- Removed the deprecated `LightningModule.{on_hpc_load,on_hpc_save}` hooks in favor of the general purpose hooks `LightningModule.{on_load_checkpoint,on_save_checkpoint}` ([#14315](https://github.com/Lightning-AI/lightning/pull/14315))
- Removed deprecated support for old torchtext versions ([#14375](https://github.com/Lightning-AI/lightning/pull/14375))
- Removed deprecated support for the old `neptune-client` API in the `NeptuneLogger` ([#14727](https://github.com/Lightning-AI/lightning/pull/14727))
- Removed the deprecated `weights_save_path` Trainer argumnent and `Trainer.weights_save_path` property ([#14424](https://github.com/Lightning-AI/lightning/pull/14424))
- Removed the deprecated ([#14471](https://github.com/Lightning-AI/lightning/pull/14471))
  * `pl.utilities.distributed.rank_zero_only` in favor of `pl.utilities.rank_zero.rank_zero_only`
  * `pl.utilities.distributed.rank_zero_debug` in favor of `pl.utilities.rank_zero.rank_zero_debug`
  * `pl.utilities.distributed.rank_zero_info` in favor of `pl.utilities.rank_zero.rank_zero_info`
  * `pl.utilities.warnings.rank_zero_warn` in favor of `pl.utilities.rank_zero.rank_zero_warn`
  * `pl.utilities.warnings.rank_zero_deprecation` in favor of `pl.utilities.rank_zero.rank_zero_deprecation`
  * `pl.utilities.warnings.LightningDeprecationWarning` in favor of `pl.utilities.rank_zero.LightningDeprecationWarning`
- Removed deprecated `Trainer.num_processes` attribute in favour of `Trainer.num_devices` ([#14423](https://github.com/Lightning-AI/lightning/pull/14423))
- Removed the deprecated `Trainer.data_parallel_device_ids` hook in favour of `Trainer.device_ids` ([#14422](https://github.com/Lightning-AI/lightning/pull/14422))
- Removed the deprecated class `TrainerCallbackHookMixin` ([#14401](https://github.com/Lightning-AI/lightning/pull/14401))
- Removed the deprecated `BaseProfiler` and `AbstractProfiler` classes ([#14404](https://github.com/Lightning-AI/lightning/pull/14404))
- Removed the deprecated way to set the distributed backend via the environment variable `PL_TORCH_DISTRIBUTED_BACKEND`, in favor of setting the `process_group_backend` in the strategy constructor ([#14693](https://github.com/Lightning-AI/lightning/pull/14693))
- Removed deprecated callback hooks ([#14834](https://github.com/Lightning-AI/lightning/pull/14834))
  * `Callback.on_configure_sharded_model` in favor of `Callback.setup`
  * `Callback.on_before_accelerator_backend_setup` in favor of `Callback.setup`
  * `Callback.on_batch_start` in favor of `Callback.on_train_batch_start`
  * `Callback.on_batch_end` in favor of `Callback.on_train_batch_end`
  * `Callback.on_epoch_start` in favor of `Callback.on_{train,validation,test}_epoch_start`
  * `Callback.on_epoch_end` in favor of `Callback.on_{train,validation,test}_epoch_end`
  * `Callback.on_pretrain_routine_{start,end}` in favor of `Callback.on_fit_start`
- Removed the deprecated device attributes `Trainer.{devices,gpus,num_gpus,ipus,tpu_cores}` in favor of the accelerator-agnostic `Trainer.num_devices` ([#14829](https://github.com/Lightning-AI/lightning/pull/14829))
- Removed the deprecated `LightningIPUModule` ([#14830](https://github.com/Lightning-AI/lightning/pull/14830))
- Removed the deprecated `Logger.agg_and_log_metrics` hook in favour of `Logger.log_metrics` and the `agg_key_funcs` and `agg_default_func` arguments. ([#14840](https://github.com/Lightning-AI/lightning/pull/14840))
- Removed the deprecated precision plugin checkpoint hooks `PrecisionPlugin.on_load_checkpoint` and `PrecisionPlugin.on_save_checkpoint` ([#14833](https://github.com/Lightning-AI/lightning/pull/14833))
- Removed the deprecated `Trainer.root_gpu` attribute in favor of `Trainer.strategy.root_device` ([#14829](https://github.com/Lightning-AI/lightning/pull/14829))
- Removed the deprecated `Trainer.use_amp` and `LightningModule.use_amp` attributes ([#14832](https://github.com/Lightning-AI/lightning/pull/14832))
- Removed the deprecated callback hooks `Callback.on_init_start` and `Callback.on_init_end` ([#14867](https://github.com/Lightning-AI/lightning/pull/14867))
- Removed the deprecated `Trainer.run_stage` in favor of `Trainer.{fit,validate,test,predict}` ([#14870](https://github.com/Lightning-AI/lightning/pull/14870))
- Removed the deprecated `SimpleProfiler.profile_iterable` and `AdvancedProfiler.profile_iterable` attributes ([#14864](https://github.com/Lightning-AI/lightning/pull/14864))
- Removed the deprecated `Trainer.verbose_evaluate` ([#14884](https://github.com/Lightning-AI/lightning/pull/14884))
- Removed the deprecated `Trainer.should_rank_save_checkpoint` ([#14885](https://github.com/Lightning-AI/lightning/pull/14885))
- Removed the deprecated `TrainerOptimizersMixin` ([#14887](https://github.com/Lightning-AI/lightning/pull/14887))
- Removed the deprecated `Trainer.lightning_optimizers` ([#14889](https://github.com/Lightning-AI/lightning/pull/14889))
- Removed the deprecated `TrainerDataLoadingMixin` ([#14888](https://github.com/Lightning-AI/lightning/pull/14888))
- Removed the deprecated `Trainer.call_hook` in favor of `Trainer._call_callback_hooks`, `Trainer._call_lightning_module_hook`, `Trainer._call_ttp_hook`, and `Trainer._call_accelerator_hook` ([#14869](https://github.com/Lightning-AI/lightning/pull/14869))
- Removed the deprecated `Trainer.{validated,tested,predicted}_ckpt_path` ([#14897](https://github.com/Lightning-AI/lightning/pull/14897))
- Removed the deprecated `device_stats_monitor_prefix_metric_keys` ([#14890](https://github.com/Lightning-AI/lightning/pull/14890))
- Removed the deprecated `LightningDataModule.on_save/load_checkpoint` hooks ([#14909](https://github.com/Lightning-AI/lightning/pull/14909))
- Removed support for returning a value in `Callback.on_save_checkpoint` in favor of implementing `Callback.state_dict` ([#14835](https://github.com/Lightning-AI/lightning/pull/14835))

### Fixed

- Fixed an issue with `LightningLite.setup()` not setting the `.device` attribute correctly on the returned wrapper ([#14822](https://github.com/Lightning-AI/lightning/pull/14822))
- Fixed an attribute error when running the tuner together with the `StochasticWeightAveraging` callback ([#14836](https://github.com/Lightning-AI/lightning/pull/14836))
- Fixed MissingFieldException in offline mode for the `NeptuneLogger()` ([#14919](https://github.com/Lightning-AI/lightning/pull/14919))
- Fixed wandb `save_dir` is overridden by `None` `dir` when using CLI ([#14878](https://github.com/Lightning-AI/lightning/pull/14878))
- Fixed a missing call to `LightningDataModule.load_state_dict` hook while restoring checkpoint using `LightningDataModule.load_from_checkpoint` ([#14883](https://github.com/Lightning-AI/lightning/pull/14883))
- Fixed torchscript error with containers of LightningModules ([#14904](https://github.com/Lightning-AI/lightning/pull/14904))
- Fixed reloading of the last checkpoint on run restart ([#14907](https://github.com/Lightning-AI/lightning/pull/14907))
- `SaveConfigCallback` instances should only save the config once to allow having the `overwrite=False` safeguard when using `LightningCLI(..., run=False)` ([#14927](https://github.com/Lightning-AI/lightning/pull/14927))
- Fixed an issue with terminating the trainer profiler when a `StopIteration` exception is raised while using an `IterableDataset` ([#14940](https://github.com/Lightning-AI/lightning/pull/14945))
- Do not update on-plateau schedulers when reloading from an end-of-epoch checkpoint ([#14702](https://github.com/Lightning-AI/lightning/pull/14702))
- Fixed `Trainer` support for PyTorch built without distributed support ([#14971](https://github.com/Lightning-AI/lightning/pull/14971))
- Fixed batch normalization statistics calculation in `StochasticWeightAveraging` callback ([#14866](https://github.com/Lightning-AI/lightning/pull/14866))
- Avoided initializing optimizers during deepspeed inference ([#14944](https://github.com/Lightning-AI/lightning/pull/14944))
- Fixed `LightningCLI` parse_env and description in subcommands ([#15138](https://github.com/Lightning-AI/lightning/pull/15138))
- Fixed an exception that would occur when creating a `multiprocessing.Pool` after importing Lightning ([#15292](https://github.com/Lightning-AI/lightning/pull/15292))
- Fixed a pickling error when using `RichProgressBar` together with checkpointing ([#15319](https://github.com/Lightning-AI/lightning/pull/15319))
- Fixed the `RichProgressBar` crashing when used with distributed strategies ([#15376](https://github.com/Lightning-AI/lightning/pull/15376))
- Fixed an issue with `RichProgressBar` not resetting the internal state for the sanity check progress ([#15377](https://github.com/Lightning-AI/lightning/pull/15377))
- Fixed an issue with DataLoader re-instantiation when the attribute is an array and the default value of the corresponding argument changed ([#15409](https://github.com/Lightning-AI/lightning/pull/15409))


## [1.7.7] - 2022-09-22

### Fixed

- Fixed the availability check for the neptune-client package ([#14714](https://github.com/Lightning-AI/lightning/pull/14714))
- Break HPU Graphs into two parts (forward + backward as one and optimizer as another) for better performance ([#14656](https://github.com/Lightning-AI/lightning/pull/14656))
- Fixed torchscript error with ensembles of LightningModules ([#14657](https://github.com/Lightning-AI/lightning/pull/14657), [#14724](https://github.com/Lightning-AI/lightning/pull/14724))
- Fixed an issue with `TensorBoardLogger.finalize` creating a new experiment when none was created during the Trainer's execution ([#14762](https://github.com/Lightning-AI/lightning/pull/14762))
- Fixed `TypeError` on import when `torch.distributed` is not available ([#14809](https://github.com/Lightning-AI/lightning/pull/14809))


## [1.7.6] - 2022-09-13

### Changed

- Improved the error messaging when passing `Trainer.method(model, x_dataloader=None)` with no module-method implementations available ([#14614](https://github.com/Lightning-AI/lightning/pull/14614))

### Fixed

- Reset the dataloaders on OOM failure in batch size finder to use the last successful batch size ([#14372](https://github.com/Lightning-AI/lightning/pull/14372))
- Fixed an issue to keep downscaling the batch size in case there hasn't been even a single successful optimal batch size with `mode="power"` ([#14372](https://github.com/Lightning-AI/lightning/pull/14372))
- Fixed an issue where `self.log`-ing a tensor would create a user warning from PyTorch about cloning tensors ([#14599](https://github.com/Lightning-AI/lightning/pull/14599))
- Fixed compatibility when `torch.distributed` is not available ([#14454](https://github.com/Lightning-AI/lightning/pull/14454))


## [1.7.5] - 2022-09-06

### Fixed

- Squeezed tensor values when logging with `LightningModule.log` ([#14489](https://github.com/Lightning-AI/lightning/pull/14489))
- Fixed `WandbLogger` `save_dir` is not set after creation ([#14326](https://github.com/Lightning-AI/lightning/pull/14326))
- Fixed `Trainer.estimated_stepping_batches` when maximum number of epochs is not set ([#14317](https://github.com/Lightning-AI/lightning/pull/14317))


## [1.7.4] - 2022-08-31

### Added

- Added an environment variable `PL_DISABLE_FORK` that can be used to disable all forking in the Trainer ([#14319](https://github.com/Lightning-AI/lightning/pull/14319))

### Fixed

- Fixed `LightningDataModule` hparams parsing ([#12806](https://github.com/Lightning-AI/lightning/pull/12806))
- Reset epoch progress with batch size scaler ([#13846](https://github.com/Lightning-AI/lightning/pull/13846))
- Fixed restoring the trainer after using `lr_find()` so that the correct LR schedule is used for the actual training ([#14113](https://github.com/Lightning-AI/lightning/pull/14113))
- Fixed incorrect values after transferring data to an MPS device ([#14368](https://github.com/Lightning-AI/lightning/pull/14368))


## [1.7.3] - 2022-08-25

### Fixed

- Fixed an assertion error when using a `ReduceOnPlateau` scheduler with the Horovod strategy ([#14215](https://github.com/Lightning-AI/lightning/pull/14215))
- Fixed an `AttributeError` when accessing `LightningModule.logger` and the Trainer has multiple loggers ([#14234](https://github.com/Lightning-AI/lightning/pull/14234))
- Added back support for `log`ging in the `configure_gradient_clipping` hook after unintended removal in v1.7.2 ([#14298](https://github.com/Lightning-AI/lightning/pull/14298))
- Fixed wrong num padding for `RichProgressBar` ([#14296](https://github.com/Lightning-AI/lightning/pull/14296))
- Fixed an issue to avoid the impact of sanity check on `reload_dataloaders_every_n_epochs` for validation ([#13964](https://github.com/Lightning-AI/lightning/pull/13964))


## [1.7.2] - 2022-08-17

### Added

- Added `FullyShardedNativeNativeMixedPrecisionPlugin` to handle precision for `DDPFullyShardedNativeStrategy` ([#14092](https://github.com/Lightning-AI/lightning/pull/14092))
- Added profiling to these hooks: `on_before_batch_transfer`, `transfer_batch_to_device`, `on_after_batch_transfer`, `configure_gradient_clipping`, `clip_gradients` ([#14069](https://github.com/Lightning-AI/lightning/pull/14069))

### Changed

- The `WandbLogger.name` property no longer returns the name of the experiment, and instead returns the project's name ([#14145](https://github.com/Lightning-AI/lightning/pull/14145))
- The default project name in `WandbLogger` is now "lightning_logs" ([#14145](https://github.com/Lightning-AI/lightning/pull/14145))
- Updated compatibility for LightningLite to run with the latest DeepSpeed 0.7.0 ([13967](https://github.com/Lightning-AI/lightning/pull/13967))

### Fixed

- Fixed a bug that caused spurious `AttributeError` when multiple `DataLoader` classes are imported ([#14117](https://github.com/Lightning-AI/lightning/pull/14117))
- Fixed epoch-end logging results not being reset after the end of the epoch ([#14061](https://github.com/Lightning-AI/lightning/pull/14061))
- Fixed resuming from a checkpoint when using Stochastic Weight Averaging (SWA) ([#9938](https://github.com/Lightning-AI/lightning/pull/9938))
- Fixed the device placement when `LightningModule.cuda()` gets called without specifying a device index and the current cuda device was not 0 ([#14128](https://github.com/Lightning-AI/lightning/pull/14128))
- Avoided false positive warning about using `sync_dist` when using torchmetrics ([#14143](https://github.com/Lightning-AI/lightning/pull/14143))
- Avoid `metadata.entry_points` deprecation warning on Python 3.10 ([#14052](https://github.com/Lightning-AI/lightning/pull/14052))
- Fixed epoch-end logging results not being reset after the end of the epoch ([#14061](https://github.com/Lightning-AI/lightning/pull/14061))
- Avoid raising the sampler warning if num_replicas=1 ([#14097](https://github.com/Lightning-AI/lightning/pull/14097))
- Fixed saving hyperparameters in a composition where the parent class is not a `LightningModule` or `LightningDataModule` ([#14151](https://github.com/Lightning-AI/lightning/pull/14151))
- Avoided requiring the FairScale package to use precision with the fsdp native strategy ([#14092](https://github.com/Lightning-AI/lightning/pull/14092))
- Fixed an issue in which the default name for a run in `WandbLogger` would be set to the project name instead of a randomly generated string ([#14145](https://github.com/Lightning-AI/lightning/pull/14145))
- Fixed not preserving set attributes on `DataLoader` and `BatchSampler` when instantiated inside `*_dataloader` hooks ([#14212](https://github.com/Lightning-AI/lightning/pull/14212))


## [1.7.1] - 2022-08-09

### Fixed

- Casted only floating point tensors to fp16 with IPUs ([#13983](https://github.com/Lightning-AI/lightning/pull/13983))
- Casted tensors to fp16 before moving them to device with  `DeepSpeedStrategy` ([#14000](https://github.com/Lightning-AI/lightning/pull/14000))
- Fixed the `NeptuneLogger` dependency being unrecognized ([#13988](https://github.com/Lightning-AI/lightning/pull/13988))
- Fixed an issue where users would be warned about unset `max_epochs` even when `fast_dev_run` was set ([#13262](https://github.com/Lightning-AI/lightning/pull/13262))
- Fixed MPS device being unrecognized ([#13992](https://github.com/Lightning-AI/lightning/pull/13992))
- Fixed incorrect `precision="mixed"` being used with `DeepSpeedStrategy` and `IPUStrategy` ([#14041](https://github.com/Lightning-AI/lightning/pull/14041))
- Fixed dtype inference during gradient norm computation ([#14051](https://github.com/Lightning-AI/lightning/pull/14051))
- Fixed a bug that caused `ddp_find_unused_parameters` to be set `False`, whereas the intended default is `True` ([#14095](https://github.com/Lightning-AI/lightning/pull/14095))


## [1.7.0] - 2022-08-02

### Added

-  Added ``ServableModule`` and its associated callback called ``ServableModuleValidator`` to ensure the model can served ([#13614](https://github.com/Lightning-AI/lightning/pull/13614))
-  Converted validation loop config warnings to `PossibleUserWarning` ([#13377](https://github.com/Lightning-AI/lightning/pull/13377))
- Added a flag named `log_rank_zero_only` to `EarlyStopping` to disable logging to non-zero rank processes ([#13233](https://github.com/Lightning-AI/lightning/pull/13233))
- Added support for reloading the last checkpoint saved by passing `ckpt_path="last"` ([#12816](https://github.com/Lightning-AI/lightning/pull/12816))
- Added `LightningDataModule.load_from_checkpoint` to support loading datamodules directly from checkpoint ([#12550](https://github.com/Lightning-AI/lightning/pull/12550))
- Added a friendly error message when attempting to call `Trainer.save_checkpoint()` without a model attached ([#12772](https://github.com/Lightning-AI/lightning/pull/12772))
- Added a friendly error message when attempting to use `DeepSpeedStrategy` on unsupported accelerators ([#12699](https://github.com/Lightning-AI/lightning/pull/12699))
- Enabled `torch.inference_mode` for evaluation and prediction ([#12715](https://github.com/Lightning-AI/lightning/pull/12715))
- Added support for setting `val_check_interval` to a value higher than the amount of training batches when `check_val_every_n_epoch=None` ([#11993](https://github.com/Lightning-AI/lightning/pull/11993))
- Include the `pytorch_lightning` version as a header in the CLI config files ([#12532](https://github.com/Lightning-AI/lightning/pull/12532))
- Added support for `Callback` registration through entry points ([#12739](https://github.com/Lightning-AI/lightning/pull/12739))
- Added support for `Trainer(deterministic="warn")` to warn instead of fail when a non-deterministic operation is encountered ([#12588](https://github.com/Lightning-AI/lightning/pull/12588))
- Added profiling to the loops' dataloader `__next__` calls ([#12124](https://github.com/Lightning-AI/lightning/pull/12124))
- Hivemind Strategy
    * Added `CollaborativeStrategy` ([#12842](https://github.com/Lightning-AI/lightning/pull/12842))
    * Renamed `CollaborativeStrategy` to `HivemindStrategy` ([#13388](https://github.com/Lightning-AI/lightning/pull/13388))
    * Removed unnecessary endpoint logic, renamed `collaborative` to `hivemind` ([#13392](https://github.com/Lightning-AI/lightning/pull/13392))
- Include a version suffix for new "last" checkpoints of later runs in the same directory ([#12902](https://github.com/Lightning-AI/lightning/pull/12902))
- Show a better error message when a Metric that does not return a Tensor is logged ([#13164](https://github.com/Lightning-AI/lightning/pull/13164))
- Added missing `predict_dataset` argument in `LightningDataModule.from_datasets` to create predict dataloaders ([#12942](https://github.com/Lightning-AI/lightning/pull/12942))
- Added class name prefix to metrics logged by `DeviceStatsMonitor` ([#12228](https://github.com/Lightning-AI/lightning/pull/12228))
- Automatically wrap custom samplers under a distributed environment by using `DistributedSamplerWrapper` ([#12959](https://github.com/Lightning-AI/lightning/pull/12959))
- Added profiling of `LightningDataModule` hooks ([#12971](https://github.com/Lightning-AI/lightning/pull/12971))
- Added Native FSDP Strategy ([#12447](https://github.com/Lightning-AI/lightning/pull/12447))
- Added breaking of lazy graph across training, validation, test and predict steps when training with habana accelerators to ensure better performance ([#12938](https://github.com/Lightning-AI/lightning/pull/12938))
- Added `Checkpoint` class to inherit from ([#13024](https://github.com/Lightning-AI/lightning/pull/13024))
- Added CPU metric tracking to `DeviceStatsMonitor` ([#11795](https://github.com/Lightning-AI/lightning/pull/11795))
- Added `teardown()` method to `Accelerator` ([#11935](https://github.com/Lightning-AI/lightning/pull/11935))
- Added support for using custom Trainers that don't include callbacks using the CLI ([#13138](https://github.com/Lightning-AI/lightning/pull/13138))
- Added a `timeout` argument to `DDPStrategy` and `DDPSpawnStrategy`. ([#13244](https://github.com/Lightning-AI/lightning/pull/13244), [#13383](https://github.com/Lightning-AI/lightning/pull/13383))
- Added `XLAEnvironment` cluster environment plugin ([#11330](https://github.com/Lightning-AI/lightning/pull/11330))
- Added logging messages to notify when `FitLoop` stopping conditions are met ([#9749](https://github.com/Lightning-AI/lightning/pull/9749))
- Added support for calling unknown methods with `DummyLogger` ([#13224](https://github.com/Lightning-AI/lightning/pull/13224)
- Added support for recursively setting the `Trainer` reference for ensembles of `LightningModule`s ([#13638](https://github.com/Lightning-AI/lightning/pull/13638)
- Added Apple Silicon Support via `MPSAccelerator` ([#13123](https://github.com/Lightning-AI/lightning/pull/13123))
- Added support for DDP Fork ([#13405](https://github.com/Lightning-AI/lightning/pull/13405))
- Added support for async checkpointing ([#13658](https://github.com/Lightning-AI/lightning/pull/13658))
- Added support for HPU Device stats monitor ([#13819](https://github.com/Lightning-AI/lightning/pull/13819))

### Changed

- `accelerator="gpu"` now automatically selects an available GPU backend (CUDA and MPS currently) ([#13642](https://github.com/Lightning-AI/lightning/pull/13642))
- Enable validation during overfitting ([#12527](https://github.com/Lightning-AI/lightning/pull/12527))
- Added dataclass support to `extract_batch_size` ([#12573](https://github.com/Lightning-AI/lightning/pull/12573))
- Changed checkpoints save path in the case of one logger and user-provided weights_save_path from `weights_save_path/name/version/checkpoints` to `weights_save_path/checkpoints` ([#12372](https://github.com/Lightning-AI/lightning/pull/12372))
- Changed checkpoints save path in the case of multiple loggers and user-provided weights_save_path from `weights_save_path/name1_name2/version1_version2/checkpoints` to `weights_save_path/checkpoints` ([#12372](https://github.com/Lightning-AI/lightning/pull/12372))
- Marked `swa_lrs` argument in `StochasticWeightAveraging` callback as required ([#12556](https://github.com/Lightning-AI/lightning/pull/12556))
- `LightningCLI`'s shorthand notation changed to use jsonargparse native feature ([#12614](https://github.com/Lightning-AI/lightning/pull/12614))
- `LightningCLI` changed to use jsonargparse native support for list append ([#13129](https://github.com/Lightning-AI/lightning/pull/13129))
- Changed `seed_everything_default` argument in the `LightningCLI` to type `Union[bool, int]`. If set to `True` a seed is automatically generated for the parser argument `--seed_everything`. ([#12822](https://github.com/Lightning-AI/lightning/pull/12822), [#13110](https://github.com/Lightning-AI/lightning/pull/13110))
- Make positional arguments required for classes passed into the `add_argparse_args` function. ([#12504](https://github.com/Lightning-AI/lightning/pull/12504))
- Raise an error if there are insufficient training batches when using a float value of `limit_train_batches` ([#12885](https://github.com/Lightning-AI/lightning/pull/12885))
- `DataLoader` instantiated inside a `*_dataloader` hook will not set the passed arguments as attributes anymore ([#12981](https://github.com/Lightning-AI/lightning/pull/12981))
- When a multi-element tensor is logged, an error is now raised instead of silently taking the mean of all elements ([#13164](https://github.com/Lightning-AI/lightning/pull/13164))
- The `WandbLogger` will now use the run name in the logs folder if it is provided, and otherwise the project name  ([#12604](https://github.com/Lightning-AI/lightning/pull/12604))
- Enabled using any Sampler in distributed environment in Lite ([#13646](https://github.com/Lightning-AI/lightning/pull/13646))
- Raised a warning instead of forcing `sync_dist=True` on epoch end ([13364](https://github.com/Lightning-AI/lightning/pull/13364))
- Updated `val_check_interval`(int) to consider total train batches processed instead of `_batches_that_stepped` for validation check during training ([#12832](https://github.com/Lightning-AI/lightning/pull/12832)
- Updated Habana Accelerator's `auto_device_count`, `is_available` & `get_device_name` methods based on the latest torch habana package ([#13423](https://github.com/Lightning-AI/lightning/pull/13423))
- Disallowed using `BatchSampler` when running on multiple IPUs ([#13854](https://github.com/Lightning-AI/lightning/pull/13854))

### Deprecated

- Deprecated `pl.accelerators.gpu.GPUAccelerator` in favor of `pl.accelerators.cuda.CUDAAccelerator` ([#13636](https://github.com/Lightning-AI/lightning/pull/13636))
- Deprecated `pl.loggers.base.LightningLoggerBase` in favor of `pl.loggers.logger.Logger`, and deprecated `pl.loggers.base` in favor of `pl.loggers.logger` ([#120148](https://github.com/Lightning-AI/lightning/pull/12014))
- Deprecated `pl.callbacks.base.Callback` in favor of `pl.callbacks.callback.Callback` ([#13031](https://github.com/Lightning-AI/lightning/pull/13031))
- Deprecated `num_processes`, `gpus`, `tpu_cores,` and `ipus` from the `Trainer` constructor in favor of using the `accelerator` and `devices` arguments ([#11040](https://github.com/Lightning-AI/lightning/pull/11040))
- Deprecated setting `LightningCLI(seed_everything_default=None)` in favor of `False` ([#12804](https://github.com/Lightning-AI/lightning/pull/12804)).
- Deprecated `pl.core.lightning.LightningModule` in favor of `pl.core.module.LightningModule` ([#12740](https://github.com/Lightning-AI/lightning/pull/12740))
- Deprecated `pl.loops.base.Loop` in favor of `pl.loops.loop.Loop` ([#13043](https://github.com/Lightning-AI/lightning/pull/13043))
- Deprecated `Trainer.reset_train_val_dataloaders()` in favor of `Trainer.reset_{train,val}_dataloader` ([#12184](https://github.com/Lightning-AI/lightning/pull/12184))
- Deprecated LightningCLI's registries in favor of importing the respective package ([#13221](https://github.com/Lightning-AI/lightning/pull/13221))
- Deprecated public utilities in `pl.utilities.cli.LightningCLI` in favor of equivalent copies in `pl.cli.LightningCLI` ([#13767](https://github.com/Lightning-AI/lightning/pull/13767))
- Deprecated `pl.profiler.*` in favor of `pl.profilers` ([#12308](https://github.com/Lightning-AI/lightning/pull/12308))

### Removed

- Removed deprecated `IndexBatchSamplerWrapper.batch_indices` ([#13565](https://github.com/Lightning-AI/lightning/pull/13565))
- Removed the deprecated `LightningModule.add_to_queue` and `LightningModule.get_from_queue` method ([#13600](https://github.com/Lightning-AI/lightning/pull/13600))
- Removed deprecated `pl.core.decorators.parameter_validation` from `decorators` ([#13514](https://github.com/Lightning-AI/lightning/pull/13514))
- Removed the deprecated `Logger.close` method ([#13149](https://github.com/Lightning-AI/lightning/pull/13149))
- Removed the deprecated `weights_summary` argument from the `Trainer` constructor ([#13070](https://github.com/Lightning-AI/lightning/pull/13070))
- Removed the deprecated `flush_logs_every_n_steps` argument from the `Trainer` constructor ([#13074](https://github.com/Lightning-AI/lightning/pull/13074))
- Removed the deprecated `process_position` argument from the `Trainer` constructor ([13071](https://github.com/Lightning-AI/lightning/pull/13071))
- Removed the deprecated `checkpoint_callback` argument from the `Trainer` constructor ([#13027](https://github.com/Lightning-AI/lightning/pull/13027))
- Removed the deprecated `on_{train,val,test,predict}_dataloader` hooks from the `LightningModule` and `LightningDataModule` ([#13033](https://github.com/Lightning-AI/lightning/pull/13033))
- Removed the deprecated `TestTubeLogger` ([#12859](https://github.com/Lightning-AI/lightning/pull/12859))
- Removed the deprecated `pl.core.memory.LayerSummary` and `pl.core.memory.ModelSummary` ([#12593](https://github.com/Lightning-AI/lightning/pull/12593))
- Removed the deprecated `summarize` method from the `LightningModule` ([#12559](https://github.com/Lightning-AI/lightning/pull/12559))
- Removed the deprecated `model_size` property from the `LightningModule` class ([#12641](https://github.com/Lightning-AI/lightning/pull/12641))
- Removed the deprecated `stochastic_weight_avg` argument from the `Trainer` constructor ([#12535](https://github.com/Lightning-AI/lightning/pull/12535))
- Removed the deprecated `progress_bar_refresh_rate` argument from the `Trainer` constructor ([#12514](https://github.com/Lightning-AI/lightning/pull/12514))
- Removed the deprecated `prepare_data_per_node` argument from the `Trainer` constructor ([#12536](https://github.com/Lightning-AI/lightning/pull/12536))
- Removed the deprecated `pl.core.memory.{get_gpu_memory_map,get_memory_profile}` ([#12659](https://github.com/Lightning-AI/lightning/pull/12659))
- Removed the deprecated `terminate_on_nan` argument from the `Trainer` constructor ([#12553](https://github.com/Lightning-AI/lightning/pull/12553))
- Removed the deprecated `XLAStatsMonitor` callback ([#12688](https://github.com/Lightning-AI/lightning/pull/12688))
- Remove deprecated `pl.callbacks.progress.progress` ([#12658](https://github.com/Lightning-AI/lightning/pull/12658))
- Removed the deprecated `dim` and `size` arguments from the `LightningDataModule` constructor([#12780](https://github.com/Lightning-AI/lightning/pull/12780))
- Removed the deprecated `train_transforms` argument from the `LightningDataModule` constructor([#12662](https://github.com/Lightning-AI/lightning/pull/12662))
- Removed the deprecated `log_gpu_memory` argument from the `Trainer` constructor ([#12657](https://github.com/Lightning-AI/lightning/pull/12657))
- Removed the deprecated automatic logging of GPU stats by the logger connector ([#12657](https://github.com/Lightning-AI/lightning/pull/12657))
- Removed deprecated `GPUStatsMonitor` callback ([#12554](https://github.com/Lightning-AI/lightning/pull/12554))
- Removed support for passing strategy names or strategy instances to the accelerator Trainer argument ([#12696](https://github.com/Lightning-AI/lightning/pull/12696))
- Removed support for passing strategy names or strategy instances to the plugins Trainer argument ([#12700](https://github.com/Lightning-AI/lightning/pull/12700))
- Removed the deprecated `val_transforms` argument from the `LightningDataModule` constructor ([#12763](https://github.com/Lightning-AI/lightning/pull/12763))
- Removed the deprecated `test_transforms` argument from the `LightningDataModule` constructor ([#12773](https://github.com/Lightning-AI/lightning/pull/12773))
- Removed deprecated `Trainer(max_steps=None)` ([#13591](https://github.com/Lightning-AI/lightning/pull/13591))
- Removed deprecated `dataloader_idx` argument from `on_train_batch_start/end` hooks `Callback` and `LightningModule` ([#12769](https://github.com/Lightning-AI/lightning/pull/12769), [#12977](https://github.com/Lightning-AI/lightning/pull/12977))
- Removed deprecated `get_progress_bar_dict` property from `LightningModule` ([#12839](https://github.com/Lightning-AI/lightning/pull/12839))
- Removed sanity check for multi-optimizer support with habana backends ([#13217](https://github.com/Lightning-AI/lightning/pull/13217))
- Removed the need to explicitly load habana module ([#13338](https://github.com/Lightning-AI/lightning/pull/13338))
- Removed the deprecated `Strategy.post_dispatch()` hook ([#13461](https://github.com/Lightning-AI/lightning/pull/13461))
- Removed deprecated `pl.callbacks.lr_monitor.LearningRateMonitor.lr_sch_names` ([#13353](https://github.com/Lightning-AI/lightning/pull/13353))
- Removed deprecated `Trainer.slurm_job_id` in favor of `SLURMEnvironment.job_id` ([#13459](https://github.com/Lightning-AI/lightning/pull/13459))
- Removed support for the `DDP2Strategy` ([#12705](https://github.com/Lightning-AI/lightning/pull/12705))
- Removed deprecated `LightningDistributed` ([#13549](https://github.com/Lightning-AI/lightning/pull/13549))
- Removed deprecated ClusterEnvironment properties `master_address` and `master_port` in favor of `main_address` and `main_port` ([#13458](https://github.com/Lightning-AI/lightning/pull/13458))
- Removed deprecated ClusterEnvironment methods `KubeflowEnvironment.is_using_kubelfow()`, `LSFEnvironment.is_using_lsf()` and `TorchElasticEnvironment.is_using_torchelastic()` in favor of the `detect()` method ([#13458](https://github.com/Lightning-AI/lightning/pull/13458))
- Removed deprecated `Callback.on_keyboard_interrupt` ([#13438](https://github.com/Lightning-AI/lightning/pull/13438))
- Removed deprecated `LightningModule.on_post_move_to_device` ([#13548](https://github.com/Lightning-AI/lightning/pull/13548))
- Removed `TPUSpawnStrategy.{tpu_local_core_rank,tpu_global_core_rank}` attributes in favor of `TPUSpawnStrategy.{local_rank,global_rank}` ([#11163](https://github.com/Lightning-AI/lightning/pull/11163))
- Removed `SingleTPUStrategy.{tpu_local_core_rank,tpu_global_core_rank}` attributes in favor of `SingleTPUStrategy.{local_rank,global_rank}`([#11163](https://github.com/Lightning-AI/lightning/pull/11163))

### Fixed

- Improved support for custom `DataLoader`s when instantiated in `*_dataloader` hook ([#12981](https://github.com/Lightning-AI/lightning/pull/12981))
- Allowed custom `BatchSampler`s when instantiated in `*_dataloader` hook [#13640](https://github.com/Lightning-AI/lightning/pull/13640))
- Fixed an issue with unsupported torch.inference_mode() on hpu backends by making it use no_grad ([#13014](https://github.com/Lightning-AI/lightning/pull/13014))
- The model wrapper returned by `LightningLite.setup()` now properly supports pass-through when looking up attributes ([#12597](https://github.com/Lightning-AI/lightning/pull/12597))
- Fixed issue where the CLI fails with certain torch objects ([#13153](https://github.com/Lightning-AI/lightning/pull/13153))
- Fixed ``LightningCLI`` signature parameter resolving for some lightning classes ([#13283](https://github.com/Lightning-AI/lightning/pull/13283))
- Fixed Model Summary when using DeepSpeed Stage 3 ([#13427](https://github.com/Lightning-AI/lightning/pull/13427))
- Fixed `pl.utilities.distributed.gather_all_tensors` to handle tensors of different dimensions ([#12630](https://github.com/Lightning-AI/lightning/pull/12630))
- Fixed the input validation for the accelerator Trainer argument when passed as a string ([#13417](https://github.com/Lightning-AI/lightning/pull/13417))
- Fixed `Trainer.predict(return_predictions=False)` to track prediction's batch_indices ([#13629](https://github.com/Lightning-AI/lightning/pull/13629))
- Fixed and issue that prevented setting a custom `CheckpointIO` plugin with strategies ([#13785](https://github.com/Lightning-AI/lightning/pull/13785))
- Fixed main progress bar counter when `val_check_interval=int` and `check_val_every_n_epoch=None` ([#12832](https://github.com/Lightning-AI/lightning/pull/12832)
- Improved support for custom `ReduceLROnPlateau` scheduler if `reduce_on_plateau` is set by the user in scheduler config ([#13838](https://github.com/Lightning-AI/lightning/pull/13838))
- Used `global_step` while restoring logging step for old checkpoints ([#13645](https://github.com/Lightning-AI/lightning/pull/13645))
- When training with `precision=16` on IPU, the cast has been moved off the IPU onto the host, making the copies from host to IPU cheaper ([#13880](https://github.com/Lightning-AI/lightning/pull/13880))
- Fixed error handling in learning rate finder when not enough data points are available to give a good suggestion ([#13845](https://github.com/Lightning-AI/lightning/pull/13845))
- Fixed an issue that caused the learning rate finder to set the model's learning rate to None when no suggestion was possible ([#13845](https://github.com/Lightning-AI/lightning/pull/13845))
- Fixed an issue causing deterministic algorighms and other globals to get reset in spawned processes ([#13921](https://github.com/Lightning-AI/lightning/pull/13921))
- Fixed default `amp_level` for `DeepSpeedPrecisionPlugin` to `O2` ([#13897](https://github.com/Lightning-AI/lightning/pull/13897))
- Fixed Python 3.10 compatibility for truncated back-propagation through time (TBPTT) ([#13973](https://github.com/Lightning-AI/lightning/pull/13973))
- Fixed `TQDMProgressBar` reset and update to show correct time estimation (2/2) ([#13962](https://github.com/Lightning-AI/lightning/pull/13962))


## [1.6.5] - 2022-07-13

### Fixed

- Fixed `estimated_stepping_batches` requiring distributed comms in `configure_optimizers` for the `DeepSpeedStrategy` ([#13350](https://github.com/Lightning-AI/lightning/pull/13350))
- Fixed bug with Python version check that prevented use with development versions of Python ([#13420](https://github.com/Lightning-AI/lightning/pull/13420))
- The loops now call `.set_epoch()` also on batch samplers if the dataloader has one wrapped in a distributed sampler ([#13396](https://github.com/Lightning-AI/lightning/pull/13396))
- Fixed the restoration of log step during restart ([#13467](https://github.com/Lightning-AI/lightning/pull/13467))


## [1.6.4] - 2022-06-01

### Added

- Added all DDP params to be exposed through hpu parallel strategy ([#13067](https://github.com/Lightning-AI/lightning/pull/13067))

### Changed

- Keep `torch.backends.cudnn.benchmark=False` by default (unlike in v1.6.{0-3}) after speed and memory problems depending on the data used. Please consider tuning `Trainer(benchmark)` manually. ([#13154](https://github.com/Lightning-AI/lightning/pull/13154))
- Prevent modification of `torch.backends.cudnn.benchmark` when `Trainer(benchmark=...)` is not set ([#13154](https://github.com/Lightning-AI/lightning/pull/13154))

### Fixed

- Fixed an issue causing zero-division error for empty dataloaders ([#12885](https://github.com/Lightning-AI/lightning/pull/12885))
- Fixed mismatching default values for the types of some arguments in the DeepSpeed and Fully-Sharded strategies which made the CLI unable to use them ([#12989](https://github.com/Lightning-AI/lightning/pull/12989))
- Avoid redundant callback restore warning while tuning ([#13026](https://github.com/Lightning-AI/lightning/pull/13026))
- Fixed `Trainer(precision=64)` during evaluation which now uses the wrapped precision module ([#12983](https://github.com/Lightning-AI/lightning/pull/12983))
- Fixed an issue to use wrapped `LightningModule` for evaluation during `trainer.fit` for `BaguaStrategy` ([#12983](https://github.com/Lightning-AI/lightning/pull/12983))
- Fixed an issue wrt unnecessary usage of habana mixed precision package for fp32 types ([#13028](https://github.com/Lightning-AI/lightning/pull/13028))
- Fixed the number of references of `LightningModule` so it can be deleted ([#12897](https://github.com/Lightning-AI/lightning/pull/12897))
- Fixed `materialize_module` setting a module's child recursively ([#12870](https://github.com/Lightning-AI/lightning/pull/12870))
- Fixed issue where the CLI could not pass a `Profiler` to the `Trainer` ([#13084](https://github.com/Lightning-AI/lightning/pull/13084))
- Fixed torchelastic detection with non-distributed installations ([#13142](https://github.com/Lightning-AI/lightning/pull/13142))
- Fixed logging's step values when multiple dataloaders are used during evaluation ([#12184](https://github.com/Lightning-AI/lightning/pull/12184))
- Fixed epoch logging on train epoch end ([#13025](https://github.com/Lightning-AI/lightning/pull/13025))
- Fixed `DDPStrategy` and `DDPSpawnStrategy` to initialize optimizers only after moving the module to the device ([#11952](https://github.com/Lightning-AI/lightning/pull/11952))


## [1.6.3] - 2022-05-03

### Fixed

- Use only a single instance of `rich.console.Console` throughout codebase ([#12886](https://github.com/Lightning-AI/lightning/pull/12886))
- Fixed an issue to ensure all the checkpoint states are saved in a common filepath with `DeepspeedStrategy` ([#12887](https://github.com/Lightning-AI/lightning/pull/12887))
- Fixed `trainer.logger` deprecation message ([#12671](https://github.com/Lightning-AI/lightning/pull/12671))
- Fixed an issue where sharded grad scaler is passed in when using BF16 with the `ShardedStrategy` ([#12915](https://github.com/Lightning-AI/lightning/pull/12915))
- Fixed an issue wrt recursive invocation of DDP configuration in hpu parallel plugin ([#12912](https://github.com/Lightning-AI/lightning/pull/12912))
- Fixed printing of ragged dictionaries in `Trainer.validate` and `Trainer.test` ([#12857](https://github.com/Lightning-AI/lightning/pull/12857))
- Fixed threading support for legacy loading of checkpoints ([#12814](https://github.com/Lightning-AI/lightning/pull/12814))
- Fixed pickling of `KFoldLoop` ([#12441](https://github.com/Lightning-AI/lightning/pull/12441))
- Stopped `optimizer_zero_grad` from being called after IPU execution ([#12913](https://github.com/Lightning-AI/lightning/pull/12913))
- Fixed `fuse_modules` to be qat-aware for `torch>=1.11` ([#12891](https://github.com/Lightning-AI/lightning/pull/12891))
- Enforced eval shuffle warning only for default samplers in DataLoader ([#12653](https://github.com/Lightning-AI/lightning/pull/12653))
- Enable mixed precision in `DDPFullyShardedStrategy` when `precision=16` ([#12965](https://github.com/Lightning-AI/lightning/pull/12965))
- Fixed `TQDMProgressBar` reset and update to show correct time estimation (1/2) ([#12889](https://github.com/Lightning-AI/lightning/pull/12889))
- Fixed fit loop restart logic to enable resume using the checkpoint ([#12821](https://github.com/Lightning-AI/lightning/pull/12821))


## [1.6.2] - 2022-04-27

### Fixed

- Fixed `ImportError` when `torch.distributed` is not available. ([#12794](https://github.com/Lightning-AI/lightning/pull/12794))
- When using custom DataLoaders in LightningDataModule, multiple inheritance is resolved properly ([#12716](https://github.com/Lightning-AI/lightning/pull/12716))
- Fixed encoding issues on terminals that do not support unicode characters ([#12828](https://github.com/Lightning-AI/lightning/pull/12828))
- Fixed support for `ModelCheckpoint` monitors with dots ([#12783](https://github.com/Lightning-AI/lightning/pull/12783))


## [1.6.1] - 2022-04-13

### Changed

- Support `strategy` argument being case insensitive ([#12528](https://github.com/Lightning-AI/lightning/pull/12528))

### Fixed

- Run main progress bar updates independent of val progress bar updates in `TQDMProgressBar` ([#12563](https://github.com/Lightning-AI/lightning/pull/12563))
- Avoid calling `average_parameters` multiple times per optimizer step ([#12452](https://github.com/Lightning-AI/lightning/pull/12452))
- Properly pass some Logger's parent's arguments to `super().__init__()` ([#12609](https://github.com/Lightning-AI/lightning/pull/12609))
- Fixed an issue where incorrect type warnings appear when the overridden `LightningLite.run` method accepts user-defined arguments ([#12629](https://github.com/Lightning-AI/lightning/pull/12629))
- Fixed `rank_zero_only` decorator in LSF environments ([#12587](https://github.com/Lightning-AI/lightning/pull/12587))
- Don't raise a warning when `nn.Module` is not saved under hparams ([#12669](https://github.com/Lightning-AI/lightning/pull/12669))
- Raise `MisconfigurationException` when the accelerator is available but the user passes invalid `([]/0/"0")` values to the `devices` flag ([#12708](https://github.com/Lightning-AI/lightning/pull/12708))
- Support `auto_select_gpus` with the accelerator and devices API ([#12608](https://github.com/Lightning-AI/lightning/pull/12608))


## [1.6.0] - 2022-03-29

### Added

- Allow logging to an existing run ID in MLflow with `MLFlowLogger` ([#12290](https://github.com/Lightning-AI/lightning/pull/12290))
- Enable gradient accumulation using Horovod's `backward_passes_per_step` ([#11911](https://github.com/Lightning-AI/lightning/pull/11911))
- Add new `DETAIL` log level to provide useful logs for improving monitoring and debugging of batch jobs ([#11008](https://github.com/Lightning-AI/lightning/pull/11008))
- Added a flag `SLURMEnvironment(auto_requeue=True|False)` to control whether Lightning handles the requeuing ([#10601](https://github.com/Lightning-AI/lightning/pull/10601))
- Fault Tolerant Manual
    * Add `_Stateful` protocol to detect if classes are stateful ([#10646](https://github.com/Lightning-AI/lightning/pull/10646))
    * Add `_FaultTolerantMode` enum used to track different supported fault tolerant modes ([#10645](https://github.com/Lightning-AI/lightning/pull/10645))
    * Add a `_rotate_worker_indices` utility to reload the state according the latest worker ([#10647](https://github.com/Lightning-AI/lightning/pull/10647))
    * Add stateful workers ([#10674](https://github.com/Lightning-AI/lightning/pull/10674))
    * Add an utility to collect the states across processes ([#10639](https://github.com/Lightning-AI/lightning/pull/10639))
    * Add logic to reload the states across data loading components ([#10699](https://github.com/Lightning-AI/lightning/pull/10699))
    * Cleanup some fault tolerant utilities ([#10703](https://github.com/Lightning-AI/lightning/pull/10703))
    * Enable Fault Tolerant Manual Training ([#10707](https://github.com/Lightning-AI/lightning/pull/10707))
    * Broadcast the `_terminate_gracefully` to all processes and add support for DDP ([#10638](https://github.com/Lightning-AI/lightning/pull/10638))
- Added support for re-instantiation of custom (subclasses of) `DataLoaders` returned in the `*_dataloader()` methods, i.e., automatic replacement of samplers now works with custom types of `DataLoader` ([#10680](https://github.com/Lightning-AI/lightning/pull/10680))
- Added a function to validate if fault tolerant training is supported. ([#10465](https://github.com/Lightning-AI/lightning/pull/10465))
- Added a private callback to manage the creation and deletion of fault-tolerance checkpoints ([#11862](https://github.com/Lightning-AI/lightning/pull/11862))
- Show a better error message when a custom `DataLoader` implementation is not well implemented and we need to reconstruct it ([#10719](https://github.com/Lightning-AI/lightning/pull/10719))
- Show a better error message when frozen dataclass is used as a batch ([#10927](https://github.com/Lightning-AI/lightning/pull/10927))
- Save the `Loop`'s state by default in the checkpoint ([#10784](https://github.com/Lightning-AI/lightning/pull/10784))
- Added `Loop.replace` to easily switch one loop for another ([#10324](https://github.com/Lightning-AI/lightning/pull/10324))
- Added support for `--lr_scheduler=ReduceLROnPlateau` to the `LightningCLI` ([#10860](https://github.com/Lightning-AI/lightning/pull/10860))
- Added `LightningCLI.configure_optimizers` to override the `configure_optimizers` return value ([#10860](https://github.com/Lightning-AI/lightning/pull/10860))
- Added `LightningCLI(auto_registry)` flag to register all subclasses of the registerable components automatically ([#12108](https://github.com/Lightning-AI/lightning/pull/12108))
- Added a warning that shows when `max_epochs` in the `Trainer` is not set ([#10700](https://github.com/Lightning-AI/lightning/pull/10700))
- Added support for returning a single Callback from `LightningModule.configure_callbacks` without wrapping it into a list ([#11060](https://github.com/Lightning-AI/lightning/pull/11060))
- Added `console_kwargs` for `RichProgressBar` to initialize inner Console ([#10875](https://github.com/Lightning-AI/lightning/pull/10875))
- Added support for shorthand notation to instantiate loggers with the `LightningCLI` ([#11533](https://github.com/Lightning-AI/lightning/pull/11533))
- Added a `LOGGER_REGISTRY` instance to register custom loggers to the `LightningCLI` ([#11533](https://github.com/Lightning-AI/lightning/pull/11533))
- Added info message when the `Trainer` arguments `limit_*_batches`, `overfit_batches`, or `val_check_interval` are set to `1` or `1.0` ([#11950](https://github.com/Lightning-AI/lightning/pull/11950))
- Added a `PrecisionPlugin.teardown` method ([#10990](https://github.com/Lightning-AI/lightning/pull/10990))
- Added `LightningModule.lr_scheduler_step` ([#10249](https://github.com/Lightning-AI/lightning/pull/10249))
- Added support for no pre-fetching to `DataFetcher` ([#11606](https://github.com/Lightning-AI/lightning/pull/11606))
- Added support for optimizer step progress tracking with manual optimization ([#11848](https://github.com/Lightning-AI/lightning/pull/11848))
- Return the output of the `optimizer.step`. This can be useful for `LightningLite` users, manual optimization users, or users overriding `LightningModule.optimizer_step` ([#11711](https://github.com/Lightning-AI/lightning/pull/11711))
- Teardown the active loop and strategy on exception ([#11620](https://github.com/Lightning-AI/lightning/pull/11620))
- Added a `MisconfigurationException` if user provided `opt_idx` in scheduler config doesn't match with actual optimizer index of its respective optimizer ([#11247](https://github.com/Lightning-AI/lightning/pull/11247))
- Added a `loggers` property to `Trainer` which returns a list of loggers provided by the user ([#11683](https://github.com/Lightning-AI/lightning/pull/11683))
- Added a `loggers` property to `LightningModule` which retrieves the `loggers` property from `Trainer` ([#11683](https://github.com/Lightning-AI/lightning/pull/11683))
- Added support for DDP when using a `CombinedLoader` for the training data ([#11648](https://github.com/Lightning-AI/lightning/pull/11648))
- Added a warning when using `DistributedSampler` during validation/testing ([#11479](https://github.com/Lightning-AI/lightning/pull/11479))
- Added support for `Bagua` training strategy ([#11146](https://github.com/Lightning-AI/lightning/pull/11146))
- Added support for manually returning a `poptorch.DataLoader` in a `*_dataloader` hook ([#12116](https://github.com/Lightning-AI/lightning/pull/12116))
- Added `rank_zero` module to centralize utilities ([#11747](https://github.com/Lightning-AI/lightning/pull/11747))
- Added a `_Stateful` support for `LightningDataModule` ([#11637](https://github.com/Lightning-AI/lightning/pull/11637))
- Added `_Stateful` support for `PrecisionPlugin` ([#11638](https://github.com/Lightning-AI/lightning/pull/11638))
- Added `Accelerator.is_available` to check device availability ([#11797](https://github.com/Lightning-AI/lightning/pull/11797))
- Enabled static type-checking on the signature of `Trainer` ([#11888](https://github.com/Lightning-AI/lightning/pull/11888))
- Added utility functions for moving optimizers to devices ([#11758](https://github.com/Lightning-AI/lightning/pull/11758))
- Added a warning when saving an instance of `nn.Module` with `save_hyperparameters()` ([#12068](https://github.com/Lightning-AI/lightning/pull/12068))
- Added `estimated_stepping_batches` property to `Trainer` ([#11599](https://github.com/Lightning-AI/lightning/pull/11599))
- Added support for pluggable Accelerators ([#12030](https://github.com/Lightning-AI/lightning/pull/12030))
- Added profiling for `on_load_checkpoint`/`on_save_checkpoint` callback and LightningModule hooks ([#12149](https://github.com/Lightning-AI/lightning/pull/12149))
- Added `LayerSync` and `NativeSyncBatchNorm` plugins ([#11754](https://github.com/Lightning-AI/lightning/pull/11754))
- Added optional `storage_options` argument to `Trainer.save_checkpoint()` to pass to custom `CheckpointIO` implementations ([#11891](https://github.com/Lightning-AI/lightning/pull/11891))
- Added support to explicitly specify the process group backend for parallel strategies ([#11745](https://github.com/Lightning-AI/lightning/pull/11745))
- Added `device_ids` and `num_devices` property to `Trainer` ([#12151](https://github.com/Lightning-AI/lightning/pull/12151))
- Added `Callback.state_dict()` and `Callback.load_state_dict()` methods ([#12232](https://github.com/Lightning-AI/lightning/pull/12232))
- Added `AcceleratorRegistry` ([#12180](https://github.com/Lightning-AI/lightning/pull/12180))
- Added support for Habana Accelerator (HPU) ([#11808](https://github.com/Lightning-AI/lightning/pull/11808))
- Added support for dataclasses in `apply_to_collections` ([#11889](https://github.com/Lightning-AI/lightning/pull/11889))

### Changed

- Drop PyTorch 1.7 support ([#12191](https://github.com/Lightning-AI/lightning/pull/12191)), ([#12432](https://github.com/Lightning-AI/lightning/pull/12432))
- Make `benchmark` flag optional and set its value based on the deterministic flag ([#11944](https://github.com/Lightning-AI/lightning/pull/11944))
- Implemented a new native and rich format in `_print_results` method of the `EvaluationLoop` ([#11332](https://github.com/Lightning-AI/lightning/pull/11332))
- Do not print an empty table at the end of the `EvaluationLoop` ([#12427](https://github.com/Lightning-AI/lightning/pull/12427))
- Set the `prog_bar` flag to False in `LightningModule.log_grad_norm` ([#11472](https://github.com/Lightning-AI/lightning/pull/11472))
- Raised exception in `init_dist_connection()` when torch distributed is not available ([#10418](https://github.com/Lightning-AI/lightning/pull/10418))
- The `monitor` argument in the `EarlyStopping` callback is no longer optional ([#10328](https://github.com/Lightning-AI/lightning/pull/10328))
- Do not fail if batch size could not be inferred for logging when using DeepSpeed ([#10438](https://github.com/Lightning-AI/lightning/pull/10438))
- Raised `MisconfigurationException` when `enable_progress_bar=False` and a progress bar instance has been passed in the callback list ([#10520](https://github.com/Lightning-AI/lightning/pull/10520))
- Moved `trainer.connectors.env_vars_connector._defaults_from_env_vars` to `utilities.argsparse._defaults_from_env_vars` ([#10501](https://github.com/Lightning-AI/lightning/pull/10501))
- Changes in `LightningCLI` required for the new major release of jsonargparse v4.0.0 ([#10426](https://github.com/Lightning-AI/lightning/pull/10426))
- Renamed `refresh_rate_per_second` parameter to `refresh_rate` for `RichProgressBar` signature ([#10497](https://github.com/Lightning-AI/lightning/pull/10497))
- Moved ownership of the `PrecisionPlugin` into `TrainingTypePlugin` and updated all references ([#10570](https://github.com/Lightning-AI/lightning/pull/10570))
- Fault Tolerant relies on `signal.SIGTERM` to gracefully exit instead of `signal.SIGUSR1` ([#10605](https://github.com/Lightning-AI/lightning/pull/10605))
- `Loop.restarting=...` now sets the value recursively for all subloops ([#11442](https://github.com/Lightning-AI/lightning/pull/11442))
- Raised an error if the `batch_size` cannot be inferred from the current batch if it contained a string or was a custom batch object ([#10541](https://github.com/Lightning-AI/lightning/pull/10541))
- The validation loop is now disabled when `overfit_batches > 0` is set in the Trainer ([#9709](https://github.com/Lightning-AI/lightning/pull/9709))
- Moved optimizer related logics from `Accelerator` to `TrainingTypePlugin` ([#10596](https://github.com/Lightning-AI/lightning/pull/10596))
- Moved ownership of the lightning optimizers from the `Trainer` to the `Strategy` ([#11444](https://github.com/Lightning-AI/lightning/pull/11444))
- Moved ownership of the data fetchers from the DataConnector to the Loops ([#11621](https://github.com/Lightning-AI/lightning/pull/11621))
- Moved `batch_to_device` method from `Accelerator` to `TrainingTypePlugin` ([#10649](https://github.com/Lightning-AI/lightning/pull/10649))
- The `DDPSpawnPlugin` no longer overrides the `post_dispatch` plugin hook ([#10034](https://github.com/Lightning-AI/lightning/pull/10034))
- Integrate the progress bar implementation with progress tracking ([#11213](https://github.com/Lightning-AI/lightning/pull/11213))
- The `LightningModule.{add_to_queue,get_from_queue}` hooks no longer get a `torch.multiprocessing.SimpleQueue` and instead receive a list based queue ([#10034](https://github.com/Lightning-AI/lightning/pull/10034))
- Changed `training_step`, `validation_step`, `test_step` and `predict_step` method signatures in `Accelerator` and updated input from caller side ([#10908](https://github.com/Lightning-AI/lightning/pull/10908))
- Changed the name of the temporary checkpoint that the `DDPSpawnPlugin` and related plugins save ([#10934](https://github.com/Lightning-AI/lightning/pull/10934))
- `LoggerCollection` returns only unique logger names and versions ([#10976](https://github.com/Lightning-AI/lightning/pull/10976))
- Redesigned process creation for spawn-based plugins (`DDPSpawnPlugin`, `TPUSpawnPlugin`, etc.) ([#10896](https://github.com/Lightning-AI/lightning/pull/10896))
    * All spawn-based plugins now spawn processes immediately upon calling `Trainer.{fit,validate,test,predict}`
    * The hooks/callbacks `prepare_data`, `setup`, `configure_sharded_model` and `teardown` now run under initialized process group for spawn-based plugins just like their non-spawn counterparts
    * Some configuration errors that were previously raised as `MisconfigurationException`s will now be raised as `ProcessRaisedException` (torch>=1.8) or as `Exception` (torch<1.8)
    * Removed the `TrainingTypePlugin.pre_dispatch()` method and merged it with `TrainingTypePlugin.setup()` ([#11137](https://github.com/Lightning-AI/lightning/pull/11137))
- Changed profiler to index and display the names of the hooks with a new pattern [<base class>]<class>.<hook name> ([#11026](https://github.com/Lightning-AI/lightning/pull/11026))
- Changed `batch_to_device` entry in profiling from stage-specific to generic, to match profiling of other hooks ([#11031](https://github.com/Lightning-AI/lightning/pull/11031))
- Changed the info message for finalizing ddp-spawn worker processes to a debug-level message ([#10864](https://github.com/Lightning-AI/lightning/pull/10864))
- Removed duplicated file extension when uploading model checkpoints with `NeptuneLogger` ([#11015](https://github.com/Lightning-AI/lightning/pull/11015))
- Removed `__getstate__` and `__setstate__` of `RichProgressBar` ([#11100](https://github.com/Lightning-AI/lightning/pull/11100))
- The `DDPPlugin` and `DDPSpawnPlugin` and their subclasses now remove the `SyncBatchNorm` wrappers in `teardown()` to enable proper support at inference after fitting ([#11078](https://github.com/Lightning-AI/lightning/pull/11078))
- Moved ownership of the `Accelerator` instance to the `TrainingTypePlugin`; all training-type plugins now take an optional parameter `accelerator` ([#11022](https://github.com/Lightning-AI/lightning/pull/11022))
- Renamed the `TrainingTypePlugin` to `Strategy` ([#11120](https://github.com/Lightning-AI/lightning/pull/11120))
    * Renamed the `ParallelPlugin` to `ParallelStrategy` ([#11123](https://github.com/Lightning-AI/lightning/pull/11123))
    * Renamed the `DataParallelPlugin` to `DataParallelStrategy` ([#11183](https://github.com/Lightning-AI/lightning/pull/11183))
    * Renamed the `DDPPlugin` to `DDPStrategy` ([#11142](https://github.com/Lightning-AI/lightning/pull/11142))
    * Renamed the `DDP2Plugin` to `DDP2Strategy` ([#11185](https://github.com/Lightning-AI/lightning/pull/11185))
    * Renamed the `DDPShardedPlugin` to `DDPShardedStrategy` ([#11186](https://github.com/Lightning-AI/lightning/pull/11186))
    * Renamed the `DDPFullyShardedPlugin` to `DDPFullyShardedStrategy` ([#11143](https://github.com/Lightning-AI/lightning/pull/11143))
    * Renamed the `DDPSpawnPlugin` to `DDPSpawnStrategy` ([#11145](https://github.com/Lightning-AI/lightning/pull/11145))
    * Renamed the `DDPSpawnShardedPlugin` to `DDPSpawnShardedStrategy` ([#11210](https://github.com/Lightning-AI/lightning/pull/11210))
    * Renamed the `DeepSpeedPlugin` to `DeepSpeedStrategy` ([#11194](https://github.com/Lightning-AI/lightning/pull/11194))
    * Renamed the `HorovodPlugin` to `HorovodStrategy` ([#11195](https://github.com/Lightning-AI/lightning/pull/11195))
    * Renamed the `TPUSpawnPlugin` to `TPUSpawnStrategy` ([#11190](https://github.com/Lightning-AI/lightning/pull/11190))
    * Renamed the `IPUPlugin` to `IPUStrategy` ([#11193](https://github.com/Lightning-AI/lightning/pull/11193))
    * Renamed the `SingleDevicePlugin` to `SingleDeviceStrategy` ([#11182](https://github.com/Lightning-AI/lightning/pull/11182))
    * Renamed the `SingleTPUPlugin` to `SingleTPUStrategy` ([#11182](https://github.com/Lightning-AI/lightning/pull/11182))
    * Renamed the `TrainingTypePluginsRegistry` to `StrategyRegistry` ([#11233](https://github.com/Lightning-AI/lightning/pull/11233))
- Marked the `ResultCollection`, `ResultMetric`, and `ResultMetricCollection` classes as protected ([#11130](https://github.com/Lightning-AI/lightning/pull/11130))
- Marked `trainer.checkpoint_connector` as protected ([#11550](https://github.com/Lightning-AI/lightning/pull/11550))
- The epoch start/end hooks are now called by the `FitLoop` instead of the `TrainingEpochLoop` ([#11201](https://github.com/Lightning-AI/lightning/pull/11201))
- DeepSpeed does not require lightning module zero 3 partitioning ([#10655](https://github.com/Lightning-AI/lightning/pull/10655))
- Moved `Strategy` classes to the `strategies` directory ([#11226](https://github.com/Lightning-AI/lightning/pull/11226))
- Renamed `training_type_plugin` file to `strategy` ([#11239](https://github.com/Lightning-AI/lightning/pull/11239))
- Changed `DeviceStatsMonitor` to group metrics based on the logger's `group_separator` ([#11254](https://github.com/Lightning-AI/lightning/pull/11254))
- Raised `UserWarning` if evaluation is triggered with `best` ckpt and trainer is configured with multiple checkpoint callbacks ([#11274](https://github.com/Lightning-AI/lightning/pull/11274))
- `Trainer.logged_metrics` now always contains scalar tensors, even when a Python scalar was logged ([#11270](https://github.com/Lightning-AI/lightning/pull/11270))
- The tuner now uses the checkpoint connector to copy and restore its state ([#11518](https://github.com/Lightning-AI/lightning/pull/11518))
- Changed `MisconfigurationException` to `ModuleNotFoundError` when `rich` isn't available ([#11360](https://github.com/Lightning-AI/lightning/pull/11360))
- The `trainer.current_epoch` value is now increased by 1 during and after `on_train_end` ([#8578](https://github.com/Lightning-AI/lightning/pull/8578))
- The `trainer.global_step` value now accounts for multiple optimizers and TBPTT splits ([#11805](https://github.com/Lightning-AI/lightning/pull/11805))
- The `trainer.global_step` value is now increased right after the `optimizer.step()` call which will impact users who access it during an intra-training validation hook ([#11805](https://github.com/Lightning-AI/lightning/pull/11805))
- The filename of checkpoints created with `ModelCheckpoint(filename='{step}')` is different compared to previous versions. A checkpoint saved after 1 step will be named `step=1.ckpt` instead of `step=0.ckpt` ([#11805](https://github.com/Lightning-AI/lightning/pull/11805))
- Inherit from `ABC` for `Accelerator`: Users need to implement `auto_device_count` ([#11521](https://github.com/Lightning-AI/lightning/pull/11521))
- Changed `parallel_devices` property in `ParallelStrategy` to be lazy initialized ([#11572](https://github.com/Lightning-AI/lightning/pull/11572))
- Updated `TQDMProgressBar` to run a separate progress bar for each eval dataloader ([#11657](https://github.com/Lightning-AI/lightning/pull/11657))
- Sorted `SimpleProfiler(extended=False)` summary based on mean duration for each hook ([#11671](https://github.com/Lightning-AI/lightning/pull/11671))
- Avoid enforcing `shuffle=False` for eval dataloaders ([#11575](https://github.com/Lightning-AI/lightning/pull/11575))
- When using DP (data-parallel), Lightning will no longer automatically reduce all tensors returned in training_step; it will only reduce the loss unless `training_step_end` is overridden ([#11594](https://github.com/Lightning-AI/lightning/pull/11594))
- When using DP (data-parallel), the `training_epoch_end` hook will no longer receive reduced outputs from `training_step` and instead get the full tensor of results from all GPUs ([#11594](https://github.com/Lightning-AI/lightning/pull/11594))
- Changed default logger name to `lightning_logs` for consistency ([#11762](https://github.com/Lightning-AI/lightning/pull/11762))
- Rewrote `accelerator_connector` ([#11448](https://github.com/Lightning-AI/lightning/pull/11448))
- When manual optimization is used with DDP, we no longer force `find_unused_parameters=True` ([#12425](https://github.com/Lightning-AI/lightning/pull/12425))
- Disable loading dataloades if corresponding `limit_batches=0` ([#11576](https://github.com/Lightning-AI/lightning/pull/11576))
- Removed `is_global_zero` check in `training_epoch_loop` before `logger.save`. If you have a custom logger that implements `save` the Trainer will now call `save` on all ranks by default. To change this behavior add `@rank_zero_only` to your `save` implementation ([#12134](https://github.com/Lightning-AI/lightning/pull/12134))
- Disabled tuner with distributed strategies ([#12179](https://github.com/Lightning-AI/lightning/pull/12179))
- Marked `trainer.logger_connector` as protected ([#12195](https://github.com/Lightning-AI/lightning/pull/12195))
- Move `Strategy.process_dataloader` function call from `fit/evaluation/predict_loop.py` to `data_connector.py` ([#12251](https://github.com/Lightning-AI/lightning/pull/12251))
- `ModelCheckpoint(save_last=True, every_n_epochs=N)` now saves a "last" checkpoint every epoch (disregarding `every_n_epochs`) instead of only once at the end of training ([#12418](https://github.com/Lightning-AI/lightning/pull/12418))
- The strategies that support `sync_batchnorm` now only apply it when fitting ([#11919](https://github.com/Lightning-AI/lightning/pull/11919))
- Avoided fallback on CPU if no devices are provided for other accelerators ([#12410](https://github.com/Lightning-AI/lightning/pull/12410))
- Modified `supporters.py` so that in the accumulator element (for loss) is created directly on the device ([#12430](https://github.com/Lightning-AI/lightning/pull/12430))
- Removed `EarlyStopping.on_save_checkpoint` and `EarlyStopping.on_load_checkpoint` in favor of `EarlyStopping.state_dict` and `EarlyStopping.load_state_dict` ([#11887](https://github.com/Lightning-AI/lightning/pull/11887))
- Removed `BaseFinetuning.on_save_checkpoint` and `BaseFinetuning.on_load_checkpoint` in favor of `BaseFinetuning.state_dict` and `BaseFinetuning.load_state_dict` ([#11887](https://github.com/Lightning-AI/lightning/pull/11887))
- Removed `BackboneFinetuning.on_save_checkpoint` and `BackboneFinetuning.on_load_checkpoint` in favor of `BackboneFinetuning.state_dict` and `BackboneFinetuning.load_state_dict` ([#11887](https://github.com/Lightning-AI/lightning/pull/11887))
- Removed `ModelCheckpoint.on_save_checkpoint` and `ModelCheckpoint.on_load_checkpoint` in favor of `ModelCheckpoint.state_dict` and `ModelCheckpoint.load_state_dict` ([#11887](https://github.com/Lightning-AI/lightning/pull/11887))
- Removed `Timer.on_save_checkpoint` and `Timer.on_load_checkpoint` in favor of `Timer.state_dict` and `Timer.load_state_dict` ([#11887](https://github.com/Lightning-AI/lightning/pull/11887))
- Replaced PostLocalSGDOptimizer with a dedicated model averaging component ([#12378](https://github.com/Lightning-AI/lightning/pull/12378))

### Deprecated

- Deprecated `training_type_plugin` property in favor of `strategy` in `Trainer` and updated the references ([#11141](https://github.com/Lightning-AI/lightning/pull/11141))
- Deprecated `Trainer.{validated,tested,predicted}_ckpt_path` and replaced with read-only property `Trainer.ckpt_path` set when checkpoints loaded via `Trainer.{fit,validate,test,predict}` ([#11696](https://github.com/Lightning-AI/lightning/pull/11696))
- Deprecated `ClusterEnvironment.master_{address,port}` in favor of `ClusterEnvironment.main_{address,port}` ([#10103](https://github.com/Lightning-AI/lightning/pull/10103))
- Deprecated `DistributedType` in favor of `_StrategyType` ([#10505](https://github.com/Lightning-AI/lightning/pull/10505))
- Deprecated the `precision_plugin` constructor argument from `Accelerator` ([#10570](https://github.com/Lightning-AI/lightning/pull/10570))
- Deprecated `DeviceType` in favor of `_AcceleratorType` ([#10503](https://github.com/Lightning-AI/lightning/pull/10503))
- Deprecated the property `Trainer.slurm_job_id` in favor of the new `SLURMEnvironment.job_id()` method ([#10622](https://github.com/Lightning-AI/lightning/pull/10622))
- Deprecated the access to the attribute `IndexBatchSamplerWrapper.batch_indices` in favor of `IndexBatchSamplerWrapper.seen_batch_indices` ([#10870](https://github.com/Lightning-AI/lightning/pull/10870))
- Deprecated `on_init_start` and `on_init_end` callback hooks ([#10940](https://github.com/Lightning-AI/lightning/pull/10940))
- Deprecated `Trainer.call_hook` in favor of `Trainer._call_callback_hooks`, `Trainer._call_lightning_module_hook`, `Trainer._call_ttp_hook`, and `Trainer._call_accelerator_hook` ([#10979](https://github.com/Lightning-AI/lightning/pull/10979))
- Deprecated `TrainingTypePlugin.post_dispatch` in favor of `TrainingTypePlugin.teardown` ([#10939](https://github.com/Lightning-AI/lightning/pull/10939))
- Deprecated `ModelIO.on_hpc_{save/load}` in favor of `CheckpointHooks.on_{save/load}_checkpoint` ([#10911](https://github.com/Lightning-AI/lightning/pull/10911))
- Deprecated `Trainer.run_stage` in favor of `Trainer.{fit,validate,test,predict}` ([#11000](https://github.com/Lightning-AI/lightning/pull/11000))
- Deprecated `Trainer.lr_schedulers` in favor of `Trainer.lr_scheduler_configs` which returns a list of dataclasses instead of dictionaries ([#11443](https://github.com/Lightning-AI/lightning/pull/11443))
- Deprecated `Trainer.verbose_evaluate` in favor of `EvaluationLoop(verbose=...)` ([#10931](https://github.com/Lightning-AI/lightning/pull/10931))
- Deprecated `Trainer.should_rank_save_checkpoint` Trainer property ([#11068](https://github.com/Lightning-AI/lightning/pull/11068))
- Deprecated `Trainer.lightning_optimizers` ([#11444](https://github.com/Lightning-AI/lightning/pull/11444))
- Deprecated `TrainerOptimizersMixin` and moved functionality to `core/optimizer.py`([#11155](https://github.com/Lightning-AI/lightning/pull/11155))
- Deprecated the `on_train_batch_end(outputs)` format when multiple optimizers are used and TBPTT is enabled ([#12182](https://github.com/Lightning-AI/lightning/pull/12182))
- Deprecated the `training_epoch_end(outputs)` format when multiple optimizers are used and TBPTT is enabled ([#12182](https://github.com/Lightning-AI/lightning/pull/12182))
- Deprecated `TrainerCallbackHookMixin` ([#11148](https://github.com/Lightning-AI/lightning/pull/11148))
- Deprecated `TrainerDataLoadingMixin` and moved functionality to `Trainer` and `DataConnector` ([#11282](https://github.com/Lightning-AI/lightning/pull/11282))
- Deprecated function `pl.callbacks.device_stats_monitor.prefix_metric_keys` ([#11254](https://github.com/Lightning-AI/lightning/pull/11254))
- Deprecated `Callback.on_epoch_start` hook in favour of `Callback.on_{train/val/test}_epoch_start` ([#11578](https://github.com/Lightning-AI/lightning/pull/11578))
- Deprecated `Callback.on_epoch_end` hook in favour of `Callback.on_{train/val/test}_epoch_end` ([#11578](https://github.com/Lightning-AI/lightning/pull/11578))
- Deprecated `LightningModule.on_epoch_start` hook in favor of `LightningModule.on_{train/val/test}_epoch_start` ([#11578](https://github.com/Lightning-AI/lightning/pull/11578))
- Deprecated `LightningModule.on_epoch_end` hook in favor of `LightningModule.on_{train/val/test}_epoch_end` ([#11578](https://github.com/Lightning-AI/lightning/pull/11578))
- Deprecated `on_before_accelerator_backend_setup` callback hook in favour of `setup` ([#11568](https://github.com/Lightning-AI/lightning/pull/11568))
- Deprecated `on_batch_start` and `on_batch_end` callback hooks in favor of `on_train_batch_start` and `on_train_batch_end` ([#11577](https://github.com/Lightning-AI/lightning/pull/11577))
- Deprecated `on_configure_sharded_model` callback hook in favor of `setup` ([#11627](https://github.com/Lightning-AI/lightning/pull/11627))
- Deprecated `pl.utilities.distributed.rank_zero_only` in favor of `pl.utilities.rank_zero.rank_zero_only` ([#11747](https://github.com/Lightning-AI/lightning/pull/11747))
- Deprecated `pl.utilities.distributed.rank_zero_debug` in favor of `pl.utilities.rank_zero.rank_zero_debug` ([#11747](https://github.com/Lightning-AI/lightning/pull/11747))
- Deprecated `pl.utilities.distributed.rank_zero_info` in favor of `pl.utilities.rank_zero.rank_zero_info` ([#11747](https://github.com/Lightning-AI/lightning/pull/11747))
- Deprecated `pl.utilities.warnings.rank_zero_warn` in favor of `pl.utilities.rank_zero.rank_zero_warn` ([#11747](https://github.com/Lightning-AI/lightning/pull/11747))
- Deprecated `pl.utilities.warnings.rank_zero_deprecation` in favor of `pl.utilities.rank_zero.rank_zero_deprecation` ([#11747](https://github.com/Lightning-AI/lightning/pull/11747))
- Deprecated `pl.utilities.warnings.LightningDeprecationWarning` in favor of `pl.utilities.rank_zero.LightningDeprecationWarning` ([#11747](https://github.com/Lightning-AI/lightning/pull/11747))
- Deprecated `on_pretrain_routine_start` and `on_pretrain_routine_end` callback hooks in favor of `on_fit_start` ([#11794](https://github.com/Lightning-AI/lightning/pull/11794))
- Deprecated `LightningModule.on_pretrain_routine_start` and `LightningModule.on_pretrain_routine_end` hooks in favor of `on_fit_start` ([#12122](https://github.com/Lightning-AI/lightning/pull/12122))
- Deprecated `agg_key_funcs` and `agg_default_func` parameters from `LightningLoggerBase` ([#11871](https://github.com/Lightning-AI/lightning/pull/11871))
- Deprecated `LightningLoggerBase.update_agg_funcs` ([#11871](https://github.com/Lightning-AI/lightning/pull/11871))
- Deprecated `LightningLoggerBase.agg_and_log_metrics` in favor of `LightningLoggerBase.log_metrics` ([#11832](https://github.com/Lightning-AI/lightning/pull/11832))
- Deprecated passing `weights_save_path` to the `Trainer` constructor in favor of adding the `ModelCheckpoint` callback with `dirpath` directly to the list of callbacks ([#12084](https://github.com/Lightning-AI/lightning/pull/12084))
- Deprecated `pl.profiler.AbstractProfiler` in favor of `pl.profiler.Profiler` ([#12106](https://github.com/Lightning-AI/lightning/pull/12106))
- Deprecated `pl.profiler.BaseProfiler` in favor of `pl.profiler.Profiler` ([#12150](https://github.com/Lightning-AI/lightning/pull/12150))
- Deprecated `BaseProfiler.profile_iterable` ([#12102](https://github.com/Lightning-AI/lightning/pull/12102))
- Deprecated `LoggerCollection` in favor of `trainer.loggers` ([#12147](https://github.com/Lightning-AI/lightning/pull/12147))
- Deprecated `PrecisionPlugin.on_{save,load}_checkpoint` in favor of `PrecisionPlugin.{state_dict,load_state_dict}` ([#11978](https://github.com/Lightning-AI/lightning/pull/11978))
- Deprecated `LightningDataModule.on_save/load_checkpoint` in favor of `state_dict/load_state_dict` ([#11893](https://github.com/Lightning-AI/lightning/pull/11893))
- Deprecated `Trainer.use_amp` in favor of `Trainer.amp_backend` ([#12312](https://github.com/Lightning-AI/lightning/pull/12312))
- Deprecated `LightingModule.use_amp` in favor of `Trainer.amp_backend` ([#12315](https://github.com/Lightning-AI/lightning/pull/12315))
- Deprecated specifying the process group backend through the environment variable `PL_TORCH_DISTRIBUTED_BACKEND` ([#11745](https://github.com/Lightning-AI/lightning/pull/11745))
- Deprecated `ParallelPlugin.torch_distributed_backend` in favor of `DDPStrategy.process_group_backend` property ([#11745](https://github.com/Lightning-AI/lightning/pull/11745))
- Deprecated `ModelCheckpoint.save_checkpoint` in favor of `Trainer.save_checkpoint` ([#12456](https://github.com/Lightning-AI/lightning/pull/12456))
- Deprecated `Trainer.devices` in favor of `Trainer.num_devices` and `Trainer.device_ids` ([#12151](https://github.com/Lightning-AI/lightning/pull/12151))
- Deprecated `Trainer.root_gpu` in favor of `Trainer.strategy.root_device.index` when GPU is used ([#12262](https://github.com/Lightning-AI/lightning/pull/12262))
- Deprecated `Trainer.num_gpus` in favor of `Trainer.num_devices` when GPU is used ([#12384](https://github.com/Lightning-AI/lightning/pull/12384))
- Deprecated `Trainer.ipus` in favor of `Trainer.num_devices` when IPU is used ([#12386](https://github.com/Lightning-AI/lightning/pull/12386))
- Deprecated `Trainer.num_processes` in favor of `Trainer.num_devices` ([#12388](https://github.com/Lightning-AI/lightning/pull/12388))
- Deprecated `Trainer.data_parallel_device_ids` in favor of `Trainer.device_ids` ([#12072](https://github.com/Lightning-AI/lightning/pull/12072))
- Deprecated returning state from `Callback.on_save_checkpoint` in favor of returning state in `Callback.state_dict` for checkpointing ([#11887](https://github.com/Lightning-AI/lightning/pull/11887))
- Deprecated passing only the callback state to `Callback.on_load_checkpoint(callback_state)` in favor of passing the callback state to `Callback.load_state_dict` and in 1.8, passing the entire checkpoint dictionary to `Callback.on_load_checkpoint(checkpoint)` ([#11887](https://github.com/Lightning-AI/lightning/pull/11887))
- Deprecated `Trainer.gpus` in favor of `Trainer.device_ids` or `Trainer.num_devices` ([#12436](https://github.com/Lightning-AI/lightning/pull/12436))
- Deprecated `Trainer.tpu_cores` in favor of `Trainer.num_devices` ([#12437](https://github.com/Lightning-AI/lightning/pull/12437))

### Removed

- Removed deprecated parameter `method` in `pl.utilities.model_helpers.is_overridden` ([#10507](https://github.com/Lightning-AI/lightning/pull/10507))
- Remove deprecated method `ClusterEnvironment.creates_children` ([#10339](https://github.com/Lightning-AI/lightning/pull/10339))
- Removed deprecated `TrainerModelHooksMixin.is_function_implemented` and `TrainerModelHooksMixin.has_arg` ([#10322](https://github.com/Lightning-AI/lightning/pull/10322))
- Removed deprecated `pl.utilities.device_dtype_mixin.DeviceDtypeModuleMixin` in favor of `pl.core.mixins.device_dtype_mixin.DeviceDtypeModuleMixin` ([#10442](https://github.com/Lightning-AI/lightning/pull/10442))
- Removed deprecated `LightningModule.loaded_optimizer_states_dict` property ([#10346](https://github.com/Lightning-AI/lightning/pull/10346))
- Removed deprecated `Trainer.fit(train_dataloader=)`, `Trainer.validate(val_dataloaders=)`, and `Trainer.test(test_dataloader=)` ([#10325](https://github.com/Lightning-AI/lightning/pull/10325))
- Removed deprecated `has_prepared_data`, `has_setup_fit`, `has_setup_validate`, `has_setup_test`, `has_setup_predict`, `has_teardown_fit`, `has_teardown_validate`, `has_teardown_test` and `has_teardown_predict` datamodule lifecycle properties  ([#10350](https://github.com/Lightning-AI/lightning/pull/10350))
- Removed deprecated `every_n_val_epochs` parameter of ModelCheckpoint ([#10366](https://github.com/Lightning-AI/lightning/pull/10366))
- Removed deprecated `import pl.profiler.profilers` in favor of `import pl.profiler` ([#10443](https://github.com/Lightning-AI/lightning/pull/10443))
- Removed deprecated property `configure_slurm_dpp` from accelerator connector ([#10370](https://github.com/Lightning-AI/lightning/pull/10370))
- Removed deprecated arguments `num_nodes` and `sync_batchnorm` from `DDPPlugin`, `DDPSpawnPlugin`, `DeepSpeedPlugin` ([#10357](https://github.com/Lightning-AI/lightning/pull/10357))
- Removed deprecated property `is_slurm_managing_tasks` from AcceleratorConnector ([#10353](https://github.com/Lightning-AI/lightning/pull/10353))
- Removed deprecated `LightningModule.log(tbptt_reduce_fx, tbptt_reduce_token, sync_dist_op)` ([#10423](https://github.com/Lightning-AI/lightning/pull/10423))
- Removed deprecated `Plugin.task_idx` ([#10441](https://github.com/Lightning-AI/lightning/pull/10441))
- Removed deprecated method `master_params` from PrecisionPlugin ([#10372](https://github.com/Lightning-AI/lightning/pull/10372))
- Removed the automatic detachment of "extras" returned from `training_step`. For example, `return {'loss': ..., 'foo': foo.detach()}` will now be necessary if `foo` has gradients which you do not want to store ([#10424](https://github.com/Lightning-AI/lightning/pull/10424))
- Removed deprecated passthrough methods and properties from `Accelerator` base class:
  * ([#10403](https://github.com/Lightning-AI/lightning/pull/10403))
  * ([#10448](https://github.com/Lightning-AI/lightning/pull/10448))
- Removed deprecated signature for `transfer_batch_to_device` hook. The new argument `dataloader_idx` is now required ([#10480](https://github.com/Lightning-AI/lightning/pull/10480))
- Removed deprecated `utilities.distributed.rank_zero_{warn/deprecation}` ([#10451](https://github.com/Lightning-AI/lightning/pull/10451))
- Removed deprecated `mode` argument from `ModelSummary` class ([#10449](https://github.com/Lightning-AI/lightning/pull/10449))
- Removed deprecated `Trainer.train_loop` property in favor of `Trainer.fit_loop` ([#10482](https://github.com/Lightning-AI/lightning/pull/10482))
- Removed deprecated `Trainer.train_loop` property in favor of `Trainer.fit_loop` ([#10482](https://github.com/Lightning-AI/lightning/pull/10482))
- Removed deprecated `disable_validation` property from Trainer ([#10450](https://github.com/Lightning-AI/lightning/pull/10450))
- Removed deprecated `CheckpointConnector.hpc_load` property in favor of `CheckpointConnector.restore` ([#10525](https://github.com/Lightning-AI/lightning/pull/10525))
- Removed deprecated `reload_dataloaders_every_epoch` from `Trainer` in favour of `reload_dataloaders_every_n_epochs` ([#10481](https://github.com/Lightning-AI/lightning/pull/10481))
- Removed the `precision_plugin` attribute from `Accelerator` in favor of its equivalent attribute `precision_plugin` in the `TrainingTypePlugin` ([#10570](https://github.com/Lightning-AI/lightning/pull/10570))
- Removed `DeepSpeedPlugin.{precision,amp_type,amp_level}` properties ([#10657](https://github.com/Lightning-AI/lightning/pull/10657))
- Removed patching of `on_before_batch_transfer`, `transfer_batch_to_device` and `on_after_batch_transfer` hooks in `LightningModule` ([#10603](https://github.com/Lightning-AI/lightning/pull/10603))
- Removed argument `return_result` from the `DDPSpawnPlugin.spawn()` method ([#10867](https://github.com/Lightning-AI/lightning/pull/10867))
- Removed the property `TrainingTypePlugin.results` and corresponding properties in subclasses ([#10034](https://github.com/Lightning-AI/lightning/pull/10034))
- Removed the `mp_queue` attribute from `DDPSpawnPlugin` and `TPUSpawnPlugin` ([#10034](https://github.com/Lightning-AI/lightning/pull/10034))
- Removed unnecessary `_move_optimizer_state` method overrides from `TPUSpawnPlugin` and `SingleTPUPlugin` ([#10849](https://github.com/Lightning-AI/lightning/pull/10849))
- Removed `should_rank_save_checkpoint` property from `TrainingTypePlugin` ([#11070](https://github.com/Lightning-AI/lightning/pull/11070))
- Removed `model_sharded_context` method from `Accelerator` ([#10886](https://github.com/Lightning-AI/lightning/pull/10886))
- Removed method `pre_dispatch` from the `PrecisionPlugin` ([#10887](https://github.com/Lightning-AI/lightning/pull/10887))
- Removed method `setup_optimizers_in_pre_dispatch` from the `strategies` and achieve the same logic in `setup` and `pre_dispatch` methods ([#10906](https://github.com/Lightning-AI/lightning/pull/10906))
- Removed methods `pre_dispatch`, `dispatch` and `post_dispatch` from the `Accelerator` ([#10885](https://github.com/Lightning-AI/lightning/pull/10885))
- Removed method `training_step`, `test_step`, `validation_step` and `predict_step` from the `Accelerator` ([#10890](https://github.com/Lightning-AI/lightning/pull/10890))
- Removed `TrainingTypePlugin.start_{training,evaluating,predicting}` hooks and the same in all subclasses ([#10989](https://github.com/Lightning-AI/lightning/pull/10989), [#10896](https://github.com/Lightning-AI/lightning/pull/10896))
- Removed `Accelerator.on_train_start` ([#10999](https://github.com/Lightning-AI/lightning/pull/10999))
- Removed support for Python 3.6 ([#11117](https://github.com/Lightning-AI/lightning/pull/11117))
- Removed `Strategy.init_optimizers` in favor of `Strategy.setup_optimizers` ([#11236](https://github.com/Lightning-AI/lightning/pull/11236))
- Removed `profile("training_step_and_backward")` in `Closure` class since we already profile calls `training_step` and `backward` ([#11222](https://github.com/Lightning-AI/lightning/pull/11222))
- Removed `Strategy.optimizer_zero_grad` ([#11246](https://github.com/Lightning-AI/lightning/pull/11246))
- Removed `Strategy.on_gpu` ([#11537](https://github.com/Lightning-AI/lightning/pull/11537))
- Removed `Strategy.on_tpu` property ([#11536](https://github.com/Lightning-AI/lightning/pull/11536))
- Removed the abstract property `LightningLoggerBase.experiment` ([#11603](https://github.com/Lightning-AI/lightning/pull/11603))
- Removed `FitLoop.current_epoch` getter and setter ([#11562](https://github.com/Lightning-AI/lightning/pull/11562))
- Removed access to `_short_id` in `NeptuneLogger` ([#11517](https://github.com/Lightning-AI/lightning/pull/11517))
- Removed `log_text` and `log_image` from the `LightningLoggerBase` API ([#11857](https://github.com/Lightning-AI/lightning/pull/11857))
- Removed calls to `profile("model_forward")` in favor of profiling `training_step` ([#12032](https://github.com/Lightning-AI/lightning/pull/12032))
- Removed `get_mp_spawn_kwargs` from `DDPSpawnStrategy` and `TPUSpawnStrategy` in favor of configuration in the `_SpawnLauncher` ([#11966](https://github.com/Lightning-AI/lightning/pull/11966))
- Removed `_aggregate_metrics`, `_reduce_agg_metrics`, and `_finalize_agg_metrics` from `LightningLoggerBase` ([#12053](https://github.com/Lightning-AI/lightning/pull/12053))
- Removed the `AcceleratorConnector.device_type` property ([#12081](https://github.com/Lightning-AI/lightning/pull/12081))
- Removed `AcceleratorConnector.num_nodes` ([#12107](https://github.com/Lightning-AI/lightning/pull/12107))
- Removed `AcceleratorConnector.has_ipu` property ([#12111](https://github.com/Lightning-AI/lightning/pull/12111))
- Removed `AcceleratorConnector.use_ipu` property ([#12110](https://github.com/Lightning-AI/lightning/pull/12110))
- Removed `AcceleratorConnector.has_tpu` property ([#12109](https://github.com/Lightning-AI/lightning/pull/12109))
- Removed `AcceleratorConnector.use_dp` property ([#12112](https://github.com/Lightning-AI/lightning/pull/12112))
- Removed `configure_sync_batchnorm` from `ParallelStrategy` and all other strategies that inherit from it ([#11754](https://github.com/Lightning-AI/lightning/pull/11754))
- Removed public attribute `sync_batchnorm` from strategies ([#11754](https://github.com/Lightning-AI/lightning/pull/11754))
- Removed `AcceleratorConnector.root_gpu` property ([#12262](https://github.com/Lightning-AI/lightning/pull/12262))
- Removed `AcceleratorConnector.tpu_id` property ([#12387](https://github.com/Lightning-AI/lightning/pull/12387))
- Removed `AcceleratorConnector.num_gpus` property ([#12384](https://github.com/Lightning-AI/lightning/pull/12384))
- Removed `AcceleratorConnector.num_ipus` property ([#12386](https://github.com/Lightning-AI/lightning/pull/12386))
- Removed `AcceleratorConnector.num_processes` property ([#12388](https://github.com/Lightning-AI/lightning/pull/12388))
- Removed `AcceleratorConnector.parallel_device_ids` property ([#12072](https://github.com/Lightning-AI/lightning/pull/12072))
- Removed `AcceleratorConnector.devices` property ([#12435](https://github.com/Lightning-AI/lightning/pull/12435))
- Removed `AcceleratorConnector.parallel_devices` property ([#12075](https://github.com/Lightning-AI/lightning/pull/12075))
- Removed `AcceleratorConnector.tpu_cores` property ([#12437](https://github.com/Lightning-AI/lightning/pull/12437))

### Fixed

- Fixed an issue where `ModelCheckpoint` could delete last checkpoint from the old directory when `dirpath` has changed during resumed training ([#12225](https://github.com/Lightning-AI/lightning/pull/12225))
- Fixed an issue where `ModelCheckpoint` could delete older checkpoints when `dirpath` has changed during resumed training ([#12045](https://github.com/Lightning-AI/lightning/pull/12045))
- Fixed an issue where `HorovodStrategy.teardown()` did not complete gracefully if an exception was thrown during callback setup [#11752](https://github.com/Lightning-AI/lightning/pull/11752)
- Fixed security vulnerabilities CVE-2020-1747 and CVE-2020-14343 caused by the `PyYAML` dependency ([#11099](https://github.com/Lightning-AI/lightning/pull/11099))
- Fixed security vulnerability "CWE-94: Improper Control of Generation of Code (Code Injection)" ([#12212](https://github.com/Lightning-AI/lightning/pull/12212))
- Fixed logging on `{test,validation}_epoch_end` with multiple dataloaders ([#11132](https://github.com/Lightning-AI/lightning/pull/11132))
- Reset the validation progress tracking state after sanity checking ([#11218](https://github.com/Lightning-AI/lightning/pull/11218))
- Fixed double evaluation bug with fault-tolerance enabled where the second call was completely skipped ([#11119](https://github.com/Lightning-AI/lightning/pull/11119))
- Fixed an issue with the `TPUSpawnPlugin` handling the `XLA_USE_BF16` environment variable incorrectly ([#10990](https://github.com/Lightning-AI/lightning/pull/10990))
- Fixed wrong typehint for `Trainer.lightning_optimizers` ([#11155](https://github.com/Lightning-AI/lightning/pull/11155))
- Fixed the lr-scheduler state not being dumped to checkpoint when using the deepspeed strategy ([#11307](https://github.com/Lightning-AI/lightning/pull/11307))
- Fixed bug that forced overriding `configure_optimizers` with the CLI ([#11672](https://github.com/Lightning-AI/lightning/pull/11672))
- Fixed type promotion when tensors of higher category than float are logged ([#11401](https://github.com/Lightning-AI/lightning/pull/11401))
- Fixed `SimpleProfiler` summary ([#11414](https://github.com/Lightning-AI/lightning/pull/11414))
- No longer set a `DistributedSampler` to the `poptorch.DataLoader` when IPUs are used ([#12114](https://github.com/Lightning-AI/lightning/pull/12114))
- Fixed bug where progress bar was not being disabled when not in rank zero during predict ([#11377](https://github.com/Lightning-AI/lightning/pull/11377))
- Fixed the mid-epoch warning call while resuming training ([#11556](https://github.com/Lightning-AI/lightning/pull/11556))
- Fixed `LightningModule.{un,}toggle_model` when only 1 optimizer is used ([#12088](https://github.com/Lightning-AI/lightning/pull/12088))
- Fixed an issue in `RichProgressbar` to display the metrics logged only on main progress bar ([#11690](https://github.com/Lightning-AI/lightning/pull/11690))
- Fixed `RichProgressBar` progress when refresh rate does not evenly divide the total counter ([#11668](https://github.com/Lightning-AI/lightning/pull/11668))
- Fixed `RichProgressBar` progress validation bar total when using multiple validation runs within a single training epoch ([#11668](https://github.com/Lightning-AI/lightning/pull/11668))
- Configure native Deepspeed schedulers with interval='step' ([#11788](https://github.com/Lightning-AI/lightning/pull/11788)), ([#12031](https://github.com/Lightning-AI/lightning/pull/12031))
- Update `RichProgressBarTheme` styles after detecting light theme on colab ([#10993](https://github.com/Lightning-AI/lightning/pull/10993))
- Fixed passing `_ddp_params_and_buffers_to_ignore` ([#11949](https://github.com/Lightning-AI/lightning/pull/11949))
- Fixed an `AttributeError` when calling `save_hyperparameters` and no parameters need saving ([#11827](https://github.com/Lightning-AI/lightning/pull/11827))
- Fixed environment variable priority for global rank determination ([#11406](https://github.com/Lightning-AI/lightning/pull/11406))
- Fixed an issue that caused the Trainer to produce identical results on subsequent runs without explicit re-seeding ([#11870](https://github.com/Lightning-AI/lightning/pull/11870))
- Fixed an issue that caused the Tuner to affect the random state ([#11870](https://github.com/Lightning-AI/lightning/pull/11870))
- Fixed to avoid common hook warning if no hook is overridden ([#12131](https://github.com/Lightning-AI/lightning/pull/12131))
- Fixed deepspeed keeping old sub-folders in same ckpt path ([#12194](https://github.com/Lightning-AI/lightning/pull/12194))
- Fixed returning logged metrics instead of callback metrics during evaluation ([#12224](https://github.com/Lightning-AI/lightning/pull/12224))
- Fixed the case where `logger=None` is passed to the Trainer ([#12249](https://github.com/Lightning-AI/lightning/pull/12249))
- Fixed bug where the global step tracked by `ModelCheckpoint` was still set even if no checkpoint was saved ([#12418](https://github.com/Lightning-AI/lightning/pull/12418))
- Fixed bug where `ModelCheckpoint` was overriding the `epoch` and `step` logged values ([#12418](https://github.com/Lightning-AI/lightning/pull/12418))
- Fixed bug where monitoring the default `epoch` and `step` values with `ModelCheckpoint` would fail ([#12418](https://github.com/Lightning-AI/lightning/pull/12418))
- Fixed initializing optimizers unnecessarily in `DDPFullyShardedStrategy` ([#12267](https://github.com/Lightning-AI/lightning/pull/12267))
- Fixed check for horovod module ([#12377](https://github.com/Lightning-AI/lightning/pull/12377))
- Fixed logging to loggers with multiple eval dataloaders ([#12454](https://github.com/Lightning-AI/lightning/pull/12454))
- Fixed an issue with resuming from a checkpoint trained with QAT ([#11346](https://github.com/Lightning-AI/lightning/pull/11346))


## [1.5.10] - 2022-02-08

### Fixed

- Fixed an issue to avoid validation loop run on restart ([#11552](https://github.com/Lightning-AI/lightning/pull/11552))
- The `RichProgressBar` now correctly shows the `on_epoch` logged values on train epoch end ([#11689](https://github.com/Lightning-AI/lightning/pull/11689))
- Fixed an issue to make the `step` argument in `WandbLogger.log_image` work ([#11716](https://github.com/Lightning-AI/lightning/pull/11716))
- Fixed `restore_optimizers` for mapping states ([#11757](https://github.com/Lightning-AI/lightning/pull/11757))
- With `DPStrategy`, the batch is not explicitly moved to the device ([#11780](https://github.com/Lightning-AI/lightning/pull/11780))
- Fixed an issue to avoid val bar disappear after `trainer.validate()` ([#11700](https://github.com/Lightning-AI/lightning/pull/11700))
- Fixed supporting remote filesystems with `Trainer.weights_save_path` for fault-tolerant training ([#11776](https://github.com/Lightning-AI/lightning/pull/11776))
- Fixed check for available modules ([#11526](https://github.com/Lightning-AI/lightning/pull/11526))
- Fixed bug where the path for "last" checkpoints was not getting saved correctly which caused newer runs to not remove the previous "last" checkpoint ([#11481](https://github.com/Lightning-AI/lightning/pull/11481))
- Fixed bug where the path for best checkpoints was not getting saved correctly when no metric was monitored which caused newer runs to not use the best checkpoint ([#11481](https://github.com/Lightning-AI/lightning/pull/11481))


## [1.5.9] - 2022-01-20

### Fixed

- Pinned sphinx-autodoc-typehints with <v1.15 ([#11400](https://github.com/Lightning-AI/lightning/pull/11400))
- Skipped testing with PyTorch 1.7 and Python 3.9 on Ubuntu ([#11217](https://github.com/Lightning-AI/lightning/pull/11217))
- Fixed type promotion when tensors of higher category than float are logged ([#11401](https://github.com/Lightning-AI/lightning/pull/11401))
- Fixed the format of the configuration saved automatically by the CLI's `SaveConfigCallback` ([#11532](https://github.com/Lightning-AI/lightning/pull/11532))

### Changed
- Changed `LSFEnvironment` to use `LSB_DJOB_RANKFILE` environment variable instead of `LSB_HOSTS` for determining node rank and main address ([#10825](https://github.com/Lightning-AI/lightning/pull/10825))
- Disabled sampler replacement when using `IterableDataset` ([#11507](https://github.com/Lightning-AI/lightning/pull/11507))


## [1.5.8] - 2022-01-05

### Fixed

- Fixed `LightningCLI` race condition while saving the config ([#11199](https://github.com/Lightning-AI/lightning/pull/11199))
- Fixed the default value used with `log(reduce_fx=min|max)` ([#11310](https://github.com/Lightning-AI/lightning/pull/11310))
- Fixed data fetcher selection ([#11294](https://github.com/Lightning-AI/lightning/pull/11294))
- Fixed a race condition that could result in incorrect (zero) values being observed in prediction writer callbacks ([#11288](https://github.com/Lightning-AI/lightning/pull/11288))
- Fixed dataloaders not getting reloaded the correct amount of times when setting `reload_dataloaders_every_n_epochs` and `check_val_every_n_epoch` ([#10948](https://github.com/Lightning-AI/lightning/pull/10948))
- Fixed deepspeed strategy not restoring the lr-scheduler states when lr-scheduler(s) are configured through `LightningModule.configure_optimizer` ([#11322](https://github.com/Lightning-AI/lightning/pull/11322))


## [1.5.7] - 2021-12-21

### Fixed

- Fixed `NeptuneLogger` when using DDP ([#11030](https://github.com/Lightning-AI/lightning/pull/11030))
- Fixed a bug to disable logging hyperparameters in logger if there are no hparams ([#11105](https://github.com/Lightning-AI/lightning/pull/11105))
- Avoid the deprecated `onnx.export(example_outputs=...)` in torch 1.10 ([#11116](https://github.com/Lightning-AI/lightning/pull/11116))
- Fixed an issue when torch-scripting a `LightningModule` after training with `Trainer(sync_batchnorm=True)` ([#11078](https://github.com/Lightning-AI/lightning/pull/11078))
- Fixed an `AttributeError` occurring when using a `CombinedLoader` (multiple dataloaders) for prediction ([#11111](https://github.com/Lightning-AI/lightning/pull/11111))
- Fixed bug where `Trainer(track_grad_norm=..., logger=False)` would fail ([#11114](https://github.com/Lightning-AI/lightning/pull/11114))
- Fixed an incorrect warning being produced by the model summary when using `bf16` precision on CPU ([#11161](https://github.com/Lightning-AI/lightning/pull/11161))

### Changed

- DeepSpeed does not require lightning module zero 3 partitioning ([#10655](https://github.com/Lightning-AI/lightning/pull/10655))
- The `ModelCheckpoint` callback now saves and restores attributes `best_k_models`, `kth_best_model_path`, `kth_value`, and `last_model_path` ([#10995](https://github.com/Lightning-AI/lightning/pull/10995))


## [1.5.6] - 2021-12-15

### Fixed

- Fixed a bug where the DeepSpeedPlugin arguments `cpu_checkpointing` and `contiguous_memory_optimization` were not being forwarded to deepspeed correctly ([#10874](https://github.com/Lightning-AI/lightning/pull/10874))
- Fixed an issue with `NeptuneLogger` causing checkpoints to be uploaded with a duplicated file extension ([#11015](https://github.com/Lightning-AI/lightning/pull/11015))
- Fixed support for logging within callbacks returned from `LightningModule` ([#10991](https://github.com/Lightning-AI/lightning/pull/10991))
- Fixed running sanity check with `RichProgressBar` ([#10913](https://github.com/Lightning-AI/lightning/pull/10913))
- Fixed support for `CombinedLoader` while checking for warning raised with eval dataloaders ([#10994](https://github.com/Lightning-AI/lightning/pull/10994))
- The TQDM progress bar now correctly shows the `on_epoch` logged values on train epoch end ([#11069](https://github.com/Lightning-AI/lightning/pull/11069))
- Fixed bug where the TQDM updated the training progress bar during `trainer.validate` ([#11069](https://github.com/Lightning-AI/lightning/pull/11069))


## [1.5.5] - 2021-12-07

### Fixed

- Disabled batch_size extraction for torchmetric instances because they accumulate the metrics internally ([#10815](https://github.com/Lightning-AI/lightning/pull/10815))
- Fixed an issue with `SignalConnector` not restoring the default signal handlers on teardown when running on SLURM or with fault-tolerant training enabled ([#10611](https://github.com/Lightning-AI/lightning/pull/10611))
- Fixed `SignalConnector._has_already_handler` check for callable type ([#10483](https://github.com/Lightning-AI/lightning/pull/10483))
- Fixed an issue to return the results for each dataloader separately instead of duplicating them for each ([#10810](https://github.com/Lightning-AI/lightning/pull/10810))
- Improved exception message if `rich` version is less than `10.2.2` ([#10839](https://github.com/Lightning-AI/lightning/pull/10839))
- Fixed uploading best model checkpoint in NeptuneLogger ([#10369](https://github.com/Lightning-AI/lightning/pull/10369))
- Fixed early schedule reset logic in PyTorch profiler that was causing data leak ([#10837](https://github.com/Lightning-AI/lightning/pull/10837))
- Fixed a bug that caused incorrect batch indices to be passed to the `BasePredictionWriter` hooks when using a dataloader with `num_workers > 0` ([#10870](https://github.com/Lightning-AI/lightning/pull/10870))
- Fixed an issue with item assignment on the logger on rank > 0 for those who support it ([#10917](https://github.com/Lightning-AI/lightning/pull/10917))
- Fixed importing `torch_xla.debug` for `torch-xla<1.8` ([#10836](https://github.com/Lightning-AI/lightning/pull/10836))
- Fixed an issue with `DDPSpawnPlugin` and related plugins leaving a temporary checkpoint behind ([#10934](https://github.com/Lightning-AI/lightning/pull/10934))
- Fixed a `TypeError` occurring in the `SingalConnector.teardown()` method ([#10961](https://github.com/Lightning-AI/lightning/pull/10961))


## [1.5.4] - 2021-11-30

### Fixed

- Fixed support for `--key.help=class` with the `LightningCLI` ([#10767](https://github.com/Lightning-AI/lightning/pull/10767))
- Fixed `_compare_version` for python packages ([#10762](https://github.com/Lightning-AI/lightning/pull/10762))
- Fixed TensorBoardLogger `SummaryWriter` not close before spawning the processes ([#10777](https://github.com/Lightning-AI/lightning/pull/10777))
- Fixed a consolidation error in Lite when attempting to save the state dict of a sharded optimizer ([#10746](https://github.com/Lightning-AI/lightning/pull/10746))
- Fixed the default logging level for batch hooks associated with training from `on_step=False, on_epoch=True` to `on_step=True, on_epoch=False` ([#10756](https://github.com/Lightning-AI/lightning/pull/10756))

### Removed

- Removed PyTorch 1.6 support ([#10367](https://github.com/Lightning-AI/lightning/pull/10367), [#10738](https://github.com/Lightning-AI/lightning/pull/10738))


## [1.5.3] - 2021-11-24

### Fixed

- Fixed `ShardedTensor` state dict hook registration to check if torch distributed is available ([#10621](https://github.com/Lightning-AI/lightning/pull/10621))
- Fixed an issue with `self.log` not respecting a tensor's `dtype` when applying computations ([#10076](https://github.com/Lightning-AI/lightning/pull/10076))
- Fixed LigtningLite `_wrap_init` popping unexisting keys from DataLoader signature parameters ([#10613](https://github.com/Lightning-AI/lightning/pull/10613))
- Fixed signals being registered within threads ([#10610](https://github.com/Lightning-AI/lightning/pull/10610))
- Fixed an issue that caused Lightning to extract the batch size even though it was set by the user in `LightningModule.log` ([#10408](https://github.com/Lightning-AI/lightning/pull/10408))
- Fixed `Trainer(move_metrics_to_cpu=True)` not moving the evaluation logged results to CPU ([#10631](https://github.com/Lightning-AI/lightning/pull/10631))
- Fixed the `{validation,test}_step` outputs getting moved to CPU with `Trainer(move_metrics_to_cpu=True)` ([#10631](https://github.com/Lightning-AI/lightning/pull/10631))
- Fixed an issue with collecting logged test results with multiple dataloaders ([#10522](https://github.com/Lightning-AI/lightning/pull/10522))


## [1.5.2] - 2021-11-16

### Fixed

- Fixed `CombinedLoader` and `max_size_cycle` didn't receive a `DistributedSampler` ([#10374](https://github.com/Lightning-AI/lightning/pull/10374))
- Fixed an issue where class or init-only variables of dataclasses were passed to the dataclass constructor in `utilities.apply_to_collection` ([#9702](https://github.com/Lightning-AI/lightning/pull/9702))
- Fixed `isinstance` not working with `init_meta_context`, materialized model not being moved to the device ([#10493](https://github.com/Lightning-AI/lightning/pull/10493))
- Fixed an issue that prevented the Trainer to shutdown workers when execution is interrupted due to failure([#10463](https://github.com/Lightning-AI/lightning/pull/10463))
- Squeeze the early stopping monitor to remove empty tensor dimensions ([#10461](https://github.com/Lightning-AI/lightning/pull/10461))
- Fixed sampler replacement logic with `overfit_batches` to only replace the sample when `SequentialSampler` is not used ([#10486](https://github.com/Lightning-AI/lightning/pull/10486))
- Fixed scripting causing false positive deprecation warnings ([#10470](https://github.com/Lightning-AI/lightning/pull/10470), [#10555](https://github.com/Lightning-AI/lightning/pull/10555))
- Do not fail if batch size could not be inferred for logging when using DeepSpeed ([#10438](https://github.com/Lightning-AI/lightning/pull/10438))
- Fixed propagation of device and dtype information to submodules of LightningLite when they inherit from `DeviceDtypeModuleMixin` ([#10559](https://github.com/Lightning-AI/lightning/pull/10559))


## [1.5.1] - 2021-11-09

### Fixed

- Fixed `apply_to_collection(defaultdict)` ([#10316](https://github.com/Lightning-AI/lightning/pull/10316))
- Fixed failure when `DataLoader(batch_size=None)` is passed ([#10345](https://github.com/Lightning-AI/lightning/pull/10345))
- Fixed interception of `__init__` arguments for sub-classed DataLoader re-instantiation in Lite ([#10334](https://github.com/Lightning-AI/lightning/pull/10334))
- Fixed issue with pickling `CSVLogger` after a call to `CSVLogger.save` ([#10388](https://github.com/Lightning-AI/lightning/pull/10388))
- Fixed an import error being caused by `PostLocalSGD` when `torch.distributed` not available ([#10359](https://github.com/Lightning-AI/lightning/pull/10359))
- Fixed the logging with `on_step=True` in epoch-level hooks causing unintended side-effects. Logging with `on_step=True` in epoch-level hooks will now correctly raise an error ([#10409](https://github.com/Lightning-AI/lightning/pull/10409))
- Fixed deadlocks for distributed training with `RichProgressBar` ([#10428](https://github.com/Lightning-AI/lightning/pull/10428))
- Fixed an issue where the model wrapper in Lite converted non-floating point tensors to float ([#10429](https://github.com/Lightning-AI/lightning/pull/10429))
- Fixed an issue with inferring the dataset type in fault-tolerant training ([#10432](https://github.com/Lightning-AI/lightning/pull/10432))
- Fixed dataloader workers with `persistent_workers` being deleted on every iteration ([#10434](https://github.com/Lightning-AI/lightning/pull/10434))


## [1.5.0] - 2021-11-02

### Added

- Added support for monitoring the learning rate without schedulers in `LearningRateMonitor` ([#9786](https://github.com/Lightning-AI/lightning/pull/9786))
- Added registration of `ShardedTensor` state dict hooks in `LightningModule.__init__` if the PyTorch version supports `ShardedTensor` ([#8944](https://github.com/Lightning-AI/lightning/pull/8944))
- Added error handling including calling of `on_keyboard_interrupt()` and `on_exception()` for all entrypoints (fit, validate, test, predict) ([#8819](https://github.com/Lightning-AI/lightning/pull/8819))
- Added a flavor of `training_step` that takes `dataloader_iter` as an argument ([#8807](https://github.com/Lightning-AI/lightning/pull/8807))
- Added a `state_key` property to the `Callback` base class ([#6886](https://github.com/Lightning-AI/lightning/pull/6886))
- Added progress tracking to loops:
    * Integrated `TrainingEpochLoop.total_batch_idx` ([#8598](https://github.com/Lightning-AI/lightning/pull/8598))
    * Added `BatchProgress` and integrated `TrainingEpochLoop.is_last_batch` ([#9657](https://github.com/Lightning-AI/lightning/pull/9657))
    * Avoid optional `Tracker` attributes ([#9320](https://github.com/Lightning-AI/lightning/pull/9320))
    * Reset `current` progress counters when restarting an epoch loop that had already finished ([#9371](https://github.com/Lightning-AI/lightning/pull/9371))
    * Call `reset_on_restart` in the loop's `reset` hook instead of when loading a checkpoint ([#9561](https://github.com/Lightning-AI/lightning/pull/9561))
    * Use `completed` over `processed` in `reset_on_restart` ([#9656](https://github.com/Lightning-AI/lightning/pull/9656))
    * Renamed `reset_on_epoch` to `reset_on_run` ([#9658](https://github.com/Lightning-AI/lightning/pull/9658))
- Added `batch_size` and `rank_zero_only` arguments for `log_dict` to match `log` ([#8628](https://github.com/Lightning-AI/lightning/pull/8628))
- Added a check for unique GPU ids ([#8666](https://github.com/Lightning-AI/lightning/pull/8666))
- Added `ResultCollection` state_dict to the Loop `state_dict` and added support for distributed reload ([#8641](https://github.com/Lightning-AI/lightning/pull/8641))
- Added DeepSpeed collate checkpoint utility function ([#8701](https://github.com/Lightning-AI/lightning/pull/8701))
- Added a `handles_accumulate_grad_batches` property to the training type plugins ([#8856](https://github.com/Lightning-AI/lightning/pull/8856))
- Added a warning to `WandbLogger` when reusing a wandb run ([#8714](https://github.com/Lightning-AI/lightning/pull/8714))
- Added `log_graph` argument for `watch` method of `WandbLogger` ([#8662](https://github.com/Lightning-AI/lightning/pull/8662))
- `LightningCLI` additions:
  * Added `LightningCLI(run=False|True)` to choose whether to run a `Trainer` subcommand ([#8751](https://github.com/Lightning-AI/lightning/pull/8751))
  * Added support to call any trainer function from the `LightningCLI` via subcommands ([#7508](https://github.com/Lightning-AI/lightning/pull/7508))
  * Allow easy trainer re-instantiation ([#7508](https://github.com/Lightning-AI/lightning/pull/9241))
  * Automatically register all optimizers and learning rate schedulers ([#9565](https://github.com/Lightning-AI/lightning/pull/9565))
  * Allow registering custom optimizers and learning rate schedulers without subclassing the CLI ([#9565](https://github.com/Lightning-AI/lightning/pull/9565))
  * Support shorthand notation to instantiate optimizers and learning rate schedulers ([#9565](https://github.com/Lightning-AI/lightning/pull/9565))
  * Support passing lists of callbacks via command line ([#8815](https://github.com/Lightning-AI/lightning/pull/8815))
  * Support shorthand notation to instantiate models ([#9588](https://github.com/Lightning-AI/lightning/pull/9588))
  * Support shorthand notation to instantiate datamodules ([#10011](https://github.com/Lightning-AI/lightning/pull/10011))
  * Added `multifile` option to `LightningCLI` to enable/disable config saving to preserve multiple files structure ([#9073](https://github.com/Lightning-AI/lightning/pull/9073))
- Fault-tolerant training:
    * Added `FastForwardSampler` and `CaptureIterableDataset` injection to data loading utilities ([#8366](https://github.com/Lightning-AI/lightning/pull/8366))
    * Added `DataFetcher` to control fetching flow ([#8890](https://github.com/Lightning-AI/lightning/pull/8890))
    * Added `SharedCycleIteratorState` to prevent infinite loop ([#8889](https://github.com/Lightning-AI/lightning/pull/8889))
    * Added `CaptureMapDataset` for state management in map-style datasets ([#8891](https://github.com/Lightning-AI/lightning/pull/8891))
    * Added Fault Tolerant Training to `DataFetcher` ([#8891](https://github.com/Lightning-AI/lightning/pull/8891))
    * Replaced old prefetch iterator with new `DataFetcher` in training loop ([#8953](https://github.com/Lightning-AI/lightning/pull/8953))
    * Added partial support for global random state fault-tolerance in map-style datasets ([#8950](https://github.com/Lightning-AI/lightning/pull/8950))
    * Converted state to tuple explicitly when setting Python random state ([#9401](https://github.com/Lightning-AI/lightning/pull/9401))
    * Added support for restarting an optimizer loop (multiple optimizers) ([#9537](https://github.com/Lightning-AI/lightning/pull/9537))
    * Added support for restarting within Evaluation Loop ([#9563](https://github.com/Lightning-AI/lightning/pull/9563))
    * Added mechanism to detect that a signal has been sent so the Trainer can gracefully exit ([#9566](https://github.com/Lightning-AI/lightning/pull/9566))
    * Added support for skipping ahead to validation during the auto-restart of fitting ([#9681](https://github.com/Lightning-AI/lightning/pull/9681))
    * Added support for auto-restart if a fault-tolerant checkpoint is available ([#9722](https://github.com/Lightning-AI/lightning/pull/9722))
- Checkpoint saving and loading extensibility:
  * Added `CheckpointIO` plugin to expose checkpoint IO from training type plugin ([#8743](https://github.com/Lightning-AI/lightning/pull/8743))
  * Refactored `CheckpointConnector` to offload validation logic to the `CheckpointIO` plugin ([#9045](https://github.com/Lightning-AI/lightning/pull/9045))
  * Added `remove_checkpoint` to `CheckpointIO` plugin by moving the responsibility out of the `ModelCheckpoint` callback ([#9373](https://github.com/Lightning-AI/lightning/pull/9373))
  * Added `XLACheckpointIO` plugin ([#9972](https://github.com/Lightning-AI/lightning/pull/9972))
- Loop customization:
    * Added `Closure` and `AbstractClosure` classes ([#8642](https://github.com/Lightning-AI/lightning/pull/8642))
    * Refactored `TrainingBatchLoop` and extracted `OptimizerLoop`, splitting off automatic optimization into its own loop ([#9191](https://github.com/Lightning-AI/lightning/pull/9191))
    * Removed `TrainingBatchLoop.backward()`; manual optimization now calls directly into `Accelerator.backward()` and automatic optimization handles backward in new `OptimizerLoop` ([#9265](https://github.com/Lightning-AI/lightning/pull/9265))
    * Extracted `ManualOptimization` logic from `TrainingBatchLoop` into its own separate loop class ([#9266](https://github.com/Lightning-AI/lightning/pull/9266))
    * Added `OutputResult` and `ManualResult` classes ([#9437](https://github.com/Lightning-AI/lightning/pull/9437), [#9424](https://github.com/Lightning-AI/lightning/pull/9424))
    * Marked `OptimizerLoop.backward` as protected ([#9514](https://github.com/Lightning-AI/lightning/pull/9514))
    * Marked `FitLoop.should_accumulate` as protected ([#9515](https://github.com/Lightning-AI/lightning/pull/9515))
    * Marked several methods in `PredictionLoop` as protected: `on_predict_start`, `on_predict_epoch_end`, `on_predict_end`, `on_predict_model_eval` ([#9516](https://github.com/Lightning-AI/lightning/pull/9516))
    * Marked several methods in `EvaluationLoop` as protected: `get_max_batches`, `on_evaluation_model_eval`, `on_evaluation_model_train`, `on_evaluation_start`, `on_evaluation_epoch_start`, `on_evaluation_epoch_end`, `on_evaluation_end`, `reload_evaluation_dataloaders` ([#9516](https://github.com/Lightning-AI/lightning/pull/9516))
    * Marked several methods in `EvaluationEpochLoop` as protected: `on_evaluation_batch_start`, `evaluation_step`, `evaluation_step_end` ([#9516](https://github.com/Lightning-AI/lightning/pull/9516))
    * Added `yielding_training_step` example ([#9983](https://github.com/Lightning-AI/lightning/pull/9983))
- Added support for saving and loading state of multiple callbacks of the same type ([#7187](https://github.com/Lightning-AI/lightning/pull/7187))
- Added DeepSpeed Stage 1 support ([#8974](https://github.com/Lightning-AI/lightning/pull/8974))
- Added `Python dataclass` support for `LightningDataModule` ([#8272](https://github.com/Lightning-AI/lightning/pull/8272))
- Added sanitization of tensors when they get logged as hyperparameters in `TensorBoardLogger` ([#9031](https://github.com/Lightning-AI/lightning/pull/9031))
- Added `InterBatchParallelDataFetcher` ([#9020](https://github.com/Lightning-AI/lightning/pull/9020))
- Added `DataLoaderIterDataFetcher` ([#9020](https://github.com/Lightning-AI/lightning/pull/9020))
- Added `DataFetcher` within `Fit / Evaluation` Loop  ([#9047](https://github.com/Lightning-AI/lightning/pull/9047))
- Added a friendly error message when DDP attempts to spawn new distributed processes with rank > 0 ([#9005](https://github.com/Lightning-AI/lightning/pull/9005))
- Added Rich integration:
    * Added Rich progress bar ([#8929](https://github.com/Lightning-AI/lightning/pull/8929), [#9559](https://github.com/Lightning-AI/lightning/pull/9559))
    * Added Support for iterable datasets ([#9734](https://github.com/Lightning-AI/lightning/pull/9734))
    * Added `RichModelSummary` callback ([#9546](https://github.com/Lightning-AI/lightning/pull/9546))
    * Added `configure_columns` method to `RichProgressBar` ([#10288](https://github.com/Lightning-AI/lightning/pull/10288))
    * Added `leave` argument to `RichProgressBar` ([#10301](https://github.com/Lightning-AI/lightning/pull/10301))
- Added input validation logic for precision ([#9080](https://github.com/Lightning-AI/lightning/pull/9080))
- Added support for CPU AMP autocast ([#9084](https://github.com/Lightning-AI/lightning/pull/9084))
- Added `on_exception` callback hook ([#9183](https://github.com/Lightning-AI/lightning/pull/9183))
- Added a warning to DeepSpeed when inferring batch size ([#9221](https://github.com/Lightning-AI/lightning/pull/9221))
- Added `ModelSummary` callback ([#9344](https://github.com/Lightning-AI/lightning/pull/9344))
- Added `log_images`, `log_text` and `log_table` to `WandbLogger` ([#9545](https://github.com/Lightning-AI/lightning/pull/9545))
- Added `PL_RECONCILE_PROCESS` environment variable to enable process reconciliation regardless of cluster environment settings ([#9389](https://github.com/Lightning-AI/lightning/pull/9389))
- Added `get_device_stats` to the Accelerator interface and added its implementation for GPU and TPU ([#9586](https://github.com/Lightning-AI/lightning/pull/9586))
- Added a warning when an unknown key is encountered in the optimizer configuration, and when `OneCycleLR` is used with `"interval": "epoch"` ([#9666](https://github.com/Lightning-AI/lightning/pull/9666))
- Added `DeviceStatsMonitor` callback ([#9712](https://github.com/Lightning-AI/lightning/pull/9712))
- Added `enable_progress_bar` to the Trainer constructor ([#9664](https://github.com/Lightning-AI/lightning/pull/9664))
- Added `pl_legacy_patch` load utility for loading old checkpoints that have pickled legacy Lightning attributes ([#9166](https://github.com/Lightning-AI/lightning/pull/9166))
- Added support for `torch.use_deterministic_algorithms` ([#9121](https://github.com/Lightning-AI/lightning/pull/9121))
- Added automatic parameters tying for TPUs ([#9525](https://github.com/Lightning-AI/lightning/pull/9525))
- Added support for `torch.autograd.set_detect_anomaly` through `Trainer` constructor argument `detect_anomaly` ([#9848](https://github.com/Lightning-AI/lightning/pull/9848))
- Added `enable_model_summary` flag to Trainer ([#9699](https://github.com/Lightning-AI/lightning/pull/9699))
- Added `strategy` argument to Trainer ([#8597](https://github.com/Lightning-AI/lightning/pull/8597))
- Added `init_meta_context`, `materialize_module` utilities ([#9920](https://github.com/Lightning-AI/lightning/pull/9920))
- Added `TPUPrecisionPlugin` ([#10020](https://github.com/Lightning-AI/lightning/pull/#10020))
- Added `torch.bfloat16` support:
  * Added bfloat16 support for Lightning Trainer ([#9049](https://github.com/Lightning-AI/lightning/pull/9049))
  * Renamed `TPUHalfPrecisionPlugin` to `TPUBf16PrecisionPlugin` ([#10026](https://github.com/Lightning-AI/lightning/pull/10026))
  * Default to `precision=bf16` on CPU when `precision=16` is passed ([#10033](https://github.com/Lightning-AI/lightning/pull/10033))
  * Added support for `torch.autocast` ([#10053](https://github.com/Lightning-AI/lightning/pull/10053))
- Added `kfold` example for loop customization ([#9965](https://github.com/Lightning-AI/lightning/pull/9965))
- LightningLite:
    * Added `PrecisionPlugin.forward_context`, making it the default implementation for all `{train,val,test,predict}_step_context()` methods ([#9988](https://github.com/Lightning-AI/lightning/pull/9988))
    * Added `DDPSpawnPlugin.spawn()` for spawning new processes of a given function ([#10018](https://github.com/Lightning-AI/lightning/pull/10018), [#10022](https://github.com/Lightning-AI/lightning/pull/10022))
    * Added `TrainingTypePlugin.{_setup_model, _setup_optimizer}` methods ([#9994](https://github.com/Lightning-AI/lightning/pull/9994), [#10064](https://github.com/Lightning-AI/lightning/pull/10064))
    * Implemented `DataParallelPlugin._setup_model` ([#10010](https://github.com/Lightning-AI/lightning/pull/10010))
    * Implemented `DeepSpeedPlugin._setup_model_and_optimizers` ([#10009](https://github.com/Lightning-AI/lightning/pull/10009), [#10064](https://github.com/Lightning-AI/lightning/pull/10064))
    * Implemented `{DDPShardedPlugin,DDPShardedSpawnPlugin}._setup_model_and_optimizers` ([#10028](https://github.com/Lightning-AI/lightning/pull/10028), [#10064](https://github.com/Lightning-AI/lightning/pull/10064))
    * Added optional `model` argument to the `optimizer_step` methods in accelerators and plugins ([#10023](https://github.com/Lightning-AI/lightning/pull/10023))
    * Updated precision attributes in `DeepSpeedPlugin` ([#10164](https://github.com/Lightning-AI/lightning/pull/10164))
    * Added the ability to return a result from rank 0 in `DDPSpawnPlugin.spawn` ([#10162](https://github.com/Lightning-AI/lightning/pull/10162))
    * Added `pl.lite` package ([#10175](https://github.com/Lightning-AI/lightning/pull/10175))
    * Added `LightningLite` documentation ([#10043](https://github.com/Lightning-AI/lightning/pull/10043))
    * Added `LightningLite` examples ([#9987](https://github.com/Lightning-AI/lightning/pull/9987))
    * Make the `_LiteDataLoader` an iterator and add supports for custom dataloader ([#10279](https://github.com/Lightning-AI/lightning/pull/10279))
- Added `use_omegaconf` argument to `save_hparams_to_yaml` plugin ([#9170](https://github.com/Lightning-AI/lightning/pull/9170))
- Added `ckpt_path` argument for `Trainer.fit()` ([#10061](https://github.com/Lightning-AI/lightning/pull/10061))
- Added `auto_device_count` method to `Accelerators` ([#10222](https://github.com/Lightning-AI/lightning/pull/10222))
- Added support for `devices="auto"` ([#10264](https://github.com/Lightning-AI/lightning/pull/10264))
- Added a `filename` argument in `ModelCheckpoint.format_checkpoint_name` ([#9818](https://github.com/Lightning-AI/lightning/pull/9818))
- Added support for empty `gpus` list to run on CPU ([#10246](https://github.com/Lightning-AI/lightning/pull/10246))
- Added a warning if multiple batch sizes are found from ambiguous batch ([#10247](https://github.com/Lightning-AI/lightning/pull/10247))

### Changed

- Trainer now raises a `MisconfigurationException` when its methods are called with `ckpt_path="best"` but a checkpoint callback isn't configured ([#9841](https://github.com/Lightning-AI/lightning/pull/9841))
- Setting `Trainer(accelerator="ddp_cpu")` now does not spawn a subprocess if `num_processes` is kept `1` along with `num_nodes > 1` ([#9603](https://github.com/Lightning-AI/lightning/pull/9603))
- Module imports are now catching `ModuleNotFoundError` instead of `ImportError` ([#9867](https://github.com/Lightning-AI/lightning/pull/9867))
- `pl.loggers.neptune.NeptuneLogger` is now consistent with the new [neptune-client](https://github.com/neptune-ai/neptune-client) API; the old [neptune-client](https://github.com/neptune-ai/neptune-client) API is supported by `NeptuneClient` from the [neptune-contrib](https://github.com/neptune-ai/neptune-contrib) repo ([#6867](https://github.com/Lightning-AI/lightning/pull/6867))
- Parsing of `enums` type hyperparameters to be saved in the `haprams.yaml` file by TensorBoard and CSV loggers has been fixed and made in line with how OmegaConf parses it ([#9170](https://github.com/Lightning-AI/lightning/pull/9170))
- Parsing of the `gpus` Trainer argument has changed: `gpus="n"` (str) no longer selects the GPU index n and instead selects the first n devices ([#8770](https://github.com/Lightning-AI/lightning/pull/8770))
- `iteration_count` and other index attributes in the loops has been replaced with progress dataclasses ([#8477](https://github.com/Lightning-AI/lightning/pull/8477))
- The `trainer.lightning_module` reference is now properly set at the very beginning of a run ([#8536](https://github.com/Lightning-AI/lightning/pull/8536))
- The model weights now get loaded in all cases when the checkpoint path gets provided in validate/test/predict, regardless of whether the model instance is provided or not ([#8352](https://github.com/Lightning-AI/lightning/pull/8352))
- The `Trainer` functions `reset_{train,val,test,predict}_dataloader`, `reset_train_val_dataloaders`, and `request_dataloader` `model` argument is now optional ([#8536](https://github.com/Lightning-AI/lightning/pull/8536))
- Saved checkpoints will no longer use the type of a `Callback` as the key to avoid issues with unpickling ([#6886](https://github.com/Lightning-AI/lightning/pull/6886))
- Improved string conversion for `ResultCollection` ([#8622](https://github.com/Lightning-AI/lightning/pull/8622))
- `LightningCLI` changes:
    * `LightningCLI.init_parser` now returns the parser instance ([#8721](https://github.com/Lightning-AI/lightning/pull/8721))
    * `LightningCLI.add_core_arguments_to_parser`, `LightningCLI.parse_arguments` now take a `parser` argument ([#8721](https://github.com/Lightning-AI/lightning/pull/8721))
    * `LightningCLI.instantiate_trainer` now takes a config and a list of callbacks ([#8721](https://github.com/Lightning-AI/lightning/pull/8721))
    * Split `LightningCLI.add_core_arguments_to_parser` into `LightningCLI.add_default_arguments_to_parser` + `LightningCLI.add_core_arguments_to_parser` ([#8721](https://github.com/Lightning-AI/lightning/pull/8721))
- The accelerator and training type plugin `setup` hooks no longer have a `model` argument ([#8536](https://github.com/Lightning-AI/lightning/pull/8536))
- The accelerator and training type plugin `update_global_step` hook has been removed ([#8856](https://github.com/Lightning-AI/lightning/pull/8856))
- The coverage of `self.log`-ing in any `LightningModule` or `Callback` hook has been improved ([#8498](https://github.com/Lightning-AI/lightning/pull/8498))
- `self.log`-ing without a `Trainer` reference now raises a warning instead of an exception ([#9733](https://github.com/Lightning-AI/lightning/pull/9733))
- Removed restrictions in the Trainer that loggers can only log from rank 0; the existing logger behavior has not changed ([#8608](https://github.com/Lightning-AI/lightning/pull/8608))
- `Trainer.request_dataloader` now takes a `RunningStage` enum instance ([#8858](https://github.com/Lightning-AI/lightning/pull/8858))
- Changed `rank_zero_warn` to `NotImplementedError` in the `{train, val, test, predict}_dataloader` hooks that `Lightning(Data)Module` uses ([#9161](https://github.com/Lightning-AI/lightning/pull/9161))
- Moved `block_ddp_sync_behaviour` out of `TrainingBatchLoop` to loop utilities ([#9192](https://github.com/Lightning-AI/lightning/pull/9192))
- Executing the `optimizer_closure` is now required when overriding the `optimizer_step` hook ([#9360](https://github.com/Lightning-AI/lightning/pull/9360))
- Changed logging of `LightningModule` and `LightningDataModule` hyperparameters to raise an exception only if there are colliding keys with different values ([#9496](https://github.com/Lightning-AI/lightning/pull/9496))
- `seed_everything` now fails when an invalid seed value is passed instead of selecting a random seed ([#8787](https://github.com/Lightning-AI/lightning/pull/8787))
- The Trainer now calls `TrainingTypePlugin` collective APIs directly instead of going through the Accelerator reference ([#9677](https://github.com/Lightning-AI/lightning/pull/9677), [#9901](https://github.com/Lightning-AI/lightning/pull/9901))
- The tuner now uses a unique filename to save a temporary checkpoint ([#9682](https://github.com/Lightning-AI/lightning/pull/9682))
- Changed `HorovodPlugin.all_gather` to return a `torch.Tensor` instead of a list ([#9696](https://github.com/Lightning-AI/lightning/pull/9696))
- Changed Trainer connectors to be protected attributes:
    * Configuration Validator ([#9779](https://github.com/Lightning-AI/lightning/pull/9779))
- The `current_epoch` and `global_step` attributes now get restored irrespective of the Trainer task ([#9413](https://github.com/Lightning-AI/lightning/pull/9413))
- Trainer now raises an exception when requesting `amp_level` with native `amp_backend` ([#9755](https://github.com/Lightning-AI/lightning/pull/9755))
- Update the logic to check for accumulation steps with deepspeed ([#9826](https://github.com/Lightning-AI/lightning/pull/9826))
- `pl.utilities.grads.grad_norm` now raises an exception if parameter `norm_type <= 0` ([#9765](https://github.com/Lightning-AI/lightning/pull/9765))
- Updated error message for interactive incompatible plugins ([#9896](https://github.com/Lightning-AI/lightning/pull/9896))
- Moved the `optimizer_step` and `clip_gradients` hook from the `Accelerator` and `TrainingTypePlugin` into the `PrecisionPlugin` ([#10143](https://github.com/Lightning-AI/lightning/pull/10143), [#10029](https://github.com/Lightning-AI/lightning/pull/10029))
- `NativeMixedPrecisionPlugin` and its subclasses now take an optional `GradScaler` instance ([#10055](https://github.com/Lightning-AI/lightning/pull/10055))
- Trainer is now raising a `MisconfigurationException` instead of a warning if `Trainer.{validate/test}` is missing required methods ([#10016](https://github.com/Lightning-AI/lightning/pull/10016))
- Changed default value of the `max_steps` Trainer argument from `None` to -1 ([#9460](https://github.com/Lightning-AI/lightning/pull/9460))
- LightningModule now raises an error when calling `log(on_step=False, on_epoch=False)` ([#10227](https://github.com/Lightning-AI/lightning/pull/10227))
- Quantization aware training observers are now disabled by default during validating/testing/predicting stages ([#8540](https://github.com/Lightning-AI/lightning/pull/8540))
- Raised `MisconfigurationException` when total length of `dataloader` across ranks is zero, and give warning when total length is non-zero, but only local rank length is zero. ([#9827](https://github.com/Lightning-AI/lightning/pull/9827))
- Changed the model size calculation using `ByteCounter` ([#10123](https://github.com/Lightning-AI/lightning/pull/10123))
- Enabled `on_load_checkpoint` for `LightningDataModule` for all `trainer_fn` ([#10238](https://github.com/Lightning-AI/lightning/pull/10238))
- Allowed separate config files for parameters with class type when LightningCLI is in `subclass_mode=False` ([#10286](https://github.com/Lightning-AI/lightning/pull/10286))

### Deprecated

- Deprecated Trainer argument `terminate_on_nan` in favor of `detect_anomaly`([#9175](https://github.com/Lightning-AI/lightning/pull/9175))
- Deprecated `Trainer.terminate_on_nan` public attribute access ([#9849](https://github.com/Lightning-AI/lightning/pull/9849))
- Deprecated `LightningModule.summarize()` in favor of `pl.utilities.model_summary.summarize()` ([#8513](https://github.com/Lightning-AI/lightning/pull/8513))
- Deprecated `LightningModule.model_size` ([#8343](https://github.com/Lightning-AI/lightning/pull/8343))
- Deprecated `DataModule` properties: `train_transforms`, `val_transforms`, `test_transforms`, `size`, `dims` ([#8851](https://github.com/Lightning-AI/lightning/pull/8851))
- Deprecated `add_to_queue`, `get_from_queue` from `LightningModule` in favor of corresponding methods in the `DDPSpawnPlugin` ([#9118](https://github.com/Lightning-AI/lightning/pull/9118))
- Deprecated `LightningModule.get_progress_bar_dict` and `Trainer.progress_bar_dict` in favor of `pl.callbacks.progress.base.get_standard_metrics` and `ProgressBarBase.get_metrics` ([#8985](https://github.com/Lightning-AI/lightning/pull/8985))
- Deprecated `prepare_data_per_node` flag on Trainer and set it as a property of `DataHooks`, accessible in the `LightningModule` and `LightningDataModule` ([#8958](https://github.com/Lightning-AI/lightning/pull/8958))
- Deprecated the `TestTubeLogger` ([#9065](https://github.com/Lightning-AI/lightning/pull/9065))
- Deprecated `on_{train/val/test/predict}_dataloader()` from `LightningModule` and `LightningDataModule` ([#9098](https://github.com/Lightning-AI/lightning/pull/9098))
- Deprecated `on_keyboard_interrupt` callback hook in favor of new `on_exception` hook ([#9260](https://github.com/Lightning-AI/lightning/pull/9260))
- Deprecated passing `process_position` to the `Trainer` constructor in favor of adding the `ProgressBar` callback with `process_position` directly to the list of callbacks ([#9222](https://github.com/Lightning-AI/lightning/pull/9222))
- Deprecated passing `flush_logs_every_n_steps` as a Trainer argument, instead pass it to the logger init if supported ([#9366](https://github.com/Lightning-AI/lightning/pull/9366))
- Deprecated `LightningLoggerBase.close`, `LoggerCollection.close` in favor of `LightningLoggerBase.finalize`, `LoggerCollection.finalize` ([#9422](https://github.com/Lightning-AI/lightning/pull/9422))
- Deprecated passing `progress_bar_refresh_rate` to the `Trainer` constructor in favor of adding the `ProgressBar` callback with `refresh_rate` directly to the list of callbacks, or passing `enable_progress_bar=False` to disable the progress bar ([#9616](https://github.com/Lightning-AI/lightning/pull/9616))
- Deprecated `LightningDistributed` and moved the broadcast logic to `DDPPlugin` and `DDPSpawnPlugin` directly ([#9691](https://github.com/Lightning-AI/lightning/pull/9691))
- Deprecated passing `stochastic_weight_avg` to the `Trainer` constructor in favor of adding the `StochasticWeightAveraging` callback directly to the list of callbacks ([#8989](https://github.com/Lightning-AI/lightning/pull/8989))
- Deprecated Accelerator collective API `barrier`, `broadcast`, and `all_gather` in favor of calling the `TrainingTypePlugin` collective API directly ([#9677](https://github.com/Lightning-AI/lightning/pull/9677))
- Deprecated `checkpoint_callback` from the `Trainer` constructor in favor of `enable_checkpointing` ([#9754](https://github.com/Lightning-AI/lightning/pull/9754))
- Deprecated the `LightningModule.on_post_move_to_device` method ([#9525](https://github.com/Lightning-AI/lightning/pull/9525))
- Deprecated `pl.core.decorators.parameter_validation` in favor of `pl.utilities.parameter_tying.set_shared_parameters` ([#9525](https://github.com/Lightning-AI/lightning/pull/9525))
- Deprecated passing `weights_summary` to the `Trainer` constructor in favor of adding the `ModelSummary` callback with `max_depth` directly to the list of callbacks ([#9699](https://github.com/Lightning-AI/lightning/pull/9699))
- Deprecated `log_gpu_memory`, `gpu_metrics`, and util funcs in favor of `DeviceStatsMonitor` callback ([#9921](https://github.com/Lightning-AI/lightning/pull/9921))
- Deprecated `GPUStatsMonitor` and `XLAStatsMonitor` in favor of `DeviceStatsMonitor` callback ([#9924](https://github.com/Lightning-AI/lightning/pull/9924))
- Deprecated setting `Trainer(max_steps=None)`; To turn off the limit, set `Trainer(max_steps=-1)` (default) ([#9460](https://github.com/Lightning-AI/lightning/pull/9460))
- Deprecated access to the `AcceleratorConnector.is_slurm_managing_tasks` attribute and marked it as protected ([#10101](https://github.com/Lightning-AI/lightning/pull/10101))
- Deprecated access to the `AcceleratorConnector.configure_slurm_ddp` method and marked it as protected ([#10101](https://github.com/Lightning-AI/lightning/pull/10101))
- Deprecated passing `resume_from_checkpoint` to the `Trainer` constructor in favor of `trainer.fit(ckpt_path=)` ([#10061](https://github.com/Lightning-AI/lightning/pull/10061))
- Deprecated `ClusterEnvironment.creates_children()` in favor of `ClusterEnvironment.creates_processes_externally` (property) ([#10106](https://github.com/Lightning-AI/lightning/pull/10106))
- Deprecated `PrecisionPlugin.master_params()` in favor of `PrecisionPlugin.main_params()` ([#10105](https://github.com/Lightning-AI/lightning/pull/10105))
- Deprecated `lr_sch_names` from `LearningRateMonitor` ([#10066](https://github.com/Lightning-AI/lightning/pull/10066))
- Deprecated `ProgressBar` callback in favor of `TQDMProgressBar` ([#10134](https://github.com/Lightning-AI/lightning/pull/10134))

### Removed

- Removed deprecated `metrics` ([#8586](https://github.com/Lightning-AI/lightning/pull/8586/))
- Removed the deprecated `outputs` argument in both the `LightningModule.on_train_epoch_end` and `Callback.on_train_epoch_end` hooks ([#8587](https://github.com/Lightning-AI/lightning/pull/8587))
- Removed the deprecated `TrainerLoggingMixin` class ([#8609](https://github.com/Lightning-AI/lightning/pull/8609))
- Removed the deprecated `TrainerTrainingTricksMixin` class ([#8679](https://github.com/Lightning-AI/lightning/pull/8679))
- Removed the deprecated `optimizer_idx` from `training_step` as an accepted argument in manual optimization ([#8576](https://github.com/Lightning-AI/lightning/pull/8576))
- Removed support for the deprecated `on_save_checkpoint` signature. The hook now takes a `checkpoint` positional parameter ([#8697](https://github.com/Lightning-AI/lightning/pull/8697))
- Removed support for the deprecated `on_load_checkpoint` signature. The hook now takes a `pl_module` positional parameter ([#8697](https://github.com/Lightning-AI/lightning/pull/8697))
- Removed the deprecated `save_function` property in `ModelCheckpoint` ([#8680](https://github.com/Lightning-AI/lightning/pull/8680))
- Removed the deprecated `model` argument from `ModelCheckpoint.save_checkpoint` ([#8688](https://github.com/Lightning-AI/lightning/pull/8688))
- Removed the deprecated `sync_step` argument from `WandbLogger` ([#8763](https://github.com/Lightning-AI/lightning/pull/8763))
- Removed the deprecated `Trainer.truncated_bptt_steps` in favor of `LightningModule.truncated_bptt_steps` ([#8826](https://github.com/Lightning-AI/lightning/pull/8826))
- Removed `LightningModule.write_predictions` and `LightningModule.write_predictions_dict` ([#8850](https://github.com/Lightning-AI/lightning/pull/8850))
- Removed `on_reset_*_dataloader` hooks in TrainingType Plugins and Accelerators ([#8858](https://github.com/Lightning-AI/lightning/pull/8858))
- Removed deprecated `GradInformation` module in favor of `pl.utilities.grads` ([#8831](https://github.com/Lightning-AI/lightning/pull/8831/))
- Removed `TrainingTypePlugin.on_save` and `Accelerator.on_save` ([#9023](https://github.com/Lightning-AI/lightning/pull/9023))
- Removed `{Accelerator,TrainingTypePlugin,PrecisionPlugin}.post_optimizer_step` ([#9746](https://github.com/Lightning-AI/lightning/pull/9746))
- Removed deprecated `connect_precision_plugin` and `connect_training_type_plugin` from `Accelerator` ([#9019](https://github.com/Lightning-AI/lightning/pull/9019))
- Removed `on_train_epoch_end` from `Accelerator` ([#9035](https://github.com/Lightning-AI/lightning/pull/9035))
- Removed `InterBatchProcessor` in favor of `DataLoaderIterDataFetcher` ([#9052](https://github.com/Lightning-AI/lightning/pull/9052))
- Removed `Plugin` in `base_plugin.py` in favor of accessing `TrainingTypePlugin` and `PrecisionPlugin` directly instead ([#9066](https://github.com/Lightning-AI/lightning/pull/9066))
- Removed `teardown` from `ParallelPlugin` ([#8943](https://github.com/Lightning-AI/lightning/pull/8943))
- Removed deprecated `profiled_functions` argument from `PyTorchProfiler` ([#9178](https://github.com/Lightning-AI/lightning/pull/9178))
- Removed deprecated `pytorch_lighting.utilities.argparse_utils` module ([#9166](https://github.com/Lightning-AI/lightning/pull/9166))
- Removed deprecated property `Trainer.running_sanity_check` in favor of `Trainer.sanity_checking` ([#9209](https://github.com/Lightning-AI/lightning/pull/9209))
- Removed deprecated `BaseProfiler.output_filename` arg from it and its descendants in favor of `dirpath` and `filename` ([#9214](https://github.com/Lightning-AI/lightning/pull/9214))
- Removed deprecated property `ModelCheckpoint.period` in favor of `ModelCheckpoint.every_n_epochs` ([#9213](https://github.com/Lightning-AI/lightning/pull/9213))
- Removed deprecated `auto_move_data` decorator ([#9231](https://github.com/Lightning-AI/lightning/pull/9231))
- Removed deprecated property `LightningModule.datamodule` in favor of `Trainer.datamodule` ([#9233](https://github.com/Lightning-AI/lightning/pull/9233))
- Removed deprecated properties `DeepSpeedPlugin.cpu_offload*` in favor of `offload_optimizer`, `offload_parameters` and `pin_memory` ([#9244](https://github.com/Lightning-AI/lightning/pull/9244))
- Removed deprecated property `AcceleratorConnector.is_using_torchelastic` in favor of `TorchElasticEnvironment.is_using_torchelastic()` ([#9729](https://github.com/Lightning-AI/lightning/pull/9729))
- Removed `pl.utilities.debugging.InternalDebugger` ([#9680](https://github.com/Lightning-AI/lightning/pull/9680))
- Removed `call_configure_sharded_model_hook` property from `Accelerator` and `TrainingTypePlugin` ([#9612](https://github.com/Lightning-AI/lightning/pull/9612))
- Removed `TrainerProperties` mixin and moved property definitions directly into `Trainer` ([#9495](https://github.com/Lightning-AI/lightning/pull/9495))
- Removed a redundant warning with `ModelCheckpoint(monitor=None)` callback ([#9875](https://github.com/Lightning-AI/lightning/pull/9875))
- Remove `epoch` from `trainer.logged_metrics` ([#9904](https://github.com/Lightning-AI/lightning/pull/9904))
- Remove deprecated `distributed_backend` from `Trainer` ([#10017](https://github.com/Lightning-AI/lightning/pull/10017))
- Removed `process_idx` from the `{DDPSpawnPlugin,TPUSpawnPlugin}.new_process` methods ([#10022](https://github.com/Lightning-AI/lightning/pull/10022))
- Removed automatic patching of `{train,val,test,predict}_dataloader()` on the `LightningModule` ([#9764](https://github.com/Lightning-AI/lightning/pull/9764))
- Removed `pl.trainer.connectors.OptimizerConnector` ([#10120](https://github.com/Lightning-AI/lightning/pull/10120))

### Fixed

- Fixed ImageNet evaluation in example ([#10179](https://github.com/Lightning-AI/lightning/pull/10179))
- Fixed an issue with logger outputs not being finalized correctly after prediction runs ([#8685](https://github.com/Lightning-AI/lightning/pull/8685))
- Fixed `move_metrics_to_cpu` moving the loss to CPU while training on device ([#9308](https://github.com/Lightning-AI/lightning/pull/9308))
- Fixed incorrect main progress bar indicator when resuming training mid-epoch ([#9310](https://github.com/Lightning-AI/lightning/pull/9310))
- Fixed an issue with freeing memory of datafetchers during teardown ([#9387](https://github.com/Lightning-AI/lightning/pull/9387))
- Fixed a bug where the training step output needed to be `deepcopy`-ed ([#9349](https://github.com/Lightning-AI/lightning/pull/9349))
- Fixed an issue with freeing memory allocated by the data iterators in `Loop.on_run_end` ([#9386](https://github.com/Lightning-AI/lightning/pull/9386), [#9915](https://github.com/Lightning-AI/lightning/pull/9915))
- Fixed `BasePredictionWriter` not returning the batch indices in a non-distributed setting ([#9432](https://github.com/Lightning-AI/lightning/pull/9432))
- Fixed an error when running in XLA environments with no TPU attached ([#9572](https://github.com/Lightning-AI/lightning/pull/9572))
- Fixed check on torchmetrics logged whose `compute()` output is a multielement tensor ([#9582](https://github.com/Lightning-AI/lightning/pull/9582))
- Fixed gradient accumulation for `DDPShardedPlugin` ([#9122](https://github.com/Lightning-AI/lightning/pull/9122))
- Fixed missing DeepSpeed distributed call ([#9540](https://github.com/Lightning-AI/lightning/pull/9540))
- Fixed an issue with wrapped LightningModule during evaluation; The LightningModule no longer gets wrapped with data-parallel modules when not fitting in `DDPPlugin`, `DDPSpawnPlugin`, `DDPShardedPlugin`, `DDPSpawnShardedPlugin` ([#9096](https://github.com/Lightning-AI/lightning/pull/9096))
- Fixed `trainer.accumulate_grad_batches` to be an int on init. The default value for it is now `None` inside Trainer ([#9652](https://github.com/Lightning-AI/lightning/pull/9652))
- Fixed `broadcast` in `DDPPlugin` and `DDPSpawnPlugin` to respect the `src` input ([#9691](https://github.com/Lightning-AI/lightning/pull/9691))
- Fixed `self.log(on_epoch=True, reduce_fx=sum))` for the `on_batch_start` and `on_train_batch_start` hooks ([#9791](https://github.com/Lightning-AI/lightning/pull/9791))
- Fixed `self.log(on_epoch=True)` for the `on_batch_start` and `on_train_batch_start` hooks ([#9780](https://github.com/Lightning-AI/lightning/pull/9780))
- Fixed restoring training state during `Trainer.fit` only ([#9413](https://github.com/Lightning-AI/lightning/pull/9413))
- Fixed DeepSpeed and Lightning both calling the scheduler ([#9788](https://github.com/Lightning-AI/lightning/pull/9788))
- Fixed missing arguments when saving hyperparameters from the parent class but not from the child class ([#9800](https://github.com/Lightning-AI/lightning/pull/9800))
- Fixed DeepSpeed GPU device IDs ([#9847](https://github.com/Lightning-AI/lightning/pull/9847))
- Reset `val_dataloader` in `tuner/batch_size_scaling` ([#9857](https://github.com/Lightning-AI/lightning/pull/9857))
- Fixed use of `LightningCLI` in computer_vision_fine_tuning.py example ([#9934](https://github.com/Lightning-AI/lightning/pull/9934))
- Fixed issue with non-init dataclass fields in `apply_to_collection` ([#9963](https://github.com/Lightning-AI/lightning/pull/9963))
- Reset `val_dataloader` in `tuner/batch_size_scaling` for binsearch ([#9975](https://github.com/Lightning-AI/lightning/pull/9975))
- Fixed logic to check for spawn in dataloader `TrainerDataLoadingMixin._worker_check` ([#9902](https://github.com/Lightning-AI/lightning/pull/9902))
- Fixed `train_dataloader` getting loaded twice when resuming from a checkpoint during `Trainer.fit()` ([#9671](https://github.com/Lightning-AI/lightning/pull/9671))
- Fixed `LearningRateMonitor` logging with multiple param groups optimizer with no scheduler ([#10044](https://github.com/Lightning-AI/lightning/pull/10044))
- Fixed undesired side effects being caused by `Trainer` patching dataloader methods on the `LightningModule` ([#9764](https://github.com/Lightning-AI/lightning/pull/9764))
- Fixed gradients not being unscaled when clipping or logging the gradient norm ([#9287](https://github.com/Lightning-AI/lightning/pull/9287))
- Fixed `on_before_optimizer_step` getting called before the optimizer closure (including backward) has run ([#10167](https://github.com/Lightning-AI/lightning/pull/10167))
- Fixed monitor value in `ModelCheckpoint` getting moved to the wrong device in a special case where it becomes NaN ([#10118](https://github.com/Lightning-AI/lightning/pull/10118))
- Fixed creation of `dirpath` in `BaseProfiler` if it doesn't exist ([#10073](https://github.com/Lightning-AI/lightning/pull/10073))
- Fixed incorrect handling of sigterm ([#10189](https://github.com/Lightning-AI/lightning/pull/10189))
- Fixed bug where `log(on_step=True, on_epoch=True, sync_dist=True)` wouldn't reduce the value on step ([#10227](https://github.com/Lightning-AI/lightning/pull/10227))
- Fixed an issue with `pl.utilities.seed.reset_seed` converting the `PL_SEED_WORKERS` environment variable to `bool` ([#10099](https://github.com/Lightning-AI/lightning/pull/10099))
- Fixed iterating over a logger collection when `fast_dev_run > 0` ([#10232](https://github.com/Lightning-AI/lightning/pull/10232))
- Fixed `batch_size` in `ResultCollection` not being reset to 1 on epoch end ([#10242](https://github.com/Lightning-AI/lightning/pull/10242))
- Fixed `distrib_type` not being set when training plugin instances are being passed to the Trainer ([#10251](https://github.com/Lightning-AI/lightning/pull/10251))


## [1.4.9] - 2021-09-30

- Fixed `lr_find` to generate same results on multiple calls ([#9704](https://github.com/Lightning-AI/lightning/pull/9704))
- Fixed `reset` metrics on validation epoch end ([#9717](https://github.com/Lightning-AI/lightning/pull/9717))
- Fixed input validation for `gradient_clip_val`, `gradient_clip_algorithm`, `track_grad_norm` and `terminate_on_nan` Trainer arguments ([#9595](https://github.com/Lightning-AI/lightning/pull/9595))
- Reset metrics before each task starts ([#9410](https://github.com/Lightning-AI/lightning/pull/9410))


## [1.4.8] - 2021-09-22

- Fixed error reporting in DDP process reconciliation when processes are launched by an external agent ([#9389](https://github.com/Lightning-AI/lightning/pull/9389))
- Added PL_RECONCILE_PROCESS environment variable to enable process reconciliation regardless of cluster environment settings ([#9389](https://github.com/Lightning-AI/lightning/pull/9389))
- Fixed `add_argparse_args` raising `TypeError` when args are typed as `typing.Generic` in Python 3.6 ([#9554](https://github.com/Lightning-AI/lightning/pull/9554))
- Fixed back-compatibility for saving hyperparameters from a single container and inferring its argument name by reverting [#9125](https://github.com/Lightning-AI/lightning/pull/9125) ([#9642](https://github.com/Lightning-AI/lightning/pull/9642))


## [1.4.7] - 2021-09-14

- Fixed logging of nan parameters ([#9364](https://github.com/Lightning-AI/lightning/pull/9364))
- Fixed `replace_sampler` missing the batch size under specific conditions ([#9367](https://github.com/Lightning-AI/lightning/pull/9367))
- Pass init args to ShardedDataParallel ([#9483](https://github.com/Lightning-AI/lightning/pull/9483))
- Fixed collision of user argument when using ShardedDDP ([#9512](https://github.com/Lightning-AI/lightning/pull/9512))
- Fixed DeepSpeed crash for RNNs ([#9489](https://github.com/Lightning-AI/lightning/pull/9489))


## [1.4.6] - 2021-09-07

- Fixed an issues with export to ONNX format when a model has multiple inputs ([#8800](https://github.com/Lightning-AI/lightning/pull/8800))
- Removed deprecation warnings being called for `on_{task}_dataloader` ([#9279](https://github.com/Lightning-AI/lightning/pull/9279))
- Fixed save/load/resume from checkpoint for DeepSpeed Plugin (
    [#8397](https://github.com/Lightning-AI/lightning/pull/8397),
    [#8644](https://github.com/Lightning-AI/lightning/pull/8644),
    [#8627](https://github.com/Lightning-AI/lightning/pull/8627))
- Fixed `EarlyStopping` running on train epoch end when `check_val_every_n_epoch>1` is set ([#9156](https://github.com/Lightning-AI/lightning/pull/9156))
- Fixed an issue with logger outputs not being finalized correctly after prediction runs ([#8333](https://github.com/Lightning-AI/lightning/pull/8333))
- Fixed the Apex and DeepSpeed plugin closure running after the `on_before_optimizer_step` hook ([#9288](https://github.com/Lightning-AI/lightning/pull/9288))
- Fixed the Native AMP plugin closure not running with manual optimization ([#9288](https://github.com/Lightning-AI/lightning/pull/9288))
- Fixed bug where data-loading functions where not getting the correct running stage passed ([#8858](https://github.com/Lightning-AI/lightning/pull/8858))
- Fixed intra-epoch evaluation outputs staying in memory when the respective `*_epoch_end` hook wasn't overridden ([#9261](https://github.com/Lightning-AI/lightning/pull/9261))
- Fixed error handling in DDP process reconciliation when `_sync_dir` was not initialized ([#9267](https://github.com/Lightning-AI/lightning/pull/9267))
- Fixed PyTorch Profiler not enabled for manual optimization ([#9316](https://github.com/Lightning-AI/lightning/pull/9316))
- Fixed inspection of other args when a container is specified in `save_hyperparameters` ([#9125](https://github.com/Lightning-AI/lightning/pull/9125))
- Fixed signature of `Timer.on_train_epoch_end` and `StochasticWeightAveraging.on_train_epoch_end` to prevent unwanted deprecation warnings ([#9347](https://github.com/Lightning-AI/lightning/pull/9347))


## [1.4.5] - 2021-08-31

- Fixed reduction using `self.log(sync_dict=True, reduce_fx={mean,max})` ([#9142](https://github.com/Lightning-AI/lightning/pull/9142))
- Fixed not setting a default value for `max_epochs` if `max_time` was specified on the `Trainer` constructor ([#9072](https://github.com/Lightning-AI/lightning/pull/9072))
- Fixed the CometLogger, no longer modifies the metrics in place. Instead creates a copy of metrics before performing any operations ([#9150](https://github.com/Lightning-AI/lightning/pull/9150))
- Fixed `DDP` "CUDA error: initialization error" due to a `copy` instead of `deepcopy` on `ResultCollection` ([#9239](https://github.com/Lightning-AI/lightning/pull/9239))


## [1.4.4] - 2021-08-24

- Fixed a bug in the binary search mode of auto batch size scaling where exception was raised if the first trainer run resulted in OOM ([#8954](https://github.com/Lightning-AI/lightning/pull/8954))
- Fixed a bug causing logging with `log_gpu_memory='min_max'` not working ([#9013](https://github.com/Lightning-AI/lightning/pull/9013))


## [1.4.3] - 2021-08-17

- Fixed plateau scheduler stepping on incomplete epoch ([#8861](https://github.com/Lightning-AI/lightning/pull/8861))
- Fixed infinite loop with `CycleIterator` and multiple loaders ([#8889](https://github.com/Lightning-AI/lightning/pull/8889))
- Fixed `StochasticWeightAveraging` with a list of learning rates not applying them to each param group ([#8747](https://github.com/Lightning-AI/lightning/pull/8747))
- Restore original loaders if replaced by entrypoint ([#8885](https://github.com/Lightning-AI/lightning/pull/8885))
- Fixed lost reference to `_Metadata` object in `ResultMetricCollection` ([#8932](https://github.com/Lightning-AI/lightning/pull/8932))
- Ensure the existence of `DDPPlugin._sync_dir` in `reconciliate_processes` ([#8939](https://github.com/Lightning-AI/lightning/pull/8939))


## [1.4.2] - 2021-08-10

- Fixed recursive call for `apply_to_collection(include_none=False)` ([#8719](https://github.com/Lightning-AI/lightning/pull/8719))
- Fixed truncated backprop through time enablement when set as a property on the LightningModule and not the Trainer ([#8804](https://github.com/Lightning-AI/lightning/pull/8804/))
- Fixed comments and exception message for metrics_to_scalars ([#8782](https://github.com/Lightning-AI/lightning/pull/8782/))
- Fixed typo error in LightningLoggerBase.after_save_checkpoint docstring ([#8737](https://github.com/Lightning-AI/lightning/pull/8737/))


## [1.4.1] - 2021-08-03

- Fixed `trainer.fit_loop.split_idx` always returning `None` ([#8601](https://github.com/Lightning-AI/lightning/pull/8601))
- Fixed references for `ResultCollection.extra` ([#8622](https://github.com/Lightning-AI/lightning/pull/8622))
- Fixed reference issues during epoch end result collection ([#8621](https://github.com/Lightning-AI/lightning/pull/8621))
- Fixed horovod auto-detection when horovod is not installed and the launcher is `mpirun` ([#8610](https://github.com/Lightning-AI/lightning/pull/8610))
- Fixed an issue with `training_step` outputs not getting collected correctly for `training_epoch_end` ([#8613](https://github.com/Lightning-AI/lightning/pull/8613))
- Fixed distributed types support for CPUs ([#8667](https://github.com/Lightning-AI/lightning/pull/8667))
- Fixed a deadlock issue with DDP and torchelastic ([#8655](https://github.com/Lightning-AI/lightning/pull/8655))
- Fixed `accelerator=ddp` choice for CPU ([#8645](https://github.com/Lightning-AI/lightning/pull/8645))


## [1.4.0] - 2021-07-27

### Added

- Added `extract_batch_size` utility and corresponding tests to extract batch dimension from multiple batch types ([#8357](https://github.com/Lightning-AI/lightning/pull/8357/))
- Added support for named parameter groups in `LearningRateMonitor` ([#7987](https://github.com/Lightning-AI/lightning/pull/7987))
- Added `dataclass` support for `pl.utilities.apply_to_collection` ([#7935](https://github.com/Lightning-AI/lightning/pull/7935))
- Added support to `LightningModule.to_torchscript` for saving to custom filesystems with `fsspec` ([#7617](https://github.com/Lightning-AI/lightning/pull/7617))
- Added `KubeflowEnvironment` for use with the `PyTorchJob` operator in Kubeflow
- Added LightningCLI support for config files on object stores ([#7521](https://github.com/Lightning-AI/lightning/pull/7521))
- Added `ModelPruning(prune_on_train_epoch_end=True|False)` to choose when to apply pruning ([#7704](https://github.com/Lightning-AI/lightning/pull/7704))
- Added support for checkpointing based on a provided time interval during training ([#7515](https://github.com/Lightning-AI/lightning/pull/7515))
- Progress tracking
  * Added dataclasses for progress tracking ([#6603](https://github.com/Lightning-AI/lightning/pull/6603),
    [#7574](https://github.com/Lightning-AI/lightning/pull/7574),
    [#8140](https://github.com/Lightning-AI/lightning/pull/8140),
    [#8362](https://github.com/Lightning-AI/lightning/pull/8362))
  * Add `{,load_}state_dict` to the progress tracking dataclasses ([#8140](https://github.com/Lightning-AI/lightning/pull/8140))
  * Connect the progress tracking dataclasses to the loops ([#8244](https://github.com/Lightning-AI/lightning/pull/8244),
    [#8362](https://github.com/Lightning-AI/lightning/pull/8362))
  * Do not reset the progress tracking dataclasses total counters ([#8475](https://github.com/Lightning-AI/lightning/pull/8475))
- Added support for passing a `LightningDataModule` positionally as the second argument to `trainer.{validate,test,predict}` ([#7431](https://github.com/Lightning-AI/lightning/pull/7431))
- Added argument `trainer.predict(ckpt_path)` ([#7430](https://github.com/Lightning-AI/lightning/pull/7430))
- Added `clip_grad_by_value` support for TPUs ([#7025](https://github.com/Lightning-AI/lightning/pull/7025))
- Added support for passing any class to `is_overridden` ([#7918](https://github.com/Lightning-AI/lightning/pull/7918))
- Added `sub_dir` parameter to `TensorBoardLogger` ([#6195](https://github.com/Lightning-AI/lightning/pull/6195))
- Added correct `dataloader_idx` to batch transfer hooks ([#6241](https://github.com/Lightning-AI/lightning/pull/6241))
- Added `include_none=bool` argument to `apply_to_collection` ([#7769](https://github.com/Lightning-AI/lightning/pull/7769))
- Added `apply_to_collections` to apply a function to two zipped collections ([#7769](https://github.com/Lightning-AI/lightning/pull/7769))
- Added `ddp_fully_sharded` support ([#7487](https://github.com/Lightning-AI/lightning/pull/7487))
- Added `should_rank_save_checkpoint` property to Training Plugins ([#7684](https://github.com/Lightning-AI/lightning/pull/7684))
- Added `log_grad_norm` hook to `LightningModule` to customize the logging of gradient norms ([#7873](https://github.com/Lightning-AI/lightning/pull/7873))
- Added `save_config_filename` init argument to `LightningCLI` to ease resolving name conflicts ([#7741](https://github.com/Lightning-AI/lightning/pull/7741))
- Added `save_config_overwrite` init argument to `LightningCLI` to ease overwriting existing config files ([#8059](https://github.com/Lightning-AI/lightning/pull/8059))
- Added reset dataloader hooks to Training Plugins and Accelerators ([#7861](https://github.com/Lightning-AI/lightning/pull/7861))
- Added trainer stage hooks for Training Plugins and Accelerators ([#7864](https://github.com/Lightning-AI/lightning/pull/7864))
- Added the `on_before_optimizer_step` hook ([#8048](https://github.com/Lightning-AI/lightning/pull/8048))
- Added IPU Accelerator ([#7867](https://github.com/Lightning-AI/lightning/pull/7867))
- Fault-tolerant training
    * Added `{,load_}state_dict` to `ResultCollection` ([#7948](https://github.com/Lightning-AI/lightning/pull/7948))
    * Added `{,load_}state_dict` to `Loops` ([#8197](https://github.com/Lightning-AI/lightning/pull/8197))
    * Added `FastForwardSampler` and `CaptureIterableDataset` ([#8307](https://github.com/Lightning-AI/lightning/pull/8307))
    * Set `Loop.restarting=False` at the end of the first iteration ([#8362](https://github.com/Lightning-AI/lightning/pull/8362))
    * Save the loops state with the checkpoint (opt-in) ([#8362](https://github.com/Lightning-AI/lightning/pull/8362))
    * Save a checkpoint to restore the state on exception (opt-in) ([#8362](https://github.com/Lightning-AI/lightning/pull/8362))
    * Added `state_dict` and `load_state_dict` utilities for `CombinedLoader` + utilities for dataloader ([#8364](https://github.com/Lightning-AI/lightning/pull/8364))
- Added `rank_zero_only` to `LightningModule.log` function ([#7966](https://github.com/Lightning-AI/lightning/pull/7966))
- Added `metric_attribute` to `LightningModule.log` function ([#7966](https://github.com/Lightning-AI/lightning/pull/7966))
- Added a warning if `Trainer(log_every_n_steps)` is a value too high for the training dataloader ([#7734](https://github.com/Lightning-AI/lightning/pull/7734))
- Added LightningCLI support for argument links applied on instantiation ([#7895](https://github.com/Lightning-AI/lightning/pull/7895))
- Added LightningCLI support for configurable callbacks that should always be present ([#7964](https://github.com/Lightning-AI/lightning/pull/7964))
- Added DeepSpeed Infinity Support, and updated to DeepSpeed 0.4.0 ([#7234](https://github.com/Lightning-AI/lightning/pull/7234))
- Added support for `torch.nn.UninitializedParameter` in `ModelSummary` ([#7642](https://github.com/Lightning-AI/lightning/pull/7642))
- Added support `LightningModule.save_hyperparameters` when `LightningModule` is a dataclass ([#7992](https://github.com/Lightning-AI/lightning/pull/7992))
- Added support for overriding `optimizer_zero_grad` and `optimizer_step` when using accumulate_grad_batches ([#7980](https://github.com/Lightning-AI/lightning/pull/7980))
- Added `logger` boolean flag to `save_hyperparameters` ([#7960](https://github.com/Lightning-AI/lightning/pull/7960))
- Added support for calling scripts using the module syntax (`python -m package.script`) ([#8073](https://github.com/Lightning-AI/lightning/pull/8073))
- Added support for optimizers and learning rate schedulers to `LightningCLI` ([#8093](https://github.com/Lightning-AI/lightning/pull/8093))
- Added XLA Profiler ([#8014](https://github.com/Lightning-AI/lightning/pull/8014))
- Added `PrecisionPlugin.{pre,post}_backward` ([#8328](https://github.com/Lightning-AI/lightning/pull/8328))
- Added `on_load_checkpoint` and `on_save_checkpoint` hooks to the `PrecisionPlugin` base class ([#7831](https://github.com/Lightning-AI/lightning/pull/7831))
- Added `max_depth` parameter in `ModelSummary` ([#8062](https://github.com/Lightning-AI/lightning/pull/8062))
- Added `XLAStatsMonitor` callback ([#8235](https://github.com/Lightning-AI/lightning/pull/8235))
- Added `restore` function and `restarting` attribute to base `Loop` ([#8247](https://github.com/Lightning-AI/lightning/pull/8247))
- Added support for `save_hyperparameters` in `LightningDataModule` ([#3792](https://github.com/Lightning-AI/lightning/pull/3792))
- Added the `ModelCheckpoint(save_on_train_epoch_end)` to choose when to run the saving logic ([#8389](https://github.com/Lightning-AI/lightning/pull/8389))
- Added `LSFEnvironment` for distributed training with the LSF resource manager `jsrun` ([#5102](https://github.com/Lightning-AI/lightning/pull/5102))
- Added support for `accelerator='cpu'|'gpu'|'tpu'|'ipu'|'auto'` ([#7808](https://github.com/Lightning-AI/lightning/pull/7808))
- Added `tpu_spawn_debug` to plugin registry ([#7933](https://github.com/Lightning-AI/lightning/pull/7933))
- Enabled traditional/manual launching of DDP processes through `LOCAL_RANK` and `NODE_RANK` environment variable assignments ([#7480](https://github.com/Lightning-AI/lightning/pull/7480))
- Added `quantize_on_fit_end` argument to `QuantizationAwareTraining` ([#8464](https://github.com/Lightning-AI/lightning/pull/8464))
- Added experimental support for loop specialization ([#8226](https://github.com/Lightning-AI/lightning/pull/8226))
- Added support for `devices` flag to Trainer ([#8440](https://github.com/Lightning-AI/lightning/pull/8440))
- Added private `prevent_trainer_and_dataloaders_deepcopy` context manager on the `LightningModule` ([#8472](https://github.com/Lightning-AI/lightning/pull/8472))
- Added support for providing callables to the Lightning CLI instead of types ([#8400](https://github.com/Lightning-AI/lightning/pull/8400))

### Changed

- Decoupled device parsing logic from Accelerator connector to Trainer ([#8180](https://github.com/Lightning-AI/lightning/pull/8180))
- Changed the `Trainer`'s `checkpoint_callback` argument to allow only boolean values ([#7539](https://github.com/Lightning-AI/lightning/pull/7539))
- Log epoch metrics before the `on_evaluation_end` hook ([#7272](https://github.com/Lightning-AI/lightning/pull/7272))
- Explicitly disallow calling `self.log(on_epoch=False)` during epoch-only or single-call hooks ([#7874](https://github.com/Lightning-AI/lightning/pull/7874))
- Changed these `Trainer` methods to be protected: `call_setup_hook`, `call_configure_sharded_model`, `pre_dispatch`, `dispatch`, `post_dispatch`, `call_teardown_hook`, `run_train`, `run_sanity_check`, `run_evaluate`, `run_evaluation`, `run_predict`, `track_output_for_epoch_end`
- Changed `metrics_to_scalars` to work with any collection or value ([#7888](https://github.com/Lightning-AI/lightning/pull/7888))
- Changed `clip_grad_norm` to use `torch.nn.utils.clip_grad_norm_` ([#7025](https://github.com/Lightning-AI/lightning/pull/7025))
- Validation is now always run inside the training epoch scope ([#7357](https://github.com/Lightning-AI/lightning/pull/7357))
- `ModelCheckpoint` now runs at the end of the training epoch by default ([#8389](https://github.com/Lightning-AI/lightning/pull/8389))
- `EarlyStopping` now runs at the end of the training epoch by default ([#8286](https://github.com/Lightning-AI/lightning/pull/8286))
- Refactored Loops
    * Moved attributes `global_step`, `current_epoch`, `max/min_steps`, `max/min_epochs`, `batch_idx`, and `total_batch_idx` to TrainLoop ([#7437](https://github.com/Lightning-AI/lightning/pull/7437))
    * Refactored result handling in training loop ([#7506](https://github.com/Lightning-AI/lightning/pull/7506))
    * Moved attributes `hiddens` and `split_idx` to TrainLoop ([#7507](https://github.com/Lightning-AI/lightning/pull/7507))
    * Refactored the logic around manual and automatic optimization inside the optimizer loop ([#7526](https://github.com/Lightning-AI/lightning/pull/7526))
    * Simplified "should run validation" logic ([#7682](https://github.com/Lightning-AI/lightning/pull/7682))
    * Simplified logic for updating the learning rate for schedulers ([#7682](https://github.com/Lightning-AI/lightning/pull/7682))
    * Removed the `on_epoch` guard from the "should stop" validation check ([#7701](https://github.com/Lightning-AI/lightning/pull/7701))
    * Refactored internal loop interface; added new classes `FitLoop`, `TrainingEpochLoop`, `TrainingBatchLoop` ([#7871](https://github.com/Lightning-AI/lightning/pull/7871), [#8077](https://github.com/Lightning-AI/lightning/pull/8077))
    * Removed `pl.trainer.training_loop` ([#7985](https://github.com/Lightning-AI/lightning/pull/7985))
    * Refactored evaluation loop interface; added new classes `DataLoaderLoop`, `EvaluationLoop`, `EvaluationEpochLoop` ([#7990](https://github.com/Lightning-AI/lightning/pull/7990), [#8077](https://github.com/Lightning-AI/lightning/pull/8077))
    * Removed `pl.trainer.evaluation_loop` ([#8056](https://github.com/Lightning-AI/lightning/pull/8056))
    * Restricted public access to several internal functions ([#8024](https://github.com/Lightning-AI/lightning/pull/8024))
    * Refactored trainer `_run_*` functions and separate evaluation loops ([#8065](https://github.com/Lightning-AI/lightning/pull/8065))
    * Refactored prediction loop interface; added new classes `PredictionLoop`, `PredictionEpochLoop` ([#7700](https://github.com/Lightning-AI/lightning/pull/7700), [#8077](https://github.com/Lightning-AI/lightning/pull/8077))
    * Removed `pl.trainer.predict_loop` ([#8094](https://github.com/Lightning-AI/lightning/pull/8094))
    * Moved result teardown to the loops ([#8245](https://github.com/Lightning-AI/lightning/pull/8245))
    * Improve `Loop` API to better handle children `state_dict` and `progress` ([#8334](https://github.com/Lightning-AI/lightning/pull/8334))
- Refactored logging
    * Renamed and moved `core/step_result.py` to `trainer/connectors/logger_connector/result.py` ([#7736](https://github.com/Lightning-AI/lightning/pull/7736))
    * Dramatically simplify the `LoggerConnector` ([#7882](https://github.com/Lightning-AI/lightning/pull/7882))
    * `trainer.{logged,progress_bar,callback}_metrics` are now updated on-demand ([#7882](https://github.com/Lightning-AI/lightning/pull/7882))
    * Completely overhaul the `Result` object in favor of `ResultMetric` ([#7882](https://github.com/Lightning-AI/lightning/pull/7882))
    * Improve epoch-level reduction time and overall memory usage ([#7882](https://github.com/Lightning-AI/lightning/pull/7882))
    * Allow passing `self.log(batch_size=...)` ([#7891](https://github.com/Lightning-AI/lightning/pull/7891))
    * Each of the training loops now keeps its own results collection ([#7891](https://github.com/Lightning-AI/lightning/pull/7891))
    * Remove `EpochResultStore` and `HookResultStore` in favor of `ResultCollection` ([#7909](https://github.com/Lightning-AI/lightning/pull/7909))
    * Remove `MetricsHolder` ([#7909](https://github.com/Lightning-AI/lightning/pull/7909))
- Moved `ignore_scalar_return_in_dp` warning suppression to the DataParallelPlugin class ([#7421](https://github.com/Lightning-AI/lightning/pull/7421/))
- Changed the behaviour when logging evaluation step metrics to no longer append `/epoch_*` to the metric name ([#7351](https://github.com/Lightning-AI/lightning/pull/7351))
- Raised `ValueError` when a `None` value is `self.log`-ed ([#7771](https://github.com/Lightning-AI/lightning/pull/7771))
- Changed `resolve_training_type_plugins` to allow setting `num_nodes` and `sync_batchnorm` from `Trainer` setting ([#7026](https://github.com/Lightning-AI/lightning/pull/7026))
- Default `seed_everything(workers=True)` in the `LightningCLI` ([#7504](https://github.com/Lightning-AI/lightning/pull/7504))
- Changed `model.state_dict()` in `CheckpointConnector` to allow `training_type_plugin` to customize the model's `state_dict()` ([#7474](https://github.com/Lightning-AI/lightning/pull/7474))
- `MLflowLogger` now uses the env variable `MLFLOW_TRACKING_URI` as default tracking URI ([#7457](https://github.com/Lightning-AI/lightning/pull/7457))
- Changed `Trainer` arg and functionality from `reload_dataloaders_every_epoch` to `reload_dataloaders_every_n_epochs` ([#5043](https://github.com/Lightning-AI/lightning/pull/5043))
- Changed `WandbLogger(log_model={True/'all'})` to log models as artifacts ([#6231](https://github.com/Lightning-AI/lightning/pull/6231))
- MLFlowLogger now accepts `run_name` as an constructor argument ([#7622](https://github.com/Lightning-AI/lightning/pull/7622))
- Changed `teardown()` in `Accelerator` to allow `training_type_plugin` to customize `teardown` logic ([#7579](https://github.com/Lightning-AI/lightning/pull/7579))
- `Trainer.fit` now raises an error when using manual optimization with unsupported features such as `gradient_clip_val` or `accumulate_grad_batches` ([#7788](https://github.com/Lightning-AI/lightning/pull/7788))
- Accelerator hooks are called regardless if `LightningModule` overrides the same hooks ([#7826](https://github.com/Lightning-AI/lightning/pull/7826))
- Moved profilers to their own file ([#7822](https://github.com/Lightning-AI/lightning/pull/7822))
- The `on_after_backward` hook is now called on accumulating iterations. Use the `on_before_optimizer_step` hook to mimic the old behaviour ([#8328](https://github.com/Lightning-AI/lightning/pull/8328))
- The mixed precision loss is no longer unscaled before the `on_after_backward` hook. Use the `on_before_optimizer_step` hook to mimic the old behaviour  ([#8328](https://github.com/Lightning-AI/lightning/pull/8328))
- The `TrainingTypePlugin.{pre,post}_backward` hooks no longer take the `optimizer, opt_idx, should_accumulate` arguments ([#8328](https://github.com/Lightning-AI/lightning/pull/8328))
- The `PrecisionPlugin.backward` hooks no longer returns a value ([#8328](https://github.com/Lightning-AI/lightning/pull/8328))
- The `PrecisionPlugin.backward` hooks no longer takes a `should_accumulate` argument ([#8328](https://github.com/Lightning-AI/lightning/pull/8328))
- Added the `on_before_backward` hook ([#7865](https://github.com/Lightning-AI/lightning/pull/7865))
- `LightningCLI` now aborts with a clearer message if config already exists and disables save config during `fast_dev_run`([#7963](https://github.com/Lightning-AI/lightning/pull/7963))
- Saved the `LightningCLI` config on `setup` and only on the main process ([#8017](https://github.com/Lightning-AI/lightning/pull/8017))
- Dropped the `LightningCLI` `ArgumentParser` when pickling ([#8017](https://github.com/Lightning-AI/lightning/pull/8017))
- Skip `broadcast` if distributed not initialized for the spawn plugins ([#8017](https://github.com/Lightning-AI/lightning/pull/8017))
- `Trainer(resume_from_checkpoint=...)` now restores the model directly after `LightningModule.setup()`, which is before `LightningModule.configure_sharded_model()` ([#7652](https://github.com/Lightning-AI/lightning/pull/7652))
- Moved `torch.cuda.set_device()` to enable collective calls earlier in setup ([#8312](https://github.com/Lightning-AI/lightning/pull/8312))
- Used XLA utility API to move data to CPU (Single TPU core) ([#8078](https://github.com/Lightning-AI/lightning/pull/8078))
- Improved error messages in `replace_sampler` when the `DataLoader` attributes are not included in the signature or the signature is missing optional arguments ([#8519](https://github.com/Lightning-AI/lightning/pull/8519))
- Moved `DeviceDtypeModuleMixin` and `HyperparametersMixin` mixin to `core` ([#8396](https://github.com/Lightning-AI/lightning/pull/8396))
- Return the `default_root_dir` as the `log_dir` when the logger is a `LoggerCollection` ([#8187](https://github.com/Lightning-AI/lightning/pull/8187))

### Deprecated

- Deprecated `LightningModule.loaded_optimizer_states_dict` ([#8229](https://github.com/Lightning-AI/lightning/pull/8229))
- Standardized the dataloaders arguments of `trainer.{fit,valdiate,test,tune}` ([#7431](https://github.com/Lightning-AI/lightning/pull/7431))
- Deprecated `DataModule` properties: `has_prepared_data`, `has_setup_fit`, `has_setup_validate`, `has_setup_test`, `has_setup_predict`, `has_teardown_fit`, `has_teardown_validate`, `has_teardown_test`, `has_teardown_predict` ([#7657](https://github.com/Lightning-AI/lightning/pull/7657/))
- Deprecated `TrainerModelHooksMixin` in favor of `pl.utilities.signature_utils` ([#7422](https://github.com/Lightning-AI/lightning/pull/7422))
- Deprecated `num_nodes` and `sync_batchnorm` arguments in `DDPPlugin` and `DDPSpawnPlugin` ([#7026](https://github.com/Lightning-AI/lightning/pull/7026))
- Deprecated `self.log(sync_dist_op)` in favor of `self.log(reduce_fx)`. ([#7891](https://github.com/Lightning-AI/lightning/pull/7891))
- Deprecated `is_overridden(model=...)` in favor of `is_overridden(instance=...)` ([#7918](https://github.com/Lightning-AI/lightning/pull/7918))
- Deprecated automatically detaching returned extras with grads ([#7994](https://github.com/Lightning-AI/lightning/pull/7994))
- Deprecated default value of `monitor` argument in EarlyStopping callback to enforce `monitor` as a required argument ([#7907](https://github.com/Lightning-AI/lightning/pull/7907))
- Deprecated importing `rank_zero_{warn,deprecation}` directly from `pl.utilities.distributed` ([#8085](https://github.com/Lightning-AI/lightning/pull/8085))
- Deprecated the use of `CheckpointConnector.hpc_load()` in favor of `CheckpointConnector.restore()` ([#7652](https://github.com/Lightning-AI/lightning/pull/7652))
- Deprecated `ModelCheckpoint(every_n_val_epochs)` in favor of `ModelCheckpoint(every_n_epochs)` ([#8383](https://github.com/Lightning-AI/lightning/pull/8383))
- Deprecated `DDPPlugin.task_idx` in favor of `DDPPlugin.local_rank` ([#8203](https://github.com/Lightning-AI/lightning/pull/8203))
- Deprecated the `Trainer.train_loop` property in favor of `Trainer.fit_loop` ([#8025](https://github.com/Lightning-AI/lightning/pull/8025))
- Deprecated the `Trainer.disable_validation` property in favor of `not Trainer.enable_validation` ([#8291](https://github.com/Lightning-AI/lightning/pull/8291))
- Deprecated `mode` parameter in `ModelSummary` in favor of `max_depth` ([#8062](https://github.com/Lightning-AI/lightning/pull/8062))
- Deprecated `reload_dataloaders_every_epoch` argument of `Trainer` in favor of `reload_dataloaders_every_n_epochs` ([#5043](https://github.com/Lightning-AI/lightning/pull/5043))
- Deprecated `distributed_backend` argument for `Trainer` ([#8575](https://github.com/Lightning-AI/lightning/pull/8575))

### Removed

- Dropped official support/testing for PyTorch <1.6 ([#8288](https://github.com/Lightning-AI/lightning/pull/8288))
- Removed `ProfilerConnector` ([#7654](https://github.com/Lightning-AI/lightning/pull/7654))
- Pruned deprecated classif. metrics from `pl.metrics.functional.classification` ([#7499](https://github.com/Lightning-AI/lightning/pull/7499))
- Removed deprecated data parallel classes `LightningDataParallel` and `LightningDistributedDataParallel` from `pl.overrides.data_parallel` ([#7510](https://github.com/Lightning-AI/lightning/pull/7510))
- Removed deprecated trainer attributes - `get_model` and `accelerator_backend` ([#7502](https://github.com/Lightning-AI/lightning/pull/7502))
- Removed support for automatically monitoring the `val_loss` key with `ModelCheckpoint`. Pass your `monitor` of choice to the `ModelCheckpoint` instance instead ([#8293](https://github.com/Lightning-AI/lightning/pull/8293))
- Removed support for `self.log(tbptt_reduce_fx)` and `self.log(tbptt_pad_token)`. Please, open a discussion explaining your use-case if you relied on these. ([#7644](https://github.com/Lightning-AI/lightning/pull/7644))
- Removed deprecated utils modules `model_utils`, `warning_utils`, `xla_device_utils` and partially `argparse_utils` ([#7503](https://github.com/Lightning-AI/lightning/pull/7503))
- Removed `RPCPlugin` and `RPCSequentialPlugin`. If you were successfully using these plugins, please open a GitHub discussion about your use case ([#8101](https://github.com/Lightning-AI/lightning/pull/8101))
- Removed deprecated trainer attributes - `on_cpu`, `on_tpu`, `use_tpu`, `on_gpu`, `use_dp`, `use_ddp`, `use_ddp2`, `use_horovod`, `use_single_gpu` ([#7501](https://github.com/Lightning-AI/lightning/pull/7501))
- Removed deprecated `optimizer` argument in `LightningModule.manual_backward()`; Toggling optimizers in manual optimization should be done using `LightningModule.{un}toggle_optimizer()` ([#8287](https://github.com/Lightning-AI/lightning/pull/8287))
- Removed DeepSpeed FP16 Exception as FP32 is now supported ([#8462](https://github.com/Lightning-AI/lightning/pull/8462))
- Removed environment variable `PL_EXP_VERSION` from DDP subprocesses ([7403](https://github.com/Lightning-AI/lightning/pull/7403))

### Fixed

- Fixed the `GPUStatsMonitor` callbacks to use the correct GPU IDs if `CUDA_VISIBLE_DEVICES` set ([#8260](https://github.com/Lightning-AI/lightning/pull/8260))
- Fixed `lr_scheduler` checkpointed state by calling `update_lr_schedulers` before saving checkpoints ([#7877](https://github.com/Lightning-AI/lightning/pull/7877))
- Fixed ambiguous warning when both overfit and train dataloader shuffling are enabled ([#7685](https://github.com/Lightning-AI/lightning/pull/7685))
- Fixed dev debugger memory growing due to tracking events even when disabled ([#7875](https://github.com/Lightning-AI/lightning/pull/7875))
- Fixed `None` loss keys getting added in `training_epoch_end` when using manual optimization and not returning a loss ([#7772](https://github.com/Lightning-AI/lightning/pull/7772))
- Fixed a bug where `precision=64` with `accelerator='ddp_spawn'` would throw a pickle error ([#6924](https://github.com/Lightning-AI/lightning/pull/6924))
- Do not override the existing `epoch` value in `logged_metrics` when already logged by the user ([#7982](https://github.com/Lightning-AI/lightning/pull/7982))
- Support for manual optimization with DeepSpeed ([#7970](https://github.com/Lightning-AI/lightning/pull/7970))
- Fixed `dataloader_idx` argument value when predicting with only one `DataLoader` ([#7941](https://github.com/Lightning-AI/lightning/pull/7941))
- Fixed passing the `stage` argument of `Callback.{setup,teardown}` as a keyword ([#7973](https://github.com/Lightning-AI/lightning/pull/7973))
- Fixed metrics generated during `validation sanity checking` are cleaned on end ([#8171](https://github.com/Lightning-AI/lightning/pull/8171))
- Fixed `log_gpu_memory` metrics not being added to `logging` when nothing else is logged ([#8174](https://github.com/Lightning-AI/lightning/pull/8174))
- Fixed a bug where calling `log` with a `Metric` instance would raise an error if it was a nested attribute of the model ([#8181](https://github.com/Lightning-AI/lightning/pull/8181))
- Fixed a bug where using `precision=64` would cause buffers with complex dtype to be cast to real ([#8208](https://github.com/Lightning-AI/lightning/pull/8208))
- Fixed `is_overridden` returning true for wrapped functions with no changes ([#8296](https://github.com/Lightning-AI/lightning/pull/8296))
- Fixed a bug where `truncated_bptt_steps` would throw an AttributeError when the target RNN has multiple hidden states ([#8145](https://github.com/Lightning-AI/lightning/pull/8145))
- Fixed `self.optimizers()` not returning a single optimizer if it had been wrapped ([#8326](https://github.com/Lightning-AI/lightning/pull/8326))
- Fixed the `on_after_backward` hook not getting called when using manual optimization and no plugins ([#8328](https://github.com/Lightning-AI/lightning/pull/8328))
- Fixed the `LightningModule.backward` hook only getting called with the `apex` plugin when using manual optimization ([#8328](https://github.com/Lightning-AI/lightning/pull/8328))
- Fixed moving batch to device before sending it to the `on_*_batch_start`/`on_*_batch_end` callbacks and model hooks ([#7378](https://github.com/Lightning-AI/lightning/pull/7378))
- Fixed passing a custom `DDPPlugin` when choosing `accelerator="ddp_cpu"` for the accelerator ([#6208](https://github.com/Lightning-AI/lightning/pull/6208))
- Fixed missing call to `LightningModule.untoggle_optimizer` in training loop when running gradient accumulation with multiple optimizers ([#8284](https://github.com/Lightning-AI/lightning/pull/8284))
- Fixed hash of LightningEnum to work with value instead of name ([#8421](https://github.com/Lightning-AI/lightning/pull/8421)).
- Fixed a bug where an extra checkpoint was saved at the end of training if the `val_check_interval` did not align with the number of training batches ([#7724](https://github.com/Lightning-AI/lightning/pull/7724))
- Fixed hash of LightningEnum to work with value instead of name([#8421](https://github.com/Lightning-AI/lightning/pull/8421)).
- Fixed `move_data_to_device` to return the batch if the object `to` function didn't return `self` ([#8433](https://github.com/Lightning-AI/lightning/pull/8433))
- Fixed progress bar updates for Pod Training ([#8258](https://github.com/Lightning-AI/lightning/pull/8258))
- Fixed clearing dataloader references before attaching new dataloaders in consecutive `Trainer.{fit,validate,test,predict}´ runs ([#8442](https://github.com/Lightning-AI/lightning/pull/8442))
- Fixed memory leaks on GPU by moving `optimizer_states`, `ResultCollection.extra`, `ResultMetric` attributes, and `LoggerConnector` metrics to `cpu`. Also, delete the DDP wrapper on `teardown` ([#8490](https://github.com/Lightning-AI/lightning/pull/8490))
- Fixed `SWA` callback using LightningModule `prevent_trainer_and_dataloaders_deepcopy` to avoid OOM ([#8472](https://github.com/Lightning-AI/lightning/pull/8472))
- Fixed `ModelPruning` callback `on_save_checkpoint` to avoid making a `deepcopy` potentially leading to OOM ([#8472](https://github.com/Lightning-AI/lightning/pull/8472))
- Fixed the sampler replacement logic for `DataLoader`s which do not define all `DataLoader` attributes as `__init__` parameters ([#8519](https://github.com/Lightning-AI/lightning/pull/8519))
- Fixed DeepSpeed Windows support ([#8488](https://github.com/Lightning-AI/lightning/pull/8488))
- Fixed DeepSpeed not properly setting the trainer `lr_schedulers` attribute ([#8527](https://github.com/Lightning-AI/lightning/pull/8527))
- Fixed experiment version and log-dir divergence in DDP when using multiple `Trainer` instances in sequence ([7403](https://github.com/Lightning-AI/lightning/pull/7403))
- Enabled manual optimization for TPUs ([#8458](https://github.com/Lightning-AI/lightning/pull/8458))
- Fixed `accumulate_grad_batches` not been recomputed during model reload ([#5334](https://github.com/Lightning-AI/lightning/pull/5334))
- Fixed a `TypeError` when wrapping optimizers in the `HorovodPlugin` and running `Trainer.test` ([#7840](https://github.com/Lightning-AI/lightning/pull/7840))
- Fixed `BackboneFinetuning` restoration ([#8501](https://github.com/Lightning-AI/lightning/pull/8501))
- Fixed `lr_scheduler` with metric (e.g. `torch.optim.lr_scheduler.ReduceLROnPlateau`) when using `automatic_optimization = False` ([#7643](https://github.com/Lightning-AI/lightning/pull/7643))
- Fixed `DeepSpeed` breaking with no schedulers ([#8580](https://github.com/Lightning-AI/lightning/pull/8580))


## [1.3.8] - 2021-07-01

### Fixed

- Fixed a sync deadlock when checkpointing a `LightningModule` that uses a torchmetrics 0.4 `Metric` ([#8218](https://github.com/Lightning-AI/lightning/pull/8218))
- Fixed compatibility TorchMetrics v0.4 ([#8206](https://github.com/Lightning-AI/lightning/pull/8206))
- Added torchelastic check when sanitizing GPUs ([#8095](https://github.com/Lightning-AI/lightning/pull/8095))
- Fixed a DDP info message that was never shown ([#8111](https://github.com/Lightning-AI/lightning/pull/8111))
- Fixed metrics deprecation message at module import level ([#8163](https://github.com/Lightning-AI/lightning/pull/8163))
- Fixed a bug where an infinite recursion would be triggered when using the `BaseFinetuning` callback on a model that contains a `ModuleDict` ([#8170](https://github.com/Lightning-AI/lightning/pull/8170))
- Added a mechanism to detect `deadlock` for `DDP` when only 1 process trigger an `Exception`. The mechanism will `kill the processes` when it happens ([#8167](https://github.com/Lightning-AI/lightning/pull/8167))
- Fixed NCCL error when selecting non-consecutive device ids ([#8165](https://github.com/Lightning-AI/lightning/pull/8165))
- Fixed SWA to also work with `IterableDataset` ([#8172](https://github.com/Lightning-AI/lightning/pull/8172))


## [1.3.7] - 2021-06-22

### Fixed

- Fixed a bug where skipping an optimizer while using amp causes amp to trigger an assertion error ([#7975](https://github.com/Lightning-AI/lightning/pull/7975))
- Fixed deprecation messages not showing due to incorrect stacklevel ([#8002](https://github.com/Lightning-AI/lightning/pull/8002), [#8005](https://github.com/Lightning-AI/lightning/pull/8005))
- Fixed setting a `DistributedSampler` when using a distributed plugin in a custom accelerator ([#7814](https://github.com/Lightning-AI/lightning/pull/7814))
- Improved `PyTorchProfiler` chrome traces names ([#8009](https://github.com/Lightning-AI/lightning/pull/8009))
- Fixed moving the best score to device in `EarlyStopping` callback for TPU devices ([#7959](https://github.com/Lightning-AI/lightning/pull/7959))
- Fixes access to `callback_metrics` in ddp_spawn ([#7916](https://github.com/Lightning-AI/lightning/pull/7916))


## [1.3.6] - 2021-06-15

### Fixed

- Fixed logs overwriting issue for remote filesystems ([#7889](https://github.com/Lightning-AI/lightning/pull/7889))
- Fixed `DataModule.prepare_data` could only be called on the global rank 0 process ([#7945](https://github.com/Lightning-AI/lightning/pull/7945))
- Fixed setting `worker_init_fn` to seed dataloaders correctly when using DDP ([#7942](https://github.com/Lightning-AI/lightning/pull/7942))
- Fixed `BaseFinetuning` callback to properly handle parent modules w/ parameters ([#7931](https://github.com/Lightning-AI/lightning/pull/7931))


## [1.3.5] - 2021-06-08

### Added

- Added warning to Training Step output ([#7779](https://github.com/Lightning-AI/lightning/pull/7779))

### Fixed

- Fixed `LearningRateMonitor` and `BackboneFinetuning` ([#7835](https://github.com/Lightning-AI/lightning/pull/7835))
- Minor improvements to `apply_to_collection` and type signature of `log_dict` ([#7851](https://github.com/Lightning-AI/lightning/pull/7851))
- Fixed docker versions ([#7834](https://github.com/Lightning-AI/lightning/pull/7834))
- Fixed sharded training check for fp16 precision ([#7825](https://github.com/Lightning-AI/lightning/pull/7825))
- Fixed support for torch Module type hints in LightningCLI ([#7807](https://github.com/Lightning-AI/lightning/pull/7807))

### Changed

- Move `training_output` validation to after `train_step_end` ([#7868](https://github.com/Lightning-AI/lightning/pull/7868))


## [1.3.4] - 2021-06-01

### Fixed

- Fixed info message when max training time reached ([#7780](https://github.com/Lightning-AI/lightning/pull/7780))
- Fixed missing `__len__` method to `IndexBatchSamplerWrapper` ([#7681](https://github.com/Lightning-AI/lightning/pull/7681))


## [1.3.3] - 2021-05-27

### Changed

- Changed calling of `untoggle_optimizer(opt_idx)` out of the closure function ([#7563](https://github.com/Lightning-AI/lightning/pull/7563))

### Fixed

- Fixed `ProgressBar` pickling after calling `trainer.predict` ([#7608](https://github.com/Lightning-AI/lightning/pull/7608))
- Fixed broadcasting in multi-node, multi-gpu DDP using torch 1.7 ([#7592](https://github.com/Lightning-AI/lightning/pull/7592))
- Fixed dataloaders are not reset when tuning the model ([#7566](https://github.com/Lightning-AI/lightning/pull/7566))
- Fixed print errors in `ProgressBar` when `trainer.fit` is not called ([#7674](https://github.com/Lightning-AI/lightning/pull/7674))
- Fixed global step update when the epoch is skipped ([#7677](https://github.com/Lightning-AI/lightning/pull/7677))
- Fixed training loop total batch counter when accumulate grad batches was enabled ([#7692](https://github.com/Lightning-AI/lightning/pull/7692))


## [1.3.2] - 2021-05-18

### Changed

- `DataModule`s now avoid duplicate `{setup,teardown,prepare_data}` calls for the same stage ([#7238](https://github.com/Lightning-AI/lightning/pull/7238))

### Fixed

- Fixed parsing of multiple training dataloaders ([#7433](https://github.com/Lightning-AI/lightning/pull/7433))
- Fixed recursive passing of `wrong_type` keyword argument in `pl.utilities.apply_to_collection` ([#7433](https://github.com/Lightning-AI/lightning/pull/7433))
- Fixed setting correct `DistribType` for `ddp_cpu` (spawn) backend ([#7492](https://github.com/Lightning-AI/lightning/pull/7492))
- Fixed incorrect number of calls to LR scheduler when `check_val_every_n_epoch > 1` ([#7032](https://github.com/Lightning-AI/lightning/pull/7032))


## [1.3.1] - 2021-05-11

### Fixed

- Fixed DeepSpeed with IterableDatasets ([#7362](https://github.com/Lightning-AI/lightning/pull/7362))
- Fixed `Trainer.current_epoch` not getting restored after tuning ([#7434](https://github.com/Lightning-AI/lightning/pull/7434))
- Fixed local rank displayed in console log ([#7395](https://github.com/Lightning-AI/lightning/pull/7395))


## [1.3.0] - 2021-05-06

### Added

- Added support for the `EarlyStopping` callback to run at the end of the training epoch ([#6944](https://github.com/Lightning-AI/lightning/pull/6944))
- Added synchronization points before and after `setup` hooks are run ([#7202](https://github.com/Lightning-AI/lightning/pull/7202))
- Added a `teardown` hook to `ClusterEnvironment` ([#6942](https://github.com/Lightning-AI/lightning/pull/6942))
- Added utils for metrics to scalar conversions ([#7180](https://github.com/Lightning-AI/lightning/pull/7180))
- Added utils for NaN/Inf detection for gradients and parameters ([#6834](https://github.com/Lightning-AI/lightning/pull/6834))
- Added more explicit exception message when trying to execute `trainer.test()` or `trainer.validate()` with `fast_dev_run=True` ([#6667](https://github.com/Lightning-AI/lightning/pull/6667))
- Added `LightningCLI` class to provide simple reproducibility with minimum boilerplate training CLI (
    [#4492](https://github.com/Lightning-AI/lightning/pull/4492),
    [#6862](https://github.com/Lightning-AI/lightning/pull/6862),
    [#7156](https://github.com/Lightning-AI/lightning/pull/7156),
    [#7299](https://github.com/Lightning-AI/lightning/pull/7299))
- Added `gradient_clip_algorithm` argument to Trainer for gradient clipping by value ([#6123](https://github.com/Lightning-AI/lightning/pull/6123)).
- Added a way to print to terminal without breaking up the progress bar ([#5470](https://github.com/Lightning-AI/lightning/pull/5470))
- Added support to checkpoint after training steps in `ModelCheckpoint` callback ([#6146](https://github.com/Lightning-AI/lightning/pull/6146))
- Added `TrainerStatus.{INITIALIZING,RUNNING,FINISHED,INTERRUPTED}` ([#7173](https://github.com/Lightning-AI/lightning/pull/7173))
- Added `Trainer.validate()` method to perform one evaluation epoch over the validation set ([#4948](https://github.com/Lightning-AI/lightning/pull/4948))
- Added `LightningEnvironment` for Lightning-specific DDP ([#5915](https://github.com/Lightning-AI/lightning/pull/5915))
- Added `teardown()` hook to LightningDataModule ([#4673](https://github.com/Lightning-AI/lightning/pull/4673))
- Added `auto_insert_metric_name` parameter to `ModelCheckpoint` ([#6277](https://github.com/Lightning-AI/lightning/pull/6277))
- Added arg to `self.log` that enables users to give custom names when dealing with multiple dataloaders ([#6274](https://github.com/Lightning-AI/lightning/pull/6274))
- Added `teardown` method to `BaseProfiler` to enable subclasses defining post-profiling steps outside of `__del__` ([#6370](https://github.com/Lightning-AI/lightning/pull/6370))
- Added `setup` method to `BaseProfiler` to enable subclasses defining pre-profiling steps for every process ([#6633](https://github.com/Lightning-AI/lightning/pull/6633))
- Added no return warning to predict ([#6139](https://github.com/Lightning-AI/lightning/pull/6139))
- Added `Trainer.predict` config validation ([#6543](https://github.com/Lightning-AI/lightning/pull/6543))
- Added `AbstractProfiler` interface ([#6621](https://github.com/Lightning-AI/lightning/pull/6621))
- Added support for including module names for forward in the autograd trace of `PyTorchProfiler` ([#6349](https://github.com/Lightning-AI/lightning/pull/6349))
- Added support for the PyTorch 1.8.1 autograd profiler ([#6618](https://github.com/Lightning-AI/lightning/pull/6618))
- Added `outputs` parameter to callback's `on_validation_epoch_end` & `on_test_epoch_end` hooks ([#6120](https://github.com/Lightning-AI/lightning/pull/6120))
- Added `configure_sharded_model` hook ([#6679](https://github.com/Lightning-AI/lightning/pull/6679))
- Added support for `precision=64`, enabling training with double precision ([#6595](https://github.com/Lightning-AI/lightning/pull/6595))
- Added support for DDP communication hooks ([#6736](https://github.com/Lightning-AI/lightning/pull/6736))
- Added `artifact_location` argument to `MLFlowLogger` which will be passed to the `MlflowClient.create_experiment` call ([#6677](https://github.com/Lightning-AI/lightning/pull/6677))
- Added `model` parameter to precision plugins' `clip_gradients` signature (
    [#6764](https://github.com/Lightning-AI/lightning/pull/6764),
    [#7231](https://github.com/Lightning-AI/lightning/pull/7231))
- Added `is_last_batch` attribute to `Trainer` ([#6825](https://github.com/Lightning-AI/lightning/pull/6825))
- Added `LightningModule.lr_schedulers()` for manual optimization  ([#6567](https://github.com/Lightning-AI/lightning/pull/6567))
- Added `MpModelWrapper` in TPU Spawn ([#7045](https://github.com/Lightning-AI/lightning/pull/7045))
- Added `max_time` Trainer argument to limit training time ([#6823](https://github.com/Lightning-AI/lightning/pull/6823))
- Added `on_predict_{batch,epoch}_{start,end}` hooks ([#7141](https://github.com/Lightning-AI/lightning/pull/7141))
- Added new `EarlyStopping` parameters `stopping_threshold` and `divergence_threshold` ([#6868](https://github.com/Lightning-AI/lightning/pull/6868))
- Added `debug` flag to TPU Training Plugins (PT_XLA_DEBUG) ([#7219](https://github.com/Lightning-AI/lightning/pull/7219))
- Added new `UnrepeatedDistributedSampler` and `IndexBatchSamplerWrapper` for tracking distributed predictions ([#7215](https://github.com/Lightning-AI/lightning/pull/7215))
- Added `trainer.predict(return_predictions=None|False|True)` ([#7215](https://github.com/Lightning-AI/lightning/pull/7215))
- Added `BasePredictionWriter` callback to implement prediction saving ([#7127](https://github.com/Lightning-AI/lightning/pull/7127))
- Added `trainer.tune(scale_batch_size_kwargs, lr_find_kwargs)` arguments to configure the tuning algorithms ([#7258](https://github.com/Lightning-AI/lightning/pull/7258))
- Added `tpu_distributed` check for TPU Spawn barrier ([#7241](https://github.com/Lightning-AI/lightning/pull/7241))
- Added device updates to TPU Spawn for Pod training ([#7243](https://github.com/Lightning-AI/lightning/pull/7243))
- Added warning when missing `Callback` and using `resume_from_checkpoint` ([#7254](https://github.com/Lightning-AI/lightning/pull/7254))
- DeepSpeed single file saving ([#6900](https://github.com/Lightning-AI/lightning/pull/6900))
- Added Training type Plugins Registry (
    [#6982](https://github.com/Lightning-AI/lightning/pull/6982),
    [#7063](https://github.com/Lightning-AI/lightning/pull/7063),
    [#7214](https://github.com/Lightning-AI/lightning/pull/7214),
    [#7224](https://github.com/Lightning-AI/lightning/pull/7224)
)
- Add `ignore` param to `save_hyperparameters` ([#6056](https://github.com/Lightning-AI/lightning/pull/6056))

### Changed

- Changed `LightningModule.truncated_bptt_steps` to be property ([#7323](https://github.com/Lightning-AI/lightning/pull/7323))
- Changed `EarlyStopping` callback from by default running `EarlyStopping.on_validation_end` if only training is run. Set `check_on_train_epoch_end` to run the callback at the end of the train epoch instead of at the end of the validation epoch ([#7069](https://github.com/Lightning-AI/lightning/pull/7069))
- Renamed `pl.callbacks.swa` to `pl.callbacks.stochastic_weight_avg` ([#6259](https://github.com/Lightning-AI/lightning/pull/6259))
- Refactor `RunningStage` and `TrainerState` usage (
    [#4945](https://github.com/Lightning-AI/lightning/pull/4945),
    [#7173](https://github.com/Lightning-AI/lightning/pull/7173))
    * Added `RunningStage.SANITY_CHECKING`
    * Added `TrainerFn.{FITTING,VALIDATING,TESTING,PREDICTING,TUNING}`
    * Changed `trainer.evaluating` to return `True` if validating or testing
- Changed `setup()` and `teardown()` stage argument to take any of `{fit,validate,test,predict}` ([#6386](https://github.com/Lightning-AI/lightning/pull/6386))
- Changed profilers to save separate report files per state and rank ([#6621](https://github.com/Lightning-AI/lightning/pull/6621))
- The trainer no longer tries to save a checkpoint on exception or run callback's `on_train_end` functions ([#6864](https://github.com/Lightning-AI/lightning/pull/6864))
- Changed `PyTorchProfiler` to use `torch.autograd.profiler.record_function` to record functions ([#6349](https://github.com/Lightning-AI/lightning/pull/6349))
- Disabled `lr_scheduler.step()` in manual optimization  ([#6825](https://github.com/Lightning-AI/lightning/pull/6825))
- Changed warnings and recommendations for dataloaders in `ddp_spawn` ([#6762](https://github.com/Lightning-AI/lightning/pull/6762))
- `pl.seed_everything` will now also set the seed on the `DistributedSampler` ([#7024](https://github.com/Lightning-AI/lightning/pull/7024))
- Changed default setting for communication of multi-node training using `DDPShardedPlugin` ([#6937](https://github.com/Lightning-AI/lightning/pull/6937))
- `trainer.tune()` now returns the tuning result ([#7258](https://github.com/Lightning-AI/lightning/pull/7258))
- `LightningModule.from_datasets()` now accepts `IterableDataset` instances as training datasets. ([#7503](https://github.com/Lightning-AI/lightning/pull/7503))
- Changed `resume_from_checkpoint` warning to an error when the checkpoint file does not exist ([#7075](https://github.com/Lightning-AI/lightning/pull/7075))
- Automatically set `sync_batchnorm` for `training_type_plugin` ([#6536](https://github.com/Lightning-AI/lightning/pull/6536))
- Allowed training type plugin to delay optimizer creation ([#6331](https://github.com/Lightning-AI/lightning/pull/6331))
- Removed ModelSummary validation from train loop on_trainer_init ([#6610](https://github.com/Lightning-AI/lightning/pull/6610))
- Moved `save_function` to accelerator ([#6689](https://github.com/Lightning-AI/lightning/pull/6689))
- Updated DeepSpeed ZeRO ([#6546](https://github.com/Lightning-AI/lightning/pull/6546),
    [#6752](https://github.com/Lightning-AI/lightning/pull/6752),
    [#6142](https://github.com/Lightning-AI/lightning/pull/6142),
    [#6321](https://github.com/Lightning-AI/lightning/pull/6321))
- Improved verbose logging for `EarlyStopping` callback ([#6811](https://github.com/Lightning-AI/lightning/pull/6811))
- Run ddp_spawn dataloader checks on Windows ([#6930](https://github.com/Lightning-AI/lightning/pull/6930))
- Updated mlflow with using `resolve_tags` ([#6746](https://github.com/Lightning-AI/lightning/pull/6746))
- Moved `save_hyperparameters` to its own function ([#7119](https://github.com/Lightning-AI/lightning/pull/7119))
- Replaced `_DataModuleWrapper` with `__new__` ([#7289](https://github.com/Lightning-AI/lightning/pull/7289))
- Reset `current_fx` properties on lightning module in teardown ([#7247](https://github.com/Lightning-AI/lightning/pull/7247))
- Auto-set `DataLoader.worker_init_fn` with `seed_everything` ([#6960](https://github.com/Lightning-AI/lightning/pull/6960))
- Remove `model.trainer` call inside of dataloading mixin ([#7317](https://github.com/Lightning-AI/lightning/pull/7317))
- Split profilers module ([#6261](https://github.com/Lightning-AI/lightning/pull/6261))
- Ensure accelerator is valid if running interactively ([#5970](https://github.com/Lightning-AI/lightning/pull/5970))
- Disabled batch transfer in DP mode ([#6098](https://github.com/Lightning-AI/lightning/pull/6098))

### Deprecated

- Deprecated `outputs` in both `LightningModule.on_train_epoch_end` and `Callback.on_train_epoch_end` hooks ([#7339](https://github.com/Lightning-AI/lightning/pull/7339))
- Deprecated `Trainer.truncated_bptt_steps` in favor of `LightningModule.truncated_bptt_steps` ([#7323](https://github.com/Lightning-AI/lightning/pull/7323))
- Deprecated `outputs` in both `LightningModule.on_train_epoch_end` and `Callback.on_train_epoch_end` hooks ([#7339](https://github.com/Lightning-AI/lightning/pull/7339))
- Deprecated `LightningModule.grad_norm` in favor of `pl.utilities.grads.grad_norm` ([#7292](https://github.com/Lightning-AI/lightning/pull/7292))
- Deprecated the `save_function` property from the `ModelCheckpoint` callback ([#7201](https://github.com/Lightning-AI/lightning/pull/7201))
- Deprecated `LightningModule.write_predictions` and `LightningModule.write_predictions_dict` ([#7066](https://github.com/Lightning-AI/lightning/pull/7066))
- Deprecated `TrainerLoggingMixin` in favor of a separate utilities module for metric handling ([#7180](https://github.com/Lightning-AI/lightning/pull/7180))
- Deprecated `TrainerTrainingTricksMixin` in favor of a separate utilities module for NaN/Inf detection for gradients and parameters ([#6834](https://github.com/Lightning-AI/lightning/pull/6834))
- `period` has been deprecated in favor of `every_n_val_epochs` in the `ModelCheckpoint` callback ([#6146](https://github.com/Lightning-AI/lightning/pull/6146))
- Deprecated `trainer.running_sanity_check` in favor of `trainer.sanity_checking` ([#4945](https://github.com/Lightning-AI/lightning/pull/4945))
- Deprecated `Profiler(output_filename)` in favor of `dirpath` and `filename` ([#6621](https://github.com/Lightning-AI/lightning/pull/6621))
- Deprecated `PyTorchProfiler(profiled_functions)` in favor of `record_functions` ([#6349](https://github.com/Lightning-AI/lightning/pull/6349))
- Deprecated `@auto_move_data` in favor of `trainer.predict` ([#6993](https://github.com/Lightning-AI/lightning/pull/6993))
- Deprecated `Callback.on_load_checkpoint(checkpoint)` in favor of `Callback.on_load_checkpoint(trainer, pl_module, checkpoint)` ([#7253](https://github.com/Lightning-AI/lightning/pull/7253))
- Deprecated metrics in favor of `torchmetrics` (
    [#6505](https://github.com/Lightning-AI/lightning/pull/6505),
    [#6530](https://github.com/Lightning-AI/lightning/pull/6530),
    [#6540](https://github.com/Lightning-AI/lightning/pull/6540),
    [#6547](https://github.com/Lightning-AI/lightning/pull/6547),
    [#6515](https://github.com/Lightning-AI/lightning/pull/6515),
    [#6572](https://github.com/Lightning-AI/lightning/pull/6572),
    [#6573](https://github.com/Lightning-AI/lightning/pull/6573),
    [#6584](https://github.com/Lightning-AI/lightning/pull/6584),
    [#6636](https://github.com/Lightning-AI/lightning/pull/6636),
    [#6637](https://github.com/Lightning-AI/lightning/pull/6637),
    [#6649](https://github.com/Lightning-AI/lightning/pull/6649),
    [#6659](https://github.com/Lightning-AI/lightning/pull/6659),
    [#7131](https://github.com/Lightning-AI/lightning/pull/7131),
)
- Deprecated the `LightningModule.datamodule` getter and setter methods; access them through `Trainer.datamodule` instead ([#7168](https://github.com/Lightning-AI/lightning/pull/7168))
- Deprecated the use of `Trainer(gpus="i")` (string) for selecting the i-th GPU; from v1.5 this will set the number of GPUs instead of the index ([#6388](https://github.com/Lightning-AI/lightning/pull/6388))

### Removed

- Removed the `exp_save_path` property from the `LightningModule` ([#7266](https://github.com/Lightning-AI/lightning/pull/7266))
- Removed training loop explicitly calling `EarlyStopping.on_validation_end` if no validation is run ([#7069](https://github.com/Lightning-AI/lightning/pull/7069))
- Removed `automatic_optimization` as a property from the training loop in favor of `LightningModule.automatic_optimization` ([#7130](https://github.com/Lightning-AI/lightning/pull/7130))
- Removed evaluation loop legacy returns for `*_epoch_end` hooks ([#6973](https://github.com/Lightning-AI/lightning/pull/6973))
- Removed support for passing a bool value to `profiler` argument of Trainer ([#6164](https://github.com/Lightning-AI/lightning/pull/6164))
- Removed no return warning from val/test step ([#6139](https://github.com/Lightning-AI/lightning/pull/6139))
- Removed passing a `ModelCheckpoint` instance to `Trainer(checkpoint_callback)` ([#6166](https://github.com/Lightning-AI/lightning/pull/6166))
- Removed deprecated Trainer argument `enable_pl_optimizer` and `automatic_optimization` ([#6163](https://github.com/Lightning-AI/lightning/pull/6163))
- Removed deprecated metrics ([#6161](https://github.com/Lightning-AI/lightning/pull/6161))
    * from `pl.metrics.functional.classification` removed `to_onehot`, `to_categorical`, `get_num_classes`, `roc`, `multiclass_roc`, `average_precision`, `precision_recall_curve`, `multiclass_precision_recall_curve`
    * from `pl.metrics.functional.reduction` removed `reduce`, `class_reduce`
- Removed deprecated `ModelCheckpoint` arguments `prefix`, `mode="auto"` ([#6162](https://github.com/Lightning-AI/lightning/pull/6162))
- Removed `mode='auto'` from `EarlyStopping` ([#6167](https://github.com/Lightning-AI/lightning/pull/6167))
- Removed `epoch` and `step` arguments from `ModelCheckpoint.format_checkpoint_name()`, these are now included in the `metrics` argument ([#7344](https://github.com/Lightning-AI/lightning/pull/7344))
- Removed legacy references for magic keys in the `Result` object ([#6016](https://github.com/Lightning-AI/lightning/pull/6016))
- Removed deprecated `LightningModule` `hparams` setter ([#6207](https://github.com/Lightning-AI/lightning/pull/6207))
- Removed legacy code to log or include metrics in the progress bar by returning them in a dict with the `"log"/"progress_bar"` magic keys. Use `self.log` instead ([#6734](https://github.com/Lightning-AI/lightning/pull/6734))
- Removed `trainer.fit()` return value of `1`. It has no return now ([#7237](https://github.com/Lightning-AI/lightning/pull/7237))
- Removed `logger_connector` legacy code ([#6733](https://github.com/Lightning-AI/lightning/pull/6733))
- Removed unused mixin attributes ([#6487](https://github.com/Lightning-AI/lightning/pull/6487))

### Fixed

- Fixed NaN errors in progress bars when training with iterable datasets with no length defined ([#7306](https://github.com/Lightning-AI/lightning/pull/7306))
- Fixed attaching train and validation dataloaders when `reload_dataloaders_every_epoch=True` and `num_sanity_val_steps=0` ([#7207](https://github.com/Lightning-AI/lightning/pull/7207))
- Added a barrier in the accelerator `teardown` to synchronize processes before execution finishes ([#6814](https://github.com/Lightning-AI/lightning/pull/6814))
- Fixed multi-node DDP sub-process launch by using `local_rank` instead of `global_rank` for main process assertion ([#7061](https://github.com/Lightning-AI/lightning/pull/7061))
- Fixed incorrect removal of `WORLD_SIZE` environment variable in DDP training when launching with torch distributed/torchelastic ([#6942](https://github.com/Lightning-AI/lightning/pull/6942))
- Made the `Plugin.reduce` method more consistent across all Plugins to reflect a mean-reduction by default ([#6011](https://github.com/Lightning-AI/lightning/pull/6011))
- Move lightning module to correct device type when using LightningDistributedWrapper ([#6070](https://github.com/Lightning-AI/lightning/pull/6070))
- Do not print top-k verbose log with `ModelCheckpoint(monitor=None)` ([#6109](https://github.com/Lightning-AI/lightning/pull/6109))
- Fixed `ModelCheckpoint(save_top_k=0, save_last=True)` not saving the `last` checkpoint ([#6136](https://github.com/Lightning-AI/lightning/pull/6136))
- Fixed `.teardown(stage='fit')` and `.on_fit_{start,end}()` getting called during `trainer.test` ([#6386](https://github.com/Lightning-AI/lightning/pull/6386))
- Fixed LightningModule `all_gather` on cpu tensors ([#6416](https://github.com/Lightning-AI/lightning/pull/6416))
- Fixed torch distributed not available in setup hook for DDP ([#6506](https://github.com/Lightning-AI/lightning/pull/6506))
- Fixed `trainer.tuner.{lr_find,scale_batch_size}` not setting the `Trainer` state properly ([#7258](https://github.com/Lightning-AI/lightning/pull/7258))
- Fixed bug where the learning rate schedulers did not follow the optimizer frequencies ([#4868](https://github.com/Lightning-AI/lightning/pull/4868))
- Fixed pickle error checker to now check for `pickle.PickleError` to catch all pickle errors ([#6917](https://github.com/Lightning-AI/lightning/pull/6917))
- Fixed a bug where the outputs object passed to `LightningModule.training_epoch_end` was different from the object passed to the `on_train_end_epoch` hook ([#6969](https://github.com/Lightning-AI/lightning/pull/6969))
- Fixed a bug where the outputs passed to `train_batch_end` would be lists even when using a single optimizer and no truncated backprop through time steps ([#6969](https://github.com/Lightning-AI/lightning/pull/6969))
- Fixed bug for trainer error handling which would cause hang for distributed training ([#6864](https://github.com/Lightning-AI/lightning/pull/6864))
- Fixed `self.device` not returning the correct device in replicas of data-parallel ([#6414](https://github.com/Lightning-AI/lightning/pull/6414))
- Fixed `lr_find` trying beyond `num_training` steps and suggesting a too high learning rate ([#7076](https://github.com/Lightning-AI/lightning/pull/7076))
- Fixed logger creating incorrect version folder in DDP with repeated `Trainer.fit` calls ([#7077](https://github.com/Lightning-AI/lightning/pull/7077))
- Fixed metric objects passed directly to `self.log` not being reset correctly ([#7055](https://github.com/Lightning-AI/lightning/pull/7055))
- Fixed `CombinedLoader` in distributed settings for validation / testing ([#7102](https://github.com/Lightning-AI/lightning/pull/7102))
- Fixed the save_dir in `WandbLogger` when the run was initiated externally ([#7106](https://github.com/Lightning-AI/lightning/pull/7106))
- Fixed `num_sanity_val_steps` affecting reproducibility of training data shuffling ([#7014](https://github.com/Lightning-AI/lightning/pull/7014))
- Fixed resetting device after `fitting/evaluating/predicting` ([#7188](https://github.com/Lightning-AI/lightning/pull/7188))
- Fixed bug where `trainer.tuner.scale_batch_size(max_trials=0)` would not return the correct batch size result ([#7262](https://github.com/Lightning-AI/lightning/pull/7262))
- Fixed metrics not being properly logged with `precision=16` and `manual_optimization` ([#7228](https://github.com/Lightning-AI/lightning/pull/7228))
- Fixed `BaseFinetuning` properly reloading `optimizer_states` when using `resume_from_checkpoint` ([#6891](https://github.com/Lightning-AI/lightning/pull/6891))
- Fixed `parameters_to_ignore` not properly set to DDPWrapper ([#7239](https://github.com/Lightning-AI/lightning/pull/7239))
- Fixed parsing of `fast_dev_run=True` with the built-in `ArgumentParser` ([#7240](https://github.com/Lightning-AI/lightning/pull/7240))
- Fixed handling an `IterableDataset` that fails to produce a batch at the beginning of an epoch ([#7294](https://github.com/Lightning-AI/lightning/pull/7294))
- Fixed `LightningModule.save_hyperparameters()` when attempting to save an empty container ([#7268](https://github.com/Lightning-AI/lightning/pull/7268))
- Fixed `apex` not properly instantiated when running with `ddp` ([#7274](https://github.com/Lightning-AI/lightning/pull/7274))
- Fixed optimizer `state` not moved to `GPU` ([#7277](https://github.com/Lightning-AI/lightning/pull/7277))
- Fixed custom init args for `WandbLogger` ([#6989](https://github.com/Lightning-AI/lightning/pull/6989))
- Fixed a bug where an error would be raised if the train dataloader sometimes produced None for a batch ([#7342](https://github.com/Lightning-AI/lightning/pull/7342))
- Fixed examples (
    [#6600](https://github.com/Lightning-AI/lightning/pull/6600),
    [#6638](https://github.com/Lightning-AI/lightning/pull/6638),
    [#7096](https://github.com/Lightning-AI/lightning/pull/7096),
    [#7246](https://github.com/Lightning-AI/lightning/pull/7246),
    [#6357](https://github.com/Lightning-AI/lightning/pull/6357),
    [#6476](https://github.com/Lightning-AI/lightning/pull/6476),
    [#6294](https://github.com/Lightning-AI/lightning/pull/6294),
    [#6373](https://github.com/Lightning-AI/lightning/pull/6373),
    [#6088](https://github.com/Lightning-AI/lightning/pull/6088),
    [#7398](https://github.com/Lightning-AI/lightning/pull/7398)
)
- Resolved schedule step bug for PyTorch Profiler ([#6674](https://github.com/Lightning-AI/lightning/pull/6674),
    [#6681](https://github.com/Lightning-AI/lightning/pull/6681))
- Updated logic for checking TPUs availability ([#6767](https://github.com/Lightning-AI/lightning/pull/6767))
- Resolve TPU miss rendezvous ([#6781](https://github.com/Lightning-AI/lightning/pull/6781))
- Fixed auto-scaling mode when calling tune method on trainer ([#7321](https://github.com/Lightning-AI/lightning/pull/7321))
- Fixed finetuning complex models correctly unfreezes ([#6880](https://github.com/Lightning-AI/lightning/pull/6880))
- Ensure we set the eval/train flag correctly on accelerator model ([#6877](https://github.com/Lightning-AI/lightning/pull/6877))
- Set better defaults for `rank_zero_only.rank` when training is launched with SLURM and torchelastic ([#6802](https://github.com/Lightning-AI/lightning/pull/6802))
- Fixed matching the number of outputs of backward with forward for AllGatherGrad ([#6625](https://github.com/Lightning-AI/lightning/pull/6625))
- Fixed the `gradient_clip_algorithm` has no effect ([#6928](https://github.com/Lightning-AI/lightning/pull/6928))
- Fixed CUDA OOM detection and handling ([#6934](https://github.com/Lightning-AI/lightning/pull/6934))
- Fixed `unfreeze_and_add_param_group` expects `modules` rather than `module` ([#6822](https://github.com/Lightning-AI/lightning/pull/6822))
- Fixed DPP + SyncBN when move on device ([#6838](https://github.com/Lightning-AI/lightning/pull/6838))
- Fixed missing arguments in `lr_find` call ([#6784](https://github.com/Lightning-AI/lightning/pull/6784))
- Fixed `set_default_tensor_type` to `torch.DoubleTensor` with precision=64 ([#7108](https://github.com/Lightning-AI/lightning/pull/7108))
- Fixed `NeptuneLogger.log_text(step=None)` ([#7194](https://github.com/Lightning-AI/lightning/pull/7194))
- Fixed importing torchtext batch ([#6365](https://github.com/Lightning-AI/lightning/pull/6365),
    [#6323](https://github.com/Lightning-AI/lightning/pull/6323),
    [#6211](https://github.com/Lightning-AI/lightning/pull/6211))


## [1.2.9] - 2021-04-20

### Fixed

- Fixed the order to call for world ranks & the `root_device` property in `TPUSpawnPlugin` ([#7074](https://github.com/Lightning-AI/lightning/pull/7074))
- Fixed multi-gpu join for Horovod ([#6954](https://github.com/Lightning-AI/lightning/pull/6954))
- Fixed parsing for pre-release package versions ([#6999](https://github.com/Lightning-AI/lightning/pull/6999))


## [1.2.8] - 2021-04-14

### Added

- Added TPUSpawn + IterableDataset error message ([#6875](https://github.com/Lightning-AI/lightning/pull/6875))

### Fixed

- Fixed process rank not being available right away after `Trainer` instantiation ([#6941](https://github.com/Lightning-AI/lightning/pull/6941))
- Fixed `sync_dist` for tpus ([#6950](https://github.com/Lightning-AI/lightning/pull/6950))
- Fixed `AttributeError` for `require_backward_grad_sync` when running manual optimization with sharded plugin ([#6915](https://github.com/Lightning-AI/lightning/pull/6915))
- Fixed `--gpus` default for parser returned by `Trainer.add_argparse_args` ([#6898](https://github.com/Lightning-AI/lightning/pull/6898))
- Fixed TPU Spawn all gather ([#6896](https://github.com/Lightning-AI/lightning/pull/6896))
- Fixed `EarlyStopping` logic when `min_epochs` or `min_steps` requirement is not met ([#6705](https://github.com/Lightning-AI/lightning/pull/6705))
- Fixed csv extension check ([#6436](https://github.com/Lightning-AI/lightning/pull/6436))
- Fixed checkpoint issue when using Horovod distributed backend ([#6958](https://github.com/Lightning-AI/lightning/pull/6958))
- Fixed tensorboard exception raising ([#6901](https://github.com/Lightning-AI/lightning/pull/6901))
- Fixed setting the eval/train flag correctly on accelerator model ([#6983](https://github.com/Lightning-AI/lightning/pull/6983))
- Fixed DDP_SPAWN compatibility with bug_report_model.py ([#6892](https://github.com/Lightning-AI/lightning/pull/6892))
- Fixed bug where `BaseFinetuning.flatten_modules()` was duplicating leaf node parameters ([#6879](https://github.com/Lightning-AI/lightning/pull/6879))
- Set better defaults for `rank_zero_only.rank` when training is launched with SLURM and torchelastic:
    * Support SLURM and torchelastic global rank environment variables ([#5715](https://github.com/Lightning-AI/lightning/pull/5715))
    * Remove hardcoding of local rank in accelerator connector ([#6878](https://github.com/Lightning-AI/lightning/pull/6878))


## [1.2.7] - 2021-04-06

### Fixed

- Fixed resolve a bug with omegaconf and xm.save ([#6741](https://github.com/Lightning-AI/lightning/pull/6741))
- Fixed an issue with IterableDataset when __len__ is not defined ([#6828](https://github.com/Lightning-AI/lightning/pull/6828))
- Sanitize None params during pruning ([#6836](https://github.com/Lightning-AI/lightning/pull/6836))
- Enforce an epoch scheduler interval when using SWA ([#6588](https://github.com/Lightning-AI/lightning/pull/6588))
- Fixed TPU Colab hang issue, post training ([#6816](https://github.com/Lightning-AI/lightning/pull/6816))
- Fixed a bug where `TensorBoardLogger` would give a warning and not log correctly to a symbolic link `save_dir` ([#6730](https://github.com/Lightning-AI/lightning/pull/6730))
- Fixed bug where `predict` could not be used when `progress_bar_refresh_rate=0` ([#6884](https://github.com/Lightning-AI/lightning/pull/6884))


## [1.2.6] - 2021-03-30

### Changed

- Changed the behavior of `on_epoch_start` to run at the beginning of validation & test epoch ([#6498](https://github.com/Lightning-AI/lightning/pull/6498))

### Removed

- Removed legacy code to include `step` dictionary returns in `callback_metrics`. Use `self.log_dict` instead. ([#6682](https://github.com/Lightning-AI/lightning/pull/6682))

### Fixed

- Fixed `DummyLogger.log_hyperparams` raising a `TypeError` when running with `fast_dev_run=True` ([#6398](https://github.com/Lightning-AI/lightning/pull/6398))
- Fixed error on TPUs when there was no `ModelCheckpoint` ([#6654](https://github.com/Lightning-AI/lightning/pull/6654))
- Fixed `trainer.test` freeze on TPUs ([#6654](https://github.com/Lightning-AI/lightning/pull/6654))
- Fixed a bug where gradients were disabled after calling `Trainer.predict` ([#6657](https://github.com/Lightning-AI/lightning/pull/6657))
- Fixed bug where no TPUs were detected in a TPU pod env ([#6719](https://github.com/Lightning-AI/lightning/pull/6719))


## [1.2.5] - 2021-03-23

### Changed

- Update Gradient Clipping for the TPU Accelerator ([#6576](https://github.com/Lightning-AI/lightning/pull/6576))
- Refactored setup for typing friendly ([#6590](https://github.com/Lightning-AI/lightning/pull/6590))

### Fixed

- Fixed a bug where `all_gather` would not work correctly with `tpu_cores=8` ([#6587](https://github.com/Lightning-AI/lightning/pull/6587))
- Fixed comparing required versions ([#6434](https://github.com/Lightning-AI/lightning/pull/6434))
- Fixed duplicate logs appearing in console when using the python logging module ([#6275](https://github.com/Lightning-AI/lightning/pull/6275))
- Added Autocast in validation, test and predict modes for Native AMP ([#6565](https://github.com/Lightning-AI/lightning/pull/6565))


## [1.2.4] - 2021-03-16

### Changed

- Changed the default of `find_unused_parameters` back to `True` in DDP and DDP Spawn ([#6438](https://github.com/Lightning-AI/lightning/pull/6438))

### Fixed

- Expose DeepSpeed loss parameters to allow users to fix loss instability ([#6115](https://github.com/Lightning-AI/lightning/pull/6115))
- Fixed DP reduction with collection ([#6324](https://github.com/Lightning-AI/lightning/pull/6324))
- Fixed an issue where the tuner would not tune the learning rate if also tuning the batch size ([#4688](https://github.com/Lightning-AI/lightning/pull/4688))
- Fixed broadcast to use PyTorch `broadcast_object_list` and add `reduce_decision` ([#6410](https://github.com/Lightning-AI/lightning/pull/6410))
- Fixed logger creating directory structure too early in DDP ([#6380](https://github.com/Lightning-AI/lightning/pull/6380))
- Fixed DeepSpeed additional memory use on rank 0 when default device not set early enough ([#6460](https://github.com/Lightning-AI/lightning/pull/6460))
- Fixed an issue with `Tuner.scale_batch_size` not finding the batch size attribute in the datamodule ([#5968](https://github.com/Lightning-AI/lightning/pull/5968))
- Fixed an exception in the layer summary when the model contains torch.jit scripted submodules ([#6511](https://github.com/Lightning-AI/lightning/pull/6511))
- Fixed when Train loop config was run during `Trainer.predict` ([#6541](https://github.com/Lightning-AI/lightning/pull/6541))


## [1.2.3] - 2021-03-09

### Fixed

- Fixed `ModelPruning(make_pruning_permanent=True)` pruning buffers getting removed when saved during training ([#6073](https://github.com/Lightning-AI/lightning/pull/6073))
- Fixed when `_stable_1d_sort` to work when `n >= N` ([#6177](https://github.com/Lightning-AI/lightning/pull/6177))
- Fixed `AttributeError` when `logger=None` on TPU ([#6221](https://github.com/Lightning-AI/lightning/pull/6221))
- Fixed PyTorch Profiler with `emit_nvtx` ([#6260](https://github.com/Lightning-AI/lightning/pull/6260))
- Fixed `trainer.test` from `best_path` hangs after calling `trainer.fit`  ([#6272](https://github.com/Lightning-AI/lightning/pull/6272))
- Fixed `SingleTPU` calling `all_gather` ([#6296](https://github.com/Lightning-AI/lightning/pull/6296))
- Ensure we check DeepSpeed/Sharded in multi-node DDP ([#6297](https://github.com/Lightning-AI/lightning/pull/6297)
- Check `LightningOptimizer` doesn't delete optimizer hooks ([#6305](https://github.com/Lightning-AI/lightning/pull/6305)
- Resolve memory leak for evaluation ([#6326](https://github.com/Lightning-AI/lightning/pull/6326)
- Ensure that clip gradients is only called if the value is greater than 0 ([#6330](https://github.com/Lightning-AI/lightning/pull/6330)
- Fixed `Trainer` not resetting `lightning_optimizers` when calling `Trainer.fit()` multiple times ([#6372](https://github.com/Lightning-AI/lightning/pull/6372))


## [1.2.2] - 2021-03-02

### Added

- Added `checkpoint` parameter to callback's `on_save_checkpoint` hook ([#6072](https://github.com/Lightning-AI/lightning/pull/6072))

### Changed

- Changed the order of `backward`, `step`, `zero_grad` to `zero_grad`, `backward`, `step` ([#6147](https://github.com/Lightning-AI/lightning/pull/6147))
- Changed default for DeepSpeed CPU Offload to False, due to prohibitively slow speeds at smaller scale ([#6262](https://github.com/Lightning-AI/lightning/pull/6262))

### Fixed

- Fixed epoch level schedulers not being called when `val_check_interval < 1.0` ([#6075](https://github.com/Lightning-AI/lightning/pull/6075))
- Fixed multiple early stopping callbacks ([#6197](https://github.com/Lightning-AI/lightning/pull/6197))
- Fixed incorrect usage of `detach()`, `cpu()`, `to()` ([#6216](https://github.com/Lightning-AI/lightning/pull/6216))
- Fixed LBFGS optimizer support which didn't converge in automatic optimization ([#6147](https://github.com/Lightning-AI/lightning/pull/6147))
- Prevent `WandbLogger` from dropping values ([#5931](https://github.com/Lightning-AI/lightning/pull/5931))
- Fixed error thrown when using valid distributed mode in multi node ([#6297](https://github.com/Lightning-AI/lightning/pull/6297)


## [1.2.1] - 2021-02-23

### Fixed

- Fixed incorrect yield logic for the amp autocast context manager ([#6080](https://github.com/Lightning-AI/lightning/pull/6080))
- Fixed priority of plugin/accelerator when setting distributed mode ([#6089](https://github.com/Lightning-AI/lightning/pull/6089))
- Fixed error message for AMP + CPU incompatibility ([#6107](https://github.com/Lightning-AI/lightning/pull/6107))
- Disabled batch transfer in DP mode ([#6093](https://github.com/Lightning-AI/lightning/pull/6093))


## [1.2.0] - 2021-02-18

### Added

- Added `DataType`, `AverageMethod` and `MDMCAverageMethod` enum in metrics ([#5657](https://github.com/Lightning-AI/lightning/pull/5689))
- Added support for summarized model total params size in megabytes ([#5590](https://github.com/Lightning-AI/lightning/pull/5590))
- Added support for multiple train loaders ([#1959](https://github.com/Lightning-AI/lightning/pull/1959))
- Added `Accuracy` metric now generalizes to Top-k accuracy for (multi-dimensional) multi-class inputs using the `top_k` parameter ([#4838](https://github.com/Lightning-AI/lightning/pull/4838))
- Added `Accuracy` metric now enables the computation of subset accuracy for multi-label or multi-dimensional multi-class inputs with the `subset_accuracy` parameter ([#4838](https://github.com/Lightning-AI/lightning/pull/4838))
- Added `HammingDistance` metric to compute the hamming distance (loss) ([#4838](https://github.com/Lightning-AI/lightning/pull/4838))
- Added `max_fpr` parameter to `auroc` metric for computing partial auroc metric ([#3790](https://github.com/Lightning-AI/lightning/pull/3790))
- Added `StatScores` metric to compute the number of true positives, false positives, true negatives and false negatives ([#4839](https://github.com/Lightning-AI/lightning/pull/4839))
- Added `R2Score` metric ([#5241](https://github.com/Lightning-AI/lightning/pull/5241))
- Added `LambdaCallback` ([#5347](https://github.com/Lightning-AI/lightning/pull/5347))
- Added `BackboneLambdaFinetuningCallback` ([#5377](https://github.com/Lightning-AI/lightning/pull/5377))
- Accelerator `all_gather` supports collection ([#5221](https://github.com/Lightning-AI/lightning/pull/5221))
- Added `image_gradients` functional metric to compute the image gradients of a given input image. ([#5056](https://github.com/Lightning-AI/lightning/pull/5056))
- Added `MetricCollection` ([#4318](https://github.com/Lightning-AI/lightning/pull/4318))
- Added `.clone()` method to metrics ([#4318](https://github.com/Lightning-AI/lightning/pull/4318))
- Added `IoU` class interface ([#4704](https://github.com/Lightning-AI/lightning/pull/4704))
- Support to tie weights after moving model to TPU via `on_post_move_to_device` hook
- Added missing val/test hooks in `LightningModule` ([#5467](https://github.com/Lightning-AI/lightning/pull/5467))
- The `Recall` and `Precision` metrics (and their functional counterparts `recall` and `precision`) can now be generalized to Recall@K and Precision@K with the use of `top_k` parameter ([#4842](https://github.com/Lightning-AI/lightning/pull/4842))
- Added `ModelPruning` Callback ([#5618](https://github.com/Lightning-AI/lightning/pull/5618),
    [#5825](https://github.com/Lightning-AI/lightning/pull/5825),
    [#6045](https://github.com/Lightning-AI/lightning/pull/6045))
- Added `PyTorchProfiler` ([#5560](https://github.com/Lightning-AI/lightning/pull/5560))
- Added compositional metrics ([#5464](https://github.com/Lightning-AI/lightning/pull/5464))
- Added Trainer method `predict(...)` for high performance predictions ([#5579](https://github.com/Lightning-AI/lightning/pull/5579))
- Added `on_before_batch_transfer` and `on_after_batch_transfer` data hooks ([#3671](https://github.com/Lightning-AI/lightning/pull/3671))
- Added AUC/AUROC class interface ([#5479](https://github.com/Lightning-AI/lightning/pull/5479))
- Added `PredictLoop` object ([#5752](https://github.com/Lightning-AI/lightning/pull/5752))
- Added `QuantizationAwareTraining` callback ([#5706](https://github.com/Lightning-AI/lightning/pull/5706),
    [#6040](https://github.com/Lightning-AI/lightning/pull/6040))
- Added `LightningModule.configure_callbacks` to enable the definition of model-specific callbacks ([#5621](https://github.com/Lightning-AI/lightning/pull/5621))
- Added `dim` to `PSNR` metric for mean-squared-error reduction ([#5957](https://github.com/Lightning-AI/lightning/pull/5957))
- Added promxial policy optimization template to pl_examples ([#5394](https://github.com/Lightning-AI/lightning/pull/5394))
- Added `log_graph` to `CometLogger` ([#5295](https://github.com/Lightning-AI/lightning/pull/5295))
- Added possibility for nested loaders ([#5404](https://github.com/Lightning-AI/lightning/pull/5404))
- Added `sync_step` to Wandb logger ([#5351](https://github.com/Lightning-AI/lightning/pull/5351))
- Added `StochasticWeightAveraging` callback ([#5640](https://github.com/Lightning-AI/lightning/pull/5640))
- Added `LightningDataModule.from_datasets(...)` ([#5133](https://github.com/Lightning-AI/lightning/pull/5133))
- Added `PL_TORCH_DISTRIBUTED_BACKEND` env variable to select backend ([#5981](https://github.com/Lightning-AI/lightning/pull/5981))
- Added `Trainer` flag to activate Stochastic Weight Averaging (SWA) `Trainer(stochastic_weight_avg=True)` ([#6038](https://github.com/Lightning-AI/lightning/pull/6038))
- Added DeepSpeed integration ([#5954](https://github.com/Lightning-AI/lightning/pull/5954),
    [#6042](https://github.com/Lightning-AI/lightning/pull/6042))

### Changed

- Changed `stat_scores` metric now calculates stat scores over all classes and gains new parameters, in line with the new `StatScores` metric ([#4839](https://github.com/Lightning-AI/lightning/pull/4839))
- Changed `computer_vision_fine_tunning` example to use `BackboneLambdaFinetuningCallback` ([#5377](https://github.com/Lightning-AI/lightning/pull/5377))
- Changed `automatic casting` for LoggerConnector `metrics` ([#5218](https://github.com/Lightning-AI/lightning/pull/5218))
- Changed `iou` [func] to allow float input ([#4704](https://github.com/Lightning-AI/lightning/pull/4704))
- Metric `compute()` method will no longer automatically call `reset()` ([#5409](https://github.com/Lightning-AI/lightning/pull/5409))
- Set PyTorch 1.4 as min requirements, also for testing and examples `torchvision>=0.5` and `torchtext>=0.5` ([#5418](https://github.com/Lightning-AI/lightning/pull/5418))
- Changed `callbacks` argument in `Trainer` to allow `Callback` input ([#5446](https://github.com/Lightning-AI/lightning/pull/5446))
- Changed the default of `find_unused_parameters` to `False` in DDP ([#5185](https://github.com/Lightning-AI/lightning/pull/5185))
- Changed `ModelCheckpoint` version suffixes to start at 1 ([#5008](https://github.com/Lightning-AI/lightning/pull/5008))
- Progress bar metrics tensors are now converted to float ([#5692](https://github.com/Lightning-AI/lightning/pull/5692))
- Changed the default value for the `progress_bar_refresh_rate` Trainer argument in Google COLAB notebooks to 20 ([#5516](https://github.com/Lightning-AI/lightning/pull/5516))
- Extended support for purely iteration-based training ([#5726](https://github.com/Lightning-AI/lightning/pull/5726))
- Made `LightningModule.global_rank`, `LightningModule.local_rank` and `LightningModule.logger` read-only properties ([#5730](https://github.com/Lightning-AI/lightning/pull/5730))
- Forced `ModelCheckpoint` callbacks to run after all others to guarantee all states are saved to the checkpoint ([#5731](https://github.com/Lightning-AI/lightning/pull/5731))
- Refactored Accelerators and Plugins:
    * Added base classes for plugins ([#5715](https://github.com/Lightning-AI/lightning/pull/5715))
    * Added parallel plugins for DP, DDP, DDPSpawn, DDP2 and Horovod ([#5714](https://github.com/Lightning-AI/lightning/pull/5714))
    * Precision Plugins ([#5718](https://github.com/Lightning-AI/lightning/pull/5718))
    * Added new Accelerators for CPU, GPU and TPU ([#5719](https://github.com/Lightning-AI/lightning/pull/5719))
    * Added RPC and Sharded plugins ([#5732](https://github.com/Lightning-AI/lightning/pull/5732))
    * Added missing `LightningModule`-wrapper logic to new plugins and accelerator ([#5734](https://github.com/Lightning-AI/lightning/pull/5734))
    * Moved device-specific teardown logic from training loop to accelerator ([#5973](https://github.com/Lightning-AI/lightning/pull/5973))
    * Moved accelerator_connector.py to the connectors subfolder ([#6033](https://github.com/Lightning-AI/lightning/pull/6033))
    * Trainer only references accelerator ([#6039](https://github.com/Lightning-AI/lightning/pull/6039))
    * Made parallel devices optional across all plugins ([#6051](https://github.com/Lightning-AI/lightning/pull/6051))
    * Cleaning ([#5948](https://github.com/Lightning-AI/lightning/pull/5948),
        [#5949](https://github.com/Lightning-AI/lightning/pull/5949),
        [#5950](https://github.com/Lightning-AI/lightning/pull/5950))
- Enabled `self.log` in callbacks ([#5094](https://github.com/Lightning-AI/lightning/pull/5094))
- Renamed xxx_AVAILABLE as protected ([#5082](https://github.com/Lightning-AI/lightning/pull/5082))
- Unified module names in Utils ([#5199](https://github.com/Lightning-AI/lightning/pull/5199))
- Separated utils: imports & enums ([#5256](https://github.com/Lightning-AI/lightning/pull/5256)
    [#5874](https://github.com/Lightning-AI/lightning/pull/5874))
- Refactor: clean trainer device & distributed getters ([#5300](https://github.com/Lightning-AI/lightning/pull/5300))
- Simplified training phase as LightningEnum ([#5419](https://github.com/Lightning-AI/lightning/pull/5419))
- Updated metrics to use LightningEnum ([#5689](https://github.com/Lightning-AI/lightning/pull/5689))
- Changed the seq of `on_train_batch_end`, `on_batch_end` & `on_train_epoch_end`, `on_epoch_end hooks` ([#5688](https://github.com/Lightning-AI/lightning/pull/5688))
- Refactored `setup_training` and remove `test_mode` ([#5388](https://github.com/Lightning-AI/lightning/pull/5388))
- Disabled training with zero `num_training_batches` when insufficient `limit_train_batches` ([#5703](https://github.com/Lightning-AI/lightning/pull/5703))
- Refactored `EpochResultStore` ([#5522](https://github.com/Lightning-AI/lightning/pull/5522))
- Update `lr_finder` to check for attribute if not running `fast_dev_run` ([#5990](https://github.com/Lightning-AI/lightning/pull/5990))
- LightningOptimizer manual optimizer is more flexible and expose `toggle_model` ([#5771](https://github.com/Lightning-AI/lightning/pull/5771))
- `MlflowLogger` limit parameter value length to 250 char ([#5893](https://github.com/Lightning-AI/lightning/pull/5893))
- Re-introduced fix for Hydra directory sync with multiple process ([#5993](https://github.com/Lightning-AI/lightning/pull/5993))

### Deprecated

- Function `stat_scores_multiple_classes` is deprecated in favor of `stat_scores` ([#4839](https://github.com/Lightning-AI/lightning/pull/4839))
- Moved accelerators and plugins to its `legacy` pkg ([#5645](https://github.com/Lightning-AI/lightning/pull/5645))
- Deprecated `LightningDistributedDataParallel` in favor of new wrapper module `LightningDistributedModule` ([#5185](https://github.com/Lightning-AI/lightning/pull/5185))
- Deprecated `LightningDataParallel` in favor of new wrapper module `LightningParallelModule` ([#5670](https://github.com/Lightning-AI/lightning/pull/5670))
- Renamed utils modules ([#5199](https://github.com/Lightning-AI/lightning/pull/5199))
    * `argparse_utils` >> `argparse`
    * `model_utils` >> `model_helpers`
    * `warning_utils` >> `warnings`
    * `xla_device_utils` >> `xla_device`
- Deprecated using `'val_loss'` to set the `ModelCheckpoint` monitor ([#6012](https://github.com/Lightning-AI/lightning/pull/6012))
- Deprecated `.get_model()` with explicit `.lightning_module` property ([#6035](https://github.com/Lightning-AI/lightning/pull/6035))
- Deprecated Trainer attribute `accelerator_backend` in favor of `accelerator` ([#6034](https://github.com/Lightning-AI/lightning/pull/6034))

### Removed

- Removed deprecated checkpoint argument `filepath` ([#5321](https://github.com/Lightning-AI/lightning/pull/5321))
- Removed deprecated `Fbeta`, `f1_score` and `fbeta_score` metrics ([#5322](https://github.com/Lightning-AI/lightning/pull/5322))
- Removed deprecated `TrainResult` ([#5323](https://github.com/Lightning-AI/lightning/pull/5323))
- Removed deprecated `EvalResult` ([#5633](https://github.com/Lightning-AI/lightning/pull/5633))
- Removed `LoggerStages` ([#5673](https://github.com/Lightning-AI/lightning/pull/5673))

### Fixed

- Fixed distributed setting and `ddp_cpu` only with `num_processes>1` ([#5297](https://github.com/Lightning-AI/lightning/pull/5297))
- Fixed `num_workers` for Windows example ([#5375](https://github.com/Lightning-AI/lightning/pull/5375))
- Fixed loading yaml ([#5619](https://github.com/Lightning-AI/lightning/pull/5619))
- Fixed support custom DataLoader with DDP if they can be re-instantiated ([#5745](https://github.com/Lightning-AI/lightning/pull/5745))
- Fixed repeated `.fit()` calls ignore max_steps iteration bound ([#5936](https://github.com/Lightning-AI/lightning/pull/5936))
- Fixed throwing `MisconfigurationError` on unknown mode ([#5255](https://github.com/Lightning-AI/lightning/pull/5255))
- Resolve bug with Finetuning ([#5744](https://github.com/Lightning-AI/lightning/pull/5744))
- Fixed `ModelCheckpoint` race condition in file existence check ([#5155](https://github.com/Lightning-AI/lightning/pull/5155))
- Fixed some compatibility with PyTorch 1.8 ([#5864](https://github.com/Lightning-AI/lightning/pull/5864))
- Fixed forward cache ([#5895](https://github.com/Lightning-AI/lightning/pull/5895))
- Fixed recursive detach of tensors to CPU ([#6007](https://github.com/Lightning-AI/lightning/pull/6007))
- Fixed passing wrong strings for scheduler interval doesn't throw an error ([#5923](https://github.com/Lightning-AI/lightning/pull/5923))
- Fixed wrong `requires_grad` state after `return None` with multiple optimizers ([#5738](https://github.com/Lightning-AI/lightning/pull/5638))
- Fixed add `on_epoch_end` hook at the end of `validation`, `test` epoch ([#5986](https://github.com/Lightning-AI/lightning/pull/5986))
- Fixed missing `process_dataloader` call for `TPUSpawn` when in distributed mode ([#6015](https://github.com/Lightning-AI/lightning/pull/6015))
- Fixed progress bar flickering by appending 0 to floats/strings ([#6009](https://github.com/Lightning-AI/lightning/pull/6009))
- Fixed synchronization issues with TPU training ([#6027](https://github.com/Lightning-AI/lightning/pull/6027))
- Fixed `hparams.yaml` saved twice when using `TensorBoardLogger` ([#5953](https://github.com/Lightning-AI/lightning/pull/5953))
- Fixed basic examples ([#5912](https://github.com/Lightning-AI/lightning/pull/5912),
    [#5985](https://github.com/Lightning-AI/lightning/pull/5985))
- Fixed `fairscale` compatible with PT 1.8 ([#5996](https://github.com/Lightning-AI/lightning/pull/5996))
- Ensured `process_dataloader` is called when `tpu_cores > 1` to use Parallel DataLoader ([#6015](https://github.com/Lightning-AI/lightning/pull/6015))
- Attempted SLURM auto resume call when non-shell call fails ([#6002](https://github.com/Lightning-AI/lightning/pull/6002))
- Fixed wrapping optimizers upon assignment ([#6006](https://github.com/Lightning-AI/lightning/pull/6006))
- Fixed allowing hashing of metrics with lists in their state ([#5939](https://github.com/Lightning-AI/lightning/pull/5939))


## [1.1.8] - 2021-02-08

### Fixed

- Separate epoch validation from step validation ([#5208](https://github.com/Lightning-AI/lightning/pull/5208))
- Fixed `toggle_optimizers` not handling all optimizer parameters ([#5775](https://github.com/Lightning-AI/lightning/pull/5775))


## [1.1.7] - 2021-02-03

### Fixed

- Fixed `TensorBoardLogger` not closing `SummaryWriter` on `finalize` ([#5696](https://github.com/Lightning-AI/lightning/pull/5696))
- Fixed filtering of pytorch  "unsqueeze" warning when using DP ([#5622](https://github.com/Lightning-AI/lightning/pull/5622))
- Fixed `num_classes` argument in F1 metric ([#5663](https://github.com/Lightning-AI/lightning/pull/5663))
- Fixed `log_dir` property ([#5537](https://github.com/Lightning-AI/lightning/pull/5537))
- Fixed a race condition in `ModelCheckpoint` when checking if a checkpoint file exists ([#5144](https://github.com/Lightning-AI/lightning/pull/5144))
- Remove unnecessary intermediate layers in Dockerfiles ([#5697](https://github.com/Lightning-AI/lightning/pull/5697))
- Fixed auto learning rate ordering ([#5638](https://github.com/Lightning-AI/lightning/pull/5638))


## [1.1.6] - 2021-01-26

### Changed

- Increased TPU check timeout from 20s to 100s ([#5598](https://github.com/Lightning-AI/lightning/pull/5598))
- Ignored `step` param in Neptune logger's log_metric method ([#5510](https://github.com/Lightning-AI/lightning/pull/5510))
- Pass batch outputs to `on_train_batch_end` instead of `epoch_end` outputs ([#4369](https://github.com/Lightning-AI/lightning/pull/4369))

### Fixed

- Fixed `toggle_optimizer` to reset `requires_grad` state  ([#5574](https://github.com/Lightning-AI/lightning/pull/5574))
- Fixed FileNotFoundError for best checkpoint when using DDP with Hydra ([#5629](https://github.com/Lightning-AI/lightning/pull/5629))
- Fixed an error when logging a progress bar metric with a reserved name ([#5620](https://github.com/Lightning-AI/lightning/pull/5620))
- Fixed `Metric`'s `state_dict` not included when child modules ([#5614](https://github.com/Lightning-AI/lightning/pull/5614))
- Fixed Neptune logger creating multiple experiments when GPUs > 1 ([#3256](https://github.com/Lightning-AI/lightning/pull/3256))
- Fixed duplicate logs appearing in console when using the python logging module ([#5509](https://github.com/Lightning-AI/lightning/pull/5509))
- Fixed tensor printing in `trainer.test()` ([#5138](https://github.com/Lightning-AI/lightning/pull/5138))
- Fixed not using dataloader when `hparams` present ([#4559](https://github.com/Lightning-AI/lightning/pull/4559))


## [1.1.5] - 2021-01-19

### Fixed

- Fixed a visual bug in the progress bar display initialization ([#4579](https://github.com/Lightning-AI/lightning/pull/4579))
- Fixed logging `on_train_batch_end` in a callback with multiple optimizers ([#5521](https://github.com/Lightning-AI/lightning/pull/5521))
- Fixed `reinit_scheduler_properties` with correct optimizer ([#5519](https://github.com/Lightning-AI/lightning/pull/5519))
- Fixed `val_check_interval` with `fast_dev_run` ([#5540](https://github.com/Lightning-AI/lightning/pull/5540))


## [1.1.4] - 2021-01-12

### Added

- Add automatic optimization property setter to lightning module ([#5169](https://github.com/Lightning-AI/lightning/pull/5169))

### Changed

- Changed deprecated `enable_pl_optimizer=True` ([#5244](https://github.com/Lightning-AI/lightning/pull/5244))

### Fixed

- Fixed `transfer_batch_to_device` for DDP with `len(devices_ids) == 1` ([#5195](https://github.com/Lightning-AI/lightning/pull/5195))
- Logging only on `not should_accumulate()` during training ([#5417](https://github.com/Lightning-AI/lightning/pull/5417))
- Resolve interpolation bug with Hydra ([#5406](https://github.com/Lightning-AI/lightning/pull/5406))
- Check environ before selecting a seed to prevent warning message ([#4743](https://github.com/Lightning-AI/lightning/pull/4743))
- Fixed signature mismatch in `model_to_device` of `DDPCPUHPCAccelerator` ([#5505](https://github.com/Lightning-AI/lightning/pull/5505))

## [1.1.3] - 2021-01-05

### Added

- Added a check for optimizer attached to `lr_scheduler` ([#5338](https://github.com/Lightning-AI/lightning/pull/5338))
- Added support for passing non-existing filepaths to `resume_from_checkpoint` ([#4402](https://github.com/Lightning-AI/lightning/pull/4402))

### Changed

- Skip restore from `resume_from_checkpoint` while `testing` ([#5161](https://github.com/Lightning-AI/lightning/pull/5161))
- Allowed `log_momentum` for adaptive optimizers in `LearningRateMonitor` ([#5333](https://github.com/Lightning-AI/lightning/pull/5333))
- Disabled checkpointing, earlystopping and logging with `fast_dev_run` ([#5277](https://github.com/Lightning-AI/lightning/pull/5277))
- Distributed group defaults to `WORLD` if `None` ([#5125](https://github.com/Lightning-AI/lightning/pull/5125))

### Fixed

- Fixed `trainer.test` returning non-test metrics ([#5214](https://github.com/Lightning-AI/lightning/pull/5214))
- Fixed metric state reset ([#5273](https://github.com/Lightning-AI/lightning/pull/5273))
- Fixed `--num-nodes` on `DDPSequentialPlugin` ([#5327](https://github.com/Lightning-AI/lightning/pull/5327))
- Fixed invalid value for `weights_summary` ([#5296](https://github.com/Lightning-AI/lightning/pull/5296))
- Fixed `Trainer.test` not using the latest `best_model_path` ([#5161](https://github.com/Lightning-AI/lightning/pull/5161))
- Fixed existence check for hparams not using underlying filesystem ([#5250](https://github.com/Lightning-AI/lightning/pull/5250))
- Fixed `LightningOptimizer` AMP bug ([#5191](https://github.com/Lightning-AI/lightning/pull/5191))
- Fixed casted key to string in `_flatten_dict` ([#5354](https://github.com/Lightning-AI/lightning/pull/5354))


## [1.1.2] - 2020-12-23

### Added

- Support number for logging with `sync_dist=True` ([#5080](https://github.com/Lightning-AI/lightning/pull/5080))
- Added offset logging step when resuming for Wandb logger ([#5050](https://github.com/Lightning-AI/lightning/pull/5050))

### Removed

- `enable_pl_optimizer=False` by default to temporarily fix AMP issues ([#5163](https://github.com/Lightning-AI/lightning/pull/5163))

### Fixed

- Metric reduction with Logging ([#5150](https://github.com/Lightning-AI/lightning/pull/5150))
- Remove nan loss in manual optimization ([#5121](https://github.com/Lightning-AI/lightning/pull/5121))
- Un-balanced logging properly supported ([#5119](https://github.com/Lightning-AI/lightning/pull/5119))
- Fix hanging in DDP HPC accelerators ([#5157](https://github.com/Lightning-AI/lightning/pull/5157))
- Fix reset `TensorRunningAccum` ([#5106](https://github.com/Lightning-AI/lightning/pull/5106))
- Updated `DALIClassificationLoader` to not use deprecated arguments ([#4925](https://github.com/Lightning-AI/lightning/pull/4925))
- Corrected call to `torch.no_grad` ([#5124](https://github.com/Lightning-AI/lightning/pull/5124))


## [1.1.1] - 2020-12-15

### Added

- Add a notebook example to reach a quick baseline of ~94% accuracy on CIFAR10 using Resnet in Lightning ([#4818](https://github.com/Lightning-AI/lightning/pull/4818))

### Changed

- Simplify accelerator steps ([#5015](https://github.com/Lightning-AI/lightning/pull/5015))
- Refactor load in checkpoint connector ([#4593](https://github.com/Lightning-AI/lightning/pull/4593))
- Fixed the saved filename in `ModelCheckpoint` when it already exists ([#4861](https://github.com/Lightning-AI/lightning/pull/4861))

### Removed

- Drop duplicate metrics ([#5014](https://github.com/Lightning-AI/lightning/pull/5014))
- Remove beta arg from F1 class and functional ([#5076](https://github.com/Lightning-AI/lightning/pull/5076))

### Fixed

- Fixed trainer by default `None` in `DDPAccelerator` ([#4915](https://github.com/Lightning-AI/lightning/pull/4915))
- Fixed `LightningOptimizer` to expose optimizer attributes ([#5095](https://github.com/Lightning-AI/lightning/pull/5095))
- Do not warn when the `name` key is used in the `lr_scheduler` dict ([#5057](https://github.com/Lightning-AI/lightning/pull/5057))
- Check if optimizer supports closure ([#4981](https://github.com/Lightning-AI/lightning/pull/4981))
- Add deprecated metric utility functions back to functional (
    [#5067](https://github.com/Lightning-AI/lightning/pull/5067),
    [#5068](https://github.com/Lightning-AI/lightning/pull/5068))
- Allow any input in `to_onnx` and `to_torchscript` ([#4378](https://github.com/Lightning-AI/lightning/pull/4378))
- Fixed `DDPHPCAccelerator` hangs in DDP construction by calling `init_device` ([#5157](https://github.com/Lightning-AI/lightning/pull/5157))


## [1.1.0] - 2020-12-09

### Added

- Added "monitor" key to saved `ModelCheckpoints` ([#4383](https://github.com/Lightning-AI/lightning/pull/4383))
- Added `ConfusionMatrix` class interface ([#4348](https://github.com/Lightning-AI/lightning/pull/4348))
- Added multiclass AUROC metric ([#4236](https://github.com/Lightning-AI/lightning/pull/4236))
- Added global step indexing to the checkpoint name for a better sub-epoch checkpointing experience ([#3807](https://github.com/Lightning-AI/lightning/pull/3807))
- Added optimizer hooks in callbacks ([#4379](https://github.com/Lightning-AI/lightning/pull/4379))
- Added option to log momentum ([#4384](https://github.com/Lightning-AI/lightning/pull/4384))
- Added `current_score` to `ModelCheckpoint.on_save_checkpoint` ([#4721](https://github.com/Lightning-AI/lightning/pull/4721))
- Added logging using `self.log` in train and evaluation for epoch end hooks (
    [#4552](https://github.com/Lightning-AI/lightning/pull/4552),
    [#4495](https://github.com/Lightning-AI/lightning/pull/4495),
    [#4439](https://github.com/Lightning-AI/lightning/pull/4439),
    [#4684](https://github.com/Lightning-AI/lightning/pull/4684),
    [#4913](https://github.com/Lightning-AI/lightning/pull/4913))
- Added ability for DDP plugin to modify optimizer state saving ([#4675](https://github.com/Lightning-AI/lightning/pull/4675))
- Added `prefix` argument in loggers ([#4557](https://github.com/Lightning-AI/lightning/pull/4557))
- Added printing of total num of params, trainable and non-trainable params in ModelSummary ([#4521](https://github.com/Lightning-AI/lightning/pull/4521))
- Added `PrecisionRecallCurve, ROC, AveragePrecision` class metric ([#4549](https://github.com/Lightning-AI/lightning/pull/4549))
- Added custom `Apex` and `NativeAMP` as `Precision plugins` ([#4355](https://github.com/Lightning-AI/lightning/pull/4355))
- Added `DALI MNIST` example ([#3721](https://github.com/Lightning-AI/lightning/pull/3721))
- Added `sharded plugin` for DDP for multi-gpu training memory optimizations (
    [#4639](https://github.com/Lightning-AI/lightning/pull/4639),
    [#4686](https://github.com/Lightning-AI/lightning/pull/4686),
    [#4737](https://github.com/Lightning-AI/lightning/pull/4737),
    [#4773](https://github.com/Lightning-AI/lightning/pull/4773))
- Added `experiment_id` to the NeptuneLogger ([#3462](https://github.com/Lightning-AI/lightning/pull/3462))
- Added `PyTorch Geometric` integration example with Lightning ([#4568](https://github.com/Lightning-AI/lightning/pull/4568))
- Added `all_gather` method to `LightningModule` which allows gradient based tensor synchronizations for use-cases such as negative sampling. ([#5012](https://github.com/Lightning-AI/lightning/pull/5012))
- Enabled `self.log` in most functions ([#4969](https://github.com/Lightning-AI/lightning/pull/4969))
- Added changeable extension variable for `ModelCheckpoint` ([#4977](https://github.com/Lightning-AI/lightning/pull/4977))


### Changed

- Tuner algorithms will be skipped if `fast_dev_run=True` ([#3903](https://github.com/Lightning-AI/lightning/pull/3903))
- `WandbLogger` does not force wandb `reinit` arg to True anymore and creates a run only when needed ([#4648](https://github.com/Lightning-AI/lightning/pull/4648))
- Changed `automatic_optimization` to be a model attribute ([#4602](https://github.com/Lightning-AI/lightning/pull/4602))
- Changed `Simple Profiler` report to order by percentage time spent + num calls ([#4880](https://github.com/Lightning-AI/lightning/pull/4880))
- Simplify optimization Logic ([#4984](https://github.com/Lightning-AI/lightning/pull/4984))
- Classification metrics overhaul ([#4837](https://github.com/Lightning-AI/lightning/pull/4837))
- Updated `fast_dev_run` to accept integer representing num_batches ([#4629](https://github.com/Lightning-AI/lightning/pull/4629))
- Refactored optimizer ([#4658](https://github.com/Lightning-AI/lightning/pull/4658))


### Deprecated

- Deprecated `prefix` argument in `ModelCheckpoint` ([#4765](https://github.com/Lightning-AI/lightning/pull/4765))
- Deprecated the old way of assigning hyper-parameters through `self.hparams = ...` ([#4813](https://github.com/Lightning-AI/lightning/pull/4813))
- Deprecated `mode='auto'` from `ModelCheckpoint` and `EarlyStopping` ([#4695](https://github.com/Lightning-AI/lightning/pull/4695))

### Removed

- Removed `reorder` parameter of the `auc` metric ([#5004](https://github.com/Lightning-AI/lightning/pull/5004))
- Removed `multiclass_roc` and `multiclass_precision_recall_curve`, use `roc` and `precision_recall_curve` instead ([#4549](https://github.com/Lightning-AI/lightning/pull/4549))

### Fixed

- Added feature to move tensors to CPU before saving ([#4309](https://github.com/Lightning-AI/lightning/pull/4309))
- Fixed `LoggerConnector` to have logged metrics on root device in DP ([#4138](https://github.com/Lightning-AI/lightning/pull/4138))
- Auto convert tensors to contiguous format when `gather_all` ([#4907](https://github.com/Lightning-AI/lightning/pull/4907))
- Fixed `PYTHONPATH` for ddp test model ([#4528](https://github.com/Lightning-AI/lightning/pull/4528))
- Fixed allowing logger to support indexing ([#4595](https://github.com/Lightning-AI/lightning/pull/4595))
- Fixed DDP and manual_optimization ([#4976](https://github.com/Lightning-AI/lightning/pull/4976))


## [1.0.8] - 2020-11-24

### Added

- Added casting to python types for numpy scalars when logging `hparams` ([#4647](https://github.com/Lightning-AI/lightning/pull/4647))
- Added warning when progress bar refresh rate is less than 20 on Google Colab to prevent crashing ([#4654](https://github.com/Lightning-AI/lightning/pull/4654))
- Added `F1` class metric ([#4656](https://github.com/Lightning-AI/lightning/pull/4656))

### Changed

- Consistently use `step=trainer.global_step` in `LearningRateMonitor` independently of `logging_interval` ([#4376](https://github.com/Lightning-AI/lightning/pull/4376))
- Metric states are no longer as default added to `state_dict` ([#4685](https://github.com/Lightning-AI/lightning/pull/4685))
- Renamed class metric `Fbeta` >> `FBeta` ([#4656](https://github.com/Lightning-AI/lightning/pull/4656))
- Model summary: add 1 decimal place ([#4745](https://github.com/Lightning-AI/lightning/pull/4745))
- Do not override `PYTHONWARNINGS` ([#4700](https://github.com/Lightning-AI/lightning/pull/4700))
- Changed `init_ddp_connection` moved from `DDP` to `DDPPlugin` ([#4407](https://github.com/Lightning-AI/lightning/pull/4407))


### Fixed

- Fixed checkpoint `hparams` dict casting when `omegaconf` is available ([#4770](https://github.com/Lightning-AI/lightning/pull/4770))
- Fixed incomplete progress bars when total batches not divisible by refresh rate ([#4577](https://github.com/Lightning-AI/lightning/pull/4577))
- Updated SSIM metric ([#4566](https://github.com/Lightning-AI/lightning/pull/4566))
- Fixed batch_arg_name - add `batch_arg_name` to all calls to `_adjust_batch_size`bug ([#4812](https://github.com/Lightning-AI/lightning/pull/4812))
- Fixed `torchtext` data to GPU ([#4785](https://github.com/Lightning-AI/lightning/pull/4785))
- Fixed a crash bug in MLFlow logger ([#4716](https://github.com/Lightning-AI/lightning/pull/4716))

## [1.0.7] - 2020-11-17

### Added

- Added lambda closure to `manual_optimizer_step` ([#4618](https://github.com/Lightning-AI/lightning/pull/4618))

### Changed

- Change Metrics `persistent` default mode to `False` ([#4685](https://github.com/Lightning-AI/lightning/pull/4685))
- LoggerConnector log_metrics will use `total_batch_idx` instead of `global_step` when logging on `training step` ([#4738](https://github.com/Lightning-AI/lightning/pull/4738))


### Fixed

- Prevent crash if `sync_dist=True` on CPU ([#4626](https://github.com/Lightning-AI/lightning/pull/4626))
- Fixed average pbar Metrics ([#4534](https://github.com/Lightning-AI/lightning/pull/4534))
- Fixed `setup` callback hook to correctly pass the LightningModule through ([#4608](https://github.com/Lightning-AI/lightning/pull/4608))
- Allowing decorate model init with saving `hparams` inside ([#4662](https://github.com/Lightning-AI/lightning/pull/4662))
- Fixed `split_idx` set by `LoggerConnector` in `on_trainer_init` to `Trainer`  ([#4697](https://github.com/Lightning-AI/lightning/pull/4697))


## [1.0.6] - 2020-11-11

### Added

- Added metrics aggregation in Horovod and fixed early stopping ([#3775](https://github.com/Lightning-AI/lightning/pull/3775))
- Added `manual_optimizer_step` which work with `AMP Native` and `accumulated_grad_batches` ([#4485](https://github.com/Lightning-AI/lightning/pull/4485))
- Added `persistent(mode)` method to metrics, to enable and disable metric states being added to `state_dict` ([#4482](https://github.com/Lightning-AI/lightning/pull/4482))
- Added congratulations at the end of our notebooks ([#4555](https://github.com/Lightning-AI/lightning/pull/4555))
- Added parameters `move_metrics_to_cpu` in Trainer to disable gpu leak ([#4592](https://github.com/Lightning-AI/lightning/pull/4592))


### Changed

- Changed `fsspec` to tuner ([#4458](https://github.com/Lightning-AI/lightning/pull/4458))
- Unify SLURM/TorchElastic under backend plugin ([#4578](https://github.com/Lightning-AI/lightning/pull/4578),
        [#4580](https://github.com/Lightning-AI/lightning/pull/4580),
        [#4581](https://github.com/Lightning-AI/lightning/pull/4581),
        [#4582](https://github.com/Lightning-AI/lightning/pull/4582),
        [#4583](https://github.com/Lightning-AI/lightning/pull/4583))

### Fixed

- Fixed feature-lack in `hpc_load` ([#4526](https://github.com/Lightning-AI/lightning/pull/4526))
- Fixed metrics states being overridden in DDP mode ([#4482](https://github.com/Lightning-AI/lightning/pull/4482))
- Fixed `lightning_getattr`, `lightning_hasattr` not finding the correct attributes in datamodule ([#4347](https://github.com/Lightning-AI/lightning/pull/4347))
- Fixed automatic optimization AMP by `manual_optimization_step` ([#4485](https://github.com/Lightning-AI/lightning/pull/4485))
- Replace `MisconfigurationException` with warning in `ModelCheckpoint` Callback ([#4560](https://github.com/Lightning-AI/lightning/pull/4560))
- Fixed logged keys in mlflow logger ([#4412](https://github.com/Lightning-AI/lightning/pull/4412))
- Fixed `is_picklable` by catching `AttributeError` ([#4508](https://github.com/Lightning-AI/lightning/pull/4508))
- Fixed multi test dataloaders dict `AttributeError` error ([#4480](https://github.com/Lightning-AI/lightning/pull/4480))
- Fixed show progress bar only for `progress_rank 0` on `DDP_SLURM` ([#4437](https://github.com/Lightning-AI/lightning/pull/4437))

## [1.0.5] - 2020-11-03

### Added

- Added PyTorch 1.7 Stable support ([#3821](https://github.com/Lightning-AI/lightning/pull/3821))
- Added timeout for `tpu_device_exists` to ensure process does not hang indefinitely ([#4340](https://github.com/Lightning-AI/lightning/pull/4340))

### Changed

- W&B log in sync with `Trainer` step ([#4405](https://github.com/Lightning-AI/lightning/pull/4405))
- Hook `on_after_backward` is called only when `optimizer_step` is being called ([#4439](https://github.com/Lightning-AI/lightning/pull/4439))
- Moved `track_and_norm_grad` into `training loop` and called only when `optimizer_step` is being called ([#4439](https://github.com/Lightning-AI/lightning/pull/4439))
- Changed type checker with explicit cast of `ref_model` object ([#4457](https://github.com/Lightning-AI/lightning/pull/4457))
- Changed `distributed_backend` -> `accelerator` ([#4429](https://github.com/Lightning-AI/lightning/pull/4429))

### Deprecated

- Deprecated passing `ModelCheckpoint` instance to `checkpoint_callback` Trainer argument ([#4336](https://github.com/Lightning-AI/lightning/pull/4336))

### Fixed

- Disable saving checkpoints if not trained ([#4372](https://github.com/Lightning-AI/lightning/pull/4372))
- Fixed error using `auto_select_gpus=True` with `gpus=-1` ([#4209](https://github.com/Lightning-AI/lightning/pull/4209))
- Disabled training when `limit_train_batches=0` ([#4371](https://github.com/Lightning-AI/lightning/pull/4371))
- Fixed that metrics do not store computational graph for all seen data ([#4313](https://github.com/Lightning-AI/lightning/pull/4313))
- Fixed AMP unscale for `on_after_backward` ([#4439](https://github.com/Lightning-AI/lightning/pull/4439))
- Fixed TorchScript export when module includes Metrics ([#4428](https://github.com/Lightning-AI/lightning/pull/4428))
- Fixed TorchScript trace method's data to device and docstring ([#4360](https://github.com/Lightning-AI/lightning/pull/4360))
- Fixed CSV logger warning ([#4419](https://github.com/Lightning-AI/lightning/pull/4419))
- Fixed skip DDP parameter sync ([#4301](https://github.com/Lightning-AI/lightning/pull/4301))
- Fixed `WandbLogger` _sanitize_callable function ([#4422](https://github.com/Lightning-AI/lightning/pull/4422))
- Fixed `AMP Native` `_unscale` gradient ([#4441](https://github.com/Lightning-AI/lightning/pull/4441))


## [1.0.4] - 2020-10-27

### Added

- Added `dirpath` and `filename` parameter in `ModelCheckpoint` ([#4213](https://github.com/Lightning-AI/lightning/pull/4213))
- Added plugins docs and DDPPlugin to customize ddp across all accelerators ([#4258](https://github.com/Lightning-AI/lightning/pull/4285))
- Added `strict` option to the scheduler dictionary ([#3586](https://github.com/Lightning-AI/lightning/pull/3586))
- Added `fsspec` support for profilers ([#4162](https://github.com/Lightning-AI/lightning/pull/4162))
- Added autogenerated helptext to `Trainer.add_argparse_args` ([#4344](https://github.com/Lightning-AI/lightning/pull/4344))
- Added support for string values in `Trainer`'s `profiler` parameter ([#3656](https://github.com/Lightning-AI/lightning/pull/3656))
- Added `optimizer_closure` to `optimizer.step` when supported ([#4190](https://github.com/Lightning-AI/lightning/pull/4190))
- Added unification of regression metrics ([#4166](https://github.com/Lightning-AI/lightning/pull/4166))
- Added checkpoint load from Bytes ([#4314](https://github.com/Lightning-AI/lightning/pull/4314))

### Changed

- Improved error messages for invalid `configure_optimizers` returns ([#3587](https://github.com/Lightning-AI/lightning/pull/3587))
- Allow changing the logged step value in `validation_step` ([#4130](https://github.com/Lightning-AI/lightning/pull/4130))
- Allow setting `replace_sampler_ddp=True` with a distributed sampler already added ([#4273](https://github.com/Lightning-AI/lightning/pull/4273))
- Fixed sanitized parameters for `WandbLogger.log_hyperparams` ([#4320](https://github.com/Lightning-AI/lightning/pull/4320))

### Deprecated

- Deprecated `filepath` in `ModelCheckpoint` ([#4213](https://github.com/Lightning-AI/lightning/pull/4213))
- Deprecated `reorder` parameter of the `auc` metric ([#4237](https://github.com/Lightning-AI/lightning/pull/4237))
- Deprecated bool values in `Trainer`'s `profiler` parameter ([#3656](https://github.com/Lightning-AI/lightning/pull/3656))

### Fixed

- Fixed setting device ids in DDP ([#4297](https://github.com/Lightning-AI/lightning/pull/4297))
- Fixed synchronization of best model path in `ddp_accelerator` ([#4323](https://github.com/Lightning-AI/lightning/pull/4323))
- Fixed `WandbLogger` not uploading checkpoint artifacts at the end of training ([#4341](https://github.com/Lightning-AI/lightning/pull/4341))
- Fixed `FBeta` computation ([#4183](https://github.com/Lightning-AI/lightning/pull/4183))
- Fixed `accumulation across batches` has completed `before breaking training loop` ([#4278](https://github.com/Lightning-AI/lightning/pull/4278))
- Fixed `ModelCheckpoint` don't increase current_epoch and global_step when not training ([#4291](https://github.com/Lightning-AI/lightning/pull/4291))
- Fixed `COMET_EXPERIMENT_KEY` environment variable usage in comet logger ([#4230](https://github.com/Lightning-AI/lightning/pull/4230))

## [1.0.3] - 2020-10-20

### Added

- Added persistent flag to `Metric.add_state` ([#4195](https://github.com/Lightning-AI/lightning/pull/4195))

### Changed

- Used `checkpoint_connector.hpc_save` in SLURM ([#4217](https://github.com/Lightning-AI/lightning/pull/4217))
- Moved base req. to root ([#4219](https://github.com/Lightning-AI/lightning/pull/4219))

### Fixed

- Fixed `hparams` assign in init ([#4189](https://github.com/Lightning-AI/lightning/pull/4189))
- Fixed overwrite check for model hooks ([#4010](https://github.com/Lightning-AI/lightning/pull/4010))


## [1.0.2] - 2020-10-15

### Added

- Added trace functionality to the function `to_torchscript` ([#4142](https://github.com/Lightning-AI/lightning/pull/4142))

### Changed

- Called `on_load_checkpoint` before loading `state_dict` ([#4057](https://github.com/Lightning-AI/lightning/pull/4057))

### Removed

- Removed duplicate metric vs step log for train loop ([#4173](https://github.com/Lightning-AI/lightning/pull/4173))

### Fixed

- Fixed the `self.log` problem in `validation_step()` ([#4169](https://github.com/Lightning-AI/lightning/pull/4169))
- Fixed `hparams` saving - save the state when `save_hyperparameters()` is called [in `__init__`] ([#4163](https://github.com/Lightning-AI/lightning/pull/4163))
- Fixed runtime failure while exporting `hparams` to yaml ([#4158](https://github.com/Lightning-AI/lightning/pull/4158))


## [1.0.1] - 2020-10-14

### Added

- Added getstate/setstate method for torch.save serialization ([#4127](https://github.com/Lightning-AI/lightning/pull/4127))


## [1.0.0] - 2020-10-13

### Added

- Added Explained Variance Metric + metric fix ([#4013](https://github.com/Lightning-AI/lightning/pull/4013))
- Added Metric <-> Lightning Module integration tests ([#4008](https://github.com/Lightning-AI/lightning/pull/4008))
- Added parsing OS env vars in `Trainer` ([#4022](https://github.com/Lightning-AI/lightning/pull/4022))
- Added classification metrics ([#4043](https://github.com/Lightning-AI/lightning/pull/4043))
- Updated explained variance metric ([#4024](https://github.com/Lightning-AI/lightning/pull/4024))
- Enabled plugins ([#4041](https://github.com/Lightning-AI/lightning/pull/4041))
- Enabled custom clusters ([#4048](https://github.com/Lightning-AI/lightning/pull/4048))
- Enabled passing in custom accelerators ([#4050](https://github.com/Lightning-AI/lightning/pull/4050))
- Added `LightningModule.toggle_optimizer` ([#4058](https://github.com/Lightning-AI/lightning/pull/4058))
- Added `LightningModule.manual_backward` ([#4063](https://github.com/Lightning-AI/lightning/pull/4063))
- Added `output` argument to `*_batch_end` hooks ([#3965](https://github.com/Lightning-AI/lightning/pull/3965),
    [#3966](https://github.com/Lightning-AI/lightning/pull/3966))
- Added `output` argument to `*_epoch_end` hooks ([#3967](https://github.com/Lightning-AI/lightning/pull/3967))

### Changed

- Integrated metrics API with self.log ([#3961](https://github.com/Lightning-AI/lightning/pull/3961))
- Decoupled Apex ([#4052](https://github.com/Lightning-AI/lightning/pull/4052),
        [#4054](https://github.com/Lightning-AI/lightning/pull/4054),
        [#4055](https://github.com/Lightning-AI/lightning/pull/4055),
        [#4056](https://github.com/Lightning-AI/lightning/pull/4056),
        [#4058](https://github.com/Lightning-AI/lightning/pull/4058),
        [#4060](https://github.com/Lightning-AI/lightning/pull/4060),
        [#4061](https://github.com/Lightning-AI/lightning/pull/4061),
        [#4062](https://github.com/Lightning-AI/lightning/pull/4062),
        [#4063](https://github.com/Lightning-AI/lightning/pull/4063),
        [#4064](https://github.com/Lightning-AI/lightning/pull/4064),
        [#4065](https://github.com/Lightning-AI/lightning/pull/4065))
- Renamed all backends to `Accelerator` ([#4066](https://github.com/Lightning-AI/lightning/pull/4066))
- Enabled manual returns ([#4089](https://github.com/Lightning-AI/lightning/pull/4089))

### Removed

- Removed support for EvalResult and TrainResult ([#3968](https://github.com/Lightning-AI/lightning/pull/3968))
- Removed deprecated trainer flags: `overfit_pct`, `log_save_interval`, `row_log_interval` ([#3969](https://github.com/Lightning-AI/lightning/pull/3969))
- Removed deprecated early_stop_callback ([#3982](https://github.com/Lightning-AI/lightning/pull/3982))
- Removed deprecated model hooks ([#3980](https://github.com/Lightning-AI/lightning/pull/3980))
- Removed deprecated callbacks ([#3979](https://github.com/Lightning-AI/lightning/pull/3979))
- Removed `trainer` argument in `LightningModule.backward` [#4056](https://github.com/Lightning-AI/lightning/pull/4056))

### Fixed

- Fixed `current_epoch` property update to reflect true epoch number inside `LightningDataModule`, when `reload_dataloaders_every_epoch=True`. ([#3974](https://github.com/Lightning-AI/lightning/pull/3974))
- Fixed to print scaler value in progress bar ([#4053](https://github.com/Lightning-AI/lightning/pull/4053))
- Fixed mismatch between docstring and code regarding when `on_load_checkpoint` hook is called ([#3996](https://github.com/Lightning-AI/lightning/pull/3996))


## [0.10.0] - 2020-10-07

### Added

- Added new Metrics API. ([#3868](https://github.com/Lightning-AI/lightning/pull/3868), [#3921](https://github.com/Lightning-AI/lightning/pull/3921))
- Enable PyTorch 1.7 compatibility ([#3541](https://github.com/Lightning-AI/lightning/pull/3541))
- Added `LightningModule.to_torchscript` to support exporting as `ScriptModule` ([#3258](https://github.com/Lightning-AI/lightning/pull/3258))
- Added warning when dropping unpicklable `hparams` ([#2874](https://github.com/Lightning-AI/lightning/pull/2874))
- Added EMB similarity ([#3349](https://github.com/Lightning-AI/lightning/pull/3349))
- Added `ModelCheckpoint.to_yaml` method ([#3048](https://github.com/Lightning-AI/lightning/pull/3048))
- Allow `ModelCheckpoint` monitor to be `None`, meaning it will always save ([#3630](https://github.com/Lightning-AI/lightning/pull/3630))
- Disabled optimizers setup during testing ([#3059](https://github.com/Lightning-AI/lightning/pull/3059))
- Added support for datamodules to save and load checkpoints when training ([#3563](https://github.com/Lightning-AI/lightning/pull/3563))
- Added support for datamodule in learning rate finder ([#3425](https://github.com/Lightning-AI/lightning/pull/3425))
- Added gradient clip test for native AMP ([#3754](https://github.com/Lightning-AI/lightning/pull/3754))
- Added dist lib to enable syncing anything across devices ([#3762](https://github.com/Lightning-AI/lightning/pull/3762))
- Added `broadcast` to `TPUBackend` ([#3814](https://github.com/Lightning-AI/lightning/pull/3814))
- Added `XLADeviceUtils` class to check XLA device type ([#3274](https://github.com/Lightning-AI/lightning/pull/3274))

### Changed

- Refactored accelerator backends:
   * moved TPU `xxx_step` to backend ([#3118](https://github.com/Lightning-AI/lightning/pull/3118))
   * refactored DDP backend `forward` ([#3119](https://github.com/Lightning-AI/lightning/pull/3119))
   * refactored GPU backend `__step` ([#3120](https://github.com/Lightning-AI/lightning/pull/3120))
   * refactored Horovod backend ([#3121](https://github.com/Lightning-AI/lightning/pull/3121),
        [#3122](https://github.com/Lightning-AI/lightning/pull/3122))
   * remove obscure forward call in eval + CPU backend `___step` ([#3123](https://github.com/Lightning-AI/lightning/pull/3123))
   * reduced all simplified forward ([#3126](https://github.com/Lightning-AI/lightning/pull/3126))
   * added hook base method ([#3127](https://github.com/Lightning-AI/lightning/pull/3127))
   * refactor eval loop to use hooks - use `test_mode` for if so we can split later ([#3129](https://github.com/Lightning-AI/lightning/pull/3129))
   * moved `___step_end` hooks ([#3130](https://github.com/Lightning-AI/lightning/pull/3130))
   * training forward refactor ([#3134](https://github.com/Lightning-AI/lightning/pull/3134))
   * training AMP scaling refactor ([#3135](https://github.com/Lightning-AI/lightning/pull/3135))
   * eval step scaling factor ([#3136](https://github.com/Lightning-AI/lightning/pull/3136))
   * add eval loop object to streamline eval loop ([#3138](https://github.com/Lightning-AI/lightning/pull/3138))
   * refactored dataloader process hook ([#3139](https://github.com/Lightning-AI/lightning/pull/3139))
   * refactored inner eval loop ([#3141](https://github.com/Lightning-AI/lightning/pull/3141))
   * final inner eval loop hooks ([#3154](https://github.com/Lightning-AI/lightning/pull/3154))
   * clean up hooks in `run_evaluation` ([#3156](https://github.com/Lightning-AI/lightning/pull/3156))
   * clean up data reset ([#3161](https://github.com/Lightning-AI/lightning/pull/3161))
   * expand eval loop out ([#3165](https://github.com/Lightning-AI/lightning/pull/3165))
   * moved hooks around in eval loop ([#3195](https://github.com/Lightning-AI/lightning/pull/3195))
   * remove `_evaluate` fx ([#3197](https://github.com/Lightning-AI/lightning/pull/3197))
   * `Trainer.fit` hook clean up ([#3198](https://github.com/Lightning-AI/lightning/pull/3198))
   * DDPs train hooks ([#3203](https://github.com/Lightning-AI/lightning/pull/3203))
   * refactor DDP backend ([#3204](https://github.com/Lightning-AI/lightning/pull/3204),
        [#3207](https://github.com/Lightning-AI/lightning/pull/3207),
        [#3208](https://github.com/Lightning-AI/lightning/pull/3208),
        [#3209](https://github.com/Lightning-AI/lightning/pull/3209),
        [#3210](https://github.com/Lightning-AI/lightning/pull/3210))
   * reduced accelerator selection ([#3211](https://github.com/Lightning-AI/lightning/pull/3211))
   * group prepare data hook ([#3212](https://github.com/Lightning-AI/lightning/pull/3212))
   * added data connector ([#3285](https://github.com/Lightning-AI/lightning/pull/3285))
   * modular is_overridden ([#3290](https://github.com/Lightning-AI/lightning/pull/3290))
   * adding `Trainer.tune()` ([#3293](https://github.com/Lightning-AI/lightning/pull/3293))
   * move `run_pretrain_routine` -> `setup_training` ([#3294](https://github.com/Lightning-AI/lightning/pull/3294))
   * move train outside of setup training ([#3297](https://github.com/Lightning-AI/lightning/pull/3297))
   * move `prepare_data` to data connector ([#3307](https://github.com/Lightning-AI/lightning/pull/3307))
   * moved accelerator router ([#3309](https://github.com/Lightning-AI/lightning/pull/3309))
   * train loop refactor - moving train loop to own object ([#3310](https://github.com/Lightning-AI/lightning/pull/3310),
        [#3312](https://github.com/Lightning-AI/lightning/pull/3312),
        [#3313](https://github.com/Lightning-AI/lightning/pull/3313),
        [#3314](https://github.com/Lightning-AI/lightning/pull/3314))
   * duplicate data interface definition up into DataHooks class ([#3344](https://github.com/Lightning-AI/lightning/pull/3344))
   * inner train loop ([#3359](https://github.com/Lightning-AI/lightning/pull/3359),
        [#3361](https://github.com/Lightning-AI/lightning/pull/3361),
        [#3362](https://github.com/Lightning-AI/lightning/pull/3362),
        [#3363](https://github.com/Lightning-AI/lightning/pull/3363),
        [#3365](https://github.com/Lightning-AI/lightning/pull/3365),
        [#3366](https://github.com/Lightning-AI/lightning/pull/3366),
        [#3367](https://github.com/Lightning-AI/lightning/pull/3367),
        [#3368](https://github.com/Lightning-AI/lightning/pull/3368),
        [#3369](https://github.com/Lightning-AI/lightning/pull/3369),
        [#3370](https://github.com/Lightning-AI/lightning/pull/3370),
        [#3371](https://github.com/Lightning-AI/lightning/pull/3371),
        [#3372](https://github.com/Lightning-AI/lightning/pull/3372),
        [#3373](https://github.com/Lightning-AI/lightning/pull/3373),
        [#3374](https://github.com/Lightning-AI/lightning/pull/3374),
        [#3375](https://github.com/Lightning-AI/lightning/pull/3375),
        [#3376](https://github.com/Lightning-AI/lightning/pull/3376),
        [#3385](https://github.com/Lightning-AI/lightning/pull/3385),
        [#3388](https://github.com/Lightning-AI/lightning/pull/3388),
        [#3397](https://github.com/Lightning-AI/lightning/pull/3397))
   * all logging related calls in a connector ([#3395](https://github.com/Lightning-AI/lightning/pull/3395))
   * device parser ([#3400](https://github.com/Lightning-AI/lightning/pull/3400),
        [#3405](https://github.com/Lightning-AI/lightning/pull/3405))
   * added model connector ([#3407](https://github.com/Lightning-AI/lightning/pull/3407))
   * moved eval loop logging to loggers ([#3408](https://github.com/Lightning-AI/lightning/pull/3408))
   * moved eval loop (#3412[#3408](https://github.com/Lightning-AI/lightning/pull/3408))
   * trainer/separate argparse ([#3421](https://github.com/Lightning-AI/lightning/pull/3421),
        [#3428](https://github.com/Lightning-AI/lightning/pull/3428),
        [#3432](https://github.com/Lightning-AI/lightning/pull/3432))
   * move `lr_finder` ([#3434](https://github.com/Lightning-AI/lightning/pull/3434))
   * organize args (#[#3435](https://github.com/Lightning-AI/lightning/pull/3435),
        [#3442](https://github.com/Lightning-AI/lightning/pull/3442),
        [#3447](https://github.com/Lightning-AI/lightning/pull/3447),
        [#3448](https://github.com/Lightning-AI/lightning/pull/3448),
        [#3449](https://github.com/Lightning-AI/lightning/pull/3449),
        [#3456](https://github.com/Lightning-AI/lightning/pull/3456))
   * move specific accelerator code ([#3457](https://github.com/Lightning-AI/lightning/pull/3457))
   * group connectors ([#3472](https://github.com/Lightning-AI/lightning/pull/3472))
   * accelerator connector methods x/n ([#3469](https://github.com/Lightning-AI/lightning/pull/3469),
        [#3470](https://github.com/Lightning-AI/lightning/pull/3470),
        [#3474](https://github.com/Lightning-AI/lightning/pull/3474))
   * merge backends x/n ([#3476](https://github.com/Lightning-AI/lightning/pull/3476),
        [#3477](https://github.com/Lightning-AI/lightning/pull/3477),
        [#3478](https://github.com/Lightning-AI/lightning/pull/3478),
        [#3480](https://github.com/Lightning-AI/lightning/pull/3480),
        [#3482](https://github.com/Lightning-AI/lightning/pull/3482))
   * apex plugin ([#3502](https://github.com/Lightning-AI/lightning/pull/3502))
   * precision plugins ([#3504](https://github.com/Lightning-AI/lightning/pull/3504))
   * Result - make monitor default to `checkpoint_on` to simplify ([#3571](https://github.com/Lightning-AI/lightning/pull/3571))
   * reference to the Trainer on the `LightningDataModule` ([#3684](https://github.com/Lightning-AI/lightning/pull/3684))
   * add `.log` to lightning module ([#3686](https://github.com/Lightning-AI/lightning/pull/3686),
        [#3699](https://github.com/Lightning-AI/lightning/pull/3699),
        [#3701](https://github.com/Lightning-AI/lightning/pull/3701),
        [#3704](https://github.com/Lightning-AI/lightning/pull/3704),
        [#3715](https://github.com/Lightning-AI/lightning/pull/3715))
   * enable tracking original metric when step and epoch are both true ([#3685](https://github.com/Lightning-AI/lightning/pull/3685))
   * deprecated results obj, added support for simpler comms ([#3681](https://github.com/Lightning-AI/lightning/pull/3681))
   * move backends back to individual files ([#3712](https://github.com/Lightning-AI/lightning/pull/3712))
   * fixes logging for eval steps ([#3763](https://github.com/Lightning-AI/lightning/pull/3763))
   * decoupled DDP, DDP spawn ([#3733](https://github.com/Lightning-AI/lightning/pull/3733),
        [#3766](https://github.com/Lightning-AI/lightning/pull/3766),
        [#3767](https://github.com/Lightning-AI/lightning/pull/3767),
        [#3774](https://github.com/Lightning-AI/lightning/pull/3774),
        [#3802](https://github.com/Lightning-AI/lightning/pull/3802),
        [#3806](https://github.com/Lightning-AI/lightning/pull/3806),
        [#3817](https://github.com/Lightning-AI/lightning/pull/3817),
        [#3819](https://github.com/Lightning-AI/lightning/pull/3819),
        [#3927](https://github.com/Lightning-AI/lightning/pull/3927))
   * remove weight loading hack for ddp_cpu ([#3808](https://github.com/Lightning-AI/lightning/pull/3808))
   * separate `torchelastic` from DDP ([#3810](https://github.com/Lightning-AI/lightning/pull/3810))
   * separate SLURM from DDP ([#3809](https://github.com/Lightning-AI/lightning/pull/3809))
   * decoupled DDP2 ([#3816](https://github.com/Lightning-AI/lightning/pull/3816))
   * bug fix with logging val epoch end + monitor ([#3812](https://github.com/Lightning-AI/lightning/pull/3812))
   * callback system and init DDP ([#3836](https://github.com/Lightning-AI/lightning/pull/3836))
   * adding compute environments ([#3837](https://github.com/Lightning-AI/lightning/pull/3837), [#3842](https://github.com/Lightning-AI/lightning/pull/3842))
   * epoch can now log independently ([#3843](https://github.com/Lightning-AI/lightning/pull/3843))
   * test selecting the correct backend. temp backends while slurm and TorchElastic are decoupled ([#3848](https://github.com/Lightning-AI/lightning/pull/3848))
   * fixed `init_slurm_connection` causing hostname errors ([#3856](https://github.com/Lightning-AI/lightning/pull/3856))
   * moves init apex from LM to apex connector ([#3923](https://github.com/Lightning-AI/lightning/pull/3923))
   * moves sync bn to each backend ([#3925](https://github.com/Lightning-AI/lightning/pull/3925))
   * moves configure ddp to each backend ([#3924](https://github.com/Lightning-AI/lightning/pull/3924))
- Deprecation warning ([#3844](https://github.com/Lightning-AI/lightning/pull/3844))
- Changed `LearningRateLogger` to `LearningRateMonitor` ([#3251](https://github.com/Lightning-AI/lightning/pull/3251))
- Used `fsspec` instead of `gfile` for all IO ([#3320](https://github.com/Lightning-AI/lightning/pull/3320))
    * Swapped `torch.load` for `fsspec` load in DDP spawn backend ([#3787](https://github.com/Lightning-AI/lightning/pull/3787))
    * Swapped `torch.load` for `fsspec` load in cloud_io loading ([#3692](https://github.com/Lightning-AI/lightning/pull/3692))
    * Added support for `to_disk()` to use remote filepaths with `fsspec` ([#3930](https://github.com/Lightning-AI/lightning/pull/3930))
    * Updated model_checkpoint's to_yaml to use `fsspec` open ([#3801](https://github.com/Lightning-AI/lightning/pull/3801))
    * Fixed `fsspec` is inconsistent when doing `fs.ls` ([#3805](https://github.com/Lightning-AI/lightning/pull/3805))
- Refactor `GPUStatsMonitor` to improve training speed ([#3257](https://github.com/Lightning-AI/lightning/pull/3257))
- Changed IoU score behavior for classes absent in target and pred ([#3098](https://github.com/Lightning-AI/lightning/pull/3098))
- Changed IoU `remove_bg` bool to `ignore_index` optional int ([#3098](https://github.com/Lightning-AI/lightning/pull/3098))
- Changed defaults of `save_top_k` and `save_last` to `None` in ModelCheckpoint ([#3680](https://github.com/Lightning-AI/lightning/pull/3680))
- `row_log_interval` and `log_save_interval` are now based on training loop's `global_step` instead of epoch-internal batch index ([#3667](https://github.com/Lightning-AI/lightning/pull/3667))
- Silenced some warnings. verified ddp refactors ([#3483](https://github.com/Lightning-AI/lightning/pull/3483))
- Cleaning up stale logger tests ([#3490](https://github.com/Lightning-AI/lightning/pull/3490))
- Allow `ModelCheckpoint` monitor to be `None` ([#3633](https://github.com/Lightning-AI/lightning/pull/3633))
- Enable `None` model checkpoint default ([#3669](https://github.com/Lightning-AI/lightning/pull/3669))
- Skipped `best_model_path` if `checkpoint_callback` is `None` ([#2962](https://github.com/Lightning-AI/lightning/pull/2962))
- Used `raise .. from ..` to explicitly chain exceptions ([#3750](https://github.com/Lightning-AI/lightning/pull/3750))
-  Mocking loggers ([#3596](https://github.com/Lightning-AI/lightning/pull/3596),
    [#3617](https://github.com/Lightning-AI/lightning/pull/3617),
    [#3851](https://github.com/Lightning-AI/lightning/pull/3851),
    [#3859](https://github.com/Lightning-AI/lightning/pull/3859),
    [#3884](https://github.com/Lightning-AI/lightning/pull/3884),
    [#3853](https://github.com/Lightning-AI/lightning/pull/3853),
    [#3910](https://github.com/Lightning-AI/lightning/pull/3910),
    [#3889](https://github.com/Lightning-AI/lightning/pull/3889),
    [#3926](https://github.com/Lightning-AI/lightning/pull/3926))
- Write predictions in LightningModule instead of EvalResult [#3882](https://github.com/Lightning-AI/lightning/pull/3882)

### Deprecated

- Deprecated `TrainResult` and `EvalResult`, use `self.log` and `self.write` from the `LightningModule` to log metrics and write predictions. `training_step` can now only return a scalar (for the loss) or a dictionary with anything you want. ([#3681](https://github.com/Lightning-AI/lightning/pull/3681))
- Deprecate `early_stop_callback` Trainer argument ([#3845](https://github.com/Lightning-AI/lightning/pull/3845))
- Rename Trainer arguments `row_log_interval` >> `log_every_n_steps` and `log_save_interval` >> `flush_logs_every_n_steps` ([#3748](https://github.com/Lightning-AI/lightning/pull/3748))

### Removed

- Removed experimental Metric API ([#3943](https://github.com/Lightning-AI/lightning/pull/3943),
        [#3949](https://github.com/Lightning-AI/lightning/pull/3949),
        [#3946](https://github.com/Lightning-AI/lightning/pull/3946)), listed changes before final removal:
    * Added `EmbeddingSimilarity` metric ([#3349](https://github.com/Lightning-AI/lightning/pull/3349), [#3358](https://github.com/Lightning-AI/lightning/pull/3358))
    * Added hooks to metric module interface ([#2528](https://github.com/Lightning-AI/lightning/pull/2528))
    * Added error when AUROC metric is used for multiclass problems ([#3350](https://github.com/Lightning-AI/lightning/pull/3350))
    * Fixed `ModelCheckpoint` with `save_top_k=-1` option not tracking the best models when a monitor metric is available ([#3735](https://github.com/Lightning-AI/lightning/pull/3735))
    * Fixed counter-intuitive error being thrown in `Accuracy` metric for zero target tensor ([#3764](https://github.com/Lightning-AI/lightning/pull/3764))
    * Fixed aggregation of metrics ([#3517](https://github.com/Lightning-AI/lightning/pull/3517))
    * Fixed Metric aggregation ([#3321](https://github.com/Lightning-AI/lightning/pull/3321))
    * Fixed RMSLE metric ([#3188](https://github.com/Lightning-AI/lightning/pull/3188))
    * Renamed `reduction` to `class_reduction` in classification metrics ([#3322](https://github.com/Lightning-AI/lightning/pull/3322))
    * Changed `class_reduction` similar to sklearn for classification metrics ([#3322](https://github.com/Lightning-AI/lightning/pull/3322))
    * Renaming of precision recall metric ([#3308](https://github.com/Lightning-AI/lightning/pull/3308))

### Fixed

- Fixed `on_train_batch_start` hook to end epoch early ([#3700](https://github.com/Lightning-AI/lightning/pull/3700))
- Fixed `num_sanity_val_steps` is clipped to `limit_val_batches` ([#2917](https://github.com/Lightning-AI/lightning/pull/2917))
- Fixed ONNX model save on GPU ([#3145](https://github.com/Lightning-AI/lightning/pull/3145))
- Fixed `GpuUsageLogger` to work on different platforms ([#3008](https://github.com/Lightning-AI/lightning/pull/3008))
- Fixed auto-scale batch size not dumping `auto_lr_find` parameter ([#3151](https://github.com/Lightning-AI/lightning/pull/3151))
- Fixed `batch_outputs` with optimizer frequencies ([#3229](https://github.com/Lightning-AI/lightning/pull/3229))
- Fixed setting batch size in `LightningModule.datamodule` when using `auto_scale_batch_size` ([#3266](https://github.com/Lightning-AI/lightning/pull/3266))
- Fixed Horovod distributed backend compatibility with native AMP ([#3404](https://github.com/Lightning-AI/lightning/pull/3404))
- Fixed batch size auto scaling exceeding the size of the dataset ([#3271](https://github.com/Lightning-AI/lightning/pull/3271))
- Fixed getting `experiment_id` from MLFlow only once instead of each training loop ([#3394](https://github.com/Lightning-AI/lightning/pull/3394))
- Fixed `overfit_batches` which now correctly disables shuffling for the training loader. ([#3501](https://github.com/Lightning-AI/lightning/pull/3501))
- Fixed gradient norm tracking for `row_log_interval > 1` ([#3489](https://github.com/Lightning-AI/lightning/pull/3489))
- Fixed `ModelCheckpoint` name formatting ([#3164](https://github.com/Lightning-AI/lightning/pull/3163))
- Fixed example implementation of AutoEncoder ([#3190](https://github.com/Lightning-AI/lightning/pull/3190))
- Fixed invalid paths when remote logging with TensorBoard ([#3236](https://github.com/Lightning-AI/lightning/pull/3236))
- Fixed change `t()` to `transpose()` as XLA devices do not support `.t()` on 1-dim tensor ([#3252](https://github.com/Lightning-AI/lightning/pull/3252))
- Fixed (weights only) checkpoints loading without PL ([#3287](https://github.com/Lightning-AI/lightning/pull/3287))
- Fixed `gather_all_tensors` cross GPUs in DDP ([#3319](https://github.com/Lightning-AI/lightning/pull/3319))
- Fixed CometML save dir ([#3419](https://github.com/Lightning-AI/lightning/pull/3419))
- Fixed forward key metrics ([#3467](https://github.com/Lightning-AI/lightning/pull/3467))
- Fixed normalize mode at confusion matrix (replace NaNs with zeros) ([#3465](https://github.com/Lightning-AI/lightning/pull/3465))
- Fixed global step increment in training loop when `training_epoch_end` hook is used ([#3673](https://github.com/Lightning-AI/lightning/pull/3673))
- Fixed dataloader shuffling not getting turned off with `overfit_batches > 0` and `distributed_backend = "ddp"` ([#3534](https://github.com/Lightning-AI/lightning/pull/3534))
- Fixed determinism in `DDPSpawnBackend` when using `seed_everything` in main process ([#3335](https://github.com/Lightning-AI/lightning/pull/3335))
- Fixed `ModelCheckpoint` `period` to actually save every `period` epochs ([#3630](https://github.com/Lightning-AI/lightning/pull/3630))
- Fixed `val_progress_bar` total with `num_sanity_val_steps` ([#3751](https://github.com/Lightning-AI/lightning/pull/3751))
- Fixed Tuner dump: add `current_epoch` to dumped_params ([#3261](https://github.com/Lightning-AI/lightning/pull/3261))
- Fixed `current_epoch` and `global_step` properties mismatch between `Trainer` and `LightningModule` ([#3785](https://github.com/Lightning-AI/lightning/pull/3785))
- Fixed learning rate scheduler for optimizers with internal state ([#3897](https://github.com/Lightning-AI/lightning/pull/3897))
- Fixed `tbptt_reduce_fx` when non-floating tensors are logged ([#3796](https://github.com/Lightning-AI/lightning/pull/3796))
- Fixed model checkpoint frequency ([#3852](https://github.com/Lightning-AI/lightning/pull/3852))
- Fixed logging non-tensor scalar with result breaks subsequent epoch aggregation ([#3855](https://github.com/Lightning-AI/lightning/pull/3855))
- Fixed `TrainerEvaluationLoopMixin` activates `model.train()` at the end ([#3858](https://github.com/Lightning-AI/lightning/pull/3858))
- Fixed `overfit_batches` when using with multiple val/test_dataloaders ([#3857](https://github.com/Lightning-AI/lightning/pull/3857))
- Fixed enables `training_step` to return `None` ([#3862](https://github.com/Lightning-AI/lightning/pull/3862))
- Fixed init nan for checkpointing ([#3863](https://github.com/Lightning-AI/lightning/pull/3863))
- Fixed for `load_from_checkpoint` ([#2776](https://github.com/Lightning-AI/lightning/pull/2776))
- Fixes incorrect `batch_sizes` when Dataloader returns a dict with multiple tensors ([#3668](https://github.com/Lightning-AI/lightning/pull/3668))
- Fixed unexpected signature for `validation_step` ([#3947](https://github.com/Lightning-AI/lightning/pull/3947))

## [0.9.0] - 2020-08-20

### Added

- Added SyncBN for DDP ([#2801](https://github.com/Lightning-AI/lightning/pull/2801),
     [#2838](https://github.com/Lightning-AI/lightning/pull/2838))
- Added basic `CSVLogger` ([#2721](https://github.com/Lightning-AI/lightning/pull/2721))
- Added SSIM metrics ([#2671](https://github.com/Lightning-AI/lightning/pull/2671))
- Added BLEU metrics ([#2535](https://github.com/Lightning-AI/lightning/pull/2535))
- Added support to export a model to ONNX format ([#2596](https://github.com/Lightning-AI/lightning/pull/2596))
- Added support for `Trainer(num_sanity_val_steps=-1)` to check all validation data before training ([#2246](https://github.com/Lightning-AI/lightning/pull/2246))
- Added struct. output:
  * tests for val loop flow ([#2605](https://github.com/Lightning-AI/lightning/pull/2605))
  * `EvalResult` support for train and val. loop ([#2615](https://github.com/Lightning-AI/lightning/pull/2615),
       [#2651](https://github.com/Lightning-AI/lightning/pull/2651))
  * weighted average in results obj ([#2930](https://github.com/Lightning-AI/lightning/pull/2930))
  * fix result obj DP auto reduce ([#3013](https://github.com/Lightning-AI/lightning/pull/3013))
- Added class `LightningDataModule` ([#2668](https://github.com/Lightning-AI/lightning/pull/2668))
- Added support for PyTorch 1.6 ([#2745](https://github.com/Lightning-AI/lightning/pull/2745))
- Added call DataModule hooks implicitly in trainer ([#2755](https://github.com/Lightning-AI/lightning/pull/2755))
- Added support for Mean in DDP Sync ([#2568](https://github.com/Lightning-AI/lightning/pull/2568))
- Added remaining `sklearn` metrics: `AveragePrecision`, `BalancedAccuracy`, `CohenKappaScore`, `DCG`, `Hamming`, `Hinge`, `Jaccard`, `MeanAbsoluteError`, `MeanSquaredError`, `MeanSquaredLogError`, `MedianAbsoluteError`, `R2Score`, `MeanPoissonDeviance`, `MeanGammaDeviance`, `MeanTweedieDeviance`, `ExplainedVariance` ([#2562](https://github.com/Lightning-AI/lightning/pull/2562))
- Added support for `limit_{mode}_batches (int)` to work with infinite dataloader (IterableDataset) ([#2840](https://github.com/Lightning-AI/lightning/pull/2840))
- Added support returning python scalars in DP ([#1935](https://github.com/Lightning-AI/lightning/pull/1935))
- Added support to Tensorboard logger for OmegaConf `hparams` ([#2846](https://github.com/Lightning-AI/lightning/pull/2846))
- Added tracking of basic states in `Trainer` ([#2541](https://github.com/Lightning-AI/lightning/pull/2541))
- Tracks all outputs including TBPTT and multiple optimizers ([#2890](https://github.com/Lightning-AI/lightning/pull/2890))
- Added GPU Usage Logger ([#2932](https://github.com/Lightning-AI/lightning/pull/2932))
- Added `strict=False` for `load_from_checkpoint` ([#2819](https://github.com/Lightning-AI/lightning/pull/2819))
- Added saving test predictions on multiple GPUs ([#2926](https://github.com/Lightning-AI/lightning/pull/2926))
- Auto log the computational graph for loggers that support this ([#3003](https://github.com/Lightning-AI/lightning/pull/3003))
- Added warning when changing monitor and using results obj ([#3014](https://github.com/Lightning-AI/lightning/pull/3014))
- Added a hook `transfer_batch_to_device` to the `LightningDataModule` ([#3038](https://github.com/Lightning-AI/lightning/pull/3038))

### Changed

- Truncated long version numbers in progress bar ([#2594](https://github.com/Lightning-AI/lightning/pull/2594))
- Enabling val/test loop disabling ([#2692](https://github.com/Lightning-AI/lightning/pull/2692))
- Refactored into `accelerator` module:
    * GPU training ([#2704](https://github.com/Lightning-AI/lightning/pull/2704))
    * TPU training ([#2708](https://github.com/Lightning-AI/lightning/pull/2708))
    * DDP(2) backend ([#2796](https://github.com/Lightning-AI/lightning/pull/2796))
    * Retrieve last logged val from result by key ([#3049](https://github.com/Lightning-AI/lightning/pull/3049))
- Using `.comet.config` file for `CometLogger` ([#1913](https://github.com/Lightning-AI/lightning/pull/1913))
- Updated hooks arguments - breaking for `setup` and `teardown` ([#2850](https://github.com/Lightning-AI/lightning/pull/2850))
- Using `gfile` to support remote directories ([#2164](https://github.com/Lightning-AI/lightning/pull/2164))
- Moved optimizer creation after device placement for DDP backends ([#2904](https://github.com/Lightning-AI/lightning/pull/2904))
- Support `**DictConfig` for `hparam` serialization ([#2519](https://github.com/Lightning-AI/lightning/pull/2519))
- Removed callback metrics from test results obj ([#2994](https://github.com/Lightning-AI/lightning/pull/2994))
- Re-enabled naming metrics in ckpt name ([#3060](https://github.com/Lightning-AI/lightning/pull/3060))
- Changed progress bar epoch counting to start from 0 ([#3061](https://github.com/Lightning-AI/lightning/pull/3061))

### Deprecated

- Deprecated Trainer attribute `ckpt_path`, which will now be set by `weights_save_path` ([#2681](https://github.com/Lightning-AI/lightning/pull/2681))

### Removed

- Removed deprecated: ([#2760](https://github.com/Lightning-AI/lightning/pull/2760))
    * core decorator `data_loader`
    * Module hook `on_sanity_check_start` and loading `load_from_metrics`
    * package `pl.logging`
    * Trainer arguments: `show_progress_bar`, `num_tpu_cores`, `use_amp`, `print_nan_grads`
    * LR Finder argument `num_accumulation_steps`

### Fixed

- Fixed `accumulate_grad_batches` for last batch ([#2853](https://github.com/Lightning-AI/lightning/pull/2853))
- Fixed setup call while testing ([#2624](https://github.com/Lightning-AI/lightning/pull/2624))
- Fixed local rank zero casting ([#2640](https://github.com/Lightning-AI/lightning/pull/2640))
- Fixed single scalar return from training ([#2587](https://github.com/Lightning-AI/lightning/pull/2587))
- Fixed Horovod backend to scale LR schedlers with the optimizer ([#2626](https://github.com/Lightning-AI/lightning/pull/2626))
- Fixed `dtype` and `device` properties not getting updated in submodules ([#2657](https://github.com/Lightning-AI/lightning/pull/2657))
- Fixed `fast_dev_run` to run for all dataloaders ([#2581](https://github.com/Lightning-AI/lightning/pull/2581))
- Fixed `save_dir` in loggers getting ignored by default value of `weights_save_path` when user did not specify `weights_save_path` ([#2681](https://github.com/Lightning-AI/lightning/pull/2681))
- Fixed `weights_save_path` getting ignored when `logger=False` is passed to Trainer ([#2681](https://github.com/Lightning-AI/lightning/pull/2681))
- Fixed TPU multi-core and Float16 ([#2632](https://github.com/Lightning-AI/lightning/pull/2632))
- Fixed test metrics not being logged with `LoggerCollection` ([#2723](https://github.com/Lightning-AI/lightning/pull/2723))
- Fixed data transfer to device when using `torchtext.data.Field` and `include_lengths is True` ([#2689](https://github.com/Lightning-AI/lightning/pull/2689))
- Fixed shuffle argument for distributed sampler ([#2789](https://github.com/Lightning-AI/lightning/pull/2789))
- Fixed logging interval ([#2694](https://github.com/Lightning-AI/lightning/pull/2694))
- Fixed loss value in the progress bar is wrong when `accumulate_grad_batches > 1` ([#2738](https://github.com/Lightning-AI/lightning/pull/2738))
- Fixed correct CWD for ddp sub-processes when using Hydra ([#2719](https://github.com/Lightning-AI/lightning/pull/2719))
- Fixed selecting GPUs using `CUDA_VISIBLE_DEVICES` ([#2739](https://github.com/Lightning-AI/lightning/pull/2739))
- Fixed false `num_classes` warning in metrics ([#2781](https://github.com/Lightning-AI/lightning/pull/2781))
- Fixed shell injection vulnerability in subprocess call ([#2786](https://github.com/Lightning-AI/lightning/pull/2786))
- Fixed LR finder and `hparams` compatibility ([#2821](https://github.com/Lightning-AI/lightning/pull/2821))
- Fixed `ModelCheckpoint` not saving the latest information when `save_last=True` ([#2881](https://github.com/Lightning-AI/lightning/pull/2881))
- Fixed ImageNet example: learning rate scheduler, number of workers and batch size when using DDP ([#2889](https://github.com/Lightning-AI/lightning/pull/2889))
- Fixed apex gradient clipping ([#2829](https://github.com/Lightning-AI/lightning/pull/2829))
- Fixed save apex scaler states ([#2828](https://github.com/Lightning-AI/lightning/pull/2828))
- Fixed a model loading issue with inheritance and variable positional arguments ([#2911](https://github.com/Lightning-AI/lightning/pull/2911))
- Fixed passing `non_blocking=True` when transferring a batch object that does not support it ([#2910](https://github.com/Lightning-AI/lightning/pull/2910))
- Fixed checkpointing to remote file paths ([#2925](https://github.com/Lightning-AI/lightning/pull/2925))
- Fixed adding val step argument to metrics ([#2986](https://github.com/Lightning-AI/lightning/pull/2986))
- Fixed an issue that caused `Trainer.test()` to stall in ddp mode ([#2997](https://github.com/Lightning-AI/lightning/pull/2997))
- Fixed gathering of results with tensors of varying shape ([#3020](https://github.com/Lightning-AI/lightning/pull/3020))
- Fixed batch size auto-scaling feature to set the new value on the correct model attribute ([#3043](https://github.com/Lightning-AI/lightning/pull/3043))
- Fixed automatic batch scaling not working with half precision ([#3045](https://github.com/Lightning-AI/lightning/pull/3045))
- Fixed setting device to root gpu ([#3042](https://github.com/Lightning-AI/lightning/pull/3042))

## [0.8.5] - 2020-07-09

### Added

- Added a PSNR metric: peak signal-to-noise ratio ([#2483](https://github.com/Lightning-AI/lightning/pull/2483))
- Added functional regression metrics ([#2492](https://github.com/Lightning-AI/lightning/pull/2492))

### Removed

- Removed auto val reduce ([#2462](https://github.com/Lightning-AI/lightning/pull/2462))

### Fixed

- Flattening Wandb Hyperparameters ([#2459](https://github.com/Lightning-AI/lightning/pull/2459))
- Fixed using the same DDP python interpreter and actually running ([#2482](https://github.com/Lightning-AI/lightning/pull/2482))
- Fixed model summary input type conversion for models that have input dtype different from model parameters ([#2510](https://github.com/Lightning-AI/lightning/pull/2510))
- Made `TensorBoardLogger` and `CometLogger` pickleable ([#2518](https://github.com/Lightning-AI/lightning/pull/2518))
- Fixed a problem with `MLflowLogger` creating multiple run folders ([#2502](https://github.com/Lightning-AI/lightning/pull/2502))
- Fixed global_step increment ([#2455](https://github.com/Lightning-AI/lightning/pull/2455))
- Fixed TPU hanging example ([#2488](https://github.com/Lightning-AI/lightning/pull/2488))
- Fixed `argparse` default value bug ([#2526](https://github.com/Lightning-AI/lightning/pull/2526))
- Fixed Dice and IoU to avoid NaN by adding small eps ([#2545](https://github.com/Lightning-AI/lightning/pull/2545))
- Fixed accumulate gradients schedule at epoch 0 (continued) ([#2513](https://github.com/Lightning-AI/lightning/pull/2513))
- Fixed Trainer `.fit()` returning last not best weights in "ddp_spawn" ([#2565](https://github.com/Lightning-AI/lightning/pull/2565))
- Fixed passing (do not pass) TPU weights back on test ([#2566](https://github.com/Lightning-AI/lightning/pull/2566))
- Fixed DDP tests and `.test()` ([#2512](https://github.com/Lightning-AI/lightning/pull/2512),
     [#2570](https://github.com/Lightning-AI/lightning/pull/2570))

## [0.8.4] - 2020-07-01

### Added

- Added reduce ddp results on eval ([#2434](https://github.com/Lightning-AI/lightning/pull/2434))
- Added a warning when an `IterableDataset` has `__len__` defined ([#2437](https://github.com/Lightning-AI/lightning/pull/2437))

### Changed

- Enabled no returns from eval ([#2446](https://github.com/Lightning-AI/lightning/pull/2446))

### Fixed

- Fixes train outputs ([#2428](https://github.com/Lightning-AI/lightning/pull/2428))
- Fixes Conda dependencies ([#2412](https://github.com/Lightning-AI/lightning/pull/2412))
- Fixed Apex scaling with decoupled backward ([#2433](https://github.com/Lightning-AI/lightning/pull/2433))
- Fixed crashing or wrong displaying progressbar because of missing ipywidgets ([#2417](https://github.com/Lightning-AI/lightning/pull/2417))
- Fixed TPU saving dir ([fc26078e](https://github.com/Lightning-AI/lightning/commit/fc26078e395f8a001f4c6dd7b3fe7ca202f914a3), [04e68f02](https://github.com/Lightning-AI/lightning/commit/04e68f022fc03dd5f1555ee86dea997d42a448ad))
- Fixed logging on rank 0 only ([#2425](https://github.com/Lightning-AI/lightning/pull/2425))


## [0.8.3] - 2020-06-29

### Fixed

- Fixed AMP wrong call ([593837e](https://github.com/Lightning-AI/lightning/commit/593837e1da24ff6c942b24ed803fc1496a304609))
- Fixed batch typo ([92d1e75](https://github.com/Lightning-AI/lightning/commit/92d1e75b2638a493d9d21ed5fe00a22093888285))

## [0.8.2] - 2020-06-28

### Added

- Added TorchText support for moving data to GPU ([#2379](https://github.com/Lightning-AI/lightning/pull/2379))

### Changed

- Changed epoch indexing from 0 instead of 1 ([#2289](https://github.com/Lightning-AI/lightning/pull/2289))
- Refactor Model `backward` ([#2276](https://github.com/Lightning-AI/lightning/pull/2276))
- Refactored `training_batch` + tests to verify correctness ([#2327](https://github.com/Lightning-AI/lightning/pull/2327),
     [#2328](https://github.com/Lightning-AI/lightning/pull/2328))
- Refactored training loop ([#2336](https://github.com/Lightning-AI/lightning/pull/2336))
- Made optimization steps for hooks ([#2363](https://github.com/Lightning-AI/lightning/pull/2363))
- Changed default apex level to 'O2' ([#2362](https://github.com/Lightning-AI/lightning/pull/2362))

### Removed

- Moved `TrainsLogger` to Bolts ([#2384](https://github.com/Lightning-AI/lightning/pull/2384))

### Fixed

- Fixed parsing TPU arguments and TPU tests ([#2094](https://github.com/Lightning-AI/lightning/pull/2094))
- Fixed number batches in case of multiple dataloaders and `limit_{*}_batches` ([#1920](https://github.com/Lightning-AI/lightning/pull/1920),
     [#2226](https://github.com/Lightning-AI/lightning/pull/2226))
- Fixed an issue with forward hooks not being removed after model summary ([#2298](https://github.com/Lightning-AI/lightning/pull/2298))
- Fix for `load_from_checkpoint()` not working with absolute path on Windows ([#2294](https://github.com/Lightning-AI/lightning/pull/2294))
- Fixed an issue how _has_len handles `NotImplementedError` e.g. raised by `torchtext.data.Iterator` ([#2293](https://github.com/Lightning-AI/lightning/pull/2293)), ([#2307](https://github.com/Lightning-AI/lightning/pull/2307))
- Fixed `average_precision` metric ([#2319](https://github.com/Lightning-AI/lightning/pull/2319))
- Fixed ROC metric for CUDA tensors ([#2304](https://github.com/Lightning-AI/lightning/pull/2304))
- Fixed lost compatibility with custom datatypes implementing `.to` ([#2335](https://github.com/Lightning-AI/lightning/pull/2335))
- Fixed loading model with kwargs ([#2387](https://github.com/Lightning-AI/lightning/pull/2387))
- Fixed sum(0) for `trainer.num_val_batches` ([#2268](https://github.com/Lightning-AI/lightning/pull/2268))
- Fixed checking if the parameters are a `DictConfig` Object ([#2216](https://github.com/Lightning-AI/lightning/pull/2216))
- Fixed SLURM weights saving ([#2341](https://github.com/Lightning-AI/lightning/pull/2341))
- Fixed swaps LR scheduler order ([#2356](https://github.com/Lightning-AI/lightning/pull/2356))
- Fixed adding tensorboard `hparams` logging test ([#2342](https://github.com/Lightning-AI/lightning/pull/2342))
- Fixed use model ref for tear down ([#2360](https://github.com/Lightning-AI/lightning/pull/2360))
- Fixed logger crash on DDP ([#2388](https://github.com/Lightning-AI/lightning/pull/2388))
- Fixed several issues with early stopping and checkpoint callbacks ([#1504](https://github.com/Lightning-AI/lightning/pull/1504),
     [#2391](https://github.com/Lightning-AI/lightning/pull/2391))
- Fixed loading past checkpoints from v0.7.x ([#2405](https://github.com/Lightning-AI/lightning/pull/2405))
- Fixed loading model without arguments ([#2403](https://github.com/Lightning-AI/lightning/pull/2403))
- Fixed Windows compatibility issue ([#2358](https://github.com/Lightning-AI/lightning/pull/2358))

## [0.8.1] - 2020-06-19

### Fixed

- Fixed the `load_from_checkpoint` path detected as URL bug ([#2244](https://github.com/Lightning-AI/lightning/pull/2244))
- Fixed hooks - added barrier ([#2245](https://github.com/Lightning-AI/lightning/pull/2245),
     [#2257](https://github.com/Lightning-AI/lightning/pull/2257),
     [#2260](https://github.com/Lightning-AI/lightning/pull/220))
- Fixed `hparams` - remove frame inspection on `self.hparams` ([#2253](https://github.com/Lightning-AI/lightning/pull/2253))
- Fixed setup and on fit calls ([#2252](https://github.com/Lightning-AI/lightning/pull/2252))
- Fixed GPU template ([#2255](https://github.com/Lightning-AI/lightning/pull/2255))

## [0.8.0] - 2020-06-18

### Added

- Added `overfit_batches`, `limit_{val|test}_batches` flags (overfit now uses training set for all three) ([#2213](https://github.com/Lightning-AI/lightning/pull/2213))
- Added metrics
  * Base classes ([#1326](https://github.com/Lightning-AI/lightning/pull/1326),
       [#1877](https://github.com/Lightning-AI/lightning/pull/1877))
  * Sklearn metrics classes ([#1327](https://github.com/Lightning-AI/lightning/pull/1327))
  * Native torch metrics ([#1488](https://github.com/Lightning-AI/lightning/pull/1488),
       [#2062](https://github.com/Lightning-AI/lightning/pull/2062))
  * docs for all Metrics ([#2184](https://github.com/Lightning-AI/lightning/pull/2184),
       [#2209](https://github.com/Lightning-AI/lightning/pull/2209))
  * Regression metrics ([#2221](https://github.com/Lightning-AI/lightning/pull/2221))
- Allow dataloaders without sampler field present ([#1907](https://github.com/Lightning-AI/lightning/pull/1907))
- Added option `save_last` to save the model at the end of every epoch in `ModelCheckpoint` ([#1908](https://github.com/Lightning-AI/lightning/pull/1908))
- Early stopping checks `on_validation_end` ([#1458](https://github.com/Lightning-AI/lightning/pull/1458))
- Speed up single-core TPU training by loading data using `ParallelLoader` ([#2033](https://github.com/Lightning-AI/lightning/pull/2033))
- Added a model hook `transfer_batch_to_device` that enables moving custom data structures to the target device ([#1756](https://github.com/Lightning-AI/lightning/pull/1756))
- Added [black](https://black.readthedocs.io/en/stable/) formatter for the code with code-checker on pull ([#1610](https://github.com/Lightning-AI/lightning/pull/1610))
- Added back the slow spawn ddp implementation as `ddp_spawn` ([#2115](https://github.com/Lightning-AI/lightning/pull/2115))
- Added loading checkpoints from URLs ([#1667](https://github.com/Lightning-AI/lightning/pull/1667))
- Added a callback method `on_keyboard_interrupt` for handling KeyboardInterrupt events during training ([#2134](https://github.com/Lightning-AI/lightning/pull/2134))
- Added a decorator `auto_move_data` that moves data to the correct device when using the LightningModule for inference ([#1905](https://github.com/Lightning-AI/lightning/pull/1905))
- Added `ckpt_path` option to `LightningModule.test(...)` to load particular checkpoint ([#2190](https://github.com/Lightning-AI/lightning/pull/2190))
- Added `setup` and `teardown` hooks for model ([#2229](https://github.com/Lightning-AI/lightning/pull/2229))

### Changed

- Allow user to select individual TPU core to train on ([#1729](https://github.com/Lightning-AI/lightning/pull/1729))
- Removed non-finite values from loss in `LRFinder` ([#1862](https://github.com/Lightning-AI/lightning/pull/1862))
- Allow passing model hyperparameters as complete kwarg list ([#1896](https://github.com/Lightning-AI/lightning/pull/1896))
- Renamed `ModelCheckpoint`'s attributes `best` to `best_model_score` and `kth_best_model` to `kth_best_model_path` ([#1799](https://github.com/Lightning-AI/lightning/pull/1799))
- Re-Enable Logger's `ImportError`s ([#1938](https://github.com/Lightning-AI/lightning/pull/1938))
- Changed the default value of the Trainer argument `weights_summary` from `full` to `top` ([#2029](https://github.com/Lightning-AI/lightning/pull/2029))
- Raise an error when lightning replaces an existing sampler ([#2020](https://github.com/Lightning-AI/lightning/pull/2020))
- Enabled `prepare_data` from correct processes - clarify local vs global rank ([#2166](https://github.com/Lightning-AI/lightning/pull/2166))
- Remove explicit flush from tensorboard logger ([#2126](https://github.com/Lightning-AI/lightning/pull/2126))
- Changed epoch indexing from 1 instead of 0 ([#2206](https://github.com/Lightning-AI/lightning/pull/2206))

### Deprecated

- Deprecated flags: ([#2213](https://github.com/Lightning-AI/lightning/pull/2213))
  * `overfit_pct` in favour of `overfit_batches`
  * `val_percent_check` in favour of `limit_val_batches`
  * `test_percent_check` in favour of `limit_test_batches`
- Deprecated `ModelCheckpoint`'s attributes `best` and `kth_best_model` ([#1799](https://github.com/Lightning-AI/lightning/pull/1799))
- Dropped official support/testing for older PyTorch versions <1.3 ([#1917](https://github.com/Lightning-AI/lightning/pull/1917))
- Deprecated Trainer `proc_rank` in favour of `global_rank` ([#2166](https://github.com/Lightning-AI/lightning/pull/2166),
     [#2269](https://github.com/Lightning-AI/lightning/pull/2269))

### Removed

- Removed unintended Trainer argument `progress_bar_callback`, the callback should be passed in by `Trainer(callbacks=[...])` instead ([#1855](https://github.com/Lightning-AI/lightning/pull/1855))
- Removed obsolete `self._device` in Trainer ([#1849](https://github.com/Lightning-AI/lightning/pull/1849))
- Removed deprecated API ([#2073](https://github.com/Lightning-AI/lightning/pull/2073))
   * Packages: `pl.pt_overrides`, `pl.root_module`
   * Modules: `pl.logging.comet_logger`, `pl.logging.mlflow_logger`, `pl.logging.test_tube_logger`, `pl.overrides.override_data_parallel`, `pl.core.model_saving`, `pl.core.root_module`
   * Trainer arguments: `add_row_log_interval`, `default_save_path`, `gradient_clip`, `nb_gpu_nodes`, `max_nb_epochs`, `min_nb_epochs`, `nb_sanity_val_steps`
   * Trainer attributes: `nb_gpu_nodes`, `num_gpu_nodes`, `gradient_clip`, `max_nb_epochs`, `min_nb_epochs`, `nb_sanity_val_steps`, `default_save_path`, `tng_tqdm_dic`

### Fixed

- Run graceful training teardown on interpreter exit ([#1631](https://github.com/Lightning-AI/lightning/pull/1631))
- Fixed user warning when apex was used together with learning rate schedulers ([#1873](https://github.com/Lightning-AI/lightning/pull/1873))
- Fixed multiple calls of `EarlyStopping` callback ([#1863](https://github.com/Lightning-AI/lightning/pull/1863))
- Fixed an issue with `Trainer.from_argparse_args` when passing in unknown Trainer args ([#1932](https://github.com/Lightning-AI/lightning/pull/1932))
- Fixed bug related to logger not being reset correctly for model after tuner algorithms ([#1933](https://github.com/Lightning-AI/lightning/pull/1933))
- Fixed root node resolution for SLURM cluster with dash in host name ([#1954](https://github.com/Lightning-AI/lightning/pull/1954))
- Fixed `LearningRateLogger` in multi-scheduler setting ([#1944](https://github.com/Lightning-AI/lightning/pull/1944))
- Fixed test configuration check and testing ([#1804](https://github.com/Lightning-AI/lightning/pull/1804))
- Fixed an issue with Trainer constructor silently ignoring unknown/misspelled arguments ([#1820](https://github.com/Lightning-AI/lightning/pull/1820))
- Fixed `save_weights_only` in ModelCheckpoint ([#1780](https://github.com/Lightning-AI/lightning/pull/1780))
- Allow use of same `WandbLogger` instance for multiple training loops ([#2055](https://github.com/Lightning-AI/lightning/pull/2055))
- Fixed an issue with `_auto_collect_arguments` collecting local variables that are not constructor arguments and not working for signatures that have the instance not named `self` ([#2048](https://github.com/Lightning-AI/lightning/pull/2048))
- Fixed mistake in parameters' grad norm tracking ([#2012](https://github.com/Lightning-AI/lightning/pull/2012))
- Fixed CPU and hanging GPU crash ([#2118](https://github.com/Lightning-AI/lightning/pull/2118))
- Fixed an issue with the model summary and `example_input_array` depending on a specific ordering of the submodules in a LightningModule ([#1773](https://github.com/Lightning-AI/lightning/pull/1773))
- Fixed Tpu logging ([#2230](https://github.com/Lightning-AI/lightning/pull/2230))
- Fixed Pid port + duplicate `rank_zero` logging ([#2140](https://github.com/Lightning-AI/lightning/pull/2140),
     [#2231](https://github.com/Lightning-AI/lightning/pull/2231))

## [0.7.6] - 2020-05-16

### Added

- Added callback for logging learning rates ([#1498](https://github.com/Lightning-AI/lightning/pull/1498))
- Added transfer learning example (for a binary classification task in computer vision) ([#1564](https://github.com/Lightning-AI/lightning/pull/1564))
- Added type hints in `Trainer.fit()` and `Trainer.test()` to reflect that also a list of dataloaders can be passed in ([#1723](https://github.com/Lightning-AI/lightning/pull/1723)).
- Added auto scaling of batch size ([#1638](https://github.com/Lightning-AI/lightning/pull/1638))
- The progress bar metrics now also get updated in `training_epoch_end` ([#1724](https://github.com/Lightning-AI/lightning/pull/1724))
- Enable `NeptuneLogger` to work with `distributed_backend=ddp` ([#1753](https://github.com/Lightning-AI/lightning/pull/1753))
- Added option to provide seed to random generators to ensure reproducibility ([#1572](https://github.com/Lightning-AI/lightning/pull/1572))
- Added override for hparams in `load_from_ckpt` ([#1797](https://github.com/Lightning-AI/lightning/pull/1797))
- Added support multi-node distributed execution under `torchelastic` ([#1811](https://github.com/Lightning-AI/lightning/pull/1811),
     [#1818](https://github.com/Lightning-AI/lightning/pull/1818))
- Added using `store_true` for bool args ([#1822](https://github.com/Lightning-AI/lightning/pull/1822),
     [#1842](https://github.com/Lightning-AI/lightning/pull/1842))
- Added dummy logger for internally disabling logging for some features ([#1836](https://github.com/Lightning-AI/lightning/pull/1836))

### Changed

- Enable `non-blocking` for device transfers to GPU ([#1843](https://github.com/Lightning-AI/lightning/pull/1843))
- Replace mata_tags.csv with hparams.yaml ([#1271](https://github.com/Lightning-AI/lightning/pull/1271))
- Reduction when `batch_size < num_gpus` ([#1609](https://github.com/Lightning-AI/lightning/pull/1609))
- Updated LightningTemplateModel to look more like Colab example ([#1577](https://github.com/Lightning-AI/lightning/pull/1577))
- Don't convert `namedtuple` to `tuple` when transferring the batch to target device ([#1589](https://github.com/Lightning-AI/lightning/pull/1589))
- Allow passing hparams as keyword argument to LightningModule when loading from checkpoint ([#1639](https://github.com/Lightning-AI/lightning/pull/1639))
- Args should come after the last positional argument ([#1807](https://github.com/Lightning-AI/lightning/pull/1807))
- Made ddp the default if no backend specified with multiple GPUs ([#1789](https://github.com/Lightning-AI/lightning/pull/1789))

### Deprecated

- Deprecated `tags_csv` in favor of `hparams_file` ([#1271](https://github.com/Lightning-AI/lightning/pull/1271))

### Fixed

- Fixed broken link in PR template ([#1675](https://github.com/Lightning-AI/lightning/pull/1675))
- Fixed ModelCheckpoint not None checking filepath ([#1654](https://github.com/Lightning-AI/lightning/pull/1654))
- Trainer now calls `on_load_checkpoint()` when resuming from a checkpoint ([#1666](https://github.com/Lightning-AI/lightning/pull/1666))
- Fixed sampler logic for ddp with iterable dataset ([#1734](https://github.com/Lightning-AI/lightning/pull/1734))
- Fixed `_reset_eval_dataloader()` for IterableDataset ([#1560](https://github.com/Lightning-AI/lightning/pull/1560))
- Fixed Horovod distributed backend to set the `root_gpu` property ([#1669](https://github.com/Lightning-AI/lightning/pull/1669))
- Fixed wandb logger `global_step` affects other loggers ([#1492](https://github.com/Lightning-AI/lightning/pull/1492))
- Fixed disabling progress bar on non-zero ranks using Horovod backend ([#1709](https://github.com/Lightning-AI/lightning/pull/1709))
- Fixed bugs that prevent lr finder to be used together with early stopping and validation dataloaders ([#1676](https://github.com/Lightning-AI/lightning/pull/1676))
- Fixed a bug in Trainer that prepended the checkpoint path with `version_` when it shouldn't ([#1748](https://github.com/Lightning-AI/lightning/pull/1748))
- Fixed lr key name in case of param groups in LearningRateLogger ([#1719](https://github.com/Lightning-AI/lightning/pull/1719))
- Fixed accumulation parameter and suggestion method for learning rate finder ([#1801](https://github.com/Lightning-AI/lightning/pull/1801))
- Fixed num processes wasn't being set properly and auto sampler was ddp failing ([#1819](https://github.com/Lightning-AI/lightning/pull/1819))
- Fixed bugs in semantic segmentation example ([#1824](https://github.com/Lightning-AI/lightning/pull/1824))
- Fixed saving native AMP scaler state ([#1777](https://github.com/Lightning-AI/lightning/pull/1777))
- Fixed native amp + ddp ([#1788](https://github.com/Lightning-AI/lightning/pull/1788))
- Fixed `hparam` logging with metrics ([#1647](https://github.com/Lightning-AI/lightning/pull/1647))

## [0.7.5] - 2020-04-27

### Changed

- Allow logging of metrics together with `hparams` ([#1630](https://github.com/Lightning-AI/lightning/pull/1630))

### Removed

- Removed Warning from trainer loop ([#1634](https://github.com/Lightning-AI/lightning/pull/1634))

### Fixed

- Fixed ModelCheckpoint not being fixable ([#1632](https://github.com/Lightning-AI/lightning/pull/1632))
- Fixed CPU DDP breaking change and DDP change ([#1635](https://github.com/Lightning-AI/lightning/pull/1635))
- Tested pickling ([#1636](https://github.com/Lightning-AI/lightning/pull/1636))


## [0.7.4] - 2020-04-26

### Added

- Added flag `replace_sampler_ddp` to manually disable sampler replacement in DDP  ([#1513](https://github.com/Lightning-AI/lightning/pull/1513))
- Added `auto_select_gpus` flag to trainer that enables automatic selection of available GPUs on exclusive mode systems.
- Added learning rate finder ([#1347](https://github.com/Lightning-AI/lightning/pull/1347))
- Added support for DDP mode in clusters without SLURM ([#1387](https://github.com/Lightning-AI/lightning/pull/1387))
- Added `test_dataloaders` parameter to `Trainer.test()` ([#1434](https://github.com/Lightning-AI/lightning/pull/1434))
- Added `terminate_on_nan` flag to trainer that performs a NaN check with each training iteration when set to `True` ([#1475](https://github.com/Lightning-AI/lightning/pull/1475))
- Added speed parity tests (max 1 sec difference per epoch)([#1482](https://github.com/Lightning-AI/lightning/pull/1482))
- Added `ddp_cpu` backend for testing ddp without GPUs ([#1158](https://github.com/Lightning-AI/lightning/pull/1158))
- Added [Horovod](http://horovod.ai) support as a distributed backend `Trainer(distributed_backend='horovod')` ([#1529](https://github.com/Lightning-AI/lightning/pull/1529))
- Added support for 8 core distributed training on Kaggle TPU's ([#1568](https://github.com/Lightning-AI/lightning/pull/1568))
- Added support for native AMP ([#1561](https://github.com/Lightning-AI/lightning/pull/1561),
    [#1580](https://github.com/Lightning-AI/lightning/pull/1580))

### Changed

- Changed the default behaviour to no longer include a NaN check with each training iteration ([#1475](https://github.com/Lightning-AI/lightning/pull/1475))
- Decoupled the progress bar from trainer` it is a callback now and can be customized or even be replaced entirely ([#1450](https://github.com/Lightning-AI/lightning/pull/1450)).
- Changed lr schedule step interval behavior to update every backwards pass instead of every forwards pass ([#1477](https://github.com/Lightning-AI/lightning/pull/1477))
- Defines shared proc. rank, remove rank from instances (e.g. loggers) ([#1408](https://github.com/Lightning-AI/lightning/pull/1408))
- Updated semantic segmentation example with custom U-Net and logging ([#1371](https://github.com/Lightning-AI/lightning/pull/1371))
- Disabled val and test shuffling ([#1600](https://github.com/Lightning-AI/lightning/pull/1600))

### Deprecated

- Deprecated `training_tqdm_dict` in favor of `progress_bar_dict` ([#1450](https://github.com/Lightning-AI/lightning/pull/1450)).

### Removed

- Removed `test_dataloaders` parameter from `Trainer.fit()` ([#1434](https://github.com/Lightning-AI/lightning/pull/1434))

### Fixed

- Added the possibility to pass nested metrics dictionaries to loggers ([#1582](https://github.com/Lightning-AI/lightning/pull/1582))
- Fixed memory leak from opt return ([#1528](https://github.com/Lightning-AI/lightning/pull/1528))
- Fixed saving checkpoint before deleting old ones ([#1453](https://github.com/Lightning-AI/lightning/pull/1453))
- Fixed loggers - flushing last logged metrics even before continue, e.g. `trainer.test()` results ([#1459](https://github.com/Lightning-AI/lightning/pull/1459))
- Fixed optimizer configuration when `configure_optimizers` returns dict without `lr_scheduler` ([#1443](https://github.com/Lightning-AI/lightning/pull/1443))
- Fixed `LightningModule` - mixing hparams and arguments in `LightningModule.__init__()` crashes load_from_checkpoint() ([#1505](https://github.com/Lightning-AI/lightning/pull/1505))
- Added a missing call to the `on_before_zero_grad` model hook ([#1493](https://github.com/Lightning-AI/lightning/pull/1493)).
- Allow use of sweeps with `WandbLogger` ([#1512](https://github.com/Lightning-AI/lightning/pull/1512))
- Fixed a bug that caused the `callbacks` Trainer argument to reference a global variable ([#1534](https://github.com/Lightning-AI/lightning/pull/1534)).
- Fixed a bug that set all boolean CLI arguments from `Trainer.add_argparse_args` always to True ([#1571](https://github.com/Lightning-AI/lightning/pull/1571))
- Fixed do not copy the batch when training on a single GPU ([#1576](https://github.com/Lightning-AI/lightning/pull/1576),
    [#1579](https://github.com/Lightning-AI/lightning/pull/1579))
- Fixed soft checkpoint removing on DDP ([#1408](https://github.com/Lightning-AI/lightning/pull/1408))
- Fixed automatic parser bug ([#1585](https://github.com/Lightning-AI/lightning/pull/1585))
- Fixed bool conversion from string ([#1606](https://github.com/Lightning-AI/lightning/pull/1606))

## [0.7.3] - 2020-04-09

### Added

- Added `rank_zero_warn` for warning only in rank 0 ([#1428](https://github.com/Lightning-AI/lightning/pull/1428))

### Fixed

- Fixed default `DistributedSampler` for DDP training ([#1425](https://github.com/Lightning-AI/lightning/pull/1425))
- Fixed workers warning not on windows ([#1430](https://github.com/Lightning-AI/lightning/pull/1430))
- Fixed returning tuple from `run_training_batch` ([#1431](https://github.com/Lightning-AI/lightning/pull/1431))
- Fixed gradient clipping ([#1438](https://github.com/Lightning-AI/lightning/pull/1438))
- Fixed pretty print ([#1441](https://github.com/Lightning-AI/lightning/pull/1441))


## [0.7.2] - 2020-04-07

### Added

- Added same step loggers' metrics aggregation ([#1278](https://github.com/Lightning-AI/lightning/pull/1278))
- Added parity test between a vanilla MNIST model and lightning model ([#1284](https://github.com/Lightning-AI/lightning/pull/1284))
- Added parity test between a vanilla RNN model and lightning model ([#1351](https://github.com/Lightning-AI/lightning/pull/1351))
- Added Reinforcement Learning - Deep Q-network (DQN) lightning example ([#1232](https://github.com/Lightning-AI/lightning/pull/1232))
- Added support for hierarchical `dict` ([#1152](https://github.com/Lightning-AI/lightning/pull/1152))
- Added `TrainsLogger` class ([#1122](https://github.com/Lightning-AI/lightning/pull/1122))
- Added type hints to `pl.core` ([#946](https://github.com/Lightning-AI/lightning/pull/946))
- Added support for `IterableDataset` in validation and testing ([#1104](https://github.com/Lightning-AI/lightning/pull/1104))
- Added support for non-primitive types in `hparams` for `TensorboardLogger` ([#1130](https://github.com/Lightning-AI/lightning/pull/1130))
- Added a check that stops the training when loss or weights contain `NaN` or `inf` values. ([#1097](https://github.com/Lightning-AI/lightning/pull/1097))
- Added support for `IterableDataset` when `val_check_interval=1.0` (default), this will trigger validation at the end of each epoch. ([#1283](https://github.com/Lightning-AI/lightning/pull/1283))
- Added `summary` method to Profilers. ([#1259](https://github.com/Lightning-AI/lightning/pull/1259))
- Added informative errors if user defined dataloader has zero length ([#1280](https://github.com/Lightning-AI/lightning/pull/1280))
- Added testing for python 3.8 ([#915](https://github.com/Lightning-AI/lightning/pull/915))
- Added model configuration checking ([#1199](https://github.com/Lightning-AI/lightning/pull/1199))
- Added support for optimizer frequencies through `LightningModule.configure_optimizers()` ([#1269](https://github.com/Lightning-AI/lightning/pull/1269))
- Added option to run without an optimizer by returning `None` from `configure_optimizers`. ([#1279](https://github.com/Lightning-AI/lightning/pull/1279))
- Added a warning when the number of data loader workers is small. ([#1378](https://github.com/Lightning-AI/lightning/pull/1378))

### Changed

- Changed (renamed and refatored) `TensorRunningMean` -> `TensorRunningAccum`: running accumulations were generalized. ([#1278](https://github.com/Lightning-AI/lightning/pull/1278))
- Changed `progress_bar_refresh_rate` trainer flag to disable progress bar when set to 0. ([#1108](https://github.com/Lightning-AI/lightning/pull/1108))
- Enhanced `load_from_checkpoint` to also forward params to the model ([#1307](https://github.com/Lightning-AI/lightning/pull/1307))
- Updated references to `self.forward()` to instead use the `__call__` interface. ([#1211](https://github.com/Lightning-AI/lightning/pull/1211))
- Changed default behaviour of `configure_optimizers` to use no optimizer rather than Adam. ([#1279](https://github.com/Lightning-AI/lightning/pull/1279))
- Allow to upload models on W&B ([#1339](https://github.com/Lightning-AI/lightning/pull/1339))
- On DP and DDP2 unsqueeze is automated now ([#1319](https://github.com/Lightning-AI/lightning/pull/1319))
- Did not always create a DataLoader during reinstantiation, but the same type as before (if subclass of DataLoader) ([#1346](https://github.com/Lightning-AI/lightning/pull/1346))
- Did not interfere with a default sampler ([#1318](https://github.com/Lightning-AI/lightning/pull/1318))
- Remove default Adam optimizer ([#1317](https://github.com/Lightning-AI/lightning/pull/1317))
- Give warnings for unimplemented required lightning methods ([#1317](https://github.com/Lightning-AI/lightning/pull/1317))
- Made `evaluate` method private >> `Trainer._evaluate(...)`. ([#1260](https://github.com/Lightning-AI/lightning/pull/1260))
- Simplify the PL examples structure (shallower and more readable) ([#1247](https://github.com/Lightning-AI/lightning/pull/1247))
- Changed min max gpu memory to be on their own plots ([#1358](https://github.com/Lightning-AI/lightning/pull/1358))
- Remove `.item` which causes sync issues ([#1254](https://github.com/Lightning-AI/lightning/pull/1254))
- Changed smoothing in TQDM to decrease variability of time remaining between training / eval ([#1194](https://github.com/Lightning-AI/lightning/pull/1194))
- Change default logger to dedicated one ([#1064](https://github.com/Lightning-AI/lightning/pull/1064))

### Deprecated

- Deprecated Trainer argument `print_nan_grads` ([#1097](https://github.com/Lightning-AI/lightning/pull/1097))
- Deprecated Trainer argument `show_progress_bar` ([#1108](https://github.com/Lightning-AI/lightning/pull/1108))

### Removed

- Removed test for no test dataloader in .fit ([#1495](https://github.com/Lightning-AI/lightning/pull/1495))
- Removed duplicated module `pl.utilities.arg_parse` for loading CLI arguments ([#1167](https://github.com/Lightning-AI/lightning/pull/1167))
- Removed wandb logger's `finalize` method ([#1193](https://github.com/Lightning-AI/lightning/pull/1193))
- Dropped `torchvision` dependency in tests and added own MNIST dataset class instead ([#986](https://github.com/Lightning-AI/lightning/pull/986))

### Fixed

- Fixed `model_checkpoint` when saving all models ([#1359](https://github.com/Lightning-AI/lightning/pull/1359))
- `Trainer.add_argparse_args` classmethod fixed. Now it adds a type for the arguments ([#1147](https://github.com/Lightning-AI/lightning/pull/1147))
- Fixed bug related to type checking of `ReduceLROnPlateau` lr schedulers([#1126](https://github.com/Lightning-AI/lightning/pull/1126))
- Fixed a bug to ensure lightning checkpoints to be backward compatible ([#1132](https://github.com/Lightning-AI/lightning/pull/1132))
- Fixed a bug that created an extra dataloader with active `reload_dataloaders_every_epoch` ([#1196](https://github.com/Lightning-AI/lightning/pull/1196))
- Fixed all warnings and errors in the docs build process ([#1191](https://github.com/Lightning-AI/lightning/pull/1191))
- Fixed an issue where `val_percent_check=0` would not disable validation ([#1251](https://github.com/Lightning-AI/lightning/pull/1251))
- Fixed average of incomplete `TensorRunningMean` ([#1309](https://github.com/Lightning-AI/lightning/pull/1309))
- Fixed `WandbLogger.watch` with `wandb.init()` ([#1311](https://github.com/Lightning-AI/lightning/pull/1311))
- Fixed an issue with early stopping that would prevent it from monitoring training metrics when validation is disabled / not implemented ([#1235](https://github.com/Lightning-AI/lightning/pull/1235)).
- Fixed a bug that would cause `trainer.test()` to run on the validation set when overloading `validation_epoch_end` and `test_end` ([#1353](https://github.com/Lightning-AI/lightning/pull/1353))
- Fixed `WandbLogger.watch` - use of the watch method without importing `wandb` ([#1311](https://github.com/Lightning-AI/lightning/pull/1311))
- Fixed `WandbLogger` to be used with 'ddp' - allow reinits in sub-processes ([#1149](https://github.com/Lightning-AI/lightning/pull/1149),
     [#1360](https://github.com/Lightning-AI/lightning/pull/1360))
- Made `training_epoch_end` behave like `validation_epoch_end` ([#1357](https://github.com/Lightning-AI/lightning/pull/1357))
- Fixed `fast_dev_run` running validation twice ([#1365](https://github.com/Lightning-AI/lightning/pull/1365))
- Fixed pickle error from quick patch `__code__` ([#1352](https://github.com/Lightning-AI/lightning/pull/1352))
- Fixed memory leak on GPU0 ([#1094](https://github.com/Lightning-AI/lightning/pull/1094),
     [#1349](https://github.com/Lightning-AI/lightning/pull/1349))
- Fixed checkpointing interval ([#1272](https://github.com/Lightning-AI/lightning/pull/1272))
- Fixed validation and training loops run the partial dataset ([#1192](https://github.com/Lightning-AI/lightning/pull/1192))
- Fixed running `on_validation_end` only on main process in DDP ([#1125](https://github.com/Lightning-AI/lightning/pull/1125))
- Fixed `load_spawn_weights` only in proc rank 0 ([#1385](https://github.com/Lightning-AI/lightning/pull/1385))
- Fixes using deprecated `use_amp` attribute ([#1145](https://github.com/Lightning-AI/lightning/pull/1145))
- Fixed Tensorboard logger error: lightning_logs directory not exists in multi-node DDP on nodes with rank != 0 ([#1377](https://github.com/Lightning-AI/lightning/pull/1377))
- Fixed `Unimplemented backend XLA` error on TPU ([#1387](https://github.com/Lightning-AI/lightning/pull/1387))

## [0.7.1] - 2020-03-07

### Fixed

- Fixes `print` issues and `data_loader` ([#1080](https://github.com/Lightning-AI/lightning/pull/1080))

## [0.7.0] - 2020-03-06

### Added

- Added automatic sampler setup. Depending on DDP or TPU, lightning configures the sampler correctly (user needs to do nothing) ([#926](https://github.com/Lightning-AI/lightning/pull/926))
- Added `reload_dataloaders_every_epoch=False` flag for trainer. Some users require reloading data every epoch ([#926](https://github.com/Lightning-AI/lightning/pull/926))
- Added `progress_bar_refresh_rate=50` flag for trainer. Throttle refresh rate on notebooks ([#926](https://github.com/Lightning-AI/lightning/pull/926))
- Updated governance docs
- Added a check to ensure that the metric used for early stopping exists before training commences ([#542](https://github.com/Lightning-AI/lightning/pull/542))
- Added `optimizer_idx` argument to `backward` hook ([#733](https://github.com/Lightning-AI/lightning/pull/733))
- Added `entity` argument to `WandbLogger` to be passed to `wandb.init` ([#783](https://github.com/Lightning-AI/lightning/pull/783))
- Added a tool for profiling training runs ([#782](https://github.com/Lightning-AI/lightning/pull/782))
- Improved flexibility for naming of TensorBoard logs, can now set `version` to a `str` to just save to that directory, and use `name=''` to prevent experiment-name directory ([#804](https://github.com/Lightning-AI/lightning/pull/804))
- Added option to specify `step` key when logging metrics ([#808](https://github.com/Lightning-AI/lightning/pull/808))
- Added `train_dataloader`, `val_dataloader` and `test_dataloader` arguments to `Trainer.fit()`, for alternative data parsing ([#759](https://github.com/Lightning-AI/lightning/pull/759))
- Added Tensor Processing Unit (TPU) support ([#868](https://github.com/Lightning-AI/lightning/pull/868))
- Added semantic segmentation example ([#751](https://github.com/Lightning-AI/lightning/pull/751),[#876](https://github.com/Lightning-AI/lightning/pull/876),
     [#881](https://github.com/Lightning-AI/lightning/pull/881))
- Split callbacks in multiple files ([#849](https://github.com/Lightning-AI/lightning/pull/849))
- Support for user defined callbacks ([#889](https://github.com/Lightning-AI/lightning/pull/889) and [#950](https://github.com/Lightning-AI/lightning/pull/950))
- Added support for multiple loggers to be passed to `Trainer` as an iterable (e.g. list, tuple, etc.) ([#903](https://github.com/Lightning-AI/lightning/pull/903))
- Added support for step-based learning rate scheduling ([#941](https://github.com/Lightning-AI/lightning/pull/941))
- Added support for logging `hparams` as dict ([#1029](https://github.com/Lightning-AI/lightning/pull/1029))
- Checkpoint and early stopping now work without val. step ([#1041](https://github.com/Lightning-AI/lightning/pull/1041))
- Support graceful training cleanup after Keyboard Interrupt ([#856](https://github.com/Lightning-AI/lightning/pull/856),
     [#1019](https://github.com/Lightning-AI/lightning/pull/1019))
- Added type hints for function arguments ([#912](https://github.com/Lightning-AI/lightning/pull/912), )
- Added default `argparser` for `Trainer` ([#952](https://github.com/Lightning-AI/lightning/pull/1023),
     [#1023](https://github.com/Lightning-AI/lightning/pull/1023))
- Added TPU gradient clipping ([#963](https://github.com/Lightning-AI/lightning/pull/963))
- Added max/min number of steps in `Trainer` ([#728](https://github.com/Lightning-AI/lightning/pull/728))

### Changed

- Improved `NeptuneLogger` by adding `close_after_fit` argument to allow logging after training([#908](https://github.com/Lightning-AI/lightning/pull/1084))
- Changed default TQDM to use `tqdm.auto` for prettier outputs in IPython notebooks ([#752](https://github.com/Lightning-AI/lightning/pull/752))
- Changed `pl.logging` to `pl.loggers` ([#767](https://github.com/Lightning-AI/lightning/pull/767))
- Moved the default `tqdm_dict` definition from Trainer to `LightningModule`, so it can be overridden by the user ([#749](https://github.com/Lightning-AI/lightning/pull/749))
- Moved functionality of `LightningModule.load_from_metrics` into `LightningModule.load_from_checkpoint` ([#995](https://github.com/Lightning-AI/lightning/pull/995))
- Changed Checkpoint path parameter from `filepath` to `dirpath` ([#1016](https://github.com/Lightning-AI/lightning/pull/1016))
- Freezed models `hparams` as `Namespace` property ([#1029](https://github.com/Lightning-AI/lightning/pull/1029))
- Dropped `logging` config in package init ([#1015](https://github.com/Lightning-AI/lightning/pull/1015))
- Renames model steps ([#1051](https://github.com/Lightning-AI/lightning/pull/1051))
  - `training_end` >> `training_epoch_end`
  - `validation_end` >> `validation_epoch_end`
  - `test_end` >> `test_epoch_end`
- Refactor dataloading, supports infinite dataloader ([#955](https://github.com/Lightning-AI/lightning/pull/955))
- Create single file in `TensorBoardLogger` ([#777](https://github.com/Lightning-AI/lightning/pull/777))

### Deprecated

- Deprecated `pl.logging` ([#767](https://github.com/Lightning-AI/lightning/pull/767))
- Deprecated `LightningModule.load_from_metrics` in favour of `LightningModule.load_from_checkpoint` ([#995](https://github.com/Lightning-AI/lightning/pull/995),
     [#1079](https://github.com/Lightning-AI/lightning/pull/1079))
- Deprecated `@data_loader` decorator ([#926](https://github.com/Lightning-AI/lightning/pull/926))
- Deprecated model steps `training_end`, `validation_end` and `test_end` ([#1051](https://github.com/Lightning-AI/lightning/pull/1051),
     [#1056](https://github.com/Lightning-AI/lightning/pull/1056))

### Removed

- Removed dependency on `pandas` ([#736](https://github.com/Lightning-AI/lightning/pull/736))
- Removed dependency on `torchvision` ([#797](https://github.com/Lightning-AI/lightning/pull/797))
- Removed dependency on `scikit-learn` ([#801](https://github.com/Lightning-AI/lightning/pull/801))

### Fixed

- Fixed a bug where early stopping `on_end_epoch` would be called inconsistently when `check_val_every_n_epoch == 0` ([#743](https://github.com/Lightning-AI/lightning/pull/743))
- Fixed a bug where the model checkpointer didn't write to the same directory as the logger ([#771](https://github.com/Lightning-AI/lightning/pull/771))
- Fixed a bug where the `TensorBoardLogger` class would create an additional empty log file during fitting ([#777](https://github.com/Lightning-AI/lightning/pull/777))
- Fixed a bug where `global_step` was advanced incorrectly when using `accumulate_grad_batches > 1` ([#832](https://github.com/Lightning-AI/lightning/pull/832))
- Fixed a bug when calling `self.logger.experiment` with multiple loggers ([#1009](https://github.com/Lightning-AI/lightning/pull/1009))
- Fixed a bug when calling `logger.append_tags` on a `NeptuneLogger` with a single tag ([#1009](https://github.com/Lightning-AI/lightning/pull/1009))
- Fixed sending back data from `.spawn` by saving and loading the trained model in/out of the process ([#1017](https://github.com/Lightning-AI/lightning/pull/1017)
- Fixed port collision on DDP ([#1010](https://github.com/Lightning-AI/lightning/pull/1010))
- Fixed/tested pass overrides ([#918](https://github.com/Lightning-AI/lightning/pull/918))
- Fixed comet logger to log after train ([#892](https://github.com/Lightning-AI/lightning/pull/892))
- Remove deprecated args to learning rate step function ([#890](https://github.com/Lightning-AI/lightning/pull/890))

## [0.6.0] - 2020-01-21

### Added

- Added support for resuming from a specific checkpoint via `resume_from_checkpoint` argument ([#516](https://github.com/Lightning-AI/lightning/pull/516))
- Added support for `ReduceLROnPlateau` scheduler ([#320](https://github.com/Lightning-AI/lightning/pull/320))
- Added support for Apex mode `O2` in conjunction with Data Parallel ([#493](https://github.com/Lightning-AI/lightning/pull/493))
- Added option (`save_top_k`) to save the top k models in the `ModelCheckpoint` class ([#128](https://github.com/Lightning-AI/lightning/pull/128))
- Added `on_train_start` and `on_train_end` hooks to `ModelHooks` ([#598](https://github.com/Lightning-AI/lightning/pull/598))
- Added `TensorBoardLogger` ([#607](https://github.com/Lightning-AI/lightning/pull/607))
- Added support for weight summary of model with multiple inputs ([#543](https://github.com/Lightning-AI/lightning/pull/543))
- Added `map_location` argument to `load_from_metrics` and `load_from_checkpoint` ([#625](https://github.com/Lightning-AI/lightning/pull/625))
- Added option to disable validation by setting `val_percent_check=0` ([#649](https://github.com/Lightning-AI/lightning/pull/649))
- Added `NeptuneLogger` class ([#648](https://github.com/Lightning-AI/lightning/pull/648))
- Added `WandbLogger` class ([#627](https://github.com/Lightning-AI/lightning/pull/627))

### Changed

- Changed the default progress bar to print to stdout instead of stderr ([#531](https://github.com/Lightning-AI/lightning/pull/531))
- Renamed `step_idx` to `step`, `epoch_idx` to `epoch`, `max_num_epochs` to `max_epochs` and `min_num_epochs` to `min_epochs` ([#589](https://github.com/Lightning-AI/lightning/pull/589))
- Renamed `total_batch_nb` to `total_batches`, `nb_val_batches` to `num_val_batches`, `nb_training_batches` to `num_training_batches`, `max_nb_epochs` to `max_epochs`, `min_nb_epochs` to `min_epochs`, `nb_test_batches` to `num_test_batches`, and `nb_val_batches` to `num_val_batches` ([#567](https://github.com/Lightning-AI/lightning/pull/567))
- Changed gradient logging to use parameter names instead of indexes ([#660](https://github.com/Lightning-AI/lightning/pull/660))
- Changed the default logger to `TensorBoardLogger` ([#609](https://github.com/Lightning-AI/lightning/pull/609))
- Changed the directory for tensorboard logging to be the same as model checkpointing ([#706](https://github.com/Lightning-AI/lightning/pull/706))

### Deprecated

- Deprecated `max_nb_epochs` and `min_nb_epochs` ([#567](https://github.com/Lightning-AI/lightning/pull/567))
- Deprecated the `on_sanity_check_start` hook in `ModelHooks` ([#598](https://github.com/Lightning-AI/lightning/pull/598))

### Removed

- Removed the `save_best_only` argument from `ModelCheckpoint`, use `save_top_k=1` instead ([#128](https://github.com/Lightning-AI/lightning/pull/128))

### Fixed

- Fixed a bug which occurred when using Adagrad with cuda ([#554](https://github.com/Lightning-AI/lightning/pull/554))
- Fixed a bug where training would be on the GPU despite setting `gpus=0` or `gpus=[]` ([#561](https://github.com/Lightning-AI/lightning/pull/561))
- Fixed an error with `print_nan_gradients` when some parameters do not require gradient ([#579](https://github.com/Lightning-AI/lightning/pull/579))
- Fixed a bug where the progress bar would show an incorrect number of total steps during the validation sanity check when using multiple validation data loaders ([#597](https://github.com/Lightning-AI/lightning/pull/597))
- Fixed support for PyTorch 1.1.0 ([#552](https://github.com/Lightning-AI/lightning/pull/552))
- Fixed an issue with early stopping when using a `val_check_interval < 1.0` in `Trainer` ([#492](https://github.com/Lightning-AI/lightning/pull/492))
- Fixed bugs relating to the `CometLogger` object that would cause it to not work properly ([#481](https://github.com/Lightning-AI/lightning/pull/481))
- Fixed a bug that would occur when returning `-1` from `on_batch_start` following an early exit or when the batch was `None` ([#509](https://github.com/Lightning-AI/lightning/pull/509))
- Fixed a potential race condition with several processes trying to create checkpoint directories ([#530](https://github.com/Lightning-AI/lightning/pull/530))
- Fixed a bug where batch 'segments' would remain on the GPU when using `truncated_bptt > 1` ([#532](https://github.com/Lightning-AI/lightning/pull/532))
- Fixed a bug when using `IterableDataset` ([#547](https://github.com/Lightning-AI/lightning/pull/547))
- Fixed a bug where `.item` was called on non-tensor objects ([#602](https://github.com/Lightning-AI/lightning/pull/602))
- Fixed a bug where `Trainer.train` would crash on an uninitialized variable if the trainer was run after resuming from a checkpoint that was already at `max_epochs` ([#608](https://github.com/Lightning-AI/lightning/pull/608))
- Fixed a bug where early stopping would begin two epochs early ([#617](https://github.com/Lightning-AI/lightning/pull/617))
- Fixed a bug where `num_training_batches` and `num_test_batches` would sometimes be rounded down to zero ([#649](https://github.com/Lightning-AI/lightning/pull/649))
- Fixed a bug where an additional batch would be processed when manually setting `num_training_batches` ([#653](https://github.com/Lightning-AI/lightning/pull/653))
- Fixed a bug when batches did not have a `.copy` method ([#701](https://github.com/Lightning-AI/lightning/pull/701))
- Fixed a bug when using `log_gpu_memory=True` in Python 3.6 ([#715](https://github.com/Lightning-AI/lightning/pull/715))
- Fixed a bug where checkpoint writing could exit before completion, giving incomplete checkpoints ([#689](https://github.com/Lightning-AI/lightning/pull/689))
- Fixed a bug where `on_train_end` was not called when ealy stopping ([#723](https://github.com/Lightning-AI/lightning/pull/723))

## [0.5.3] - 2019-11-06

### Added

- Added option to disable default logger, checkpointer, and early stopping by passing `logger=False`, `checkpoint_callback=False` and `early_stop_callback=False` respectively
- Added `CometLogger` for use with Comet.ml
- Added `val_check_interval` argument to `Trainer` allowing validition to be performed at every given number of batches
- Added functionality to save and load hyperparameters using the standard checkpoint mechanism
- Added call to `torch.cuda.empty_cache` before training starts
- Added option for user to override the call t `backward`
- Added support for truncated backprop through time via the `truncated_bptt_steps` argument in `Trainer`
- Added option to operate on all outputs from `training_step` in DDP2
- Added a hook for modifying DDP init
- Added a hook for modifying Apex

### Changed

- Changed experiment version to be padded with zeros (e.g. `/dir/version_9` becomes `/dir/version_0009`)
- Changed callback metrics to include any metrics given in logs or progress bar
- Changed the default for `save_best_only` in `ModelCheckpoint` to `True`
- Added `tng_data_loader` for backwards compatibility
- Renamed `MLFlowLogger.client` to `MLFlowLogger.experiment` for consistency
- Moved `global_step` increment to happen after the batch has been processed
- Changed weights restore to first attempt HPC weights before restoring normally, preventing both weights being restored and running out of memory
- Changed progress bar functionality to add multiple progress bars for train/val/test
- Changed calls to `print` to use `logging` instead

### Deprecated

- Deprecated `tng_dataloader`

### Fixed

- Fixed an issue where the number of batches was off by one during training
- Fixed a bug that occurred when setting a ckeckpoint callback and `early_stop_callback=False`
- Fixed an error when importing CometLogger
- Fixed a bug where the `gpus` argument had some unexpected behaviour
- Fixed a bug where the computed total number of batches was sometimes incorrect
- Fixed a bug where the progress bar would sometimes not show the total number of batches in test mode
- Fixed a bug when using the `log_gpu_memory='min_max'` option in `Trainer`
- Fixed a bug where checkpointing would sometimes erase the current directory

## [0.5.2] - 2019-10-10

### Added

- Added `weights_summary` argument to `Trainer` to be set to `full` (full summary), `top` (just top level modules) or other
- Added `tags` argument to `MLFlowLogger`

### Changed

- Changed default for `amp_level` to `O1`

### Removed

- Removed the `print_weights_summary` argument from `Trainer`

### Fixed

- Fixed a bug where logs were not written properly
- Fixed a bug where `logger.finalize` wasn't called after training is complete
- Fixed callback metric errors in DDP
- Fixed a bug where `TestTubeLogger` didn't log to the correct directory

## [0.5.1] - 2019-10-05

### Added

- Added the `LightningLoggerBase` class for experiment loggers
- Added `MLFlowLogger` for logging with `mlflow`
- Added `TestTubeLogger` for logging with `test_tube`
- Added a different implementation of DDP (`distributed_backed='ddp2'`) where every node has one model using all GPUs
- Added support for optimisers which require a closure (e.g. LBFGS)
- Added automatic `MASTER_PORT` default for DDP when not set manually
- Added new GPU memory logging options `'min_max'` (log only the min/max utilization) and `'all'` (log all the GPU memory)

### Changed

- Changed schedulers to always be called with the current epoch
- Changed `test_tube` to an optional dependency
- Changed data loaders to internally use a getter instead of a python property
- Disabled auto GPU loading when restoring weights to prevent out of memory errors
- Changed logging, early stopping and checkpointing to occur by default

### Fixed

- Fixed a bug with samplers that do not specify `set_epoch`
- Fixed a bug when using the `MLFlowLogger` with unsupported data types, this will now raise a warning
- Fixed a bug where gradient norms were always zero using `track_grad_norm`
- Fixed a bug which causes a crash when logging memory

## [0.5.0] - 2019-09-26

### Changed

- Changed `data_batch` argument to `batch` throughout
- Changed `batch_i` argument to `batch_idx` throughout
- Changed `tng_dataloader` method to `train_dataloader`
- Changed `on_tng_metrics` method to `on_training_metrics`
- Changed `gradient_clip` argument to `gradient_clip_val`
- Changed `add_log_row_interval` to `row_log_interval`

### Fixed

- Fixed a bug with tensorboard logging in multi-gpu setup

## [0.4.9] - 2019-09-16

### Added

- Added the flag `log_gpu_memory` to `Trainer` to deactivate logging of GPU memory utilization
- Added SLURM resubmit functionality (port from test-tube)
- Added optional weight_save_path to trainer to remove the need for a checkpoint_callback when using cluster training
- Added option to use single gpu per node with `DistributedDataParallel`

### Changed

- Changed functionality of `validation_end` and `test_end` with multiple dataloaders to be given all of the dataloaders at once rather than in separate calls
- Changed print_nan_grads to only print the parameter value and gradients when they contain NaN
- Changed gpu API to take integers as well (e.g. `gpus=2` instead of `gpus=[0, 1]`)
- All models now loaded on to CPU to avoid device and out of memory issues in PyTorch

### Fixed

- Fixed a bug where data types that implement `.to` but not `.cuda` would not be properly moved onto the GPU
- Fixed a bug where data would not be re-shuffled every epoch when using a `DistributedSampler`

## [0.4.8] - 2019-08-31

### Added

- Added `test_step` and `test_end` methods, used when `Trainer.test` is called
- Added `GradientAccumulationScheduler` callback which can be used to schedule changes to the number of accumulation batches
- Added option to skip the validation sanity check by setting `nb_sanity_val_steps = 0`

### Fixed

- Fixed a bug when setting `nb_sanity_val_steps = 0`

## [0.4.7] - 2019-08-24

### Changed

- Changed the default `val_check_interval` to `1.0`
- Changed defaults for `nb_val_batches`, `nb_tng_batches` and `nb_test_batches` to 0

### Fixed

- Fixed a bug where the full validation set as used despite setting `val_percent_check`
- Fixed a bug where an `Exception` was thrown when using a data set containing a single batch
- Fixed a bug where an `Exception` was thrown if no `val_dataloader` was given
- Fixed a bug where tuples were not properly transferred to the GPU
- Fixed a bug where data of a non standard type was not properly handled by the trainer
- Fixed a bug when loading data as a tuple
- Fixed a bug where `AttributeError` could be suppressed by the `Trainer`

## [0.4.6] - 2019-08-15

### Added

- Added support for data to be given as a `dict` or `list` with a single gpu
- Added support for `configure_optimizers` to return a single optimizer, two list (optimizers and schedulers), or a single list

### Fixed

- Fixed a bug where returning just an optimizer list (i.e. without schedulers) from `configure_optimizers` would throw an `Exception`

## [0.4.5] - 2019-08-13

### Added

- Added `optimizer_step` method that can be overridden to change the standard optimizer behaviour

## [0.4.4] - 2019-08-12

### Added

- Added supoort for multiple validation dataloaders
- Added support for latest test-tube logger (optimised for `torch==1.2.0`)

### Changed

- `validation_step` and `val_dataloader` are now optional
- `lr_scheduler` is now activated after epoch

### Fixed

- Fixed a bug where a warning would show when using `lr_scheduler` in `torch>1.1.0`
- Fixed a bug where an `Exception` would be thrown if using `torch.DistributedDataParallel` without using a `DistributedSampler`, this now throws a `Warning` instead

## [0.4.3] - 2019-08-10

### Fixed

- Fixed a bug where accumulate gradients would scale the loss incorrectly

## [0.4.2] - 2019-08-08

### Changed

- Changed install requirement to `torch==1.2.0`

## [0.4.1] - 2019-08-08

### Changed

- Changed install requirement to `torch==1.1.0`

## [0.4.0] - 2019-08-08

### Added

- Added 16-bit support for a single GPU
- Added support for training continuation (preserves epoch, global step etc.)

### Changed

- Changed `training_step` and `validation_step`, outputs will no longer be automatically reduced

### Removed

- Removed need for `Experiment` object in `Trainer`

### Fixed

- Fixed issues with reducing outputs from generative models (such as images and text)

## [0.3.6] - 2019-07-25

### Added

- Added a decorator to do lazy data loading internally

### Fixed

- Fixed a bug where `Experiment` object was not process safe, potentially causing logs to be overwritten

## [0.3.5] - 2019-07-25

## [0.3.4] - 2019-07-22

## [0.3.3] - 2019-07-22

## [0.3.2] - 2019-07-21

## [0.3.1] - 2019-07-21

## [0.2.x] - 2019-07-09

## [0.1.x] - 2019-06-DD<|MERGE_RESOLUTION|>--- conflicted
+++ resolved
@@ -127,11 +127,10 @@
 - Fixed computing the next version folder in `CSVLogger` ([#17139](https://github.com/Lightning-AI/lightning/pull/17139))
 
 
-<<<<<<< HEAD
+- Fixed a formatting issue when the filename in `ModelCheckpoint` contained metrics that were substrings of each other ([#17610](https://github.com/Lightning-AI/lightning/pull/17610))
+
+
 - Fixed an issue with reusing the same model across multiple trainer stages when using the `DeepSpeedStrategy` ([#17531](https://github.com/Lightning-AI/lightning/pull/17531))
-=======
-- Fixed a formatting issue when the filename in `ModelCheckpoint` contained metrics that were substrings of each other ([#17610](https://github.com/Lightning-AI/lightning/pull/17610))
->>>>>>> a37f5a54
 
 
 ## [2.0.1.post0] - 2023-04-11
