--- conflicted
+++ resolved
@@ -29,11 +29,7 @@
 
 ### Fixed
 
-<<<<<<< HEAD
 - Fixed issue where pickling the module instance would fail with a DataLoader error ([#17130](https://github.com/Lightning-AI/lightning/pull/17130))
-=======
-
->>>>>>> d17d4f4c
 
 
 ## [2.0.0] - 2023-03-15
