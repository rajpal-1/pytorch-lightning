# Changelog

All notable changes to this project will be documented in this file.

The format is based on [Keep a Changelog](http://keepachangelog.com/en/1.0.0/).


## [UnReleased] - 2023-MM-DD

### Added

-


### Changed

<<<<<<< HEAD
- Changes to the `NeptuneLogger` ([#16761](https://github.com/Lightning-AI/lightning/pull/16761)):
  * It now supports neptune-client 0.16.16 and neptune >=1.0, and we have replaced the `log()` method with `append()` and `extend()`.
  * It now accepts a namespace `Handler` as an alternative to `Run` for the `run` argument. This means that you can call it like `NeptuneLogger(run=run["some/namespace"])` to log everything to the `some/namespace/` location of the run.
=======
- Pickling the `LightningModule` no longer pickles the `Trainer` ([#17133](https://github.com/Lightning-AI/lightning/pull/17133))
>>>>>>> d17d4f4c


### Depercated

-


### Removed

-


### Fixed




## [2.0.0] - 2023-03-15

### Added

- Added migration logic to warn about checkpoints with apex AMP state ([#16161](https://github.com/Lightning-AI/lightning/pull/16161))
- Added the `Trainer.ckpt_path = ...` setter to statefully set the checkpoint path to load. This can act as a replacement for the removed `Trainer(resume_from_checkpoint=...)` flag ([#16187](https://github.com/Lightning-AI/lightning/pull/16187))
- Added an argument `include_cuda` in `pytorch_lightning.utilities.seed.isolate_rng` to disable managing `torch.cuda`'s rng ([#16423](https://github.com/Lightning-AI/lightning/pull/16423))
- Added `Tuner.lr_find(attr_name=...)` to specify custom learning rate attribute names ([#16462](https://github.com/Lightning-AI/lightning/pull/16462))
- Added an `OnExceptionCheckpoint` callback to save a checkpoint on exception ([#16512](https://github.com/Lightning-AI/lightning/pull/16512))
- Added support for running the `MLFlowLogger` with the `mlflow-skinny` package ([16513](https://github.com/Lightning-AI/lightning/pull/16513))
- Added a `Trainer.received_sigterm` property to check whether a SIGTERM signal was received ([#16501](https://github.com/Lightning-AI/lightning/pull/16501))
- Added support for cascading a SIGTERM signal to launched processes after the launching process (rank 0) receives it ([#16525](https://github.com/Lightning-AI/lightning/pull/16525))
- Added a `kill` method to launchers to kill all launched processes ([#16525](https://github.com/Lightning-AI/lightning/pull/16525))
- Added suffix option to DDP strategy names to enable `find_unused_parameters=True`, for example `strategy="ddp_find_unused_parameters_true"` ([#16611](https://github.com/Lightning-AI/lightning/pull/16611))
- Added a new method `Strategy.on_exception` to the strategy base interface ([#16646](https://github.com/Lightning-AI/lightning/pull/16646))
- Added support for `predict_step(dataloader_iter, batch_index)` ([#16726](https://github.com/Lightning-AI/lightning/pull/16726))
- Added support for arbitrary iterables as dataloaders ([#16726](https://github.com/Lightning-AI/lightning/pull/16726))
- Added "sequential" mode support to `CombinedLoader` to consume multiple iterables in sequence ([#16743](https://github.com/Lightning-AI/lightning/pull/16743), [#16784](https://github.com/Lightning-AI/lightning/pull/16784))
- Added "max_size" mode support to `CombinedLoader` to consume multiple iterables entirely without cycling ([#16939](https://github.com/Lightning-AI/lightning/pull/16939)
- Added a `Trainer(barebones=True)` argument where all features that may impact raw speed are disabled ([#16854](https://github.com/Lightning-AI/lightning/pull/16854))
- Added support for writing logs remote file systems on `CSVLoggers`. ([#16880](https://github.com/Lightning-AI/lightning/pull/16880))
- Added `DDPStrategy(start_method=...)` argument, defaulting to 'popen' ([#16809](https://github.com/Lightning-AI/lightning/pull/16809))
- Added checks for whether the iterables used by the loops are valid ([#17007](https://github.com/Lightning-AI/lightning/pull/17007))

### Changed

- The Trainer's signal handlers are now registered for `trainer.{validate,test,predict}` ([#17017](https://github.com/Lightning-AI/lightning/pull/17017))
- Renamed `ProgressBarBase` to `ProgressBar` ([#17058](https://github.com/Lightning-AI/lightning/pull/17058))
- The `Trainer` now chooses `accelerator="auto", strategy="auto", devices="auto"` as defaults ([#16847](https://github.com/Lightning-AI/lightning/pull/16847))
- "Native" suffix removal ([#16490](https://github.com/Lightning-AI/lightning/pull/16490))
 * `strategy="fsdp_native"` is now `strategy="fsdp"`
 * `strategy="fsdp_native_full_shard_offload"` is now `strategy="fsdp_cpu_offload"`
 * `pytorch_lightning.strategies.fully_sharded_native.DDPFullyShardedNativeStrategy` is now `pytorch_lightning.strategies.fsdp.FSDPStrategy`
 * `pytorch_lightning.plugins.precision.fsdp_native_native_amp.FullyShardedNativeNativeMixedPrecisionPlugin` is now `pytorch_lightning.plugins.precision.fsdp.FSDPMixedPrecisionPlugin`
 * `pytorch_lightning.plugins.precision.native_amp` is now `pytorch_lightning.plugins.precision.amp`
 * `NativeSyncBatchNorm` is now `TorchSyncBatchNorm`
- Changed the default of `LearningRateFinder(update_attr=...)` and `Tuner.lr_find(update_attr=...)` to `True` ([#16462](https://github.com/Lightning-AI/lightning/pull/16462))
- Renamed the `pl.utilities.exceptions.GracefulExitException` to `SIGTERMException` ([#16501](https://github.com/Lightning-AI/lightning/pull/16501))
- The `Callback.on_train_epoch_end` hook now runs after the `LightningModule.on_train_epoch_end` hook for instances of `EarlyStopping` and `Checkpoint` callbacks ([#16567](https://github.com/Lightning-AI/lightning/pull/16567))
- The `LightningModule.{un}toggle_optimizer` methods no longer accept a `optimizer_idx` argument to select the relevant optimizer. Instead, the optimizer object can be passed in directly ([#16560](https://github.com/Lightning-AI/lightning/pull/16560))
- Manual optimization is now required for working with multiple optimizers ([#16539](https://github.com/Lightning-AI/lightning/pull/16539))
- DDP's `find_unused_parameters` now defaults to `False` ([#16611](https://github.com/Lightning-AI/lightning/pull/16611))
- The strategy selected by `accelerator="hpu"` now defaults to `find_unused_parameters=False` ([#16611](https://github.com/Lightning-AI/lightning/pull/16611))
- The main progress bar displayed during training no longer includes the combined progress for validation ([#16695](https://github.com/Lightning-AI/lightning/pull/16695))
- Renamed `TQDMProgressBar.main_progress_bar` to `TQDMProgressBar.train_progress_bar` ([#16695](https://github.com/Lightning-AI/lightning/pull/16695))
- Marked the progress tracking classes as protected ([#17009](https://github.com/Lightning-AI/lightning/pull/17009))
- Marked the `lightning.pytorch.trainer.configuration_validator.verify_loop_configurations` function as protected ([#17009](https://github.com/Lightning-AI/lightning/pull/17009))
- Marked the `lightning.pytorch.utiltiies.distirbuted.register_ddp_comm_hook` function as protected ([#17009](https://github.com/Lightning-AI/lightning/pull/17009))
- Marked `lightning.pytorch.utilities.supporters.CombinedDataset` as protected ([#16714](https://github.com/Lightning-AI/lightning/pull/16714))
- Marked the `{Accelerator,Signal,Callback,Checkpoint,Data,Logger}Connector` classes as protected ([#17008](https://github.com/Lightning-AI/lightning/pull/17008))
- Marked the `lightning.pytorch.trainer.connectors.signal_connector.HandlersCompose` class as protected ([#17008](https://github.com/Lightning-AI/lightning/pull/17008))
- Disabled strict loading in multiprocessing launcher ("ddp_spawn", etc.) when loading weights back into the main process ([#16365](https://github.com/Lightning-AI/lightning/pull/16365))
- Renamed `CombinedLoader.loaders` to `CombinedLoader.iterables` ([#16743](https://github.com/Lightning-AI/lightning/pull/16743))
- Renamed `Trainer(replace_sampler_ddp=...)` to `Trainer(use_distributed_sampler=...)` ([#16829](https://github.com/Lightning-AI/lightning/pull/16829))
- Moved the `CombinedLoader` class from `lightning.pytorch.trainer.supporters` to `lightning.pytorch.combined_loader` ([#16819](https://github.com/Lightning-AI/lightning/pull/16819))
- The top-level loops now own the data sources and combined dataloaders ([#16726](https://github.com/Lightning-AI/lightning/pull/16726))
- The `trainer.*_dataloader` properties now return what the user returned in their `LightningModule.*_dataloader()` hook ([#16726](https://github.com/Lightning-AI/lightning/pull/16726), [#16800](https://github.com/Lightning-AI/lightning/pull/16800))
- The `dataloader_idx` argument is now optional for the `on_{validation,test,predict}_batch_{start,end}` hooks. Remove it or default it to 0 if you don't use multiple dataloaders ([#16753](https://github.com/Lightning-AI/lightning/pull/16753))
- Renamed `TPUSpawnStrategy` to `XLAStrategy` ([#16781](https://github.com/Lightning-AI/lightning/pull/16781))
- Renamed `strategy='tpu_spawn'` to `strategy='xla'` and `strategy='tpu_spawn_debug'` to `strategy='xla_debug'` ([#16781](https://github.com/Lightning-AI/lightning/pull/16781))
- Changed arguments for precision settings (from [64|32|16|bf16] to ["64-true"|"32-true"|"16-mixed"|"bf16-mixed"]) ([#16783](https://github.com/Lightning-AI/lightning/pull/16783))
- When using multiple devices, the strategy now defaults to "ddp" instead of "ddp_spawn" when none is set ([#16780](https://github.com/Lightning-AI/lightning/pull/16780))
- The selection `Trainer(strategy="ddp_spawn", ...)` no longer falls back to "ddp" when a cluster environment gets detected ([#16780](https://github.com/Lightning-AI/lightning/pull/16780))
- Predict's custom BatchSampler that tracks the batch indices no longer consumes the entire batch sampler at the beginning ([#16826](https://github.com/Lightning-AI/lightning/pull/16826))
- Gradient norm tracking with `track_grad_norm` no longer rounds the norms to 4 digits, but instead logs them at full resolution ([#16877](https://github.com/Lightning-AI/lightning/pull/16877))
- Merged the `DDPSpawnStrategy` into `DDPStrategy` ([#16809](https://github.com/Lightning-AI/lightning/pull/16809))
- The `NeptuneLogger` now requires `neptune>=1.0.0` ([#16888](https://github.com/Lightning-AI/lightning/pull/16888))
- Changed minimum supported version of `rich` from `10.14.0` to `12.13.0` ([#16798](https://github.com/Lightning-AI/lightning/pull/16798))
- Removed the `lightning.pytorch.overrides.torch_distributed.broadcast_object_list` function ([#17011](https://github.com/Lightning-AI/lightning/pull/17011))
- The `ServableModule` is now an abstract interface ([#17000](https://github.com/Lightning-AI/lightning/pull/17000))
- The `psutil` package is now required for CPU monitoring ([#17010](https://github.com/Lightning-AI/lightning/pull/17010))
- The Trainer no longer accepts positional arguments to ([#17022](https://github.com/Lightning-AI/lightning/pull/17022))

### Removed

- Removed support for PyTorch 1.10 ([#16492](https://github.com/Lightning-AI/lightning/pull/16492))
- Removed support for Python 3.7 ([#16579](https://github.com/Lightning-AI/lightning/pull/16579))
- Removed the `pytorch_lightning.lite` module in favor of `lightning_fabric` ([#15953](https://github.com/Lightning-AI/lightning/pull/15953))
- `nvidia/apex` removal ([#16149](https://github.com/Lightning-AI/lightning/pull/16149))
  * Removed `pytorch_lightning.plugins.NativeMixedPrecisionPlugin` in favor of `pytorch_lightning.plugins.MixedPrecisionPlugin`
  * Removed the `LightningModule.optimizer_step(using_native_amp=...)` argument
  * Removed the `Trainer(amp_backend=...)` argument
  * Removed the `Trainer.amp_backend` property
  * Removed the `Trainer(amp_level=...)` argument
  * Removed the `pytorch_lightning.plugins.ApexMixedPrecisionPlugin` class
  * Removed the `pytorch_lightning.utilities.enums.AMPType` enum
  * Removed the `DeepSpeedPrecisionPlugin(amp_type=..., amp_level=...)` arguments
- Removed `Trainer(strategy='horovod')` support ([#16150](https://github.com/Lightning-AI/lightning/pull/16150))
- `FairScale` removal (in favor of PyTorch's FSDP implementation) ([#16400](https://github.com/Lightning-AI/lightning/pull/16400))
  * Removed the `pytorch_lightning.overrides.fairscale.LightningShardedDataParallel` class
  * Removed the `pytorch_lightning.plugins.precision.fully_sharded_native_amp.FullyShardedNativeMixedPrecisionPlugin` class
  * Removed the `pytorch_lightning.plugins.precision.sharded_native_amp.ShardedNativeMixedPrecisionPlugin` class
  * Removed the `pytorch_lightning.strategies.fully_sharded.DDPFullyShardedStrategy` (fsdp) class
  * Removed the `pytorch_lightning.strategies.sharded.DDPShardedStrategy` (ddp_sharded) class
  * Removed the `pytorch_lightning.strategies.sharded_spawn.DDPSpawnShardedStrategy` (ddp_sharded_spawn) class
- Removed legacy device arguments in Trainer ([#16171](https://github.com/Lightning-AI/lightning/pull/16171))
  * Removed the `Trainer(gpus=...)` argument
  * Removed the `Trainer(tpu_cores=...)` argument
  * Removed the `Trainer(ipus=...)` argument
  * Removed the `Trainer(num_processes=...)` argument
- Removed the deprecated `pytorch_lightning.utilities.AllGatherGrad` class ([#16360](https://github.com/Lightning-AI/lightning/pull/16360))
- Removed the deprecated `resume_from_checkpoint` Trainer argument ([#16167](https://github.com/Lightning-AI/lightning/pull/16167))
- Removed the deprecated `pytorch_lightning.profiler` module ([#16359](https://github.com/Lightning-AI/lightning/pull/16359))
- Removed deadlock detection / process reconciliation (`PL_RECONCILE_PROCESS=1`) ([#16204](https://github.com/Lightning-AI/lightning/pull/16204))
- Removed the `{training,validation,test}_epoch_end` hooks which would retain step outputs in memory. Alternative implementations are suggested by implementing their `on_*_epoch_end` hooks instead ([#16520](https://github.com/Lightning-AI/lightning/pull/16520))
- Removed the `outputs` argument from the `on_predict_epoch_end` hook. You can access them via `trainer.predict_loop.predictions` ([#16655](https://github.com/Lightning-AI/lightning/pull/16655))
- Removed support for the experimental `PL_FAULT_TOLERANT_TRAINING` environment flag ([#16516](https://github.com/Lightning-AI/lightning/pull/16516), [#16533](https://github.com/Lightning-AI/lightning/pull/16533))
- Removed the deprecated `LightningCLI` arguments ([#16380](https://github.com/Lightning-AI/lightning/pull/16380))
  * `save_config_filename`
  * `save_config_overwrite`
  * `save_config_multifile`
  * `description`
  * `env_prefix`
  * `env_parse`
- Removed the deprecated `pl.strategies.utils.on_colab_kaggle` function ([#16437](https://github.com/Lightning-AI/lightning/pull/16437))
- Removed the deprecated code in:
  * `pl.core.mixins` ([#16424](https://github.com/Lightning-AI/lightning/pull/16424))
  * `pl.utilities.distributed` ([#16390](https://github.com/Lightning-AI/lightning/pull/16390))
  * `pl.utilities.apply_func` ([#16413](https://github.com/Lightning-AI/lightning/pull/16413))
  * `pl.utilities.xla_device` ([#16404](https://github.com/Lightning-AI/lightning/pull/16404))
  * `pl.utilities.data` ([#16440](https://github.com/Lightning-AI/lightning/pull/16440))
  * `pl.utilities.device_parser` ([#16412](https://github.com/Lightning-AI/lightning/pull/16412))
  * `pl.utilities.optimizer` ([#16439](https://github.com/Lightning-AI/lightning/pull/16439))
  * `pl.utilities.seed` ([#16422](https://github.com/Lightning-AI/lightning/pull/16422))
  * `pl.utilities.cloud_io` ([#16438](https://github.com/Lightning-AI/lightning/pull/16438))
- Removed the deprecated `Accelerator.setup_environment` method ([#16436](https://github.com/Lightning-AI/lightning/pull/16436))
- Mark the `forward_module` argument as required ([#16386](https://github.com/Lightning-AI/lightning/pull/16386))
  * Removed the deprecated `pl_module` argument from the distributed module wrappers
  * Removed the deprecated `pytorch_lightning.overrides.base.unwrap_lightning_module` function
  * Removed the `pytorch_lightning.overrides.distributed.LightningDistributedModule` class
  * Removed the deprecated `pytorch_lightning.overrides.fairscale.unwrap_lightning_module_sharded` function
  * Removed the `pytorch_lightning.overrides.fairscale.LightningDistributedModule` class
- Removed the deprecated automatic GPU selection ([#16184](https://github.com/Lightning-AI/lightning/pull/16184))
  * Removed the `Trainer(auto_select_gpus=...)` argument
  * Removed the `pytorch_lightning.tuner.auto_gpu_select.{pick_single_gpu,pick_multiple_gpus}` functions
- Removed support for loop customization
  * Removed `Loop.replace()` ([#16361](https://github.com/Lightning-AI/lightning/pull/16361))
  * Removed `Loop.connect()` ([#16384](https://github.com/Lightning-AI/lightning/pull/16384))
  * Removed the `trainer.{fit,validate,test,predict}_loop` properties ([#16384](https://github.com/Lightning-AI/lightning/pull/16384))
  * Removed the default `Loop.run()` implementation ([#16384](https://github.com/Lightning-AI/lightning/pull/16384))
  * The loop classes are now marked as protected ([#16445](https://github.com/Lightning-AI/lightning/pull/16445))
  * The fetching classes are now marked as protected ([#16664](https://github.com/Lightning-AI/lightning/pull/16664))
- The `lightning.pytorch.overrides.distributed.IndexBatchSamplerWrapper` class is now marked as protected ([#16826](https://github.com/Lightning-AI/lightning/pull/16826))
- Removed the `DataLoaderLoop`, `EvaluationEpochLoop`, and `PredictionEpochLoop` classes ([#16726](https://github.com/Lightning-AI/lightning/pull/16726))
- Removed `trainer.reset_*_dataloader()` methods in favor of `Loop.setup_data()` for the top-level loops ([#16726](https://github.com/Lightning-AI/lightning/pull/16726))
- Removed special support for truncated backpropagation through time (TBPTT) ([#16172](https://github.com/Lightning-AI/lightning/pull/16172))
  * Removed the `LightningModule.truncated_bptt_steps` attribute
  * Removed the `LightningModule.tbptt_split_batch` hook
  * The `LightningModule.training_step` no longer accepts a `hiddens` argument
  * Removed the `pytorch_lightning.loops.batch.TrainingBatchLoop`
  * Removed the `FitLoop.split_idx` property
  * Removed the `LoggerConnector.on_train_split_start` method
- Removed the experimental `PL_INTER_BATCH_PARALLELISM` environment flag ([#16355](https://github.com/Lightning-AI/lightning/pull/16355))
- Removed the `Trainer(move_metrics_to_cpu=True)` argument ([#16358](https://github.com/Lightning-AI/lightning/pull/16358))
- Removed the `LightningModule.precision` attribute ([#16203](https://github.com/Lightning-AI/lightning/pull/16203))
- Removed the automatic addition of a moving average of the `training_step` loss in the progress bar. Use `self.log("loss", ..., prog_bar=True)` instead. ([#16192](https://github.com/Lightning-AI/lightning/issues/16192))
- Removed support for passing a dictionary value to `self.log()` ([#16389](https://github.com/Lightning-AI/lightning/pull/16389))
- Removed `Trainer.model` setter ([#16462](https://github.com/Lightning-AI/lightning/pull/16462))
- Removed the argument `Trainer(multiple_trainloader_mode=...)`. You can use `CombinedLoader(..., mode=...)` directly now ([#16800](https://github.com/Lightning-AI/lightning/pull/16800))
- Removed the unused `lightning.pytorch.utilities.finite_checks.print_nan_gradients` function ([#16682](https://github.com/Lightning-AI/lightning/pull/16682))
- Removed the unused `lightning.pytorch.utilities.finite_checks.detect_nan_parameters` function ([#16682](https://github.com/Lightning-AI/lightning/pull/16682))
- Removed the unused `lightning.pytorch.utilities.parsing.flatten_dict` function ([#16744](https://github.com/Lightning-AI/lightning/pull/16744))
- Removed the unused `lightning.pytorch.utilities.metrics.metrics_to_scalars` function ([#16681](https://github.com/Lightning-AI/lightning/pull/16681))
- Removed the unused `lightning.pytorch.utilities.supporters.{SharedCycleIteratorState,CombinedLoaderIterator}` classes ([#16714](https://github.com/Lightning-AI/lightning/pull/16714))
- Tuner removal
  * Removed the deprecated `trainer.tuning` property ([#16379](https://github.com/Lightning-AI/lightning/pull/16379))
  * Removed the deprecated `TrainerFn.TUNING` and `RunningStage.TUNING` enums ([#16379](https://github.com/Lightning-AI/lightning/pull/16379))
  * Removed `Trainer.tune()` in favor of `Tuner(trainer).{lr_find,scale_batch_size}` ([#16462](https://github.com/Lightning-AI/lightning/pull/16462))
  * Removed `Trainer(auto_scale_batch_size=...)` in favor of `Tuner(trainer).scale_batch_size()` ([#16462](https://github.com/Lightning-AI/lightning/pull/16462))
  * Removed `Trainer(auto_lr_find=...)` in favor of `Tuner(trainer).lr_find()` ([#16462](https://github.com/Lightning-AI/lightning/pull/16462))
- Removed the `on_tpu` argument from `LightningModule.optimizer_step` hook ([#16537](https://github.com/Lightning-AI/lightning/pull/16537))
- Removed the `using_lbfgs` argument from `LightningModule.optimizer_step` hook ([#16538](https://github.com/Lightning-AI/lightning/pull/16538))
- Removed the `Trainer.data_parallel` property. Use `isinstance(trainer.strategy, ParallelStrategy)` instead ([#16703](https://github.com/Lightning-AI/lightning/pull/16703))
- Removed the `Trainer.prediction_writer_callbacks` property ([#16759](https://github.com/Lightning-AI/lightning/pull/16759))
- Removed support for multiple optimizers in automatic optimization mode ([#16539](https://github.com/Lightning-AI/lightning/pull/16539))
  * Removed `opt_idx` argument from `BaseFinetuning.finetune_function` callback method
  * Removed `opt_idx` argument from `Callback.on_before_optimizer_step` callback method
  * Removed `optimizer_idx` as an optional argument in `LightningModule.training_step`
  * Removed `optimizer_idx` argument from `LightningModule.on_before_optimizer_step`
  * Removed `optimizer_idx` argument from `LightningModule.configure_gradient_clipping`
  * Removed `optimizer_idx` argument from `LightningModule.optimizer_step`
  * Removed `optimizer_idx` argument from `LightningModule.optimizer_zero_grad`
  * Removed `optimizer_idx` argument from `LightningModule.lr_scheduler_step`
  * Removed support for declaring optimizer frequencies in the dictionary returned from `LightningModule.configure_optimizers`
  * Removed arguments `optimizer` and `optimizer_idx` from `LightningModule.backward`
  * Removed `optimizer_idx` argument from `PrecisionPlugin.optimizer_step` and all of its overrides in subclasses
  * Removed `optimizer_idx` argument from `PrecisionPlugin.{optimizer_step,backward}` and all of its overrides in subclasses
  * Removed `optimizer_idx` argument from `Strategy.{optimizer_step,backward}` and all of its overrides in subclasses
  * Removed `Trainer.optimizer_frequencies` attribute
- Removed `Strategy.dispatch` ([#16618](https://github.com/Lightning-AI/lightning/pull/16618))
- Removed `PrecisionPlugin.dispatch` ([#16618](https://github.com/Lightning-AI/lightning/pull/16618))
- Removed legacy argparse utilities ([#16708](https://github.com/Lightning-AI/lightning/pull/16708))
  * Removed `LightningDataModule` methods: `add_argparse_args()`, `from_argparse_args()`, `parse_argparser()`, `get_init_arguments_and_types()`
  * Removed class methods from Trainer: `default_attributes()`, `from_argparse_args()`, `parse_argparser()`, `match_env_arguments()`, `add_argparse_args()`
  * Removed functions from `lightning.pytorch.utilities.argparse`: `from_argparse_args()`, `parse_argparser()`, `parse_env_variables()`, `get_init_arguments_and_types()`, `add_argparse_args()`
  * Removed functions from `lightning.pytorch.utilities.parsing`: `import str_to_bool()`, `str_to_bool_or_int()`, `str_to_bool_or_str()`
- Removed support for passing a scheduling dictionary to `Trainer(accumulate_grad_batches=...)` ([#16729](https://github.com/Lightning-AI/lightning/pull/16729))
- Removed support for `DataParallel` (`strategy='dp'`) and the `LightningParallelModule`-Wrapper, ([#16748](https://github.com/Lightning-AI/lightning/pull/16748))
- Removed the unused `lightning.pytorch.utilities.supporters.{SharedCycleIteratorState,CombinedLoaderIterator}` classes ([#16714](https://github.com/Lightning-AI/lightning/pull/16714))
- Removed `ProgressBarBase.{train_batch_idx,val_batch_idx,test_batch_idx,predict_batch_idx}` properties ([#16760](https://github.com/Lightning-AI/lightning/pull/16760))
- Removed the `fit_loop.{min,max}_steps` setters ([#16803](https://github.com/Lightning-AI/lightning/pull/16803))
- Removed the `Trainer(track_grad_norm=...)` argument ([#16745](https://github.com/Lightning-AI/lightning/pull/16745))
- Removed the `LightningModule.log_grad_norm()` hook method ([#16745](https://github.com/Lightning-AI/lightning/pull/16745))
- Removed the `QuantizationAwareTraining` callback ([#16750](https://github.com/Lightning-AI/lightning/pull/16750))
- Removed the `ColossalAIStrategy` and `ColossalAIPrecisionPlugin` in favor of the new [lightning-colossalai](https://github.com/Lightning-AI/lightning-colossalai) package ([#16757](https://github.com/Lightning-AI/lightning/pull/16757), [#16778](https://github.com/Lightning-AI/lightning/pull/16778))
- Removed the `training_step_end`, `validation_step_end`, and `test_step_end` hooks from the `LightningModule` in favor of the `*_batch_end` hooks ([#16791](https://github.com/Lightning-AI/lightning/pull/16791))
- Removed the `lightning.pytorch.strategies.DDPSpawnStrategy` in favor of `DDPStrategy(start_method='spawn')` (merged both classes) ([#16809](https://github.com/Lightning-AI/lightning/pull/16809))
- Removed registration of `ShardedTensor` state dict hooks in `LightningModule.__init__` with `torch>=2.1` ([#16892](https://github.com/Lightning-AI/lightning/pull/16892))
- Removed the `lightning.pytorch.core.saving.ModelIO` class interface ([#16999](https://github.com/Lightning-AI/lightning/pull/16999))
- Removed the unused `lightning.pytorch.utilities.memory.get_model_size_mb` function ([#17001](https://github.com/Lightning-AI/lightning/pull/17001))

### Fixed

- Fixed an issue where `DistributedSampler.set_epoch` wasn't getting called during `trainer.predict` ([#16785](https://github.com/Lightning-AI/lightning/pull/16785), [#16826](https://github.com/Lightning-AI/lightning/pull/16826))

- Fixed an issue with comparing torch versions when using a version of torch built from source ([#17030](https://github.com/Lightning-AI/lightning/pull/17030))


- Improved the error message for installing tensorboard or tensorboardx ([#17053](https://github.com/Lightning-AI/lightning/pull/17053))


## [1.9.4] - 2023-03-01

### Added

- Added `Fabric(strategy="auto")` support. It will choose DDP over DDP-spawn, contrary to `strategy=None` (default) ([#16916](https://github.com/Lightning-AI/lightning/pull/16916))

### Fixed

- Fixed DDP spawn hang on TPU Pods ([#16844](https://github.com/Lightning-AI/lightning/pull/16844))
- Fixed edge cases in parsing device ids using NVML ([#16795](https://github.com/Lightning-AI/lightning/pull/16795))
- Fixed backwards compatibility for `lightning.pytorch.utilities.parsing.get_init_args` ([#16851](https://github.com/Lightning-AI/lightning/pull/16851))


## [1.9.3] - 2023-02-21

### Fixed

- Fixed an issue causing a wrong environment plugin to be selected when `accelerator=tpu` and `devices > 1` ([#16806](https://github.com/Lightning-AI/lightning/pull/16806))


## [1.9.2] - 2023-02-15

### Fixed

- Fixed an attribute error and improved input validation for invalid strategy types being passed to Trainer ([#16693](https://github.com/Lightning-AI/lightning/pull/16693))
- Fixed early stopping triggering extra validation runs after reaching `min_epochs` or `min_steps` ([#16719](https://github.com/Lightning-AI/lightning/pull/16719))


## [1.9.1] - 2023-02-10

### Fixed

- Fixed an unintended limitation for calling `save_hyperparameters` on mixin classes that don't subclass `LightningModule`/`LightningDataModule` ([#16369](https://github.com/Lightning-AI/lightning/pull/16369))
- Fixed an issue with `MLFlowLogger` logging the wrong keys with `.log_hyperparams()` ([#16418](https://github.com/Lightning-AI/lightning/pull/16418))
- Fixed logging more than 100 parameters with `MLFlowLogger` and long values are truncated ([#16451](https://github.com/Lightning-AI/lightning/pull/16451))
- Fixed strict availability check for `torch_xla` requirement ([#16476](https://github.com/Lightning-AI/lightning/pull/16476))
- Fixed an issue where PL would wrap DataLoaders with XLA's MpDeviceLoader more than once ([#16571](https://github.com/Lightning-AI/lightning/pull/16571))
- Fixed the batch_sampler reference for DataLoaders wrapped with XLA's MpDeviceLoader ([#16571](https://github.com/Lightning-AI/lightning/pull/16571))
- Fixed an import error when `torch.distributed` is not available ([#16658](https://github.com/Lightning-AI/lightning/pull/16658))


## [1.9.0] - 2023-01-17

### Added

- Added support for native logging of `MetricCollection` with enabled compute groups ([#15580](https://github.com/Lightning-AI/lightning/pull/15580))
- Added support for custom artifact names in `pl.loggers.WandbLogger` ([#16173](https://github.com/Lightning-AI/lightning/pull/16173))
- Added support for DDP with `LRFinder` ([#15304](https://github.com/Lightning-AI/lightning/pull/15304))
- Added utilities to migrate checkpoints from one Lightning version to another ([#15237](https://github.com/Lightning-AI/lightning/pull/15237))
- Added support to upgrade all checkpoints in a folder using the `pl.utilities.upgrade_checkpoint` script ([#15333](https://github.com/Lightning-AI/lightning/pull/15333))
- Add an axes argument `ax` to the `.lr_find().plot()` to enable writing to a user-defined axes in a matplotlib figure ([#15652](https://github.com/Lightning-AI/lightning/pull/15652))
- Added `log_model` parameter to `MLFlowLogger` ([#9187](https://github.com/Lightning-AI/lightning/pull/9187))
- Added a check to validate that wrapped FSDP models are used while initializing optimizers ([#15301](https://github.com/Lightning-AI/lightning/pull/15301))
- Added a warning when `self.log(..., logger=True)` is called without a configured logger ([#15814](https://github.com/Lightning-AI/lightning/pull/15814))
- Added support for colossalai 0.1.11 ([#15888](https://github.com/Lightning-AI/lightning/pull/15888))
- Added `LightningCLI` support for optimizer and learning schedulers via callable type dependency injection ([#15869](https://github.com/Lightning-AI/lightning/pull/15869))
- Added support for activation checkpointing for the `DDPFullyShardedNativeStrategy` strategy ([#15826](https://github.com/Lightning-AI/lightning/pull/15826))
- Added the option to set `DDPFullyShardedNativeStrategy(cpu_offload=True|False)` via bool instead of needing to pass a configuration object ([#15832](https://github.com/Lightning-AI/lightning/pull/15832))
- Added info message for Ampere CUDA GPU users to enable tf32 matmul precision ([#16037](https://github.com/Lightning-AI/lightning/pull/16037))
- Added support for returning optimizer-like classes in `LightningModule.configure_optimizers` ([#16189](https://github.com/Lightning-AI/lightning/pull/16189))

### Changed

- Drop PyTorch 1.9 support ([#15347](https://github.com/Lightning-AI/lightning/pull/15347))
- Switch from `tensorboard` to `tensorboardx` in `TensorBoardLogger` ([#15728](https://github.com/Lightning-AI/lightning/pull/15728))
- From now on, Lightning Trainer and `LightningModule.load_from_checkpoint` automatically upgrade the loaded checkpoint if it was produced in an old version of Lightning ([#15237](https://github.com/Lightning-AI/lightning/pull/15237))
- `Trainer.{validate,test,predict}(ckpt_path=...)` no longer restores the `Trainer.global_step` and `trainer.current_epoch` value from the checkpoints - From now on, only `Trainer.fit` will restore this value ([#15532](https://github.com/Lightning-AI/lightning/pull/15532))
- The `ModelCheckpoint.save_on_train_epoch_end` attribute is now computed dynamically every epoch, accounting for changes to the validation dataloaders ([#15300](https://github.com/Lightning-AI/lightning/pull/15300))
- The Trainer now raises an error if it is given multiple stateful callbacks of the same time with colliding state keys ([#15634](https://github.com/Lightning-AI/lightning/pull/15634))
- `MLFlowLogger` now logs hyperparameters and metrics in batched API calls ([#15915](https://github.com/Lightning-AI/lightning/pull/15915))
- Overriding the `on_train_batch_{start,end}` hooks in conjunction with taking a `dataloader_iter` in the `training_step` no longer errors out and instead shows a warning ([#16062](https://github.com/Lightning-AI/lightning/pull/16062))
- Move `tensorboardX` to extra dependencies. Use the `CSVLogger` by default ([#16349](https://github.com/Lightning-AI/lightning/pull/16349))

### Deprecated

- Deprecated `description`, `env_prefix` and `env_parse` parameters in `LightningCLI.__init__` in favour of giving them through `parser_kwargs` ([#15651](https://github.com/Lightning-AI/lightning/pull/15651))
- Deprecated `pytorch_lightning.profiler` in favor of `pytorch_lightning.profilers` ([#16059](https://github.com/Lightning-AI/lightning/pull/16059))
- Deprecated `Trainer(auto_select_gpus=...)` in favor of `pytorch_lightning.accelerators.find_usable_cuda_devices` ([#16147](https://github.com/Lightning-AI/lightning/pull/16147))
- Deprecated `pytorch_lightning.tuner.auto_gpu_select.{pick_single_gpu,pick_multiple_gpus}` in favor of `pytorch_lightning.accelerators.find_usable_cuda_devices` ([#16147](https://github.com/Lightning-AI/lightning/pull/16147))
- `nvidia/apex` deprecation ([#16039](https://github.com/Lightning-AI/lightning/pull/16039))
  * Deprecated `pytorch_lightning.plugins.NativeMixedPrecisionPlugin` in favor of `pytorch_lightning.plugins.MixedPrecisionPlugin`
  * Deprecated the `LightningModule.optimizer_step(using_native_amp=...)` argument
  * Deprecated the `Trainer(amp_backend=...)` argument
  * Deprecated the `Trainer.amp_backend` property
  * Deprecated the `Trainer(amp_level=...)` argument
  * Deprecated the `pytorch_lightning.plugins.ApexMixedPrecisionPlugin` class
  * Deprecates the `pytorch_lightning.utilities.enums.AMPType` enum
  * Deprecates the `DeepSpeedPrecisionPlugin(amp_type=..., amp_level=...)` arguments
- `horovod` deprecation ([#16141](https://github.com/Lightning-AI/lightning/pull/16141))
  * Deprecated `Trainer(strategy="horovod")`
  * Deprecated the `HorovodStrategy` class
- Deprecated `pytorch_lightning.lite.LightningLite` in favor of `lightning.fabric.Fabric` ([#16314](https://github.com/Lightning-AI/lightning/pull/16314))
- `FairScale` deprecation (in favor of PyTorch's FSDP implementation) ([#16353](https://github.com/Lightning-AI/lightning/pull/16353))
  * Deprecated the `pytorch_lightning.overrides.fairscale.LightningShardedDataParallel` class
  * Deprecated the `pytorch_lightning.plugins.precision.fully_sharded_native_amp.FullyShardedNativeMixedPrecisionPlugin` class
  * Deprecated the `pytorch_lightning.plugins.precision.sharded_native_amp.ShardedNativeMixedPrecisionPlugin` class
  * Deprecated the `pytorch_lightning.strategies.fully_sharded.DDPFullyShardedStrategy` class
  * Deprecated the `pytorch_lightning.strategies.sharded.DDPShardedStrategy` class
  * Deprecated the `pytorch_lightning.strategies.sharded_spawn.DDPSpawnShardedStrategy` class


### Removed

- Removed deprecated `pytorch_lightning.utilities.memory.get_gpu_memory_map` in favor of `pytorch_lightning.accelerators.cuda.get_nvidia_gpu_stats` ([#15617](https://github.com/Lightning-AI/lightning/pull/15617))
- Temporarily removed support for Hydra multi-run ([#15737](https://github.com/Lightning-AI/lightning/pull/15737))
- Removed deprecated `pytorch_lightning.profiler.base.AbstractProfiler` in favor of `pytorch_lightning.profilers.profiler.Profiler` ([#15637](https://github.com/Lightning-AI/lightning/pull/15637))
- Removed deprecated `pytorch_lightning.profiler.base.BaseProfiler` in favor of `pytorch_lightning.profilers.profiler.Profiler` ([#15637](https://github.com/Lightning-AI/lightning/pull/15637))
- Removed deprecated code in `pytorch_lightning.utilities.meta` ([#16038](https://github.com/Lightning-AI/lightning/pull/16038))
- Removed the deprecated `LightningDeepSpeedModule` ([#16041](https://github.com/Lightning-AI/lightning/pull/16041))
- Removed the deprecated `pytorch_lightning.accelerators.GPUAccelerator` in favor of `pytorch_lightning.accelerators.CUDAAccelerator` ([#16050](https://github.com/Lightning-AI/lightning/pull/16050))
- Removed the deprecated `pytorch_lightning.profiler.*` classes in favor of `pytorch_lightning.profilers` ([#16059](https://github.com/Lightning-AI/lightning/pull/16059))
- Removed the deprecated `pytorch_lightning.utilities.cli` module in favor of `pytorch_lightning.cli` ([#16116](https://github.com/Lightning-AI/lightning/pull/16116))
- Removed the deprecated `pytorch_lightning.loggers.base` module in favor of `pytorch_lightning.loggers.logger` ([#16120](https://github.com/Lightning-AI/lightning/pull/16120))
- Removed the deprecated `pytorch_lightning.loops.base` module in favor of `pytorch_lightning.loops.loop` ([#16142](https://github.com/Lightning-AI/lightning/pull/16142))
- Removed the deprecated `pytorch_lightning.core.lightning` module in favor of `pytorch_lightning.core.module` ([#16318](https://github.com/Lightning-AI/lightning/pull/16318))
- Removed the deprecated `pytorch_lightning.callbacks.base` module in favor of `pytorch_lightning.callbacks.callback` ([#16319](https://github.com/Lightning-AI/lightning/pull/16319))
- Removed the deprecated `Trainer.reset_train_val_dataloaders()` in favor of `Trainer.reset_{train,val}_dataloader` ([#16131](https://github.com/Lightning-AI/lightning/pull/16131))
- Removed support for `LightningCLI(seed_everything_default=None)` ([#16131](https://github.com/Lightning-AI/lightning/pull/16131))
- Removed support in LightningLite for FairScale's sharded training (`strategy='ddp_sharded'|'ddp_sharded_spawn'`). Use Fully-Sharded Data Parallel instead (`strategy='fsdp'`) ([#16329](https://github.com/Lightning-AI/lightning/pull/16329))


### Fixed

- Enhanced `reduce_boolean_decision` to accommodate `any`-analogous semantics expected by the `EarlyStopping` callback ([#15253](https://github.com/Lightning-AI/lightning/pull/15253))
- Fixed the incorrect optimizer step synchronization when running across multiple TPU devices ([#16020](https://github.com/Lightning-AI/lightning/pull/16020))
- Fixed a type error when dividing the chunk size in the ColossalAI strategy ([#16212](https://github.com/Lightning-AI/lightning/pull/16212))
- Fixed bug where the ``interval`` key of the scheduler would be ignored during manual optimization, making the LearningRateMonitor callback fail to log the learning rate ([#16308](https://github.com/Lightning-AI/lightning/pull/16308))
- Fixed an issue with `MLFlowLogger` not finalizing correctly when status code 'finished' was passed ([#16340](https://github.com/Lightning-AI/lightning/pull/16340))


## [1.8.6] - 2022-12-21

- minor cleaning


## [1.8.5] - 2022-12-15

- Add function to remove checkpoint to allow override for extended classes ([#16067](https://github.com/Lightning-AI/lightning/pull/16067))


## [1.8.4] - 2022-12-08

### Changed

- Direct support for compiled models (
   [#15922](https://github.com/Lightning-AI/lightning/pull/15922),
   [#15957](https://github.com/Lightning-AI/lightning/pull/15957)
)

### Fixed

- Fixed issue with unsupported torch.inference_mode() on hpu backends ([#15918](https://github.com/Lightning-AI/lightning/pull/15918))
- Fixed LRScheduler import for PyTorch 2.0 ([#15940](https://github.com/Lightning-AI/lightning/pull/15940))
- Fixed `fit_loop.restarting` to be `False` for lr finder ([#15620](https://github.com/Lightning-AI/lightning/pull/15620))
- Fixed `torch.jit.script`-ing a LightningModule causing an unintended error message about deprecated `use_amp` property ([#15947](https://github.com/Lightning-AI/lightning/pull/15947))
- Fixed the `XLAProfiler` not recording anything due to mismatching of action names ([#15885](https://github.com/Lightning-AI/lightning/pull/15885))


## [1.8.3] - 2022-11-22

### Changed

- Temporarily removed support for Hydra multi-run ([#15737](https://github.com/Lightning-AI/lightning/pull/15737))
- Switch from `tensorboard` to `tensorboardx` in `TensorBoardLogger` ([#15728](https://github.com/Lightning-AI/lightning/pull/15728))


## [1.8.2] - 2022-11-17

### Fixed

- Make sure save_dir can be empty str ([#15638](https://github.com/Lightning-AI/lightning/pull/15638))
- Fixed the automatic fallback from `Trainer(strategy="ddp_spawn", ...)` to `Trainer(strategy="ddp", ...)` when on an LSF cluster ([#15103](https://github.com/Lightning-AI/lightning/pull/15103))



## [1.8.1] - 2022-11-10

### Added

- Added back the accidentally removed `pytorch_lightning.utilities.distributed.rank_zero_only` function ([#15536](https://github.com/Lightning-AI/lightning/pull/15536))

### Deprecated

- Deprecated `pytorch_lightning.utilities.distributed.rank_zero_only` in favor of `pytorch_lightning.utilities.rank_zero_only` ([#15536](https://github.com/Lightning-AI/lightning/pull/15536))

### Fixed

- Fixed `TensorBoardLogger` not validating the input array type when logging the model graph ([#15323](https://github.com/Lightning-AI/lightning/pull/15323))
- Fixed an attribute error in `ColossalAIStrategy` at import time when `torch.distributed` is not available ([#15535](https://github.com/Lightning-AI/lightning/pull/15535))
- Fixed an issue when calling `fs.listdir` with file URI instead of path in `CheckpointConnector` ([#15413](https://github.com/Lightning-AI/lightning/pull/15413))
- Fixed an issue with the `BaseFinetuning` callback not setting the `track_running_stats` attribute for batch normaliztion layers ([#15063](https://github.com/Lightning-AI/lightning/pull/15063))
- Fixed an issue with `WandbLogger(log_model=True|'all)` raising an error and not being able to serialize tensors in the metadata ([#15544](https://github.com/Lightning-AI/lightning/pull/15544))
- Fixed the gradient unscaling logic when using `Trainer(precision=16)` and fused optimizers such as `Adam(..., fused=True)` ([#15544](https://github.com/Lightning-AI/lightning/pull/15544))
- Fixed model state transfer in multiprocessing launcher when running multi-node ([#15567](https://github.com/Lightning-AI/lightning/pull/15567))
- Fixed manual optimization raising `AttributeError` with Bagua Strategy ([#12534](https://github.com/Lightning-AI/lightning/pull/12534))
- Fixed the import of `pytorch_lightning` causing a warning 'Redirects are currently not supported in Windows or MacOs' ([#15610](https://github.com/Lightning-AI/lightning/pull/15610))


## [1.8.0] - 2022-11-01

### Added

- Added support for requeueing slurm array jobs ([#15040](https://github.com/Lightning-AI/lightning/pull/15040))
- Added native AMP support for `ddp_fork` (and associated alias strategies) with CUDA GPUs ([#14983](https://github.com/Lightning-AI/lightning/pull/14983))
- Added `BatchSizeFinder` callback ([#11089](https://github.com/Lightning-AI/lightning/pull/11089))
- Added `LearningRateFinder` callback ([#13802](https://github.com/Lightning-AI/lightning/pull/13802))
- Tuner now supports a new `method` argument which will determine when to run the `BatchSizeFinder`: one of `fit`, `validate`, `test` or `predict` ([#11089](https://github.com/Lightning-AI/lightning/pull/11089))
- Added prefix to log message in `seed_everything` with rank info ([#14031](https://github.com/Lightning-AI/lightning/pull/14031))
- Added support for auto wrapping for `DDPFullyShardedNativeStrategy` ([#14252](https://github.com/Lightning-AI/lightning/pull/14252))
- Added support for passing extra init-parameters to the `LightningDataModule.from_datasets` ([#14185](https://github.com/Lightning-AI/lightning/pull/14185))
- Added support for saving sharded optimizer state dict outside of `DDPShardedStrategy` ([#14208](https://github.com/Lightning-AI/lightning/pull/14208))
- Added support for auto wrapping for `DDPFullyShardedStrategy` ([#14383](https://github.com/Lightning-AI/lightning/pull/14383))
- Integrate the `lightning_utilities` package (
  [#14475](https://github.com/Lightning-AI/lightning/pull/14475),
  [#14537](https://github.com/Lightning-AI/lightning/pull/14537),
  [#14556](https://github.com/Lightning-AI/lightning/pull/14556),
  [#14558](https://github.com/Lightning-AI/lightning/pull/14558),
  [#14575](https://github.com/Lightning-AI/lightning/pull/14575),
  [#14620](https://github.com/Lightning-AI/lightning/pull/14620))
- Added `args` parameter to `LightningCLI` to ease running from within Python ([#14596](https://github.com/Lightning-AI/lightning/pull/14596))
- Added `WandbLogger.download_artifact` and `WandbLogger.use_artifact` for managing artifacts with Weights and Biases ([#14551](https://github.com/Lightning-AI/lightning/pull/14551))
- Added an option to configure the signal SLURM sends when a job is preempted or requeued ([#14626](https://github.com/Lightning-AI/lightning/pull/14626))
- Added a warning when the model passed to `LightningLite.setup()` does not have all parameters on the same device ([#14822](https://github.com/Lightning-AI/lightning/pull/14822))
- The `CometLogger` now flags the Comet Experiments as being created from Lightning for analytics purposes ([#14906](https://github.com/Lightning-AI/lightning/pull/14906))
- Introduce `ckpt_path="hpc"` keyword for checkpoint loading ([#14911](https://github.com/Lightning-AI/lightning/pull/14911))
- Added a more descriptive error message when attempting to fork processes with pre-initialized CUDA context ([#14709](https://github.com/Lightning-AI/lightning/pull/14709))
- Added support for custom parameters in subclasses of `SaveConfigCallback` ([#14998](https://github.com/Lightning-AI/lightning/pull/14998))
- Added `inference_mode` flag to Trainer to let users enable/disable inference mode during evaluation ([#15034](https://github.com/Lightning-AI/lightning/pull/15034))
- Added `LightningLite.no_backward_sync` for control over efficient gradient accumulation with distributed strategies ([#14966](https://github.com/Lightning-AI/lightning/pull/14966))
- Added a sanity check that scripts are executed with the `srun` command in SLURM and that environment variables are not conflicting ([#15011](https://github.com/Lightning-AI/lightning/pull/15011))
- Added an error message when attempting to launch processes with `python -i` and an interactive-incompatible strategy ([#15293](https://github.com/Lightning-AI/lightning/pull/15293))

### Changed

- The `Trainer.{fit,validate,test,predict,tune}` methods now raise a useful error message if the input is not a `LightningModule` ([#13892](https://github.com/Lightning-AI/lightning/pull/13892))
- Raised a `MisconfigurationException` if batch transfer hooks are overriden with `IPUAccelerator` ([#13961](https://github.com/Lightning-AI/lightning/pull/13961))
- Replaced the unwrapping logic in strategies with direct access to unwrapped `LightningModule` ([#13738](https://github.com/Lightning-AI/lightning/pull/13738))
- Enabled `on_before_batch_transfer` for `DPStrategy` and `IPUAccelerator` ([#14023](https://github.com/Lightning-AI/lightning/pull/14023))
- When resuming training with Apex enabled, the `Trainer` will now raise an error ([#14341](https://github.com/Lightning-AI/lightning/pull/14341))
- Included `torch.cuda` rng state to the aggregate `_collect_rng_states()` and `_set_rng_states()` ([#14384](https://github.com/Lightning-AI/lightning/pull/14384))
- Changed `trainer.should_stop` to not stop in between an epoch and run until `min_steps/min_epochs` only ([#13890](https://github.com/Lightning-AI/lightning/pull/13890))
- The `pyDeprecate` dependency is no longer installed ([#14472](https://github.com/Lightning-AI/lightning/pull/14472))
- When using multiple loggers, by default checkpoints and profiler output now get saved to the log dir of the first logger in the list ([#14325](https://github.com/Lightning-AI/lightning/pull/14325))
- In Lightning Lite, state-dict access to the module wrapper now gets passed through to the original module reference ([#14629](https://github.com/Lightning-AI/lightning/pull/14629))
- Removed fall-back to `LightningEnvironment` when number of SLURM tasks does not correspond to number of processes in Trainer ([#14300](https://github.com/Lightning-AI/lightning/pull/14300))
- Aligned DDP and DDPSpawn strategies in setting up the environment ([#11073](https://github.com/Lightning-AI/lightning/pull/11073))
- Integrated the Lite Precision plugins into the PL Precision plugins - the base class in PL now extends the `lightning_lite.precision.Precision` base class ([#14798](https://github.com/Lightning-AI/lightning/pull/14798))
  * The `PrecisionPlugin.backward` signature changed: The `closure_loss` argument was renamed to `tensor`
  * The `PrecisionPlugin.{pre_,post_}backward` signature changed: The `closure_loss` argument was renamed to `tensor` and moved as the first argument
  * The `PrecisionPlugin.optimizer_step` signature changed: The `model`, `optimizer_idx` and `closure` arguments need to be passed as keyword arguments now
- Trainer queries the CUDA devices through NVML if available to avoid initializing CUDA before forking, which eliminates the need for the `PL_DISABLE_FORK` environment variable introduced in v1.7.4 ([#14631](https://github.com/Lightning-AI/lightning/pull/14631))
- The `MLFlowLogger.finalize()` now sets the status to `FAILED` when an exception occurred in `Trainer`, and sets the status to `FINISHED` on successful completion ([#12292](https://github.com/Lightning-AI/lightning/pull/12292))
- It is no longer needed to call `model.double()` when using `precision=64` in Lightning Lite ([#14827](https://github.com/Lightning-AI/lightning/pull/14827))
- HPC checkpoints are now loaded automatically only in slurm environment when no specific value for `ckpt_path` has been set ([#14911](https://github.com/Lightning-AI/lightning/pull/14911))
- The `Callback.on_load_checkpoint` now gets the full checkpoint dictionary and the `callback_state` argument was renamed `checkpoint` ([#14835](https://github.com/Lightning-AI/lightning/pull/14835))
- Moved the warning about saving nn.Module in `save_hyperparameters()` to before the deepcopy ([#15132](https://github.com/Lightning-AI/lightning/pull/15132))
- To avoid issues with forking processes, from PyTorch 1.13 and higher, Lightning will directly use the PyTorch NVML-based check for `torch.cuda.device_count` and from PyTorch 2.0 and higher, Lightning will configure PyTorch to use a NVML-based check for `torch.cuda.is_available`. ([#15110](https://github.com/Lightning-AI/lightning/pull/15110), [#15133](https://github.com/Lightning-AI/lightning/pull/15133))
- The `NeptuneLogger` now uses `neptune.init_run` instead of the deprecated `neptune.init` to initialize a run ([#15393](https://github.com/Lightning-AI/lightning/pull/15393))

### Deprecated

- Deprecated `LightningDeepSpeedModule` ([#14000](https://github.com/Lightning-AI/lightning/pull/14000))
- Deprecated `amp_level` from `Trainer` in favour of passing it explictly via precision plugin ([#13898](https://github.com/Lightning-AI/lightning/pull/13898))
- Deprecated the calls to `pytorch_lightning.utiltiies.meta` functions in favor of built-in https://github.com/pytorch/torchdistx support ([#13868](https://github.com/Lightning-AI/lightning/pull/13868))
- Deprecated the `unwrap_lightning_module` and `unwrap_lightning_module_sharded` utility functions in favor of accessing the unwrapped `LightningModule` on the strategy directly ([#13738](https://github.com/Lightning-AI/lightning/pull/13738))
- Deprecated the `pl_module` argument in `LightningParallelModule`, `LightningDistributedModule`, `LightningShardedDataParallel`, `LightningBaguaModule` and `LightningDeepSpeedModule` wrapper classes ([#13738](https://github.com/Lightning-AI/lightning/pull/13738))
- Deprecated the `on_colab_kaggle` function ([#14247](https://github.com/Lightning-AI/lightning/pull/14247))
- Deprecated the internal `pl.core.mixins.DeviceDtypeModuleMixin` class ([#14511](https://github.com/Lightning-AI/lightning/pull/14511), [#14548](https://github.com/Lightning-AI/lightning/pull/14548))
- Deprecated all functions in `pytorch_lightning.utilities.xla_device` ([#14514](https://github.com/Lightning-AI/lightning/pull/14514), [#14550](https://github.com/Lightning-AI/lightning/pull/14550))
  * Deprecated the internal `inner_f` function
  * Deprecated the internal `pl_multi_process` function
  * Deprecated the internal `XLADeviceUtils.xla_available` staticmethod
  * Deprecated the `XLADeviceUtils.tpu_device_exists` staticmethod in favor of `pytorch_lightning.accelerators.TPUAccelerator.is_available()`
- Deprecated `pytorch_lightning.utilities.distributed.tpu_distributed` in favor of `lightning_lite.accelerators.tpu.tpu_distributed` ([#14550](https://github.com/Lightning-AI/lightning/pull/14550))
- Deprecated all functions in `pytorch_lightning.utilities.cloud_io` in favor of `lightning_lite.utilities.cloud_io` ([#14515](https://github.com/Lightning-AI/lightning/pull/14515))
- Deprecated the functions in `pytorch_lightning.utilities.apply_func` in favor of `lightning_utilities.core.apply_func` ([#14516](https://github.com/Lightning-AI/lightning/pull/14516), [#14537](https://github.com/Lightning-AI/lightning/pull/14537))
- Deprecated all functions in `pytorch_lightning.utilities.device_parser` ([#14492](https://github.com/Lightning-AI/lightning/pull/14492), [#14753](https://github.com/Lightning-AI/lightning/pull/14753))
  * Deprecated the `pytorch_lightning.utilities.device_parser.determine_root_gpu_device` in favor of `lightning_lite.utilities.device_parser.determine_root_gpu_device`
  * Deprecated the `pytorch_lightning.utilities.device_parser.parse_gpu_ids` in favor of `lightning_lite.utilities.device_parser.parse_gpu_ids`
  * Deprecated the `pytorch_lightning.utilities.device_parser.is_cuda_available` in favor of `lightning_lite.accelerators.cuda.is_cuda_available`
  * Deprecated the `pytorch_lightning.utilities.device_parser.num_cuda_devices` in favor of `lightning_lite.accelerators.cuda.num_cuda_devices`
  * Deprecated the `pytorch_lightning.utilities.device_parser.parse_cpu_cores` in favor of `lightning_lite.accelerators.cpu.parse_cpu_cores`
  * Deprecated the `pytorch_lightning.utilities.device_parser.parse_tpu_cores` in favor of `lightning_lite.accelerators.tpu.parse_tpu_cores`
  * Deprecated the `pytorch_lightning.utilities.device_parser.parse_hpus` in favor of `pytorch_lightning.accelerators.hpu.parse_hpus`
- Deprecated duplicate `SaveConfigCallback` parameters in `LightningCLI.__init__`: `save_config_kwargs`, `save_config_overwrite` and `save_config_multifile`. New `save_config_kwargs` parameter should be used instead ([#14998](https://github.com/Lightning-AI/lightning/pull/14998))
- Deprecated `TrainerFn.TUNING`, `RunningStage.TUNING` and `trainer.tuning` property ([#15100](https://github.com/Lightning-AI/lightning/pull/15100))
- Deprecated custom `pl.utilities.distributed.AllGatherGrad` implementation in favor of PyTorch's ([#15364](https://github.com/Lightning-AI/lightning/pull/15364))

### Removed

- Removed the deprecated `Trainer.training_type_plugin` property in favor of `Trainer.strategy` ([#14011](https://github.com/Lightning-AI/lightning/pull/14011))
- Removed all deprecated training type plugins ([#14011](https://github.com/Lightning-AI/lightning/pull/14011))
- Removed the deprecated `DDP2Strategy` ([#14026](https://github.com/Lightning-AI/lightning/pull/14026))
- Removed the deprecated `DistributedType` and `DeviceType` enum classes ([#14045](https://github.com/Lightning-AI/lightning/pull/14045))
- Removed deprecated support for passing the `rank_zero_warn` warning category positionally ([#14470](https://github.com/Lightning-AI/lightning/pull/14470))
- Removed the legacy and unused `Trainer.get_deprecated_arg_names()` ([#14415](https://github.com/Lightning-AI/lightning/pull/14415))
- Removed the deprecated `on_train_batch_end(outputs)` format when multiple optimizers are used and TBPTT is enabled ([#14373](https://github.com/Lightning-AI/lightning/pull/14373))
- Removed the deprecated `training_epoch_end(outputs)` format when multiple optimizers are used and TBPTT is enabled ([#14373](https://github.com/Lightning-AI/lightning/pull/14373))
- Removed the experimental `pytorch_lightning.utiltiies.meta` functions in favor of built-in https://github.com/pytorch/torchdistx support ([#13868](https://github.com/Lightning-AI/lightning/pull/13868))
- Removed the deprecated `LoggerCollection`; `Trainer.logger` and `LightningModule.logger` now returns the first logger when more than one gets passed to the Trainer ([#14283](https://github.com/Lightning-AI/lightning/pull/14283))
- Removed the deprecated the `trainer.lr_schedulers` ([#14408](https://github.com/Lightning-AI/lightning/pull/14408))
- Removed the deprecated `LightningModule.{on_hpc_load,on_hpc_save}` hooks in favor of the general purpose hooks `LightningModule.{on_load_checkpoint,on_save_checkpoint}` ([#14315](https://github.com/Lightning-AI/lightning/pull/14315))
- Removed deprecated support for old torchtext versions ([#14375](https://github.com/Lightning-AI/lightning/pull/14375))
- Removed deprecated support for the old `neptune-client` API in the `NeptuneLogger` ([#14727](https://github.com/Lightning-AI/lightning/pull/14727))
- Removed the deprecated `weights_save_path` Trainer argumnent and `Trainer.weights_save_path` property ([#14424](https://github.com/Lightning-AI/lightning/pull/14424))
- Removed the deprecated ([#14471](https://github.com/Lightning-AI/lightning/pull/14471))
  * `pytorch_lightning.utilities.distributed.rank_zero_only` in favor of `pytorch_lightning.utilities.rank_zero.rank_zero_only`
  * `pytorch_lightning.utilities.distributed.rank_zero_debug` in favor of `pytorch_lightning.utilities.rank_zero.rank_zero_debug`
  * `pytorch_lightning.utilities.distributed.rank_zero_info` in favor of `pytorch_lightning.utilities.rank_zero.rank_zero_info`
  * `pytorch_lightning.utilities.warnings.rank_zero_warn` in favor of `pytorch_lightning.utilities.rank_zero.rank_zero_warn`
  * `pytorch_lightning.utilities.warnings.rank_zero_deprecation` in favor of `pytorch_lightning.utilities.rank_zero.rank_zero_deprecation`
  * `pytorch_lightning.utilities.warnings.LightningDeprecationWarning` in favor of `pytorch_lightning.utilities.rank_zero.LightningDeprecationWarning`
- Removed deprecated `Trainer.num_processes` attribute in favour of `Trainer.num_devices` ([#14423](https://github.com/Lightning-AI/lightning/pull/14423))
- Removed the deprecated `Trainer.data_parallel_device_ids` hook in favour of `Trainer.device_ids` ([#14422](https://github.com/Lightning-AI/lightning/pull/14422))
- Removed the deprecated class `TrainerCallbackHookMixin` ([#14401](https://github.com/Lightning-AI/lightning/pull/14401))
- Removed the deprecated `BaseProfiler` and `AbstractProfiler` classes ([#14404](https://github.com/Lightning-AI/lightning/pull/14404))
- Removed the deprecated way to set the distributed backend via the environment variable `PL_TORCH_DISTRIBUTED_BACKEND`, in favor of setting the `process_group_backend` in the strategy constructor ([#14693](https://github.com/Lightning-AI/lightning/pull/14693))
- Removed deprecated callback hooks ([#14834](https://github.com/Lightning-AI/lightning/pull/14834))
  * `Callback.on_configure_sharded_model` in favor of `Callback.setup`
  * `Callback.on_before_accelerator_backend_setup` in favor of `Callback.setup`
  * `Callback.on_batch_start` in favor of `Callback.on_train_batch_start`
  * `Callback.on_batch_end` in favor of `Callback.on_train_batch_end`
  * `Callback.on_epoch_start` in favor of `Callback.on_{train,validation,test}_epoch_start`
  * `Callback.on_epoch_end` in favor of `Callback.on_{train,validation,test}_epoch_end`
  * `Callback.on_pretrain_routine_{start,end}` in favor of `Callback.on_fit_start`
- Removed the deprecated device attributes `Trainer.{devices,gpus,num_gpus,ipus,tpu_cores}` in favor of the accelerator-agnostic `Trainer.num_devices` ([#14829](https://github.com/Lightning-AI/lightning/pull/14829))
- Removed the deprecated `LightningIPUModule` ([#14830](https://github.com/Lightning-AI/lightning/pull/14830))
- Removed the deprecated `Logger.agg_and_log_metrics` hook in favour of `Logger.log_metrics` and the `agg_key_funcs` and `agg_default_func` arguments. ([#14840](https://github.com/Lightning-AI/lightning/pull/14840))
- Removed the deprecated precision plugin checkpoint hooks `PrecisionPlugin.on_load_checkpoint` and `PrecisionPlugin.on_save_checkpoint` ([#14833](https://github.com/Lightning-AI/lightning/pull/14833))
- Removed the deprecated `Trainer.root_gpu` attribute in favor of `Trainer.strategy.root_device` ([#14829](https://github.com/Lightning-AI/lightning/pull/14829))
- Removed the deprecated `Trainer.use_amp` and `LightningModule.use_amp` attributes ([#14832](https://github.com/Lightning-AI/lightning/pull/14832))
- Removed the deprecated callback hooks `Callback.on_init_start` and `Callback.on_init_end` ([#14867](https://github.com/Lightning-AI/lightning/pull/14867))
- Removed the deprecated `Trainer.run_stage` in favor of `Trainer.{fit,validate,test,predict}` ([#14870](https://github.com/Lightning-AI/lightning/pull/14870))
- Removed the deprecated `SimpleProfiler.profile_iterable` and `AdvancedProfiler.profile_iterable` attributes ([#14864](https://github.com/Lightning-AI/lightning/pull/14864))
- Removed the deprecated `Trainer.verbose_evaluate` ([#14884](https://github.com/Lightning-AI/lightning/pull/14884))
- Removed the deprecated `Trainer.should_rank_save_checkpoint` ([#14885](https://github.com/Lightning-AI/lightning/pull/14885))
- Removed the deprecated `TrainerOptimizersMixin` ([#14887](https://github.com/Lightning-AI/lightning/pull/14887))
- Removed the deprecated `Trainer.lightning_optimizers` ([#14889](https://github.com/Lightning-AI/lightning/pull/14889))
- Removed the deprecated `TrainerDataLoadingMixin` ([#14888](https://github.com/Lightning-AI/lightning/pull/14888))
- Removed the deprecated `Trainer.call_hook` in favor of `Trainer._call_callback_hooks`, `Trainer._call_lightning_module_hook`, `Trainer._call_ttp_hook`, and `Trainer._call_accelerator_hook` ([#14869](https://github.com/Lightning-AI/lightning/pull/14869))
- Removed the deprecated `Trainer.{validated,tested,predicted}_ckpt_path` ([#14897](https://github.com/Lightning-AI/lightning/pull/14897))
- Removed the deprecated `device_stats_monitor_prefix_metric_keys` ([#14890](https://github.com/Lightning-AI/lightning/pull/14890))
- Removed the deprecated `LightningDataModule.on_save/load_checkpoint` hooks ([#14909](https://github.com/Lightning-AI/lightning/pull/14909))
- Removed support for returning a value in `Callback.on_save_checkpoint` in favor of implementing `Callback.state_dict` ([#14835](https://github.com/Lightning-AI/lightning/pull/14835))

### Fixed

- Fixed an issue with `LightningLite.setup()` not setting the `.device` attribute correctly on the returned wrapper ([#14822](https://github.com/Lightning-AI/lightning/pull/14822))
- Fixed an attribute error when running the tuner together with the `StochasticWeightAveraging` callback ([#14836](https://github.com/Lightning-AI/lightning/pull/14836))
- Fixed MissingFieldException in offline mode for the `NeptuneLogger()` ([#14919](https://github.com/Lightning-AI/lightning/pull/14919))
- Fixed wandb `save_dir` is overridden by `None` `dir` when using CLI ([#14878](https://github.com/Lightning-AI/lightning/pull/14878))
- Fixed a missing call to `LightningDataModule.load_state_dict` hook while restoring checkpoint using `LightningDataModule.load_from_checkpoint` ([#14883](https://github.com/Lightning-AI/lightning/pull/14883))
- Fixed torchscript error with containers of LightningModules ([#14904](https://github.com/Lightning-AI/lightning/pull/14904))
- Fixed reloading of the last checkpoint on run restart ([#14907](https://github.com/Lightning-AI/lightning/pull/14907))
- `SaveConfigCallback` instances should only save the config once to allow having the `overwrite=False` safeguard when using `LightningCLI(..., run=False)` ([#14927](https://github.com/Lightning-AI/lightning/pull/14927))
- Fixed an issue with terminating the trainer profiler when a `StopIteration` exception is raised while using an `IterableDataset` ([#14940](https://github.com/Lightning-AI/lightning/pull/14945))
- Do not update on-plateau schedulers when reloading from an end-of-epoch checkpoint ([#14702](https://github.com/Lightning-AI/lightning/pull/14702))
- Fixed `Trainer` support for PyTorch built without distributed support ([#14971](https://github.com/Lightning-AI/lightning/pull/14971))
- Fixed batch normalization statistics calculation in `StochasticWeightAveraging` callback ([#14866](https://github.com/Lightning-AI/lightning/pull/14866))
- Avoided initializing optimizers during deepspeed inference ([#14944](https://github.com/Lightning-AI/lightning/pull/14944))
- Fixed `LightningCLI` parse_env and description in subcommands ([#15138](https://github.com/Lightning-AI/lightning/pull/15138))
- Fixed an exception that would occur when creating a `multiprocessing.Pool` after importing Lightning ([#15292](https://github.com/Lightning-AI/lightning/pull/15292))
- Fixed a pickling error when using `RichProgressBar` together with checkpointing ([#15319](https://github.com/Lightning-AI/lightning/pull/15319))
- Fixed the `RichProgressBar` crashing when used with distributed strategies ([#15376](https://github.com/Lightning-AI/lightning/pull/15376))
- Fixed an issue with `RichProgressBar` not resetting the internal state for the sanity check progress ([#15377](https://github.com/Lightning-AI/lightning/pull/15377))
- Fixed an issue with DataLoader re-instantiation when the attribute is an array and the default value of the corresponding argument changed ([#15409](https://github.com/Lightning-AI/lightning/pull/15409))


## [1.7.7] - 2022-09-22

### Fixed

- Fixed the availability check for the neptune-client package ([#14714](https://github.com/Lightning-AI/lightning/pull/14714))
- Break HPU Graphs into two parts (forward + backward as one and optimizer as another) for better performance ([#14656](https://github.com/Lightning-AI/lightning/pull/14656))
- Fixed torchscript error with ensembles of LightningModules ([#14657](https://github.com/Lightning-AI/lightning/pull/14657), [#14724](https://github.com/Lightning-AI/lightning/pull/14724))
- Fixed an issue with `TensorBoardLogger.finalize` creating a new experiment when none was created during the Trainer's execution ([#14762](https://github.com/Lightning-AI/lightning/pull/14762))
- Fixed `TypeError` on import when `torch.distributed` is not available ([#14809](https://github.com/Lightning-AI/lightning/pull/14809))


## [1.7.6] - 2022-09-13

### Changed

- Improved the error messaging when passing `Trainer.method(model, x_dataloader=None)` with no module-method implementations available ([#14614](https://github.com/Lightning-AI/lightning/pull/14614))

### Fixed

- Reset the dataloaders on OOM failure in batch size finder to use the last successful batch size ([#14372](https://github.com/Lightning-AI/lightning/pull/14372))
- Fixed an issue to keep downscaling the batch size in case there hasn't been even a single successful optimal batch size with `mode="power"` ([#14372](https://github.com/Lightning-AI/lightning/pull/14372))
- Fixed an issue where `self.log`-ing a tensor would create a user warning from PyTorch about cloning tensors ([#14599](https://github.com/Lightning-AI/lightning/pull/14599))
- Fixed compatibility when `torch.distributed` is not available ([#14454](https://github.com/Lightning-AI/lightning/pull/14454))


## [1.7.5] - 2022-09-06

### Fixed

- Squeezed tensor values when logging with `LightningModule.log` ([#14489](https://github.com/Lightning-AI/lightning/pull/14489))
- Fixed `WandbLogger` `save_dir` is not set after creation ([#14326](https://github.com/Lightning-AI/lightning/pull/14326))
- Fixed `Trainer.estimated_stepping_batches` when maximum number of epochs is not set ([#14317](https://github.com/Lightning-AI/lightning/pull/14317))


## [1.7.4] - 2022-08-31

### Added

- Added an environment variable `PL_DISABLE_FORK` that can be used to disable all forking in the Trainer ([#14319](https://github.com/Lightning-AI/lightning/pull/14319))

### Fixed

- Fixed `LightningDataModule` hparams parsing ([#12806](https://github.com/Lightning-AI/lightning/pull/12806))
- Reset epoch progress with batch size scaler ([#13846](https://github.com/Lightning-AI/lightning/pull/13846))
- Fixed restoring the trainer after using `lr_find()` so that the correct LR schedule is used for the actual training ([#14113](https://github.com/Lightning-AI/lightning/pull/14113))
- Fixed incorrect values after transferring data to an MPS device ([#14368](https://github.com/Lightning-AI/lightning/pull/14368))


## [1.7.3] - 2022-08-25

### Fixed

- Fixed an assertion error when using a `ReduceOnPlateau` scheduler with the Horovod strategy ([#14215](https://github.com/Lightning-AI/lightning/pull/14215))
- Fixed an `AttributeError` when accessing `LightningModule.logger` and the Trainer has multiple loggers ([#14234](https://github.com/Lightning-AI/lightning/pull/14234))
- Added back support for `log`ging in the `configure_gradient_clipping` hook after unintended removal in v1.7.2 ([#14298](https://github.com/Lightning-AI/lightning/pull/14298))
- Fixed wrong num padding for `RichProgressBar` ([#14296](https://github.com/Lightning-AI/lightning/pull/14296))
- Fixed an issue to avoid the impact of sanity check on `reload_dataloaders_every_n_epochs` for validation ([#13964](https://github.com/Lightning-AI/lightning/pull/13964))


## [1.7.2] - 2022-08-17

### Added

- Added `FullyShardedNativeNativeMixedPrecisionPlugin` to handle precision for `DDPFullyShardedNativeStrategy` ([#14092](https://github.com/Lightning-AI/lightning/pull/14092))
- Added profiling to these hooks: `on_before_batch_transfer`, `transfer_batch_to_device`, `on_after_batch_transfer`, `configure_gradient_clipping`, `clip_gradients` ([#14069](https://github.com/Lightning-AI/lightning/pull/14069))

### Changed

- The `WandbLogger.name` property no longer returns the name of the experiment, and instead returns the project's name ([#14145](https://github.com/Lightning-AI/lightning/pull/14145))
- The default project name in `WandbLogger` is now "lightning_logs" ([#14145](https://github.com/Lightning-AI/lightning/pull/14145))
- Updated compatibility for LightningLite to run with the latest DeepSpeed 0.7.0 ([13967](https://github.com/Lightning-AI/lightning/pull/13967))

### Fixed

- Fixed a bug that caused spurious `AttributeError` when multiple `DataLoader` classes are imported ([#14117](https://github.com/Lightning-AI/lightning/pull/14117))
- Fixed epoch-end logging results not being reset after the end of the epoch ([#14061](https://github.com/Lightning-AI/lightning/pull/14061))
- Fixed resuming from a checkpoint when using Stochastic Weight Averaging (SWA) ([#9938](https://github.com/Lightning-AI/lightning/pull/9938))
- Fixed the device placement when `LightningModule.cuda()` gets called without specifying a device index and the current cuda device was not 0 ([#14128](https://github.com/Lightning-AI/lightning/pull/14128))
- Avoided false positive warning about using `sync_dist` when using torchmetrics ([#14143](https://github.com/Lightning-AI/lightning/pull/14143))
- Avoid `metadata.entry_points` deprecation warning on Python 3.10 ([#14052](https://github.com/Lightning-AI/lightning/pull/14052))
- Fixed epoch-end logging results not being reset after the end of the epoch ([#14061](https://github.com/Lightning-AI/lightning/pull/14061))
- Avoid raising the sampler warning if num_replicas=1 ([#14097](https://github.com/Lightning-AI/lightning/pull/14097))
- Fixed saving hyperparameters in a composition where the parent class is not a `LightningModule` or `LightningDataModule` ([#14151](https://github.com/Lightning-AI/lightning/pull/14151))
- Avoided requiring the FairScale package to use precision with the fsdp native strategy ([#14092](https://github.com/Lightning-AI/lightning/pull/14092))
- Fixed an issue in which the default name for a run in `WandbLogger` would be set to the project name instead of a randomly generated string ([#14145](https://github.com/Lightning-AI/lightning/pull/14145))
- Fixed not preserving set attributes on `DataLoader` and `BatchSampler` when instantiated inside `*_dataloader` hooks ([#14212](https://github.com/Lightning-AI/lightning/pull/14212))


## [1.7.1] - 2022-08-09

### Fixed

- Casted only floating point tensors to fp16 with IPUs ([#13983](https://github.com/Lightning-AI/lightning/pull/13983))
- Casted tensors to fp16 before moving them to device with  `DeepSpeedStrategy` ([#14000](https://github.com/Lightning-AI/lightning/pull/14000))
- Fixed the `NeptuneLogger` dependency being unrecognized ([#13988](https://github.com/Lightning-AI/lightning/pull/13988))
- Fixed an issue where users would be warned about unset `max_epochs` even when `fast_dev_run` was set ([#13262](https://github.com/Lightning-AI/lightning/pull/13262))
- Fixed MPS device being unrecognized ([#13992](https://github.com/Lightning-AI/lightning/pull/13992))
- Fixed incorrect `precision="mixed"` being used with `DeepSpeedStrategy` and `IPUStrategy` ([#14041](https://github.com/Lightning-AI/lightning/pull/14041))
- Fixed dtype inference during gradient norm computation ([#14051](https://github.com/Lightning-AI/lightning/pull/14051))
- Fixed a bug that caused `ddp_find_unused_parameters` to be set `False`, whereas the intended default is `True` ([#14095](https://github.com/Lightning-AI/lightning/pull/14095))


## [1.7.0] - 2022-08-02

### Added

-  Added ``ServableModule`` and its associated callback called ``ServableModuleValidator`` to ensure the model can served ([#13614](https://github.com/Lightning-AI/lightning/pull/13614))
-  Converted validation loop config warnings to `PossibleUserWarning` ([#13377](https://github.com/Lightning-AI/lightning/pull/13377))
- Added a flag named `log_rank_zero_only` to `EarlyStopping` to disable logging to non-zero rank processes ([#13233](https://github.com/Lightning-AI/lightning/pull/13233))
- Added support for reloading the last checkpoint saved by passing `ckpt_path="last"` ([#12816](https://github.com/Lightning-AI/lightning/pull/12816))
- Added `LightningDataModule.load_from_checkpoint` to support loading datamodules directly from checkpoint ([#12550](https://github.com/Lightning-AI/lightning/pull/12550))
- Added a friendly error message when attempting to call `Trainer.save_checkpoint()` without a model attached ([#12772](https://github.com/Lightning-AI/lightning/pull/12772))
- Added a friendly error message when attempting to use `DeepSpeedStrategy` on unsupported accelerators ([#12699](https://github.com/Lightning-AI/lightning/pull/12699))
- Enabled `torch.inference_mode` for evaluation and prediction ([#12715](https://github.com/Lightning-AI/lightning/pull/12715))
- Added support for setting `val_check_interval` to a value higher than the amount of training batches when `check_val_every_n_epoch=None` ([#11993](https://github.com/Lightning-AI/lightning/pull/11993))
- Include the `pytorch_lightning` version as a header in the CLI config files ([#12532](https://github.com/Lightning-AI/lightning/pull/12532))
- Added support for `Callback` registration through entry points ([#12739](https://github.com/Lightning-AI/lightning/pull/12739))
- Added support for `Trainer(deterministic="warn")` to warn instead of fail when a non-deterministic operation is encountered ([#12588](https://github.com/Lightning-AI/lightning/pull/12588))
- Added profiling to the loops' dataloader `__next__` calls ([#12124](https://github.com/Lightning-AI/lightning/pull/12124))
- Hivemind Strategy
    * Added `CollaborativeStrategy` ([#12842](https://github.com/Lightning-AI/lightning/pull/12842))
    * Renamed `CollaborativeStrategy` to `HivemindStrategy` ([#13388](https://github.com/Lightning-AI/lightning/pull/13388))
    * Removed unnecessary endpoint logic, renamed `collaborative` to `hivemind` ([#13392](https://github.com/Lightning-AI/lightning/pull/13392))
- Include a version suffix for new "last" checkpoints of later runs in the same directory ([#12902](https://github.com/Lightning-AI/lightning/pull/12902))
- Show a better error message when a Metric that does not return a Tensor is logged ([#13164](https://github.com/Lightning-AI/lightning/pull/13164))
- Added missing `predict_dataset` argument in `LightningDataModule.from_datasets` to create predict dataloaders ([#12942](https://github.com/Lightning-AI/lightning/pull/12942))
- Added class name prefix to metrics logged by `DeviceStatsMonitor` ([#12228](https://github.com/Lightning-AI/lightning/pull/12228))
- Automatically wrap custom samplers under a distributed environment by using `DistributedSamplerWrapper` ([#12959](https://github.com/Lightning-AI/lightning/pull/12959))
- Added profiling of `LightningDataModule` hooks ([#12971](https://github.com/Lightning-AI/lightning/pull/12971))
- Added Native FSDP Strategy ([#12447](https://github.com/Lightning-AI/lightning/pull/12447))
- Added breaking of lazy graph across training, validation, test and predict steps when training with habana accelerators to ensure better performance ([#12938](https://github.com/Lightning-AI/lightning/pull/12938))
- Added `Checkpoint` class to inherit from ([#13024](https://github.com/Lightning-AI/lightning/pull/13024))
- Added CPU metric tracking to `DeviceStatsMonitor` ([#11795](https://github.com/Lightning-AI/lightning/pull/11795))
- Added `teardown()` method to `Accelerator` ([#11935](https://github.com/Lightning-AI/lightning/pull/11935))
- Added support for using custom Trainers that don't include callbacks using the CLI ([#13138](https://github.com/Lightning-AI/lightning/pull/13138))
- Added a `timeout` argument to `DDPStrategy` and `DDPSpawnStrategy`. ([#13244](https://github.com/Lightning-AI/lightning/pull/13244), [#13383](https://github.com/Lightning-AI/lightning/pull/13383))
- Added `XLAEnvironment` cluster environment plugin ([#11330](https://github.com/Lightning-AI/lightning/pull/11330))
- Added logging messages to notify when `FitLoop` stopping conditions are met ([#9749](https://github.com/Lightning-AI/lightning/pull/9749))
- Added support for calling unknown methods with `DummyLogger` ([#13224](https://github.com/Lightning-AI/lightning/pull/13224)
- Added support for recursively setting the `Trainer` reference for ensembles of `LightningModule`s ([#13638](https://github.com/Lightning-AI/lightning/pull/13638)
- Added Apple Silicon Support via `MPSAccelerator` ([#13123](https://github.com/Lightning-AI/lightning/pull/13123))
- Added support for DDP Fork ([#13405](https://github.com/Lightning-AI/lightning/pull/13405))
- Added support for async checkpointing ([#13658](https://github.com/Lightning-AI/lightning/pull/13658))
- Added support for HPU Device stats monitor ([#13819](https://github.com/Lightning-AI/lightning/pull/13819))

### Changed

- `accelerator="gpu"` now automatically selects an available GPU backend (CUDA and MPS currently) ([#13642](https://github.com/Lightning-AI/lightning/pull/13642))
- Enable validation during overfitting ([#12527](https://github.com/Lightning-AI/lightning/pull/12527))
- Added dataclass support to `extract_batch_size` ([#12573](https://github.com/Lightning-AI/lightning/pull/12573))
- Changed checkpoints save path in the case of one logger and user-provided weights_save_path from `weights_save_path/name/version/checkpoints` to `weights_save_path/checkpoints` ([#12372](https://github.com/Lightning-AI/lightning/pull/12372))
- Changed checkpoints save path in the case of multiple loggers and user-provided weights_save_path from `weights_save_path/name1_name2/version1_version2/checkpoints` to `weights_save_path/checkpoints` ([#12372](https://github.com/Lightning-AI/lightning/pull/12372))
- Marked `swa_lrs` argument in `StochasticWeightAveraging` callback as required ([#12556](https://github.com/Lightning-AI/lightning/pull/12556))
- `LightningCLI`'s shorthand notation changed to use jsonargparse native feature ([#12614](https://github.com/Lightning-AI/lightning/pull/12614))
- `LightningCLI` changed to use jsonargparse native support for list append ([#13129](https://github.com/Lightning-AI/lightning/pull/13129))
- Changed `seed_everything_default` argument in the `LightningCLI` to type `Union[bool, int]`. If set to `True` a seed is automatically generated for the parser argument `--seed_everything`. ([#12822](https://github.com/Lightning-AI/lightning/pull/12822), [#13110](https://github.com/Lightning-AI/lightning/pull/13110))
- Make positional arguments required for classes passed into the `add_argparse_args` function. ([#12504](https://github.com/Lightning-AI/lightning/pull/12504))
- Raise an error if there are insufficient training batches when using a float value of `limit_train_batches` ([#12885](https://github.com/Lightning-AI/lightning/pull/12885))
- `DataLoader` instantiated inside a `*_dataloader` hook will not set the passed arguments as attributes anymore ([#12981](https://github.com/Lightning-AI/lightning/pull/12981))
- When a multi-element tensor is logged, an error is now raised instead of silently taking the mean of all elements ([#13164](https://github.com/Lightning-AI/lightning/pull/13164))
- The `WandbLogger` will now use the run name in the logs folder if it is provided, and otherwise the project name  ([#12604](https://github.com/Lightning-AI/lightning/pull/12604))
- Enabled using any Sampler in distributed environment in Lite ([#13646](https://github.com/Lightning-AI/lightning/pull/13646))
- Raised a warning instead of forcing `sync_dist=True` on epoch end ([13364](https://github.com/Lightning-AI/lightning/pull/13364))
- Updated `val_check_interval`(int) to consider total train batches processed instead of `_batches_that_stepped` for validation check during training ([#12832](https://github.com/Lightning-AI/lightning/pull/12832)
- Updated Habana Accelerator's `auto_device_count`, `is_available` & `get_device_name` methods based on the latest torch habana package ([#13423](https://github.com/Lightning-AI/lightning/pull/13423))
- Disallowed using `BatchSampler` when running on multiple IPUs ([#13854](https://github.com/Lightning-AI/lightning/pull/13854))

### Deprecated

- Deprecated `pytorch_lightning.accelerators.gpu.GPUAccelerator` in favor of `pytorch_lightning.accelerators.cuda.CUDAAccelerator` ([#13636](https://github.com/Lightning-AI/lightning/pull/13636))
- Deprecated `pytorch_lightning.loggers.base.LightningLoggerBase` in favor of `pytorch_lightning.loggers.logger.Logger`, and deprecated `pytorch_lightning.loggers.base` in favor of `pytorch_lightning.loggers.logger` ([#120148](https://github.com/Lightning-AI/lightning/pull/12014))
- Deprecated `pytorch_lightning.callbacks.base.Callback` in favor of `pytorch_lightning.callbacks.callback.Callback` ([#13031](https://github.com/Lightning-AI/lightning/pull/13031))
- Deprecated `num_processes`, `gpus`, `tpu_cores,` and `ipus` from the `Trainer` constructor in favor of using the `accelerator` and `devices` arguments ([#11040](https://github.com/Lightning-AI/lightning/pull/11040))
- Deprecated setting `LightningCLI(seed_everything_default=None)` in favor of `False` ([#12804](https://github.com/Lightning-AI/lightning/pull/12804)).
- Deprecated `pytorch_lightning.core.lightning.LightningModule` in favor of `pytorch_lightning.core.module.LightningModule` ([#12740](https://github.com/Lightning-AI/lightning/pull/12740))
- Deprecated `pytorch_lightning.loops.base.Loop` in favor of `pytorch_lightning.loops.loop.Loop` ([#13043](https://github.com/Lightning-AI/lightning/pull/13043))
- Deprecated `Trainer.reset_train_val_dataloaders()` in favor of `Trainer.reset_{train,val}_dataloader` ([#12184](https://github.com/Lightning-AI/lightning/pull/12184))
- Deprecated LightningCLI's registries in favor of importing the respective package ([#13221](https://github.com/Lightning-AI/lightning/pull/13221))
- Deprecated public utilities in `pytorch_lightning.utilities.cli.LightningCLI` in favor of equivalent copies in `pytorch_lightning.cli.LightningCLI` ([#13767](https://github.com/Lightning-AI/lightning/pull/13767))
- Deprecated `pytorch_lightning.profiler.*` in favor of `pytorch_lightning.profilers` ([#12308](https://github.com/Lightning-AI/lightning/pull/12308))

### Removed

- Removed deprecated `IndexBatchSamplerWrapper.batch_indices` ([#13565](https://github.com/Lightning-AI/lightning/pull/13565))
- Removed the deprecated `LightningModule.add_to_queue` and `LightningModule.get_from_queue` method ([#13600](https://github.com/Lightning-AI/lightning/pull/13600))
- Removed deprecated `pytorch_lightning.core.decorators.parameter_validation` from `decorators` ([#13514](https://github.com/Lightning-AI/lightning/pull/13514))
- Removed the deprecated `Logger.close` method ([#13149](https://github.com/Lightning-AI/lightning/pull/13149))
- Removed the deprecated `weights_summary` argument from the `Trainer` constructor ([#13070](https://github.com/Lightning-AI/lightning/pull/13070))
- Removed the deprecated `flush_logs_every_n_steps` argument from the `Trainer` constructor ([#13074](https://github.com/Lightning-AI/lightning/pull/13074))
- Removed the deprecated `process_position` argument from the `Trainer` constructor ([13071](https://github.com/Lightning-AI/lightning/pull/13071))
- Removed the deprecated `checkpoint_callback` argument from the `Trainer` constructor ([#13027](https://github.com/Lightning-AI/lightning/pull/13027))
- Removed the deprecated `on_{train,val,test,predict}_dataloader` hooks from the `LightningModule` and `LightningDataModule` ([#13033](https://github.com/Lightning-AI/lightning/pull/13033))
- Removed the deprecated `TestTubeLogger` ([#12859](https://github.com/Lightning-AI/lightning/pull/12859))
- Removed the deprecated `pytorch_lightning.core.memory.LayerSummary` and `pytorch_lightning.core.memory.ModelSummary` ([#12593](https://github.com/Lightning-AI/lightning/pull/12593))
- Removed the deprecated `summarize` method from the `LightningModule` ([#12559](https://github.com/Lightning-AI/lightning/pull/12559))
- Removed the deprecated `model_size` property from the `LightningModule` class ([#12641](https://github.com/Lightning-AI/lightning/pull/12641))
- Removed the deprecated `stochastic_weight_avg` argument from the `Trainer` constructor ([#12535](https://github.com/Lightning-AI/lightning/pull/12535))
- Removed the deprecated `progress_bar_refresh_rate` argument from the `Trainer` constructor ([#12514](https://github.com/Lightning-AI/lightning/pull/12514))
- Removed the deprecated `prepare_data_per_node` argument from the `Trainer` constructor ([#12536](https://github.com/Lightning-AI/lightning/pull/12536))
- Removed the deprecated `pytorch_lightning.core.memory.{get_gpu_memory_map,get_memory_profile}` ([#12659](https://github.com/Lightning-AI/lightning/pull/12659))
- Removed the deprecated `terminate_on_nan` argument from the `Trainer` constructor ([#12553](https://github.com/Lightning-AI/lightning/pull/12553))
- Removed the deprecated `XLAStatsMonitor` callback ([#12688](https://github.com/Lightning-AI/lightning/pull/12688))
- Remove deprecated `pytorch_lightning.callbacks.progress.progress` ([#12658](https://github.com/Lightning-AI/lightning/pull/12658))
- Removed the deprecated `dim` and `size` arguments from the `LightningDataModule` constructor([#12780](https://github.com/Lightning-AI/lightning/pull/12780))
- Removed the deprecated `train_transforms` argument from the `LightningDataModule` constructor([#12662](https://github.com/Lightning-AI/lightning/pull/12662))
- Removed the deprecated `log_gpu_memory` argument from the `Trainer` constructor ([#12657](https://github.com/Lightning-AI/lightning/pull/12657))
- Removed the deprecated automatic logging of GPU stats by the logger connector ([#12657](https://github.com/Lightning-AI/lightning/pull/12657))
- Removed deprecated `GPUStatsMonitor` callback ([#12554](https://github.com/Lightning-AI/lightning/pull/12554))
- Removed support for passing strategy names or strategy instances to the accelerator Trainer argument ([#12696](https://github.com/Lightning-AI/lightning/pull/12696))
- Removed support for passing strategy names or strategy instances to the plugins Trainer argument ([#12700](https://github.com/Lightning-AI/lightning/pull/12700))
- Removed the deprecated `val_transforms` argument from the `LightningDataModule` constructor ([#12763](https://github.com/Lightning-AI/lightning/pull/12763))
- Removed the deprecated `test_transforms` argument from the `LightningDataModule` constructor ([#12773](https://github.com/Lightning-AI/lightning/pull/12773))
- Removed deprecated `Trainer(max_steps=None)` ([#13591](https://github.com/Lightning-AI/lightning/pull/13591))
- Removed deprecated `dataloader_idx` argument from `on_train_batch_start/end` hooks `Callback` and `LightningModule` ([#12769](https://github.com/Lightning-AI/lightning/pull/12769), [#12977](https://github.com/Lightning-AI/lightning/pull/12977))
- Removed deprecated `get_progress_bar_dict` property from `LightningModule` ([#12839](https://github.com/Lightning-AI/lightning/pull/12839))
- Removed sanity check for multi-optimizer support with habana backends ([#13217](https://github.com/Lightning-AI/lightning/pull/13217))
- Removed the need to explicitly load habana module ([#13338](https://github.com/Lightning-AI/lightning/pull/13338))
- Removed the deprecated `Strategy.post_dispatch()` hook ([#13461](https://github.com/Lightning-AI/lightning/pull/13461))
- Removed deprecated `pytorch_lightning.callbacks.lr_monitor.LearningRateMonitor.lr_sch_names` ([#13353](https://github.com/Lightning-AI/lightning/pull/13353))
- Removed deprecated `Trainer.slurm_job_id` in favor of `SLURMEnvironment.job_id` ([#13459](https://github.com/Lightning-AI/lightning/pull/13459))
- Removed support for the `DDP2Strategy` ([#12705](https://github.com/Lightning-AI/lightning/pull/12705))
- Removed deprecated `LightningDistributed` ([#13549](https://github.com/Lightning-AI/lightning/pull/13549))
- Removed deprecated ClusterEnvironment properties `master_address` and `master_port` in favor of `main_address` and `main_port` ([#13458](https://github.com/Lightning-AI/lightning/pull/13458))
- Removed deprecated ClusterEnvironment methods `KubeflowEnvironment.is_using_kubelfow()`, `LSFEnvironment.is_using_lsf()` and `TorchElasticEnvironment.is_using_torchelastic()` in favor of the `detect()` method ([#13458](https://github.com/Lightning-AI/lightning/pull/13458))
- Removed deprecated `Callback.on_keyboard_interrupt` ([#13438](https://github.com/Lightning-AI/lightning/pull/13438))
- Removed deprecated `LightningModule.on_post_move_to_device` ([#13548](https://github.com/Lightning-AI/lightning/pull/13548))
- Removed `TPUSpawnStrategy.{tpu_local_core_rank,tpu_global_core_rank}` attributes in favor of `TPUSpawnStrategy.{local_rank,global_rank}` ([#11163](https://github.com/Lightning-AI/lightning/pull/11163))
- Removed `SingleTPUStrategy.{tpu_local_core_rank,tpu_global_core_rank}` attributes in favor of `SingleTPUStrategy.{local_rank,global_rank}`([#11163](https://github.com/Lightning-AI/lightning/pull/11163))

### Fixed

- Improved support for custom `DataLoader`s when instantiated in `*_dataloader` hook ([#12981](https://github.com/Lightning-AI/lightning/pull/12981))
- Allowed custom `BatchSampler`s when instantiated in `*_dataloader` hook [#13640](https://github.com/Lightning-AI/lightning/pull/13640))
- Fixed an issue with unsupported torch.inference_mode() on hpu backends by making it use no_grad ([#13014](https://github.com/Lightning-AI/lightning/pull/13014))
- The model wrapper returned by `LightningLite.setup()` now properly supports pass-through when looking up attributes ([#12597](https://github.com/Lightning-AI/lightning/pull/12597))
- Fixed issue where the CLI fails with certain torch objects ([#13153](https://github.com/Lightning-AI/lightning/pull/13153))
- Fixed ``LightningCLI`` signature parameter resolving for some lightning classes ([#13283](https://github.com/Lightning-AI/lightning/pull/13283))
- Fixed Model Summary when using DeepSpeed Stage 3 ([#13427](https://github.com/Lightning-AI/lightning/pull/13427))
- Fixed `pytorch_lightning.utilities.distributed.gather_all_tensors` to handle tensors of different dimensions ([#12630](https://github.com/Lightning-AI/lightning/pull/12630))
- Fixed the input validation for the accelerator Trainer argument when passed as a string ([#13417](https://github.com/Lightning-AI/lightning/pull/13417))
- Fixed `Trainer.predict(return_predictions=False)` to track prediction's batch_indices ([#13629](https://github.com/Lightning-AI/lightning/pull/13629))
- Fixed and issue that prevented setting a custom `CheckpointIO` plugin with strategies ([#13785](https://github.com/Lightning-AI/lightning/pull/13785))
- Fixed main progress bar counter when `val_check_interval=int` and `check_val_every_n_epoch=None` ([#12832](https://github.com/Lightning-AI/lightning/pull/12832)
- Improved support for custom `ReduceLROnPlateau` scheduler if `reduce_on_plateau` is set by the user in scheduler config ([#13838](https://github.com/Lightning-AI/lightning/pull/13838))
- Used `global_step` while restoring logging step for old checkpoints ([#13645](https://github.com/Lightning-AI/lightning/pull/13645))
- When training with `precision=16` on IPU, the cast has been moved off the IPU onto the host, making the copies from host to IPU cheaper ([#13880](https://github.com/Lightning-AI/lightning/pull/13880))
- Fixed error handling in learning rate finder when not enough data points are available to give a good suggestion ([#13845](https://github.com/Lightning-AI/lightning/pull/13845))
- Fixed an issue that caused the learning rate finder to set the model's learning rate to None when no suggestion was possible ([#13845](https://github.com/Lightning-AI/lightning/pull/13845))
- Fixed an issue causing deterministic algorighms and other globals to get reset in spawned processes ([#13921](https://github.com/Lightning-AI/lightning/pull/13921))
- Fixed default `amp_level` for `DeepSpeedPrecisionPlugin` to `O2` ([#13897](https://github.com/Lightning-AI/lightning/pull/13897))
- Fixed Python 3.10 compatibility for truncated back-propagation through time (TBPTT) ([#13973](https://github.com/Lightning-AI/lightning/pull/13973))
- Fixed `TQDMProgressBar` reset and update to show correct time estimation (2/2) ([#13962](https://github.com/Lightning-AI/lightning/pull/13962))


## [1.6.5] - 2022-07-13

### Fixed

- Fixed `estimated_stepping_batches` requiring distributed comms in `configure_optimizers` for the `DeepSpeedStrategy` ([#13350](https://github.com/Lightning-AI/lightning/pull/13350))
- Fixed bug with Python version check that prevented use with development versions of Python ([#13420](https://github.com/Lightning-AI/lightning/pull/13420))
- The loops now call `.set_epoch()` also on batch samplers if the dataloader has one wrapped in a distributed sampler ([#13396](https://github.com/Lightning-AI/lightning/pull/13396))
- Fixed the restoration of log step during restart ([#13467](https://github.com/Lightning-AI/lightning/pull/13467))


## [1.6.4] - 2022-06-01

### Added

- Added all DDP params to be exposed through hpu parallel strategy ([#13067](https://github.com/Lightning-AI/lightning/pull/13067))

### Changed

- Keep `torch.backends.cudnn.benchmark=False` by default (unlike in v1.6.{0-3}) after speed and memory problems depending on the data used. Please consider tuning `Trainer(benchmark)` manually. ([#13154](https://github.com/Lightning-AI/lightning/pull/13154))
- Prevent modification of `torch.backends.cudnn.benchmark` when `Trainer(benchmark=...)` is not set ([#13154](https://github.com/Lightning-AI/lightning/pull/13154))

### Fixed

- Fixed an issue causing zero-division error for empty dataloaders ([#12885](https://github.com/Lightning-AI/lightning/pull/12885))
- Fixed mismatching default values for the types of some arguments in the DeepSpeed and Fully-Sharded strategies which made the CLI unable to use them ([#12989](https://github.com/Lightning-AI/lightning/pull/12989))
- Avoid redundant callback restore warning while tuning ([#13026](https://github.com/Lightning-AI/lightning/pull/13026))
- Fixed `Trainer(precision=64)` during evaluation which now uses the wrapped precision module ([#12983](https://github.com/Lightning-AI/lightning/pull/12983))
- Fixed an issue to use wrapped `LightningModule` for evaluation during `trainer.fit` for `BaguaStrategy` ([#12983](https://github.com/Lightning-AI/lightning/pull/12983))
- Fixed an issue wrt unnecessary usage of habana mixed precision package for fp32 types ([#13028](https://github.com/Lightning-AI/lightning/pull/13028))
- Fixed the number of references of `LightningModule` so it can be deleted ([#12897](https://github.com/Lightning-AI/lightning/pull/12897))
- Fixed `materialize_module` setting a module's child recursively ([#12870](https://github.com/Lightning-AI/lightning/pull/12870))
- Fixed issue where the CLI could not pass a `Profiler` to the `Trainer` ([#13084](https://github.com/Lightning-AI/lightning/pull/13084))
- Fixed torchelastic detection with non-distributed installations ([#13142](https://github.com/Lightning-AI/lightning/pull/13142))
- Fixed logging's step values when multiple dataloaders are used during evaluation ([#12184](https://github.com/Lightning-AI/lightning/pull/12184))
- Fixed epoch logging on train epoch end ([#13025](https://github.com/Lightning-AI/lightning/pull/13025))
- Fixed `DDPStrategy` and `DDPSpawnStrategy` to initialize optimizers only after moving the module to the device ([#11952](https://github.com/Lightning-AI/lightning/pull/11952))


## [1.6.3] - 2022-05-03

### Fixed

- Use only a single instance of `rich.console.Console` throughout codebase ([#12886](https://github.com/Lightning-AI/lightning/pull/12886))
- Fixed an issue to ensure all the checkpoint states are saved in a common filepath with `DeepspeedStrategy` ([#12887](https://github.com/Lightning-AI/lightning/pull/12887))
- Fixed `trainer.logger` deprecation message ([#12671](https://github.com/Lightning-AI/lightning/pull/12671))
- Fixed an issue where sharded grad scaler is passed in when using BF16 with the `ShardedStrategy` ([#12915](https://github.com/Lightning-AI/lightning/pull/12915))
- Fixed an issue wrt recursive invocation of DDP configuration in hpu parallel plugin ([#12912](https://github.com/Lightning-AI/lightning/pull/12912))
- Fixed printing of ragged dictionaries in `Trainer.validate` and `Trainer.test` ([#12857](https://github.com/Lightning-AI/lightning/pull/12857))
- Fixed threading support for legacy loading of checkpoints ([#12814](https://github.com/Lightning-AI/lightning/pull/12814))
- Fixed pickling of `KFoldLoop` ([#12441](https://github.com/Lightning-AI/lightning/pull/12441))
- Stopped `optimizer_zero_grad` from being called after IPU execution ([#12913](https://github.com/Lightning-AI/lightning/pull/12913))
- Fixed `fuse_modules` to be qat-aware for `torch>=1.11` ([#12891](https://github.com/Lightning-AI/lightning/pull/12891))
- Enforced eval shuffle warning only for default samplers in DataLoader ([#12653](https://github.com/Lightning-AI/lightning/pull/12653))
- Enable mixed precision in `DDPFullyShardedStrategy` when `precision=16` ([#12965](https://github.com/Lightning-AI/lightning/pull/12965))
- Fixed `TQDMProgressBar` reset and update to show correct time estimation (1/2) ([#12889](https://github.com/Lightning-AI/lightning/pull/12889))
- Fixed fit loop restart logic to enable resume using the checkpoint ([#12821](https://github.com/Lightning-AI/lightning/pull/12821))


## [1.6.2] - 2022-04-27

### Fixed

- Fixed `ImportError` when `torch.distributed` is not available. ([#12794](https://github.com/Lightning-AI/lightning/pull/12794))
- When using custom DataLoaders in LightningDataModule, multiple inheritance is resolved properly ([#12716](https://github.com/Lightning-AI/lightning/pull/12716))
- Fixed encoding issues on terminals that do not support unicode characters ([#12828](https://github.com/Lightning-AI/lightning/pull/12828))
- Fixed support for `ModelCheckpoint` monitors with dots ([#12783](https://github.com/Lightning-AI/lightning/pull/12783))


## [1.6.1] - 2022-04-13

### Changed

- Support `strategy` argument being case insensitive ([#12528](https://github.com/Lightning-AI/lightning/pull/12528))

### Fixed

- Run main progress bar updates independent of val progress bar updates in `TQDMProgressBar` ([#12563](https://github.com/Lightning-AI/lightning/pull/12563))
- Avoid calling `average_parameters` multiple times per optimizer step ([#12452](https://github.com/Lightning-AI/lightning/pull/12452))
- Properly pass some Logger's parent's arguments to `super().__init__()` ([#12609](https://github.com/Lightning-AI/lightning/pull/12609))
- Fixed an issue where incorrect type warnings appear when the overridden `LightningLite.run` method accepts user-defined arguments ([#12629](https://github.com/Lightning-AI/lightning/pull/12629))
- Fixed `rank_zero_only` decorator in LSF environments ([#12587](https://github.com/Lightning-AI/lightning/pull/12587))
- Don't raise a warning when `nn.Module` is not saved under hparams ([#12669](https://github.com/Lightning-AI/lightning/pull/12669))
- Raise `MisconfigurationException` when the accelerator is available but the user passes invalid `([]/0/"0")` values to the `devices` flag ([#12708](https://github.com/Lightning-AI/lightning/pull/12708))
- Support `auto_select_gpus` with the accelerator and devices API ([#12608](https://github.com/Lightning-AI/lightning/pull/12608))


## [1.6.0] - 2022-03-29

### Added

- Allow logging to an existing run ID in MLflow with `MLFlowLogger` ([#12290](https://github.com/Lightning-AI/lightning/pull/12290))
- Enable gradient accumulation using Horovod's `backward_passes_per_step` ([#11911](https://github.com/Lightning-AI/lightning/pull/11911))
- Add new `DETAIL` log level to provide useful logs for improving monitoring and debugging of batch jobs ([#11008](https://github.com/Lightning-AI/lightning/pull/11008))
- Added a flag `SLURMEnvironment(auto_requeue=True|False)` to control whether Lightning handles the requeuing ([#10601](https://github.com/Lightning-AI/lightning/pull/10601))
- Fault Tolerant Manual
    * Add `_Stateful` protocol to detect if classes are stateful ([#10646](https://github.com/Lightning-AI/lightning/pull/10646))
    * Add `_FaultTolerantMode` enum used to track different supported fault tolerant modes ([#10645](https://github.com/Lightning-AI/lightning/pull/10645))
    * Add a `_rotate_worker_indices` utility to reload the state according the latest worker ([#10647](https://github.com/Lightning-AI/lightning/pull/10647))
    * Add stateful workers ([#10674](https://github.com/Lightning-AI/lightning/pull/10674))
    * Add an utility to collect the states across processes ([#10639](https://github.com/Lightning-AI/lightning/pull/10639))
    * Add logic to reload the states across data loading components ([#10699](https://github.com/Lightning-AI/lightning/pull/10699))
    * Cleanup some fault tolerant utilities ([#10703](https://github.com/Lightning-AI/lightning/pull/10703))
    * Enable Fault Tolerant Manual Training ([#10707](https://github.com/Lightning-AI/lightning/pull/10707))
    * Broadcast the `_terminate_gracefully` to all processes and add support for DDP ([#10638](https://github.com/Lightning-AI/lightning/pull/10638))
- Added support for re-instantiation of custom (subclasses of) `DataLoaders` returned in the `*_dataloader()` methods, i.e., automatic replacement of samplers now works with custom types of `DataLoader` ([#10680](https://github.com/Lightning-AI/lightning/pull/10680))
- Added a function to validate if fault tolerant training is supported. ([#10465](https://github.com/Lightning-AI/lightning/pull/10465))
- Added a private callback to manage the creation and deletion of fault-tolerance checkpoints ([#11862](https://github.com/Lightning-AI/lightning/pull/11862))
- Show a better error message when a custom `DataLoader` implementation is not well implemented and we need to reconstruct it ([#10719](https://github.com/Lightning-AI/lightning/pull/10719))
- Show a better error message when frozen dataclass is used as a batch ([#10927](https://github.com/Lightning-AI/lightning/pull/10927))
- Save the `Loop`'s state by default in the checkpoint ([#10784](https://github.com/Lightning-AI/lightning/pull/10784))
- Added `Loop.replace` to easily switch one loop for another ([#10324](https://github.com/Lightning-AI/lightning/pull/10324))
- Added support for `--lr_scheduler=ReduceLROnPlateau` to the `LightningCLI` ([#10860](https://github.com/Lightning-AI/lightning/pull/10860))
- Added `LightningCLI.configure_optimizers` to override the `configure_optimizers` return value ([#10860](https://github.com/Lightning-AI/lightning/pull/10860))
- Added `LightningCLI(auto_registry)` flag to register all subclasses of the registerable components automatically ([#12108](https://github.com/Lightning-AI/lightning/pull/12108))
- Added a warning that shows when `max_epochs` in the `Trainer` is not set ([#10700](https://github.com/Lightning-AI/lightning/pull/10700))
- Added support for returning a single Callback from `LightningModule.configure_callbacks` without wrapping it into a list ([#11060](https://github.com/Lightning-AI/lightning/pull/11060))
- Added `console_kwargs` for `RichProgressBar` to initialize inner Console ([#10875](https://github.com/Lightning-AI/lightning/pull/10875))
- Added support for shorthand notation to instantiate loggers with the `LightningCLI` ([#11533](https://github.com/Lightning-AI/lightning/pull/11533))
- Added a `LOGGER_REGISTRY` instance to register custom loggers to the `LightningCLI` ([#11533](https://github.com/Lightning-AI/lightning/pull/11533))
- Added info message when the `Trainer` arguments `limit_*_batches`, `overfit_batches`, or `val_check_interval` are set to `1` or `1.0` ([#11950](https://github.com/Lightning-AI/lightning/pull/11950))
- Added a `PrecisionPlugin.teardown` method ([#10990](https://github.com/Lightning-AI/lightning/pull/10990))
- Added `LightningModule.lr_scheduler_step` ([#10249](https://github.com/Lightning-AI/lightning/pull/10249))
- Added support for no pre-fetching to `DataFetcher` ([#11606](https://github.com/Lightning-AI/lightning/pull/11606))
- Added support for optimizer step progress tracking with manual optimization ([#11848](https://github.com/Lightning-AI/lightning/pull/11848))
- Return the output of the `optimizer.step`. This can be useful for `LightningLite` users, manual optimization users, or users overriding `LightningModule.optimizer_step` ([#11711](https://github.com/Lightning-AI/lightning/pull/11711))
- Teardown the active loop and strategy on exception ([#11620](https://github.com/Lightning-AI/lightning/pull/11620))
- Added a `MisconfigurationException` if user provided `opt_idx` in scheduler config doesn't match with actual optimizer index of its respective optimizer ([#11247](https://github.com/Lightning-AI/lightning/pull/11247))
- Added a `loggers` property to `Trainer` which returns a list of loggers provided by the user ([#11683](https://github.com/Lightning-AI/lightning/pull/11683))
- Added a `loggers` property to `LightningModule` which retrieves the `loggers` property from `Trainer` ([#11683](https://github.com/Lightning-AI/lightning/pull/11683))
- Added support for DDP when using a `CombinedLoader` for the training data ([#11648](https://github.com/Lightning-AI/lightning/pull/11648))
- Added a warning when using `DistributedSampler` during validation/testing ([#11479](https://github.com/Lightning-AI/lightning/pull/11479))
- Added support for `Bagua` training strategy ([#11146](https://github.com/Lightning-AI/lightning/pull/11146))
- Added support for manually returning a `poptorch.DataLoader` in a `*_dataloader` hook ([#12116](https://github.com/Lightning-AI/lightning/pull/12116))
- Added `rank_zero` module to centralize utilities ([#11747](https://github.com/Lightning-AI/lightning/pull/11747))
- Added a `_Stateful` support for `LightningDataModule` ([#11637](https://github.com/Lightning-AI/lightning/pull/11637))
- Added `_Stateful` support for `PrecisionPlugin` ([#11638](https://github.com/Lightning-AI/lightning/pull/11638))
- Added `Accelerator.is_available` to check device availability ([#11797](https://github.com/Lightning-AI/lightning/pull/11797))
- Enabled static type-checking on the signature of `Trainer` ([#11888](https://github.com/Lightning-AI/lightning/pull/11888))
- Added utility functions for moving optimizers to devices ([#11758](https://github.com/Lightning-AI/lightning/pull/11758))
- Added a warning when saving an instance of `nn.Module` with `save_hyperparameters()` ([#12068](https://github.com/Lightning-AI/lightning/pull/12068))
- Added `estimated_stepping_batches` property to `Trainer` ([#11599](https://github.com/Lightning-AI/lightning/pull/11599))
- Added support for pluggable Accelerators ([#12030](https://github.com/Lightning-AI/lightning/pull/12030))
- Added profiling for `on_load_checkpoint`/`on_save_checkpoint` callback and LightningModule hooks ([#12149](https://github.com/Lightning-AI/lightning/pull/12149))
- Added `LayerSync` and `NativeSyncBatchNorm` plugins ([#11754](https://github.com/Lightning-AI/lightning/pull/11754))
- Added optional `storage_options` argument to `Trainer.save_checkpoint()` to pass to custom `CheckpointIO` implementations ([#11891](https://github.com/Lightning-AI/lightning/pull/11891))
- Added support to explicitly specify the process group backend for parallel strategies ([#11745](https://github.com/Lightning-AI/lightning/pull/11745))
- Added `device_ids` and `num_devices` property to `Trainer` ([#12151](https://github.com/Lightning-AI/lightning/pull/12151))
- Added `Callback.state_dict()` and `Callback.load_state_dict()` methods ([#12232](https://github.com/Lightning-AI/lightning/pull/12232))
- Added `AcceleratorRegistry` ([#12180](https://github.com/Lightning-AI/lightning/pull/12180))
- Added support for Habana Accelerator (HPU) ([#11808](https://github.com/Lightning-AI/lightning/pull/11808))
- Added support for dataclasses in `apply_to_collections` ([#11889](https://github.com/Lightning-AI/lightning/pull/11889))

### Changed

- Drop PyTorch 1.7 support ([#12191](https://github.com/Lightning-AI/lightning/pull/12191)), ([#12432](https://github.com/Lightning-AI/lightning/pull/12432))
- Make `benchmark` flag optional and set its value based on the deterministic flag ([#11944](https://github.com/Lightning-AI/lightning/pull/11944))
- Implemented a new native and rich format in `_print_results` method of the `EvaluationLoop` ([#11332](https://github.com/Lightning-AI/lightning/pull/11332))
- Do not print an empty table at the end of the `EvaluationLoop` ([#12427](https://github.com/Lightning-AI/lightning/pull/12427))
- Set the `prog_bar` flag to False in `LightningModule.log_grad_norm` ([#11472](https://github.com/Lightning-AI/lightning/pull/11472))
- Raised exception in `init_dist_connection()` when torch distributed is not available ([#10418](https://github.com/Lightning-AI/lightning/pull/10418))
- The `monitor` argument in the `EarlyStopping` callback is no longer optional ([#10328](https://github.com/Lightning-AI/lightning/pull/10328))
- Do not fail if batch size could not be inferred for logging when using DeepSpeed ([#10438](https://github.com/Lightning-AI/lightning/pull/10438))
- Raised `MisconfigurationException` when `enable_progress_bar=False` and a progress bar instance has been passed in the callback list ([#10520](https://github.com/Lightning-AI/lightning/pull/10520))
- Moved `trainer.connectors.env_vars_connector._defaults_from_env_vars` to `utilities.argsparse._defaults_from_env_vars` ([#10501](https://github.com/Lightning-AI/lightning/pull/10501))
- Changes in `LightningCLI` required for the new major release of jsonargparse v4.0.0 ([#10426](https://github.com/Lightning-AI/lightning/pull/10426))
- Renamed `refresh_rate_per_second` parameter to `refresh_rate` for `RichProgressBar` signature ([#10497](https://github.com/Lightning-AI/lightning/pull/10497))
- Moved ownership of the `PrecisionPlugin` into `TrainingTypePlugin` and updated all references ([#10570](https://github.com/Lightning-AI/lightning/pull/10570))
- Fault Tolerant relies on `signal.SIGTERM` to gracefully exit instead of `signal.SIGUSR1` ([#10605](https://github.com/Lightning-AI/lightning/pull/10605))
- `Loop.restarting=...` now sets the value recursively for all subloops ([#11442](https://github.com/Lightning-AI/lightning/pull/11442))
- Raised an error if the `batch_size` cannot be inferred from the current batch if it contained a string or was a custom batch object ([#10541](https://github.com/Lightning-AI/lightning/pull/10541))
- The validation loop is now disabled when `overfit_batches > 0` is set in the Trainer ([#9709](https://github.com/Lightning-AI/lightning/pull/9709))
- Moved optimizer related logics from `Accelerator` to `TrainingTypePlugin` ([#10596](https://github.com/Lightning-AI/lightning/pull/10596))
- Moved ownership of the lightning optimizers from the `Trainer` to the `Strategy` ([#11444](https://github.com/Lightning-AI/lightning/pull/11444))
- Moved ownership of the data fetchers from the DataConnector to the Loops ([#11621](https://github.com/Lightning-AI/lightning/pull/11621))
- Moved `batch_to_device` method from `Accelerator` to `TrainingTypePlugin` ([#10649](https://github.com/Lightning-AI/lightning/pull/10649))
- The `DDPSpawnPlugin` no longer overrides the `post_dispatch` plugin hook ([#10034](https://github.com/Lightning-AI/lightning/pull/10034))
- Integrate the progress bar implementation with progress tracking ([#11213](https://github.com/Lightning-AI/lightning/pull/11213))
- The `LightningModule.{add_to_queue,get_from_queue}` hooks no longer get a `torch.multiprocessing.SimpleQueue` and instead receive a list based queue ([#10034](https://github.com/Lightning-AI/lightning/pull/10034))
- Changed `training_step`, `validation_step`, `test_step` and `predict_step` method signatures in `Accelerator` and updated input from caller side ([#10908](https://github.com/Lightning-AI/lightning/pull/10908))
- Changed the name of the temporary checkpoint that the `DDPSpawnPlugin` and related plugins save ([#10934](https://github.com/Lightning-AI/lightning/pull/10934))
- `LoggerCollection` returns only unique logger names and versions ([#10976](https://github.com/Lightning-AI/lightning/pull/10976))
- Redesigned process creation for spawn-based plugins (`DDPSpawnPlugin`, `TPUSpawnPlugin`, etc.) ([#10896](https://github.com/Lightning-AI/lightning/pull/10896))
    * All spawn-based plugins now spawn processes immediately upon calling `Trainer.{fit,validate,test,predict}`
    * The hooks/callbacks `prepare_data`, `setup`, `configure_sharded_model` and `teardown` now run under initialized process group for spawn-based plugins just like their non-spawn counterparts
    * Some configuration errors that were previously raised as `MisconfigurationException`s will now be raised as `ProcessRaisedException` (torch>=1.8) or as `Exception` (torch<1.8)
    * Removed the `TrainingTypePlugin.pre_dispatch()` method and merged it with `TrainingTypePlugin.setup()` ([#11137](https://github.com/Lightning-AI/lightning/pull/11137))
- Changed profiler to index and display the names of the hooks with a new pattern [<base class>]<class>.<hook name> ([#11026](https://github.com/Lightning-AI/lightning/pull/11026))
- Changed `batch_to_device` entry in profiling from stage-specific to generic, to match profiling of other hooks ([#11031](https://github.com/Lightning-AI/lightning/pull/11031))
- Changed the info message for finalizing ddp-spawn worker processes to a debug-level message ([#10864](https://github.com/Lightning-AI/lightning/pull/10864))
- Removed duplicated file extension when uploading model checkpoints with `NeptuneLogger` ([#11015](https://github.com/Lightning-AI/lightning/pull/11015))
- Removed `__getstate__` and `__setstate__` of `RichProgressBar` ([#11100](https://github.com/Lightning-AI/lightning/pull/11100))
- The `DDPPlugin` and `DDPSpawnPlugin` and their subclasses now remove the `SyncBatchNorm` wrappers in `teardown()` to enable proper support at inference after fitting ([#11078](https://github.com/Lightning-AI/lightning/pull/11078))
- Moved ownership of the `Accelerator` instance to the `TrainingTypePlugin`; all training-type plugins now take an optional parameter `accelerator` ([#11022](https://github.com/Lightning-AI/lightning/pull/11022))
- Renamed the `TrainingTypePlugin` to `Strategy` ([#11120](https://github.com/Lightning-AI/lightning/pull/11120))
    * Renamed the `ParallelPlugin` to `ParallelStrategy` ([#11123](https://github.com/Lightning-AI/lightning/pull/11123))
    * Renamed the `DataParallelPlugin` to `DataParallelStrategy` ([#11183](https://github.com/Lightning-AI/lightning/pull/11183))
    * Renamed the `DDPPlugin` to `DDPStrategy` ([#11142](https://github.com/Lightning-AI/lightning/pull/11142))
    * Renamed the `DDP2Plugin` to `DDP2Strategy` ([#11185](https://github.com/Lightning-AI/lightning/pull/11185))
    * Renamed the `DDPShardedPlugin` to `DDPShardedStrategy` ([#11186](https://github.com/Lightning-AI/lightning/pull/11186))
    * Renamed the `DDPFullyShardedPlugin` to `DDPFullyShardedStrategy` ([#11143](https://github.com/Lightning-AI/lightning/pull/11143))
    * Renamed the `DDPSpawnPlugin` to `DDPSpawnStrategy` ([#11145](https://github.com/Lightning-AI/lightning/pull/11145))
    * Renamed the `DDPSpawnShardedPlugin` to `DDPSpawnShardedStrategy` ([#11210](https://github.com/Lightning-AI/lightning/pull/11210))
    * Renamed the `DeepSpeedPlugin` to `DeepSpeedStrategy` ([#11194](https://github.com/Lightning-AI/lightning/pull/11194))
    * Renamed the `HorovodPlugin` to `HorovodStrategy` ([#11195](https://github.com/Lightning-AI/lightning/pull/11195))
    * Renamed the `TPUSpawnPlugin` to `TPUSpawnStrategy` ([#11190](https://github.com/Lightning-AI/lightning/pull/11190))
    * Renamed the `IPUPlugin` to `IPUStrategy` ([#11193](https://github.com/Lightning-AI/lightning/pull/11193))
    * Renamed the `SingleDevicePlugin` to `SingleDeviceStrategy` ([#11182](https://github.com/Lightning-AI/lightning/pull/11182))
    * Renamed the `SingleTPUPlugin` to `SingleTPUStrategy` ([#11182](https://github.com/Lightning-AI/lightning/pull/11182))
    * Renamed the `TrainingTypePluginsRegistry` to `StrategyRegistry` ([#11233](https://github.com/Lightning-AI/lightning/pull/11233))
- Marked the `ResultCollection`, `ResultMetric`, and `ResultMetricCollection` classes as protected ([#11130](https://github.com/Lightning-AI/lightning/pull/11130))
- Marked `trainer.checkpoint_connector` as protected ([#11550](https://github.com/Lightning-AI/lightning/pull/11550))
- The epoch start/end hooks are now called by the `FitLoop` instead of the `TrainingEpochLoop` ([#11201](https://github.com/Lightning-AI/lightning/pull/11201))
- DeepSpeed does not require lightning module zero 3 partitioning ([#10655](https://github.com/Lightning-AI/lightning/pull/10655))
- Moved `Strategy` classes to the `strategies` directory ([#11226](https://github.com/Lightning-AI/lightning/pull/11226))
- Renamed `training_type_plugin` file to `strategy` ([#11239](https://github.com/Lightning-AI/lightning/pull/11239))
- Changed `DeviceStatsMonitor` to group metrics based on the logger's `group_separator` ([#11254](https://github.com/Lightning-AI/lightning/pull/11254))
- Raised `UserWarning` if evaluation is triggered with `best` ckpt and trainer is configured with multiple checkpoint callbacks ([#11274](https://github.com/Lightning-AI/lightning/pull/11274))
- `Trainer.logged_metrics` now always contains scalar tensors, even when a Python scalar was logged ([#11270](https://github.com/Lightning-AI/lightning/pull/11270))
- The tuner now uses the checkpoint connector to copy and restore its state ([#11518](https://github.com/Lightning-AI/lightning/pull/11518))
- Changed `MisconfigurationException` to `ModuleNotFoundError` when `rich` isn't available ([#11360](https://github.com/Lightning-AI/lightning/pull/11360))
- The `trainer.current_epoch` value is now increased by 1 during and after `on_train_end` ([#8578](https://github.com/Lightning-AI/lightning/pull/8578))
- The `trainer.global_step` value now accounts for multiple optimizers and TBPTT splits ([#11805](https://github.com/Lightning-AI/lightning/pull/11805))
- The `trainer.global_step` value is now increased right after the `optimizer.step()` call which will impact users who access it during an intra-training validation hook ([#11805](https://github.com/Lightning-AI/lightning/pull/11805))
- The filename of checkpoints created with `ModelCheckpoint(filename='{step}')` is different compared to previous versions. A checkpoint saved after 1 step will be named `step=1.ckpt` instead of `step=0.ckpt` ([#11805](https://github.com/Lightning-AI/lightning/pull/11805))
- Inherit from `ABC` for `Accelerator`: Users need to implement `auto_device_count` ([#11521](https://github.com/Lightning-AI/lightning/pull/11521))
- Changed `parallel_devices` property in `ParallelStrategy` to be lazy initialized ([#11572](https://github.com/Lightning-AI/lightning/pull/11572))
- Updated `TQDMProgressBar` to run a separate progress bar for each eval dataloader ([#11657](https://github.com/Lightning-AI/lightning/pull/11657))
- Sorted `SimpleProfiler(extended=False)` summary based on mean duration for each hook ([#11671](https://github.com/Lightning-AI/lightning/pull/11671))
- Avoid enforcing `shuffle=False` for eval dataloaders ([#11575](https://github.com/Lightning-AI/lightning/pull/11575))
- When using DP (data-parallel), Lightning will no longer automatically reduce all tensors returned in training_step; it will only reduce the loss unless `training_step_end` is overridden ([#11594](https://github.com/Lightning-AI/lightning/pull/11594))
- When using DP (data-parallel), the `training_epoch_end` hook will no longer receive reduced outputs from `training_step` and instead get the full tensor of results from all GPUs ([#11594](https://github.com/Lightning-AI/lightning/pull/11594))
- Changed default logger name to `lightning_logs` for consistency ([#11762](https://github.com/Lightning-AI/lightning/pull/11762))
- Rewrote `accelerator_connector` ([#11448](https://github.com/Lightning-AI/lightning/pull/11448))
- When manual optimization is used with DDP, we no longer force `find_unused_parameters=True` ([#12425](https://github.com/Lightning-AI/lightning/pull/12425))
- Disable loading dataloades if corresponding `limit_batches=0` ([#11576](https://github.com/Lightning-AI/lightning/pull/11576))
- Removed `is_global_zero` check in `training_epoch_loop` before `logger.save`. If you have a custom logger that implements `save` the Trainer will now call `save` on all ranks by default. To change this behavior add `@rank_zero_only` to your `save` implementation ([#12134](https://github.com/Lightning-AI/lightning/pull/12134))
- Disabled tuner with distributed strategies ([#12179](https://github.com/Lightning-AI/lightning/pull/12179))
- Marked `trainer.logger_connector` as protected ([#12195](https://github.com/Lightning-AI/lightning/pull/12195))
- Move `Strategy.process_dataloader` function call from `fit/evaluation/predict_loop.py` to `data_connector.py` ([#12251](https://github.com/Lightning-AI/lightning/pull/12251))
- `ModelCheckpoint(save_last=True, every_n_epochs=N)` now saves a "last" checkpoint every epoch (disregarding `every_n_epochs`) instead of only once at the end of training ([#12418](https://github.com/Lightning-AI/lightning/pull/12418))
- The strategies that support `sync_batchnorm` now only apply it when fitting ([#11919](https://github.com/Lightning-AI/lightning/pull/11919))
- Avoided fallback on CPU if no devices are provided for other accelerators ([#12410](https://github.com/Lightning-AI/lightning/pull/12410))
- Modified `supporters.py` so that in the accumulator element (for loss) is created directly on the device ([#12430](https://github.com/Lightning-AI/lightning/pull/12430))
- Removed `EarlyStopping.on_save_checkpoint` and `EarlyStopping.on_load_checkpoint` in favor of `EarlyStopping.state_dict` and `EarlyStopping.load_state_dict` ([#11887](https://github.com/Lightning-AI/lightning/pull/11887))
- Removed `BaseFinetuning.on_save_checkpoint` and `BaseFinetuning.on_load_checkpoint` in favor of `BaseFinetuning.state_dict` and `BaseFinetuning.load_state_dict` ([#11887](https://github.com/Lightning-AI/lightning/pull/11887))
- Removed `BackboneFinetuning.on_save_checkpoint` and `BackboneFinetuning.on_load_checkpoint` in favor of `BackboneFinetuning.state_dict` and `BackboneFinetuning.load_state_dict` ([#11887](https://github.com/Lightning-AI/lightning/pull/11887))
- Removed `ModelCheckpoint.on_save_checkpoint` and `ModelCheckpoint.on_load_checkpoint` in favor of `ModelCheckpoint.state_dict` and `ModelCheckpoint.load_state_dict` ([#11887](https://github.com/Lightning-AI/lightning/pull/11887))
- Removed `Timer.on_save_checkpoint` and `Timer.on_load_checkpoint` in favor of `Timer.state_dict` and `Timer.load_state_dict` ([#11887](https://github.com/Lightning-AI/lightning/pull/11887))
- Replaced PostLocalSGDOptimizer with a dedicated model averaging component ([#12378](https://github.com/Lightning-AI/lightning/pull/12378))

### Deprecated

- Deprecated `training_type_plugin` property in favor of `strategy` in `Trainer` and updated the references ([#11141](https://github.com/Lightning-AI/lightning/pull/11141))
- Deprecated `Trainer.{validated,tested,predicted}_ckpt_path` and replaced with read-only property `Trainer.ckpt_path` set when checkpoints loaded via `Trainer.{fit,validate,test,predict}` ([#11696](https://github.com/Lightning-AI/lightning/pull/11696))
- Deprecated `ClusterEnvironment.master_{address,port}` in favor of `ClusterEnvironment.main_{address,port}` ([#10103](https://github.com/Lightning-AI/lightning/pull/10103))
- Deprecated `DistributedType` in favor of `_StrategyType` ([#10505](https://github.com/Lightning-AI/lightning/pull/10505))
- Deprecated the `precision_plugin` constructor argument from `Accelerator` ([#10570](https://github.com/Lightning-AI/lightning/pull/10570))
- Deprecated `DeviceType` in favor of `_AcceleratorType` ([#10503](https://github.com/Lightning-AI/lightning/pull/10503))
- Deprecated the property `Trainer.slurm_job_id` in favor of the new `SLURMEnvironment.job_id()` method ([#10622](https://github.com/Lightning-AI/lightning/pull/10622))
- Deprecated the access to the attribute `IndexBatchSamplerWrapper.batch_indices` in favor of `IndexBatchSamplerWrapper.seen_batch_indices` ([#10870](https://github.com/Lightning-AI/lightning/pull/10870))
- Deprecated `on_init_start` and `on_init_end` callback hooks ([#10940](https://github.com/Lightning-AI/lightning/pull/10940))
- Deprecated `Trainer.call_hook` in favor of `Trainer._call_callback_hooks`, `Trainer._call_lightning_module_hook`, `Trainer._call_ttp_hook`, and `Trainer._call_accelerator_hook` ([#10979](https://github.com/Lightning-AI/lightning/pull/10979))
- Deprecated `TrainingTypePlugin.post_dispatch` in favor of `TrainingTypePlugin.teardown` ([#10939](https://github.com/Lightning-AI/lightning/pull/10939))
- Deprecated `ModelIO.on_hpc_{save/load}` in favor of `CheckpointHooks.on_{save/load}_checkpoint` ([#10911](https://github.com/Lightning-AI/lightning/pull/10911))
- Deprecated `Trainer.run_stage` in favor of `Trainer.{fit,validate,test,predict}` ([#11000](https://github.com/Lightning-AI/lightning/pull/11000))
- Deprecated `Trainer.lr_schedulers` in favor of `Trainer.lr_scheduler_configs` which returns a list of dataclasses instead of dictionaries ([#11443](https://github.com/Lightning-AI/lightning/pull/11443))
- Deprecated `Trainer.verbose_evaluate` in favor of `EvaluationLoop(verbose=...)` ([#10931](https://github.com/Lightning-AI/lightning/pull/10931))
- Deprecated `Trainer.should_rank_save_checkpoint` Trainer property ([#11068](https://github.com/Lightning-AI/lightning/pull/11068))
- Deprecated `Trainer.lightning_optimizers` ([#11444](https://github.com/Lightning-AI/lightning/pull/11444))
- Deprecated `TrainerOptimizersMixin` and moved functionality to `core/optimizer.py`([#11155](https://github.com/Lightning-AI/lightning/pull/11155))
- Deprecated the `on_train_batch_end(outputs)` format when multiple optimizers are used and TBPTT is enabled ([#12182](https://github.com/Lightning-AI/lightning/pull/12182))
- Deprecated the `training_epoch_end(outputs)` format when multiple optimizers are used and TBPTT is enabled ([#12182](https://github.com/Lightning-AI/lightning/pull/12182))
- Deprecated `TrainerCallbackHookMixin` ([#11148](https://github.com/Lightning-AI/lightning/pull/11148))
- Deprecated `TrainerDataLoadingMixin` and moved functionality to `Trainer` and `DataConnector` ([#11282](https://github.com/Lightning-AI/lightning/pull/11282))
- Deprecated function `pytorch_lightning.callbacks.device_stats_monitor.prefix_metric_keys` ([#11254](https://github.com/Lightning-AI/lightning/pull/11254))
- Deprecated `Callback.on_epoch_start` hook in favour of `Callback.on_{train/val/test}_epoch_start` ([#11578](https://github.com/Lightning-AI/lightning/pull/11578))
- Deprecated `Callback.on_epoch_end` hook in favour of `Callback.on_{train/val/test}_epoch_end` ([#11578](https://github.com/Lightning-AI/lightning/pull/11578))
- Deprecated `LightningModule.on_epoch_start` hook in favor of `LightningModule.on_{train/val/test}_epoch_start` ([#11578](https://github.com/Lightning-AI/lightning/pull/11578))
- Deprecated `LightningModule.on_epoch_end` hook in favor of `LightningModule.on_{train/val/test}_epoch_end` ([#11578](https://github.com/Lightning-AI/lightning/pull/11578))
- Deprecated `on_before_accelerator_backend_setup` callback hook in favour of `setup` ([#11568](https://github.com/Lightning-AI/lightning/pull/11568))
- Deprecated `on_batch_start` and `on_batch_end` callback hooks in favor of `on_train_batch_start` and `on_train_batch_end` ([#11577](https://github.com/Lightning-AI/lightning/pull/11577))
- Deprecated `on_configure_sharded_model` callback hook in favor of `setup` ([#11627](https://github.com/Lightning-AI/lightning/pull/11627))
- Deprecated `pytorch_lightning.utilities.distributed.rank_zero_only` in favor of `pytorch_lightning.utilities.rank_zero.rank_zero_only` ([#11747](https://github.com/Lightning-AI/lightning/pull/11747))
- Deprecated `pytorch_lightning.utilities.distributed.rank_zero_debug` in favor of `pytorch_lightning.utilities.rank_zero.rank_zero_debug` ([#11747](https://github.com/Lightning-AI/lightning/pull/11747))
- Deprecated `pytorch_lightning.utilities.distributed.rank_zero_info` in favor of `pytorch_lightning.utilities.rank_zero.rank_zero_info` ([#11747](https://github.com/Lightning-AI/lightning/pull/11747))
- Deprecated `pytorch_lightning.utilities.warnings.rank_zero_warn` in favor of `pytorch_lightning.utilities.rank_zero.rank_zero_warn` ([#11747](https://github.com/Lightning-AI/lightning/pull/11747))
- Deprecated `pytorch_lightning.utilities.warnings.rank_zero_deprecation` in favor of `pytorch_lightning.utilities.rank_zero.rank_zero_deprecation` ([#11747](https://github.com/Lightning-AI/lightning/pull/11747))
- Deprecated `pytorch_lightning.utilities.warnings.LightningDeprecationWarning` in favor of `pytorch_lightning.utilities.rank_zero.LightningDeprecationWarning` ([#11747](https://github.com/Lightning-AI/lightning/pull/11747))
- Deprecated `on_pretrain_routine_start` and `on_pretrain_routine_end` callback hooks in favor of `on_fit_start` ([#11794](https://github.com/Lightning-AI/lightning/pull/11794))
- Deprecated `LightningModule.on_pretrain_routine_start` and `LightningModule.on_pretrain_routine_end` hooks in favor of `on_fit_start` ([#12122](https://github.com/Lightning-AI/lightning/pull/12122))
- Deprecated `agg_key_funcs` and `agg_default_func` parameters from `LightningLoggerBase` ([#11871](https://github.com/Lightning-AI/lightning/pull/11871))
- Deprecated `LightningLoggerBase.update_agg_funcs` ([#11871](https://github.com/Lightning-AI/lightning/pull/11871))
- Deprecated `LightningLoggerBase.agg_and_log_metrics` in favor of `LightningLoggerBase.log_metrics` ([#11832](https://github.com/Lightning-AI/lightning/pull/11832))
- Deprecated passing `weights_save_path` to the `Trainer` constructor in favor of adding the `ModelCheckpoint` callback with `dirpath` directly to the list of callbacks ([#12084](https://github.com/Lightning-AI/lightning/pull/12084))
- Deprecated `pytorch_lightning.profiler.AbstractProfiler` in favor of `pytorch_lightning.profiler.Profiler` ([#12106](https://github.com/Lightning-AI/lightning/pull/12106))
- Deprecated `pytorch_lightning.profiler.BaseProfiler` in favor of `pytorch_lightning.profiler.Profiler` ([#12150](https://github.com/Lightning-AI/lightning/pull/12150))
- Deprecated `BaseProfiler.profile_iterable` ([#12102](https://github.com/Lightning-AI/lightning/pull/12102))
- Deprecated `LoggerCollection` in favor of `trainer.loggers` ([#12147](https://github.com/Lightning-AI/lightning/pull/12147))
- Deprecated `PrecisionPlugin.on_{save,load}_checkpoint` in favor of `PrecisionPlugin.{state_dict,load_state_dict}` ([#11978](https://github.com/Lightning-AI/lightning/pull/11978))
- Deprecated `LightningDataModule.on_save/load_checkpoint` in favor of `state_dict/load_state_dict` ([#11893](https://github.com/Lightning-AI/lightning/pull/11893))
- Deprecated `Trainer.use_amp` in favor of `Trainer.amp_backend` ([#12312](https://github.com/Lightning-AI/lightning/pull/12312))
- Deprecated `LightingModule.use_amp` in favor of `Trainer.amp_backend` ([#12315](https://github.com/Lightning-AI/lightning/pull/12315))
- Deprecated specifying the process group backend through the environment variable `PL_TORCH_DISTRIBUTED_BACKEND` ([#11745](https://github.com/Lightning-AI/lightning/pull/11745))
- Deprecated `ParallelPlugin.torch_distributed_backend` in favor of `DDPStrategy.process_group_backend` property ([#11745](https://github.com/Lightning-AI/lightning/pull/11745))
- Deprecated `ModelCheckpoint.save_checkpoint` in favor of `Trainer.save_checkpoint` ([#12456](https://github.com/Lightning-AI/lightning/pull/12456))
- Deprecated `Trainer.devices` in favor of `Trainer.num_devices` and `Trainer.device_ids` ([#12151](https://github.com/Lightning-AI/lightning/pull/12151))
- Deprecated `Trainer.root_gpu` in favor of `Trainer.strategy.root_device.index` when GPU is used ([#12262](https://github.com/Lightning-AI/lightning/pull/12262))
- Deprecated `Trainer.num_gpus` in favor of `Trainer.num_devices` when GPU is used ([#12384](https://github.com/Lightning-AI/lightning/pull/12384))
- Deprecated `Trainer.ipus` in favor of `Trainer.num_devices` when IPU is used ([#12386](https://github.com/Lightning-AI/lightning/pull/12386))
- Deprecated `Trainer.num_processes` in favor of `Trainer.num_devices` ([#12388](https://github.com/Lightning-AI/lightning/pull/12388))
- Deprecated `Trainer.data_parallel_device_ids` in favor of `Trainer.device_ids` ([#12072](https://github.com/Lightning-AI/lightning/pull/12072))
- Deprecated returning state from `Callback.on_save_checkpoint` in favor of returning state in `Callback.state_dict` for checkpointing ([#11887](https://github.com/Lightning-AI/lightning/pull/11887))
- Deprecated passing only the callback state to `Callback.on_load_checkpoint(callback_state)` in favor of passing the callback state to `Callback.load_state_dict` and in 1.8, passing the entire checkpoint dictionary to `Callback.on_load_checkpoint(checkpoint)` ([#11887](https://github.com/Lightning-AI/lightning/pull/11887))
- Deprecated `Trainer.gpus` in favor of `Trainer.device_ids` or `Trainer.num_devices` ([#12436](https://github.com/Lightning-AI/lightning/pull/12436))
- Deprecated `Trainer.tpu_cores` in favor of `Trainer.num_devices` ([#12437](https://github.com/Lightning-AI/lightning/pull/12437))

### Removed

- Removed deprecated parameter `method` in `pytorch_lightning.utilities.model_helpers.is_overridden` ([#10507](https://github.com/Lightning-AI/lightning/pull/10507))
- Remove deprecated method `ClusterEnvironment.creates_children` ([#10339](https://github.com/Lightning-AI/lightning/pull/10339))
- Removed deprecated `TrainerModelHooksMixin.is_function_implemented` and `TrainerModelHooksMixin.has_arg` ([#10322](https://github.com/Lightning-AI/lightning/pull/10322))
- Removed deprecated `pytorch_lightning.utilities.device_dtype_mixin.DeviceDtypeModuleMixin` in favor of `pytorch_lightning.core.mixins.device_dtype_mixin.DeviceDtypeModuleMixin` ([#10442](https://github.com/Lightning-AI/lightning/pull/10442))
- Removed deprecated `LightningModule.loaded_optimizer_states_dict` property ([#10346](https://github.com/Lightning-AI/lightning/pull/10346))
- Removed deprecated `Trainer.fit(train_dataloader=)`, `Trainer.validate(val_dataloaders=)`, and `Trainer.test(test_dataloader=)` ([#10325](https://github.com/Lightning-AI/lightning/pull/10325))
- Removed deprecated `has_prepared_data`, `has_setup_fit`, `has_setup_validate`, `has_setup_test`, `has_setup_predict`, `has_teardown_fit`, `has_teardown_validate`, `has_teardown_test` and `has_teardown_predict` datamodule lifecycle properties  ([#10350](https://github.com/Lightning-AI/lightning/pull/10350))
- Removed deprecated `every_n_val_epochs` parameter of ModelCheckpoint ([#10366](https://github.com/Lightning-AI/lightning/pull/10366))
- Removed deprecated `import pytorch_lightning.profiler.profilers` in favor of `import pytorch_lightning.profiler` ([#10443](https://github.com/Lightning-AI/lightning/pull/10443))
- Removed deprecated property `configure_slurm_dpp` from accelerator connector ([#10370](https://github.com/Lightning-AI/lightning/pull/10370))
- Removed deprecated arguments `num_nodes` and `sync_batchnorm` from `DDPPlugin`, `DDPSpawnPlugin`, `DeepSpeedPlugin` ([#10357](https://github.com/Lightning-AI/lightning/pull/10357))
- Removed deprecated property `is_slurm_managing_tasks` from AcceleratorConnector ([#10353](https://github.com/Lightning-AI/lightning/pull/10353))
- Removed deprecated `LightningModule.log(tbptt_reduce_fx, tbptt_reduce_token, sync_dist_op)` ([#10423](https://github.com/Lightning-AI/lightning/pull/10423))
- Removed deprecated `Plugin.task_idx` ([#10441](https://github.com/Lightning-AI/lightning/pull/10441))
- Removed deprecated method `master_params` from PrecisionPlugin ([#10372](https://github.com/Lightning-AI/lightning/pull/10372))
- Removed the automatic detachment of "extras" returned from `training_step`. For example, `return {'loss': ..., 'foo': foo.detach()}` will now be necessary if `foo` has gradients which you do not want to store ([#10424](https://github.com/Lightning-AI/lightning/pull/10424))
- Removed deprecated passthrough methods and properties from `Accelerator` base class:
  * ([#10403](https://github.com/Lightning-AI/lightning/pull/10403))
  * ([#10448](https://github.com/Lightning-AI/lightning/pull/10448))
- Removed deprecated signature for `transfer_batch_to_device` hook. The new argument `dataloader_idx` is now required ([#10480](https://github.com/Lightning-AI/lightning/pull/10480))
- Removed deprecated `utilities.distributed.rank_zero_{warn/deprecation}` ([#10451](https://github.com/Lightning-AI/lightning/pull/10451))
- Removed deprecated `mode` argument from `ModelSummary` class ([#10449](https://github.com/Lightning-AI/lightning/pull/10449))
- Removed deprecated `Trainer.train_loop` property in favor of `Trainer.fit_loop` ([#10482](https://github.com/Lightning-AI/lightning/pull/10482))
- Removed deprecated `Trainer.train_loop` property in favor of `Trainer.fit_loop` ([#10482](https://github.com/Lightning-AI/lightning/pull/10482))
- Removed deprecated `disable_validation` property from Trainer ([#10450](https://github.com/Lightning-AI/lightning/pull/10450))
- Removed deprecated `CheckpointConnector.hpc_load` property in favor of `CheckpointConnector.restore` ([#10525](https://github.com/Lightning-AI/lightning/pull/10525))
- Removed deprecated `reload_dataloaders_every_epoch` from `Trainer` in favour of `reload_dataloaders_every_n_epochs` ([#10481](https://github.com/Lightning-AI/lightning/pull/10481))
- Removed the `precision_plugin` attribute from `Accelerator` in favor of its equivalent attribute `precision_plugin` in the `TrainingTypePlugin` ([#10570](https://github.com/Lightning-AI/lightning/pull/10570))
- Removed `DeepSpeedPlugin.{precision,amp_type,amp_level}` properties ([#10657](https://github.com/Lightning-AI/lightning/pull/10657))
- Removed patching of `on_before_batch_transfer`, `transfer_batch_to_device` and `on_after_batch_transfer` hooks in `LightningModule` ([#10603](https://github.com/Lightning-AI/lightning/pull/10603))
- Removed argument `return_result` from the `DDPSpawnPlugin.spawn()` method ([#10867](https://github.com/Lightning-AI/lightning/pull/10867))
- Removed the property `TrainingTypePlugin.results` and corresponding properties in subclasses ([#10034](https://github.com/Lightning-AI/lightning/pull/10034))
- Removed the `mp_queue` attribute from `DDPSpawnPlugin` and `TPUSpawnPlugin` ([#10034](https://github.com/Lightning-AI/lightning/pull/10034))
- Removed unnecessary `_move_optimizer_state` method overrides from `TPUSpawnPlugin` and `SingleTPUPlugin` ([#10849](https://github.com/Lightning-AI/lightning/pull/10849))
- Removed `should_rank_save_checkpoint` property from `TrainingTypePlugin` ([#11070](https://github.com/Lightning-AI/lightning/pull/11070))
- Removed `model_sharded_context` method from `Accelerator` ([#10886](https://github.com/Lightning-AI/lightning/pull/10886))
- Removed method `pre_dispatch` from the `PrecisionPlugin` ([#10887](https://github.com/Lightning-AI/lightning/pull/10887))
- Removed method `setup_optimizers_in_pre_dispatch` from the `strategies` and achieve the same logic in `setup` and `pre_dispatch` methods ([#10906](https://github.com/Lightning-AI/lightning/pull/10906))
- Removed methods `pre_dispatch`, `dispatch` and `post_dispatch` from the `Accelerator` ([#10885](https://github.com/Lightning-AI/lightning/pull/10885))
- Removed method `training_step`, `test_step`, `validation_step` and `predict_step` from the `Accelerator` ([#10890](https://github.com/Lightning-AI/lightning/pull/10890))
- Removed `TrainingTypePlugin.start_{training,evaluating,predicting}` hooks and the same in all subclasses ([#10989](https://github.com/Lightning-AI/lightning/pull/10989), [#10896](https://github.com/Lightning-AI/lightning/pull/10896))
- Removed `Accelerator.on_train_start` ([#10999](https://github.com/Lightning-AI/lightning/pull/10999))
- Removed support for Python 3.6 ([#11117](https://github.com/Lightning-AI/lightning/pull/11117))
- Removed `Strategy.init_optimizers` in favor of `Strategy.setup_optimizers` ([#11236](https://github.com/Lightning-AI/lightning/pull/11236))
- Removed `profile("training_step_and_backward")` in `Closure` class since we already profile calls `training_step` and `backward` ([#11222](https://github.com/Lightning-AI/lightning/pull/11222))
- Removed `Strategy.optimizer_zero_grad` ([#11246](https://github.com/Lightning-AI/lightning/pull/11246))
- Removed `Strategy.on_gpu` ([#11537](https://github.com/Lightning-AI/lightning/pull/11537))
- Removed `Strategy.on_tpu` property ([#11536](https://github.com/Lightning-AI/lightning/pull/11536))
- Removed the abstract property `LightningLoggerBase.experiment` ([#11603](https://github.com/Lightning-AI/lightning/pull/11603))
- Removed `FitLoop.current_epoch` getter and setter ([#11562](https://github.com/Lightning-AI/lightning/pull/11562))
- Removed access to `_short_id` in `NeptuneLogger` ([#11517](https://github.com/Lightning-AI/lightning/pull/11517))
- Removed `log_text` and `log_image` from the `LightningLoggerBase` API ([#11857](https://github.com/Lightning-AI/lightning/pull/11857))
- Removed calls to `profile("model_forward")` in favor of profiling `training_step` ([#12032](https://github.com/Lightning-AI/lightning/pull/12032))
- Removed `get_mp_spawn_kwargs` from `DDPSpawnStrategy` and `TPUSpawnStrategy` in favor of configuration in the `_SpawnLauncher` ([#11966](https://github.com/Lightning-AI/lightning/pull/11966))
- Removed `_aggregate_metrics`, `_reduce_agg_metrics`, and `_finalize_agg_metrics` from `LightningLoggerBase` ([#12053](https://github.com/Lightning-AI/lightning/pull/12053))
- Removed the `AcceleratorConnector.device_type` property ([#12081](https://github.com/Lightning-AI/lightning/pull/12081))
- Removed `AcceleratorConnector.num_nodes` ([#12107](https://github.com/Lightning-AI/lightning/pull/12107))
- Removed `AcceleratorConnector.has_ipu` property ([#12111](https://github.com/Lightning-AI/lightning/pull/12111))
- Removed `AcceleratorConnector.use_ipu` property ([#12110](https://github.com/Lightning-AI/lightning/pull/12110))
- Removed `AcceleratorConnector.has_tpu` property ([#12109](https://github.com/Lightning-AI/lightning/pull/12109))
- Removed `AcceleratorConnector.use_dp` property ([#12112](https://github.com/Lightning-AI/lightning/pull/12112))
- Removed `configure_sync_batchnorm` from `ParallelStrategy` and all other strategies that inherit from it ([#11754](https://github.com/Lightning-AI/lightning/pull/11754))
- Removed public attribute `sync_batchnorm` from strategies ([#11754](https://github.com/Lightning-AI/lightning/pull/11754))
- Removed `AcceleratorConnector.root_gpu` property ([#12262](https://github.com/Lightning-AI/lightning/pull/12262))
- Removed `AcceleratorConnector.tpu_id` property ([#12387](https://github.com/Lightning-AI/lightning/pull/12387))
- Removed `AcceleratorConnector.num_gpus` property ([#12384](https://github.com/Lightning-AI/lightning/pull/12384))
- Removed `AcceleratorConnector.num_ipus` property ([#12386](https://github.com/Lightning-AI/lightning/pull/12386))
- Removed `AcceleratorConnector.num_processes` property ([#12388](https://github.com/Lightning-AI/lightning/pull/12388))
- Removed `AcceleratorConnector.parallel_device_ids` property ([#12072](https://github.com/Lightning-AI/lightning/pull/12072))
- Removed `AcceleratorConnector.devices` property ([#12435](https://github.com/Lightning-AI/lightning/pull/12435))
- Removed `AcceleratorConnector.parallel_devices` property ([#12075](https://github.com/Lightning-AI/lightning/pull/12075))
- Removed `AcceleratorConnector.tpu_cores` property ([#12437](https://github.com/Lightning-AI/lightning/pull/12437))

### Fixed

- Fixed an issue where `ModelCheckpoint` could delete last checkpoint from the old directory when `dirpath` has changed during resumed training ([#12225](https://github.com/Lightning-AI/lightning/pull/12225))
- Fixed an issue where `ModelCheckpoint` could delete older checkpoints when `dirpath` has changed during resumed training ([#12045](https://github.com/Lightning-AI/lightning/pull/12045))
- Fixed an issue where `HorovodStrategy.teardown()` did not complete gracefully if an exception was thrown during callback setup [#11752](https://github.com/Lightning-AI/lightning/pull/11752)
- Fixed security vulnerabilities CVE-2020-1747 and CVE-2020-14343 caused by the `PyYAML` dependency ([#11099](https://github.com/Lightning-AI/lightning/pull/11099))
- Fixed security vulnerability "CWE-94: Improper Control of Generation of Code (Code Injection)" ([#12212](https://github.com/Lightning-AI/lightning/pull/12212))
- Fixed logging on `{test,validation}_epoch_end` with multiple dataloaders ([#11132](https://github.com/Lightning-AI/lightning/pull/11132))
- Reset the validation progress tracking state after sanity checking ([#11218](https://github.com/Lightning-AI/lightning/pull/11218))
- Fixed double evaluation bug with fault-tolerance enabled where the second call was completely skipped ([#11119](https://github.com/Lightning-AI/lightning/pull/11119))
- Fixed an issue with the `TPUSpawnPlugin` handling the `XLA_USE_BF16` environment variable incorrectly ([#10990](https://github.com/Lightning-AI/lightning/pull/10990))
- Fixed wrong typehint for `Trainer.lightning_optimizers` ([#11155](https://github.com/Lightning-AI/lightning/pull/11155))
- Fixed the lr-scheduler state not being dumped to checkpoint when using the deepspeed strategy ([#11307](https://github.com/Lightning-AI/lightning/pull/11307))
- Fixed bug that forced overriding `configure_optimizers` with the CLI ([#11672](https://github.com/Lightning-AI/lightning/pull/11672))
- Fixed type promotion when tensors of higher category than float are logged ([#11401](https://github.com/Lightning-AI/lightning/pull/11401))
- Fixed `SimpleProfiler` summary ([#11414](https://github.com/Lightning-AI/lightning/pull/11414))
- No longer set a `DistributedSampler` to the `poptorch.DataLoader` when IPUs are used ([#12114](https://github.com/Lightning-AI/lightning/pull/12114))
- Fixed bug where progress bar was not being disabled when not in rank zero during predict ([#11377](https://github.com/Lightning-AI/lightning/pull/11377))
- Fixed the mid-epoch warning call while resuming training ([#11556](https://github.com/Lightning-AI/lightning/pull/11556))
- Fixed `LightningModule.{un,}toggle_model` when only 1 optimizer is used ([#12088](https://github.com/Lightning-AI/lightning/pull/12088))
- Fixed an issue in `RichProgressbar` to display the metrics logged only on main progress bar ([#11690](https://github.com/Lightning-AI/lightning/pull/11690))
- Fixed `RichProgressBar` progress when refresh rate does not evenly divide the total counter ([#11668](https://github.com/Lightning-AI/lightning/pull/11668))
- Fixed `RichProgressBar` progress validation bar total when using multiple validation runs within a single training epoch ([#11668](https://github.com/Lightning-AI/lightning/pull/11668))
- Configure native Deepspeed schedulers with interval='step' ([#11788](https://github.com/Lightning-AI/lightning/pull/11788)), ([#12031](https://github.com/Lightning-AI/lightning/pull/12031))
- Update `RichProgressBarTheme` styles after detecting light theme on colab ([#10993](https://github.com/Lightning-AI/lightning/pull/10993))
- Fixed passing `_ddp_params_and_buffers_to_ignore` ([#11949](https://github.com/Lightning-AI/lightning/pull/11949))
- Fixed an `AttributeError` when calling `save_hyperparameters` and no parameters need saving ([#11827](https://github.com/Lightning-AI/lightning/pull/11827))
- Fixed environment variable priority for global rank determination ([#11406](https://github.com/Lightning-AI/lightning/pull/11406))
- Fixed an issue that caused the Trainer to produce identical results on subsequent runs without explicit re-seeding ([#11870](https://github.com/Lightning-AI/lightning/pull/11870))
- Fixed an issue that caused the Tuner to affect the random state ([#11870](https://github.com/Lightning-AI/lightning/pull/11870))
- Fixed to avoid common hook warning if no hook is overridden ([#12131](https://github.com/Lightning-AI/lightning/pull/12131))
- Fixed deepspeed keeping old sub-folders in same ckpt path ([#12194](https://github.com/Lightning-AI/lightning/pull/12194))
- Fixed returning logged metrics instead of callback metrics during evaluation ([#12224](https://github.com/Lightning-AI/lightning/pull/12224))
- Fixed the case where `logger=None` is passed to the Trainer ([#12249](https://github.com/Lightning-AI/lightning/pull/12249))
- Fixed bug where the global step tracked by `ModelCheckpoint` was still set even if no checkpoint was saved ([#12418](https://github.com/Lightning-AI/lightning/pull/12418))
- Fixed bug where `ModelCheckpoint` was overriding the `epoch` and `step` logged values ([#12418](https://github.com/Lightning-AI/lightning/pull/12418))
- Fixed bug where monitoring the default `epoch` and `step` values with `ModelCheckpoint` would fail ([#12418](https://github.com/Lightning-AI/lightning/pull/12418))
- Fixed initializing optimizers unnecessarily in `DDPFullyShardedStrategy` ([#12267](https://github.com/Lightning-AI/lightning/pull/12267))
- Fixed check for horovod module ([#12377](https://github.com/Lightning-AI/lightning/pull/12377))
- Fixed logging to loggers with multiple eval dataloaders ([#12454](https://github.com/Lightning-AI/lightning/pull/12454))
- Fixed an issue with resuming from a checkpoint trained with QAT ([#11346](https://github.com/Lightning-AI/lightning/pull/11346))


## [1.5.10] - 2022-02-08

### Fixed

- Fixed an issue to avoid validation loop run on restart ([#11552](https://github.com/Lightning-AI/lightning/pull/11552))
- The `RichProgressBar` now correctly shows the `on_epoch` logged values on train epoch end ([#11689](https://github.com/Lightning-AI/lightning/pull/11689))
- Fixed an issue to make the `step` argument in `WandbLogger.log_image` work ([#11716](https://github.com/Lightning-AI/lightning/pull/11716))
- Fixed `restore_optimizers` for mapping states ([#11757](https://github.com/Lightning-AI/lightning/pull/11757))
- With `DPStrategy`, the batch is not explicitly moved to the device ([#11780](https://github.com/Lightning-AI/lightning/pull/11780))
- Fixed an issue to avoid val bar disappear after `trainer.validate()` ([#11700](https://github.com/Lightning-AI/lightning/pull/11700))
- Fixed supporting remote filesystems with `Trainer.weights_save_path` for fault-tolerant training ([#11776](https://github.com/Lightning-AI/lightning/pull/11776))
- Fixed check for available modules ([#11526](https://github.com/Lightning-AI/lightning/pull/11526))
- Fixed bug where the path for "last" checkpoints was not getting saved correctly which caused newer runs to not remove the previous "last" checkpoint ([#11481](https://github.com/Lightning-AI/lightning/pull/11481))
- Fixed bug where the path for best checkpoints was not getting saved correctly when no metric was monitored which caused newer runs to not use the best checkpoint ([#11481](https://github.com/Lightning-AI/lightning/pull/11481))


## [1.5.9] - 2022-01-20

### Fixed

- Pinned sphinx-autodoc-typehints with <v1.15 ([#11400](https://github.com/Lightning-AI/lightning/pull/11400))
- Skipped testing with PyTorch 1.7 and Python 3.9 on Ubuntu ([#11217](https://github.com/Lightning-AI/lightning/pull/11217))
- Fixed type promotion when tensors of higher category than float are logged ([#11401](https://github.com/Lightning-AI/lightning/pull/11401))
- Fixed the format of the configuration saved automatically by the CLI's `SaveConfigCallback` ([#11532](https://github.com/Lightning-AI/lightning/pull/11532))

### Changed
- Changed `LSFEnvironment` to use `LSB_DJOB_RANKFILE` environment variable instead of `LSB_HOSTS` for determining node rank and main address ([#10825](https://github.com/Lightning-AI/lightning/pull/10825))
- Disabled sampler replacement when using `IterableDataset` ([#11507](https://github.com/Lightning-AI/lightning/pull/11507))


## [1.5.8] - 2022-01-05

### Fixed

- Fixed `LightningCLI` race condition while saving the config ([#11199](https://github.com/Lightning-AI/lightning/pull/11199))
- Fixed the default value used with `log(reduce_fx=min|max)` ([#11310](https://github.com/Lightning-AI/lightning/pull/11310))
- Fixed data fetcher selection ([#11294](https://github.com/Lightning-AI/lightning/pull/11294))
- Fixed a race condition that could result in incorrect (zero) values being observed in prediction writer callbacks ([#11288](https://github.com/Lightning-AI/lightning/pull/11288))
- Fixed dataloaders not getting reloaded the correct amount of times when setting `reload_dataloaders_every_n_epochs` and `check_val_every_n_epoch` ([#10948](https://github.com/Lightning-AI/lightning/pull/10948))
- Fixed deepspeed strategy not restoring the lr-scheduler states when lr-scheduler(s) are configured through `LightningModule.configure_optimizer` ([#11322](https://github.com/Lightning-AI/lightning/pull/11322))


## [1.5.7] - 2021-12-21

### Fixed

- Fixed `NeptuneLogger` when using DDP ([#11030](https://github.com/Lightning-AI/lightning/pull/11030))
- Fixed a bug to disable logging hyperparameters in logger if there are no hparams ([#11105](https://github.com/Lightning-AI/lightning/pull/11105))
- Avoid the deprecated `onnx.export(example_outputs=...)` in torch 1.10 ([#11116](https://github.com/Lightning-AI/lightning/pull/11116))
- Fixed an issue when torch-scripting a `LightningModule` after training with `Trainer(sync_batchnorm=True)` ([#11078](https://github.com/Lightning-AI/lightning/pull/11078))
- Fixed an `AttributeError` occurring when using a `CombinedLoader` (multiple dataloaders) for prediction ([#11111](https://github.com/Lightning-AI/lightning/pull/11111))
- Fixed bug where `Trainer(track_grad_norm=..., logger=False)` would fail ([#11114](https://github.com/Lightning-AI/lightning/pull/11114))
- Fixed an incorrect warning being produced by the model summary when using `bf16` precision on CPU ([#11161](https://github.com/Lightning-AI/lightning/pull/11161))

### Changed

- DeepSpeed does not require lightning module zero 3 partitioning ([#10655](https://github.com/Lightning-AI/lightning/pull/10655))
- The `ModelCheckpoint` callback now saves and restores attributes `best_k_models`, `kth_best_model_path`, `kth_value`, and `last_model_path` ([#10995](https://github.com/Lightning-AI/lightning/pull/10995))


## [1.5.6] - 2021-12-15

### Fixed

- Fixed a bug where the DeepSpeedPlugin arguments `cpu_checkpointing` and `contiguous_memory_optimization` were not being forwarded to deepspeed correctly ([#10874](https://github.com/Lightning-AI/lightning/pull/10874))
- Fixed an issue with `NeptuneLogger` causing checkpoints to be uploaded with a duplicated file extension ([#11015](https://github.com/Lightning-AI/lightning/pull/11015))
- Fixed support for logging within callbacks returned from `LightningModule` ([#10991](https://github.com/Lightning-AI/lightning/pull/10991))
- Fixed running sanity check with `RichProgressBar` ([#10913](https://github.com/Lightning-AI/lightning/pull/10913))
- Fixed support for `CombinedLoader` while checking for warning raised with eval dataloaders ([#10994](https://github.com/Lightning-AI/lightning/pull/10994))
- The TQDM progress bar now correctly shows the `on_epoch` logged values on train epoch end ([#11069](https://github.com/Lightning-AI/lightning/pull/11069))
- Fixed bug where the TQDM updated the training progress bar during `trainer.validate` ([#11069](https://github.com/Lightning-AI/lightning/pull/11069))


## [1.5.5] - 2021-12-07

### Fixed

- Disabled batch_size extraction for torchmetric instances because they accumulate the metrics internally ([#10815](https://github.com/Lightning-AI/lightning/pull/10815))
- Fixed an issue with `SignalConnector` not restoring the default signal handlers on teardown when running on SLURM or with fault-tolerant training enabled ([#10611](https://github.com/Lightning-AI/lightning/pull/10611))
- Fixed `SignalConnector._has_already_handler` check for callable type ([#10483](https://github.com/Lightning-AI/lightning/pull/10483))
- Fixed an issue to return the results for each dataloader separately instead of duplicating them for each ([#10810](https://github.com/Lightning-AI/lightning/pull/10810))
- Improved exception message if `rich` version is less than `10.2.2` ([#10839](https://github.com/Lightning-AI/lightning/pull/10839))
- Fixed uploading best model checkpoint in NeptuneLogger ([#10369](https://github.com/Lightning-AI/lightning/pull/10369))
- Fixed early schedule reset logic in PyTorch profiler that was causing data leak ([#10837](https://github.com/Lightning-AI/lightning/pull/10837))
- Fixed a bug that caused incorrect batch indices to be passed to the `BasePredictionWriter` hooks when using a dataloader with `num_workers > 0` ([#10870](https://github.com/Lightning-AI/lightning/pull/10870))
- Fixed an issue with item assignment on the logger on rank > 0 for those who support it ([#10917](https://github.com/Lightning-AI/lightning/pull/10917))
- Fixed importing `torch_xla.debug` for `torch-xla<1.8` ([#10836](https://github.com/Lightning-AI/lightning/pull/10836))
- Fixed an issue with `DDPSpawnPlugin` and related plugins leaving a temporary checkpoint behind ([#10934](https://github.com/Lightning-AI/lightning/pull/10934))
- Fixed a `TypeError` occurring in the `SingalConnector.teardown()` method ([#10961](https://github.com/Lightning-AI/lightning/pull/10961))


## [1.5.4] - 2021-11-30

### Fixed

- Fixed support for `--key.help=class` with the `LightningCLI` ([#10767](https://github.com/Lightning-AI/lightning/pull/10767))
- Fixed `_compare_version` for python packages ([#10762](https://github.com/Lightning-AI/lightning/pull/10762))
- Fixed TensorBoardLogger `SummaryWriter` not close before spawning the processes ([#10777](https://github.com/Lightning-AI/lightning/pull/10777))
- Fixed a consolidation error in Lite when attempting to save the state dict of a sharded optimizer ([#10746](https://github.com/Lightning-AI/lightning/pull/10746))
- Fixed the default logging level for batch hooks associated with training from `on_step=False, on_epoch=True` to `on_step=True, on_epoch=False` ([#10756](https://github.com/Lightning-AI/lightning/pull/10756))

### Removed

- Removed PyTorch 1.6 support ([#10367](https://github.com/Lightning-AI/lightning/pull/10367), [#10738](https://github.com/Lightning-AI/lightning/pull/10738))


## [1.5.3] - 2021-11-24

### Fixed

- Fixed `ShardedTensor` state dict hook registration to check if torch distributed is available ([#10621](https://github.com/Lightning-AI/lightning/pull/10621))
- Fixed an issue with `self.log` not respecting a tensor's `dtype` when applying computations ([#10076](https://github.com/Lightning-AI/lightning/pull/10076))
- Fixed LigtningLite `_wrap_init` popping unexisting keys from DataLoader signature parameters ([#10613](https://github.com/Lightning-AI/lightning/pull/10613))
- Fixed signals being registered within threads ([#10610](https://github.com/Lightning-AI/lightning/pull/10610))
- Fixed an issue that caused Lightning to extract the batch size even though it was set by the user in `LightningModule.log` ([#10408](https://github.com/Lightning-AI/lightning/pull/10408))
- Fixed `Trainer(move_metrics_to_cpu=True)` not moving the evaluation logged results to CPU ([#10631](https://github.com/Lightning-AI/lightning/pull/10631))
- Fixed the `{validation,test}_step` outputs getting moved to CPU with `Trainer(move_metrics_to_cpu=True)` ([#10631](https://github.com/Lightning-AI/lightning/pull/10631))
- Fixed an issue with collecting logged test results with multiple dataloaders ([#10522](https://github.com/Lightning-AI/lightning/pull/10522))


## [1.5.2] - 2021-11-16

### Fixed

- Fixed `CombinedLoader` and `max_size_cycle` didn't receive a `DistributedSampler` ([#10374](https://github.com/Lightning-AI/lightning/pull/10374))
- Fixed an issue where class or init-only variables of dataclasses were passed to the dataclass constructor in `utilities.apply_to_collection` ([#9702](https://github.com/Lightning-AI/lightning/pull/9702))
- Fixed `isinstance` not working with `init_meta_context`, materialized model not being moved to the device ([#10493](https://github.com/Lightning-AI/lightning/pull/10493))
- Fixed an issue that prevented the Trainer to shutdown workers when execution is interrupted due to failure([#10463](https://github.com/Lightning-AI/lightning/pull/10463))
- Squeeze the early stopping monitor to remove empty tensor dimensions ([#10461](https://github.com/Lightning-AI/lightning/pull/10461))
- Fixed sampler replacement logic with `overfit_batches` to only replace the sample when `SequentialSampler` is not used ([#10486](https://github.com/Lightning-AI/lightning/pull/10486))
- Fixed scripting causing false positive deprecation warnings ([#10470](https://github.com/Lightning-AI/lightning/pull/10470), [#10555](https://github.com/Lightning-AI/lightning/pull/10555))
- Do not fail if batch size could not be inferred for logging when using DeepSpeed ([#10438](https://github.com/Lightning-AI/lightning/pull/10438))
- Fixed propagation of device and dtype information to submodules of LightningLite when they inherit from `DeviceDtypeModuleMixin` ([#10559](https://github.com/Lightning-AI/lightning/pull/10559))


## [1.5.1] - 2021-11-09

### Fixed

- Fixed `apply_to_collection(defaultdict)` ([#10316](https://github.com/Lightning-AI/lightning/pull/10316))
- Fixed failure when `DataLoader(batch_size=None)` is passed ([#10345](https://github.com/Lightning-AI/lightning/pull/10345))
- Fixed interception of `__init__` arguments for sub-classed DataLoader re-instantiation in Lite ([#10334](https://github.com/Lightning-AI/lightning/pull/10334))
- Fixed issue with pickling `CSVLogger` after a call to `CSVLogger.save` ([#10388](https://github.com/Lightning-AI/lightning/pull/10388))
- Fixed an import error being caused by `PostLocalSGD` when `torch.distributed` not available ([#10359](https://github.com/Lightning-AI/lightning/pull/10359))
- Fixed the logging with `on_step=True` in epoch-level hooks causing unintended side-effects. Logging with `on_step=True` in epoch-level hooks will now correctly raise an error ([#10409](https://github.com/Lightning-AI/lightning/pull/10409))
- Fixed deadlocks for distributed training with `RichProgressBar` ([#10428](https://github.com/Lightning-AI/lightning/pull/10428))
- Fixed an issue where the model wrapper in Lite converted non-floating point tensors to float ([#10429](https://github.com/Lightning-AI/lightning/pull/10429))
- Fixed an issue with inferring the dataset type in fault-tolerant training ([#10432](https://github.com/Lightning-AI/lightning/pull/10432))
- Fixed dataloader workers with `persistent_workers` being deleted on every iteration ([#10434](https://github.com/Lightning-AI/lightning/pull/10434))


## [1.5.0] - 2021-11-02

### Added

- Added support for monitoring the learning rate without schedulers in `LearningRateMonitor` ([#9786](https://github.com/Lightning-AI/lightning/pull/9786))
- Added registration of `ShardedTensor` state dict hooks in `LightningModule.__init__` if the PyTorch version supports `ShardedTensor` ([#8944](https://github.com/Lightning-AI/lightning/pull/8944))
- Added error handling including calling of `on_keyboard_interrupt()` and `on_exception()` for all entrypoints (fit, validate, test, predict) ([#8819](https://github.com/Lightning-AI/lightning/pull/8819))
- Added a flavor of `training_step` that takes `dataloader_iter` as an argument ([#8807](https://github.com/Lightning-AI/lightning/pull/8807))
- Added a `state_key` property to the `Callback` base class ([#6886](https://github.com/Lightning-AI/lightning/pull/6886))
- Added progress tracking to loops:
    * Integrated `TrainingEpochLoop.total_batch_idx` ([#8598](https://github.com/Lightning-AI/lightning/pull/8598))
    * Added `BatchProgress` and integrated `TrainingEpochLoop.is_last_batch` ([#9657](https://github.com/Lightning-AI/lightning/pull/9657))
    * Avoid optional `Tracker` attributes ([#9320](https://github.com/Lightning-AI/lightning/pull/9320))
    * Reset `current` progress counters when restarting an epoch loop that had already finished ([#9371](https://github.com/Lightning-AI/lightning/pull/9371))
    * Call `reset_on_restart` in the loop's `reset` hook instead of when loading a checkpoint ([#9561](https://github.com/Lightning-AI/lightning/pull/9561))
    * Use `completed` over `processed` in `reset_on_restart` ([#9656](https://github.com/Lightning-AI/lightning/pull/9656))
    * Renamed `reset_on_epoch` to `reset_on_run` ([#9658](https://github.com/Lightning-AI/lightning/pull/9658))
- Added `batch_size` and `rank_zero_only` arguments for `log_dict` to match `log` ([#8628](https://github.com/Lightning-AI/lightning/pull/8628))
- Added a check for unique GPU ids ([#8666](https://github.com/Lightning-AI/lightning/pull/8666))
- Added `ResultCollection` state_dict to the Loop `state_dict` and added support for distributed reload ([#8641](https://github.com/Lightning-AI/lightning/pull/8641))
- Added DeepSpeed collate checkpoint utility function ([#8701](https://github.com/Lightning-AI/lightning/pull/8701))
- Added a `handles_accumulate_grad_batches` property to the training type plugins ([#8856](https://github.com/Lightning-AI/lightning/pull/8856))
- Added a warning to `WandbLogger` when reusing a wandb run ([#8714](https://github.com/Lightning-AI/lightning/pull/8714))
- Added `log_graph` argument for `watch` method of `WandbLogger` ([#8662](https://github.com/Lightning-AI/lightning/pull/8662))
- `LightningCLI` additions:
  * Added `LightningCLI(run=False|True)` to choose whether to run a `Trainer` subcommand ([#8751](https://github.com/Lightning-AI/lightning/pull/8751))
  * Added support to call any trainer function from the `LightningCLI` via subcommands ([#7508](https://github.com/Lightning-AI/lightning/pull/7508))
  * Allow easy trainer re-instantiation ([#7508](https://github.com/Lightning-AI/lightning/pull/9241))
  * Automatically register all optimizers and learning rate schedulers ([#9565](https://github.com/Lightning-AI/lightning/pull/9565))
  * Allow registering custom optimizers and learning rate schedulers without subclassing the CLI ([#9565](https://github.com/Lightning-AI/lightning/pull/9565))
  * Support shorthand notation to instantiate optimizers and learning rate schedulers ([#9565](https://github.com/Lightning-AI/lightning/pull/9565))
  * Support passing lists of callbacks via command line ([#8815](https://github.com/Lightning-AI/lightning/pull/8815))
  * Support shorthand notation to instantiate models ([#9588](https://github.com/Lightning-AI/lightning/pull/9588))
  * Support shorthand notation to instantiate datamodules ([#10011](https://github.com/Lightning-AI/lightning/pull/10011))
  * Added `multifile` option to `LightningCLI` to enable/disable config saving to preserve multiple files structure ([#9073](https://github.com/Lightning-AI/lightning/pull/9073))
- Fault-tolerant training:
    * Added `FastForwardSampler` and `CaptureIterableDataset` injection to data loading utilities ([#8366](https://github.com/Lightning-AI/lightning/pull/8366))
    * Added `DataFetcher` to control fetching flow ([#8890](https://github.com/Lightning-AI/lightning/pull/8890))
    * Added `SharedCycleIteratorState` to prevent infinite loop ([#8889](https://github.com/Lightning-AI/lightning/pull/8889))
    * Added `CaptureMapDataset` for state management in map-style datasets ([#8891](https://github.com/Lightning-AI/lightning/pull/8891))
    * Added Fault Tolerant Training to `DataFetcher` ([#8891](https://github.com/Lightning-AI/lightning/pull/8891))
    * Replaced old prefetch iterator with new `DataFetcher` in training loop ([#8953](https://github.com/Lightning-AI/lightning/pull/8953))
    * Added partial support for global random state fault-tolerance in map-style datasets ([#8950](https://github.com/Lightning-AI/lightning/pull/8950))
    * Converted state to tuple explicitly when setting Python random state ([#9401](https://github.com/Lightning-AI/lightning/pull/9401))
    * Added support for restarting an optimizer loop (multiple optimizers) ([#9537](https://github.com/Lightning-AI/lightning/pull/9537))
    * Added support for restarting within Evaluation Loop ([#9563](https://github.com/Lightning-AI/lightning/pull/9563))
    * Added mechanism to detect that a signal has been sent so the Trainer can gracefully exit ([#9566](https://github.com/Lightning-AI/lightning/pull/9566))
    * Added support for skipping ahead to validation during the auto-restart of fitting ([#9681](https://github.com/Lightning-AI/lightning/pull/9681))
    * Added support for auto-restart if a fault-tolerant checkpoint is available ([#9722](https://github.com/Lightning-AI/lightning/pull/9722))
- Checkpoint saving and loading extensibility:
  * Added `CheckpointIO` plugin to expose checkpoint IO from training type plugin ([#8743](https://github.com/Lightning-AI/lightning/pull/8743))
  * Refactored `CheckpointConnector` to offload validation logic to the `CheckpointIO` plugin ([#9045](https://github.com/Lightning-AI/lightning/pull/9045))
  * Added `remove_checkpoint` to `CheckpointIO` plugin by moving the responsibility out of the `ModelCheckpoint` callback ([#9373](https://github.com/Lightning-AI/lightning/pull/9373))
  * Added `XLACheckpointIO` plugin ([#9972](https://github.com/Lightning-AI/lightning/pull/9972))
- Loop customization:
    * Added `Closure` and `AbstractClosure` classes ([#8642](https://github.com/Lightning-AI/lightning/pull/8642))
    * Refactored `TrainingBatchLoop` and extracted `OptimizerLoop`, splitting off automatic optimization into its own loop ([#9191](https://github.com/Lightning-AI/lightning/pull/9191))
    * Removed `TrainingBatchLoop.backward()`; manual optimization now calls directly into `Accelerator.backward()` and automatic optimization handles backward in new `OptimizerLoop` ([#9265](https://github.com/Lightning-AI/lightning/pull/9265))
    * Extracted `ManualOptimization` logic from `TrainingBatchLoop` into its own separate loop class ([#9266](https://github.com/Lightning-AI/lightning/pull/9266))
    * Added `OutputResult` and `ManualResult` classes ([#9437](https://github.com/Lightning-AI/lightning/pull/9437), [#9424](https://github.com/Lightning-AI/lightning/pull/9424))
    * Marked `OptimizerLoop.backward` as protected ([#9514](https://github.com/Lightning-AI/lightning/pull/9514))
    * Marked `FitLoop.should_accumulate` as protected ([#9515](https://github.com/Lightning-AI/lightning/pull/9515))
    * Marked several methods in `PredictionLoop` as protected: `on_predict_start`, `on_predict_epoch_end`, `on_predict_end`, `on_predict_model_eval` ([#9516](https://github.com/Lightning-AI/lightning/pull/9516))
    * Marked several methods in `EvaluationLoop` as protected: `get_max_batches`, `on_evaluation_model_eval`, `on_evaluation_model_train`, `on_evaluation_start`, `on_evaluation_epoch_start`, `on_evaluation_epoch_end`, `on_evaluation_end`, `reload_evaluation_dataloaders` ([#9516](https://github.com/Lightning-AI/lightning/pull/9516))
    * Marked several methods in `EvaluationEpochLoop` as protected: `on_evaluation_batch_start`, `evaluation_step`, `evaluation_step_end` ([#9516](https://github.com/Lightning-AI/lightning/pull/9516))
    * Added `yielding_training_step` example ([#9983](https://github.com/Lightning-AI/lightning/pull/9983))
- Added support for saving and loading state of multiple callbacks of the same type ([#7187](https://github.com/Lightning-AI/lightning/pull/7187))
- Added DeepSpeed Stage 1 support ([#8974](https://github.com/Lightning-AI/lightning/pull/8974))
- Added `Python dataclass` support for `LightningDataModule` ([#8272](https://github.com/Lightning-AI/lightning/pull/8272))
- Added sanitization of tensors when they get logged as hyperparameters in `TensorBoardLogger` ([#9031](https://github.com/Lightning-AI/lightning/pull/9031))
- Added `InterBatchParallelDataFetcher` ([#9020](https://github.com/Lightning-AI/lightning/pull/9020))
- Added `DataLoaderIterDataFetcher` ([#9020](https://github.com/Lightning-AI/lightning/pull/9020))
- Added `DataFetcher` within `Fit / Evaluation` Loop  ([#9047](https://github.com/Lightning-AI/lightning/pull/9047))
- Added a friendly error message when DDP attempts to spawn new distributed processes with rank > 0 ([#9005](https://github.com/Lightning-AI/lightning/pull/9005))
- Added Rich integration:
    * Added Rich progress bar ([#8929](https://github.com/Lightning-AI/lightning/pull/8929), [#9559](https://github.com/Lightning-AI/lightning/pull/9559))
    * Added Support for iterable datasets ([#9734](https://github.com/Lightning-AI/lightning/pull/9734))
    * Added `RichModelSummary` callback ([#9546](https://github.com/Lightning-AI/lightning/pull/9546))
    * Added `configure_columns` method to `RichProgressBar` ([#10288](https://github.com/Lightning-AI/lightning/pull/10288))
    * Added `leave` argument to `RichProgressBar` ([#10301](https://github.com/Lightning-AI/lightning/pull/10301))
- Added input validation logic for precision ([#9080](https://github.com/Lightning-AI/lightning/pull/9080))
- Added support for CPU AMP autocast ([#9084](https://github.com/Lightning-AI/lightning/pull/9084))
- Added `on_exception` callback hook ([#9183](https://github.com/Lightning-AI/lightning/pull/9183))
- Added a warning to DeepSpeed when inferring batch size ([#9221](https://github.com/Lightning-AI/lightning/pull/9221))
- Added `ModelSummary` callback ([#9344](https://github.com/Lightning-AI/lightning/pull/9344))
- Added `log_images`, `log_text` and `log_table` to `WandbLogger` ([#9545](https://github.com/Lightning-AI/lightning/pull/9545))
- Added `PL_RECONCILE_PROCESS` environment variable to enable process reconciliation regardless of cluster environment settings ([#9389](https://github.com/Lightning-AI/lightning/pull/9389))
- Added `get_device_stats` to the Accelerator interface and added its implementation for GPU and TPU ([#9586](https://github.com/Lightning-AI/lightning/pull/9586))
- Added a warning when an unknown key is encountered in the optimizer configuration, and when `OneCycleLR` is used with `"interval": "epoch"` ([#9666](https://github.com/Lightning-AI/lightning/pull/9666))
- Added `DeviceStatsMonitor` callback ([#9712](https://github.com/Lightning-AI/lightning/pull/9712))
- Added `enable_progress_bar` to the Trainer constructor ([#9664](https://github.com/Lightning-AI/lightning/pull/9664))
- Added `pl_legacy_patch` load utility for loading old checkpoints that have pickled legacy Lightning attributes ([#9166](https://github.com/Lightning-AI/lightning/pull/9166))
- Added support for `torch.use_deterministic_algorithms` ([#9121](https://github.com/Lightning-AI/lightning/pull/9121))
- Added automatic parameters tying for TPUs ([#9525](https://github.com/Lightning-AI/lightning/pull/9525))
- Added support for `torch.autograd.set_detect_anomaly` through `Trainer` constructor argument `detect_anomaly` ([#9848](https://github.com/Lightning-AI/lightning/pull/9848))
- Added `enable_model_summary` flag to Trainer ([#9699](https://github.com/Lightning-AI/lightning/pull/9699))
- Added `strategy` argument to Trainer ([#8597](https://github.com/Lightning-AI/lightning/pull/8597))
- Added `init_meta_context`, `materialize_module` utilities ([#9920](https://github.com/Lightning-AI/lightning/pull/9920))
- Added `TPUPrecisionPlugin` ([#10020](https://github.com/Lightning-AI/lightning/pull/#10020))
- Added `torch.bfloat16` support:
  * Added bfloat16 support for Lightning Trainer ([#9049](https://github.com/Lightning-AI/lightning/pull/9049))
  * Renamed `TPUHalfPrecisionPlugin` to `TPUBf16PrecisionPlugin` ([#10026](https://github.com/Lightning-AI/lightning/pull/10026))
  * Default to `precision=bf16` on CPU when `precision=16` is passed ([#10033](https://github.com/Lightning-AI/lightning/pull/10033))
  * Added support for `torch.autocast` ([#10053](https://github.com/Lightning-AI/lightning/pull/10053))
- Added `kfold` example for loop customization ([#9965](https://github.com/Lightning-AI/lightning/pull/9965))
- LightningLite:
    * Added `PrecisionPlugin.forward_context`, making it the default implementation for all `{train,val,test,predict}_step_context()` methods ([#9988](https://github.com/Lightning-AI/lightning/pull/9988))
    * Added `DDPSpawnPlugin.spawn()` for spawning new processes of a given function ([#10018](https://github.com/Lightning-AI/lightning/pull/10018), [#10022](https://github.com/Lightning-AI/lightning/pull/10022))
    * Added `TrainingTypePlugin.{_setup_model, _setup_optimizer}` methods ([#9994](https://github.com/Lightning-AI/lightning/pull/9994), [#10064](https://github.com/Lightning-AI/lightning/pull/10064))
    * Implemented `DataParallelPlugin._setup_model` ([#10010](https://github.com/Lightning-AI/lightning/pull/10010))
    * Implemented `DeepSpeedPlugin._setup_model_and_optimizers` ([#10009](https://github.com/Lightning-AI/lightning/pull/10009), [#10064](https://github.com/Lightning-AI/lightning/pull/10064))
    * Implemented `{DDPShardedPlugin,DDPShardedSpawnPlugin}._setup_model_and_optimizers` ([#10028](https://github.com/Lightning-AI/lightning/pull/10028), [#10064](https://github.com/Lightning-AI/lightning/pull/10064))
    * Added optional `model` argument to the `optimizer_step` methods in accelerators and plugins ([#10023](https://github.com/Lightning-AI/lightning/pull/10023))
    * Updated precision attributes in `DeepSpeedPlugin` ([#10164](https://github.com/Lightning-AI/lightning/pull/10164))
    * Added the ability to return a result from rank 0 in `DDPSpawnPlugin.spawn` ([#10162](https://github.com/Lightning-AI/lightning/pull/10162))
    * Added `pytorch_lightning.lite` package ([#10175](https://github.com/Lightning-AI/lightning/pull/10175))
    * Added `LightningLite` documentation ([#10043](https://github.com/Lightning-AI/lightning/pull/10043))
    * Added `LightningLite` examples ([#9987](https://github.com/Lightning-AI/lightning/pull/9987))
    * Make the `_LiteDataLoader` an iterator and add supports for custom dataloader ([#10279](https://github.com/Lightning-AI/lightning/pull/10279))
- Added `use_omegaconf` argument to `save_hparams_to_yaml` plugin ([#9170](https://github.com/Lightning-AI/lightning/pull/9170))
- Added `ckpt_path` argument for `Trainer.fit()` ([#10061](https://github.com/Lightning-AI/lightning/pull/10061))
- Added `auto_device_count` method to `Accelerators` ([#10222](https://github.com/Lightning-AI/lightning/pull/10222))
- Added support for `devices="auto"` ([#10264](https://github.com/Lightning-AI/lightning/pull/10264))
- Added a `filename` argument in `ModelCheckpoint.format_checkpoint_name` ([#9818](https://github.com/Lightning-AI/lightning/pull/9818))
- Added support for empty `gpus` list to run on CPU ([#10246](https://github.com/Lightning-AI/lightning/pull/10246))
- Added a warning if multiple batch sizes are found from ambiguous batch ([#10247](https://github.com/Lightning-AI/lightning/pull/10247))

### Changed

- Trainer now raises a `MisconfigurationException` when its methods are called with `ckpt_path="best"` but a checkpoint callback isn't configured ([#9841](https://github.com/Lightning-AI/lightning/pull/9841))
- Setting `Trainer(accelerator="ddp_cpu")` now does not spawn a subprocess if `num_processes` is kept `1` along with `num_nodes > 1` ([#9603](https://github.com/Lightning-AI/lightning/pull/9603))
- Module imports are now catching `ModuleNotFoundError` instead of `ImportError` ([#9867](https://github.com/Lightning-AI/lightning/pull/9867))
- `pytorch_lightning.loggers.neptune.NeptuneLogger` is now consistent with the new [neptune-client](https://github.com/neptune-ai/neptune-client) API; the old [neptune-client](https://github.com/neptune-ai/neptune-client) API is supported by `NeptuneClient` from the [neptune-contrib](https://github.com/neptune-ai/neptune-contrib) repo ([#6867](https://github.com/Lightning-AI/lightning/pull/6867))
- Parsing of `enums` type hyperparameters to be saved in the `haprams.yaml` file by TensorBoard and CSV loggers has been fixed and made in line with how OmegaConf parses it ([#9170](https://github.com/Lightning-AI/lightning/pull/9170))
- Parsing of the `gpus` Trainer argument has changed: `gpus="n"` (str) no longer selects the GPU index n and instead selects the first n devices ([#8770](https://github.com/Lightning-AI/lightning/pull/8770))
- `iteration_count` and other index attributes in the loops has been replaced with progress dataclasses ([#8477](https://github.com/Lightning-AI/lightning/pull/8477))
- The `trainer.lightning_module` reference is now properly set at the very beginning of a run ([#8536](https://github.com/Lightning-AI/lightning/pull/8536))
- The model weights now get loaded in all cases when the checkpoint path gets provided in validate/test/predict, regardless of whether the model instance is provided or not ([#8352](https://github.com/Lightning-AI/lightning/pull/8352))
- The `Trainer` functions `reset_{train,val,test,predict}_dataloader`, `reset_train_val_dataloaders`, and `request_dataloader` `model` argument is now optional ([#8536](https://github.com/Lightning-AI/lightning/pull/8536))
- Saved checkpoints will no longer use the type of a `Callback` as the key to avoid issues with unpickling ([#6886](https://github.com/Lightning-AI/lightning/pull/6886))
- Improved string conversion for `ResultCollection` ([#8622](https://github.com/Lightning-AI/lightning/pull/8622))
- `LightningCLI` changes:
    * `LightningCLI.init_parser` now returns the parser instance ([#8721](https://github.com/Lightning-AI/lightning/pull/8721))
    * `LightningCLI.add_core_arguments_to_parser`, `LightningCLI.parse_arguments` now take a `parser` argument ([#8721](https://github.com/Lightning-AI/lightning/pull/8721))
    * `LightningCLI.instantiate_trainer` now takes a config and a list of callbacks ([#8721](https://github.com/Lightning-AI/lightning/pull/8721))
    * Split `LightningCLI.add_core_arguments_to_parser` into `LightningCLI.add_default_arguments_to_parser` + `LightningCLI.add_core_arguments_to_parser` ([#8721](https://github.com/Lightning-AI/lightning/pull/8721))
- The accelerator and training type plugin `setup` hooks no longer have a `model` argument ([#8536](https://github.com/Lightning-AI/lightning/pull/8536))
- The accelerator and training type plugin `update_global_step` hook has been removed ([#8856](https://github.com/Lightning-AI/lightning/pull/8856))
- The coverage of `self.log`-ing in any `LightningModule` or `Callback` hook has been improved ([#8498](https://github.com/Lightning-AI/lightning/pull/8498))
- `self.log`-ing without a `Trainer` reference now raises a warning instead of an exception ([#9733](https://github.com/Lightning-AI/lightning/pull/9733))
- Removed restrictions in the Trainer that loggers can only log from rank 0; the existing logger behavior has not changed ([#8608](https://github.com/Lightning-AI/lightning/pull/8608))
- `Trainer.request_dataloader` now takes a `RunningStage` enum instance ([#8858](https://github.com/Lightning-AI/lightning/pull/8858))
- Changed `rank_zero_warn` to `NotImplementedError` in the `{train, val, test, predict}_dataloader` hooks that `Lightning(Data)Module` uses ([#9161](https://github.com/Lightning-AI/lightning/pull/9161))
- Moved `block_ddp_sync_behaviour` out of `TrainingBatchLoop` to loop utilities ([#9192](https://github.com/Lightning-AI/lightning/pull/9192))
- Executing the `optimizer_closure` is now required when overriding the `optimizer_step` hook ([#9360](https://github.com/Lightning-AI/lightning/pull/9360))
- Changed logging of `LightningModule` and `LightningDataModule` hyperparameters to raise an exception only if there are colliding keys with different values ([#9496](https://github.com/Lightning-AI/lightning/pull/9496))
- `seed_everything` now fails when an invalid seed value is passed instead of selecting a random seed ([#8787](https://github.com/Lightning-AI/lightning/pull/8787))
- The Trainer now calls `TrainingTypePlugin` collective APIs directly instead of going through the Accelerator reference ([#9677](https://github.com/Lightning-AI/lightning/pull/9677), [#9901](https://github.com/Lightning-AI/lightning/pull/9901))
- The tuner now uses a unique filename to save a temporary checkpoint ([#9682](https://github.com/Lightning-AI/lightning/pull/9682))
- Changed `HorovodPlugin.all_gather` to return a `torch.Tensor` instead of a list ([#9696](https://github.com/Lightning-AI/lightning/pull/9696))
- Changed Trainer connectors to be protected attributes:
    * Configuration Validator ([#9779](https://github.com/Lightning-AI/lightning/pull/9779))
- The `current_epoch` and `global_step` attributes now get restored irrespective of the Trainer task ([#9413](https://github.com/Lightning-AI/lightning/pull/9413))
- Trainer now raises an exception when requesting `amp_level` with native `amp_backend` ([#9755](https://github.com/Lightning-AI/lightning/pull/9755))
- Update the logic to check for accumulation steps with deepspeed ([#9826](https://github.com/Lightning-AI/lightning/pull/9826))
- `pytorch_lightning.utilities.grads.grad_norm` now raises an exception if parameter `norm_type <= 0` ([#9765](https://github.com/Lightning-AI/lightning/pull/9765))
- Updated error message for interactive incompatible plugins ([#9896](https://github.com/Lightning-AI/lightning/pull/9896))
- Moved the `optimizer_step` and `clip_gradients` hook from the `Accelerator` and `TrainingTypePlugin` into the `PrecisionPlugin` ([#10143](https://github.com/Lightning-AI/lightning/pull/10143), [#10029](https://github.com/Lightning-AI/lightning/pull/10029))
- `NativeMixedPrecisionPlugin` and its subclasses now take an optional `GradScaler` instance ([#10055](https://github.com/Lightning-AI/lightning/pull/10055))
- Trainer is now raising a `MisconfigurationException` instead of a warning if `Trainer.{validate/test}` is missing required methods ([#10016](https://github.com/Lightning-AI/lightning/pull/10016))
- Changed default value of the `max_steps` Trainer argument from `None` to -1 ([#9460](https://github.com/Lightning-AI/lightning/pull/9460))
- LightningModule now raises an error when calling `log(on_step=False, on_epoch=False)` ([#10227](https://github.com/Lightning-AI/lightning/pull/10227))
- Quantization aware training observers are now disabled by default during validating/testing/predicting stages ([#8540](https://github.com/Lightning-AI/lightning/pull/8540))
- Raised `MisconfigurationException` when total length of `dataloader` across ranks is zero, and give warning when total length is non-zero, but only local rank length is zero. ([#9827](https://github.com/Lightning-AI/lightning/pull/9827))
- Changed the model size calculation using `ByteCounter` ([#10123](https://github.com/Lightning-AI/lightning/pull/10123))
- Enabled `on_load_checkpoint` for `LightningDataModule` for all `trainer_fn` ([#10238](https://github.com/Lightning-AI/lightning/pull/10238))
- Allowed separate config files for parameters with class type when LightningCLI is in `subclass_mode=False` ([#10286](https://github.com/Lightning-AI/lightning/pull/10286))

### Deprecated

- Deprecated Trainer argument `terminate_on_nan` in favor of `detect_anomaly`([#9175](https://github.com/Lightning-AI/lightning/pull/9175))
- Deprecated `Trainer.terminate_on_nan` public attribute access ([#9849](https://github.com/Lightning-AI/lightning/pull/9849))
- Deprecated `LightningModule.summarize()` in favor of `pytorch_lightning.utilities.model_summary.summarize()` ([#8513](https://github.com/Lightning-AI/lightning/pull/8513))
- Deprecated `LightningModule.model_size` ([#8343](https://github.com/Lightning-AI/lightning/pull/8343))
- Deprecated `DataModule` properties: `train_transforms`, `val_transforms`, `test_transforms`, `size`, `dims` ([#8851](https://github.com/Lightning-AI/lightning/pull/8851))
- Deprecated `add_to_queue`, `get_from_queue` from `LightningModule` in favor of corresponding methods in the `DDPSpawnPlugin` ([#9118](https://github.com/Lightning-AI/lightning/pull/9118))
- Deprecated `LightningModule.get_progress_bar_dict` and `Trainer.progress_bar_dict` in favor of `pytorch_lightning.callbacks.progress.base.get_standard_metrics` and `ProgressBarBase.get_metrics` ([#8985](https://github.com/Lightning-AI/lightning/pull/8985))
- Deprecated `prepare_data_per_node` flag on Trainer and set it as a property of `DataHooks`, accessible in the `LightningModule` and `LightningDataModule` ([#8958](https://github.com/Lightning-AI/lightning/pull/8958))
- Deprecated the `TestTubeLogger` ([#9065](https://github.com/Lightning-AI/lightning/pull/9065))
- Deprecated `on_{train/val/test/predict}_dataloader()` from `LightningModule` and `LightningDataModule` ([#9098](https://github.com/Lightning-AI/lightning/pull/9098))
- Deprecated `on_keyboard_interrupt` callback hook in favor of new `on_exception` hook ([#9260](https://github.com/Lightning-AI/lightning/pull/9260))
- Deprecated passing `process_position` to the `Trainer` constructor in favor of adding the `ProgressBar` callback with `process_position` directly to the list of callbacks ([#9222](https://github.com/Lightning-AI/lightning/pull/9222))
- Deprecated passing `flush_logs_every_n_steps` as a Trainer argument, instead pass it to the logger init if supported ([#9366](https://github.com/Lightning-AI/lightning/pull/9366))
- Deprecated `LightningLoggerBase.close`, `LoggerCollection.close` in favor of `LightningLoggerBase.finalize`, `LoggerCollection.finalize` ([#9422](https://github.com/Lightning-AI/lightning/pull/9422))
- Deprecated passing `progress_bar_refresh_rate` to the `Trainer` constructor in favor of adding the `ProgressBar` callback with `refresh_rate` directly to the list of callbacks, or passing `enable_progress_bar=False` to disable the progress bar ([#9616](https://github.com/Lightning-AI/lightning/pull/9616))
- Deprecated `LightningDistributed` and moved the broadcast logic to `DDPPlugin` and `DDPSpawnPlugin` directly ([#9691](https://github.com/Lightning-AI/lightning/pull/9691))
- Deprecated passing `stochastic_weight_avg` to the `Trainer` constructor in favor of adding the `StochasticWeightAveraging` callback directly to the list of callbacks ([#8989](https://github.com/Lightning-AI/lightning/pull/8989))
- Deprecated Accelerator collective API `barrier`, `broadcast`, and `all_gather` in favor of calling the `TrainingTypePlugin` collective API directly ([#9677](https://github.com/Lightning-AI/lightning/pull/9677))
- Deprecated `checkpoint_callback` from the `Trainer` constructor in favor of `enable_checkpointing` ([#9754](https://github.com/Lightning-AI/lightning/pull/9754))
- Deprecated the `LightningModule.on_post_move_to_device` method ([#9525](https://github.com/Lightning-AI/lightning/pull/9525))
- Deprecated `pytorch_lightning.core.decorators.parameter_validation` in favor of `pytorch_lightning.utilities.parameter_tying.set_shared_parameters` ([#9525](https://github.com/Lightning-AI/lightning/pull/9525))
- Deprecated passing `weights_summary` to the `Trainer` constructor in favor of adding the `ModelSummary` callback with `max_depth` directly to the list of callbacks ([#9699](https://github.com/Lightning-AI/lightning/pull/9699))
- Deprecated `log_gpu_memory`, `gpu_metrics`, and util funcs in favor of `DeviceStatsMonitor` callback ([#9921](https://github.com/Lightning-AI/lightning/pull/9921))
- Deprecated `GPUStatsMonitor` and `XLAStatsMonitor` in favor of `DeviceStatsMonitor` callback ([#9924](https://github.com/Lightning-AI/lightning/pull/9924))
- Deprecated setting `Trainer(max_steps=None)`; To turn off the limit, set `Trainer(max_steps=-1)` (default) ([#9460](https://github.com/Lightning-AI/lightning/pull/9460))
- Deprecated access to the `AcceleratorConnector.is_slurm_managing_tasks` attribute and marked it as protected ([#10101](https://github.com/Lightning-AI/lightning/pull/10101))
- Deprecated access to the `AcceleratorConnector.configure_slurm_ddp` method and marked it as protected ([#10101](https://github.com/Lightning-AI/lightning/pull/10101))
- Deprecated passing `resume_from_checkpoint` to the `Trainer` constructor in favor of `trainer.fit(ckpt_path=)` ([#10061](https://github.com/Lightning-AI/lightning/pull/10061))
- Deprecated `ClusterEnvironment.creates_children()` in favor of `ClusterEnvironment.creates_processes_externally` (property) ([#10106](https://github.com/Lightning-AI/lightning/pull/10106))
- Deprecated `PrecisionPlugin.master_params()` in favor of `PrecisionPlugin.main_params()` ([#10105](https://github.com/Lightning-AI/lightning/pull/10105))
- Deprecated `lr_sch_names` from `LearningRateMonitor` ([#10066](https://github.com/Lightning-AI/lightning/pull/10066))
- Deprecated `ProgressBar` callback in favor of `TQDMProgressBar` ([#10134](https://github.com/Lightning-AI/lightning/pull/10134))

### Removed

- Removed deprecated `metrics` ([#8586](https://github.com/Lightning-AI/lightning/pull/8586/))
- Removed the deprecated `outputs` argument in both the `LightningModule.on_train_epoch_end` and `Callback.on_train_epoch_end` hooks ([#8587](https://github.com/Lightning-AI/lightning/pull/8587))
- Removed the deprecated `TrainerLoggingMixin` class ([#8609](https://github.com/Lightning-AI/lightning/pull/8609))
- Removed the deprecated `TrainerTrainingTricksMixin` class ([#8679](https://github.com/Lightning-AI/lightning/pull/8679))
- Removed the deprecated `optimizer_idx` from `training_step` as an accepted argument in manual optimization ([#8576](https://github.com/Lightning-AI/lightning/pull/8576))
- Removed support for the deprecated `on_save_checkpoint` signature. The hook now takes a `checkpoint` positional parameter ([#8697](https://github.com/Lightning-AI/lightning/pull/8697))
- Removed support for the deprecated `on_load_checkpoint` signature. The hook now takes a `pl_module` positional parameter ([#8697](https://github.com/Lightning-AI/lightning/pull/8697))
- Removed the deprecated `save_function` property in `ModelCheckpoint` ([#8680](https://github.com/Lightning-AI/lightning/pull/8680))
- Removed the deprecated `model` argument from `ModelCheckpoint.save_checkpoint` ([#8688](https://github.com/Lightning-AI/lightning/pull/8688))
- Removed the deprecated `sync_step` argument from `WandbLogger` ([#8763](https://github.com/Lightning-AI/lightning/pull/8763))
- Removed the deprecated `Trainer.truncated_bptt_steps` in favor of `LightningModule.truncated_bptt_steps` ([#8826](https://github.com/Lightning-AI/lightning/pull/8826))
- Removed `LightningModule.write_predictions` and `LightningModule.write_predictions_dict` ([#8850](https://github.com/Lightning-AI/lightning/pull/8850))
- Removed `on_reset_*_dataloader` hooks in TrainingType Plugins and Accelerators ([#8858](https://github.com/Lightning-AI/lightning/pull/8858))
- Removed deprecated `GradInformation` module in favor of `pytorch_lightning.utilities.grads` ([#8831](https://github.com/Lightning-AI/lightning/pull/8831/))
- Removed `TrainingTypePlugin.on_save` and `Accelerator.on_save` ([#9023](https://github.com/Lightning-AI/lightning/pull/9023))
- Removed `{Accelerator,TrainingTypePlugin,PrecisionPlugin}.post_optimizer_step` ([#9746](https://github.com/Lightning-AI/lightning/pull/9746))
- Removed deprecated `connect_precision_plugin` and `connect_training_type_plugin` from `Accelerator` ([#9019](https://github.com/Lightning-AI/lightning/pull/9019))
- Removed `on_train_epoch_end` from `Accelerator` ([#9035](https://github.com/Lightning-AI/lightning/pull/9035))
- Removed `InterBatchProcessor` in favor of `DataLoaderIterDataFetcher` ([#9052](https://github.com/Lightning-AI/lightning/pull/9052))
- Removed `Plugin` in `base_plugin.py` in favor of accessing `TrainingTypePlugin` and `PrecisionPlugin` directly instead ([#9066](https://github.com/Lightning-AI/lightning/pull/9066))
- Removed `teardown` from `ParallelPlugin` ([#8943](https://github.com/Lightning-AI/lightning/pull/8943))
- Removed deprecated `profiled_functions` argument from `PyTorchProfiler` ([#9178](https://github.com/Lightning-AI/lightning/pull/9178))
- Removed deprecated `pytorch_lighting.utilities.argparse_utils` module ([#9166](https://github.com/Lightning-AI/lightning/pull/9166))
- Removed deprecated property `Trainer.running_sanity_check` in favor of `Trainer.sanity_checking` ([#9209](https://github.com/Lightning-AI/lightning/pull/9209))
- Removed deprecated `BaseProfiler.output_filename` arg from it and its descendants in favor of `dirpath` and `filename` ([#9214](https://github.com/Lightning-AI/lightning/pull/9214))
- Removed deprecated property `ModelCheckpoint.period` in favor of `ModelCheckpoint.every_n_epochs` ([#9213](https://github.com/Lightning-AI/lightning/pull/9213))
- Removed deprecated `auto_move_data` decorator ([#9231](https://github.com/Lightning-AI/lightning/pull/9231))
- Removed deprecated property `LightningModule.datamodule` in favor of `Trainer.datamodule` ([#9233](https://github.com/Lightning-AI/lightning/pull/9233))
- Removed deprecated properties `DeepSpeedPlugin.cpu_offload*` in favor of `offload_optimizer`, `offload_parameters` and `pin_memory` ([#9244](https://github.com/Lightning-AI/lightning/pull/9244))
- Removed deprecated property `AcceleratorConnector.is_using_torchelastic` in favor of `TorchElasticEnvironment.is_using_torchelastic()` ([#9729](https://github.com/Lightning-AI/lightning/pull/9729))
- Removed `pytorch_lightning.utilities.debugging.InternalDebugger` ([#9680](https://github.com/Lightning-AI/lightning/pull/9680))
- Removed `call_configure_sharded_model_hook` property from `Accelerator` and `TrainingTypePlugin` ([#9612](https://github.com/Lightning-AI/lightning/pull/9612))
- Removed `TrainerProperties` mixin and moved property definitions directly into `Trainer` ([#9495](https://github.com/Lightning-AI/lightning/pull/9495))
- Removed a redundant warning with `ModelCheckpoint(monitor=None)` callback ([#9875](https://github.com/Lightning-AI/lightning/pull/9875))
- Remove `epoch` from `trainer.logged_metrics` ([#9904](https://github.com/Lightning-AI/lightning/pull/9904))
- Remove deprecated `distributed_backend` from `Trainer` ([#10017](https://github.com/Lightning-AI/lightning/pull/10017))
- Removed `process_idx` from the `{DDPSpawnPlugin,TPUSpawnPlugin}.new_process` methods ([#10022](https://github.com/Lightning-AI/lightning/pull/10022))
- Removed automatic patching of `{train,val,test,predict}_dataloader()` on the `LightningModule` ([#9764](https://github.com/Lightning-AI/lightning/pull/9764))
- Removed `pytorch_lightning.trainer.connectors.OptimizerConnector` ([#10120](https://github.com/Lightning-AI/lightning/pull/10120))

### Fixed

- Fixed ImageNet evaluation in example ([#10179](https://github.com/Lightning-AI/lightning/pull/10179))
- Fixed an issue with logger outputs not being finalized correctly after prediction runs ([#8685](https://github.com/Lightning-AI/lightning/pull/8685))
- Fixed `move_metrics_to_cpu` moving the loss to CPU while training on device ([#9308](https://github.com/Lightning-AI/lightning/pull/9308))
- Fixed incorrect main progress bar indicator when resuming training mid-epoch ([#9310](https://github.com/Lightning-AI/lightning/pull/9310))
- Fixed an issue with freeing memory of datafetchers during teardown ([#9387](https://github.com/Lightning-AI/lightning/pull/9387))
- Fixed a bug where the training step output needed to be `deepcopy`-ed ([#9349](https://github.com/Lightning-AI/lightning/pull/9349))
- Fixed an issue with freeing memory allocated by the data iterators in `Loop.on_run_end` ([#9386](https://github.com/Lightning-AI/lightning/pull/9386), [#9915](https://github.com/Lightning-AI/lightning/pull/9915))
- Fixed `BasePredictionWriter` not returning the batch indices in a non-distributed setting ([#9432](https://github.com/Lightning-AI/lightning/pull/9432))
- Fixed an error when running in XLA environments with no TPU attached ([#9572](https://github.com/Lightning-AI/lightning/pull/9572))
- Fixed check on torchmetrics logged whose `compute()` output is a multielement tensor ([#9582](https://github.com/Lightning-AI/lightning/pull/9582))
- Fixed gradient accumulation for `DDPShardedPlugin` ([#9122](https://github.com/Lightning-AI/lightning/pull/9122))
- Fixed missing DeepSpeed distributed call ([#9540](https://github.com/Lightning-AI/lightning/pull/9540))
- Fixed an issue with wrapped LightningModule during evaluation; The LightningModule no longer gets wrapped with data-parallel modules when not fitting in `DDPPlugin`, `DDPSpawnPlugin`, `DDPShardedPlugin`, `DDPSpawnShardedPlugin` ([#9096](https://github.com/Lightning-AI/lightning/pull/9096))
- Fixed `trainer.accumulate_grad_batches` to be an int on init. The default value for it is now `None` inside Trainer ([#9652](https://github.com/Lightning-AI/lightning/pull/9652))
- Fixed `broadcast` in `DDPPlugin` and `DDPSpawnPlugin` to respect the `src` input ([#9691](https://github.com/Lightning-AI/lightning/pull/9691))
- Fixed `self.log(on_epoch=True, reduce_fx=sum))` for the `on_batch_start` and `on_train_batch_start` hooks ([#9791](https://github.com/Lightning-AI/lightning/pull/9791))
- Fixed `self.log(on_epoch=True)` for the `on_batch_start` and `on_train_batch_start` hooks ([#9780](https://github.com/Lightning-AI/lightning/pull/9780))
- Fixed restoring training state during `Trainer.fit` only ([#9413](https://github.com/Lightning-AI/lightning/pull/9413))
- Fixed DeepSpeed and Lightning both calling the scheduler ([#9788](https://github.com/Lightning-AI/lightning/pull/9788))
- Fixed missing arguments when saving hyperparameters from the parent class but not from the child class ([#9800](https://github.com/Lightning-AI/lightning/pull/9800))
- Fixed DeepSpeed GPU device IDs ([#9847](https://github.com/Lightning-AI/lightning/pull/9847))
- Reset `val_dataloader` in `tuner/batch_size_scaling` ([#9857](https://github.com/Lightning-AI/lightning/pull/9857))
- Fixed use of `LightningCLI` in computer_vision_fine_tuning.py example ([#9934](https://github.com/Lightning-AI/lightning/pull/9934))
- Fixed issue with non-init dataclass fields in `apply_to_collection` ([#9963](https://github.com/Lightning-AI/lightning/pull/9963))
- Reset `val_dataloader` in `tuner/batch_size_scaling` for binsearch ([#9975](https://github.com/Lightning-AI/lightning/pull/9975))
- Fixed logic to check for spawn in dataloader `TrainerDataLoadingMixin._worker_check` ([#9902](https://github.com/Lightning-AI/lightning/pull/9902))
- Fixed `train_dataloader` getting loaded twice when resuming from a checkpoint during `Trainer.fit()` ([#9671](https://github.com/Lightning-AI/lightning/pull/9671))
- Fixed `LearningRateMonitor` logging with multiple param groups optimizer with no scheduler ([#10044](https://github.com/Lightning-AI/lightning/pull/10044))
- Fixed undesired side effects being caused by `Trainer` patching dataloader methods on the `LightningModule` ([#9764](https://github.com/Lightning-AI/lightning/pull/9764))
- Fixed gradients not being unscaled when clipping or logging the gradient norm ([#9287](https://github.com/Lightning-AI/lightning/pull/9287))
- Fixed `on_before_optimizer_step` getting called before the optimizer closure (including backward) has run ([#10167](https://github.com/Lightning-AI/lightning/pull/10167))
- Fixed monitor value in `ModelCheckpoint` getting moved to the wrong device in a special case where it becomes NaN ([#10118](https://github.com/Lightning-AI/lightning/pull/10118))
- Fixed creation of `dirpath` in `BaseProfiler` if it doesn't exist ([#10073](https://github.com/Lightning-AI/lightning/pull/10073))
- Fixed incorrect handling of sigterm ([#10189](https://github.com/Lightning-AI/lightning/pull/10189))
- Fixed bug where `log(on_step=True, on_epoch=True, sync_dist=True)` wouldn't reduce the value on step ([#10227](https://github.com/Lightning-AI/lightning/pull/10227))
- Fixed an issue with `pl.utilities.seed.reset_seed` converting the `PL_SEED_WORKERS` environment variable to `bool` ([#10099](https://github.com/Lightning-AI/lightning/pull/10099))
- Fixed iterating over a logger collection when `fast_dev_run > 0` ([#10232](https://github.com/Lightning-AI/lightning/pull/10232))
- Fixed `batch_size` in `ResultCollection` not being reset to 1 on epoch end ([#10242](https://github.com/Lightning-AI/lightning/pull/10242))
- Fixed `distrib_type` not being set when training plugin instances are being passed to the Trainer ([#10251](https://github.com/Lightning-AI/lightning/pull/10251))


## [1.4.9] - 2021-09-30

- Fixed `lr_find` to generate same results on multiple calls ([#9704](https://github.com/Lightning-AI/lightning/pull/9704))
- Fixed `reset` metrics on validation epoch end ([#9717](https://github.com/Lightning-AI/lightning/pull/9717))
- Fixed input validation for `gradient_clip_val`, `gradient_clip_algorithm`, `track_grad_norm` and `terminate_on_nan` Trainer arguments ([#9595](https://github.com/Lightning-AI/lightning/pull/9595))
- Reset metrics before each task starts ([#9410](https://github.com/Lightning-AI/lightning/pull/9410))


## [1.4.8] - 2021-09-22

- Fixed error reporting in DDP process reconciliation when processes are launched by an external agent ([#9389](https://github.com/Lightning-AI/lightning/pull/9389))
- Added PL_RECONCILE_PROCESS environment variable to enable process reconciliation regardless of cluster environment settings ([#9389](https://github.com/Lightning-AI/lightning/pull/9389))
- Fixed `add_argparse_args` raising `TypeError` when args are typed as `typing.Generic` in Python 3.6 ([#9554](https://github.com/Lightning-AI/lightning/pull/9554))
- Fixed back-compatibility for saving hyperparameters from a single container and inferring its argument name by reverting [#9125](https://github.com/Lightning-AI/lightning/pull/9125) ([#9642](https://github.com/Lightning-AI/lightning/pull/9642))


## [1.4.7] - 2021-09-14

- Fixed logging of nan parameters ([#9364](https://github.com/Lightning-AI/lightning/pull/9364))
- Fixed `replace_sampler` missing the batch size under specific conditions ([#9367](https://github.com/Lightning-AI/lightning/pull/9367))
- Pass init args to ShardedDataParallel ([#9483](https://github.com/Lightning-AI/lightning/pull/9483))
- Fixed collision of user argument when using ShardedDDP ([#9512](https://github.com/Lightning-AI/lightning/pull/9512))
- Fixed DeepSpeed crash for RNNs ([#9489](https://github.com/Lightning-AI/lightning/pull/9489))


## [1.4.6] - 2021-09-07

- Fixed an issues with export to ONNX format when a model has multiple inputs ([#8800](https://github.com/Lightning-AI/lightning/pull/8800))
- Removed deprecation warnings being called for `on_{task}_dataloader` ([#9279](https://github.com/Lightning-AI/lightning/pull/9279))
- Fixed save/load/resume from checkpoint for DeepSpeed Plugin (
    [#8397](https://github.com/Lightning-AI/lightning/pull/8397),
    [#8644](https://github.com/Lightning-AI/lightning/pull/8644),
    [#8627](https://github.com/Lightning-AI/lightning/pull/8627))
- Fixed `EarlyStopping` running on train epoch end when `check_val_every_n_epoch>1` is set ([#9156](https://github.com/Lightning-AI/lightning/pull/9156))
- Fixed an issue with logger outputs not being finalized correctly after prediction runs ([#8333](https://github.com/Lightning-AI/lightning/pull/8333))
- Fixed the Apex and DeepSpeed plugin closure running after the `on_before_optimizer_step` hook ([#9288](https://github.com/Lightning-AI/lightning/pull/9288))
- Fixed the Native AMP plugin closure not running with manual optimization ([#9288](https://github.com/Lightning-AI/lightning/pull/9288))
- Fixed bug where data-loading functions where not getting the correct running stage passed ([#8858](https://github.com/Lightning-AI/lightning/pull/8858))
- Fixed intra-epoch evaluation outputs staying in memory when the respective `*_epoch_end` hook wasn't overridden ([#9261](https://github.com/Lightning-AI/lightning/pull/9261))
- Fixed error handling in DDP process reconciliation when `_sync_dir` was not initialized ([#9267](https://github.com/Lightning-AI/lightning/pull/9267))
- Fixed PyTorch Profiler not enabled for manual optimization ([#9316](https://github.com/Lightning-AI/lightning/pull/9316))
- Fixed inspection of other args when a container is specified in `save_hyperparameters` ([#9125](https://github.com/Lightning-AI/lightning/pull/9125))
- Fixed signature of `Timer.on_train_epoch_end` and `StochasticWeightAveraging.on_train_epoch_end` to prevent unwanted deprecation warnings ([#9347](https://github.com/Lightning-AI/lightning/pull/9347))


## [1.4.5] - 2021-08-31

- Fixed reduction using `self.log(sync_dict=True, reduce_fx={mean,max})` ([#9142](https://github.com/Lightning-AI/lightning/pull/9142))
- Fixed not setting a default value for `max_epochs` if `max_time` was specified on the `Trainer` constructor ([#9072](https://github.com/Lightning-AI/lightning/pull/9072))
- Fixed the CometLogger, no longer modifies the metrics in place. Instead creates a copy of metrics before performing any operations ([#9150](https://github.com/Lightning-AI/lightning/pull/9150))
- Fixed `DDP` "CUDA error: initialization error" due to a `copy` instead of `deepcopy` on `ResultCollection` ([#9239](https://github.com/Lightning-AI/lightning/pull/9239))


## [1.4.4] - 2021-08-24

- Fixed a bug in the binary search mode of auto batch size scaling where exception was raised if the first trainer run resulted in OOM ([#8954](https://github.com/Lightning-AI/lightning/pull/8954))
- Fixed a bug causing logging with `log_gpu_memory='min_max'` not working ([#9013](https://github.com/Lightning-AI/lightning/pull/9013))


## [1.4.3] - 2021-08-17

- Fixed plateau scheduler stepping on incomplete epoch ([#8861](https://github.com/Lightning-AI/lightning/pull/8861))
- Fixed infinite loop with `CycleIterator` and multiple loaders ([#8889](https://github.com/Lightning-AI/lightning/pull/8889))
- Fixed `StochasticWeightAveraging` with a list of learning rates not applying them to each param group ([#8747](https://github.com/Lightning-AI/lightning/pull/8747))
- Restore original loaders if replaced by entrypoint ([#8885](https://github.com/Lightning-AI/lightning/pull/8885))
- Fixed lost reference to `_Metadata` object in `ResultMetricCollection` ([#8932](https://github.com/Lightning-AI/lightning/pull/8932))
- Ensure the existence of `DDPPlugin._sync_dir` in `reconciliate_processes` ([#8939](https://github.com/Lightning-AI/lightning/pull/8939))


## [1.4.2] - 2021-08-10

- Fixed recursive call for `apply_to_collection(include_none=False)` ([#8719](https://github.com/Lightning-AI/lightning/pull/8719))
- Fixed truncated backprop through time enablement when set as a property on the LightningModule and not the Trainer ([#8804](https://github.com/Lightning-AI/lightning/pull/8804/))
- Fixed comments and exception message for metrics_to_scalars ([#8782](https://github.com/Lightning-AI/lightning/pull/8782/))
- Fixed typo error in LightningLoggerBase.after_save_checkpoint docstring ([#8737](https://github.com/Lightning-AI/lightning/pull/8737/))


## [1.4.1] - 2021-08-03

- Fixed `trainer.fit_loop.split_idx` always returning `None` ([#8601](https://github.com/Lightning-AI/lightning/pull/8601))
- Fixed references for `ResultCollection.extra` ([#8622](https://github.com/Lightning-AI/lightning/pull/8622))
- Fixed reference issues during epoch end result collection ([#8621](https://github.com/Lightning-AI/lightning/pull/8621))
- Fixed horovod auto-detection when horovod is not installed and the launcher is `mpirun` ([#8610](https://github.com/Lightning-AI/lightning/pull/8610))
- Fixed an issue with `training_step` outputs not getting collected correctly for `training_epoch_end` ([#8613](https://github.com/Lightning-AI/lightning/pull/8613))
- Fixed distributed types support for CPUs ([#8667](https://github.com/Lightning-AI/lightning/pull/8667))
- Fixed a deadlock issue with DDP and torchelastic ([#8655](https://github.com/Lightning-AI/lightning/pull/8655))
- Fixed `accelerator=ddp` choice for CPU ([#8645](https://github.com/Lightning-AI/lightning/pull/8645))


## [1.4.0] - 2021-07-27

### Added

- Added `extract_batch_size` utility and corresponding tests to extract batch dimension from multiple batch types ([#8357](https://github.com/Lightning-AI/lightning/pull/8357/))
- Added support for named parameter groups in `LearningRateMonitor` ([#7987](https://github.com/Lightning-AI/lightning/pull/7987))
- Added `dataclass` support for `pytorch_lightning.utilities.apply_to_collection` ([#7935](https://github.com/Lightning-AI/lightning/pull/7935))
- Added support to `LightningModule.to_torchscript` for saving to custom filesystems with `fsspec` ([#7617](https://github.com/Lightning-AI/lightning/pull/7617))
- Added `KubeflowEnvironment` for use with the `PyTorchJob` operator in Kubeflow
- Added LightningCLI support for config files on object stores ([#7521](https://github.com/Lightning-AI/lightning/pull/7521))
- Added `ModelPruning(prune_on_train_epoch_end=True|False)` to choose when to apply pruning ([#7704](https://github.com/Lightning-AI/lightning/pull/7704))
- Added support for checkpointing based on a provided time interval during training ([#7515](https://github.com/Lightning-AI/lightning/pull/7515))
- Progress tracking
  * Added dataclasses for progress tracking ([#6603](https://github.com/Lightning-AI/lightning/pull/6603),
    [#7574](https://github.com/Lightning-AI/lightning/pull/7574),
    [#8140](https://github.com/Lightning-AI/lightning/pull/8140),
    [#8362](https://github.com/Lightning-AI/lightning/pull/8362))
  * Add `{,load_}state_dict` to the progress tracking dataclasses ([#8140](https://github.com/Lightning-AI/lightning/pull/8140))
  * Connect the progress tracking dataclasses to the loops ([#8244](https://github.com/Lightning-AI/lightning/pull/8244),
    [#8362](https://github.com/Lightning-AI/lightning/pull/8362))
  * Do not reset the progress tracking dataclasses total counters ([#8475](https://github.com/Lightning-AI/lightning/pull/8475))
- Added support for passing a `LightningDataModule` positionally as the second argument to `trainer.{validate,test,predict}` ([#7431](https://github.com/Lightning-AI/lightning/pull/7431))
- Added argument `trainer.predict(ckpt_path)` ([#7430](https://github.com/Lightning-AI/lightning/pull/7430))
- Added `clip_grad_by_value` support for TPUs ([#7025](https://github.com/Lightning-AI/lightning/pull/7025))
- Added support for passing any class to `is_overridden` ([#7918](https://github.com/Lightning-AI/lightning/pull/7918))
- Added `sub_dir` parameter to `TensorBoardLogger` ([#6195](https://github.com/Lightning-AI/lightning/pull/6195))
- Added correct `dataloader_idx` to batch transfer hooks ([#6241](https://github.com/Lightning-AI/lightning/pull/6241))
- Added `include_none=bool` argument to `apply_to_collection` ([#7769](https://github.com/Lightning-AI/lightning/pull/7769))
- Added `apply_to_collections` to apply a function to two zipped collections ([#7769](https://github.com/Lightning-AI/lightning/pull/7769))
- Added `ddp_fully_sharded` support ([#7487](https://github.com/Lightning-AI/lightning/pull/7487))
- Added `should_rank_save_checkpoint` property to Training Plugins ([#7684](https://github.com/Lightning-AI/lightning/pull/7684))
- Added `log_grad_norm` hook to `LightningModule` to customize the logging of gradient norms ([#7873](https://github.com/Lightning-AI/lightning/pull/7873))
- Added `save_config_filename` init argument to `LightningCLI` to ease resolving name conflicts ([#7741](https://github.com/Lightning-AI/lightning/pull/7741))
- Added `save_config_overwrite` init argument to `LightningCLI` to ease overwriting existing config files ([#8059](https://github.com/Lightning-AI/lightning/pull/8059))
- Added reset dataloader hooks to Training Plugins and Accelerators ([#7861](https://github.com/Lightning-AI/lightning/pull/7861))
- Added trainer stage hooks for Training Plugins and Accelerators ([#7864](https://github.com/Lightning-AI/lightning/pull/7864))
- Added the `on_before_optimizer_step` hook ([#8048](https://github.com/Lightning-AI/lightning/pull/8048))
- Added IPU Accelerator ([#7867](https://github.com/Lightning-AI/lightning/pull/7867))
- Fault-tolerant training
    * Added `{,load_}state_dict` to `ResultCollection` ([#7948](https://github.com/Lightning-AI/lightning/pull/7948))
    * Added `{,load_}state_dict` to `Loops` ([#8197](https://github.com/Lightning-AI/lightning/pull/8197))
    * Added `FastForwardSampler` and `CaptureIterableDataset` ([#8307](https://github.com/Lightning-AI/lightning/pull/8307))
    * Set `Loop.restarting=False` at the end of the first iteration ([#8362](https://github.com/Lightning-AI/lightning/pull/8362))
    * Save the loops state with the checkpoint (opt-in) ([#8362](https://github.com/Lightning-AI/lightning/pull/8362))
    * Save a checkpoint to restore the state on exception (opt-in) ([#8362](https://github.com/Lightning-AI/lightning/pull/8362))
    * Added `state_dict` and `load_state_dict` utilities for `CombinedLoader` + utilities for dataloader ([#8364](https://github.com/Lightning-AI/lightning/pull/8364))
- Added `rank_zero_only` to `LightningModule.log` function ([#7966](https://github.com/Lightning-AI/lightning/pull/7966))
- Added `metric_attribute` to `LightningModule.log` function ([#7966](https://github.com/Lightning-AI/lightning/pull/7966))
- Added a warning if `Trainer(log_every_n_steps)` is a value too high for the training dataloader ([#7734](https://github.com/Lightning-AI/lightning/pull/7734))
- Added LightningCLI support for argument links applied on instantiation ([#7895](https://github.com/Lightning-AI/lightning/pull/7895))
- Added LightningCLI support for configurable callbacks that should always be present ([#7964](https://github.com/Lightning-AI/lightning/pull/7964))
- Added DeepSpeed Infinity Support, and updated to DeepSpeed 0.4.0 ([#7234](https://github.com/Lightning-AI/lightning/pull/7234))
- Added support for `torch.nn.UninitializedParameter` in `ModelSummary` ([#7642](https://github.com/Lightning-AI/lightning/pull/7642))
- Added support `LightningModule.save_hyperparameters` when `LightningModule` is a dataclass ([#7992](https://github.com/Lightning-AI/lightning/pull/7992))
- Added support for overriding `optimizer_zero_grad` and `optimizer_step` when using accumulate_grad_batches ([#7980](https://github.com/Lightning-AI/lightning/pull/7980))
- Added `logger` boolean flag to `save_hyperparameters` ([#7960](https://github.com/Lightning-AI/lightning/pull/7960))
- Added support for calling scripts using the module syntax (`python -m package.script`) ([#8073](https://github.com/Lightning-AI/lightning/pull/8073))
- Added support for optimizers and learning rate schedulers to `LightningCLI` ([#8093](https://github.com/Lightning-AI/lightning/pull/8093))
- Added XLA Profiler ([#8014](https://github.com/Lightning-AI/lightning/pull/8014))
- Added `PrecisionPlugin.{pre,post}_backward` ([#8328](https://github.com/Lightning-AI/lightning/pull/8328))
- Added `on_load_checkpoint` and `on_save_checkpoint` hooks to the `PrecisionPlugin` base class ([#7831](https://github.com/Lightning-AI/lightning/pull/7831))
- Added `max_depth` parameter in `ModelSummary` ([#8062](https://github.com/Lightning-AI/lightning/pull/8062))
- Added `XLAStatsMonitor` callback ([#8235](https://github.com/Lightning-AI/lightning/pull/8235))
- Added `restore` function and `restarting` attribute to base `Loop` ([#8247](https://github.com/Lightning-AI/lightning/pull/8247))
- Added support for `save_hyperparameters` in `LightningDataModule` ([#3792](https://github.com/Lightning-AI/lightning/pull/3792))
- Added the `ModelCheckpoint(save_on_train_epoch_end)` to choose when to run the saving logic ([#8389](https://github.com/Lightning-AI/lightning/pull/8389))
- Added `LSFEnvironment` for distributed training with the LSF resource manager `jsrun` ([#5102](https://github.com/Lightning-AI/lightning/pull/5102))
- Added support for `accelerator='cpu'|'gpu'|'tpu'|'ipu'|'auto'` ([#7808](https://github.com/Lightning-AI/lightning/pull/7808))
- Added `tpu_spawn_debug` to plugin registry ([#7933](https://github.com/Lightning-AI/lightning/pull/7933))
- Enabled traditional/manual launching of DDP processes through `LOCAL_RANK` and `NODE_RANK` environment variable assignments ([#7480](https://github.com/Lightning-AI/lightning/pull/7480))
- Added `quantize_on_fit_end` argument to `QuantizationAwareTraining` ([#8464](https://github.com/Lightning-AI/lightning/pull/8464))
- Added experimental support for loop specialization ([#8226](https://github.com/Lightning-AI/lightning/pull/8226))
- Added support for `devices` flag to Trainer ([#8440](https://github.com/Lightning-AI/lightning/pull/8440))
- Added private `prevent_trainer_and_dataloaders_deepcopy` context manager on the `LightningModule` ([#8472](https://github.com/Lightning-AI/lightning/pull/8472))
- Added support for providing callables to the Lightning CLI instead of types ([#8400](https://github.com/Lightning-AI/lightning/pull/8400))

### Changed

- Decoupled device parsing logic from Accelerator connector to Trainer ([#8180](https://github.com/Lightning-AI/lightning/pull/8180))
- Changed the `Trainer`'s `checkpoint_callback` argument to allow only boolean values ([#7539](https://github.com/Lightning-AI/lightning/pull/7539))
- Log epoch metrics before the `on_evaluation_end` hook ([#7272](https://github.com/Lightning-AI/lightning/pull/7272))
- Explicitly disallow calling `self.log(on_epoch=False)` during epoch-only or single-call hooks ([#7874](https://github.com/Lightning-AI/lightning/pull/7874))
- Changed these `Trainer` methods to be protected: `call_setup_hook`, `call_configure_sharded_model`, `pre_dispatch`, `dispatch`, `post_dispatch`, `call_teardown_hook`, `run_train`, `run_sanity_check`, `run_evaluate`, `run_evaluation`, `run_predict`, `track_output_for_epoch_end`
- Changed `metrics_to_scalars` to work with any collection or value ([#7888](https://github.com/Lightning-AI/lightning/pull/7888))
- Changed `clip_grad_norm` to use `torch.nn.utils.clip_grad_norm_` ([#7025](https://github.com/Lightning-AI/lightning/pull/7025))
- Validation is now always run inside the training epoch scope ([#7357](https://github.com/Lightning-AI/lightning/pull/7357))
- `ModelCheckpoint` now runs at the end of the training epoch by default ([#8389](https://github.com/Lightning-AI/lightning/pull/8389))
- `EarlyStopping` now runs at the end of the training epoch by default ([#8286](https://github.com/Lightning-AI/lightning/pull/8286))
- Refactored Loops
    * Moved attributes `global_step`, `current_epoch`, `max/min_steps`, `max/min_epochs`, `batch_idx`, and `total_batch_idx` to TrainLoop ([#7437](https://github.com/Lightning-AI/lightning/pull/7437))
    * Refactored result handling in training loop ([#7506](https://github.com/Lightning-AI/lightning/pull/7506))
    * Moved attributes `hiddens` and `split_idx` to TrainLoop ([#7507](https://github.com/Lightning-AI/lightning/pull/7507))
    * Refactored the logic around manual and automatic optimization inside the optimizer loop ([#7526](https://github.com/Lightning-AI/lightning/pull/7526))
    * Simplified "should run validation" logic ([#7682](https://github.com/Lightning-AI/lightning/pull/7682))
    * Simplified logic for updating the learning rate for schedulers ([#7682](https://github.com/Lightning-AI/lightning/pull/7682))
    * Removed the `on_epoch` guard from the "should stop" validation check ([#7701](https://github.com/Lightning-AI/lightning/pull/7701))
    * Refactored internal loop interface; added new classes `FitLoop`, `TrainingEpochLoop`, `TrainingBatchLoop` ([#7871](https://github.com/Lightning-AI/lightning/pull/7871), [#8077](https://github.com/Lightning-AI/lightning/pull/8077))
    * Removed `pytorch_lightning/trainer/training_loop.py` ([#7985](https://github.com/Lightning-AI/lightning/pull/7985))
    * Refactored evaluation loop interface; added new classes `DataLoaderLoop`, `EvaluationLoop`, `EvaluationEpochLoop` ([#7990](https://github.com/Lightning-AI/lightning/pull/7990), [#8077](https://github.com/Lightning-AI/lightning/pull/8077))
    * Removed `pytorch_lightning/trainer/evaluation_loop.py` ([#8056](https://github.com/Lightning-AI/lightning/pull/8056))
    * Restricted public access to several internal functions ([#8024](https://github.com/Lightning-AI/lightning/pull/8024))
    * Refactored trainer `_run_*` functions and separate evaluation loops ([#8065](https://github.com/Lightning-AI/lightning/pull/8065))
    * Refactored prediction loop interface; added new classes `PredictionLoop`, `PredictionEpochLoop` ([#7700](https://github.com/Lightning-AI/lightning/pull/7700), [#8077](https://github.com/Lightning-AI/lightning/pull/8077))
    * Removed `pytorch_lightning/trainer/predict_loop.py` ([#8094](https://github.com/Lightning-AI/lightning/pull/8094))
    * Moved result teardown to the loops ([#8245](https://github.com/Lightning-AI/lightning/pull/8245))
    * Improve `Loop` API to better handle children `state_dict` and `progress` ([#8334](https://github.com/Lightning-AI/lightning/pull/8334))
- Refactored logging
    * Renamed and moved `core/step_result.py` to `trainer/connectors/logger_connector/result.py` ([#7736](https://github.com/Lightning-AI/lightning/pull/7736))
    * Dramatically simplify the `LoggerConnector` ([#7882](https://github.com/Lightning-AI/lightning/pull/7882))
    * `trainer.{logged,progress_bar,callback}_metrics` are now updated on-demand ([#7882](https://github.com/Lightning-AI/lightning/pull/7882))
    * Completely overhaul the `Result` object in favor of `ResultMetric` ([#7882](https://github.com/Lightning-AI/lightning/pull/7882))
    * Improve epoch-level reduction time and overall memory usage ([#7882](https://github.com/Lightning-AI/lightning/pull/7882))
    * Allow passing `self.log(batch_size=...)` ([#7891](https://github.com/Lightning-AI/lightning/pull/7891))
    * Each of the training loops now keeps its own results collection ([#7891](https://github.com/Lightning-AI/lightning/pull/7891))
    * Remove `EpochResultStore` and `HookResultStore` in favor of `ResultCollection` ([#7909](https://github.com/Lightning-AI/lightning/pull/7909))
    * Remove `MetricsHolder` ([#7909](https://github.com/Lightning-AI/lightning/pull/7909))
- Moved `ignore_scalar_return_in_dp` warning suppression to the DataParallelPlugin class ([#7421](https://github.com/Lightning-AI/lightning/pull/7421/))
- Changed the behaviour when logging evaluation step metrics to no longer append `/epoch_*` to the metric name ([#7351](https://github.com/Lightning-AI/lightning/pull/7351))
- Raised `ValueError` when a `None` value is `self.log`-ed ([#7771](https://github.com/Lightning-AI/lightning/pull/7771))
- Changed `resolve_training_type_plugins` to allow setting `num_nodes` and `sync_batchnorm` from `Trainer` setting ([#7026](https://github.com/Lightning-AI/lightning/pull/7026))
- Default `seed_everything(workers=True)` in the `LightningCLI` ([#7504](https://github.com/Lightning-AI/lightning/pull/7504))
- Changed `model.state_dict()` in `CheckpointConnector` to allow `training_type_plugin` to customize the model's `state_dict()` ([#7474](https://github.com/Lightning-AI/lightning/pull/7474))
- `MLflowLogger` now uses the env variable `MLFLOW_TRACKING_URI` as default tracking URI ([#7457](https://github.com/Lightning-AI/lightning/pull/7457))
- Changed `Trainer` arg and functionality from `reload_dataloaders_every_epoch` to `reload_dataloaders_every_n_epochs` ([#5043](https://github.com/Lightning-AI/lightning/pull/5043))
- Changed `WandbLogger(log_model={True/'all'})` to log models as artifacts ([#6231](https://github.com/Lightning-AI/lightning/pull/6231))
- MLFlowLogger now accepts `run_name` as an constructor argument ([#7622](https://github.com/Lightning-AI/lightning/pull/7622))
- Changed `teardown()` in `Accelerator` to allow `training_type_plugin` to customize `teardown` logic ([#7579](https://github.com/Lightning-AI/lightning/pull/7579))
- `Trainer.fit` now raises an error when using manual optimization with unsupported features such as `gradient_clip_val` or `accumulate_grad_batches` ([#7788](https://github.com/Lightning-AI/lightning/pull/7788))
- Accelerator hooks are called regardless if `LightningModule` overrides the same hooks ([#7826](https://github.com/Lightning-AI/lightning/pull/7826))
- Moved profilers to their own file ([#7822](https://github.com/Lightning-AI/lightning/pull/7822))
- The `on_after_backward` hook is now called on accumulating iterations. Use the `on_before_optimizer_step` hook to mimic the old behaviour ([#8328](https://github.com/Lightning-AI/lightning/pull/8328))
- The mixed precision loss is no longer unscaled before the `on_after_backward` hook. Use the `on_before_optimizer_step` hook to mimic the old behaviour  ([#8328](https://github.com/Lightning-AI/lightning/pull/8328))
- The `TrainingTypePlugin.{pre,post}_backward` hooks no longer take the `optimizer, opt_idx, should_accumulate` arguments ([#8328](https://github.com/Lightning-AI/lightning/pull/8328))
- The `PrecisionPlugin.backward` hooks no longer returns a value ([#8328](https://github.com/Lightning-AI/lightning/pull/8328))
- The `PrecisionPlugin.backward` hooks no longer takes a `should_accumulate` argument ([#8328](https://github.com/Lightning-AI/lightning/pull/8328))
- Added the `on_before_backward` hook ([#7865](https://github.com/Lightning-AI/lightning/pull/7865))
- `LightningCLI` now aborts with a clearer message if config already exists and disables save config during `fast_dev_run`([#7963](https://github.com/Lightning-AI/lightning/pull/7963))
- Saved the `LightningCLI` config on `setup` and only on the main process ([#8017](https://github.com/Lightning-AI/lightning/pull/8017))
- Dropped the `LightningCLI` `ArgumentParser` when pickling ([#8017](https://github.com/Lightning-AI/lightning/pull/8017))
- Skip `broadcast` if distributed not initialized for the spawn plugins ([#8017](https://github.com/Lightning-AI/lightning/pull/8017))
- `Trainer(resume_from_checkpoint=...)` now restores the model directly after `LightningModule.setup()`, which is before `LightningModule.configure_sharded_model()` ([#7652](https://github.com/Lightning-AI/lightning/pull/7652))
- Moved `torch.cuda.set_device()` to enable collective calls earlier in setup ([#8312](https://github.com/Lightning-AI/lightning/pull/8312))
- Used XLA utility API to move data to CPU (Single TPU core) ([#8078](https://github.com/Lightning-AI/lightning/pull/8078))
- Improved error messages in `replace_sampler` when the `DataLoader` attributes are not included in the signature or the signature is missing optional arguments ([#8519](https://github.com/Lightning-AI/lightning/pull/8519))
- Moved `DeviceDtypeModuleMixin` and `HyperparametersMixin` mixin to `core` ([#8396](https://github.com/Lightning-AI/lightning/pull/8396))
- Return the `default_root_dir` as the `log_dir` when the logger is a `LoggerCollection` ([#8187](https://github.com/Lightning-AI/lightning/pull/8187))

### Deprecated

- Deprecated `LightningModule.loaded_optimizer_states_dict` ([#8229](https://github.com/Lightning-AI/lightning/pull/8229))
- Standardized the dataloaders arguments of `trainer.{fit,valdiate,test,tune}` ([#7431](https://github.com/Lightning-AI/lightning/pull/7431))
- Deprecated `DataModule` properties: `has_prepared_data`, `has_setup_fit`, `has_setup_validate`, `has_setup_test`, `has_setup_predict`, `has_teardown_fit`, `has_teardown_validate`, `has_teardown_test`, `has_teardown_predict` ([#7657](https://github.com/Lightning-AI/lightning/pull/7657/))
- Deprecated `TrainerModelHooksMixin` in favor of `pytorch_lightning.utilities.signature_utils` ([#7422](https://github.com/Lightning-AI/lightning/pull/7422))
- Deprecated `num_nodes` and `sync_batchnorm` arguments in `DDPPlugin` and `DDPSpawnPlugin` ([#7026](https://github.com/Lightning-AI/lightning/pull/7026))
- Deprecated `self.log(sync_dist_op)` in favor of `self.log(reduce_fx)`. ([#7891](https://github.com/Lightning-AI/lightning/pull/7891))
- Deprecated `is_overridden(model=...)` in favor of `is_overridden(instance=...)` ([#7918](https://github.com/Lightning-AI/lightning/pull/7918))
- Deprecated automatically detaching returned extras with grads ([#7994](https://github.com/Lightning-AI/lightning/pull/7994))
- Deprecated default value of `monitor` argument in EarlyStopping callback to enforce `monitor` as a required argument ([#7907](https://github.com/Lightning-AI/lightning/pull/7907))
- Deprecated importing `rank_zero_{warn,deprecation}` directly from `pytorch_lightning.utilities.distributed` ([#8085](https://github.com/Lightning-AI/lightning/pull/8085))
- Deprecated the use of `CheckpointConnector.hpc_load()` in favor of `CheckpointConnector.restore()` ([#7652](https://github.com/Lightning-AI/lightning/pull/7652))
- Deprecated `ModelCheckpoint(every_n_val_epochs)` in favor of `ModelCheckpoint(every_n_epochs)` ([#8383](https://github.com/Lightning-AI/lightning/pull/8383))
- Deprecated `DDPPlugin.task_idx` in favor of `DDPPlugin.local_rank` ([#8203](https://github.com/Lightning-AI/lightning/pull/8203))
- Deprecated the `Trainer.train_loop` property in favor of `Trainer.fit_loop` ([#8025](https://github.com/Lightning-AI/lightning/pull/8025))
- Deprecated the `Trainer.disable_validation` property in favor of `not Trainer.enable_validation` ([#8291](https://github.com/Lightning-AI/lightning/pull/8291))
- Deprecated `mode` parameter in `ModelSummary` in favor of `max_depth` ([#8062](https://github.com/Lightning-AI/lightning/pull/8062))
- Deprecated `reload_dataloaders_every_epoch` argument of `Trainer` in favor of `reload_dataloaders_every_n_epochs` ([#5043](https://github.com/Lightning-AI/lightning/pull/5043))
- Deprecated `distributed_backend` argument for `Trainer` ([#8575](https://github.com/Lightning-AI/lightning/pull/8575))

### Removed

- Dropped official support/testing for PyTorch <1.6 ([#8288](https://github.com/Lightning-AI/lightning/pull/8288))
- Removed `ProfilerConnector` ([#7654](https://github.com/Lightning-AI/lightning/pull/7654))
- Pruned deprecated classif. metrics from `pytorch_lightning.metrics.functional.classification` ([#7499](https://github.com/Lightning-AI/lightning/pull/7499))
- Removed deprecated data parallel classes `LightningDataParallel` and `LightningDistributedDataParallel` from `pytorch_lightning.overrides.data_parallel` ([#7510](https://github.com/Lightning-AI/lightning/pull/7510))
- Removed deprecated trainer attributes - `get_model` and `accelerator_backend` ([#7502](https://github.com/Lightning-AI/lightning/pull/7502))
- Removed support for automatically monitoring the `val_loss` key with `ModelCheckpoint`. Pass your `monitor` of choice to the `ModelCheckpoint` instance instead ([#8293](https://github.com/Lightning-AI/lightning/pull/8293))
- Removed support for `self.log(tbptt_reduce_fx)` and `self.log(tbptt_pad_token)`. Please, open a discussion explaining your use-case if you relied on these. ([#7644](https://github.com/Lightning-AI/lightning/pull/7644))
- Removed deprecated utils modules `model_utils`, `warning_utils`, `xla_device_utils` and partially `argparse_utils` ([#7503](https://github.com/Lightning-AI/lightning/pull/7503))
- Removed `RPCPlugin` and `RPCSequentialPlugin`. If you were successfully using these plugins, please open a GitHub discussion about your use case ([#8101](https://github.com/Lightning-AI/lightning/pull/8101))
- Removed deprecated trainer attributes - `on_cpu`, `on_tpu`, `use_tpu`, `on_gpu`, `use_dp`, `use_ddp`, `use_ddp2`, `use_horovod`, `use_single_gpu` ([#7501](https://github.com/Lightning-AI/lightning/pull/7501))
- Removed deprecated `optimizer` argument in `LightningModule.manual_backward()`; Toggling optimizers in manual optimization should be done using `LightningModule.{un}toggle_optimizer()` ([#8287](https://github.com/Lightning-AI/lightning/pull/8287))
- Removed DeepSpeed FP16 Exception as FP32 is now supported ([#8462](https://github.com/Lightning-AI/lightning/pull/8462))
- Removed environment variable `PL_EXP_VERSION` from DDP subprocesses ([7403](https://github.com/Lightning-AI/lightning/pull/7403))

### Fixed

- Fixed the `GPUStatsMonitor` callbacks to use the correct GPU IDs if `CUDA_VISIBLE_DEVICES` set ([#8260](https://github.com/Lightning-AI/lightning/pull/8260))
- Fixed `lr_scheduler` checkpointed state by calling `update_lr_schedulers` before saving checkpoints ([#7877](https://github.com/Lightning-AI/lightning/pull/7877))
- Fixed ambiguous warning when both overfit and train dataloader shuffling are enabled ([#7685](https://github.com/Lightning-AI/lightning/pull/7685))
- Fixed dev debugger memory growing due to tracking events even when disabled ([#7875](https://github.com/Lightning-AI/lightning/pull/7875))
- Fixed `None` loss keys getting added in `training_epoch_end` when using manual optimization and not returning a loss ([#7772](https://github.com/Lightning-AI/lightning/pull/7772))
- Fixed a bug where `precision=64` with `accelerator='ddp_spawn'` would throw a pickle error ([#6924](https://github.com/Lightning-AI/lightning/pull/6924))
- Do not override the existing `epoch` value in `logged_metrics` when already logged by the user ([#7982](https://github.com/Lightning-AI/lightning/pull/7982))
- Support for manual optimization with DeepSpeed ([#7970](https://github.com/Lightning-AI/lightning/pull/7970))
- Fixed `dataloader_idx` argument value when predicting with only one `DataLoader` ([#7941](https://github.com/Lightning-AI/lightning/pull/7941))
- Fixed passing the `stage` argument of `Callback.{setup,teardown}` as a keyword ([#7973](https://github.com/Lightning-AI/lightning/pull/7973))
- Fixed metrics generated during `validation sanity checking` are cleaned on end ([#8171](https://github.com/Lightning-AI/lightning/pull/8171))
- Fixed `log_gpu_memory` metrics not being added to `logging` when nothing else is logged ([#8174](https://github.com/Lightning-AI/lightning/pull/8174))
- Fixed a bug where calling `log` with a `Metric` instance would raise an error if it was a nested attribute of the model ([#8181](https://github.com/Lightning-AI/lightning/pull/8181))
- Fixed a bug where using `precision=64` would cause buffers with complex dtype to be cast to real ([#8208](https://github.com/Lightning-AI/lightning/pull/8208))
- Fixed `is_overridden` returning true for wrapped functions with no changes ([#8296](https://github.com/Lightning-AI/lightning/pull/8296))
- Fixed a bug where `truncated_bptt_steps` would throw an AttributeError when the target RNN has multiple hidden states ([#8145](https://github.com/Lightning-AI/lightning/pull/8145))
- Fixed `self.optimizers()` not returning a single optimizer if it had been wrapped ([#8326](https://github.com/Lightning-AI/lightning/pull/8326))
- Fixed the `on_after_backward` hook not getting called when using manual optimization and no plugins ([#8328](https://github.com/Lightning-AI/lightning/pull/8328))
- Fixed the `LightningModule.backward` hook only getting called with the `apex` plugin when using manual optimization ([#8328](https://github.com/Lightning-AI/lightning/pull/8328))
- Fixed moving batch to device before sending it to the `on_*_batch_start`/`on_*_batch_end` callbacks and model hooks ([#7378](https://github.com/Lightning-AI/lightning/pull/7378))
- Fixed passing a custom `DDPPlugin` when choosing `accelerator="ddp_cpu"` for the accelerator ([#6208](https://github.com/Lightning-AI/lightning/pull/6208))
- Fixed missing call to `LightningModule.untoggle_optimizer` in training loop when running gradient accumulation with multiple optimizers ([#8284](https://github.com/Lightning-AI/lightning/pull/8284))
- Fixed hash of LightningEnum to work with value instead of name ([#8421](https://github.com/Lightning-AI/lightning/pull/8421)).
- Fixed a bug where an extra checkpoint was saved at the end of training if the `val_check_interval` did not align with the number of training batches ([#7724](https://github.com/Lightning-AI/lightning/pull/7724))
- Fixed hash of LightningEnum to work with value instead of name([#8421](https://github.com/Lightning-AI/lightning/pull/8421)).
- Fixed `move_data_to_device` to return the batch if the object `to` function didn't return `self` ([#8433](https://github.com/Lightning-AI/lightning/pull/8433))
- Fixed progress bar updates for Pod Training ([#8258](https://github.com/Lightning-AI/lightning/pull/8258))
- Fixed clearing dataloader references before attaching new dataloaders in consecutive `Trainer.{fit,validate,test,predict}´ runs ([#8442](https://github.com/Lightning-AI/lightning/pull/8442))
- Fixed memory leaks on GPU by moving `optimizer_states`, `ResultCollection.extra`, `ResultMetric` attributes, and `LoggerConnector` metrics to `cpu`. Also, delete the DDP wrapper on `teardown` ([#8490](https://github.com/Lightning-AI/lightning/pull/8490))
- Fixed `SWA` callback using LightningModule `prevent_trainer_and_dataloaders_deepcopy` to avoid OOM ([#8472](https://github.com/Lightning-AI/lightning/pull/8472))
- Fixed `ModelPruning` callback `on_save_checkpoint` to avoid making a `deepcopy` potentially leading to OOM ([#8472](https://github.com/Lightning-AI/lightning/pull/8472))
- Fixed the sampler replacement logic for `DataLoader`s which do not define all `DataLoader` attributes as `__init__` parameters ([#8519](https://github.com/Lightning-AI/lightning/pull/8519))
- Fixed DeepSpeed Windows support ([#8488](https://github.com/Lightning-AI/lightning/pull/8488))
- Fixed DeepSpeed not properly setting the trainer `lr_schedulers` attribute ([#8527](https://github.com/Lightning-AI/lightning/pull/8527))
- Fixed experiment version and log-dir divergence in DDP when using multiple `Trainer` instances in sequence ([7403](https://github.com/Lightning-AI/lightning/pull/7403))
- Enabled manual optimization for TPUs ([#8458](https://github.com/Lightning-AI/lightning/pull/8458))
- Fixed `accumulate_grad_batches` not been recomputed during model reload ([#5334](https://github.com/Lightning-AI/lightning/pull/5334))
- Fixed a `TypeError` when wrapping optimizers in the `HorovodPlugin` and running `Trainer.test` ([#7840](https://github.com/Lightning-AI/lightning/pull/7840))
- Fixed `BackboneFinetuning` restoration ([#8501](https://github.com/Lightning-AI/lightning/pull/8501))
- Fixed `lr_scheduler` with metric (e.g. `torch.optim.lr_scheduler.ReduceLROnPlateau`) when using `automatic_optimization = False` ([#7643](https://github.com/Lightning-AI/lightning/pull/7643))
- Fixed `DeepSpeed` breaking with no schedulers ([#8580](https://github.com/Lightning-AI/lightning/pull/8580))


## [1.3.8] - 2021-07-01

### Fixed

- Fixed a sync deadlock when checkpointing a `LightningModule` that uses a torchmetrics 0.4 `Metric` ([#8218](https://github.com/Lightning-AI/lightning/pull/8218))
- Fixed compatibility TorchMetrics v0.4 ([#8206](https://github.com/Lightning-AI/lightning/pull/8206))
- Added torchelastic check when sanitizing GPUs ([#8095](https://github.com/Lightning-AI/lightning/pull/8095))
- Fixed a DDP info message that was never shown ([#8111](https://github.com/Lightning-AI/lightning/pull/8111))
- Fixed metrics deprecation message at module import level ([#8163](https://github.com/Lightning-AI/lightning/pull/8163))
- Fixed a bug where an infinite recursion would be triggered when using the `BaseFinetuning` callback on a model that contains a `ModuleDict` ([#8170](https://github.com/Lightning-AI/lightning/pull/8170))
- Added a mechanism to detect `deadlock` for `DDP` when only 1 process trigger an `Exception`. The mechanism will `kill the processes` when it happens ([#8167](https://github.com/Lightning-AI/lightning/pull/8167))
- Fixed NCCL error when selecting non-consecutive device ids ([#8165](https://github.com/Lightning-AI/lightning/pull/8165))
- Fixed SWA to also work with `IterableDataset` ([#8172](https://github.com/Lightning-AI/lightning/pull/8172))


## [1.3.7] - 2021-06-22

### Fixed

- Fixed a bug where skipping an optimizer while using amp causes amp to trigger an assertion error ([#7975](https://github.com/Lightning-AI/lightning/pull/7975))
- Fixed deprecation messages not showing due to incorrect stacklevel ([#8002](https://github.com/Lightning-AI/lightning/pull/8002), [#8005](https://github.com/Lightning-AI/lightning/pull/8005))
- Fixed setting a `DistributedSampler` when using a distributed plugin in a custom accelerator ([#7814](https://github.com/Lightning-AI/lightning/pull/7814))
- Improved `PyTorchProfiler` chrome traces names ([#8009](https://github.com/Lightning-AI/lightning/pull/8009))
- Fixed moving the best score to device in `EarlyStopping` callback for TPU devices ([#7959](https://github.com/Lightning-AI/lightning/pull/7959))
- Fixes access to `callback_metrics` in ddp_spawn ([#7916](https://github.com/Lightning-AI/lightning/pull/7916))


## [1.3.6] - 2021-06-15

### Fixed

- Fixed logs overwriting issue for remote filesystems ([#7889](https://github.com/Lightning-AI/lightning/pull/7889))
- Fixed `DataModule.prepare_data` could only be called on the global rank 0 process ([#7945](https://github.com/Lightning-AI/lightning/pull/7945))
- Fixed setting `worker_init_fn` to seed dataloaders correctly when using DDP ([#7942](https://github.com/Lightning-AI/lightning/pull/7942))
- Fixed `BaseFinetuning` callback to properly handle parent modules w/ parameters ([#7931](https://github.com/Lightning-AI/lightning/pull/7931))


## [1.3.5] - 2021-06-08

### Added

- Added warning to Training Step output ([#7779](https://github.com/Lightning-AI/lightning/pull/7779))

### Fixed

- Fixed `LearningRateMonitor` and `BackboneFinetuning` ([#7835](https://github.com/Lightning-AI/lightning/pull/7835))
- Minor improvements to `apply_to_collection` and type signature of `log_dict` ([#7851](https://github.com/Lightning-AI/lightning/pull/7851))
- Fixed docker versions ([#7834](https://github.com/Lightning-AI/lightning/pull/7834))
- Fixed sharded training check for fp16 precision ([#7825](https://github.com/Lightning-AI/lightning/pull/7825))
- Fixed support for torch Module type hints in LightningCLI ([#7807](https://github.com/Lightning-AI/lightning/pull/7807))

### Changed

- Move `training_output` validation to after `train_step_end` ([#7868](https://github.com/Lightning-AI/lightning/pull/7868))


## [1.3.4] - 2021-06-01

### Fixed

- Fixed info message when max training time reached ([#7780](https://github.com/Lightning-AI/lightning/pull/7780))
- Fixed missing `__len__` method to `IndexBatchSamplerWrapper` ([#7681](https://github.com/Lightning-AI/lightning/pull/7681))


## [1.3.3] - 2021-05-27

### Changed

- Changed calling of `untoggle_optimizer(opt_idx)` out of the closure function ([#7563](https://github.com/Lightning-AI/lightning/pull/7563))

### Fixed

- Fixed `ProgressBar` pickling after calling `trainer.predict` ([#7608](https://github.com/Lightning-AI/lightning/pull/7608))
- Fixed broadcasting in multi-node, multi-gpu DDP using torch 1.7 ([#7592](https://github.com/Lightning-AI/lightning/pull/7592))
- Fixed dataloaders are not reset when tuning the model ([#7566](https://github.com/Lightning-AI/lightning/pull/7566))
- Fixed print errors in `ProgressBar` when `trainer.fit` is not called ([#7674](https://github.com/Lightning-AI/lightning/pull/7674))
- Fixed global step update when the epoch is skipped ([#7677](https://github.com/Lightning-AI/lightning/pull/7677))
- Fixed training loop total batch counter when accumulate grad batches was enabled ([#7692](https://github.com/Lightning-AI/lightning/pull/7692))


## [1.3.2] - 2021-05-18

### Changed

- `DataModule`s now avoid duplicate `{setup,teardown,prepare_data}` calls for the same stage ([#7238](https://github.com/Lightning-AI/lightning/pull/7238))

### Fixed

- Fixed parsing of multiple training dataloaders ([#7433](https://github.com/Lightning-AI/lightning/pull/7433))
- Fixed recursive passing of `wrong_type` keyword argument in `pytorch_lightning.utilities.apply_to_collection` ([#7433](https://github.com/Lightning-AI/lightning/pull/7433))
- Fixed setting correct `DistribType` for `ddp_cpu` (spawn) backend ([#7492](https://github.com/Lightning-AI/lightning/pull/7492))
- Fixed incorrect number of calls to LR scheduler when `check_val_every_n_epoch > 1` ([#7032](https://github.com/Lightning-AI/lightning/pull/7032))


## [1.3.1] - 2021-05-11

### Fixed

- Fixed DeepSpeed with IterableDatasets ([#7362](https://github.com/Lightning-AI/lightning/pull/7362))
- Fixed `Trainer.current_epoch` not getting restored after tuning ([#7434](https://github.com/Lightning-AI/lightning/pull/7434))
- Fixed local rank displayed in console log ([#7395](https://github.com/Lightning-AI/lightning/pull/7395))


## [1.3.0] - 2021-05-06

### Added

- Added support for the `EarlyStopping` callback to run at the end of the training epoch ([#6944](https://github.com/Lightning-AI/lightning/pull/6944))
- Added synchronization points before and after `setup` hooks are run ([#7202](https://github.com/Lightning-AI/lightning/pull/7202))
- Added a `teardown` hook to `ClusterEnvironment` ([#6942](https://github.com/Lightning-AI/lightning/pull/6942))
- Added utils for metrics to scalar conversions ([#7180](https://github.com/Lightning-AI/lightning/pull/7180))
- Added utils for NaN/Inf detection for gradients and parameters ([#6834](https://github.com/Lightning-AI/lightning/pull/6834))
- Added more explicit exception message when trying to execute `trainer.test()` or `trainer.validate()` with `fast_dev_run=True` ([#6667](https://github.com/Lightning-AI/lightning/pull/6667))
- Added `LightningCLI` class to provide simple reproducibility with minimum boilerplate training CLI (
    [#4492](https://github.com/Lightning-AI/lightning/pull/4492),
    [#6862](https://github.com/Lightning-AI/lightning/pull/6862),
    [#7156](https://github.com/Lightning-AI/lightning/pull/7156),
    [#7299](https://github.com/Lightning-AI/lightning/pull/7299))
- Added `gradient_clip_algorithm` argument to Trainer for gradient clipping by value ([#6123](https://github.com/Lightning-AI/lightning/pull/6123)).
- Added a way to print to terminal without breaking up the progress bar ([#5470](https://github.com/Lightning-AI/lightning/pull/5470))
- Added support to checkpoint after training steps in `ModelCheckpoint` callback ([#6146](https://github.com/Lightning-AI/lightning/pull/6146))
- Added `TrainerStatus.{INITIALIZING,RUNNING,FINISHED,INTERRUPTED}` ([#7173](https://github.com/Lightning-AI/lightning/pull/7173))
- Added `Trainer.validate()` method to perform one evaluation epoch over the validation set ([#4948](https://github.com/Lightning-AI/lightning/pull/4948))
- Added `LightningEnvironment` for Lightning-specific DDP ([#5915](https://github.com/Lightning-AI/lightning/pull/5915))
- Added `teardown()` hook to LightningDataModule ([#4673](https://github.com/Lightning-AI/lightning/pull/4673))
- Added `auto_insert_metric_name` parameter to `ModelCheckpoint` ([#6277](https://github.com/Lightning-AI/lightning/pull/6277))
- Added arg to `self.log` that enables users to give custom names when dealing with multiple dataloaders ([#6274](https://github.com/Lightning-AI/lightning/pull/6274))
- Added `teardown` method to `BaseProfiler` to enable subclasses defining post-profiling steps outside of `__del__` ([#6370](https://github.com/Lightning-AI/lightning/pull/6370))
- Added `setup` method to `BaseProfiler` to enable subclasses defining pre-profiling steps for every process ([#6633](https://github.com/Lightning-AI/lightning/pull/6633))
- Added no return warning to predict ([#6139](https://github.com/Lightning-AI/lightning/pull/6139))
- Added `Trainer.predict` config validation ([#6543](https://github.com/Lightning-AI/lightning/pull/6543))
- Added `AbstractProfiler` interface ([#6621](https://github.com/Lightning-AI/lightning/pull/6621))
- Added support for including module names for forward in the autograd trace of `PyTorchProfiler` ([#6349](https://github.com/Lightning-AI/lightning/pull/6349))
- Added support for the PyTorch 1.8.1 autograd profiler ([#6618](https://github.com/Lightning-AI/lightning/pull/6618))
- Added `outputs` parameter to callback's `on_validation_epoch_end` & `on_test_epoch_end` hooks ([#6120](https://github.com/Lightning-AI/lightning/pull/6120))
- Added `configure_sharded_model` hook ([#6679](https://github.com/Lightning-AI/lightning/pull/6679))
- Added support for `precision=64`, enabling training with double precision ([#6595](https://github.com/Lightning-AI/lightning/pull/6595))
- Added support for DDP communication hooks ([#6736](https://github.com/Lightning-AI/lightning/pull/6736))
- Added `artifact_location` argument to `MLFlowLogger` which will be passed to the `MlflowClient.create_experiment` call ([#6677](https://github.com/Lightning-AI/lightning/pull/6677))
- Added `model` parameter to precision plugins' `clip_gradients` signature (
    [#6764](https://github.com/Lightning-AI/lightning/pull/6764),
    [#7231](https://github.com/Lightning-AI/lightning/pull/7231))
- Added `is_last_batch` attribute to `Trainer` ([#6825](https://github.com/Lightning-AI/lightning/pull/6825))
- Added `LightningModule.lr_schedulers()` for manual optimization  ([#6567](https://github.com/Lightning-AI/lightning/pull/6567))
- Added `MpModelWrapper` in TPU Spawn ([#7045](https://github.com/Lightning-AI/lightning/pull/7045))
- Added `max_time` Trainer argument to limit training time ([#6823](https://github.com/Lightning-AI/lightning/pull/6823))
- Added `on_predict_{batch,epoch}_{start,end}` hooks ([#7141](https://github.com/Lightning-AI/lightning/pull/7141))
- Added new `EarlyStopping` parameters `stopping_threshold` and `divergence_threshold` ([#6868](https://github.com/Lightning-AI/lightning/pull/6868))
- Added `debug` flag to TPU Training Plugins (PT_XLA_DEBUG) ([#7219](https://github.com/Lightning-AI/lightning/pull/7219))
- Added new `UnrepeatedDistributedSampler` and `IndexBatchSamplerWrapper` for tracking distributed predictions ([#7215](https://github.com/Lightning-AI/lightning/pull/7215))
- Added `trainer.predict(return_predictions=None|False|True)` ([#7215](https://github.com/Lightning-AI/lightning/pull/7215))
- Added `BasePredictionWriter` callback to implement prediction saving ([#7127](https://github.com/Lightning-AI/lightning/pull/7127))
- Added `trainer.tune(scale_batch_size_kwargs, lr_find_kwargs)` arguments to configure the tuning algorithms ([#7258](https://github.com/Lightning-AI/lightning/pull/7258))
- Added `tpu_distributed` check for TPU Spawn barrier ([#7241](https://github.com/Lightning-AI/lightning/pull/7241))
- Added device updates to TPU Spawn for Pod training ([#7243](https://github.com/Lightning-AI/lightning/pull/7243))
- Added warning when missing `Callback` and using `resume_from_checkpoint` ([#7254](https://github.com/Lightning-AI/lightning/pull/7254))
- DeepSpeed single file saving ([#6900](https://github.com/Lightning-AI/lightning/pull/6900))
- Added Training type Plugins Registry (
    [#6982](https://github.com/Lightning-AI/lightning/pull/6982),
    [#7063](https://github.com/Lightning-AI/lightning/pull/7063),
    [#7214](https://github.com/Lightning-AI/lightning/pull/7214),
    [#7224](https://github.com/Lightning-AI/lightning/pull/7224)
)
- Add `ignore` param to `save_hyperparameters` ([#6056](https://github.com/Lightning-AI/lightning/pull/6056))

### Changed

- Changed `LightningModule.truncated_bptt_steps` to be property ([#7323](https://github.com/Lightning-AI/lightning/pull/7323))
- Changed `EarlyStopping` callback from by default running `EarlyStopping.on_validation_end` if only training is run. Set `check_on_train_epoch_end` to run the callback at the end of the train epoch instead of at the end of the validation epoch ([#7069](https://github.com/Lightning-AI/lightning/pull/7069))
- Renamed `pytorch_lightning.callbacks.swa` to `pytorch_lightning.callbacks.stochastic_weight_avg` ([#6259](https://github.com/Lightning-AI/lightning/pull/6259))
- Refactor `RunningStage` and `TrainerState` usage (
    [#4945](https://github.com/Lightning-AI/lightning/pull/4945),
    [#7173](https://github.com/Lightning-AI/lightning/pull/7173))
    * Added `RunningStage.SANITY_CHECKING`
    * Added `TrainerFn.{FITTING,VALIDATING,TESTING,PREDICTING,TUNING}`
    * Changed `trainer.evaluating` to return `True` if validating or testing
- Changed `setup()` and `teardown()` stage argument to take any of `{fit,validate,test,predict}` ([#6386](https://github.com/Lightning-AI/lightning/pull/6386))
- Changed profilers to save separate report files per state and rank ([#6621](https://github.com/Lightning-AI/lightning/pull/6621))
- The trainer no longer tries to save a checkpoint on exception or run callback's `on_train_end` functions ([#6864](https://github.com/Lightning-AI/lightning/pull/6864))
- Changed `PyTorchProfiler` to use `torch.autograd.profiler.record_function` to record functions ([#6349](https://github.com/Lightning-AI/lightning/pull/6349))
- Disabled `lr_scheduler.step()` in manual optimization  ([#6825](https://github.com/Lightning-AI/lightning/pull/6825))
- Changed warnings and recommendations for dataloaders in `ddp_spawn` ([#6762](https://github.com/Lightning-AI/lightning/pull/6762))
- `pl.seed_everything` will now also set the seed on the `DistributedSampler` ([#7024](https://github.com/Lightning-AI/lightning/pull/7024))
- Changed default setting for communication of multi-node training using `DDPShardedPlugin` ([#6937](https://github.com/Lightning-AI/lightning/pull/6937))
- `trainer.tune()` now returns the tuning result ([#7258](https://github.com/Lightning-AI/lightning/pull/7258))
- `LightningModule.from_datasets()` now accepts `IterableDataset` instances as training datasets. ([#7503](https://github.com/Lightning-AI/lightning/pull/7503))
- Changed `resume_from_checkpoint` warning to an error when the checkpoint file does not exist ([#7075](https://github.com/Lightning-AI/lightning/pull/7075))
- Automatically set `sync_batchnorm` for `training_type_plugin` ([#6536](https://github.com/Lightning-AI/lightning/pull/6536))
- Allowed training type plugin to delay optimizer creation ([#6331](https://github.com/Lightning-AI/lightning/pull/6331))
- Removed ModelSummary validation from train loop on_trainer_init ([#6610](https://github.com/Lightning-AI/lightning/pull/6610))
- Moved `save_function` to accelerator ([#6689](https://github.com/Lightning-AI/lightning/pull/6689))
- Updated DeepSpeed ZeRO ([#6546](https://github.com/Lightning-AI/lightning/pull/6546),
    [#6752](https://github.com/Lightning-AI/lightning/pull/6752),
    [#6142](https://github.com/Lightning-AI/lightning/pull/6142),
    [#6321](https://github.com/Lightning-AI/lightning/pull/6321))
- Improved verbose logging for `EarlyStopping` callback ([#6811](https://github.com/Lightning-AI/lightning/pull/6811))
- Run ddp_spawn dataloader checks on Windows ([#6930](https://github.com/Lightning-AI/lightning/pull/6930))
- Updated mlflow with using `resolve_tags` ([#6746](https://github.com/Lightning-AI/lightning/pull/6746))
- Moved `save_hyperparameters` to its own function ([#7119](https://github.com/Lightning-AI/lightning/pull/7119))
- Replaced `_DataModuleWrapper` with `__new__` ([#7289](https://github.com/Lightning-AI/lightning/pull/7289))
- Reset `current_fx` properties on lightning module in teardown ([#7247](https://github.com/Lightning-AI/lightning/pull/7247))
- Auto-set `DataLoader.worker_init_fn` with `seed_everything` ([#6960](https://github.com/Lightning-AI/lightning/pull/6960))
- Remove `model.trainer` call inside of dataloading mixin ([#7317](https://github.com/Lightning-AI/lightning/pull/7317))
- Split profilers module ([#6261](https://github.com/Lightning-AI/lightning/pull/6261))
- Ensure accelerator is valid if running interactively ([#5970](https://github.com/Lightning-AI/lightning/pull/5970))
- Disabled batch transfer in DP mode ([#6098](https://github.com/Lightning-AI/lightning/pull/6098))

### Deprecated

- Deprecated `outputs` in both `LightningModule.on_train_epoch_end` and `Callback.on_train_epoch_end` hooks ([#7339](https://github.com/Lightning-AI/lightning/pull/7339))
- Deprecated `Trainer.truncated_bptt_steps` in favor of `LightningModule.truncated_bptt_steps` ([#7323](https://github.com/Lightning-AI/lightning/pull/7323))
- Deprecated `outputs` in both `LightningModule.on_train_epoch_end` and `Callback.on_train_epoch_end` hooks ([#7339](https://github.com/Lightning-AI/lightning/pull/7339))
- Deprecated `LightningModule.grad_norm` in favor of `pytorch_lightning.utilities.grads.grad_norm` ([#7292](https://github.com/Lightning-AI/lightning/pull/7292))
- Deprecated the `save_function` property from the `ModelCheckpoint` callback ([#7201](https://github.com/Lightning-AI/lightning/pull/7201))
- Deprecated `LightningModule.write_predictions` and `LightningModule.write_predictions_dict` ([#7066](https://github.com/Lightning-AI/lightning/pull/7066))
- Deprecated `TrainerLoggingMixin` in favor of a separate utilities module for metric handling ([#7180](https://github.com/Lightning-AI/lightning/pull/7180))
- Deprecated `TrainerTrainingTricksMixin` in favor of a separate utilities module for NaN/Inf detection for gradients and parameters ([#6834](https://github.com/Lightning-AI/lightning/pull/6834))
- `period` has been deprecated in favor of `every_n_val_epochs` in the `ModelCheckpoint` callback ([#6146](https://github.com/Lightning-AI/lightning/pull/6146))
- Deprecated `trainer.running_sanity_check` in favor of `trainer.sanity_checking` ([#4945](https://github.com/Lightning-AI/lightning/pull/4945))
- Deprecated `Profiler(output_filename)` in favor of `dirpath` and `filename` ([#6621](https://github.com/Lightning-AI/lightning/pull/6621))
- Deprecated `PyTorchProfiler(profiled_functions)` in favor of `record_functions` ([#6349](https://github.com/Lightning-AI/lightning/pull/6349))
- Deprecated `@auto_move_data` in favor of `trainer.predict` ([#6993](https://github.com/Lightning-AI/lightning/pull/6993))
- Deprecated `Callback.on_load_checkpoint(checkpoint)` in favor of `Callback.on_load_checkpoint(trainer, pl_module, checkpoint)` ([#7253](https://github.com/Lightning-AI/lightning/pull/7253))
- Deprecated metrics in favor of `torchmetrics` (
    [#6505](https://github.com/Lightning-AI/lightning/pull/6505),
    [#6530](https://github.com/Lightning-AI/lightning/pull/6530),
    [#6540](https://github.com/Lightning-AI/lightning/pull/6540),
    [#6547](https://github.com/Lightning-AI/lightning/pull/6547),
    [#6515](https://github.com/Lightning-AI/lightning/pull/6515),
    [#6572](https://github.com/Lightning-AI/lightning/pull/6572),
    [#6573](https://github.com/Lightning-AI/lightning/pull/6573),
    [#6584](https://github.com/Lightning-AI/lightning/pull/6584),
    [#6636](https://github.com/Lightning-AI/lightning/pull/6636),
    [#6637](https://github.com/Lightning-AI/lightning/pull/6637),
    [#6649](https://github.com/Lightning-AI/lightning/pull/6649),
    [#6659](https://github.com/Lightning-AI/lightning/pull/6659),
    [#7131](https://github.com/Lightning-AI/lightning/pull/7131),
)
- Deprecated the `LightningModule.datamodule` getter and setter methods; access them through `Trainer.datamodule` instead ([#7168](https://github.com/Lightning-AI/lightning/pull/7168))
- Deprecated the use of `Trainer(gpus="i")` (string) for selecting the i-th GPU; from v1.5 this will set the number of GPUs instead of the index ([#6388](https://github.com/Lightning-AI/lightning/pull/6388))

### Removed

- Removed the `exp_save_path` property from the `LightningModule` ([#7266](https://github.com/Lightning-AI/lightning/pull/7266))
- Removed training loop explicitly calling `EarlyStopping.on_validation_end` if no validation is run ([#7069](https://github.com/Lightning-AI/lightning/pull/7069))
- Removed `automatic_optimization` as a property from the training loop in favor of `LightningModule.automatic_optimization` ([#7130](https://github.com/Lightning-AI/lightning/pull/7130))
- Removed evaluation loop legacy returns for `*_epoch_end` hooks ([#6973](https://github.com/Lightning-AI/lightning/pull/6973))
- Removed support for passing a bool value to `profiler` argument of Trainer ([#6164](https://github.com/Lightning-AI/lightning/pull/6164))
- Removed no return warning from val/test step ([#6139](https://github.com/Lightning-AI/lightning/pull/6139))
- Removed passing a `ModelCheckpoint` instance to `Trainer(checkpoint_callback)` ([#6166](https://github.com/Lightning-AI/lightning/pull/6166))
- Removed deprecated Trainer argument `enable_pl_optimizer` and `automatic_optimization` ([#6163](https://github.com/Lightning-AI/lightning/pull/6163))
- Removed deprecated metrics ([#6161](https://github.com/Lightning-AI/lightning/pull/6161))
    * from `pytorch_lightning.metrics.functional.classification` removed `to_onehot`, `to_categorical`, `get_num_classes`, `roc`, `multiclass_roc`, `average_precision`, `precision_recall_curve`, `multiclass_precision_recall_curve`
    * from `pytorch_lightning.metrics.functional.reduction` removed `reduce`, `class_reduce`
- Removed deprecated `ModelCheckpoint` arguments `prefix`, `mode="auto"` ([#6162](https://github.com/Lightning-AI/lightning/pull/6162))
- Removed `mode='auto'` from `EarlyStopping` ([#6167](https://github.com/Lightning-AI/lightning/pull/6167))
- Removed `epoch` and `step` arguments from `ModelCheckpoint.format_checkpoint_name()`, these are now included in the `metrics` argument ([#7344](https://github.com/Lightning-AI/lightning/pull/7344))
- Removed legacy references for magic keys in the `Result` object ([#6016](https://github.com/Lightning-AI/lightning/pull/6016))
- Removed deprecated `LightningModule` `hparams` setter ([#6207](https://github.com/Lightning-AI/lightning/pull/6207))
- Removed legacy code to log or include metrics in the progress bar by returning them in a dict with the `"log"/"progress_bar"` magic keys. Use `self.log` instead ([#6734](https://github.com/Lightning-AI/lightning/pull/6734))
- Removed `trainer.fit()` return value of `1`. It has no return now ([#7237](https://github.com/Lightning-AI/lightning/pull/7237))
- Removed `logger_connector` legacy code ([#6733](https://github.com/Lightning-AI/lightning/pull/6733))
- Removed unused mixin attributes ([#6487](https://github.com/Lightning-AI/lightning/pull/6487))

### Fixed

- Fixed NaN errors in progress bars when training with iterable datasets with no length defined ([#7306](https://github.com/Lightning-AI/lightning/pull/7306))
- Fixed attaching train and validation dataloaders when `reload_dataloaders_every_epoch=True` and `num_sanity_val_steps=0` ([#7207](https://github.com/Lightning-AI/lightning/pull/7207))
- Added a barrier in the accelerator `teardown` to synchronize processes before execution finishes ([#6814](https://github.com/Lightning-AI/lightning/pull/6814))
- Fixed multi-node DDP sub-process launch by using `local_rank` instead of `global_rank` for main process assertion ([#7061](https://github.com/Lightning-AI/lightning/pull/7061))
- Fixed incorrect removal of `WORLD_SIZE` environment variable in DDP training when launching with torch distributed/torchelastic ([#6942](https://github.com/Lightning-AI/lightning/pull/6942))
- Made the `Plugin.reduce` method more consistent across all Plugins to reflect a mean-reduction by default ([#6011](https://github.com/Lightning-AI/lightning/pull/6011))
- Move lightning module to correct device type when using LightningDistributedWrapper ([#6070](https://github.com/Lightning-AI/lightning/pull/6070))
- Do not print top-k verbose log with `ModelCheckpoint(monitor=None)` ([#6109](https://github.com/Lightning-AI/lightning/pull/6109))
- Fixed `ModelCheckpoint(save_top_k=0, save_last=True)` not saving the `last` checkpoint ([#6136](https://github.com/Lightning-AI/lightning/pull/6136))
- Fixed `.teardown(stage='fit')` and `.on_fit_{start,end}()` getting called during `trainer.test` ([#6386](https://github.com/Lightning-AI/lightning/pull/6386))
- Fixed LightningModule `all_gather` on cpu tensors ([#6416](https://github.com/Lightning-AI/lightning/pull/6416))
- Fixed torch distributed not available in setup hook for DDP ([#6506](https://github.com/Lightning-AI/lightning/pull/6506))
- Fixed `trainer.tuner.{lr_find,scale_batch_size}` not setting the `Trainer` state properly ([#7258](https://github.com/Lightning-AI/lightning/pull/7258))
- Fixed bug where the learning rate schedulers did not follow the optimizer frequencies ([#4868](https://github.com/Lightning-AI/lightning/pull/4868))
- Fixed pickle error checker to now check for `pickle.PickleError` to catch all pickle errors ([#6917](https://github.com/Lightning-AI/lightning/pull/6917))
- Fixed a bug where the outputs object passed to `LightningModule.training_epoch_end` was different from the object passed to the `on_train_end_epoch` hook ([#6969](https://github.com/Lightning-AI/lightning/pull/6969))
- Fixed a bug where the outputs passed to `train_batch_end` would be lists even when using a single optimizer and no truncated backprop through time steps ([#6969](https://github.com/Lightning-AI/lightning/pull/6969))
- Fixed bug for trainer error handling which would cause hang for distributed training ([#6864](https://github.com/Lightning-AI/lightning/pull/6864))
- Fixed `self.device` not returning the correct device in replicas of data-parallel ([#6414](https://github.com/Lightning-AI/lightning/pull/6414))
- Fixed `lr_find` trying beyond `num_training` steps and suggesting a too high learning rate ([#7076](https://github.com/Lightning-AI/lightning/pull/7076))
- Fixed logger creating incorrect version folder in DDP with repeated `Trainer.fit` calls ([#7077](https://github.com/Lightning-AI/lightning/pull/7077))
- Fixed metric objects passed directly to `self.log` not being reset correctly ([#7055](https://github.com/Lightning-AI/lightning/pull/7055))
- Fixed `CombinedLoader` in distributed settings for validation / testing ([#7102](https://github.com/Lightning-AI/lightning/pull/7102))
- Fixed the save_dir in `WandbLogger` when the run was initiated externally ([#7106](https://github.com/Lightning-AI/lightning/pull/7106))
- Fixed `num_sanity_val_steps` affecting reproducibility of training data shuffling ([#7014](https://github.com/Lightning-AI/lightning/pull/7014))
- Fixed resetting device after `fitting/evaluating/predicting` ([#7188](https://github.com/Lightning-AI/lightning/pull/7188))
- Fixed bug where `trainer.tuner.scale_batch_size(max_trials=0)` would not return the correct batch size result ([#7262](https://github.com/Lightning-AI/lightning/pull/7262))
- Fixed metrics not being properly logged with `precision=16` and `manual_optimization` ([#7228](https://github.com/Lightning-AI/lightning/pull/7228))
- Fixed `BaseFinetuning` properly reloading `optimizer_states` when using `resume_from_checkpoint` ([#6891](https://github.com/Lightning-AI/lightning/pull/6891))
- Fixed `parameters_to_ignore` not properly set to DDPWrapper ([#7239](https://github.com/Lightning-AI/lightning/pull/7239))
- Fixed parsing of `fast_dev_run=True` with the built-in `ArgumentParser` ([#7240](https://github.com/Lightning-AI/lightning/pull/7240))
- Fixed handling an `IterableDataset` that fails to produce a batch at the beginning of an epoch ([#7294](https://github.com/Lightning-AI/lightning/pull/7294))
- Fixed `LightningModule.save_hyperparameters()` when attempting to save an empty container ([#7268](https://github.com/Lightning-AI/lightning/pull/7268))
- Fixed `apex` not properly instantiated when running with `ddp` ([#7274](https://github.com/Lightning-AI/lightning/pull/7274))
- Fixed optimizer `state` not moved to `GPU` ([#7277](https://github.com/Lightning-AI/lightning/pull/7277))
- Fixed custom init args for `WandbLogger` ([#6989](https://github.com/Lightning-AI/lightning/pull/6989))
- Fixed a bug where an error would be raised if the train dataloader sometimes produced None for a batch ([#7342](https://github.com/Lightning-AI/lightning/pull/7342))
- Fixed examples (
    [#6600](https://github.com/Lightning-AI/lightning/pull/6600),
    [#6638](https://github.com/Lightning-AI/lightning/pull/6638),
    [#7096](https://github.com/Lightning-AI/lightning/pull/7096),
    [#7246](https://github.com/Lightning-AI/lightning/pull/7246),
    [#6357](https://github.com/Lightning-AI/lightning/pull/6357),
    [#6476](https://github.com/Lightning-AI/lightning/pull/6476),
    [#6294](https://github.com/Lightning-AI/lightning/pull/6294),
    [#6373](https://github.com/Lightning-AI/lightning/pull/6373),
    [#6088](https://github.com/Lightning-AI/lightning/pull/6088),
    [#7398](https://github.com/Lightning-AI/lightning/pull/7398)
)
- Resolved schedule step bug for PyTorch Profiler ([#6674](https://github.com/Lightning-AI/lightning/pull/6674),
    [#6681](https://github.com/Lightning-AI/lightning/pull/6681))
- Updated logic for checking TPUs availability ([#6767](https://github.com/Lightning-AI/lightning/pull/6767))
- Resolve TPU miss rendezvous ([#6781](https://github.com/Lightning-AI/lightning/pull/6781))
- Fixed auto-scaling mode when calling tune method on trainer ([#7321](https://github.com/Lightning-AI/lightning/pull/7321))
- Fixed finetuning complex models correctly unfreezes ([#6880](https://github.com/Lightning-AI/lightning/pull/6880))
- Ensure we set the eval/train flag correctly on accelerator model ([#6877](https://github.com/Lightning-AI/lightning/pull/6877))
- Set better defaults for `rank_zero_only.rank` when training is launched with SLURM and torchelastic ([#6802](https://github.com/Lightning-AI/lightning/pull/6802))
- Fixed matching the number of outputs of backward with forward for AllGatherGrad ([#6625](https://github.com/Lightning-AI/lightning/pull/6625))
- Fixed the `gradient_clip_algorithm` has no effect ([#6928](https://github.com/Lightning-AI/lightning/pull/6928))
- Fixed CUDA OOM detection and handling ([#6934](https://github.com/Lightning-AI/lightning/pull/6934))
- Fixed `unfreeze_and_add_param_group` expects `modules` rather than `module` ([#6822](https://github.com/Lightning-AI/lightning/pull/6822))
- Fixed DPP + SyncBN when move on device ([#6838](https://github.com/Lightning-AI/lightning/pull/6838))
- Fixed missing arguments in `lr_find` call ([#6784](https://github.com/Lightning-AI/lightning/pull/6784))
- Fixed `set_default_tensor_type` to `torch.DoubleTensor` with precision=64 ([#7108](https://github.com/Lightning-AI/lightning/pull/7108))
- Fixed `NeptuneLogger.log_text(step=None)` ([#7194](https://github.com/Lightning-AI/lightning/pull/7194))
- Fixed importing torchtext batch ([#6365](https://github.com/Lightning-AI/lightning/pull/6365),
    [#6323](https://github.com/Lightning-AI/lightning/pull/6323),
    [#6211](https://github.com/Lightning-AI/lightning/pull/6211))


## [1.2.9] - 2021-04-20

### Fixed

- Fixed the order to call for world ranks & the `root_device` property in `TPUSpawnPlugin` ([#7074](https://github.com/Lightning-AI/lightning/pull/7074))
- Fixed multi-gpu join for Horovod ([#6954](https://github.com/Lightning-AI/lightning/pull/6954))
- Fixed parsing for pre-release package versions ([#6999](https://github.com/Lightning-AI/lightning/pull/6999))


## [1.2.8] - 2021-04-14

### Added

- Added TPUSpawn + IterableDataset error message ([#6875](https://github.com/Lightning-AI/lightning/pull/6875))

### Fixed

- Fixed process rank not being available right away after `Trainer` instantiation ([#6941](https://github.com/Lightning-AI/lightning/pull/6941))
- Fixed `sync_dist` for tpus ([#6950](https://github.com/Lightning-AI/lightning/pull/6950))
- Fixed `AttributeError` for `require_backward_grad_sync` when running manual optimization with sharded plugin ([#6915](https://github.com/Lightning-AI/lightning/pull/6915))
- Fixed `--gpus` default for parser returned by `Trainer.add_argparse_args` ([#6898](https://github.com/Lightning-AI/lightning/pull/6898))
- Fixed TPU Spawn all gather ([#6896](https://github.com/Lightning-AI/lightning/pull/6896))
- Fixed `EarlyStopping` logic when `min_epochs` or `min_steps` requirement is not met ([#6705](https://github.com/Lightning-AI/lightning/pull/6705))
- Fixed csv extension check ([#6436](https://github.com/Lightning-AI/lightning/pull/6436))
- Fixed checkpoint issue when using Horovod distributed backend ([#6958](https://github.com/Lightning-AI/lightning/pull/6958))
- Fixed tensorboard exception raising ([#6901](https://github.com/Lightning-AI/lightning/pull/6901))
- Fixed setting the eval/train flag correctly on accelerator model ([#6983](https://github.com/Lightning-AI/lightning/pull/6983))
- Fixed DDP_SPAWN compatibility with bug_report_model.py ([#6892](https://github.com/Lightning-AI/lightning/pull/6892))
- Fixed bug where `BaseFinetuning.flatten_modules()` was duplicating leaf node parameters ([#6879](https://github.com/Lightning-AI/lightning/pull/6879))
- Set better defaults for `rank_zero_only.rank` when training is launched with SLURM and torchelastic:
    * Support SLURM and torchelastic global rank environment variables ([#5715](https://github.com/Lightning-AI/lightning/pull/5715))
    * Remove hardcoding of local rank in accelerator connector ([#6878](https://github.com/Lightning-AI/lightning/pull/6878))


## [1.2.7] - 2021-04-06

### Fixed

- Fixed resolve a bug with omegaconf and xm.save ([#6741](https://github.com/Lightning-AI/lightning/pull/6741))
- Fixed an issue with IterableDataset when __len__ is not defined ([#6828](https://github.com/Lightning-AI/lightning/pull/6828))
- Sanitize None params during pruning ([#6836](https://github.com/Lightning-AI/lightning/pull/6836))
- Enforce an epoch scheduler interval when using SWA ([#6588](https://github.com/Lightning-AI/lightning/pull/6588))
- Fixed TPU Colab hang issue, post training ([#6816](https://github.com/Lightning-AI/lightning/pull/6816))
- Fixed a bug where `TensorBoardLogger` would give a warning and not log correctly to a symbolic link `save_dir` ([#6730](https://github.com/Lightning-AI/lightning/pull/6730))
- Fixed bug where `predict` could not be used when `progress_bar_refresh_rate=0` ([#6884](https://github.com/Lightning-AI/lightning/pull/6884))


## [1.2.6] - 2021-03-30

### Changed

- Changed the behavior of `on_epoch_start` to run at the beginning of validation & test epoch ([#6498](https://github.com/Lightning-AI/lightning/pull/6498))

### Removed

- Removed legacy code to include `step` dictionary returns in `callback_metrics`. Use `self.log_dict` instead. ([#6682](https://github.com/Lightning-AI/lightning/pull/6682))

### Fixed

- Fixed `DummyLogger.log_hyperparams` raising a `TypeError` when running with `fast_dev_run=True` ([#6398](https://github.com/Lightning-AI/lightning/pull/6398))
- Fixed error on TPUs when there was no `ModelCheckpoint` ([#6654](https://github.com/Lightning-AI/lightning/pull/6654))
- Fixed `trainer.test` freeze on TPUs ([#6654](https://github.com/Lightning-AI/lightning/pull/6654))
- Fixed a bug where gradients were disabled after calling `Trainer.predict` ([#6657](https://github.com/Lightning-AI/lightning/pull/6657))
- Fixed bug where no TPUs were detected in a TPU pod env ([#6719](https://github.com/Lightning-AI/lightning/pull/6719))


## [1.2.5] - 2021-03-23

### Changed

- Update Gradient Clipping for the TPU Accelerator ([#6576](https://github.com/Lightning-AI/lightning/pull/6576))
- Refactored setup for typing friendly ([#6590](https://github.com/Lightning-AI/lightning/pull/6590))

### Fixed

- Fixed a bug where `all_gather` would not work correctly with `tpu_cores=8` ([#6587](https://github.com/Lightning-AI/lightning/pull/6587))
- Fixed comparing required versions ([#6434](https://github.com/Lightning-AI/lightning/pull/6434))
- Fixed duplicate logs appearing in console when using the python logging module ([#6275](https://github.com/Lightning-AI/lightning/pull/6275))
- Added Autocast in validation, test and predict modes for Native AMP ([#6565](https://github.com/Lightning-AI/lightning/pull/6565))


## [1.2.4] - 2021-03-16

### Changed

- Changed the default of `find_unused_parameters` back to `True` in DDP and DDP Spawn ([#6438](https://github.com/Lightning-AI/lightning/pull/6438))

### Fixed

- Expose DeepSpeed loss parameters to allow users to fix loss instability ([#6115](https://github.com/Lightning-AI/lightning/pull/6115))
- Fixed DP reduction with collection ([#6324](https://github.com/Lightning-AI/lightning/pull/6324))
- Fixed an issue where the tuner would not tune the learning rate if also tuning the batch size ([#4688](https://github.com/Lightning-AI/lightning/pull/4688))
- Fixed broadcast to use PyTorch `broadcast_object_list` and add `reduce_decision` ([#6410](https://github.com/Lightning-AI/lightning/pull/6410))
- Fixed logger creating directory structure too early in DDP ([#6380](https://github.com/Lightning-AI/lightning/pull/6380))
- Fixed DeepSpeed additional memory use on rank 0 when default device not set early enough ([#6460](https://github.com/Lightning-AI/lightning/pull/6460))
- Fixed an issue with `Tuner.scale_batch_size` not finding the batch size attribute in the datamodule ([#5968](https://github.com/Lightning-AI/lightning/pull/5968))
- Fixed an exception in the layer summary when the model contains torch.jit scripted submodules ([#6511](https://github.com/Lightning-AI/lightning/pull/6511))
- Fixed when Train loop config was run during `Trainer.predict` ([#6541](https://github.com/Lightning-AI/lightning/pull/6541))


## [1.2.3] - 2021-03-09

### Fixed

- Fixed `ModelPruning(make_pruning_permanent=True)` pruning buffers getting removed when saved during training ([#6073](https://github.com/Lightning-AI/lightning/pull/6073))
- Fixed when `_stable_1d_sort` to work when `n >= N` ([#6177](https://github.com/Lightning-AI/lightning/pull/6177))
- Fixed `AttributeError` when `logger=None` on TPU ([#6221](https://github.com/Lightning-AI/lightning/pull/6221))
- Fixed PyTorch Profiler with `emit_nvtx` ([#6260](https://github.com/Lightning-AI/lightning/pull/6260))
- Fixed `trainer.test` from `best_path` hangs after calling `trainer.fit`  ([#6272](https://github.com/Lightning-AI/lightning/pull/6272))
- Fixed `SingleTPU` calling `all_gather` ([#6296](https://github.com/Lightning-AI/lightning/pull/6296))
- Ensure we check DeepSpeed/Sharded in multi-node DDP ([#6297](https://github.com/Lightning-AI/lightning/pull/6297)
- Check `LightningOptimizer` doesn't delete optimizer hooks ([#6305](https://github.com/Lightning-AI/lightning/pull/6305)
- Resolve memory leak for evaluation ([#6326](https://github.com/Lightning-AI/lightning/pull/6326)
- Ensure that clip gradients is only called if the value is greater than 0 ([#6330](https://github.com/Lightning-AI/lightning/pull/6330)
- Fixed `Trainer` not resetting `lightning_optimizers` when calling `Trainer.fit()` multiple times ([#6372](https://github.com/Lightning-AI/lightning/pull/6372))


## [1.2.2] - 2021-03-02

### Added

- Added `checkpoint` parameter to callback's `on_save_checkpoint` hook ([#6072](https://github.com/Lightning-AI/lightning/pull/6072))

### Changed

- Changed the order of `backward`, `step`, `zero_grad` to `zero_grad`, `backward`, `step` ([#6147](https://github.com/Lightning-AI/lightning/pull/6147))
- Changed default for DeepSpeed CPU Offload to False, due to prohibitively slow speeds at smaller scale ([#6262](https://github.com/Lightning-AI/lightning/pull/6262))

### Fixed

- Fixed epoch level schedulers not being called when `val_check_interval < 1.0` ([#6075](https://github.com/Lightning-AI/lightning/pull/6075))
- Fixed multiple early stopping callbacks ([#6197](https://github.com/Lightning-AI/lightning/pull/6197))
- Fixed incorrect usage of `detach()`, `cpu()`, `to()` ([#6216](https://github.com/Lightning-AI/lightning/pull/6216))
- Fixed LBFGS optimizer support which didn't converge in automatic optimization ([#6147](https://github.com/Lightning-AI/lightning/pull/6147))
- Prevent `WandbLogger` from dropping values ([#5931](https://github.com/Lightning-AI/lightning/pull/5931))
- Fixed error thrown when using valid distributed mode in multi node ([#6297](https://github.com/Lightning-AI/lightning/pull/6297)


## [1.2.1] - 2021-02-23

### Fixed

- Fixed incorrect yield logic for the amp autocast context manager ([#6080](https://github.com/Lightning-AI/lightning/pull/6080))
- Fixed priority of plugin/accelerator when setting distributed mode ([#6089](https://github.com/Lightning-AI/lightning/pull/6089))
- Fixed error message for AMP + CPU incompatibility ([#6107](https://github.com/Lightning-AI/lightning/pull/6107))
- Disabled batch transfer in DP mode ([#6093](https://github.com/Lightning-AI/lightning/pull/6093))


## [1.2.0] - 2021-02-18

### Added

- Added `DataType`, `AverageMethod` and `MDMCAverageMethod` enum in metrics ([#5657](https://github.com/Lightning-AI/lightning/pull/5689))
- Added support for summarized model total params size in megabytes ([#5590](https://github.com/Lightning-AI/lightning/pull/5590))
- Added support for multiple train loaders ([#1959](https://github.com/Lightning-AI/lightning/pull/1959))
- Added `Accuracy` metric now generalizes to Top-k accuracy for (multi-dimensional) multi-class inputs using the `top_k` parameter ([#4838](https://github.com/Lightning-AI/lightning/pull/4838))
- Added `Accuracy` metric now enables the computation of subset accuracy for multi-label or multi-dimensional multi-class inputs with the `subset_accuracy` parameter ([#4838](https://github.com/Lightning-AI/lightning/pull/4838))
- Added `HammingDistance` metric to compute the hamming distance (loss) ([#4838](https://github.com/Lightning-AI/lightning/pull/4838))
- Added `max_fpr` parameter to `auroc` metric for computing partial auroc metric ([#3790](https://github.com/Lightning-AI/lightning/pull/3790))
- Added `StatScores` metric to compute the number of true positives, false positives, true negatives and false negatives ([#4839](https://github.com/Lightning-AI/lightning/pull/4839))
- Added `R2Score` metric ([#5241](https://github.com/Lightning-AI/lightning/pull/5241))
- Added `LambdaCallback` ([#5347](https://github.com/Lightning-AI/lightning/pull/5347))
- Added `BackboneLambdaFinetuningCallback` ([#5377](https://github.com/Lightning-AI/lightning/pull/5377))
- Accelerator `all_gather` supports collection ([#5221](https://github.com/Lightning-AI/lightning/pull/5221))
- Added `image_gradients` functional metric to compute the image gradients of a given input image. ([#5056](https://github.com/Lightning-AI/lightning/pull/5056))
- Added `MetricCollection` ([#4318](https://github.com/Lightning-AI/lightning/pull/4318))
- Added `.clone()` method to metrics ([#4318](https://github.com/Lightning-AI/lightning/pull/4318))
- Added `IoU` class interface ([#4704](https://github.com/Lightning-AI/lightning/pull/4704))
- Support to tie weights after moving model to TPU via `on_post_move_to_device` hook
- Added missing val/test hooks in `LightningModule` ([#5467](https://github.com/Lightning-AI/lightning/pull/5467))
- The `Recall` and `Precision` metrics (and their functional counterparts `recall` and `precision`) can now be generalized to Recall@K and Precision@K with the use of `top_k` parameter ([#4842](https://github.com/Lightning-AI/lightning/pull/4842))
- Added `ModelPruning` Callback ([#5618](https://github.com/Lightning-AI/lightning/pull/5618),
    [#5825](https://github.com/Lightning-AI/lightning/pull/5825),
    [#6045](https://github.com/Lightning-AI/lightning/pull/6045))
- Added `PyTorchProfiler` ([#5560](https://github.com/Lightning-AI/lightning/pull/5560))
- Added compositional metrics ([#5464](https://github.com/Lightning-AI/lightning/pull/5464))
- Added Trainer method `predict(...)` for high performance predictions ([#5579](https://github.com/Lightning-AI/lightning/pull/5579))
- Added `on_before_batch_transfer` and `on_after_batch_transfer` data hooks ([#3671](https://github.com/Lightning-AI/lightning/pull/3671))
- Added AUC/AUROC class interface ([#5479](https://github.com/Lightning-AI/lightning/pull/5479))
- Added `PredictLoop` object ([#5752](https://github.com/Lightning-AI/lightning/pull/5752))
- Added `QuantizationAwareTraining` callback ([#5706](https://github.com/Lightning-AI/lightning/pull/5706),
    [#6040](https://github.com/Lightning-AI/lightning/pull/6040))
- Added `LightningModule.configure_callbacks` to enable the definition of model-specific callbacks ([#5621](https://github.com/Lightning-AI/lightning/pull/5621))
- Added `dim` to `PSNR` metric for mean-squared-error reduction ([#5957](https://github.com/Lightning-AI/lightning/pull/5957))
- Added promxial policy optimization template to pl_examples ([#5394](https://github.com/Lightning-AI/lightning/pull/5394))
- Added `log_graph` to `CometLogger` ([#5295](https://github.com/Lightning-AI/lightning/pull/5295))
- Added possibility for nested loaders ([#5404](https://github.com/Lightning-AI/lightning/pull/5404))
- Added `sync_step` to Wandb logger ([#5351](https://github.com/Lightning-AI/lightning/pull/5351))
- Added `StochasticWeightAveraging` callback ([#5640](https://github.com/Lightning-AI/lightning/pull/5640))
- Added `LightningDataModule.from_datasets(...)` ([#5133](https://github.com/Lightning-AI/lightning/pull/5133))
- Added `PL_TORCH_DISTRIBUTED_BACKEND` env variable to select backend ([#5981](https://github.com/Lightning-AI/lightning/pull/5981))
- Added `Trainer` flag to activate Stochastic Weight Averaging (SWA) `Trainer(stochastic_weight_avg=True)` ([#6038](https://github.com/Lightning-AI/lightning/pull/6038))
- Added DeepSpeed integration ([#5954](https://github.com/Lightning-AI/lightning/pull/5954),
    [#6042](https://github.com/Lightning-AI/lightning/pull/6042))

### Changed

- Changed `stat_scores` metric now calculates stat scores over all classes and gains new parameters, in line with the new `StatScores` metric ([#4839](https://github.com/Lightning-AI/lightning/pull/4839))
- Changed `computer_vision_fine_tunning` example to use `BackboneLambdaFinetuningCallback` ([#5377](https://github.com/Lightning-AI/lightning/pull/5377))
- Changed `automatic casting` for LoggerConnector `metrics` ([#5218](https://github.com/Lightning-AI/lightning/pull/5218))
- Changed `iou` [func] to allow float input ([#4704](https://github.com/Lightning-AI/lightning/pull/4704))
- Metric `compute()` method will no longer automatically call `reset()` ([#5409](https://github.com/Lightning-AI/lightning/pull/5409))
- Set PyTorch 1.4 as min requirements, also for testing and examples `torchvision>=0.5` and `torchtext>=0.5` ([#5418](https://github.com/Lightning-AI/lightning/pull/5418))
- Changed `callbacks` argument in `Trainer` to allow `Callback` input ([#5446](https://github.com/Lightning-AI/lightning/pull/5446))
- Changed the default of `find_unused_parameters` to `False` in DDP ([#5185](https://github.com/Lightning-AI/lightning/pull/5185))
- Changed `ModelCheckpoint` version suffixes to start at 1 ([#5008](https://github.com/Lightning-AI/lightning/pull/5008))
- Progress bar metrics tensors are now converted to float ([#5692](https://github.com/Lightning-AI/lightning/pull/5692))
- Changed the default value for the `progress_bar_refresh_rate` Trainer argument in Google COLAB notebooks to 20 ([#5516](https://github.com/Lightning-AI/lightning/pull/5516))
- Extended support for purely iteration-based training ([#5726](https://github.com/Lightning-AI/lightning/pull/5726))
- Made `LightningModule.global_rank`, `LightningModule.local_rank` and `LightningModule.logger` read-only properties ([#5730](https://github.com/Lightning-AI/lightning/pull/5730))
- Forced `ModelCheckpoint` callbacks to run after all others to guarantee all states are saved to the checkpoint ([#5731](https://github.com/Lightning-AI/lightning/pull/5731))
- Refactored Accelerators and Plugins:
    * Added base classes for plugins ([#5715](https://github.com/Lightning-AI/lightning/pull/5715))
    * Added parallel plugins for DP, DDP, DDPSpawn, DDP2 and Horovod ([#5714](https://github.com/Lightning-AI/lightning/pull/5714))
    * Precision Plugins ([#5718](https://github.com/Lightning-AI/lightning/pull/5718))
    * Added new Accelerators for CPU, GPU and TPU ([#5719](https://github.com/Lightning-AI/lightning/pull/5719))
    * Added RPC and Sharded plugins ([#5732](https://github.com/Lightning-AI/lightning/pull/5732))
    * Added missing `LightningModule`-wrapper logic to new plugins and accelerator ([#5734](https://github.com/Lightning-AI/lightning/pull/5734))
    * Moved device-specific teardown logic from training loop to accelerator ([#5973](https://github.com/Lightning-AI/lightning/pull/5973))
    * Moved accelerator_connector.py to the connectors subfolder ([#6033](https://github.com/Lightning-AI/lightning/pull/6033))
    * Trainer only references accelerator ([#6039](https://github.com/Lightning-AI/lightning/pull/6039))
    * Made parallel devices optional across all plugins ([#6051](https://github.com/Lightning-AI/lightning/pull/6051))
    * Cleaning ([#5948](https://github.com/Lightning-AI/lightning/pull/5948),
        [#5949](https://github.com/Lightning-AI/lightning/pull/5949),
        [#5950](https://github.com/Lightning-AI/lightning/pull/5950))
- Enabled `self.log` in callbacks ([#5094](https://github.com/Lightning-AI/lightning/pull/5094))
- Renamed xxx_AVAILABLE as protected ([#5082](https://github.com/Lightning-AI/lightning/pull/5082))
- Unified module names in Utils ([#5199](https://github.com/Lightning-AI/lightning/pull/5199))
- Separated utils: imports & enums ([#5256](https://github.com/Lightning-AI/lightning/pull/5256)
    [#5874](https://github.com/Lightning-AI/lightning/pull/5874))
- Refactor: clean trainer device & distributed getters ([#5300](https://github.com/Lightning-AI/lightning/pull/5300))
- Simplified training phase as LightningEnum ([#5419](https://github.com/Lightning-AI/lightning/pull/5419))
- Updated metrics to use LightningEnum ([#5689](https://github.com/Lightning-AI/lightning/pull/5689))
- Changed the seq of `on_train_batch_end`, `on_batch_end` & `on_train_epoch_end`, `on_epoch_end hooks` ([#5688](https://github.com/Lightning-AI/lightning/pull/5688))
- Refactored `setup_training` and remove `test_mode` ([#5388](https://github.com/Lightning-AI/lightning/pull/5388))
- Disabled training with zero `num_training_batches` when insufficient `limit_train_batches` ([#5703](https://github.com/Lightning-AI/lightning/pull/5703))
- Refactored `EpochResultStore` ([#5522](https://github.com/Lightning-AI/lightning/pull/5522))
- Update `lr_finder` to check for attribute if not running `fast_dev_run` ([#5990](https://github.com/Lightning-AI/lightning/pull/5990))
- LightningOptimizer manual optimizer is more flexible and expose `toggle_model` ([#5771](https://github.com/Lightning-AI/lightning/pull/5771))
- `MlflowLogger` limit parameter value length to 250 char ([#5893](https://github.com/Lightning-AI/lightning/pull/5893))
- Re-introduced fix for Hydra directory sync with multiple process ([#5993](https://github.com/Lightning-AI/lightning/pull/5993))

### Deprecated

- Function `stat_scores_multiple_classes` is deprecated in favor of `stat_scores` ([#4839](https://github.com/Lightning-AI/lightning/pull/4839))
- Moved accelerators and plugins to its `legacy` pkg ([#5645](https://github.com/Lightning-AI/lightning/pull/5645))
- Deprecated `LightningDistributedDataParallel` in favor of new wrapper module `LightningDistributedModule` ([#5185](https://github.com/Lightning-AI/lightning/pull/5185))
- Deprecated `LightningDataParallel` in favor of new wrapper module `LightningParallelModule` ([#5670](https://github.com/Lightning-AI/lightning/pull/5670))
- Renamed utils modules ([#5199](https://github.com/Lightning-AI/lightning/pull/5199))
    * `argparse_utils` >> `argparse`
    * `model_utils` >> `model_helpers`
    * `warning_utils` >> `warnings`
    * `xla_device_utils` >> `xla_device`
- Deprecated using `'val_loss'` to set the `ModelCheckpoint` monitor ([#6012](https://github.com/Lightning-AI/lightning/pull/6012))
- Deprecated `.get_model()` with explicit `.lightning_module` property ([#6035](https://github.com/Lightning-AI/lightning/pull/6035))
- Deprecated Trainer attribute `accelerator_backend` in favor of `accelerator` ([#6034](https://github.com/Lightning-AI/lightning/pull/6034))

### Removed

- Removed deprecated checkpoint argument `filepath` ([#5321](https://github.com/Lightning-AI/lightning/pull/5321))
- Removed deprecated `Fbeta`, `f1_score` and `fbeta_score` metrics ([#5322](https://github.com/Lightning-AI/lightning/pull/5322))
- Removed deprecated `TrainResult` ([#5323](https://github.com/Lightning-AI/lightning/pull/5323))
- Removed deprecated `EvalResult` ([#5633](https://github.com/Lightning-AI/lightning/pull/5633))
- Removed `LoggerStages` ([#5673](https://github.com/Lightning-AI/lightning/pull/5673))

### Fixed

- Fixed distributed setting and `ddp_cpu` only with `num_processes>1` ([#5297](https://github.com/Lightning-AI/lightning/pull/5297))
- Fixed `num_workers` for Windows example ([#5375](https://github.com/Lightning-AI/lightning/pull/5375))
- Fixed loading yaml ([#5619](https://github.com/Lightning-AI/lightning/pull/5619))
- Fixed support custom DataLoader with DDP if they can be re-instantiated ([#5745](https://github.com/Lightning-AI/lightning/pull/5745))
- Fixed repeated `.fit()` calls ignore max_steps iteration bound ([#5936](https://github.com/Lightning-AI/lightning/pull/5936))
- Fixed throwing `MisconfigurationError` on unknown mode ([#5255](https://github.com/Lightning-AI/lightning/pull/5255))
- Resolve bug with Finetuning ([#5744](https://github.com/Lightning-AI/lightning/pull/5744))
- Fixed `ModelCheckpoint` race condition in file existence check ([#5155](https://github.com/Lightning-AI/lightning/pull/5155))
- Fixed some compatibility with PyTorch 1.8 ([#5864](https://github.com/Lightning-AI/lightning/pull/5864))
- Fixed forward cache ([#5895](https://github.com/Lightning-AI/lightning/pull/5895))
- Fixed recursive detach of tensors to CPU ([#6007](https://github.com/Lightning-AI/lightning/pull/6007))
- Fixed passing wrong strings for scheduler interval doesn't throw an error ([#5923](https://github.com/Lightning-AI/lightning/pull/5923))
- Fixed wrong `requires_grad` state after `return None` with multiple optimizers ([#5738](https://github.com/Lightning-AI/lightning/pull/5638))
- Fixed add `on_epoch_end` hook at the end of `validation`, `test` epoch ([#5986](https://github.com/Lightning-AI/lightning/pull/5986))
- Fixed missing `process_dataloader` call for `TPUSpawn` when in distributed mode ([#6015](https://github.com/Lightning-AI/lightning/pull/6015))
- Fixed progress bar flickering by appending 0 to floats/strings ([#6009](https://github.com/Lightning-AI/lightning/pull/6009))
- Fixed synchronization issues with TPU training ([#6027](https://github.com/Lightning-AI/lightning/pull/6027))
- Fixed `hparams.yaml` saved twice when using `TensorBoardLogger` ([#5953](https://github.com/Lightning-AI/lightning/pull/5953))
- Fixed basic examples ([#5912](https://github.com/Lightning-AI/lightning/pull/5912),
    [#5985](https://github.com/Lightning-AI/lightning/pull/5985))
- Fixed `fairscale` compatible with PT 1.8 ([#5996](https://github.com/Lightning-AI/lightning/pull/5996))
- Ensured `process_dataloader` is called when `tpu_cores > 1` to use Parallel DataLoader ([#6015](https://github.com/Lightning-AI/lightning/pull/6015))
- Attempted SLURM auto resume call when non-shell call fails ([#6002](https://github.com/Lightning-AI/lightning/pull/6002))
- Fixed wrapping optimizers upon assignment ([#6006](https://github.com/Lightning-AI/lightning/pull/6006))
- Fixed allowing hashing of metrics with lists in their state ([#5939](https://github.com/Lightning-AI/lightning/pull/5939))


## [1.1.8] - 2021-02-08

### Fixed

- Separate epoch validation from step validation ([#5208](https://github.com/Lightning-AI/lightning/pull/5208))
- Fixed `toggle_optimizers` not handling all optimizer parameters ([#5775](https://github.com/Lightning-AI/lightning/pull/5775))


## [1.1.7] - 2021-02-03

### Fixed

- Fixed `TensorBoardLogger` not closing `SummaryWriter` on `finalize` ([#5696](https://github.com/Lightning-AI/lightning/pull/5696))
- Fixed filtering of pytorch  "unsqueeze" warning when using DP ([#5622](https://github.com/Lightning-AI/lightning/pull/5622))
- Fixed `num_classes` argument in F1 metric ([#5663](https://github.com/Lightning-AI/lightning/pull/5663))
- Fixed `log_dir` property ([#5537](https://github.com/Lightning-AI/lightning/pull/5537))
- Fixed a race condition in `ModelCheckpoint` when checking if a checkpoint file exists ([#5144](https://github.com/Lightning-AI/lightning/pull/5144))
- Remove unnecessary intermediate layers in Dockerfiles ([#5697](https://github.com/Lightning-AI/lightning/pull/5697))
- Fixed auto learning rate ordering ([#5638](https://github.com/Lightning-AI/lightning/pull/5638))


## [1.1.6] - 2021-01-26

### Changed

- Increased TPU check timeout from 20s to 100s ([#5598](https://github.com/Lightning-AI/lightning/pull/5598))
- Ignored `step` param in Neptune logger's log_metric method ([#5510](https://github.com/Lightning-AI/lightning/pull/5510))
- Pass batch outputs to `on_train_batch_end` instead of `epoch_end` outputs ([#4369](https://github.com/Lightning-AI/lightning/pull/4369))

### Fixed

- Fixed `toggle_optimizer` to reset `requires_grad` state  ([#5574](https://github.com/Lightning-AI/lightning/pull/5574))
- Fixed FileNotFoundError for best checkpoint when using DDP with Hydra ([#5629](https://github.com/Lightning-AI/lightning/pull/5629))
- Fixed an error when logging a progress bar metric with a reserved name ([#5620](https://github.com/Lightning-AI/lightning/pull/5620))
- Fixed `Metric`'s `state_dict` not included when child modules ([#5614](https://github.com/Lightning-AI/lightning/pull/5614))
- Fixed Neptune logger creating multiple experiments when GPUs > 1 ([#3256](https://github.com/Lightning-AI/lightning/pull/3256))
- Fixed duplicate logs appearing in console when using the python logging module ([#5509](https://github.com/Lightning-AI/lightning/pull/5509))
- Fixed tensor printing in `trainer.test()` ([#5138](https://github.com/Lightning-AI/lightning/pull/5138))
- Fixed not using dataloader when `hparams` present ([#4559](https://github.com/Lightning-AI/lightning/pull/4559))


## [1.1.5] - 2021-01-19

### Fixed

- Fixed a visual bug in the progress bar display initialization ([#4579](https://github.com/Lightning-AI/lightning/pull/4579))
- Fixed logging `on_train_batch_end` in a callback with multiple optimizers ([#5521](https://github.com/Lightning-AI/lightning/pull/5521))
- Fixed `reinit_scheduler_properties` with correct optimizer ([#5519](https://github.com/Lightning-AI/lightning/pull/5519))
- Fixed `val_check_interval` with `fast_dev_run` ([#5540](https://github.com/Lightning-AI/lightning/pull/5540))


## [1.1.4] - 2021-01-12

### Added

- Add automatic optimization property setter to lightning module ([#5169](https://github.com/Lightning-AI/lightning/pull/5169))

### Changed

- Changed deprecated `enable_pl_optimizer=True` ([#5244](https://github.com/Lightning-AI/lightning/pull/5244))

### Fixed

- Fixed `transfer_batch_to_device` for DDP with `len(devices_ids) == 1` ([#5195](https://github.com/Lightning-AI/lightning/pull/5195))
- Logging only on `not should_accumulate()` during training ([#5417](https://github.com/Lightning-AI/lightning/pull/5417))
- Resolve interpolation bug with Hydra ([#5406](https://github.com/Lightning-AI/lightning/pull/5406))
- Check environ before selecting a seed to prevent warning message ([#4743](https://github.com/Lightning-AI/lightning/pull/4743))
- Fixed signature mismatch in `model_to_device` of `DDPCPUHPCAccelerator` ([#5505](https://github.com/Lightning-AI/lightning/pull/5505))

## [1.1.3] - 2021-01-05

### Added

- Added a check for optimizer attached to `lr_scheduler` ([#5338](https://github.com/Lightning-AI/lightning/pull/5338))
- Added support for passing non-existing filepaths to `resume_from_checkpoint` ([#4402](https://github.com/Lightning-AI/lightning/pull/4402))

### Changed

- Skip restore from `resume_from_checkpoint` while `testing` ([#5161](https://github.com/Lightning-AI/lightning/pull/5161))
- Allowed `log_momentum` for adaptive optimizers in `LearningRateMonitor` ([#5333](https://github.com/Lightning-AI/lightning/pull/5333))
- Disabled checkpointing, earlystopping and logging with `fast_dev_run` ([#5277](https://github.com/Lightning-AI/lightning/pull/5277))
- Distributed group defaults to `WORLD` if `None` ([#5125](https://github.com/Lightning-AI/lightning/pull/5125))

### Fixed

- Fixed `trainer.test` returning non-test metrics ([#5214](https://github.com/Lightning-AI/lightning/pull/5214))
- Fixed metric state reset ([#5273](https://github.com/Lightning-AI/lightning/pull/5273))
- Fixed `--num-nodes` on `DDPSequentialPlugin` ([#5327](https://github.com/Lightning-AI/lightning/pull/5327))
- Fixed invalid value for `weights_summary` ([#5296](https://github.com/Lightning-AI/lightning/pull/5296))
- Fixed `Trainer.test` not using the latest `best_model_path` ([#5161](https://github.com/Lightning-AI/lightning/pull/5161))
- Fixed existence check for hparams not using underlying filesystem ([#5250](https://github.com/Lightning-AI/lightning/pull/5250))
- Fixed `LightningOptimizer` AMP bug ([#5191](https://github.com/Lightning-AI/lightning/pull/5191))
- Fixed casted key to string in `_flatten_dict` ([#5354](https://github.com/Lightning-AI/lightning/pull/5354))


## [1.1.2] - 2020-12-23

### Added

- Support number for logging with `sync_dist=True` ([#5080](https://github.com/Lightning-AI/lightning/pull/5080))
- Added offset logging step when resuming for Wandb logger ([#5050](https://github.com/Lightning-AI/lightning/pull/5050))

### Removed

- `enable_pl_optimizer=False` by default to temporarily fix AMP issues ([#5163](https://github.com/Lightning-AI/lightning/pull/5163))

### Fixed

- Metric reduction with Logging ([#5150](https://github.com/Lightning-AI/lightning/pull/5150))
- Remove nan loss in manual optimization ([#5121](https://github.com/Lightning-AI/lightning/pull/5121))
- Un-balanced logging properly supported ([#5119](https://github.com/Lightning-AI/lightning/pull/5119))
- Fix hanging in DDP HPC accelerators ([#5157](https://github.com/Lightning-AI/lightning/pull/5157))
- Fix reset `TensorRunningAccum` ([#5106](https://github.com/Lightning-AI/lightning/pull/5106))
- Updated `DALIClassificationLoader` to not use deprecated arguments ([#4925](https://github.com/Lightning-AI/lightning/pull/4925))
- Corrected call to `torch.no_grad` ([#5124](https://github.com/Lightning-AI/lightning/pull/5124))


## [1.1.1] - 2020-12-15

### Added

- Add a notebook example to reach a quick baseline of ~94% accuracy on CIFAR10 using Resnet in Lightning ([#4818](https://github.com/Lightning-AI/lightning/pull/4818))

### Changed

- Simplify accelerator steps ([#5015](https://github.com/Lightning-AI/lightning/pull/5015))
- Refactor load in checkpoint connector ([#4593](https://github.com/Lightning-AI/lightning/pull/4593))
- Fixed the saved filename in `ModelCheckpoint` when it already exists ([#4861](https://github.com/Lightning-AI/lightning/pull/4861))

### Removed

- Drop duplicate metrics ([#5014](https://github.com/Lightning-AI/lightning/pull/5014))
- Remove beta arg from F1 class and functional ([#5076](https://github.com/Lightning-AI/lightning/pull/5076))

### Fixed

- Fixed trainer by default `None` in `DDPAccelerator` ([#4915](https://github.com/Lightning-AI/lightning/pull/4915))
- Fixed `LightningOptimizer` to expose optimizer attributes ([#5095](https://github.com/Lightning-AI/lightning/pull/5095))
- Do not warn when the `name` key is used in the `lr_scheduler` dict ([#5057](https://github.com/Lightning-AI/lightning/pull/5057))
- Check if optimizer supports closure ([#4981](https://github.com/Lightning-AI/lightning/pull/4981))
- Add deprecated metric utility functions back to functional (
    [#5067](https://github.com/Lightning-AI/lightning/pull/5067),
    [#5068](https://github.com/Lightning-AI/lightning/pull/5068))
- Allow any input in `to_onnx` and `to_torchscript` ([#4378](https://github.com/Lightning-AI/lightning/pull/4378))
- Fixed `DDPHPCAccelerator` hangs in DDP construction by calling `init_device` ([#5157](https://github.com/Lightning-AI/lightning/pull/5157))


## [1.1.0] - 2020-12-09

### Added

- Added "monitor" key to saved `ModelCheckpoints` ([#4383](https://github.com/Lightning-AI/lightning/pull/4383))
- Added `ConfusionMatrix` class interface ([#4348](https://github.com/Lightning-AI/lightning/pull/4348))
- Added multiclass AUROC metric ([#4236](https://github.com/Lightning-AI/lightning/pull/4236))
- Added global step indexing to the checkpoint name for a better sub-epoch checkpointing experience ([#3807](https://github.com/Lightning-AI/lightning/pull/3807))
- Added optimizer hooks in callbacks ([#4379](https://github.com/Lightning-AI/lightning/pull/4379))
- Added option to log momentum ([#4384](https://github.com/Lightning-AI/lightning/pull/4384))
- Added `current_score` to `ModelCheckpoint.on_save_checkpoint` ([#4721](https://github.com/Lightning-AI/lightning/pull/4721))
- Added logging using `self.log` in train and evaluation for epoch end hooks (
    [#4552](https://github.com/Lightning-AI/lightning/pull/4552),
    [#4495](https://github.com/Lightning-AI/lightning/pull/4495),
    [#4439](https://github.com/Lightning-AI/lightning/pull/4439),
    [#4684](https://github.com/Lightning-AI/lightning/pull/4684),
    [#4913](https://github.com/Lightning-AI/lightning/pull/4913))
- Added ability for DDP plugin to modify optimizer state saving ([#4675](https://github.com/Lightning-AI/lightning/pull/4675))
- Added `prefix` argument in loggers ([#4557](https://github.com/Lightning-AI/lightning/pull/4557))
- Added printing of total num of params, trainable and non-trainable params in ModelSummary ([#4521](https://github.com/Lightning-AI/lightning/pull/4521))
- Added `PrecisionRecallCurve, ROC, AveragePrecision` class metric ([#4549](https://github.com/Lightning-AI/lightning/pull/4549))
- Added custom `Apex` and `NativeAMP` as `Precision plugins` ([#4355](https://github.com/Lightning-AI/lightning/pull/4355))
- Added `DALI MNIST` example ([#3721](https://github.com/Lightning-AI/lightning/pull/3721))
- Added `sharded plugin` for DDP for multi-gpu training memory optimizations (
    [#4639](https://github.com/Lightning-AI/lightning/pull/4639),
    [#4686](https://github.com/Lightning-AI/lightning/pull/4686),
    [#4737](https://github.com/Lightning-AI/lightning/pull/4737),
    [#4773](https://github.com/Lightning-AI/lightning/pull/4773))
- Added `experiment_id` to the NeptuneLogger ([#3462](https://github.com/Lightning-AI/lightning/pull/3462))
- Added `PyTorch Geometric` integration example with Lightning ([#4568](https://github.com/Lightning-AI/lightning/pull/4568))
- Added `all_gather` method to `LightningModule` which allows gradient based tensor synchronizations for use-cases such as negative sampling. ([#5012](https://github.com/Lightning-AI/lightning/pull/5012))
- Enabled `self.log` in most functions ([#4969](https://github.com/Lightning-AI/lightning/pull/4969))
- Added changeable extension variable for `ModelCheckpoint` ([#4977](https://github.com/Lightning-AI/lightning/pull/4977))


### Changed

- Tuner algorithms will be skipped if `fast_dev_run=True` ([#3903](https://github.com/Lightning-AI/lightning/pull/3903))
- `WandbLogger` does not force wandb `reinit` arg to True anymore and creates a run only when needed ([#4648](https://github.com/Lightning-AI/lightning/pull/4648))
- Changed `automatic_optimization` to be a model attribute ([#4602](https://github.com/Lightning-AI/lightning/pull/4602))
- Changed `Simple Profiler` report to order by percentage time spent + num calls ([#4880](https://github.com/Lightning-AI/lightning/pull/4880))
- Simplify optimization Logic ([#4984](https://github.com/Lightning-AI/lightning/pull/4984))
- Classification metrics overhaul ([#4837](https://github.com/Lightning-AI/lightning/pull/4837))
- Updated `fast_dev_run` to accept integer representing num_batches ([#4629](https://github.com/Lightning-AI/lightning/pull/4629))
- Refactored optimizer ([#4658](https://github.com/Lightning-AI/lightning/pull/4658))


### Deprecated

- Deprecated `prefix` argument in `ModelCheckpoint` ([#4765](https://github.com/Lightning-AI/lightning/pull/4765))
- Deprecated the old way of assigning hyper-parameters through `self.hparams = ...` ([#4813](https://github.com/Lightning-AI/lightning/pull/4813))
- Deprecated `mode='auto'` from `ModelCheckpoint` and `EarlyStopping` ([#4695](https://github.com/Lightning-AI/lightning/pull/4695))

### Removed

- Removed `reorder` parameter of the `auc` metric ([#5004](https://github.com/Lightning-AI/lightning/pull/5004))
- Removed `multiclass_roc` and `multiclass_precision_recall_curve`, use `roc` and `precision_recall_curve` instead ([#4549](https://github.com/Lightning-AI/lightning/pull/4549))

### Fixed

- Added feature to move tensors to CPU before saving ([#4309](https://github.com/Lightning-AI/lightning/pull/4309))
- Fixed `LoggerConnector` to have logged metrics on root device in DP ([#4138](https://github.com/Lightning-AI/lightning/pull/4138))
- Auto convert tensors to contiguous format when `gather_all` ([#4907](https://github.com/Lightning-AI/lightning/pull/4907))
- Fixed `PYTHONPATH` for ddp test model ([#4528](https://github.com/Lightning-AI/lightning/pull/4528))
- Fixed allowing logger to support indexing ([#4595](https://github.com/Lightning-AI/lightning/pull/4595))
- Fixed DDP and manual_optimization ([#4976](https://github.com/Lightning-AI/lightning/pull/4976))


## [1.0.8] - 2020-11-24

### Added

- Added casting to python types for numpy scalars when logging `hparams` ([#4647](https://github.com/Lightning-AI/lightning/pull/4647))
- Added warning when progress bar refresh rate is less than 20 on Google Colab to prevent crashing ([#4654](https://github.com/Lightning-AI/lightning/pull/4654))
- Added `F1` class metric ([#4656](https://github.com/Lightning-AI/lightning/pull/4656))

### Changed

- Consistently use `step=trainer.global_step` in `LearningRateMonitor` independently of `logging_interval` ([#4376](https://github.com/Lightning-AI/lightning/pull/4376))
- Metric states are no longer as default added to `state_dict` ([#4685](https://github.com/Lightning-AI/lightning/pull/4685))
- Renamed class metric `Fbeta` >> `FBeta` ([#4656](https://github.com/Lightning-AI/lightning/pull/4656))
- Model summary: add 1 decimal place ([#4745](https://github.com/Lightning-AI/lightning/pull/4745))
- Do not override `PYTHONWARNINGS` ([#4700](https://github.com/Lightning-AI/lightning/pull/4700))
- Changed `init_ddp_connection` moved from `DDP` to `DDPPlugin` ([#4407](https://github.com/Lightning-AI/lightning/pull/4407))


### Fixed

- Fixed checkpoint `hparams` dict casting when `omegaconf` is available ([#4770](https://github.com/Lightning-AI/lightning/pull/4770))
- Fixed incomplete progress bars when total batches not divisible by refresh rate ([#4577](https://github.com/Lightning-AI/lightning/pull/4577))
- Updated SSIM metric ([#4566](https://github.com/Lightning-AI/lightning/pull/4566))
- Fixed batch_arg_name - add `batch_arg_name` to all calls to `_adjust_batch_size`bug ([#4812](https://github.com/Lightning-AI/lightning/pull/4812))
- Fixed `torchtext` data to GPU ([#4785](https://github.com/Lightning-AI/lightning/pull/4785))
- Fixed a crash bug in MLFlow logger ([#4716](https://github.com/Lightning-AI/lightning/pull/4716))

## [1.0.7] - 2020-11-17

### Added

- Added lambda closure to `manual_optimizer_step` ([#4618](https://github.com/Lightning-AI/lightning/pull/4618))

### Changed

- Change Metrics `persistent` default mode to `False` ([#4685](https://github.com/Lightning-AI/lightning/pull/4685))
- LoggerConnector log_metrics will use `total_batch_idx` instead of `global_step` when logging on `training step` ([#4738](https://github.com/Lightning-AI/lightning/pull/4738))


### Fixed

- Prevent crash if `sync_dist=True` on CPU ([#4626](https://github.com/Lightning-AI/lightning/pull/4626))
- Fixed average pbar Metrics ([#4534](https://github.com/Lightning-AI/lightning/pull/4534))
- Fixed `setup` callback hook to correctly pass the LightningModule through ([#4608](https://github.com/Lightning-AI/lightning/pull/4608))
- Allowing decorate model init with saving `hparams` inside ([#4662](https://github.com/Lightning-AI/lightning/pull/4662))
- Fixed `split_idx` set by `LoggerConnector` in `on_trainer_init` to `Trainer`  ([#4697](https://github.com/Lightning-AI/lightning/pull/4697))


## [1.0.6] - 2020-11-11

### Added

- Added metrics aggregation in Horovod and fixed early stopping ([#3775](https://github.com/Lightning-AI/lightning/pull/3775))
- Added `manual_optimizer_step` which work with `AMP Native` and `accumulated_grad_batches` ([#4485](https://github.com/Lightning-AI/lightning/pull/4485))
- Added `persistent(mode)` method to metrics, to enable and disable metric states being added to `state_dict` ([#4482](https://github.com/Lightning-AI/lightning/pull/4482))
- Added congratulations at the end of our notebooks ([#4555](https://github.com/Lightning-AI/lightning/pull/4555))
- Added parameters `move_metrics_to_cpu` in Trainer to disable gpu leak ([#4592](https://github.com/Lightning-AI/lightning/pull/4592))


### Changed

- Changed `fsspec` to tuner ([#4458](https://github.com/Lightning-AI/lightning/pull/4458))
- Unify SLURM/TorchElastic under backend plugin ([#4578](https://github.com/Lightning-AI/lightning/pull/4578),
        [#4580](https://github.com/Lightning-AI/lightning/pull/4580),
        [#4581](https://github.com/Lightning-AI/lightning/pull/4581),
        [#4582](https://github.com/Lightning-AI/lightning/pull/4582),
        [#4583](https://github.com/Lightning-AI/lightning/pull/4583))

### Fixed

- Fixed feature-lack in `hpc_load` ([#4526](https://github.com/Lightning-AI/lightning/pull/4526))
- Fixed metrics states being overridden in DDP mode ([#4482](https://github.com/Lightning-AI/lightning/pull/4482))
- Fixed `lightning_getattr`, `lightning_hasattr` not finding the correct attributes in datamodule ([#4347](https://github.com/Lightning-AI/lightning/pull/4347))
- Fixed automatic optimization AMP by `manual_optimization_step` ([#4485](https://github.com/Lightning-AI/lightning/pull/4485))
- Replace `MisconfigurationException` with warning in `ModelCheckpoint` Callback ([#4560](https://github.com/Lightning-AI/lightning/pull/4560))
- Fixed logged keys in mlflow logger ([#4412](https://github.com/Lightning-AI/lightning/pull/4412))
- Fixed `is_picklable` by catching `AttributeError` ([#4508](https://github.com/Lightning-AI/lightning/pull/4508))
- Fixed multi test dataloaders dict `AttributeError` error ([#4480](https://github.com/Lightning-AI/lightning/pull/4480))
- Fixed show progress bar only for `progress_rank 0` on `DDP_SLURM` ([#4437](https://github.com/Lightning-AI/lightning/pull/4437))

## [1.0.5] - 2020-11-03

### Added

- Added PyTorch 1.7 Stable support ([#3821](https://github.com/Lightning-AI/lightning/pull/3821))
- Added timeout for `tpu_device_exists` to ensure process does not hang indefinitely ([#4340](https://github.com/Lightning-AI/lightning/pull/4340))

### Changed

- W&B log in sync with `Trainer` step ([#4405](https://github.com/Lightning-AI/lightning/pull/4405))
- Hook `on_after_backward` is called only when `optimizer_step` is being called ([#4439](https://github.com/Lightning-AI/lightning/pull/4439))
- Moved `track_and_norm_grad` into `training loop` and called only when `optimizer_step` is being called ([#4439](https://github.com/Lightning-AI/lightning/pull/4439))
- Changed type checker with explicit cast of `ref_model` object ([#4457](https://github.com/Lightning-AI/lightning/pull/4457))
- Changed `distributed_backend` -> `accelerator` ([#4429](https://github.com/Lightning-AI/lightning/pull/4429))

### Deprecated

- Deprecated passing `ModelCheckpoint` instance to `checkpoint_callback` Trainer argument ([#4336](https://github.com/Lightning-AI/lightning/pull/4336))

### Fixed

- Disable saving checkpoints if not trained ([#4372](https://github.com/Lightning-AI/lightning/pull/4372))
- Fixed error using `auto_select_gpus=True` with `gpus=-1` ([#4209](https://github.com/Lightning-AI/lightning/pull/4209))
- Disabled training when `limit_train_batches=0` ([#4371](https://github.com/Lightning-AI/lightning/pull/4371))
- Fixed that metrics do not store computational graph for all seen data ([#4313](https://github.com/Lightning-AI/lightning/pull/4313))
- Fixed AMP unscale for `on_after_backward` ([#4439](https://github.com/Lightning-AI/lightning/pull/4439))
- Fixed TorchScript export when module includes Metrics ([#4428](https://github.com/Lightning-AI/lightning/pull/4428))
- Fixed TorchScript trace method's data to device and docstring ([#4360](https://github.com/Lightning-AI/lightning/pull/4360))
- Fixed CSV logger warning ([#4419](https://github.com/Lightning-AI/lightning/pull/4419))
- Fixed skip DDP parameter sync ([#4301](https://github.com/Lightning-AI/lightning/pull/4301))
- Fixed `WandbLogger` _sanitize_callable function ([#4422](https://github.com/Lightning-AI/lightning/pull/4422))
- Fixed `AMP Native` `_unscale` gradient ([#4441](https://github.com/Lightning-AI/lightning/pull/4441))


## [1.0.4] - 2020-10-27

### Added

- Added `dirpath` and `filename` parameter in `ModelCheckpoint` ([#4213](https://github.com/Lightning-AI/lightning/pull/4213))
- Added plugins docs and DDPPlugin to customize ddp across all accelerators ([#4258](https://github.com/Lightning-AI/lightning/pull/4285))
- Added `strict` option to the scheduler dictionary ([#3586](https://github.com/Lightning-AI/lightning/pull/3586))
- Added `fsspec` support for profilers ([#4162](https://github.com/Lightning-AI/lightning/pull/4162))
- Added autogenerated helptext to `Trainer.add_argparse_args` ([#4344](https://github.com/Lightning-AI/lightning/pull/4344))
- Added support for string values in `Trainer`'s `profiler` parameter ([#3656](https://github.com/Lightning-AI/lightning/pull/3656))
- Added `optimizer_closure` to `optimizer.step` when supported ([#4190](https://github.com/Lightning-AI/lightning/pull/4190))
- Added unification of regression metrics ([#4166](https://github.com/Lightning-AI/lightning/pull/4166))
- Added checkpoint load from Bytes ([#4314](https://github.com/Lightning-AI/lightning/pull/4314))

### Changed

- Improved error messages for invalid `configure_optimizers` returns ([#3587](https://github.com/Lightning-AI/lightning/pull/3587))
- Allow changing the logged step value in `validation_step` ([#4130](https://github.com/Lightning-AI/lightning/pull/4130))
- Allow setting `replace_sampler_ddp=True` with a distributed sampler already added ([#4273](https://github.com/Lightning-AI/lightning/pull/4273))
- Fixed sanitized parameters for `WandbLogger.log_hyperparams` ([#4320](https://github.com/Lightning-AI/lightning/pull/4320))

### Deprecated

- Deprecated `filepath` in `ModelCheckpoint` ([#4213](https://github.com/Lightning-AI/lightning/pull/4213))
- Deprecated `reorder` parameter of the `auc` metric ([#4237](https://github.com/Lightning-AI/lightning/pull/4237))
- Deprecated bool values in `Trainer`'s `profiler` parameter ([#3656](https://github.com/Lightning-AI/lightning/pull/3656))

### Fixed

- Fixed setting device ids in DDP ([#4297](https://github.com/Lightning-AI/lightning/pull/4297))
- Fixed synchronization of best model path in `ddp_accelerator` ([#4323](https://github.com/Lightning-AI/lightning/pull/4323))
- Fixed `WandbLogger` not uploading checkpoint artifacts at the end of training ([#4341](https://github.com/Lightning-AI/lightning/pull/4341))
- Fixed `FBeta` computation ([#4183](https://github.com/Lightning-AI/lightning/pull/4183))
- Fixed `accumulation across batches` has completed `before breaking training loop` ([#4278](https://github.com/Lightning-AI/lightning/pull/4278))
- Fixed `ModelCheckpoint` don't increase current_epoch and global_step when not training ([#4291](https://github.com/Lightning-AI/lightning/pull/4291))
- Fixed `COMET_EXPERIMENT_KEY` environment variable usage in comet logger ([#4230](https://github.com/Lightning-AI/lightning/pull/4230))

## [1.0.3] - 2020-10-20

### Added

- Added persistent flag to `Metric.add_state` ([#4195](https://github.com/Lightning-AI/lightning/pull/4195))

### Changed

- Used `checkpoint_connector.hpc_save` in SLURM ([#4217](https://github.com/Lightning-AI/lightning/pull/4217))
- Moved base req. to root ([#4219](https://github.com/Lightning-AI/lightning/pull/4219))

### Fixed

- Fixed `hparams` assign in init ([#4189](https://github.com/Lightning-AI/lightning/pull/4189))
- Fixed overwrite check for model hooks ([#4010](https://github.com/Lightning-AI/lightning/pull/4010))


## [1.0.2] - 2020-10-15

### Added

- Added trace functionality to the function `to_torchscript` ([#4142](https://github.com/Lightning-AI/lightning/pull/4142))

### Changed

- Called `on_load_checkpoint` before loading `state_dict` ([#4057](https://github.com/Lightning-AI/lightning/pull/4057))

### Removed

- Removed duplicate metric vs step log for train loop ([#4173](https://github.com/Lightning-AI/lightning/pull/4173))

### Fixed

- Fixed the `self.log` problem in `validation_step()` ([#4169](https://github.com/Lightning-AI/lightning/pull/4169))
- Fixed `hparams` saving - save the state when `save_hyperparameters()` is called [in `__init__`] ([#4163](https://github.com/Lightning-AI/lightning/pull/4163))
- Fixed runtime failure while exporting `hparams` to yaml ([#4158](https://github.com/Lightning-AI/lightning/pull/4158))


## [1.0.1] - 2020-10-14

### Added

- Added getstate/setstate method for torch.save serialization ([#4127](https://github.com/Lightning-AI/lightning/pull/4127))


## [1.0.0] - 2020-10-13

### Added

- Added Explained Variance Metric + metric fix ([#4013](https://github.com/Lightning-AI/lightning/pull/4013))
- Added Metric <-> Lightning Module integration tests ([#4008](https://github.com/Lightning-AI/lightning/pull/4008))
- Added parsing OS env vars in `Trainer` ([#4022](https://github.com/Lightning-AI/lightning/pull/4022))
- Added classification metrics ([#4043](https://github.com/Lightning-AI/lightning/pull/4043))
- Updated explained variance metric ([#4024](https://github.com/Lightning-AI/lightning/pull/4024))
- Enabled plugins ([#4041](https://github.com/Lightning-AI/lightning/pull/4041))
- Enabled custom clusters ([#4048](https://github.com/Lightning-AI/lightning/pull/4048))
- Enabled passing in custom accelerators ([#4050](https://github.com/Lightning-AI/lightning/pull/4050))
- Added `LightningModule.toggle_optimizer` ([#4058](https://github.com/Lightning-AI/lightning/pull/4058))
- Added `LightningModule.manual_backward` ([#4063](https://github.com/Lightning-AI/lightning/pull/4063))
- Added `output` argument to `*_batch_end` hooks ([#3965](https://github.com/Lightning-AI/lightning/pull/3965),
    [#3966](https://github.com/Lightning-AI/lightning/pull/3966))
- Added `output` argument to `*_epoch_end` hooks ([#3967](https://github.com/Lightning-AI/lightning/pull/3967))

### Changed

- Integrated metrics API with self.log ([#3961](https://github.com/Lightning-AI/lightning/pull/3961))
- Decoupled Apex ([#4052](https://github.com/Lightning-AI/lightning/pull/4052),
        [#4054](https://github.com/Lightning-AI/lightning/pull/4054),
        [#4055](https://github.com/Lightning-AI/lightning/pull/4055),
        [#4056](https://github.com/Lightning-AI/lightning/pull/4056),
        [#4058](https://github.com/Lightning-AI/lightning/pull/4058),
        [#4060](https://github.com/Lightning-AI/lightning/pull/4060),
        [#4061](https://github.com/Lightning-AI/lightning/pull/4061),
        [#4062](https://github.com/Lightning-AI/lightning/pull/4062),
        [#4063](https://github.com/Lightning-AI/lightning/pull/4063),
        [#4064](https://github.com/Lightning-AI/lightning/pull/4064),
        [#4065](https://github.com/Lightning-AI/lightning/pull/4065))
- Renamed all backends to `Accelerator` ([#4066](https://github.com/Lightning-AI/lightning/pull/4066))
- Enabled manual returns ([#4089](https://github.com/Lightning-AI/lightning/pull/4089))

### Removed

- Removed support for EvalResult and TrainResult ([#3968](https://github.com/Lightning-AI/lightning/pull/3968))
- Removed deprecated trainer flags: `overfit_pct`, `log_save_interval`, `row_log_interval` ([#3969](https://github.com/Lightning-AI/lightning/pull/3969))
- Removed deprecated early_stop_callback ([#3982](https://github.com/Lightning-AI/lightning/pull/3982))
- Removed deprecated model hooks ([#3980](https://github.com/Lightning-AI/lightning/pull/3980))
- Removed deprecated callbacks ([#3979](https://github.com/Lightning-AI/lightning/pull/3979))
- Removed `trainer` argument in `LightningModule.backward` [#4056](https://github.com/Lightning-AI/lightning/pull/4056))

### Fixed

- Fixed `current_epoch` property update to reflect true epoch number inside `LightningDataModule`, when `reload_dataloaders_every_epoch=True`. ([#3974](https://github.com/Lightning-AI/lightning/pull/3974))
- Fixed to print scaler value in progress bar ([#4053](https://github.com/Lightning-AI/lightning/pull/4053))
- Fixed mismatch between docstring and code regarding when `on_load_checkpoint` hook is called ([#3996](https://github.com/Lightning-AI/lightning/pull/3996))


## [0.10.0] - 2020-10-07

### Added

- Added new Metrics API. ([#3868](https://github.com/Lightning-AI/lightning/pull/3868), [#3921](https://github.com/Lightning-AI/lightning/pull/3921))
- Enable PyTorch 1.7 compatibility ([#3541](https://github.com/Lightning-AI/lightning/pull/3541))
- Added `LightningModule.to_torchscript` to support exporting as `ScriptModule` ([#3258](https://github.com/Lightning-AI/lightning/pull/3258))
- Added warning when dropping unpicklable `hparams` ([#2874](https://github.com/Lightning-AI/lightning/pull/2874))
- Added EMB similarity ([#3349](https://github.com/Lightning-AI/lightning/pull/3349))
- Added `ModelCheckpoint.to_yaml` method ([#3048](https://github.com/Lightning-AI/lightning/pull/3048))
- Allow `ModelCheckpoint` monitor to be `None`, meaning it will always save ([#3630](https://github.com/Lightning-AI/lightning/pull/3630))
- Disabled optimizers setup during testing ([#3059](https://github.com/Lightning-AI/lightning/pull/3059))
- Added support for datamodules to save and load checkpoints when training ([#3563](https://github.com/Lightning-AI/lightning/pull/3563))
- Added support for datamodule in learning rate finder ([#3425](https://github.com/Lightning-AI/lightning/pull/3425))
- Added gradient clip test for native AMP ([#3754](https://github.com/Lightning-AI/lightning/pull/3754))
- Added dist lib to enable syncing anything across devices ([#3762](https://github.com/Lightning-AI/lightning/pull/3762))
- Added `broadcast` to `TPUBackend` ([#3814](https://github.com/Lightning-AI/lightning/pull/3814))
- Added `XLADeviceUtils` class to check XLA device type ([#3274](https://github.com/Lightning-AI/lightning/pull/3274))

### Changed

- Refactored accelerator backends:
   * moved TPU `xxx_step` to backend ([#3118](https://github.com/Lightning-AI/lightning/pull/3118))
   * refactored DDP backend `forward` ([#3119](https://github.com/Lightning-AI/lightning/pull/3119))
   * refactored GPU backend `__step` ([#3120](https://github.com/Lightning-AI/lightning/pull/3120))
   * refactored Horovod backend ([#3121](https://github.com/Lightning-AI/lightning/pull/3121),
        [#3122](https://github.com/Lightning-AI/lightning/pull/3122))
   * remove obscure forward call in eval + CPU backend `___step` ([#3123](https://github.com/Lightning-AI/lightning/pull/3123))
   * reduced all simplified forward ([#3126](https://github.com/Lightning-AI/lightning/pull/3126))
   * added hook base method ([#3127](https://github.com/Lightning-AI/lightning/pull/3127))
   * refactor eval loop to use hooks - use `test_mode` for if so we can split later ([#3129](https://github.com/Lightning-AI/lightning/pull/3129))
   * moved `___step_end` hooks ([#3130](https://github.com/Lightning-AI/lightning/pull/3130))
   * training forward refactor ([#3134](https://github.com/Lightning-AI/lightning/pull/3134))
   * training AMP scaling refactor ([#3135](https://github.com/Lightning-AI/lightning/pull/3135))
   * eval step scaling factor ([#3136](https://github.com/Lightning-AI/lightning/pull/3136))
   * add eval loop object to streamline eval loop ([#3138](https://github.com/Lightning-AI/lightning/pull/3138))
   * refactored dataloader process hook ([#3139](https://github.com/Lightning-AI/lightning/pull/3139))
   * refactored inner eval loop ([#3141](https://github.com/Lightning-AI/lightning/pull/3141))
   * final inner eval loop hooks ([#3154](https://github.com/Lightning-AI/lightning/pull/3154))
   * clean up hooks in `run_evaluation` ([#3156](https://github.com/Lightning-AI/lightning/pull/3156))
   * clean up data reset ([#3161](https://github.com/Lightning-AI/lightning/pull/3161))
   * expand eval loop out ([#3165](https://github.com/Lightning-AI/lightning/pull/3165))
   * moved hooks around in eval loop ([#3195](https://github.com/Lightning-AI/lightning/pull/3195))
   * remove `_evaluate` fx ([#3197](https://github.com/Lightning-AI/lightning/pull/3197))
   * `Trainer.fit` hook clean up ([#3198](https://github.com/Lightning-AI/lightning/pull/3198))
   * DDPs train hooks ([#3203](https://github.com/Lightning-AI/lightning/pull/3203))
   * refactor DDP backend ([#3204](https://github.com/Lightning-AI/lightning/pull/3204),
        [#3207](https://github.com/Lightning-AI/lightning/pull/3207),
        [#3208](https://github.com/Lightning-AI/lightning/pull/3208),
        [#3209](https://github.com/Lightning-AI/lightning/pull/3209),
        [#3210](https://github.com/Lightning-AI/lightning/pull/3210))
   * reduced accelerator selection ([#3211](https://github.com/Lightning-AI/lightning/pull/3211))
   * group prepare data hook ([#3212](https://github.com/Lightning-AI/lightning/pull/3212))
   * added data connector ([#3285](https://github.com/Lightning-AI/lightning/pull/3285))
   * modular is_overridden ([#3290](https://github.com/Lightning-AI/lightning/pull/3290))
   * adding `Trainer.tune()` ([#3293](https://github.com/Lightning-AI/lightning/pull/3293))
   * move `run_pretrain_routine` -> `setup_training` ([#3294](https://github.com/Lightning-AI/lightning/pull/3294))
   * move train outside of setup training ([#3297](https://github.com/Lightning-AI/lightning/pull/3297))
   * move `prepare_data` to data connector ([#3307](https://github.com/Lightning-AI/lightning/pull/3307))
   * moved accelerator router ([#3309](https://github.com/Lightning-AI/lightning/pull/3309))
   * train loop refactor - moving train loop to own object ([#3310](https://github.com/Lightning-AI/lightning/pull/3310),
        [#3312](https://github.com/Lightning-AI/lightning/pull/3312),
        [#3313](https://github.com/Lightning-AI/lightning/pull/3313),
        [#3314](https://github.com/Lightning-AI/lightning/pull/3314))
   * duplicate data interface definition up into DataHooks class ([#3344](https://github.com/Lightning-AI/lightning/pull/3344))
   * inner train loop ([#3359](https://github.com/Lightning-AI/lightning/pull/3359),
        [#3361](https://github.com/Lightning-AI/lightning/pull/3361),
        [#3362](https://github.com/Lightning-AI/lightning/pull/3362),
        [#3363](https://github.com/Lightning-AI/lightning/pull/3363),
        [#3365](https://github.com/Lightning-AI/lightning/pull/3365),
        [#3366](https://github.com/Lightning-AI/lightning/pull/3366),
        [#3367](https://github.com/Lightning-AI/lightning/pull/3367),
        [#3368](https://github.com/Lightning-AI/lightning/pull/3368),
        [#3369](https://github.com/Lightning-AI/lightning/pull/3369),
        [#3370](https://github.com/Lightning-AI/lightning/pull/3370),
        [#3371](https://github.com/Lightning-AI/lightning/pull/3371),
        [#3372](https://github.com/Lightning-AI/lightning/pull/3372),
        [#3373](https://github.com/Lightning-AI/lightning/pull/3373),
        [#3374](https://github.com/Lightning-AI/lightning/pull/3374),
        [#3375](https://github.com/Lightning-AI/lightning/pull/3375),
        [#3376](https://github.com/Lightning-AI/lightning/pull/3376),
        [#3385](https://github.com/Lightning-AI/lightning/pull/3385),
        [#3388](https://github.com/Lightning-AI/lightning/pull/3388),
        [#3397](https://github.com/Lightning-AI/lightning/pull/3397))
   * all logging related calls in a connector ([#3395](https://github.com/Lightning-AI/lightning/pull/3395))
   * device parser ([#3400](https://github.com/Lightning-AI/lightning/pull/3400),
        [#3405](https://github.com/Lightning-AI/lightning/pull/3405))
   * added model connector ([#3407](https://github.com/Lightning-AI/lightning/pull/3407))
   * moved eval loop logging to loggers ([#3408](https://github.com/Lightning-AI/lightning/pull/3408))
   * moved eval loop (#3412[#3408](https://github.com/Lightning-AI/lightning/pull/3408))
   * trainer/separate argparse ([#3421](https://github.com/Lightning-AI/lightning/pull/3421),
        [#3428](https://github.com/Lightning-AI/lightning/pull/3428),
        [#3432](https://github.com/Lightning-AI/lightning/pull/3432))
   * move `lr_finder` ([#3434](https://github.com/Lightning-AI/lightning/pull/3434))
   * organize args (#[#3435](https://github.com/Lightning-AI/lightning/pull/3435),
        [#3442](https://github.com/Lightning-AI/lightning/pull/3442),
        [#3447](https://github.com/Lightning-AI/lightning/pull/3447),
        [#3448](https://github.com/Lightning-AI/lightning/pull/3448),
        [#3449](https://github.com/Lightning-AI/lightning/pull/3449),
        [#3456](https://github.com/Lightning-AI/lightning/pull/3456))
   * move specific accelerator code ([#3457](https://github.com/Lightning-AI/lightning/pull/3457))
   * group connectors ([#3472](https://github.com/Lightning-AI/lightning/pull/3472))
   * accelerator connector methods x/n ([#3469](https://github.com/Lightning-AI/lightning/pull/3469),
        [#3470](https://github.com/Lightning-AI/lightning/pull/3470),
        [#3474](https://github.com/Lightning-AI/lightning/pull/3474))
   * merge backends x/n ([#3476](https://github.com/Lightning-AI/lightning/pull/3476),
        [#3477](https://github.com/Lightning-AI/lightning/pull/3477),
        [#3478](https://github.com/Lightning-AI/lightning/pull/3478),
        [#3480](https://github.com/Lightning-AI/lightning/pull/3480),
        [#3482](https://github.com/Lightning-AI/lightning/pull/3482))
   * apex plugin ([#3502](https://github.com/Lightning-AI/lightning/pull/3502))
   * precision plugins ([#3504](https://github.com/Lightning-AI/lightning/pull/3504))
   * Result - make monitor default to `checkpoint_on` to simplify ([#3571](https://github.com/Lightning-AI/lightning/pull/3571))
   * reference to the Trainer on the `LightningDataModule` ([#3684](https://github.com/Lightning-AI/lightning/pull/3684))
   * add `.log` to lightning module ([#3686](https://github.com/Lightning-AI/lightning/pull/3686),
        [#3699](https://github.com/Lightning-AI/lightning/pull/3699),
        [#3701](https://github.com/Lightning-AI/lightning/pull/3701),
        [#3704](https://github.com/Lightning-AI/lightning/pull/3704),
        [#3715](https://github.com/Lightning-AI/lightning/pull/3715))
   * enable tracking original metric when step and epoch are both true ([#3685](https://github.com/Lightning-AI/lightning/pull/3685))
   * deprecated results obj, added support for simpler comms ([#3681](https://github.com/Lightning-AI/lightning/pull/3681))
   * move backends back to individual files ([#3712](https://github.com/Lightning-AI/lightning/pull/3712))
   * fixes logging for eval steps ([#3763](https://github.com/Lightning-AI/lightning/pull/3763))
   * decoupled DDP, DDP spawn ([#3733](https://github.com/Lightning-AI/lightning/pull/3733),
        [#3766](https://github.com/Lightning-AI/lightning/pull/3766),
        [#3767](https://github.com/Lightning-AI/lightning/pull/3767),
        [#3774](https://github.com/Lightning-AI/lightning/pull/3774),
        [#3802](https://github.com/Lightning-AI/lightning/pull/3802),
        [#3806](https://github.com/Lightning-AI/lightning/pull/3806),
        [#3817](https://github.com/Lightning-AI/lightning/pull/3817),
        [#3819](https://github.com/Lightning-AI/lightning/pull/3819),
        [#3927](https://github.com/Lightning-AI/lightning/pull/3927))
   * remove weight loading hack for ddp_cpu ([#3808](https://github.com/Lightning-AI/lightning/pull/3808))
   * separate `torchelastic` from DDP ([#3810](https://github.com/Lightning-AI/lightning/pull/3810))
   * separate SLURM from DDP ([#3809](https://github.com/Lightning-AI/lightning/pull/3809))
   * decoupled DDP2 ([#3816](https://github.com/Lightning-AI/lightning/pull/3816))
   * bug fix with logging val epoch end + monitor ([#3812](https://github.com/Lightning-AI/lightning/pull/3812))
   * callback system and init DDP ([#3836](https://github.com/Lightning-AI/lightning/pull/3836))
   * adding compute environments ([#3837](https://github.com/Lightning-AI/lightning/pull/3837), [#3842](https://github.com/Lightning-AI/lightning/pull/3842))
   * epoch can now log independently ([#3843](https://github.com/Lightning-AI/lightning/pull/3843))
   * test selecting the correct backend. temp backends while slurm and TorchElastic are decoupled ([#3848](https://github.com/Lightning-AI/lightning/pull/3848))
   * fixed `init_slurm_connection` causing hostname errors ([#3856](https://github.com/Lightning-AI/lightning/pull/3856))
   * moves init apex from LM to apex connector ([#3923](https://github.com/Lightning-AI/lightning/pull/3923))
   * moves sync bn to each backend ([#3925](https://github.com/Lightning-AI/lightning/pull/3925))
   * moves configure ddp to each backend ([#3924](https://github.com/Lightning-AI/lightning/pull/3924))
- Deprecation warning ([#3844](https://github.com/Lightning-AI/lightning/pull/3844))
- Changed `LearningRateLogger` to `LearningRateMonitor` ([#3251](https://github.com/Lightning-AI/lightning/pull/3251))
- Used `fsspec` instead of `gfile` for all IO ([#3320](https://github.com/Lightning-AI/lightning/pull/3320))
    * Swapped `torch.load` for `fsspec` load in DDP spawn backend ([#3787](https://github.com/Lightning-AI/lightning/pull/3787))
    * Swapped `torch.load` for `fsspec` load in cloud_io loading ([#3692](https://github.com/Lightning-AI/lightning/pull/3692))
    * Added support for `to_disk()` to use remote filepaths with `fsspec` ([#3930](https://github.com/Lightning-AI/lightning/pull/3930))
    * Updated model_checkpoint's to_yaml to use `fsspec` open ([#3801](https://github.com/Lightning-AI/lightning/pull/3801))
    * Fixed `fsspec` is inconsistent when doing `fs.ls` ([#3805](https://github.com/Lightning-AI/lightning/pull/3805))
- Refactor `GPUStatsMonitor` to improve training speed ([#3257](https://github.com/Lightning-AI/lightning/pull/3257))
- Changed IoU score behavior for classes absent in target and pred ([#3098](https://github.com/Lightning-AI/lightning/pull/3098))
- Changed IoU `remove_bg` bool to `ignore_index` optional int ([#3098](https://github.com/Lightning-AI/lightning/pull/3098))
- Changed defaults of `save_top_k` and `save_last` to `None` in ModelCheckpoint ([#3680](https://github.com/Lightning-AI/lightning/pull/3680))
- `row_log_interval` and `log_save_interval` are now based on training loop's `global_step` instead of epoch-internal batch index ([#3667](https://github.com/Lightning-AI/lightning/pull/3667))
- Silenced some warnings. verified ddp refactors ([#3483](https://github.com/Lightning-AI/lightning/pull/3483))
- Cleaning up stale logger tests ([#3490](https://github.com/Lightning-AI/lightning/pull/3490))
- Allow `ModelCheckpoint` monitor to be `None` ([#3633](https://github.com/Lightning-AI/lightning/pull/3633))
- Enable `None` model checkpoint default ([#3669](https://github.com/Lightning-AI/lightning/pull/3669))
- Skipped `best_model_path` if `checkpoint_callback` is `None` ([#2962](https://github.com/Lightning-AI/lightning/pull/2962))
- Used `raise .. from ..` to explicitly chain exceptions ([#3750](https://github.com/Lightning-AI/lightning/pull/3750))
-  Mocking loggers ([#3596](https://github.com/Lightning-AI/lightning/pull/3596),
    [#3617](https://github.com/Lightning-AI/lightning/pull/3617),
    [#3851](https://github.com/Lightning-AI/lightning/pull/3851),
    [#3859](https://github.com/Lightning-AI/lightning/pull/3859),
    [#3884](https://github.com/Lightning-AI/lightning/pull/3884),
    [#3853](https://github.com/Lightning-AI/lightning/pull/3853),
    [#3910](https://github.com/Lightning-AI/lightning/pull/3910),
    [#3889](https://github.com/Lightning-AI/lightning/pull/3889),
    [#3926](https://github.com/Lightning-AI/lightning/pull/3926))
- Write predictions in LightningModule instead of EvalResult [#3882](https://github.com/Lightning-AI/lightning/pull/3882)

### Deprecated

- Deprecated `TrainResult` and `EvalResult`, use `self.log` and `self.write` from the `LightningModule` to log metrics and write predictions. `training_step` can now only return a scalar (for the loss) or a dictionary with anything you want. ([#3681](https://github.com/Lightning-AI/lightning/pull/3681))
- Deprecate `early_stop_callback` Trainer argument ([#3845](https://github.com/Lightning-AI/lightning/pull/3845))
- Rename Trainer arguments `row_log_interval` >> `log_every_n_steps` and `log_save_interval` >> `flush_logs_every_n_steps` ([#3748](https://github.com/Lightning-AI/lightning/pull/3748))

### Removed

- Removed experimental Metric API ([#3943](https://github.com/Lightning-AI/lightning/pull/3943),
        [#3949](https://github.com/Lightning-AI/lightning/pull/3949),
        [#3946](https://github.com/Lightning-AI/lightning/pull/3946)), listed changes before final removal:
    * Added `EmbeddingSimilarity` metric ([#3349](https://github.com/Lightning-AI/lightning/pull/3349), [#3358](https://github.com/Lightning-AI/lightning/pull/3358))
    * Added hooks to metric module interface ([#2528](https://github.com/Lightning-AI/lightning/pull/2528))
    * Added error when AUROC metric is used for multiclass problems ([#3350](https://github.com/Lightning-AI/lightning/pull/3350))
    * Fixed `ModelCheckpoint` with `save_top_k=-1` option not tracking the best models when a monitor metric is available ([#3735](https://github.com/Lightning-AI/lightning/pull/3735))
    * Fixed counter-intuitive error being thrown in `Accuracy` metric for zero target tensor ([#3764](https://github.com/Lightning-AI/lightning/pull/3764))
    * Fixed aggregation of metrics ([#3517](https://github.com/Lightning-AI/lightning/pull/3517))
    * Fixed Metric aggregation ([#3321](https://github.com/Lightning-AI/lightning/pull/3321))
    * Fixed RMSLE metric ([#3188](https://github.com/Lightning-AI/lightning/pull/3188))
    * Renamed `reduction` to `class_reduction` in classification metrics ([#3322](https://github.com/Lightning-AI/lightning/pull/3322))
    * Changed `class_reduction` similar to sklearn for classification metrics ([#3322](https://github.com/Lightning-AI/lightning/pull/3322))
    * Renaming of precision recall metric ([#3308](https://github.com/Lightning-AI/lightning/pull/3308))

### Fixed

- Fixed `on_train_batch_start` hook to end epoch early ([#3700](https://github.com/Lightning-AI/lightning/pull/3700))
- Fixed `num_sanity_val_steps` is clipped to `limit_val_batches` ([#2917](https://github.com/Lightning-AI/lightning/pull/2917))
- Fixed ONNX model save on GPU ([#3145](https://github.com/Lightning-AI/lightning/pull/3145))
- Fixed `GpuUsageLogger` to work on different platforms ([#3008](https://github.com/Lightning-AI/lightning/pull/3008))
- Fixed auto-scale batch size not dumping `auto_lr_find` parameter ([#3151](https://github.com/Lightning-AI/lightning/pull/3151))
- Fixed `batch_outputs` with optimizer frequencies ([#3229](https://github.com/Lightning-AI/lightning/pull/3229))
- Fixed setting batch size in `LightningModule.datamodule` when using `auto_scale_batch_size` ([#3266](https://github.com/Lightning-AI/lightning/pull/3266))
- Fixed Horovod distributed backend compatibility with native AMP ([#3404](https://github.com/Lightning-AI/lightning/pull/3404))
- Fixed batch size auto scaling exceeding the size of the dataset ([#3271](https://github.com/Lightning-AI/lightning/pull/3271))
- Fixed getting `experiment_id` from MLFlow only once instead of each training loop ([#3394](https://github.com/Lightning-AI/lightning/pull/3394))
- Fixed `overfit_batches` which now correctly disables shuffling for the training loader. ([#3501](https://github.com/Lightning-AI/lightning/pull/3501))
- Fixed gradient norm tracking for `row_log_interval > 1` ([#3489](https://github.com/Lightning-AI/lightning/pull/3489))
- Fixed `ModelCheckpoint` name formatting ([#3164](https://github.com/Lightning-AI/lightning/pull/3163))
- Fixed example implementation of AutoEncoder ([#3190](https://github.com/Lightning-AI/lightning/pull/3190))
- Fixed invalid paths when remote logging with TensorBoard ([#3236](https://github.com/Lightning-AI/lightning/pull/3236))
- Fixed change `t()` to `transpose()` as XLA devices do not support `.t()` on 1-dim tensor ([#3252](https://github.com/Lightning-AI/lightning/pull/3252))
- Fixed (weights only) checkpoints loading without PL ([#3287](https://github.com/Lightning-AI/lightning/pull/3287))
- Fixed `gather_all_tensors` cross GPUs in DDP ([#3319](https://github.com/Lightning-AI/lightning/pull/3319))
- Fixed CometML save dir ([#3419](https://github.com/Lightning-AI/lightning/pull/3419))
- Fixed forward key metrics ([#3467](https://github.com/Lightning-AI/lightning/pull/3467))
- Fixed normalize mode at confusion matrix (replace NaNs with zeros) ([#3465](https://github.com/Lightning-AI/lightning/pull/3465))
- Fixed global step increment in training loop when `training_epoch_end` hook is used ([#3673](https://github.com/Lightning-AI/lightning/pull/3673))
- Fixed dataloader shuffling not getting turned off with `overfit_batches > 0` and `distributed_backend = "ddp"` ([#3534](https://github.com/Lightning-AI/lightning/pull/3534))
- Fixed determinism in `DDPSpawnBackend` when using `seed_everything` in main process ([#3335](https://github.com/Lightning-AI/lightning/pull/3335))
- Fixed `ModelCheckpoint` `period` to actually save every `period` epochs ([#3630](https://github.com/Lightning-AI/lightning/pull/3630))
- Fixed `val_progress_bar` total with `num_sanity_val_steps` ([#3751](https://github.com/Lightning-AI/lightning/pull/3751))
- Fixed Tuner dump: add `current_epoch` to dumped_params ([#3261](https://github.com/Lightning-AI/lightning/pull/3261))
- Fixed `current_epoch` and `global_step` properties mismatch between `Trainer` and `LightningModule` ([#3785](https://github.com/Lightning-AI/lightning/pull/3785))
- Fixed learning rate scheduler for optimizers with internal state ([#3897](https://github.com/Lightning-AI/lightning/pull/3897))
- Fixed `tbptt_reduce_fx` when non-floating tensors are logged ([#3796](https://github.com/Lightning-AI/lightning/pull/3796))
- Fixed model checkpoint frequency ([#3852](https://github.com/Lightning-AI/lightning/pull/3852))
- Fixed logging non-tensor scalar with result breaks subsequent epoch aggregation ([#3855](https://github.com/Lightning-AI/lightning/pull/3855))
- Fixed `TrainerEvaluationLoopMixin` activates `model.train()` at the end ([#3858](https://github.com/Lightning-AI/lightning/pull/3858))
- Fixed `overfit_batches` when using with multiple val/test_dataloaders ([#3857](https://github.com/Lightning-AI/lightning/pull/3857))
- Fixed enables `training_step` to return `None` ([#3862](https://github.com/Lightning-AI/lightning/pull/3862))
- Fixed init nan for checkpointing ([#3863](https://github.com/Lightning-AI/lightning/pull/3863))
- Fixed for `load_from_checkpoint` ([#2776](https://github.com/Lightning-AI/lightning/pull/2776))
- Fixes incorrect `batch_sizes` when Dataloader returns a dict with multiple tensors ([#3668](https://github.com/Lightning-AI/lightning/pull/3668))
- Fixed unexpected signature for `validation_step` ([#3947](https://github.com/Lightning-AI/lightning/pull/3947))

## [0.9.0] - 2020-08-20

### Added

- Added SyncBN for DDP ([#2801](https://github.com/Lightning-AI/lightning/pull/2801),
     [#2838](https://github.com/Lightning-AI/lightning/pull/2838))
- Added basic `CSVLogger` ([#2721](https://github.com/Lightning-AI/lightning/pull/2721))
- Added SSIM metrics ([#2671](https://github.com/Lightning-AI/lightning/pull/2671))
- Added BLEU metrics ([#2535](https://github.com/Lightning-AI/lightning/pull/2535))
- Added support to export a model to ONNX format ([#2596](https://github.com/Lightning-AI/lightning/pull/2596))
- Added support for `Trainer(num_sanity_val_steps=-1)` to check all validation data before training ([#2246](https://github.com/Lightning-AI/lightning/pull/2246))
- Added struct. output:
  * tests for val loop flow ([#2605](https://github.com/Lightning-AI/lightning/pull/2605))
  * `EvalResult` support for train and val. loop ([#2615](https://github.com/Lightning-AI/lightning/pull/2615),
       [#2651](https://github.com/Lightning-AI/lightning/pull/2651))
  * weighted average in results obj ([#2930](https://github.com/Lightning-AI/lightning/pull/2930))
  * fix result obj DP auto reduce ([#3013](https://github.com/Lightning-AI/lightning/pull/3013))
- Added class `LightningDataModule` ([#2668](https://github.com/Lightning-AI/lightning/pull/2668))
- Added support for PyTorch 1.6 ([#2745](https://github.com/Lightning-AI/lightning/pull/2745))
- Added call DataModule hooks implicitly in trainer ([#2755](https://github.com/Lightning-AI/lightning/pull/2755))
- Added support for Mean in DDP Sync ([#2568](https://github.com/Lightning-AI/lightning/pull/2568))
- Added remaining `sklearn` metrics: `AveragePrecision`, `BalancedAccuracy`, `CohenKappaScore`, `DCG`, `Hamming`, `Hinge`, `Jaccard`, `MeanAbsoluteError`, `MeanSquaredError`, `MeanSquaredLogError`, `MedianAbsoluteError`, `R2Score`, `MeanPoissonDeviance`, `MeanGammaDeviance`, `MeanTweedieDeviance`, `ExplainedVariance` ([#2562](https://github.com/Lightning-AI/lightning/pull/2562))
- Added support for `limit_{mode}_batches (int)` to work with infinite dataloader (IterableDataset) ([#2840](https://github.com/Lightning-AI/lightning/pull/2840))
- Added support returning python scalars in DP ([#1935](https://github.com/Lightning-AI/lightning/pull/1935))
- Added support to Tensorboard logger for OmegaConf `hparams` ([#2846](https://github.com/Lightning-AI/lightning/pull/2846))
- Added tracking of basic states in `Trainer` ([#2541](https://github.com/Lightning-AI/lightning/pull/2541))
- Tracks all outputs including TBPTT and multiple optimizers ([#2890](https://github.com/Lightning-AI/lightning/pull/2890))
- Added GPU Usage Logger ([#2932](https://github.com/Lightning-AI/lightning/pull/2932))
- Added `strict=False` for `load_from_checkpoint` ([#2819](https://github.com/Lightning-AI/lightning/pull/2819))
- Added saving test predictions on multiple GPUs ([#2926](https://github.com/Lightning-AI/lightning/pull/2926))
- Auto log the computational graph for loggers that support this ([#3003](https://github.com/Lightning-AI/lightning/pull/3003))
- Added warning when changing monitor and using results obj ([#3014](https://github.com/Lightning-AI/lightning/pull/3014))
- Added a hook `transfer_batch_to_device` to the `LightningDataModule` ([#3038](https://github.com/Lightning-AI/lightning/pull/3038))

### Changed

- Truncated long version numbers in progress bar ([#2594](https://github.com/Lightning-AI/lightning/pull/2594))
- Enabling val/test loop disabling ([#2692](https://github.com/Lightning-AI/lightning/pull/2692))
- Refactored into `accelerator` module:
    * GPU training ([#2704](https://github.com/Lightning-AI/lightning/pull/2704))
    * TPU training ([#2708](https://github.com/Lightning-AI/lightning/pull/2708))
    * DDP(2) backend ([#2796](https://github.com/Lightning-AI/lightning/pull/2796))
    * Retrieve last logged val from result by key ([#3049](https://github.com/Lightning-AI/lightning/pull/3049))
- Using `.comet.config` file for `CometLogger` ([#1913](https://github.com/Lightning-AI/lightning/pull/1913))
- Updated hooks arguments - breaking for `setup` and `teardown` ([#2850](https://github.com/Lightning-AI/lightning/pull/2850))
- Using `gfile` to support remote directories ([#2164](https://github.com/Lightning-AI/lightning/pull/2164))
- Moved optimizer creation after device placement for DDP backends ([#2904](https://github.com/Lightning-AI/lightning/pull/2904))
- Support `**DictConfig` for `hparam` serialization ([#2519](https://github.com/Lightning-AI/lightning/pull/2519))
- Removed callback metrics from test results obj ([#2994](https://github.com/Lightning-AI/lightning/pull/2994))
- Re-enabled naming metrics in ckpt name ([#3060](https://github.com/Lightning-AI/lightning/pull/3060))
- Changed progress bar epoch counting to start from 0 ([#3061](https://github.com/Lightning-AI/lightning/pull/3061))

### Deprecated

- Deprecated Trainer attribute `ckpt_path`, which will now be set by `weights_save_path` ([#2681](https://github.com/Lightning-AI/lightning/pull/2681))

### Removed

- Removed deprecated: ([#2760](https://github.com/Lightning-AI/lightning/pull/2760))
    * core decorator `data_loader`
    * Module hook `on_sanity_check_start` and loading `load_from_metrics`
    * package `pytorch_lightning.logging`
    * Trainer arguments: `show_progress_bar`, `num_tpu_cores`, `use_amp`, `print_nan_grads`
    * LR Finder argument `num_accumulation_steps`

### Fixed

- Fixed `accumulate_grad_batches` for last batch ([#2853](https://github.com/Lightning-AI/lightning/pull/2853))
- Fixed setup call while testing ([#2624](https://github.com/Lightning-AI/lightning/pull/2624))
- Fixed local rank zero casting ([#2640](https://github.com/Lightning-AI/lightning/pull/2640))
- Fixed single scalar return from training ([#2587](https://github.com/Lightning-AI/lightning/pull/2587))
- Fixed Horovod backend to scale LR schedlers with the optimizer ([#2626](https://github.com/Lightning-AI/lightning/pull/2626))
- Fixed `dtype` and `device` properties not getting updated in submodules ([#2657](https://github.com/Lightning-AI/lightning/pull/2657))
- Fixed `fast_dev_run` to run for all dataloaders ([#2581](https://github.com/Lightning-AI/lightning/pull/2581))
- Fixed `save_dir` in loggers getting ignored by default value of `weights_save_path` when user did not specify `weights_save_path` ([#2681](https://github.com/Lightning-AI/lightning/pull/2681))
- Fixed `weights_save_path` getting ignored when `logger=False` is passed to Trainer ([#2681](https://github.com/Lightning-AI/lightning/pull/2681))
- Fixed TPU multi-core and Float16 ([#2632](https://github.com/Lightning-AI/lightning/pull/2632))
- Fixed test metrics not being logged with `LoggerCollection` ([#2723](https://github.com/Lightning-AI/lightning/pull/2723))
- Fixed data transfer to device when using `torchtext.data.Field` and `include_lengths is True` ([#2689](https://github.com/Lightning-AI/lightning/pull/2689))
- Fixed shuffle argument for distributed sampler ([#2789](https://github.com/Lightning-AI/lightning/pull/2789))
- Fixed logging interval ([#2694](https://github.com/Lightning-AI/lightning/pull/2694))
- Fixed loss value in the progress bar is wrong when `accumulate_grad_batches > 1` ([#2738](https://github.com/Lightning-AI/lightning/pull/2738))
- Fixed correct CWD for ddp sub-processes when using Hydra ([#2719](https://github.com/Lightning-AI/lightning/pull/2719))
- Fixed selecting GPUs using `CUDA_VISIBLE_DEVICES` ([#2739](https://github.com/Lightning-AI/lightning/pull/2739))
- Fixed false `num_classes` warning in metrics ([#2781](https://github.com/Lightning-AI/lightning/pull/2781))
- Fixed shell injection vulnerability in subprocess call ([#2786](https://github.com/Lightning-AI/lightning/pull/2786))
- Fixed LR finder and `hparams` compatibility ([#2821](https://github.com/Lightning-AI/lightning/pull/2821))
- Fixed `ModelCheckpoint` not saving the latest information when `save_last=True` ([#2881](https://github.com/Lightning-AI/lightning/pull/2881))
- Fixed ImageNet example: learning rate scheduler, number of workers and batch size when using DDP ([#2889](https://github.com/Lightning-AI/lightning/pull/2889))
- Fixed apex gradient clipping ([#2829](https://github.com/Lightning-AI/lightning/pull/2829))
- Fixed save apex scaler states ([#2828](https://github.com/Lightning-AI/lightning/pull/2828))
- Fixed a model loading issue with inheritance and variable positional arguments ([#2911](https://github.com/Lightning-AI/lightning/pull/2911))
- Fixed passing `non_blocking=True` when transferring a batch object that does not support it ([#2910](https://github.com/Lightning-AI/lightning/pull/2910))
- Fixed checkpointing to remote file paths ([#2925](https://github.com/Lightning-AI/lightning/pull/2925))
- Fixed adding val step argument to metrics ([#2986](https://github.com/Lightning-AI/lightning/pull/2986))
- Fixed an issue that caused `Trainer.test()` to stall in ddp mode ([#2997](https://github.com/Lightning-AI/lightning/pull/2997))
- Fixed gathering of results with tensors of varying shape ([#3020](https://github.com/Lightning-AI/lightning/pull/3020))
- Fixed batch size auto-scaling feature to set the new value on the correct model attribute ([#3043](https://github.com/Lightning-AI/lightning/pull/3043))
- Fixed automatic batch scaling not working with half precision ([#3045](https://github.com/Lightning-AI/lightning/pull/3045))
- Fixed setting device to root gpu ([#3042](https://github.com/Lightning-AI/lightning/pull/3042))

## [0.8.5] - 2020-07-09

### Added

- Added a PSNR metric: peak signal-to-noise ratio ([#2483](https://github.com/Lightning-AI/lightning/pull/2483))
- Added functional regression metrics ([#2492](https://github.com/Lightning-AI/lightning/pull/2492))

### Removed

- Removed auto val reduce ([#2462](https://github.com/Lightning-AI/lightning/pull/2462))

### Fixed

- Flattening Wandb Hyperparameters ([#2459](https://github.com/Lightning-AI/lightning/pull/2459))
- Fixed using the same DDP python interpreter and actually running ([#2482](https://github.com/Lightning-AI/lightning/pull/2482))
- Fixed model summary input type conversion for models that have input dtype different from model parameters ([#2510](https://github.com/Lightning-AI/lightning/pull/2510))
- Made `TensorBoardLogger` and `CometLogger` pickleable ([#2518](https://github.com/Lightning-AI/lightning/pull/2518))
- Fixed a problem with `MLflowLogger` creating multiple run folders ([#2502](https://github.com/Lightning-AI/lightning/pull/2502))
- Fixed global_step increment ([#2455](https://github.com/Lightning-AI/lightning/pull/2455))
- Fixed TPU hanging example ([#2488](https://github.com/Lightning-AI/lightning/pull/2488))
- Fixed `argparse` default value bug ([#2526](https://github.com/Lightning-AI/lightning/pull/2526))
- Fixed Dice and IoU to avoid NaN by adding small eps ([#2545](https://github.com/Lightning-AI/lightning/pull/2545))
- Fixed accumulate gradients schedule at epoch 0 (continued) ([#2513](https://github.com/Lightning-AI/lightning/pull/2513))
- Fixed Trainer `.fit()` returning last not best weights in "ddp_spawn" ([#2565](https://github.com/Lightning-AI/lightning/pull/2565))
- Fixed passing (do not pass) TPU weights back on test ([#2566](https://github.com/Lightning-AI/lightning/pull/2566))
- Fixed DDP tests and `.test()` ([#2512](https://github.com/Lightning-AI/lightning/pull/2512),
     [#2570](https://github.com/Lightning-AI/lightning/pull/2570))

## [0.8.4] - 2020-07-01

### Added

- Added reduce ddp results on eval ([#2434](https://github.com/Lightning-AI/lightning/pull/2434))
- Added a warning when an `IterableDataset` has `__len__` defined ([#2437](https://github.com/Lightning-AI/lightning/pull/2437))

### Changed

- Enabled no returns from eval ([#2446](https://github.com/Lightning-AI/lightning/pull/2446))

### Fixed

- Fixes train outputs ([#2428](https://github.com/Lightning-AI/lightning/pull/2428))
- Fixes Conda dependencies ([#2412](https://github.com/Lightning-AI/lightning/pull/2412))
- Fixed Apex scaling with decoupled backward ([#2433](https://github.com/Lightning-AI/lightning/pull/2433))
- Fixed crashing or wrong displaying progressbar because of missing ipywidgets ([#2417](https://github.com/Lightning-AI/lightning/pull/2417))
- Fixed TPU saving dir ([fc26078e](https://github.com/Lightning-AI/lightning/commit/fc26078e395f8a001f4c6dd7b3fe7ca202f914a3), [04e68f02](https://github.com/Lightning-AI/lightning/commit/04e68f022fc03dd5f1555ee86dea997d42a448ad))
- Fixed logging on rank 0 only ([#2425](https://github.com/Lightning-AI/lightning/pull/2425))


## [0.8.3] - 2020-06-29

### Fixed

- Fixed AMP wrong call ([593837e](https://github.com/Lightning-AI/lightning/commit/593837e1da24ff6c942b24ed803fc1496a304609))
- Fixed batch typo ([92d1e75](https://github.com/Lightning-AI/lightning/commit/92d1e75b2638a493d9d21ed5fe00a22093888285))

## [0.8.2] - 2020-06-28

### Added

- Added TorchText support for moving data to GPU ([#2379](https://github.com/Lightning-AI/lightning/pull/2379))

### Changed

- Changed epoch indexing from 0 instead of 1 ([#2289](https://github.com/Lightning-AI/lightning/pull/2289))
- Refactor Model `backward` ([#2276](https://github.com/Lightning-AI/lightning/pull/2276))
- Refactored `training_batch` + tests to verify correctness ([#2327](https://github.com/Lightning-AI/lightning/pull/2327),
     [#2328](https://github.com/Lightning-AI/lightning/pull/2328))
- Refactored training loop ([#2336](https://github.com/Lightning-AI/lightning/pull/2336))
- Made optimization steps for hooks ([#2363](https://github.com/Lightning-AI/lightning/pull/2363))
- Changed default apex level to 'O2' ([#2362](https://github.com/Lightning-AI/lightning/pull/2362))

### Removed

- Moved `TrainsLogger` to Bolts ([#2384](https://github.com/Lightning-AI/lightning/pull/2384))

### Fixed

- Fixed parsing TPU arguments and TPU tests ([#2094](https://github.com/Lightning-AI/lightning/pull/2094))
- Fixed number batches in case of multiple dataloaders and `limit_{*}_batches` ([#1920](https://github.com/Lightning-AI/lightning/pull/1920),
     [#2226](https://github.com/Lightning-AI/lightning/pull/2226))
- Fixed an issue with forward hooks not being removed after model summary ([#2298](https://github.com/Lightning-AI/lightning/pull/2298))
- Fix for `load_from_checkpoint()` not working with absolute path on Windows ([#2294](https://github.com/Lightning-AI/lightning/pull/2294))
- Fixed an issue how _has_len handles `NotImplementedError` e.g. raised by `torchtext.data.Iterator` ([#2293](https://github.com/Lightning-AI/lightning/pull/2293)), ([#2307](https://github.com/Lightning-AI/lightning/pull/2307))
- Fixed `average_precision` metric ([#2319](https://github.com/Lightning-AI/lightning/pull/2319))
- Fixed ROC metric for CUDA tensors ([#2304](https://github.com/Lightning-AI/lightning/pull/2304))
- Fixed lost compatibility with custom datatypes implementing `.to` ([#2335](https://github.com/Lightning-AI/lightning/pull/2335))
- Fixed loading model with kwargs ([#2387](https://github.com/Lightning-AI/lightning/pull/2387))
- Fixed sum(0) for `trainer.num_val_batches` ([#2268](https://github.com/Lightning-AI/lightning/pull/2268))
- Fixed checking if the parameters are a `DictConfig` Object ([#2216](https://github.com/Lightning-AI/lightning/pull/2216))
- Fixed SLURM weights saving ([#2341](https://github.com/Lightning-AI/lightning/pull/2341))
- Fixed swaps LR scheduler order ([#2356](https://github.com/Lightning-AI/lightning/pull/2356))
- Fixed adding tensorboard `hparams` logging test ([#2342](https://github.com/Lightning-AI/lightning/pull/2342))
- Fixed use model ref for tear down ([#2360](https://github.com/Lightning-AI/lightning/pull/2360))
- Fixed logger crash on DDP ([#2388](https://github.com/Lightning-AI/lightning/pull/2388))
- Fixed several issues with early stopping and checkpoint callbacks ([#1504](https://github.com/Lightning-AI/lightning/pull/1504),
     [#2391](https://github.com/Lightning-AI/lightning/pull/2391))
- Fixed loading past checkpoints from v0.7.x ([#2405](https://github.com/Lightning-AI/lightning/pull/2405))
- Fixed loading model without arguments ([#2403](https://github.com/Lightning-AI/lightning/pull/2403))
- Fixed Windows compatibility issue ([#2358](https://github.com/Lightning-AI/lightning/pull/2358))

## [0.8.1] - 2020-06-19

### Fixed

- Fixed the `load_from_checkpoint` path detected as URL bug ([#2244](https://github.com/Lightning-AI/lightning/pull/2244))
- Fixed hooks - added barrier ([#2245](https://github.com/Lightning-AI/lightning/pull/2245),
     [#2257](https://github.com/Lightning-AI/lightning/pull/2257),
     [#2260](https://github.com/Lightning-AI/lightning/pull/220))
- Fixed `hparams` - remove frame inspection on `self.hparams` ([#2253](https://github.com/Lightning-AI/lightning/pull/2253))
- Fixed setup and on fit calls ([#2252](https://github.com/Lightning-AI/lightning/pull/2252))
- Fixed GPU template ([#2255](https://github.com/Lightning-AI/lightning/pull/2255))

## [0.8.0] - 2020-06-18

### Added

- Added `overfit_batches`, `limit_{val|test}_batches` flags (overfit now uses training set for all three) ([#2213](https://github.com/Lightning-AI/lightning/pull/2213))
- Added metrics
  * Base classes ([#1326](https://github.com/Lightning-AI/lightning/pull/1326),
       [#1877](https://github.com/Lightning-AI/lightning/pull/1877))
  * Sklearn metrics classes ([#1327](https://github.com/Lightning-AI/lightning/pull/1327))
  * Native torch metrics ([#1488](https://github.com/Lightning-AI/lightning/pull/1488),
       [#2062](https://github.com/Lightning-AI/lightning/pull/2062))
  * docs for all Metrics ([#2184](https://github.com/Lightning-AI/lightning/pull/2184),
       [#2209](https://github.com/Lightning-AI/lightning/pull/2209))
  * Regression metrics ([#2221](https://github.com/Lightning-AI/lightning/pull/2221))
- Allow dataloaders without sampler field present ([#1907](https://github.com/Lightning-AI/lightning/pull/1907))
- Added option `save_last` to save the model at the end of every epoch in `ModelCheckpoint` ([#1908](https://github.com/Lightning-AI/lightning/pull/1908))
- Early stopping checks `on_validation_end` ([#1458](https://github.com/Lightning-AI/lightning/pull/1458))
- Speed up single-core TPU training by loading data using `ParallelLoader` ([#2033](https://github.com/Lightning-AI/lightning/pull/2033))
- Added a model hook `transfer_batch_to_device` that enables moving custom data structures to the target device ([#1756](https://github.com/Lightning-AI/lightning/pull/1756))
- Added [black](https://black.readthedocs.io/en/stable/) formatter for the code with code-checker on pull ([#1610](https://github.com/Lightning-AI/lightning/pull/1610))
- Added back the slow spawn ddp implementation as `ddp_spawn` ([#2115](https://github.com/Lightning-AI/lightning/pull/2115))
- Added loading checkpoints from URLs ([#1667](https://github.com/Lightning-AI/lightning/pull/1667))
- Added a callback method `on_keyboard_interrupt` for handling KeyboardInterrupt events during training ([#2134](https://github.com/Lightning-AI/lightning/pull/2134))
- Added a decorator `auto_move_data` that moves data to the correct device when using the LightningModule for inference ([#1905](https://github.com/Lightning-AI/lightning/pull/1905))
- Added `ckpt_path` option to `LightningModule.test(...)` to load particular checkpoint ([#2190](https://github.com/Lightning-AI/lightning/pull/2190))
- Added `setup` and `teardown` hooks for model ([#2229](https://github.com/Lightning-AI/lightning/pull/2229))

### Changed

- Allow user to select individual TPU core to train on ([#1729](https://github.com/Lightning-AI/lightning/pull/1729))
- Removed non-finite values from loss in `LRFinder` ([#1862](https://github.com/Lightning-AI/lightning/pull/1862))
- Allow passing model hyperparameters as complete kwarg list ([#1896](https://github.com/Lightning-AI/lightning/pull/1896))
- Renamed `ModelCheckpoint`'s attributes `best` to `best_model_score` and `kth_best_model` to `kth_best_model_path` ([#1799](https://github.com/Lightning-AI/lightning/pull/1799))
- Re-Enable Logger's `ImportError`s ([#1938](https://github.com/Lightning-AI/lightning/pull/1938))
- Changed the default value of the Trainer argument `weights_summary` from `full` to `top` ([#2029](https://github.com/Lightning-AI/lightning/pull/2029))
- Raise an error when lightning replaces an existing sampler ([#2020](https://github.com/Lightning-AI/lightning/pull/2020))
- Enabled `prepare_data` from correct processes - clarify local vs global rank ([#2166](https://github.com/Lightning-AI/lightning/pull/2166))
- Remove explicit flush from tensorboard logger ([#2126](https://github.com/Lightning-AI/lightning/pull/2126))
- Changed epoch indexing from 1 instead of 0 ([#2206](https://github.com/Lightning-AI/lightning/pull/2206))

### Deprecated

- Deprecated flags: ([#2213](https://github.com/Lightning-AI/lightning/pull/2213))
  * `overfit_pct` in favour of `overfit_batches`
  * `val_percent_check` in favour of `limit_val_batches`
  * `test_percent_check` in favour of `limit_test_batches`
- Deprecated `ModelCheckpoint`'s attributes `best` and `kth_best_model` ([#1799](https://github.com/Lightning-AI/lightning/pull/1799))
- Dropped official support/testing for older PyTorch versions <1.3 ([#1917](https://github.com/Lightning-AI/lightning/pull/1917))
- Deprecated Trainer `proc_rank` in favour of `global_rank` ([#2166](https://github.com/Lightning-AI/lightning/pull/2166),
     [#2269](https://github.com/Lightning-AI/lightning/pull/2269))

### Removed

- Removed unintended Trainer argument `progress_bar_callback`, the callback should be passed in by `Trainer(callbacks=[...])` instead ([#1855](https://github.com/Lightning-AI/lightning/pull/1855))
- Removed obsolete `self._device` in Trainer ([#1849](https://github.com/Lightning-AI/lightning/pull/1849))
- Removed deprecated API ([#2073](https://github.com/Lightning-AI/lightning/pull/2073))
   * Packages: `pytorch_lightning.pt_overrides`, `pytorch_lightning.root_module`
   * Modules: `pytorch_lightning.logging.comet_logger`, `pytorch_lightning.logging.mlflow_logger`, `pytorch_lightning.logging.test_tube_logger`, `pytorch_lightning.overrides.override_data_parallel`, `pytorch_lightning.core.model_saving`, `pytorch_lightning.core.root_module`
   * Trainer arguments: `add_row_log_interval`, `default_save_path`, `gradient_clip`, `nb_gpu_nodes`, `max_nb_epochs`, `min_nb_epochs`, `nb_sanity_val_steps`
   * Trainer attributes: `nb_gpu_nodes`, `num_gpu_nodes`, `gradient_clip`, `max_nb_epochs`, `min_nb_epochs`, `nb_sanity_val_steps`, `default_save_path`, `tng_tqdm_dic`

### Fixed

- Run graceful training teardown on interpreter exit ([#1631](https://github.com/Lightning-AI/lightning/pull/1631))
- Fixed user warning when apex was used together with learning rate schedulers ([#1873](https://github.com/Lightning-AI/lightning/pull/1873))
- Fixed multiple calls of `EarlyStopping` callback ([#1863](https://github.com/Lightning-AI/lightning/pull/1863))
- Fixed an issue with `Trainer.from_argparse_args` when passing in unknown Trainer args ([#1932](https://github.com/Lightning-AI/lightning/pull/1932))
- Fixed bug related to logger not being reset correctly for model after tuner algorithms ([#1933](https://github.com/Lightning-AI/lightning/pull/1933))
- Fixed root node resolution for SLURM cluster with dash in host name ([#1954](https://github.com/Lightning-AI/lightning/pull/1954))
- Fixed `LearningRateLogger` in multi-scheduler setting ([#1944](https://github.com/Lightning-AI/lightning/pull/1944))
- Fixed test configuration check and testing ([#1804](https://github.com/Lightning-AI/lightning/pull/1804))
- Fixed an issue with Trainer constructor silently ignoring unknown/misspelled arguments ([#1820](https://github.com/Lightning-AI/lightning/pull/1820))
- Fixed `save_weights_only` in ModelCheckpoint ([#1780](https://github.com/Lightning-AI/lightning/pull/1780))
- Allow use of same `WandbLogger` instance for multiple training loops ([#2055](https://github.com/Lightning-AI/lightning/pull/2055))
- Fixed an issue with `_auto_collect_arguments` collecting local variables that are not constructor arguments and not working for signatures that have the instance not named `self` ([#2048](https://github.com/Lightning-AI/lightning/pull/2048))
- Fixed mistake in parameters' grad norm tracking ([#2012](https://github.com/Lightning-AI/lightning/pull/2012))
- Fixed CPU and hanging GPU crash ([#2118](https://github.com/Lightning-AI/lightning/pull/2118))
- Fixed an issue with the model summary and `example_input_array` depending on a specific ordering of the submodules in a LightningModule ([#1773](https://github.com/Lightning-AI/lightning/pull/1773))
- Fixed Tpu logging ([#2230](https://github.com/Lightning-AI/lightning/pull/2230))
- Fixed Pid port + duplicate `rank_zero` logging ([#2140](https://github.com/Lightning-AI/lightning/pull/2140),
     [#2231](https://github.com/Lightning-AI/lightning/pull/2231))

## [0.7.6] - 2020-05-16

### Added

- Added callback for logging learning rates ([#1498](https://github.com/Lightning-AI/lightning/pull/1498))
- Added transfer learning example (for a binary classification task in computer vision) ([#1564](https://github.com/Lightning-AI/lightning/pull/1564))
- Added type hints in `Trainer.fit()` and `Trainer.test()` to reflect that also a list of dataloaders can be passed in ([#1723](https://github.com/Lightning-AI/lightning/pull/1723)).
- Added auto scaling of batch size ([#1638](https://github.com/Lightning-AI/lightning/pull/1638))
- The progress bar metrics now also get updated in `training_epoch_end` ([#1724](https://github.com/Lightning-AI/lightning/pull/1724))
- Enable `NeptuneLogger` to work with `distributed_backend=ddp` ([#1753](https://github.com/Lightning-AI/lightning/pull/1753))
- Added option to provide seed to random generators to ensure reproducibility ([#1572](https://github.com/Lightning-AI/lightning/pull/1572))
- Added override for hparams in `load_from_ckpt` ([#1797](https://github.com/Lightning-AI/lightning/pull/1797))
- Added support multi-node distributed execution under `torchelastic` ([#1811](https://github.com/Lightning-AI/lightning/pull/1811),
     [#1818](https://github.com/Lightning-AI/lightning/pull/1818))
- Added using `store_true` for bool args ([#1822](https://github.com/Lightning-AI/lightning/pull/1822),
     [#1842](https://github.com/Lightning-AI/lightning/pull/1842))
- Added dummy logger for internally disabling logging for some features ([#1836](https://github.com/Lightning-AI/lightning/pull/1836))

### Changed

- Enable `non-blocking` for device transfers to GPU ([#1843](https://github.com/Lightning-AI/lightning/pull/1843))
- Replace mata_tags.csv with hparams.yaml ([#1271](https://github.com/Lightning-AI/lightning/pull/1271))
- Reduction when `batch_size < num_gpus` ([#1609](https://github.com/Lightning-AI/lightning/pull/1609))
- Updated LightningTemplateModel to look more like Colab example ([#1577](https://github.com/Lightning-AI/lightning/pull/1577))
- Don't convert `namedtuple` to `tuple` when transferring the batch to target device ([#1589](https://github.com/Lightning-AI/lightning/pull/1589))
- Allow passing hparams as keyword argument to LightningModule when loading from checkpoint ([#1639](https://github.com/Lightning-AI/lightning/pull/1639))
- Args should come after the last positional argument ([#1807](https://github.com/Lightning-AI/lightning/pull/1807))
- Made ddp the default if no backend specified with multiple GPUs ([#1789](https://github.com/Lightning-AI/lightning/pull/1789))

### Deprecated

- Deprecated `tags_csv` in favor of `hparams_file` ([#1271](https://github.com/Lightning-AI/lightning/pull/1271))

### Fixed

- Fixed broken link in PR template ([#1675](https://github.com/Lightning-AI/lightning/pull/1675))
- Fixed ModelCheckpoint not None checking filepath ([#1654](https://github.com/Lightning-AI/lightning/pull/1654))
- Trainer now calls `on_load_checkpoint()` when resuming from a checkpoint ([#1666](https://github.com/Lightning-AI/lightning/pull/1666))
- Fixed sampler logic for ddp with iterable dataset ([#1734](https://github.com/Lightning-AI/lightning/pull/1734))
- Fixed `_reset_eval_dataloader()` for IterableDataset ([#1560](https://github.com/Lightning-AI/lightning/pull/1560))
- Fixed Horovod distributed backend to set the `root_gpu` property ([#1669](https://github.com/Lightning-AI/lightning/pull/1669))
- Fixed wandb logger `global_step` affects other loggers ([#1492](https://github.com/Lightning-AI/lightning/pull/1492))
- Fixed disabling progress bar on non-zero ranks using Horovod backend ([#1709](https://github.com/Lightning-AI/lightning/pull/1709))
- Fixed bugs that prevent lr finder to be used together with early stopping and validation dataloaders ([#1676](https://github.com/Lightning-AI/lightning/pull/1676))
- Fixed a bug in Trainer that prepended the checkpoint path with `version_` when it shouldn't ([#1748](https://github.com/Lightning-AI/lightning/pull/1748))
- Fixed lr key name in case of param groups in LearningRateLogger ([#1719](https://github.com/Lightning-AI/lightning/pull/1719))
- Fixed accumulation parameter and suggestion method for learning rate finder ([#1801](https://github.com/Lightning-AI/lightning/pull/1801))
- Fixed num processes wasn't being set properly and auto sampler was ddp failing ([#1819](https://github.com/Lightning-AI/lightning/pull/1819))
- Fixed bugs in semantic segmentation example ([#1824](https://github.com/Lightning-AI/lightning/pull/1824))
- Fixed saving native AMP scaler state ([#1777](https://github.com/Lightning-AI/lightning/pull/1777))
- Fixed native amp + ddp ([#1788](https://github.com/Lightning-AI/lightning/pull/1788))
- Fixed `hparam` logging with metrics ([#1647](https://github.com/Lightning-AI/lightning/pull/1647))

## [0.7.5] - 2020-04-27

### Changed

- Allow logging of metrics together with `hparams` ([#1630](https://github.com/Lightning-AI/lightning/pull/1630))

### Removed

- Removed Warning from trainer loop ([#1634](https://github.com/Lightning-AI/lightning/pull/1634))

### Fixed

- Fixed ModelCheckpoint not being fixable ([#1632](https://github.com/Lightning-AI/lightning/pull/1632))
- Fixed CPU DDP breaking change and DDP change ([#1635](https://github.com/Lightning-AI/lightning/pull/1635))
- Tested pickling ([#1636](https://github.com/Lightning-AI/lightning/pull/1636))


## [0.7.4] - 2020-04-26

### Added

- Added flag `replace_sampler_ddp` to manually disable sampler replacement in DDP  ([#1513](https://github.com/Lightning-AI/lightning/pull/1513))
- Added `auto_select_gpus` flag to trainer that enables automatic selection of available GPUs on exclusive mode systems.
- Added learning rate finder ([#1347](https://github.com/Lightning-AI/lightning/pull/1347))
- Added support for DDP mode in clusters without SLURM ([#1387](https://github.com/Lightning-AI/lightning/pull/1387))
- Added `test_dataloaders` parameter to `Trainer.test()` ([#1434](https://github.com/Lightning-AI/lightning/pull/1434))
- Added `terminate_on_nan` flag to trainer that performs a NaN check with each training iteration when set to `True` ([#1475](https://github.com/Lightning-AI/lightning/pull/1475))
- Added speed parity tests (max 1 sec difference per epoch)([#1482](https://github.com/Lightning-AI/lightning/pull/1482))
- Added `ddp_cpu` backend for testing ddp without GPUs ([#1158](https://github.com/Lightning-AI/lightning/pull/1158))
- Added [Horovod](http://horovod.ai) support as a distributed backend `Trainer(distributed_backend='horovod')` ([#1529](https://github.com/Lightning-AI/lightning/pull/1529))
- Added support for 8 core distributed training on Kaggle TPU's ([#1568](https://github.com/Lightning-AI/lightning/pull/1568))
- Added support for native AMP ([#1561](https://github.com/Lightning-AI/lightning/pull/1561),
    [#1580](https://github.com/Lightning-AI/lightning/pull/1580))

### Changed

- Changed the default behaviour to no longer include a NaN check with each training iteration ([#1475](https://github.com/Lightning-AI/lightning/pull/1475))
- Decoupled the progress bar from trainer` it is a callback now and can be customized or even be replaced entirely ([#1450](https://github.com/Lightning-AI/lightning/pull/1450)).
- Changed lr schedule step interval behavior to update every backwards pass instead of every forwards pass ([#1477](https://github.com/Lightning-AI/lightning/pull/1477))
- Defines shared proc. rank, remove rank from instances (e.g. loggers) ([#1408](https://github.com/Lightning-AI/lightning/pull/1408))
- Updated semantic segmentation example with custom U-Net and logging ([#1371](https://github.com/Lightning-AI/lightning/pull/1371))
- Disabled val and test shuffling ([#1600](https://github.com/Lightning-AI/lightning/pull/1600))

### Deprecated

- Deprecated `training_tqdm_dict` in favor of `progress_bar_dict` ([#1450](https://github.com/Lightning-AI/lightning/pull/1450)).

### Removed

- Removed `test_dataloaders` parameter from `Trainer.fit()` ([#1434](https://github.com/Lightning-AI/lightning/pull/1434))

### Fixed

- Added the possibility to pass nested metrics dictionaries to loggers ([#1582](https://github.com/Lightning-AI/lightning/pull/1582))
- Fixed memory leak from opt return ([#1528](https://github.com/Lightning-AI/lightning/pull/1528))
- Fixed saving checkpoint before deleting old ones ([#1453](https://github.com/Lightning-AI/lightning/pull/1453))
- Fixed loggers - flushing last logged metrics even before continue, e.g. `trainer.test()` results ([#1459](https://github.com/Lightning-AI/lightning/pull/1459))
- Fixed optimizer configuration when `configure_optimizers` returns dict without `lr_scheduler` ([#1443](https://github.com/Lightning-AI/lightning/pull/1443))
- Fixed `LightningModule` - mixing hparams and arguments in `LightningModule.__init__()` crashes load_from_checkpoint() ([#1505](https://github.com/Lightning-AI/lightning/pull/1505))
- Added a missing call to the `on_before_zero_grad` model hook ([#1493](https://github.com/Lightning-AI/lightning/pull/1493)).
- Allow use of sweeps with `WandbLogger` ([#1512](https://github.com/Lightning-AI/lightning/pull/1512))
- Fixed a bug that caused the `callbacks` Trainer argument to reference a global variable ([#1534](https://github.com/Lightning-AI/lightning/pull/1534)).
- Fixed a bug that set all boolean CLI arguments from `Trainer.add_argparse_args` always to True ([#1571](https://github.com/Lightning-AI/lightning/pull/1571))
- Fixed do not copy the batch when training on a single GPU ([#1576](https://github.com/Lightning-AI/lightning/pull/1576),
    [#1579](https://github.com/Lightning-AI/lightning/pull/1579))
- Fixed soft checkpoint removing on DDP ([#1408](https://github.com/Lightning-AI/lightning/pull/1408))
- Fixed automatic parser bug ([#1585](https://github.com/Lightning-AI/lightning/pull/1585))
- Fixed bool conversion from string ([#1606](https://github.com/Lightning-AI/lightning/pull/1606))

## [0.7.3] - 2020-04-09

### Added

- Added `rank_zero_warn` for warning only in rank 0 ([#1428](https://github.com/Lightning-AI/lightning/pull/1428))

### Fixed

- Fixed default `DistributedSampler` for DDP training ([#1425](https://github.com/Lightning-AI/lightning/pull/1425))
- Fixed workers warning not on windows ([#1430](https://github.com/Lightning-AI/lightning/pull/1430))
- Fixed returning tuple from `run_training_batch` ([#1431](https://github.com/Lightning-AI/lightning/pull/1431))
- Fixed gradient clipping ([#1438](https://github.com/Lightning-AI/lightning/pull/1438))
- Fixed pretty print ([#1441](https://github.com/Lightning-AI/lightning/pull/1441))


## [0.7.2] - 2020-04-07

### Added

- Added same step loggers' metrics aggregation ([#1278](https://github.com/Lightning-AI/lightning/pull/1278))
- Added parity test between a vanilla MNIST model and lightning model ([#1284](https://github.com/Lightning-AI/lightning/pull/1284))
- Added parity test between a vanilla RNN model and lightning model ([#1351](https://github.com/Lightning-AI/lightning/pull/1351))
- Added Reinforcement Learning - Deep Q-network (DQN) lightning example ([#1232](https://github.com/Lightning-AI/lightning/pull/1232))
- Added support for hierarchical `dict` ([#1152](https://github.com/Lightning-AI/lightning/pull/1152))
- Added `TrainsLogger` class ([#1122](https://github.com/Lightning-AI/lightning/pull/1122))
- Added type hints to `pytorch_lightning.core` ([#946](https://github.com/Lightning-AI/lightning/pull/946))
- Added support for `IterableDataset` in validation and testing ([#1104](https://github.com/Lightning-AI/lightning/pull/1104))
- Added support for non-primitive types in `hparams` for `TensorboardLogger` ([#1130](https://github.com/Lightning-AI/lightning/pull/1130))
- Added a check that stops the training when loss or weights contain `NaN` or `inf` values. ([#1097](https://github.com/Lightning-AI/lightning/pull/1097))
- Added support for `IterableDataset` when `val_check_interval=1.0` (default), this will trigger validation at the end of each epoch. ([#1283](https://github.com/Lightning-AI/lightning/pull/1283))
- Added `summary` method to Profilers. ([#1259](https://github.com/Lightning-AI/lightning/pull/1259))
- Added informative errors if user defined dataloader has zero length ([#1280](https://github.com/Lightning-AI/lightning/pull/1280))
- Added testing for python 3.8 ([#915](https://github.com/Lightning-AI/lightning/pull/915))
- Added model configuration checking ([#1199](https://github.com/Lightning-AI/lightning/pull/1199))
- Added support for optimizer frequencies through `LightningModule.configure_optimizers()` ([#1269](https://github.com/Lightning-AI/lightning/pull/1269))
- Added option to run without an optimizer by returning `None` from `configure_optimizers`. ([#1279](https://github.com/Lightning-AI/lightning/pull/1279))
- Added a warning when the number of data loader workers is small. ([#1378](https://github.com/Lightning-AI/lightning/pull/1378))

### Changed

- Changed (renamed and refatored) `TensorRunningMean` -> `TensorRunningAccum`: running accumulations were generalized. ([#1278](https://github.com/Lightning-AI/lightning/pull/1278))
- Changed `progress_bar_refresh_rate` trainer flag to disable progress bar when set to 0. ([#1108](https://github.com/Lightning-AI/lightning/pull/1108))
- Enhanced `load_from_checkpoint` to also forward params to the model ([#1307](https://github.com/Lightning-AI/lightning/pull/1307))
- Updated references to `self.forward()` to instead use the `__call__` interface. ([#1211](https://github.com/Lightning-AI/lightning/pull/1211))
- Changed default behaviour of `configure_optimizers` to use no optimizer rather than Adam. ([#1279](https://github.com/Lightning-AI/lightning/pull/1279))
- Allow to upload models on W&B ([#1339](https://github.com/Lightning-AI/lightning/pull/1339))
- On DP and DDP2 unsqueeze is automated now ([#1319](https://github.com/Lightning-AI/lightning/pull/1319))
- Did not always create a DataLoader during reinstantiation, but the same type as before (if subclass of DataLoader) ([#1346](https://github.com/Lightning-AI/lightning/pull/1346))
- Did not interfere with a default sampler ([#1318](https://github.com/Lightning-AI/lightning/pull/1318))
- Remove default Adam optimizer ([#1317](https://github.com/Lightning-AI/lightning/pull/1317))
- Give warnings for unimplemented required lightning methods ([#1317](https://github.com/Lightning-AI/lightning/pull/1317))
- Made `evaluate` method private >> `Trainer._evaluate(...)`. ([#1260](https://github.com/Lightning-AI/lightning/pull/1260))
- Simplify the PL examples structure (shallower and more readable) ([#1247](https://github.com/Lightning-AI/lightning/pull/1247))
- Changed min max gpu memory to be on their own plots ([#1358](https://github.com/Lightning-AI/lightning/pull/1358))
- Remove `.item` which causes sync issues ([#1254](https://github.com/Lightning-AI/lightning/pull/1254))
- Changed smoothing in TQDM to decrease variability of time remaining between training / eval ([#1194](https://github.com/Lightning-AI/lightning/pull/1194))
- Change default logger to dedicated one ([#1064](https://github.com/Lightning-AI/lightning/pull/1064))

### Deprecated

- Deprecated Trainer argument `print_nan_grads` ([#1097](https://github.com/Lightning-AI/lightning/pull/1097))
- Deprecated Trainer argument `show_progress_bar` ([#1108](https://github.com/Lightning-AI/lightning/pull/1108))

### Removed

- Removed test for no test dataloader in .fit ([#1495](https://github.com/Lightning-AI/lightning/pull/1495))
- Removed duplicated module `pytorch_lightning.utilities.arg_parse` for loading CLI arguments ([#1167](https://github.com/Lightning-AI/lightning/pull/1167))
- Removed wandb logger's `finalize` method ([#1193](https://github.com/Lightning-AI/lightning/pull/1193))
- Dropped `torchvision` dependency in tests and added own MNIST dataset class instead ([#986](https://github.com/Lightning-AI/lightning/pull/986))

### Fixed

- Fixed `model_checkpoint` when saving all models ([#1359](https://github.com/Lightning-AI/lightning/pull/1359))
- `Trainer.add_argparse_args` classmethod fixed. Now it adds a type for the arguments ([#1147](https://github.com/Lightning-AI/lightning/pull/1147))
- Fixed bug related to type checking of `ReduceLROnPlateau` lr schedulers([#1126](https://github.com/Lightning-AI/lightning/pull/1126))
- Fixed a bug to ensure lightning checkpoints to be backward compatible ([#1132](https://github.com/Lightning-AI/lightning/pull/1132))
- Fixed a bug that created an extra dataloader with active `reload_dataloaders_every_epoch` ([#1196](https://github.com/Lightning-AI/lightning/pull/1196))
- Fixed all warnings and errors in the docs build process ([#1191](https://github.com/Lightning-AI/lightning/pull/1191))
- Fixed an issue where `val_percent_check=0` would not disable validation ([#1251](https://github.com/Lightning-AI/lightning/pull/1251))
- Fixed average of incomplete `TensorRunningMean` ([#1309](https://github.com/Lightning-AI/lightning/pull/1309))
- Fixed `WandbLogger.watch` with `wandb.init()` ([#1311](https://github.com/Lightning-AI/lightning/pull/1311))
- Fixed an issue with early stopping that would prevent it from monitoring training metrics when validation is disabled / not implemented ([#1235](https://github.com/Lightning-AI/lightning/pull/1235)).
- Fixed a bug that would cause `trainer.test()` to run on the validation set when overloading `validation_epoch_end` and `test_end` ([#1353](https://github.com/Lightning-AI/lightning/pull/1353))
- Fixed `WandbLogger.watch` - use of the watch method without importing `wandb` ([#1311](https://github.com/Lightning-AI/lightning/pull/1311))
- Fixed `WandbLogger` to be used with 'ddp' - allow reinits in sub-processes ([#1149](https://github.com/Lightning-AI/lightning/pull/1149),
     [#1360](https://github.com/Lightning-AI/lightning/pull/1360))
- Made `training_epoch_end` behave like `validation_epoch_end` ([#1357](https://github.com/Lightning-AI/lightning/pull/1357))
- Fixed `fast_dev_run` running validation twice ([#1365](https://github.com/Lightning-AI/lightning/pull/1365))
- Fixed pickle error from quick patch `__code__` ([#1352](https://github.com/Lightning-AI/lightning/pull/1352))
- Fixed memory leak on GPU0 ([#1094](https://github.com/Lightning-AI/lightning/pull/1094),
     [#1349](https://github.com/Lightning-AI/lightning/pull/1349))
- Fixed checkpointing interval ([#1272](https://github.com/Lightning-AI/lightning/pull/1272))
- Fixed validation and training loops run the partial dataset ([#1192](https://github.com/Lightning-AI/lightning/pull/1192))
- Fixed running `on_validation_end` only on main process in DDP ([#1125](https://github.com/Lightning-AI/lightning/pull/1125))
- Fixed `load_spawn_weights` only in proc rank 0 ([#1385](https://github.com/Lightning-AI/lightning/pull/1385))
- Fixes using deprecated `use_amp` attribute ([#1145](https://github.com/Lightning-AI/lightning/pull/1145))
- Fixed Tensorboard logger error: lightning_logs directory not exists in multi-node DDP on nodes with rank != 0 ([#1377](https://github.com/Lightning-AI/lightning/pull/1377))
- Fixed `Unimplemented backend XLA` error on TPU ([#1387](https://github.com/Lightning-AI/lightning/pull/1387))

## [0.7.1] - 2020-03-07

### Fixed

- Fixes `print` issues and `data_loader` ([#1080](https://github.com/Lightning-AI/lightning/pull/1080))

## [0.7.0] - 2020-03-06

### Added

- Added automatic sampler setup. Depending on DDP or TPU, lightning configures the sampler correctly (user needs to do nothing) ([#926](https://github.com/Lightning-AI/lightning/pull/926))
- Added `reload_dataloaders_every_epoch=False` flag for trainer. Some users require reloading data every epoch ([#926](https://github.com/Lightning-AI/lightning/pull/926))
- Added `progress_bar_refresh_rate=50` flag for trainer. Throttle refresh rate on notebooks ([#926](https://github.com/Lightning-AI/lightning/pull/926))
- Updated governance docs
- Added a check to ensure that the metric used for early stopping exists before training commences ([#542](https://github.com/Lightning-AI/lightning/pull/542))
- Added `optimizer_idx` argument to `backward` hook ([#733](https://github.com/Lightning-AI/lightning/pull/733))
- Added `entity` argument to `WandbLogger` to be passed to `wandb.init` ([#783](https://github.com/Lightning-AI/lightning/pull/783))
- Added a tool for profiling training runs ([#782](https://github.com/Lightning-AI/lightning/pull/782))
- Improved flexibility for naming of TensorBoard logs, can now set `version` to a `str` to just save to that directory, and use `name=''` to prevent experiment-name directory ([#804](https://github.com/Lightning-AI/lightning/pull/804))
- Added option to specify `step` key when logging metrics ([#808](https://github.com/Lightning-AI/lightning/pull/808))
- Added `train_dataloader`, `val_dataloader` and `test_dataloader` arguments to `Trainer.fit()`, for alternative data parsing ([#759](https://github.com/Lightning-AI/lightning/pull/759))
- Added Tensor Processing Unit (TPU) support ([#868](https://github.com/Lightning-AI/lightning/pull/868))
- Added semantic segmentation example ([#751](https://github.com/Lightning-AI/lightning/pull/751),[#876](https://github.com/Lightning-AI/lightning/pull/876),
     [#881](https://github.com/Lightning-AI/lightning/pull/881))
- Split callbacks in multiple files ([#849](https://github.com/Lightning-AI/lightning/pull/849))
- Support for user defined callbacks ([#889](https://github.com/Lightning-AI/lightning/pull/889) and [#950](https://github.com/Lightning-AI/lightning/pull/950))
- Added support for multiple loggers to be passed to `Trainer` as an iterable (e.g. list, tuple, etc.) ([#903](https://github.com/Lightning-AI/lightning/pull/903))
- Added support for step-based learning rate scheduling ([#941](https://github.com/Lightning-AI/lightning/pull/941))
- Added support for logging `hparams` as dict ([#1029](https://github.com/Lightning-AI/lightning/pull/1029))
- Checkpoint and early stopping now work without val. step ([#1041](https://github.com/Lightning-AI/lightning/pull/1041))
- Support graceful training cleanup after Keyboard Interrupt ([#856](https://github.com/Lightning-AI/lightning/pull/856),
     [#1019](https://github.com/Lightning-AI/lightning/pull/1019))
- Added type hints for function arguments ([#912](https://github.com/Lightning-AI/lightning/pull/912), )
- Added default `argparser` for `Trainer` ([#952](https://github.com/Lightning-AI/lightning/pull/1023),
     [#1023](https://github.com/Lightning-AI/lightning/pull/1023))
- Added TPU gradient clipping ([#963](https://github.com/Lightning-AI/lightning/pull/963))
- Added max/min number of steps in `Trainer` ([#728](https://github.com/Lightning-AI/lightning/pull/728))

### Changed

- Improved `NeptuneLogger` by adding `close_after_fit` argument to allow logging after training([#908](https://github.com/Lightning-AI/lightning/pull/1084))
- Changed default TQDM to use `tqdm.auto` for prettier outputs in IPython notebooks ([#752](https://github.com/Lightning-AI/lightning/pull/752))
- Changed `pytorch_lightning.logging` to `pytorch_lightning.loggers` ([#767](https://github.com/Lightning-AI/lightning/pull/767))
- Moved the default `tqdm_dict` definition from Trainer to `LightningModule`, so it can be overridden by the user ([#749](https://github.com/Lightning-AI/lightning/pull/749))
- Moved functionality of `LightningModule.load_from_metrics` into `LightningModule.load_from_checkpoint` ([#995](https://github.com/Lightning-AI/lightning/pull/995))
- Changed Checkpoint path parameter from `filepath` to `dirpath` ([#1016](https://github.com/Lightning-AI/lightning/pull/1016))
- Freezed models `hparams` as `Namespace` property ([#1029](https://github.com/Lightning-AI/lightning/pull/1029))
- Dropped `logging` config in package init ([#1015](https://github.com/Lightning-AI/lightning/pull/1015))
- Renames model steps ([#1051](https://github.com/Lightning-AI/lightning/pull/1051))
  - `training_end` >> `training_epoch_end`
  - `validation_end` >> `validation_epoch_end`
  - `test_end` >> `test_epoch_end`
- Refactor dataloading, supports infinite dataloader ([#955](https://github.com/Lightning-AI/lightning/pull/955))
- Create single file in `TensorBoardLogger` ([#777](https://github.com/Lightning-AI/lightning/pull/777))

### Deprecated

- Deprecated `pytorch_lightning.logging` ([#767](https://github.com/Lightning-AI/lightning/pull/767))
- Deprecated `LightningModule.load_from_metrics` in favour of `LightningModule.load_from_checkpoint` ([#995](https://github.com/Lightning-AI/lightning/pull/995),
     [#1079](https://github.com/Lightning-AI/lightning/pull/1079))
- Deprecated `@data_loader` decorator ([#926](https://github.com/Lightning-AI/lightning/pull/926))
- Deprecated model steps `training_end`, `validation_end` and `test_end` ([#1051](https://github.com/Lightning-AI/lightning/pull/1051),
     [#1056](https://github.com/Lightning-AI/lightning/pull/1056))

### Removed

- Removed dependency on `pandas` ([#736](https://github.com/Lightning-AI/lightning/pull/736))
- Removed dependency on `torchvision` ([#797](https://github.com/Lightning-AI/lightning/pull/797))
- Removed dependency on `scikit-learn` ([#801](https://github.com/Lightning-AI/lightning/pull/801))

### Fixed

- Fixed a bug where early stopping `on_end_epoch` would be called inconsistently when `check_val_every_n_epoch == 0` ([#743](https://github.com/Lightning-AI/lightning/pull/743))
- Fixed a bug where the model checkpointer didn't write to the same directory as the logger ([#771](https://github.com/Lightning-AI/lightning/pull/771))
- Fixed a bug where the `TensorBoardLogger` class would create an additional empty log file during fitting ([#777](https://github.com/Lightning-AI/lightning/pull/777))
- Fixed a bug where `global_step` was advanced incorrectly when using `accumulate_grad_batches > 1` ([#832](https://github.com/Lightning-AI/lightning/pull/832))
- Fixed a bug when calling `self.logger.experiment` with multiple loggers ([#1009](https://github.com/Lightning-AI/lightning/pull/1009))
- Fixed a bug when calling `logger.append_tags` on a `NeptuneLogger` with a single tag ([#1009](https://github.com/Lightning-AI/lightning/pull/1009))
- Fixed sending back data from `.spawn` by saving and loading the trained model in/out of the process ([#1017](https://github.com/Lightning-AI/lightning/pull/1017)
- Fixed port collision on DDP ([#1010](https://github.com/Lightning-AI/lightning/pull/1010))
- Fixed/tested pass overrides ([#918](https://github.com/Lightning-AI/lightning/pull/918))
- Fixed comet logger to log after train ([#892](https://github.com/Lightning-AI/lightning/pull/892))
- Remove deprecated args to learning rate step function ([#890](https://github.com/Lightning-AI/lightning/pull/890))

## [0.6.0] - 2020-01-21

### Added

- Added support for resuming from a specific checkpoint via `resume_from_checkpoint` argument ([#516](https://github.com/Lightning-AI/lightning/pull/516))
- Added support for `ReduceLROnPlateau` scheduler ([#320](https://github.com/Lightning-AI/lightning/pull/320))
- Added support for Apex mode `O2` in conjunction with Data Parallel ([#493](https://github.com/Lightning-AI/lightning/pull/493))
- Added option (`save_top_k`) to save the top k models in the `ModelCheckpoint` class ([#128](https://github.com/Lightning-AI/lightning/pull/128))
- Added `on_train_start` and `on_train_end` hooks to `ModelHooks` ([#598](https://github.com/Lightning-AI/lightning/pull/598))
- Added `TensorBoardLogger` ([#607](https://github.com/Lightning-AI/lightning/pull/607))
- Added support for weight summary of model with multiple inputs ([#543](https://github.com/Lightning-AI/lightning/pull/543))
- Added `map_location` argument to `load_from_metrics` and `load_from_checkpoint` ([#625](https://github.com/Lightning-AI/lightning/pull/625))
- Added option to disable validation by setting `val_percent_check=0` ([#649](https://github.com/Lightning-AI/lightning/pull/649))
- Added `NeptuneLogger` class ([#648](https://github.com/Lightning-AI/lightning/pull/648))
- Added `WandbLogger` class ([#627](https://github.com/Lightning-AI/lightning/pull/627))

### Changed

- Changed the default progress bar to print to stdout instead of stderr ([#531](https://github.com/Lightning-AI/lightning/pull/531))
- Renamed `step_idx` to `step`, `epoch_idx` to `epoch`, `max_num_epochs` to `max_epochs` and `min_num_epochs` to `min_epochs` ([#589](https://github.com/Lightning-AI/lightning/pull/589))
- Renamed `total_batch_nb` to `total_batches`, `nb_val_batches` to `num_val_batches`, `nb_training_batches` to `num_training_batches`, `max_nb_epochs` to `max_epochs`, `min_nb_epochs` to `min_epochs`, `nb_test_batches` to `num_test_batches`, and `nb_val_batches` to `num_val_batches` ([#567](https://github.com/Lightning-AI/lightning/pull/567))
- Changed gradient logging to use parameter names instead of indexes ([#660](https://github.com/Lightning-AI/lightning/pull/660))
- Changed the default logger to `TensorBoardLogger` ([#609](https://github.com/Lightning-AI/lightning/pull/609))
- Changed the directory for tensorboard logging to be the same as model checkpointing ([#706](https://github.com/Lightning-AI/lightning/pull/706))

### Deprecated

- Deprecated `max_nb_epochs` and `min_nb_epochs` ([#567](https://github.com/Lightning-AI/lightning/pull/567))
- Deprecated the `on_sanity_check_start` hook in `ModelHooks` ([#598](https://github.com/Lightning-AI/lightning/pull/598))

### Removed

- Removed the `save_best_only` argument from `ModelCheckpoint`, use `save_top_k=1` instead ([#128](https://github.com/Lightning-AI/lightning/pull/128))

### Fixed

- Fixed a bug which occurred when using Adagrad with cuda ([#554](https://github.com/Lightning-AI/lightning/pull/554))
- Fixed a bug where training would be on the GPU despite setting `gpus=0` or `gpus=[]` ([#561](https://github.com/Lightning-AI/lightning/pull/561))
- Fixed an error with `print_nan_gradients` when some parameters do not require gradient ([#579](https://github.com/Lightning-AI/lightning/pull/579))
- Fixed a bug where the progress bar would show an incorrect number of total steps during the validation sanity check when using multiple validation data loaders ([#597](https://github.com/Lightning-AI/lightning/pull/597))
- Fixed support for PyTorch 1.1.0 ([#552](https://github.com/Lightning-AI/lightning/pull/552))
- Fixed an issue with early stopping when using a `val_check_interval < 1.0` in `Trainer` ([#492](https://github.com/Lightning-AI/lightning/pull/492))
- Fixed bugs relating to the `CometLogger` object that would cause it to not work properly ([#481](https://github.com/Lightning-AI/lightning/pull/481))
- Fixed a bug that would occur when returning `-1` from `on_batch_start` following an early exit or when the batch was `None` ([#509](https://github.com/Lightning-AI/lightning/pull/509))
- Fixed a potential race condition with several processes trying to create checkpoint directories ([#530](https://github.com/Lightning-AI/lightning/pull/530))
- Fixed a bug where batch 'segments' would remain on the GPU when using `truncated_bptt > 1` ([#532](https://github.com/Lightning-AI/lightning/pull/532))
- Fixed a bug when using `IterableDataset` ([#547](https://github.com/Lightning-AI/lightning/pull/547))
- Fixed a bug where `.item` was called on non-tensor objects ([#602](https://github.com/Lightning-AI/lightning/pull/602))
- Fixed a bug where `Trainer.train` would crash on an uninitialized variable if the trainer was run after resuming from a checkpoint that was already at `max_epochs` ([#608](https://github.com/Lightning-AI/lightning/pull/608))
- Fixed a bug where early stopping would begin two epochs early ([#617](https://github.com/Lightning-AI/lightning/pull/617))
- Fixed a bug where `num_training_batches` and `num_test_batches` would sometimes be rounded down to zero ([#649](https://github.com/Lightning-AI/lightning/pull/649))
- Fixed a bug where an additional batch would be processed when manually setting `num_training_batches` ([#653](https://github.com/Lightning-AI/lightning/pull/653))
- Fixed a bug when batches did not have a `.copy` method ([#701](https://github.com/Lightning-AI/lightning/pull/701))
- Fixed a bug when using `log_gpu_memory=True` in Python 3.6 ([#715](https://github.com/Lightning-AI/lightning/pull/715))
- Fixed a bug where checkpoint writing could exit before completion, giving incomplete checkpoints ([#689](https://github.com/Lightning-AI/lightning/pull/689))
- Fixed a bug where `on_train_end` was not called when ealy stopping ([#723](https://github.com/Lightning-AI/lightning/pull/723))

## [0.5.3] - 2019-11-06

### Added

- Added option to disable default logger, checkpointer, and early stopping by passing `logger=False`, `checkpoint_callback=False` and `early_stop_callback=False` respectively
- Added `CometLogger` for use with Comet.ml
- Added `val_check_interval` argument to `Trainer` allowing validition to be performed at every given number of batches
- Added functionality to save and load hyperparameters using the standard checkpoint mechanism
- Added call to `torch.cuda.empty_cache` before training starts
- Added option for user to override the call t `backward`
- Added support for truncated backprop through time via the `truncated_bptt_steps` argument in `Trainer`
- Added option to operate on all outputs from `training_step` in DDP2
- Added a hook for modifying DDP init
- Added a hook for modifying Apex

### Changed

- Changed experiment version to be padded with zeros (e.g. `/dir/version_9` becomes `/dir/version_0009`)
- Changed callback metrics to include any metrics given in logs or progress bar
- Changed the default for `save_best_only` in `ModelCheckpoint` to `True`
- Added `tng_data_loader` for backwards compatibility
- Renamed `MLFlowLogger.client` to `MLFlowLogger.experiment` for consistency
- Moved `global_step` increment to happen after the batch has been processed
- Changed weights restore to first attempt HPC weights before restoring normally, preventing both weights being restored and running out of memory
- Changed progress bar functionality to add multiple progress bars for train/val/test
- Changed calls to `print` to use `logging` instead

### Deprecated

- Deprecated `tng_dataloader`

### Fixed

- Fixed an issue where the number of batches was off by one during training
- Fixed a bug that occurred when setting a ckeckpoint callback and `early_stop_callback=False`
- Fixed an error when importing CometLogger
- Fixed a bug where the `gpus` argument had some unexpected behaviour
- Fixed a bug where the computed total number of batches was sometimes incorrect
- Fixed a bug where the progress bar would sometimes not show the total number of batches in test mode
- Fixed a bug when using the `log_gpu_memory='min_max'` option in `Trainer`
- Fixed a bug where checkpointing would sometimes erase the current directory

## [0.5.2] - 2019-10-10

### Added

- Added `weights_summary` argument to `Trainer` to be set to `full` (full summary), `top` (just top level modules) or other
- Added `tags` argument to `MLFlowLogger`

### Changed

- Changed default for `amp_level` to `O1`

### Removed

- Removed the `print_weights_summary` argument from `Trainer`

### Fixed

- Fixed a bug where logs were not written properly
- Fixed a bug where `logger.finalize` wasn't called after training is complete
- Fixed callback metric errors in DDP
- Fixed a bug where `TestTubeLogger` didn't log to the correct directory

## [0.5.1] - 2019-10-05

### Added

- Added the `LightningLoggerBase` class for experiment loggers
- Added `MLFlowLogger` for logging with `mlflow`
- Added `TestTubeLogger` for logging with `test_tube`
- Added a different implementation of DDP (`distributed_backed='ddp2'`) where every node has one model using all GPUs
- Added support for optimisers which require a closure (e.g. LBFGS)
- Added automatic `MASTER_PORT` default for DDP when not set manually
- Added new GPU memory logging options `'min_max'` (log only the min/max utilization) and `'all'` (log all the GPU memory)

### Changed

- Changed schedulers to always be called with the current epoch
- Changed `test_tube` to an optional dependency
- Changed data loaders to internally use a getter instead of a python property
- Disabled auto GPU loading when restoring weights to prevent out of memory errors
- Changed logging, early stopping and checkpointing to occur by default

### Fixed

- Fixed a bug with samplers that do not specify `set_epoch`
- Fixed a bug when using the `MLFlowLogger` with unsupported data types, this will now raise a warning
- Fixed a bug where gradient norms were always zero using `track_grad_norm`
- Fixed a bug which causes a crash when logging memory

## [0.5.0] - 2019-09-26

### Changed

- Changed `data_batch` argument to `batch` throughout
- Changed `batch_i` argument to `batch_idx` throughout
- Changed `tng_dataloader` method to `train_dataloader`
- Changed `on_tng_metrics` method to `on_training_metrics`
- Changed `gradient_clip` argument to `gradient_clip_val`
- Changed `add_log_row_interval` to `row_log_interval`

### Fixed

- Fixed a bug with tensorboard logging in multi-gpu setup

## [0.4.9] - 2019-09-16

### Added

- Added the flag `log_gpu_memory` to `Trainer` to deactivate logging of GPU memory utilization
- Added SLURM resubmit functionality (port from test-tube)
- Added optional weight_save_path to trainer to remove the need for a checkpoint_callback when using cluster training
- Added option to use single gpu per node with `DistributedDataParallel`

### Changed

- Changed functionality of `validation_end` and `test_end` with multiple dataloaders to be given all of the dataloaders at once rather than in separate calls
- Changed print_nan_grads to only print the parameter value and gradients when they contain NaN
- Changed gpu API to take integers as well (e.g. `gpus=2` instead of `gpus=[0, 1]`)
- All models now loaded on to CPU to avoid device and out of memory issues in PyTorch

### Fixed

- Fixed a bug where data types that implement `.to` but not `.cuda` would not be properly moved onto the GPU
- Fixed a bug where data would not be re-shuffled every epoch when using a `DistributedSampler`

## [0.4.8] - 2019-08-31

### Added

- Added `test_step` and `test_end` methods, used when `Trainer.test` is called
- Added `GradientAccumulationScheduler` callback which can be used to schedule changes to the number of accumulation batches
- Added option to skip the validation sanity check by setting `nb_sanity_val_steps = 0`

### Fixed

- Fixed a bug when setting `nb_sanity_val_steps = 0`

## [0.4.7] - 2019-08-24

### Changed

- Changed the default `val_check_interval` to `1.0`
- Changed defaults for `nb_val_batches`, `nb_tng_batches` and `nb_test_batches` to 0

### Fixed

- Fixed a bug where the full validation set as used despite setting `val_percent_check`
- Fixed a bug where an `Exception` was thrown when using a data set containing a single batch
- Fixed a bug where an `Exception` was thrown if no `val_dataloader` was given
- Fixed a bug where tuples were not properly transferred to the GPU
- Fixed a bug where data of a non standard type was not properly handled by the trainer
- Fixed a bug when loading data as a tuple
- Fixed a bug where `AttributeError` could be suppressed by the `Trainer`

## [0.4.6] - 2019-08-15

### Added

- Added support for data to be given as a `dict` or `list` with a single gpu
- Added support for `configure_optimizers` to return a single optimizer, two list (optimizers and schedulers), or a single list

### Fixed

- Fixed a bug where returning just an optimizer list (i.e. without schedulers) from `configure_optimizers` would throw an `Exception`

## [0.4.5] - 2019-08-13

### Added

- Added `optimizer_step` method that can be overridden to change the standard optimizer behaviour

## [0.4.4] - 2019-08-12

### Added

- Added supoort for multiple validation dataloaders
- Added support for latest test-tube logger (optimised for `torch==1.2.0`)

### Changed

- `validation_step` and `val_dataloader` are now optional
- `lr_scheduler` is now activated after epoch

### Fixed

- Fixed a bug where a warning would show when using `lr_scheduler` in `torch>1.1.0`
- Fixed a bug where an `Exception` would be thrown if using `torch.DistributedDataParallel` without using a `DistributedSampler`, this now throws a `Warning` instead

## [0.4.3] - 2019-08-10

### Fixed

- Fixed a bug where accumulate gradients would scale the loss incorrectly

## [0.4.2] - 2019-08-08

### Changed

- Changed install requirement to `torch==1.2.0`

## [0.4.1] - 2019-08-08

### Changed

- Changed install requirement to `torch==1.1.0`

## [0.4.0] - 2019-08-08

### Added

- Added 16-bit support for a single GPU
- Added support for training continuation (preserves epoch, global step etc.)

### Changed

- Changed `training_step` and `validation_step`, outputs will no longer be automatically reduced

### Removed

- Removed need for `Experiment` object in `Trainer`

### Fixed

- Fixed issues with reducing outputs from generative models (such as images and text)

## [0.3.6] - 2019-07-25

### Added

- Added a decorator to do lazy data loading internally

### Fixed

- Fixed a bug where `Experiment` object was not process safe, potentially causing logs to be overwritten

## [0.3.5] - 2019-07-25

## [0.3.4] - 2019-07-22

## [0.3.3] - 2019-07-22

## [0.3.2] - 2019-07-21

## [0.3.1] - 2019-07-21

## [0.2.x] - 2019-07-09

## [0.1.x] - 2019-06-DD<|MERGE_RESOLUTION|>--- conflicted
+++ resolved
@@ -14,13 +14,12 @@
 
 ### Changed
 
-<<<<<<< HEAD
 - Changes to the `NeptuneLogger` ([#16761](https://github.com/Lightning-AI/lightning/pull/16761)):
   * It now supports neptune-client 0.16.16 and neptune >=1.0, and we have replaced the `log()` method with `append()` and `extend()`.
   * It now accepts a namespace `Handler` as an alternative to `Run` for the `run` argument. This means that you can call it like `NeptuneLogger(run=run["some/namespace"])` to log everything to the `some/namespace/` location of the run.
-=======
+
+
 - Pickling the `LightningModule` no longer pickles the `Trainer` ([#17133](https://github.com/Lightning-AI/lightning/pull/17133))
->>>>>>> d17d4f4c
 
 
 ### Depercated
