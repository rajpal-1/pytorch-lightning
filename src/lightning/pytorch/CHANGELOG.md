# Changelog

All notable changes to this project will be documented in this file.

The format is based on [Keep a Changelog](http://keepachangelog.com/en/1.0.0/).


## [UnReleased] - 2023-MM-DD

### Added

-


### Changed

- Pickling the `LightningModule` no longer pickles the `Trainer` ([#17133](https://github.com/Lightning-AI/lightning/pull/17133))


### Depercated

-


### Removed

-


### Fixed

<<<<<<< HEAD
- Fixed WandbLogger not showing "best" aliases for model checkpoints when `ModelCheckpoint(save_top_k>0)` is used ([#17121](https://github.com/Lightning-AI/lightning/pull/17121))
=======

>>>>>>> d17d4f4c


## [2.0.0] - 2023-03-15

### Added

- Added migration logic to warn about checkpoints with apex AMP state ([#16161](https://github.com/Lightning-AI/lightning/pull/16161))
- Added the `Trainer.ckpt_path = ...` setter to statefully set the checkpoint path to load. This can act as a replacement for the removed `Trainer(resume_from_checkpoint=...)` flag ([#16187](https://github.com/Lightning-AI/lightning/pull/16187))
- Added an argument `include_cuda` in `pytorch_lightning.utilities.seed.isolate_rng` to disable managing `torch.cuda`'s rng ([#16423](https://github.com/Lightning-AI/lightning/pull/16423))
- Added `Tuner.lr_find(attr_name=...)` to specify custom learning rate attribute names ([#16462](https://github.com/Lightning-AI/lightning/pull/16462))
- Added an `OnExceptionCheckpoint` callback to save a checkpoint on exception ([#16512](https://github.com/Lightning-AI/lightning/pull/16512))
- Added support for running the `MLFlowLogger` with the `mlflow-skinny` package ([16513](https://github.com/Lightning-AI/lightning/pull/16513))
- Added a `Trainer.received_sigterm` property to check whether a SIGTERM signal was received ([#16501](https://github.com/Lightning-AI/lightning/pull/16501))
- Added support for cascading a SIGTERM signal to launched processes after the launching process (rank 0) receives it ([#16525](https://github.com/Lightning-AI/lightning/pull/16525))
- Added a `kill` method to launchers to kill all launched processes ([#16525](https://github.com/Lightning-AI/lightning/pull/16525))
- Added suffix option to DDP strategy names to enable `find_unused_parameters=True`, for example `strategy="ddp_find_unused_parameters_true"` ([#16611](https://github.com/Lightning-AI/lightning/pull/16611))
- Added a new method `Strategy.on_exception` to the strategy base interface ([#16646](https://github.com/Lightning-AI/lightning/pull/16646))
- Added support for `predict_step(dataloader_iter, batch_index)` ([#16726](https://github.com/Lightning-AI/lightning/pull/16726))
- Added support for arbitrary iterables as dataloaders ([#16726](https://github.com/Lightning-AI/lightning/pull/16726))
- Added "sequential" mode support to `CombinedLoader` to consume multiple iterables in sequence ([#16743](https://github.com/Lightning-AI/lightning/pull/16743), [#16784](https://github.com/Lightning-AI/lightning/pull/16784))
- Added "max_size" mode support to `CombinedLoader` to consume multiple iterables entirely without cycling ([#16939](https://github.com/Lightning-AI/lightning/pull/16939)
- Added a `Trainer(barebones=True)` argument where all features that may impact raw speed are disabled ([#16854](https://github.com/Lightning-AI/lightning/pull/16854))
- Added support for writing logs remote file systems on `CSVLoggers`. ([#16880](https://github.com/Lightning-AI/lightning/pull/16880))
- Added `DDPStrategy(start_method=...)` argument, defaulting to 'popen' ([#16809](https://github.com/Lightning-AI/lightning/pull/16809))
- Added checks for whether the iterables used by the loops are valid ([#17007](https://github.com/Lightning-AI/lightning/pull/17007))

### Changed

- The Trainer's signal handlers are now registered for `trainer.{validate,test,predict}` ([#17017](https://github.com/Lightning-AI/lightning/pull/17017))
- Renamed `ProgressBarBase` to `ProgressBar` ([#17058](https://github.com/Lightning-AI/lightning/pull/17058))
- The `Trainer` now chooses `accelerator="auto", strategy="auto", devices="auto"` as defaults ([#16847](https://github.com/Lightning-AI/lightning/pull/16847))
- "Native" suffix removal ([#16490](https://github.com/Lightning-AI/lightning/pull/16490))
 * `strategy="fsdp_native"` is now `strategy="fsdp"`
 * `strategy="fsdp_native_full_shard_offload"` is now `strategy="fsdp_cpu_offload"`
 * `pytorch_lightning.strategies.fully_sharded_native.DDPFullyShardedNativeStrategy` is now `pytorch_lightning.strategies.fsdp.FSDPStrategy`
 * `pytorch_lightning.plugins.precision.fsdp_native_native_amp.FullyShardedNativeNativeMixedPrecisionPlugin` is now `pytorch_lightning.plugins.precision.fsdp.FSDPMixedPrecisionPlugin`
 * `pytorch_lightning.plugins.precision.native_amp` is now `pytorch_lightning.plugins.precision.amp`
 * `NativeSyncBatchNorm` is now `TorchSyncBatchNorm`
- Changed the default of `LearningRateFinder(update_attr=...)` and `Tuner.lr_find(update_attr=...)` to `True` ([#16462](https://github.com/Lightning-AI/lightning/pull/16462))
- Renamed the `pl.utilities.exceptions.GracefulExitException` to `SIGTERMException` ([#16501](https://github.com/Lightning-AI/lightning/pull/16501))
- The `Callback.on_train_epoch_end` hook now runs after the `LightningModule.on_train_epoch_end` hook for instances of `EarlyStopping` and `Checkpoint` callbacks ([#16567](https://github.com/Lightning-AI/lightning/pull/16567))
- The `LightningModule.{un}toggle_optimizer` methods no longer accept a `optimizer_idx` argument to select the relevant optimizer. Instead, the optimizer object can be passed in directly ([#16560](https://github.com/Lightning-AI/lightning/pull/16560))
- Manual optimization is now required for working with multiple optimizers ([#16539](https://github.com/Lightning-AI/lightning/pull/16539))
- DDP's `find_unused_parameters` now defaults to `False` ([#16611](https://github.com/Lightning-AI/lightning/pull/16611))
- The strategy selected by `accelerator="hpu"` now defaults to `find_unused_parameters=False` ([#16611](https://github.com/Lightning-AI/lightning/pull/16611))
- The main progress bar displayed during training no longer includes the combined progress for validation ([#16695](https://github.com/Lightning-AI/lightning/pull/16695))
- Renamed `TQDMProgressBar.main_progress_bar` to `TQDMProgressBar.train_progress_bar` ([#16695](https://github.com/Lightning-AI/lightning/pull/16695))
- Marked the progress tracking classes as protected ([#17009](https://github.com/Lightning-AI/lightning/pull/17009))
- Marked the `lightning.pytorch.trainer.configuration_validator.verify_loop_configurations` function as protected ([#17009](https://github.com/Lightning-AI/lightning/pull/17009))
- Marked the `lightning.pytorch.utiltiies.distirbuted.register_ddp_comm_hook` function as protected ([#17009](https://github.com/Lightning-AI/lightning/pull/17009))
- Marked `lightning.pytorch.utilities.supporters.CombinedDataset` as protected ([#16714](https://github.com/Lightning-AI/lightning/pull/16714))
- Marked the `{Accelerator,Signal,Callback,Checkpoint,Data,Logger}Connector` classes as protected ([#17008](https://github.com/Lightning-AI/lightning/pull/17008))
- Marked the `lightning.pytorch.trainer.connectors.signal_connector.HandlersCompose` class as protected ([#17008](https://github.com/Lightning-AI/lightning/pull/17008))
- Disabled strict loading in multiprocessing launcher ("ddp_spawn", etc.) when loading weights back into the main process ([#16365](https://github.com/Lightning-AI/lightning/pull/16365))
- Renamed `CombinedLoader.loaders` to `CombinedLoader.iterables` ([#16743](https://github.com/Lightning-AI/lightning/pull/16743))
- Renamed `Trainer(replace_sampler_ddp=...)` to `Trainer(use_distributed_sampler=...)` ([#16829](https://github.com/Lightning-AI/lightning/pull/16829))
- Moved the `CombinedLoader` class from `lightning.pytorch.trainer.supporters` to `lightning.pytorch.combined_loader` ([#16819](https://github.com/Lightning-AI/lightning/pull/16819))
- The top-level loops now own the data sources and combined dataloaders ([#16726](https://github.com/Lightning-AI/lightning/pull/16726))
- The `trainer.*_dataloader` properties now return what the user returned in their `LightningModule.*_dataloader()` hook ([#16726](https://github.com/Lightning-AI/lightning/pull/16726), [#16800](https://github.com/Lightning-AI/lightning/pull/16800))
- The `dataloader_idx` argument is now optional for the `on_{validation,test,predict}_batch_{start,end}` hooks. Remove it or default it to 0 if you don't use multiple dataloaders ([#16753](https://github.com/Lightning-AI/lightning/pull/16753))
- Renamed `TPUSpawnStrategy` to `XLAStrategy` ([#16781](https://github.com/Lightning-AI/lightning/pull/16781))
- Renamed `strategy='tpu_spawn'` to `strategy='xla'` and `strategy='tpu_spawn_debug'` to `strategy='xla_debug'` ([#16781](https://github.com/Lightning-AI/lightning/pull/16781))
- Changed arguments for precision settings (from [64|32|16|bf16] to ["64-true"|"32-true"|"16-mixed"|"bf16-mixed"]) ([#16783](https://github.com/Lightning-AI/lightning/pull/16783))
- When using multiple devices, the strategy now defaults to "ddp" instead of "ddp_spawn" when none is set ([#16780](https://github.com/Lightning-AI/lightning/pull/16780))
- The selection `Trainer(strategy="ddp_spawn", ...)` no longer falls back to "ddp" when a cluster environment gets detected ([#16780](https://github.com/Lightning-AI/lightning/pull/16780))
- Predict's custom BatchSampler that tracks the batch indices no longer consumes the entire batch sampler at the beginning ([#16826](https://github.com/Lightning-AI/lightning/pull/16826))
- Gradient norm tracking with `track_grad_norm` no longer rounds the norms to 4 digits, but instead logs them at full resolution ([#16877](https://github.com/Lightning-AI/lightning/pull/16877))
- Merged the `DDPSpawnStrategy` into `DDPStrategy` ([#16809](https://github.com/Lightning-AI/lightning/pull/16809))
- The `NeptuneLogger` now requires `neptune>=1.0.0` ([#16888](https://github.com/Lightning-AI/lightning/pull/16888))
- Changed minimum supported version of `rich` from `10.14.0` to `12.13.0` ([#16798](https://github.com/Lightning-AI/lightning/pull/16798))
- Removed the `lightning.pytorch.overrides.torch_distributed.broadcast_object_list` function ([#17011](https://github.com/Lightning-AI/lightning/pull/17011))
- The `ServableModule` is now an abstract interface ([#17000](https://github.com/Lightning-AI/lightning/pull/17000))
- The `psutil` package is now required for CPU monitoring ([#17010](https://github.com/Lightning-AI/lightning/pull/17010))
- The Trainer no longer accepts positional arguments to ([#17022](https://github.com/Lightning-AI/lightning/pull/17022))

### Removed

- Removed support for PyTorch 1.10 ([#16492](https://github.com/Lightning-AI/lightning/pull/16492))
- Removed support for Python 3.7 ([#16579](https://github.com/Lightning-AI/lightning/pull/16579))
- Removed the `pytorch_lightning.lite` module in favor of `lightning_fabric` ([#15953](https://github.com/Lightning-AI/lightning/pull/15953))
- `nvidia/apex` removal ([#16149](https://github.com/Lightning-AI/lightning/pull/16149))
  * Removed `pytorch_lightning.plugins.NativeMixedPrecisionPlugin` in favor of `pytorch_lightning.plugins.MixedPrecisionPlugin`
  * Removed the `LightningModule.optimizer_step(using_native_amp=...)` argument
  * Removed the `Trainer(amp_backend=...)` argument
  * Removed the `Trainer.amp_backend` property
  * Removed the `Trainer(amp_level=...)` argument
  * Removed the `pytorch_lightning.plugins.ApexMixedPrecisionPlugin` class
  * Removed the `pytorch_lightning.utilities.enums.AMPType` enum
  * Removed the `DeepSpeedPrecisionPlugin(amp_type=..., amp_level=...)` arguments
- Removed `Trainer(strategy='horovod')` support ([#16150](https://github.com/Lightning-AI/lightning/pull/16150))
- `FairScale` removal (in favor of PyTorch's FSDP implementation) ([#16400](https://github.com/Lightning-AI/lightning/pull/16400))
  * Removed the `pytorch_lightning.overrides.fairscale.LightningShardedDataParallel` class
  * Removed the `pytorch_lightning.plugins.precision.fully_sharded_native_amp.FullyShardedNativeMixedPrecisionPlugin` class
  * Removed the `pytorch_lightning.plugins.precision.sharded_native_amp.ShardedNativeMixedPrecisionPlugin` class
  * Removed the `pytorch_lightning.strategies.fully_sharded.DDPFullyShardedStrategy` (fsdp) class
  * Removed the `pytorch_lightning.strategies.sharded.DDPShardedStrategy` (ddp_sharded) class
  * Removed the `pytorch_lightning.strategies.sharded_spawn.DDPSpawnShardedStrategy` (ddp_sharded_spawn) class
- Removed legacy device arguments in Trainer ([#16171](https://github.com/Lightning-AI/lightning/pull/16171))
  * Removed the `Trainer(gpus=...)` argument
  * Removed the `Trainer(tpu_cores=...)` argument
  * Removed the `Trainer(ipus=...)` argument
  * Removed the `Trainer(num_processes=...)` argument
- Removed the deprecated `pytorch_lightning.utilities.AllGatherGrad` class ([#16360](https://github.com/Lightning-AI/lightning/pull/16360))
- Removed the deprecated `resume_from_checkpoint` Trainer argument ([#16167](https://github.com/Lightning-AI/lightning/pull/16167))
- Removed the deprecated `pytorch_lightning.profiler` module ([#16359](https://github.com/Lightning-AI/lightning/pull/16359))
- Removed deadlock detection / process reconciliation (`PL_RECONCILE_PROCESS=1`) ([#16204](https://github.com/Lightning-AI/lightning/pull/16204))
- Removed the `{training,validation,test}_epoch_end` hooks which would retain step outputs in memory. Alternative implementations are suggested by implementing their `on_*_epoch_end` hooks instead ([#16520](https://github.com/Lightning-AI/lightning/pull/16520))
- Removed the `outputs` argument from the `on_predict_epoch_end` hook. You can access them via `trainer.predict_loop.predictions` ([#16655](https://github.com/Lightning-AI/lightning/pull/16655))
- Removed support for the experimental `PL_FAULT_TOLERANT_TRAINING` environment flag ([#16516](https://github.com/Lightning-AI/lightning/pull/16516), [#16533](https://github.com/Lightning-AI/lightning/pull/16533))
- Removed the deprecated `LightningCLI` arguments ([#16380](https://github.com/Lightning-AI/lightning/pull/16380))
  * `save_config_filename`
  * `save_config_overwrite`
  * `save_config_multifile`
  * `description`
  * `env_prefix`
  * `env_parse`
- Removed the deprecated `pl.strategies.utils.on_colab_kaggle` function ([#16437](https://github.com/Lightning-AI/lightning/pull/16437))
- Removed the deprecated code in:
  * `pl.core.mixins` ([#16424](https://github.com/Lightning-AI/lightning/pull/16424))
  * `pl.utilities.distributed` ([#16390](https://github.com/Lightning-AI/lightning/pull/16390))
  * `pl.utilities.apply_func` ([#16413](https://github.com/Lightning-AI/lightning/pull/16413))
  * `pl.utilities.xla_device` ([#16404](https://github.com/Lightning-AI/lightning/pull/16404))
  * `pl.utilities.data` ([#16440](https://github.com/Lightning-AI/lightning/pull/16440))
  * `pl.utilities.device_parser` ([#16412](https://github.com/Lightning-AI/lightning/pull/16412))
  * `pl.utilities.optimizer` ([#16439](https://github.com/Lightning-AI/lightning/pull/16439))
  * `pl.utilities.seed` ([#16422](https://github.com/Lightning-AI/lightning/pull/16422))
  * `pl.utilities.cloud_io` ([#16438](https://github.com/Lightning-AI/lightning/pull/16438))
- Removed the deprecated `Accelerator.setup_environment` method ([#16436](https://github.com/Lightning-AI/lightning/pull/16436))
- Mark the `forward_module` argument as required ([#16386](https://github.com/Lightning-AI/lightning/pull/16386))
  * Removed the deprecated `pl_module` argument from the distributed module wrappers
  * Removed the deprecated `pytorch_lightning.overrides.base.unwrap_lightning_module` function
  * Removed the `pytorch_lightning.overrides.distributed.LightningDistributedModule` class
  * Removed the deprecated `pytorch_lightning.overrides.fairscale.unwrap_lightning_module_sharded` function
  * Removed the `pytorch_lightning.overrides.fairscale.LightningDistributedModule` class
- Removed the deprecated automatic GPU selection ([#16184](https://github.com/Lightning-AI/lightning/pull/16184))
  * Removed the `Trainer(auto_select_gpus=...)` argument
  * Removed the `pytorch_lightning.tuner.auto_gpu_select.{pick_single_gpu,pick_multiple_gpus}` functions
- Removed support for loop customization
  * Removed `Loop.replace()` ([#16361](https://github.com/Lightning-AI/lightning/pull/16361))
  * Removed `Loop.connect()` ([#16384](https://github.com/Lightning-AI/lightning/pull/16384))
  * Removed the `trainer.{fit,validate,test,predict}_loop` properties ([#16384](https://github.com/Lightning-AI/lightning/pull/16384))
  * Removed the default `Loop.run()` implementation ([#16384](https://github.com/Lightning-AI/lightning/pull/16384))
  * The loop classes are now marked as protected ([#16445](https://github.com/Lightning-AI/lightning/pull/16445))
  * The fetching classes are now marked as protected ([#16664](https://github.com/Lightning-AI/lightning/pull/16664))
- The `lightning.pytorch.overrides.distributed.IndexBatchSamplerWrapper` class is now marked as protected ([#16826](https://github.com/Lightning-AI/lightning/pull/16826))
- Removed the `DataLoaderLoop`, `EvaluationEpochLoop`, and `PredictionEpochLoop` classes ([#16726](https://github.com/Lightning-AI/lightning/pull/16726))
- Removed `trainer.reset_*_dataloader()` methods in favor of `Loop.setup_data()` for the top-level loops ([#16726](https://github.com/Lightning-AI/lightning/pull/16726))
- Removed special support for truncated backpropagation through time (TBPTT) ([#16172](https://github.com/Lightning-AI/lightning/pull/16172))
  * Removed the `LightningModule.truncated_bptt_steps` attribute
  * Removed the `LightningModule.tbptt_split_batch` hook
  * The `LightningModule.training_step` no longer accepts a `hiddens` argument
  * Removed the `pytorch_lightning.loops.batch.TrainingBatchLoop`
  * Removed the `FitLoop.split_idx` property
  * Removed the `LoggerConnector.on_train_split_start` method
- Removed the experimental `PL_INTER_BATCH_PARALLELISM` environment flag ([#16355](https://github.com/Lightning-AI/lightning/pull/16355))
- Removed the `Trainer(move_metrics_to_cpu=True)` argument ([#16358](https://github.com/Lightning-AI/lightning/pull/16358))
- Removed the `LightningModule.precision` attribute ([#16203](https://github.com/Lightning-AI/lightning/pull/16203))
- Removed the automatic addition of a moving average of the `training_step` loss in the progress bar. Use `self.log("loss", ..., prog_bar=True)` instead. ([#16192](https://github.com/Lightning-AI/lightning/issues/16192))
- Removed support for passing a dictionary value to `self.log()` ([#16389](https://github.com/Lightning-AI/lightning/pull/16389))
- Removed `Trainer.model` setter ([#16462](https://github.com/Lightning-AI/lightning/pull/16462))
- Removed the argument `Trainer(multiple_trainloader_mode=...)`. You can use `CombinedLoader(..., mode=...)` directly now ([#16800](https://github.com/Lightning-AI/lightning/pull/16800))
- Removed the unused `lightning.pytorch.utilities.finite_checks.print_nan_gradients` function ([#16682](https://github.com/Lightning-AI/lightning/pull/16682))
- Removed the unused `lightning.pytorch.utilities.finite_checks.detect_nan_parameters` function ([#16682](https://github.com/Lightning-AI/lightning/pull/16682))
- Removed the unused `lightning.pytorch.utilities.parsing.flatten_dict` function ([#16744](https://github.com/Lightning-AI/lightning/pull/16744))
- Removed the unused `lightning.pytorch.utilities.metrics.metrics_to_scalars` function ([#16681](https://github.com/Lightning-AI/lightning/pull/16681))
- Removed the unused `lightning.pytorch.utilities.supporters.{SharedCycleIteratorState,CombinedLoaderIterator}` classes ([#16714](https://github.com/Lightning-AI/lightning/pull/16714))
- Tuner removal
  * Removed the deprecated `trainer.tuning` property ([#16379](https://github.com/Lightning-AI/lightning/pull/16379))
  * Removed the deprecated `TrainerFn.TUNING` and `RunningStage.TUNING` enums ([#16379](https://github.com/Lightning-AI/lightning/pull/16379))
  * Removed `Trainer.tune()` in favor of `Tuner(trainer).{lr_find,scale_batch_size}` ([#16462](https://github.com/Lightning-AI/lightning/pull/16462))
  * Removed `Trainer(auto_scale_batch_size=...)` in favor of `Tuner(trainer).scale_batch_size()` ([#16462](https://github.com/Lightning-AI/lightning/pull/16462))
  * Removed `Trainer(auto_lr_find=...)` in favor of `Tuner(trainer).lr_find()` ([#16462](https://github.com/Lightning-AI/lightning/pull/16462))
- Removed the `on_tpu` argument from `LightningModule.optimizer_step` hook ([#16537](https://github.com/Lightning-AI/lightning/pull/16537))
- Removed the `using_lbfgs` argument from `LightningModule.optimizer_step` hook ([#16538](https://github.com/Lightning-AI/lightning/pull/16538))
- Removed the `Trainer.data_parallel` property. Use `isinstance(trainer.strategy, ParallelStrategy)` instead ([#16703](https://github.com/Lightning-AI/lightning/pull/16703))
- Removed the `Trainer.prediction_writer_callbacks` property ([#16759](https://github.com/Lightning-AI/lightning/pull/16759))
- Removed support for multiple optimizers in automatic optimization mode ([#16539](https://github.com/Lightning-AI/lightning/pull/16539))
  * Removed `opt_idx` argument from `BaseFinetuning.finetune_function` callback method
  * Removed `opt_idx` argument from `Callback.on_before_optimizer_step` callback method
  * Removed `optimizer_idx` as an optional argument in `LightningModule.training_step`
  * Removed `optimizer_idx` argument from `LightningModule.on_before_optimizer_step`
  * Removed `optimizer_idx` argument from `LightningModule.configure_gradient_clipping`
  * Removed `optimizer_idx` argument from `LightningModule.optimizer_step`
  * Removed `optimizer_idx` argument from `LightningModule.optimizer_zero_grad`
  * Removed `optimizer_idx` argument from `LightningModule.lr_scheduler_step`
  * Removed support for declaring optimizer frequencies in the dictionary returned from `LightningModule.configure_optimizers`
  * Removed arguments `optimizer` and `optimizer_idx` from `LightningModule.backward`
  * Removed `optimizer_idx` argument from `PrecisionPlugin.optimizer_step` and all of its overrides in subclasses
  * Removed `optimizer_idx` argument from `PrecisionPlugin.{optimizer_step,backward}` and all of its overrides in subclasses
  * Removed `optimizer_idx` argument from `Strategy.{optimizer_step,backward}` and all of its overrides in subclasses
  * Removed `Trainer.optimizer_frequencies` attribute
- Removed `Strategy.dispatch` ([#16618](https://github.com/Lightning-AI/lightning/pull/16618))
- Removed `PrecisionPlugin.dispatch` ([#16618](https://github.com/Lightning-AI/lightning/pull/16618))
- Removed legacy argparse utilities ([#16708](https://github.com/Lightning-AI/lightning/pull/16708))
  * Removed `LightningDataModule` methods: `add_argparse_args()`, `from_argparse_args()`, `parse_argparser()`, `get_init_arguments_and_types()`
  * Removed class methods from Trainer: `default_attributes()`, `from_argparse_args()`, `parse_argparser()`, `match_env_arguments()`, `add_argparse_args()`
  * Removed functions from `lightning.pytorch.utilities.argparse`: `from_argparse_args()`, `parse_argparser()`, `parse_env_variables()`, `get_init_arguments_and_types()`, `add_argparse_args()`
  * Removed functions from `lightning.pytorch.utilities.parsing`: `import str_to_bool()`, `str_to_bool_or_int()`, `str_to_bool_or_str()`
- Removed support for passing a scheduling dictionary to `Trainer(accumulate_grad_batches=...)` ([#16729](https://github.com/Lightning-AI/lightning/pull/16729))
- Removed support for `DataParallel` (`strategy='dp'`) and the `LightningParallelModule`-Wrapper, ([#16748](https://github.com/Lightning-AI/lightning/pull/16748))
- Removed the unused `lightning.pytorch.utilities.supporters.{SharedCycleIteratorState,CombinedLoaderIterator}` classes ([#16714](https://github.com/Lightning-AI/lightning/pull/16714))
- Removed `ProgressBarBase.{train_batch_idx,val_batch_idx,test_batch_idx,predict_batch_idx}` properties ([#16760](https://github.com/Lightning-AI/lightning/pull/16760))
- Removed the `fit_loop.{min,max}_steps` setters ([#16803](https://github.com/Lightning-AI/lightning/pull/16803))
- Removed the `Trainer(track_grad_norm=...)` argument ([#16745](https://github.com/Lightning-AI/lightning/pull/16745))
- Removed the `LightningModule.log_grad_norm()` hook method ([#16745](https://github.com/Lightning-AI/lightning/pull/16745))
- Removed the `QuantizationAwareTraining` callback ([#16750](https://github.com/Lightning-AI/lightning/pull/16750))
- Removed the `ColossalAIStrategy` and `ColossalAIPrecisionPlugin` in favor of the new [lightning-colossalai](https://github.com/Lightning-AI/lightning-colossalai) package ([#16757](https://github.com/Lightning-AI/lightning/pull/16757), [#16778](https://github.com/Lightning-AI/lightning/pull/16778))
- Removed the `training_step_end`, `validation_step_end`, and `test_step_end` hooks from the `LightningModule` in favor of the `*_batch_end` hooks ([#16791](https://github.com/Lightning-AI/lightning/pull/16791))
- Removed the `lightning.pytorch.strategies.DDPSpawnStrategy` in favor of `DDPStrategy(start_method='spawn')` (merged both classes) ([#16809](https://github.com/Lightning-AI/lightning/pull/16809))
- Removed registration of `ShardedTensor` state dict hooks in `LightningModule.__init__` with `torch>=2.1` ([#16892](https://github.com/Lightning-AI/lightning/pull/16892))
- Removed the `lightning.pytorch.core.saving.ModelIO` class interface ([#16999](https://github.com/Lightning-AI/lightning/pull/16999))
- Removed the unused `lightning.pytorch.utilities.memory.get_model_size_mb` function ([#17001](https://github.com/Lightning-AI/lightning/pull/17001))

### Fixed

- Fixed an issue where `DistributedSampler.set_epoch` wasn't getting called during `trainer.predict` ([#16785](https://github.com/Lightning-AI/lightning/pull/16785), [#16826](https://github.com/Lightning-AI/lightning/pull/16826))

- Fixed an issue with comparing torch versions when using a version of torch built from source ([#17030](https://github.com/Lightning-AI/lightning/pull/17030))


- Improved the error message for installing tensorboard or tensorboardx ([#17053](https://github.com/Lightning-AI/lightning/pull/17053))


## [1.9.4] - 2023-03-01

### Added

- Added `Fabric(strategy="auto")` support. It will choose DDP over DDP-spawn, contrary to `strategy=None` (default) ([#16916](https://github.com/Lightning-AI/lightning/pull/16916))

### Fixed

- Fixed DDP spawn hang on TPU Pods ([#16844](https://github.com/Lightning-AI/lightning/pull/16844))
- Fixed edge cases in parsing device ids using NVML ([#16795](https://github.com/Lightning-AI/lightning/pull/16795))
- Fixed backwards compatibility for `lightning.pytorch.utilities.parsing.get_init_args` ([#16851](https://github.com/Lightning-AI/lightning/pull/16851))


## [1.9.3] - 2023-02-21

### Fixed

- Fixed an issue causing a wrong environment plugin to be selected when `accelerator=tpu` and `devices > 1` ([#16806](https://github.com/Lightning-AI/lightning/pull/16806))


## [1.9.2] - 2023-02-15

### Fixed

- Fixed an attribute error and improved input validation for invalid strategy types being passed to Trainer ([#16693](https://github.com/Lightning-AI/lightning/pull/16693))
- Fixed early stopping triggering extra validation runs after reaching `min_epochs` or `min_steps` ([#16719](https://github.com/Lightning-AI/lightning/pull/16719))


## [1.9.1] - 2023-02-10

### Fixed

- Fixed an unintended limitation for calling `save_hyperparameters` on mixin classes that don't subclass `LightningModule`/`LightningDataModule` ([#16369](https://github.com/Lightning-AI/lightning/pull/16369))
- Fixed an issue with `MLFlowLogger` logging the wrong keys with `.log_hyperparams()` ([#16418](https://github.com/Lightning-AI/lightning/pull/16418))
- Fixed logging more than 100 parameters with `MLFlowLogger` and long values are truncated ([#16451](https://github.com/Lightning-AI/lightning/pull/16451))
- Fixed strict availability check for `torch_xla` requirement ([#16476](https://github.com/Lightning-AI/lightning/pull/16476))
- Fixed an issue where PL would wrap DataLoaders with XLA's MpDeviceLoader more than once ([#16571](https://github.com/Lightning-AI/lightning/pull/16571))
- Fixed the batch_sampler reference for DataLoaders wrapped with XLA's MpDeviceLoader ([#16571](https://github.com/Lightning-AI/lightning/pull/16571))
- Fixed an import error when `torch.distributed` is not available ([#16658](https://github.com/Lightning-AI/lightning/pull/16658))


## [1.9.0] - 2023-01-17

### Added

- Added support for native logging of `MetricCollection` with enabled compute groups ([#15580](https://github.com/Lightning-AI/lightning/pull/15580))
- Added support for custom artifact names in `pl.loggers.WandbLogger` ([#16173](https://github.com/Lightning-AI/lightning/pull/16173))
- Added support for DDP with `LRFinder` ([#15304](https://github.com/Lightning-AI/lightning/pull/15304))
- Added utilities to migrate checkpoints from one Lightning version to another ([#15237](https://github.com/Lightning-AI/lightning/pull/15237))
- Added support to upgrade all checkpoints in a folder using the `pl.utilities.upgrade_checkpoint` script ([#15333](https://github.com/Lightning-AI/lightning/pull/15333))
- Add an axes argument `ax` to the `.lr_find().plot()` to enable writing to a user-defined axes in a matplotlib figure ([#15652](https://github.com/Lightning-AI/lightning/pull/15652))
- Added `log_model` parameter to `MLFlowLogger` ([#9187](https://github.com/Lightning-AI/lightning/pull/9187))
- Added a check to validate that wrapped FSDP models are used while initializing optimizers ([#15301](https://github.com/Lightning-AI/lightning/pull/15301))
- Added a warning when `self.log(..., logger=True)` is called without a configured logger ([#15814](https://github.com/Lightning-AI/lightning/pull/15814))
- Added support for colossalai 0.1.11 ([#15888](https://github.com/Lightning-AI/lightning/pull/15888))
- Added `LightningCLI` support for optimizer and learning schedulers via callable type dependency injection ([#15869](https://github.com/Lightning-AI/lightning/pull/15869))
- Added support for activation checkpointing for the `DDPFullyShardedNativeStrategy` strategy ([#15826](https://github.com/Lightning-AI/lightning/pull/15826))
- Added the option to set `DDPFullyShardedNativeStrategy(cpu_offload=True|False)` via bool instead of needing to pass a configuration object ([#15832](https://github.com/Lightning-AI/lightning/pull/15832))
- Added info message for Ampere CUDA GPU users to enable tf32 matmul precision ([#16037](https://github.com/Lightning-AI/lightning/pull/16037))
- Added support for returning optimizer-like classes in `LightningModule.configure_optimizers` ([#16189](https://github.com/Lightning-AI/lightning/pull/16189))

### Changed

- Drop PyTorch 1.9 support ([#15347](https://github.com/Lightning-AI/lightning/pull/15347))
- Switch from `tensorboard` to `tensorboardx` in `TensorBoardLogger` ([#15728](https://github.com/Lightning-AI/lightning/pull/15728))
- From now on, Lightning Trainer and `LightningModule.load_from_checkpoint` automatically upgrade the loaded checkpoint if it was produced in an old version of Lightning ([#15237](https://github.com/Lightning-AI/lightning/pull/15237))
- `Trainer.{validate,test,predict}(ckpt_path=...)` no longer restores the `Trainer.global_step` and `trainer.current_epoch` value from the checkpoints - From now on, only `Trainer.fit` will restore this value ([#15532](https://github.com/Lightning-AI/lightning/pull/15532))
- The `ModelCheckpoint.save_on_train_epoch_end` attribute is now computed dynamically every epoch, accounting for changes to the validation dataloaders ([#15300](https://github.com/Lightning-AI/lightning/pull/15300))
- The Trainer now raises an error if it is given multiple stateful callbacks of the same time with colliding state keys ([#15634](https://github.com/Lightning-AI/lightning/pull/15634))
- `MLFlowLogger` now logs hyperparameters and metrics in batched API calls ([#15915](https://github.com/Lightning-AI/lightning/pull/15915))
- Overriding the `on_train_batch_{start,end}` hooks in conjunction with taking a `dataloader_iter` in the `training_step` no longer errors out and instead shows a warning ([#16062](https://github.com/Lightning-AI/lightning/pull/16062))
- Move `tensorboardX` to extra dependencies. Use the `CSVLogger` by default ([#16349](https://github.com/Lightning-AI/lightning/pull/16349))

### Deprecated

- Deprecated `description`, `env_prefix` and `env_parse` parameters in `LightningCLI.__init__` in favour of giving them through `parser_kwargs` ([#15651](https://github.com/Lightning-AI/lightning/pull/15651))
- Deprecated `pytorch_lightning.profiler` in favor of `pytorch_lightning.profilers` ([#16059](https://github.com/Lightning-AI/lightning/pull/16059))
- Deprecated `Trainer(auto_select_gpus=...)` in favor of `pytorch_lightning.accelerators.find_usable_cuda_devices` ([#16147](https://github.com/Lightning-AI/lightning/pull/16147))
- Deprecated `pytorch_lightning.tuner.auto_gpu_select.{pick_single_gpu,pick_multiple_gpus}` in favor of `pytorch_lightning.accelerators.find_usable_cuda_devices` ([#16147](https://github.com/Lightning-AI/lightning/pull/16147))
- `nvidia/apex` deprecation ([#16039](https://github.com/Lightning-AI/lightning/pull/16039))
  * Deprecated `pytorch_lightning.plugins.NativeMixedPrecisionPlugin` in favor of `pytorch_lightning.plugins.MixedPrecisionPlugin`
  * Deprecated the `LightningModule.optimizer_step(using_native_amp=...)` argument
  * Deprecated the `Trainer(amp_backend=...)` argument
  * Deprecated the `Trainer.amp_backend` property
  * Deprecated the `Trainer(amp_level=...)` argument
  * Deprecated the `pytorch_lightning.plugins.ApexMixedPrecisionPlugin` class
  * Deprecates the `pytorch_lightning.utilities.enums.AMPType` enum
  * Deprecates the `DeepSpeedPrecisionPlugin(amp_type=..., amp_level=...)` arguments
- `horovod` deprecation ([#16141](https://github.com/Lightning-AI/lightning/pull/16141))
  * Deprecated `Trainer(strategy="horovod")`
  * Deprecated the `HorovodStrategy` class
- Deprecated `pytorch_lightning.lite.LightningLite` in favor of `lightning.fabric.Fabric` ([#16314](https://github.com/Lightning-AI/lightning/pull/16314))
- `FairScale` deprecation (in favor of PyTorch's FSDP implementation) ([#16353](https://github.com/Lightning-AI/lightning/pull/16353))
  * Deprecated the `pytorch_lightning.overrides.fairscale.LightningShardedDataParallel` class
  * Deprecated the `pytorch_lightning.plugins.precision.fully_sharded_native_amp.FullyShardedNativeMixedPrecisionPlugin` class
  * Deprecated the `pytorch_lightning.plugins.precision.sharded_native_amp.ShardedNativeMixedPrecisionPlugin` class
  * Deprecated the `pytorch_lightning.strategies.fully_sharded.DDPFullyShardedStrategy` class
  * Deprecated the `pytorch_lightning.strategies.sharded.DDPShardedStrategy` class
  * Deprecated the `pytorch_lightning.strategies.sharded_spawn.DDPSpawnShardedStrategy` class


### Removed

- Removed deprecated `pytorch_lightning.utilities.memory.get_gpu_memory_map` in favor of `pytorch_lightning.accelerators.cuda.get_nvidia_gpu_stats` ([#15617](https://github.com/Lightning-AI/lightning/pull/15617))
- Temporarily removed support for Hydra multi-run ([#15737](https://github.com/Lightning-AI/lightning/pull/15737))
- Removed deprecated `pytorch_lightning.profiler.base.AbstractProfiler` in favor of `pytorch_lightning.profilers.profiler.Profiler` ([#15637](https://github.com/Lightning-AI/lightning/pull/15637))
- Removed deprecated `pytorch_lightning.profiler.base.BaseProfiler` in favor of `pytorch_lightning.profilers.profiler.Profiler` ([#15637](https://github.com/Lightning-AI/lightning/pull/15637))
- Removed deprecated code in `pytorch_lightning.utilities.meta` ([#16038](https://github.com/Lightning-AI/lightning/pull/16038))
- Removed the deprecated `LightningDeepSpeedModule` ([#16041](https://github.com/Lightning-AI/lightning/pull/16041))
- Removed the deprecated `pytorch_lightning.accelerators.GPUAccelerator` in favor of `pytorch_lightning.accelerators.CUDAAccelerator` ([#16050](https://github.com/Lightning-AI/lightning/pull/16050))
- Removed the deprecated `pytorch_lightning.profiler.*` classes in favor of `pytorch_lightning.profilers` ([#16059](https://github.com/Lightning-AI/lightning/pull/16059))
- Removed the deprecated `pytorch_lightning.utilities.cli` module in favor of `pytorch_lightning.cli` ([#16116](https://github.com/Lightning-AI/lightning/pull/16116))
- Removed the deprecated `pytorch_lightning.loggers.base` module in favor of `pytorch_lightning.loggers.logger` ([#16120](https://github.com/Lightning-AI/lightning/pull/16120))
- Removed the deprecated `pytorch_lightning.loops.base` module in favor of `pytorch_lightning.loops.loop` ([#16142](https://github.com/Lightning-AI/lightning/pull/16142))
- Removed the deprecated `pytorch_lightning.core.lightning` module in favor of `pytorch_lightning.core.module` ([#16318](https://github.com/Lightning-AI/lightning/pull/16318))
- Removed the deprecated `pytorch_lightning.callbacks.base` module in favor of `pytorch_lightning.callbacks.callback` ([#16319](https://github.com/Lightning-AI/lightning/pull/16319))
- Removed the deprecated `Trainer.reset_train_val_dataloaders()` in favor of `Trainer.reset_{train,val}_dataloader` ([#16131](https://github.com/Lightning-AI/lightning/pull/16131))
- Removed support for `LightningCLI(seed_everything_default=None)` ([#16131](https://github.com/Lightning-AI/lightning/pull/16131))
- Removed support in LightningLite for FairScale's sharded training (`strategy='ddp_sharded'|'ddp_sharded_spawn'`). Use Fully-Sharded Data Parallel instead (`strategy='fsdp'`) ([#16329](https://github.com/Lightning-AI/lightning/pull/16329))


### Fixed

- Enhanced `reduce_boolean_decision` to accommodate `any`-analogous semantics expected by the `EarlyStopping` callback ([#15253](https://github.com/Lightning-AI/lightning/pull/15253))
- Fixed the incorrect optimizer step synchronization when running across multiple TPU devices ([#16020](https://github.com/Lightning-AI/lightning/pull/16020))
- Fixed a type error when dividing the chunk size in the ColossalAI strategy ([#16212](https://github.com/Lightning-AI/lightning/pull/16212))
- Fixed bug where the ``interval`` key of the scheduler would be ignored during manual optimization, making the LearningRateMonitor callback fail to log the learning rate ([#16308](https://github.com/Lightning-AI/lightning/pull/16308))
- Fixed an issue with `MLFlowLogger` not finalizing correctly when status code 'finished' was passed ([#16340](https://github.com/Lightning-AI/lightning/pull/16340))


## [1.8.6] - 2022-12-21

- minor cleaning


## [1.8.5] - 2022-12-15

- Add function to remove checkpoint to allow override for extended classes ([#16067](https://github.com/Lightning-AI/lightning/pull/16067))


## [1.8.4] - 2022-12-08

### Changed

- Direct support for compiled models (
   [#15922](https://github.com/Lightning-AI/lightning/pull/15922),
   [#15957](https://github.com/Lightning-AI/lightning/pull/15957)
)

### Fixed

- Fixed issue with unsupported torch.inference_mode() on hpu backends ([#15918](https://github.com/Lightning-AI/lightning/pull/15918))
- Fixed LRScheduler import for PyTorch 2.0 ([#15940](https://github.com/Lightning-AI/lightning/pull/15940))
- Fixed `fit_loop.restarting` to be `False` for lr finder ([#15620](https://github.com/Lightning-AI/lightning/pull/15620))
- Fixed `torch.jit.script`-ing a LightningModule causing an unintended error message about deprecated `use_amp` property ([#15947](https://github.com/Lightning-AI/lightning/pull/15947))
- Fixed the `XLAProfiler` not recording anything due to mismatching of action names ([#15885](https://github.com/Lightning-AI/lightning/pull/15885))


## [1.8.3] - 2022-11-22

### Changed

- Temporarily removed support for Hydra multi-run ([#15737](https://github.com/Lightning-AI/lightning/pull/15737))
- Switch from `tensorboard` to `tensorboardx` in `TensorBoardLogger` ([#15728](https://github.com/Lightning-AI/lightning/pull/15728))


## [1.8.2] - 2022-11-17

### Fixed

- Make sure save_dir can be empty str ([#15638](https://github.com/Lightning-AI/lightning/pull/15638))
- Fixed the automatic fallback from `Trainer(strategy="ddp_spawn", ...)` to `Trainer(strategy="ddp", ...)` when on an LSF cluster ([#15103](https://github.com/Lightning-AI/lightning/pull/15103))



## [1.8.1] - 2022-11-10

### Added

- Added back the accidentally removed `pytorch_lightning.utilities.distributed.rank_zero_only` function ([#15536](https://github.com/Lightning-AI/lightning/pull/15536))

### Deprecated

- Deprecated `pytorch_lightning.utilities.distributed.rank_zero_only` in favor of `pytorch_lightning.utilities.rank_zero_only` ([#15536](https://github.com/Lightning-AI/lightning/pull/15536))

### Fixed

- Fixed `TensorBoardLogger` not validating the input array type when logging the model graph ([#15323](https://github.com/Lightning-AI/lightning/pull/15323))
- Fixed an attribute error in `ColossalAIStrategy` at import time when `torch.distributed` is not available ([#15535](https://github.com/Lightning-AI/lightning/pull/15535))
- Fixed an issue when calling `fs.listdir` with file URI instead of path in `CheckpointConnector` ([#15413](https://github.com/Lightning-AI/lightning/pull/15413))
- Fixed an issue with the `BaseFinetuning` callback not setting the `track_running_stats` attribute for batch normaliztion layers ([#15063](https://github.com/Lightning-AI/lightning/pull/15063))
- Fixed an issue with `WandbLogger(log_model=True|'all)` raising an error and not being able to serialize tensors in the metadata ([#15544](https://github.com/Lightning-AI/lightning/pull/15544))
- Fixed the gradient unscaling logic when using `Trainer(precision=16)` and fused optimizers such as `Adam(..., fused=True)` ([#15544](https://github.com/Lightning-AI/lightning/pull/15544))
- Fixed model state transfer in multiprocessing launcher when running multi-node ([#15567](https://github.com/Lightning-AI/lightning/pull/15567))
- Fixed manual optimization raising `AttributeError` with Bagua Strategy ([#12534](https://github.com/Lightning-AI/lightning/pull/12534))
- Fixed the import of `pytorch_lightning` causing a warning 'Redirects are currently not supported in Windows or MacOs' ([#15610](https://github.com/Lightning-AI/lightning/pull/15610))


## [1.8.0] - 2022-11-01

### Added

- Added support for requeueing slurm array jobs ([#15040](https://github.com/Lightning-AI/lightning/pull/15040))
- Added native AMP support for `ddp_fork` (and associated alias strategies) with CUDA GPUs ([#14983](https://github.com/Lightning-AI/lightning/pull/14983))
- Added `BatchSizeFinder` callback ([#11089](https://github.com/Lightning-AI/lightning/pull/11089))
- Added `LearningRateFinder` callback ([#13802](https://github.com/Lightning-AI/lightning/pull/13802))
- Tuner now supports a new `method` argument which will determine when to run the `BatchSizeFinder`: one of `fit`, `validate`, `test` or `predict` ([#11089](https://github.com/Lightning-AI/lightning/pull/11089))
- Added prefix to log message in `seed_everything` with rank info ([#14031](https://github.com/Lightning-AI/lightning/pull/14031))
- Added support for auto wrapping for `DDPFullyShardedNativeStrategy` ([#14252](https://github.com/Lightning-AI/lightning/pull/14252))
- Added support for passing extra init-parameters to the `LightningDataModule.from_datasets` ([#14185](https://github.com/Lightning-AI/lightning/pull/14185))
- Added support for saving sharded optimizer state dict outside of `DDPShardedStrategy` ([#14208](https://github.com/Lightning-AI/lightning/pull/14208))
- Added support for auto wrapping for `DDPFullyShardedStrategy` ([#14383](https://github.com/Lightning-AI/lightning/pull/14383))
- Integrate the `lightning_utilities` package (
  [#14475](https://github.com/Lightning-AI/lightning/pull/14475),
  [#14537](https://github.com/Lightning-AI/lightning/pull/14537),
  [#14556](https://github.com/Lightning-AI/lightning/pull/14556),
  [#14558](https://github.com/Lightning-AI/lightning/pull/14558),
  [#14575](https://github.com/Lightning-AI/lightning/pull/14575),
  [#14620](https://github.com/Lightning-AI/lightning/pull/14620))
- Added `args` parameter to `LightningCLI` to ease running from within Python ([#14596](https://github.com/Lightning-AI/lightning/pull/14596))
- Added `WandbLogger.download_artifact` and `WandbLogger.use_artifact` for managing artifacts with Weights and Biases ([#14551](https://github.com/Lightning-AI/lightning/pull/14551))
- Added an option to configure the signal SLURM sends when a job is preempted or requeued ([#14626](https://github.com/Lightning-AI/lightning/pull/14626))
- Added a warning when the model passed to `LightningLite.setup()` does not have all parameters on the same device ([#14822](https://github.com/Lightning-AI/lightning/pull/14822))
- The `CometLogger` now flags the Comet Experiments as being created from Lightning for analytics purposes ([#14906](https://github.com/Lightning-AI/lightning/pull/14906))
- Introduce `ckpt_path="hpc"` keyword for checkpoint loading ([#14911](https://github.com/Lightning-AI/lightning/pull/14911))
- Added a more descriptive error message when attempting to fork processes with pre-initialized CUDA context ([#14709](https://github.com/Lightning-AI/lightning/pull/14709))
- Added support for custom parameters in subclasses of `SaveConfigCallback` ([#14998](https://github.com/Lightning-AI/lightning/pull/14998))
- Added `inference_mode` flag to Trainer to let users enable/disable inference mode during evaluation ([#15034](https://github.com/Lightning-AI/lightning/pull/15034))
- Added `LightningLite.no_backward_sync` for control over efficient gradient accumulation with distributed strategies ([#14966](https://github.com/Lightning-AI/lightning/pull/14966))
- Added a sanity check that scripts are executed with the `srun` command in SLURM and that environment variables are not conflicting ([#15011](https://github.com/Lightning-AI/lightning/pull/15011))
- Added an error message when attempting to launch processes with `python -i` and an interactive-incompatible strategy ([#15293](https://github.com/Lightning-AI/lightning/pull/15293))

### Changed

- The `Trainer.{fit,validate,test,predict,tune}` methods now raise a useful error message if the input is not a `LightningModule` ([#13892](https://github.com/Lightning-AI/lightning/pull/13892))
- Raised a `MisconfigurationException` if batch transfer hooks are overriden with `IPUAccelerator` ([#13961](https://github.com/Lightning-AI/lightning/pull/13961))
- Replaced the unwrapping logic in strategies with direct access to unwrapped `LightningModule` ([#13738](https://github.com/Lightning-AI/lightning/pull/13738))
- Enabled `on_before_batch_transfer` for `DPStrategy` and `IPUAccelerator` ([#14023](https://github.com/Lightning-AI/lightning/pull/14023))
- When resuming training with Apex enabled, the `Trainer` will now raise an error ([#14341](https://github.com/Lightning-AI/lightning/pull/14341))
- Included `torch.cuda` rng state to the aggregate `_collect_rng_states()` and `_set_rng_states()` ([#14384](https://github.com/Lightning-AI/lightning/pull/14384))
- Changed `trainer.should_stop` to not stop in between an epoch and run until `min_steps/min_epochs` only ([#13890](https://github.com/Lightning-AI/lightning/pull/13890))
- The `pyDeprecate` dependency is no longer installed ([#14472](https://github.com/Lightning-AI/lightning/pull/14472))
- When using multiple loggers, by default checkpoints and profiler output now get saved to the log dir of the first logger in the list ([#14325](https://github.com/Lightning-AI/lightning/pull/14325))
- In Lightning Lite, state-dict access to the module wrapper now gets passed through to the original module reference ([#14629](https://github.com/Lightning-AI/lightning/pull/14629))
- Removed fall-back to `LightningEnvironment` when number of SLURM tasks does not correspond to number of processes in Trainer ([#14300](https://github.com/Lightning-AI/lightning/pull/14300))
- Aligned DDP and DDPSpawn strategies in setting up the environment ([#11073](https://github.com/Lightning-AI/lightning/pull/11073))
- Integrated the Lite Precision plugins into the PL Precision plugins - the base class in PL now extends the `lightning_lite.precision.Precision` base class ([#14798](https://github.com/Lightning-AI/lightning/pull/14798))
  * The `PrecisionPlugin.backward` signature changed: The `closure_loss` argument was renamed to `tensor`
  * The `PrecisionPlugin.{pre_,post_}backward` signature changed: The `closure_loss` argument was renamed to `tensor` and moved as the first argument
  * The `PrecisionPlugin.optimizer_step` signature changed: The `model`, `optimizer_idx` and `closure` arguments need to be passed as keyword arguments now
- Trainer queries the CUDA devices through NVML if available to avoid initializing CUDA before forking, which eliminates the need for the `PL_DISABLE_FORK` environment variable introduced in v1.7.4 ([#14631](https://github.com/Lightning-AI/lightning/pull/14631))
- The `MLFlowLogger.finalize()` now sets the status to `FAILED` when an exception occurred in `Trainer`, and sets the status to `FINISHED` on successful completion ([#12292](https://github.com/Lightning-AI/lightning/pull/12292))
- It is no longer needed to call `model.double()` when using `precision=64` in Lightning Lite ([#14827](https://github.com/Lightning-AI/lightning/pull/14827))
- HPC checkpoints are now loaded automatically only in slurm environment when no specific value for `ckpt_path` has been set ([#14911](https://github.com/Lightning-AI/lightning/pull/14911))
- The `Callback.on_load_checkpoint` now gets the full checkpoint dictionary and the `callback_state` argument was renamed `checkpoint` ([#14835](https://github.com/Lightning-AI/lightning/pull/14835))
- Moved the warning about saving nn.Module in `save_hyperparameters()` to before the deepcopy ([#15132](https://github.com/Lightning-AI/lightning/pull/15132))
- To avoid issues with forking processes, from PyTorch 1.13 and higher, Lightning will directly use the PyTorch NVML-based check for `torch.cuda.device_count` and from PyTorch 2.0 and higher, Lightning will configure PyTorch to use a NVML-based check for `torch.cuda.is_available`. ([#15110](https://github.com/Lightning-AI/lightning/pull/15110), [#15133](https://github.com/Lightning-AI/lightning/pull/15133))
- The `NeptuneLogger` now uses `neptune.init_run` instead of the deprecated `neptune.init` to initialize a run ([#15393](https://github.com/Lightning-AI/lightning/pull/15393))

### Deprecated

- Deprecated `LightningDeepSpeedModule` ([#14000](https://github.com/Lightning-AI/lightning/pull/14000))
- Deprecated `amp_level` from `Trainer` in favour of passing it explictly via precision plugin ([#13898](https://github.com/Lightning-AI/lightning/pull/13898))
- Deprecated the calls to `pytorch_lightning.utiltiies.meta` functions in favor of built-in https://github.com/pytorch/torchdistx support ([#13868](https://github.com/Lightning-AI/lightning/pull/13868))
- Deprecated the `unwrap_lightning_module` and `unwrap_lightning_module_sharded` utility functions in favor of accessing the unwrapped `LightningModule` on the strategy directly ([#13738](https://github.com/Lightning-AI/lightning/pull/13738))
- Deprecated the `pl_module` argument in `LightningParallelModule`, `LightningDistributedModule`, `LightningShardedDataParallel`, `LightningBaguaModule` and `LightningDeepSpeedModule` wrapper classes ([#13738](https://github.com/Lightning-AI/lightning/pull/13738))
- Deprecated the `on_colab_kaggle` function ([#14247](https://github.com/Lightning-AI/lightning/pull/14247))
- Deprecated the internal `pl.core.mixins.DeviceDtypeModuleMixin` class ([#14511](https://github.com/Lightning-AI/lightning/pull/14511), [#14548](https://github.com/Lightning-AI/lightning/pull/14548))
- Deprecated all functions in `pytorch_lightning.utilities.xla_device` ([#14514](https://github.com/Lightning-AI/lightning/pull/14514), [#14550](https://github.com/Lightning-AI/lightning/pull/14550))
  * Deprecated the internal `inner_f` function
  * Deprecated the internal `pl_multi_process` function
  * Deprecated the internal `XLADeviceUtils.xla_available` staticmethod
  * Deprecated the `XLADeviceUtils.tpu_device_exists` staticmethod in favor of `pytorch_lightning.accelerators.TPUAccelerator.is_available()`
- Deprecated `pytorch_lightning.utilities.distributed.tpu_distributed` in favor of `lightning_lite.accelerators.tpu.tpu_distributed` ([#14550](https://github.com/Lightning-AI/lightning/pull/14550))
- Deprecated all functions in `pytorch_lightning.utilities.cloud_io` in favor of `lightning_lite.utilities.cloud_io` ([#14515](https://github.com/Lightning-AI/lightning/pull/14515))
- Deprecated the functions in `pytorch_lightning.utilities.apply_func` in favor of `lightning_utilities.core.apply_func` ([#14516](https://github.com/Lightning-AI/lightning/pull/14516), [#14537](https://github.com/Lightning-AI/lightning/pull/14537))
- Deprecated all functions in `pytorch_lightning.utilities.device_parser` ([#14492](https://github.com/Lightning-AI/lightning/pull/14492), [#14753](https://github.com/Lightning-AI/lightning/pull/14753))
  * Deprecated the `pytorch_lightning.utilities.device_parser.determine_root_gpu_device` in favor of `lightning_lite.utilities.device_parser.determine_root_gpu_device`
  * Deprecated the `pytorch_lightning.utilities.device_parser.parse_gpu_ids` in favor of `lightning_lite.utilities.device_parser.parse_gpu_ids`
  * Deprecated the `pytorch_lightning.utilities.device_parser.is_cuda_available` in favor of `lightning_lite.accelerators.cuda.is_cuda_available`
  * Deprecated the `pytorch_lightning.utilities.device_parser.num_cuda_devices` in favor of `lightning_lite.accelerators.cuda.num_cuda_devices`
  * Deprecated the `pytorch_lightning.utilities.device_parser.parse_cpu_cores` in favor of `lightning_lite.accelerators.cpu.parse_cpu_cores`
  * Deprecated the `pytorch_lightning.utilities.device_parser.parse_tpu_cores` in favor of `lightning_lite.accelerators.tpu.parse_tpu_cores`
  * Deprecated the `pytorch_lightning.utilities.device_parser.parse_hpus` in favor of `pytorch_lightning.accelerators.hpu.parse_hpus`
- Deprecated duplicate `SaveConfigCallback` parameters in `LightningCLI.__init__`: `save_config_kwargs`, `save_config_overwrite` and `save_config_multifile`. New `save_config_kwargs` parameter should be used instead ([#14998](https://github.com/Lightning-AI/lightning/pull/14998))
- Deprecated `TrainerFn.TUNING`, `RunningStage.TUNING` and `trainer.tuning` property ([#15100](https://github.com/Lightning-AI/lightning/pull/15100))
- Deprecated custom `pl.utilities.distributed.AllGatherGrad` implementation in favor of PyTorch's ([#15364](https://github.com/Lightning-AI/lightning/pull/15364))

### Removed

- Removed the deprecated `Trainer.training_type_plugin` property in favor of `Trainer.strategy` ([#14011](https://github.com/Lightning-AI/lightning/pull/14011))
- Removed all deprecated training type plugins ([#14011](https://github.com/Lightning-AI/lightning/pull/14011))
- Removed the deprecated `DDP2Strategy` ([#14026](https://github.com/Lightning-AI/lightning/pull/14026))
- Removed the deprecated `DistributedType` and `DeviceType` enum classes ([#14045](https://github.com/Lightning-AI/lightning/pull/14045))
- Removed deprecated support for passing the `rank_zero_warn` warning category positionally ([#14470](https://github.com/Lightning-AI/lightning/pull/14470))
- Removed the legacy and unused `Trainer.get_deprecated_arg_names()` ([#14415](https://github.com/Lightning-AI/lightning/pull/14415))
- Removed the deprecated `on_train_batch_end(outputs)` format when multiple optimizers are used and TBPTT is enabled ([#14373](https://github.com/Lightning-AI/lightning/pull/14373))
- Removed the deprecated `training_epoch_end(outputs)` format when multiple optimizers are used and TBPTT is enabled ([#14373](https://github.com/Lightning-AI/lightning/pull/14373))
- Removed the experimental `pytorch_lightning.utiltiies.meta` functions in favor of built-in https://github.com/pytorch/torchdistx support ([#13868](https://github.com/Lightning-AI/lightning/pull/13868))
- Removed the deprecated `LoggerCollection`; `Trainer.logger` and `LightningModule.logger` now returns the first logger when more than one gets passed to the Trainer ([#14283](https://github.com/Lightning-AI/lightning/pull/14283))
- Removed the deprecated the `trainer.lr_schedulers` ([#14408](https://github.com/Lightning-AI/lightning/pull/14408))
- Removed the deprecated `LightningModule.{on_hpc_load,on_hpc_save}` hooks in favor of the general purpose hooks `LightningModule.{on_load_checkpoint,on_save_checkpoint}` ([#14315](https://github.com/Lightning-AI/lightning/pull/14315))
- Removed deprecated support for old torchtext versions ([#14375](https://github.com/Lightning-AI/lightning/pull/14375))
- Removed deprecated support for the old `neptune-client` API in the `NeptuneLogger` ([#14727](https://github.com/Lightning-AI/lightning/pull/14727))
- Removed the deprecated `weights_save_path` Trainer argumnent and `Trainer.weights_save_path` property ([#14424](https://github.com/Lightning-AI/lightning/pull/14424))
- Removed the deprecated ([#14471](https://github.com/Lightning-AI/lightning/pull/14471))
  * `pytorch_lightning.utilities.distributed.rank_zero_only` in favor of `pytorch_lightning.utilities.rank_zero.rank_zero_only`
  * `pytorch_lightning.utilities.distributed.rank_zero_debug` in favor of `pytorch_lightning.utilities.rank_zero.rank_zero_debug`
  * `pytorch_lightning.utilities.distributed.rank_zero_info` in favor of `pytorch_lightning.utilities.rank_zero.rank_zero_info`
  * `pytorch_lightning.utilities.warnings.rank_zero_warn` in favor of `pytorch_lightning.utilities.rank_zero.rank_zero_warn`
  * `pytorch_lightning.utilities.warnings.rank_zero_deprecation` in favor of `pytorch_lightning.utilities.rank_zero.rank_zero_deprecation`
  * `pytorch_lightning.utilities.warnings.LightningDeprecationWarning` in favor of `pytorch_lightning.utilities.rank_zero.LightningDeprecationWarning`
- Removed deprecated `Trainer.num_processes` attribute in favour of `Trainer.num_devices` ([#14423](https://github.com/Lightning-AI/lightning/pull/14423))
- Removed the deprecated `Trainer.data_parallel_device_ids` hook in favour of `Trainer.device_ids` ([#14422](https://github.com/Lightning-AI/lightning/pull/14422))
- Removed the deprecated class `TrainerCallbackHookMixin` ([#14401](https://github.com/Lightning-AI/lightning/pull/14401))
- Removed the deprecated `BaseProfiler` and `AbstractProfiler` classes ([#14404](https://github.com/Lightning-AI/lightning/pull/14404))
- Removed the deprecated way to set the distributed backend via the environment variable `PL_TORCH_DISTRIBUTED_BACKEND`, in favor of setting the `process_group_backend` in the strategy constructor ([#14693](https://github.com/Lightning-AI/lightning/pull/14693))
- Removed deprecated callback hooks ([#14834](https://github.com/Lightning-AI/lightning/pull/14834))
  * `Callback.on_configure_sharded_model` in favor of `Callback.setup`
  * `Callback.on_before_accelerator_backend_setup` in favor of `Callback.setup`
  * `Callback.on_batch_start` in favor of `Callback.on_train_batch_start`
  * `Callback.on_batch_end` in favor of `Callback.on_train_batch_end`
  * `Callback.on_epoch_start` in favor of `Callback.on_{train,validation,test}_epoch_start`
  * `Callback.on_epoch_end` in favor of `Callback.on_{train,validation,test}_epoch_end`
  * `Callback.on_pretrain_routine_{start,end}` in favor of `Callback.on_fit_start`
- Removed the deprecated device attributes `Trainer.{devices,gpus,num_gpus,ipus,tpu_cores}` in favor of the accelerator-agnostic `Trainer.num_devices` ([#14829](https://github.com/Lightning-AI/lightning/pull/14829))
- Removed the deprecated `LightningIPUModule` ([#14830](https://github.com/Lightning-AI/lightning/pull/14830))
- Removed the deprecated `Logger.agg_and_log_metrics` hook in favour of `Logger.log_metrics` and the `agg_key_funcs` and `agg_default_func` arguments. ([#14840](https://github.com/Lightning-AI/lightning/pull/14840))
- Removed the deprecated precision plugin checkpoint hooks `PrecisionPlugin.on_load_checkpoint` and `PrecisionPlugin.on_save_checkpoint` ([#14833](https://github.com/Lightning-AI/lightning/pull/14833))
- Removed the deprecated `Trainer.root_gpu` attribute in favor of `Trainer.strategy.root_device` ([#14829](https://github.com/Lightning-AI/lightning/pull/14829))
- Removed the deprecated `Trainer.use_amp` and `LightningModule.use_amp` attributes ([#14832](https://github.com/Lightning-AI/lightning/pull/14832))
- Removed the deprecated callback hooks `Callback.on_init_start` and `Callback.on_init_end` ([#14867](https://github.com/Lightning-AI/lightning/pull/14867))
- Removed the deprecated `Trainer.run_stage` in favor of `Trainer.{fit,validate,test,predict}` ([#14870](https://github.com/Lightning-AI/lightning/pull/14870))
- Removed the deprecated `SimpleProfiler.profile_iterable` and `AdvancedProfiler.profile_iterable` attributes ([#14864](https://github.com/Lightning-AI/lightning/pull/14864))
- Removed the deprecated `Trainer.verbose_evaluate` ([#14884](https://github.com/Lightning-AI/lightning/pull/14884))
- Removed the deprecated `Trainer.should_rank_save_checkpoint` ([#14885](https://github.com/Lightning-AI/lightning/pull/14885))
- Removed the deprecated `TrainerOptimizersMixin` ([#14887](https://github.com/Lightning-AI/lightning/pull/14887))
- Removed the deprecated `Trainer.lightning_optimizers` ([#14889](https://github.com/Lightning-AI/lightning/pull/14889))
- Removed the deprecated `TrainerDataLoadingMixin` ([#14888](https://github.com/Lightning-AI/lightning/pull/14888))
- Removed the deprecated `Trainer.call_hook` in favor of `Trainer._call_callback_hooks`, `Trainer._call_lightning_module_hook`, `Trainer._call_ttp_hook`, and `Trainer._call_accelerator_hook` ([#14869](https://github.com/Lightning-AI/lightning/pull/14869))
- Removed the deprecated `Trainer.{validated,tested,predicted}_ckpt_path` ([#14897](https://github.com/Lightning-AI/lightning/pull/14897))
- Removed the deprecated `device_stats_monitor_prefix_metric_keys` ([#14890](https://github.com/Lightning-AI/lightning/pull/14890))
- Removed the deprecated `LightningDataModule.on_save/load_checkpoint` hooks ([#14909](https://github.com/Lightning-AI/lightning/pull/14909))
- Removed support for returning a value in `Callback.on_save_checkpoint` in favor of implementing `Callback.state_dict` ([#14835](https://github.com/Lightning-AI/lightning/pull/14835))

### Fixed

- Fixed an issue with `LightningLite.setup()` not setting the `.device` attribute correctly on the returned wrapper ([#14822](https://github.com/Lightning-AI/lightning/pull/14822))
- Fixed an attribute error when running the tuner together with the `StochasticWeightAveraging` callback ([#14836](https://github.com/Lightning-AI/lightning/pull/14836))
- Fixed MissingFieldException in offline mode for the `NeptuneLogger()` ([#14919](https://github.com/Lightning-AI/lightning/pull/14919))
- Fixed wandb `save_dir` is overridden by `None` `dir` when using CLI ([#14878](https://github.com/Lightning-AI/lightning/pull/14878))
- Fixed a missing call to `LightningDataModule.load_state_dict` hook while restoring checkpoint using `LightningDataModule.load_from_checkpoint` ([#14883](https://github.com/Lightning-AI/lightning/pull/14883))
- Fixed torchscript error with containers of LightningModules ([#14904](https://github.com/Lightning-AI/lightning/pull/14904))
- Fixed reloading of the last checkpoint on run restart ([#14907](https://github.com/Lightning-AI/lightning/pull/14907))
- `SaveConfigCallback` instances should only save the config once to allow having the `overwrite=False` safeguard when using `LightningCLI(..., run=False)` ([#14927](https://github.com/Lightning-AI/lightning/pull/14927))
- Fixed an issue with terminating the trainer profiler when a `StopIteration` exception is raised while using an `IterableDataset` ([#14940](https://github.com/Lightning-AI/lightning/pull/14945))
- Do not update on-plateau schedulers when reloading from an end-of-epoch checkpoint ([#14702](https://github.com/Lightning-AI/lightning/pull/14702))
- Fixed `Trainer` support for PyTorch built without distributed support ([#14971](https://github.com/Lightning-AI/lightning/pull/14971))
- Fixed batch normalization statistics calculation in `StochasticWeightAveraging` callback ([#14866](https://github.com/Lightning-AI/lightning/pull/14866))
- Avoided initializing optimizers during deepspeed inference ([#14944](https://github.com/Lightning-AI/lightning/pull/14944))
- Fixed `LightningCLI` parse_env and description in subcommands ([#15138](https://github.com/Lightning-AI/lightning/pull/15138))
- Fixed an exception that would occur when creating a `multiprocessing.Pool` after importing Lightning ([#15292](https://github.com/Lightning-AI/lightning/pull/15292))
- Fixed a pickling error when using `RichProgressBar` together with checkpointing ([#15319](https://github.com/Lightning-AI/lightning/pull/15319))
- Fixed the `RichProgressBar` crashing when used with distributed strategies ([#15376](https://github.com/Lightning-AI/lightning/pull/15376))
- Fixed an issue with `RichProgressBar` not resetting the internal state for the sanity check progress ([#15377](https://github.com/Lightning-AI/lightning/pull/15377))
- Fixed an issue with DataLoader re-instantiation when the attribute is an array and the default value of the corresponding argument changed ([#15409](https://github.com/Lightning-AI/lightning/pull/15409))


## [1.7.7] - 2022-09-22

### Fixed

- Fixed the availability check for the neptune-client package ([#14714](https://github.com/Lightning-AI/lightning/pull/14714))
- Break HPU Graphs into two parts (forward + backward as one and optimizer as another) for better performance ([#14656](https://github.com/Lightning-AI/lightning/pull/14656))
- Fixed torchscript error with ensembles of LightningModules ([#14657](https://github.com/Lightning-AI/lightning/pull/14657), [#14724](https://github.com/Lightning-AI/lightning/pull/14724))
- Fixed an issue with `TensorBoardLogger.finalize` creating a new experiment when none was created during the Trainer's execution ([#14762](https://github.com/Lightning-AI/lightning/pull/14762))
- Fixed `TypeError` on import when `torch.distributed` is not available ([#14809](https://github.com/Lightning-AI/lightning/pull/14809))


## [1.7.6] - 2022-09-13

### Changed

- Improved the error messaging when passing `Trainer.method(model, x_dataloader=None)` with no module-method implementations available ([#14614](https://github.com/Lightning-AI/lightning/pull/14614))

### Fixed

- Reset the dataloaders on OOM failure in batch size finder to use the last successful batch size ([#14372](https://github.com/Lightning-AI/lightning/pull/14372))
- Fixed an issue to keep downscaling the batch size in case there hasn't been even a single successful optimal batch size with `mode="power"` ([#14372](https://github.com/Lightning-AI/lightning/pull/14372))
- Fixed an issue where `self.log`-ing a tensor would create a user warning from PyTorch about cloning tensors ([#14599](https://github.com/Lightning-AI/lightning/pull/14599))
- Fixed compatibility when `torch.distributed` is not available ([#14454](https://github.com/Lightning-AI/lightning/pull/14454))


## [1.7.5] - 2022-09-06

### Fixed

- Squeezed tensor values when logging with `LightningModule.log` ([#14489](https://github.com/Lightning-AI/lightning/pull/14489))
- Fixed `WandbLogger` `save_dir` is not set after creation ([#14326](https://github.com/Lightning-AI/lightning/pull/14326))
- Fixed `Trainer.estimated_stepping_batches` when maximum number of epochs is not set ([#14317](https://github.com/Lightning-AI/lightning/pull/14317))


## [1.7.4] - 2022-08-31

### Added

- Added an environment variable `PL_DISABLE_FORK` that can be used to disable all forking in the Trainer ([#14319](https://github.com/Lightning-AI/lightning/pull/14319))

### Fixed

- Fixed `LightningDataModule` hparams parsing ([#12806](https://github.com/Lightning-AI/lightning/pull/12806))
- Reset epoch progress with batch size scaler ([#13846](https://github.com/Lightning-AI/lightning/pull/13846))
- Fixed restoring the trainer after using `lr_find()` so that the correct LR schedule is used for the actual training ([#14113](https://github.com/Lightning-AI/lightning/pull/14113))
- Fixed incorrect values after transferring data to an MPS device ([#14368](https://github.com/Lightning-AI/lightning/pull/14368))


## [1.7.3] - 2022-08-25

### Fixed

- Fixed an assertion error when using a `ReduceOnPlateau` scheduler with the Horovod strategy ([#14215](https://github.com/Lightning-AI/lightning/pull/14215))
- Fixed an `AttributeError` when accessing `LightningModule.logger` and the Trainer has multiple loggers ([#14234](https://github.com/Lightning-AI/lightning/pull/14234))
- Added back support for `log`ging in the `configure_gradient_clipping` hook after unintended removal in v1.7.2 ([#14298](https://github.com/Lightning-AI/lightning/pull/14298))
- Fixed wrong num padding for `RichProgressBar` ([#14296](https://github.com/Lightning-AI/lightning/pull/14296))
- Fixed an issue to avoid the impact of sanity check on `reload_dataloaders_every_n_epochs` for validation ([#13964](https://github.com/Lightning-AI/lightning/pull/13964))


## [1.7.2] - 2022-08-17

### Added

- Added `FullyShardedNativeNativeMixedPrecisionPlugin` to handle precision for `DDPFullyShardedNativeStrategy` ([#14092](https://github.com/Lightning-AI/lightning/pull/14092))
- Added profiling to these hooks: `on_before_batch_transfer`, `transfer_batch_to_device`, `on_after_batch_transfer`, `configure_gradient_clipping`, `clip_gradients` ([#14069](https://github.com/Lightning-AI/lightning/pull/14069))

### Changed

- The `WandbLogger.name` property no longer returns the name of the experiment, and instead returns the project's name ([#14145](https://github.com/Lightning-AI/lightning/pull/14145))
- The default project name in `WandbLogger` is now "lightning_logs" ([#14145](https://github.com/Lightning-AI/lightning/pull/14145))
- Updated compatibility for LightningLite to run with the latest DeepSpeed 0.7.0 ([13967](https://github.com/Lightning-AI/lightning/pull/13967))

### Fixed

- Fixed a bug that caused spurious `AttributeError` when multiple `DataLoader` classes are imported ([#14117](https://github.com/Lightning-AI/lightning/pull/14117))
- Fixed epoch-end logging results not being reset after the end of the epoch ([#14061](https://github.com/Lightning-AI/lightning/pull/14061))
- Fixed resuming from a checkpoint when using Stochastic Weight Averaging (SWA) ([#9938](https://github.com/Lightning-AI/lightning/pull/9938))
- Fixed the device placement when `LightningModule.cuda()` gets called without specifying a device index and the current cuda device was not 0 ([#14128](https://github.com/Lightning-AI/lightning/pull/14128))
- Avoided false positive warning about using `sync_dist` when using torchmetrics ([#14143](https://github.com/Lightning-AI/lightning/pull/14143))
- Avoid `metadata.entry_points` deprecation warning on Python 3.10 ([#14052](https://github.com/Lightning-AI/lightning/pull/14052))
- Fixed epoch-end logging results not being reset after the end of the epoch ([#14061](https://github.com/Lightning-AI/lightning/pull/14061))
- Avoid raising the sampler warning if num_replicas=1 ([#14097](https://github.com/Lightning-AI/lightning/pull/14097))
- Fixed saving hyperparameters in a composition where the parent class is not a `LightningModule` or `LightningDataModule` ([#14151](https://github.com/Lightning-AI/lightning/pull/14151))
- Avoided requiring the FairScale package to use precision with the fsdp native strategy ([#14092](https://github.com/Lightning-AI/lightning/pull/14092))
- Fixed an issue in which the default name for a run in `WandbLogger` would be set to the project name instead of a randomly generated string ([#14145](https://github.com/Lightning-AI/lightning/pull/14145))
- Fixed not preserving set attributes on `DataLoader` and `BatchSampler` when instantiated inside `*_dataloader` hooks ([#14212](https://github.com/Lightning-AI/lightning/pull/14212))


## [1.7.1] - 2022-08-09

### Fixed

- Casted only floating point tensors to fp16 with IPUs ([#13983](https://github.com/Lightning-AI/lightning/pull/13983))
- Casted tensors to fp16 before moving them to device with  `DeepSpeedStrategy` ([#14000](https://github.com/Lightning-AI/lightning/pull/14000))
- Fixed the `NeptuneLogger` dependency being unrecognized ([#13988](https://github.com/Lightning-AI/lightning/pull/13988))
- Fixed an issue where users would be warned about unset `max_epochs` even when `fast_dev_run` was set ([#13262](https://github.com/Lightning-AI/lightning/pull/13262))
- Fixed MPS device being unrecognized ([#13992](https://github.com/Lightning-AI/lightning/pull/13992))
- Fixed incorrect `precision="mixed"` being used with `DeepSpeedStrategy` and `IPUStrategy` ([#14041](https://github.com/Lightning-AI/lightning/pull/14041))
- Fixed dtype inference during gradient norm computation ([#14051](https://github.com/Lightning-AI/lightning/pull/14051))
- Fixed a bug that caused `ddp_find_unused_parameters` to be set `False`, whereas the intended default is `True` ([#14095](https://github.com/Lightning-AI/lightning/pull/14095))


## [1.7.0] - 2022-08-02

### Added

-  Added ``ServableModule`` and its associated callback called ``ServableModuleValidator`` to ensure the model can served ([#13614](https://github.com/Lightning-AI/lightning/pull/13614))
-  Converted validation loop config warnings to `PossibleUserWarning` ([#13377](https://github.com/Lightning-AI/lightning/pull/13377))
- Added a flag named `log_rank_zero_only` to `EarlyStopping` to disable logging to non-zero rank processes ([#13233](https://github.com/Lightning-AI/lightning/pull/13233))
- Added support for reloading the last checkpoint saved by passing `ckpt_path="last"` ([#12816](https://github.com/Lightning-AI/lightning/pull/12816))
- Added `LightningDataModule.load_from_checkpoint` to support loading datamodules directly from checkpoint ([#12550](https://github.com/Lightning-AI/lightning/pull/12550))
- Added a friendly error message when attempting to call `Trainer.save_checkpoint()` without a model attached ([#12772](https://github.com/Lightning-AI/lightning/pull/12772))
- Added a friendly error message when attempting to use `DeepSpeedStrategy` on unsupported accelerators ([#12699](https://github.com/Lightning-AI/lightning/pull/12699))
- Enabled `torch.inference_mode` for evaluation and prediction ([#12715](https://github.com/Lightning-AI/lightning/pull/12715))
- Added support for setting `val_check_interval` to a value higher than the amount of training batches when `check_val_every_n_epoch=None` ([#11993](https://github.com/Lightning-AI/lightning/pull/11993))
- Include the `pytorch_lightning` version as a header in the CLI config files ([#12532](https://github.com/Lightning-AI/lightning/pull/12532))
- Added support for `Callback` registration through entry points ([#12739](https://github.com/Lightning-AI/lightning/pull/12739))
- Added support for `Trainer(deterministic="warn")` to warn instead of fail when a non-deterministic operation is encountered ([#12588](https://github.com/Lightning-AI/lightning/pull/12588))
- Added profiling to the loops' dataloader `__next__` calls ([#12124](https://github.com/Lightning-AI/lightning/pull/12124))
- Hivemind Strategy
    * Added `CollaborativeStrategy` ([#12842](https://github.com/Lightning-AI/lightning/pull/12842))
    * Renamed `CollaborativeStrategy` to `HivemindStrategy` ([#13388](https://github.com/Lightning-AI/lightning/pull/13388))
    * Removed unnecessary endpoint logic, renamed `collaborative` to `hivemind` ([#13392](https://github.com/Lightning-AI/lightning/pull/13392))
- Include a version suffix for new "last" checkpoints of later runs in the same directory ([#12902](https://github.com/Lightning-AI/lightning/pull/12902))
- Show a better error message when a Metric that does not return a Tensor is logged ([#13164](https://github.com/Lightning-AI/lightning/pull/13164))
- Added missing `predict_dataset` argument in `LightningDataModule.from_datasets` to create predict dataloaders ([#12942](https://github.com/Lightning-AI/lightning/pull/12942))
- Added class name prefix to metrics logged by `DeviceStatsMonitor` ([#12228](https://github.com/Lightning-AI/lightning/pull/12228))
- Automatically wrap custom samplers under a distributed environment by using `DistributedSamplerWrapper` ([#12959](https://github.com/Lightning-AI/lightning/pull/12959))
- Added profiling of `LightningDataModule` hooks ([#12971](https://github.com/Lightning-AI/lightning/pull/12971))
- Added Native FSDP Strategy ([#12447](https://github.com/Lightning-AI/lightning/pull/12447))
- Added breaking of lazy graph across training, validation, test and predict steps when training with habana accelerators to ensure better performance ([#12938](https://github.com/Lightning-AI/lightning/pull/12938))
- Added `Checkpoint` class to inherit from ([#13024](https://github.com/Lightning-AI/lightning/pull/13024))
- Added CPU metric tracking to `DeviceStatsMonitor` ([#11795](https://github.com/Lightning-AI/lightning/pull/11795))
- Added `teardown()` method to `Accelerator` ([#11935](https://github.com/Lightning-AI/lightning/pull/11935))
- Added support for using custom Trainers that don't include callbacks using the CLI ([#13138](https://github.com/Lightning-AI/lightning/pull/13138))
- Added a `timeout` argument to `DDPStrategy` and `DDPSpawnStrategy`. ([#13244](https://github.com/Lightning-AI/lightning/pull/13244), [#13383](https://github.com/Lightning-AI/lightning/pull/13383))
- Added `XLAEnvironment` cluster environment plugin ([#11330](https://github.com/Lightning-AI/lightning/pull/11330))
- Added logging messages to notify when `FitLoop` stopping conditions are met ([#9749](https://github.com/Lightning-AI/lightning/pull/9749))
- Added support for calling unknown methods with `DummyLogger` ([#13224](https://github.com/Lightning-AI/lightning/pull/13224)
- Added support for recursively setting the `Trainer` reference for ensembles of `LightningModule`s ([#13638](https://github.com/Lightning-AI/lightning/pull/13638)
- Added Apple Silicon Support via `MPSAccelerator` ([#13123](https://github.com/Lightning-AI/lightning/pull/13123))
- Added support for DDP Fork ([#13405](https://github.com/Lightning-AI/lightning/pull/13405))
- Added support for async checkpointing ([#13658](https://github.com/Lightning-AI/lightning/pull/13658))
- Added support for HPU Device stats monitor ([#13819](https://github.com/Lightning-AI/lightning/pull/13819))

### Changed

- `accelerator="gpu"` now automatically selects an available GPU backend (CUDA and MPS currently) ([#13642](https://github.com/Lightning-AI/lightning/pull/13642))
- Enable validation during overfitting ([#12527](https://github.com/Lightning-AI/lightning/pull/12527))
- Added dataclass support to `extract_batch_size` ([#12573](https://github.com/Lightning-AI/lightning/pull/12573))
- Changed checkpoints save path in the case of one logger and user-provided weights_save_path from `weights_save_path/name/version/checkpoints` to `weights_save_path/checkpoints` ([#12372](https://github.com/Lightning-AI/lightning/pull/12372))
- Changed checkpoints save path in the case of multiple loggers and user-provided weights_save_path from `weights_save_path/name1_name2/version1_version2/checkpoints` to `weights_save_path/checkpoints` ([#12372](https://github.com/Lightning-AI/lightning/pull/12372))
- Marked `swa_lrs` argument in `StochasticWeightAveraging` callback as required ([#12556](https://github.com/Lightning-AI/lightning/pull/12556))
- `LightningCLI`'s shorthand notation changed to use jsonargparse native feature ([#12614](https://github.com/Lightning-AI/lightning/pull/12614))
- `LightningCLI` changed to use jsonargparse native support for list append ([#13129](https://github.com/Lightning-AI/lightning/pull/13129))
- Changed `seed_everything_default` argument in the `LightningCLI` to type `Union[bool, int]`. If set to `True` a seed is automatically generated for the parser argument `--seed_everything`. ([#12822](https://github.com/Lightning-AI/lightning/pull/12822), [#13110](https://github.com/Lightning-AI/lightning/pull/13110))
- Make positional arguments required for classes passed into the `add_argparse_args` function. ([#12504](https://github.com/Lightning-AI/lightning/pull/12504))
- Raise an error if there are insufficient training batches when using a float value of `limit_train_batches` ([#12885](https://github.com/Lightning-AI/lightning/pull/12885))
- `DataLoader` instantiated inside a `*_dataloader` hook will not set the passed arguments as attributes anymore ([#12981](https://github.com/Lightning-AI/lightning/pull/12981))
- When a multi-element tensor is logged, an error is now raised instead of silently taking the mean of all elements ([#13164](https://github.com/Lightning-AI/lightning/pull/13164))
- The `WandbLogger` will now use the run name in the logs folder if it is provided, and otherwise the project name  ([#12604](https://github.com/Lightning-AI/lightning/pull/12604))
- Enabled using any Sampler in distributed environment in Lite ([#13646](https://github.com/Lightning-AI/lightning/pull/13646))
- Raised a warning instead of forcing `sync_dist=True` on epoch end ([13364](https://github.com/Lightning-AI/lightning/pull/13364))
- Updated `val_check_interval`(int) to consider total train batches processed instead of `_batches_that_stepped` for validation check during training ([#12832](https://github.com/Lightning-AI/lightning/pull/12832)
- Updated Habana Accelerator's `auto_device_count`, `is_available` & `get_device_name` methods based on the latest torch habana package ([#13423](https://github.com/Lightning-AI/lightning/pull/13423))
- Disallowed using `BatchSampler` when running on multiple IPUs ([#13854](https://github.com/Lightning-AI/lightning/pull/13854))

### Deprecated

- Deprecated `pytorch_lightning.accelerators.gpu.GPUAccelerator` in favor of `pytorch_lightning.accelerators.cuda.CUDAAccelerator` ([#13636](https://github.com/Lightning-AI/lightning/pull/13636))
- Deprecated `pytorch_lightning.loggers.base.LightningLoggerBase` in favor of `pytorch_lightning.loggers.logger.Logger`, and deprecated `pytorch_lightning.loggers.base` in favor of `pytorch_lightning.loggers.logger` ([#120148](https://github.com/Lightning-AI/lightning/pull/12014))
- Deprecated `pytorch_lightning.callbacks.base.Callback` in favor of `pytorch_lightning.callbacks.callback.Callback` ([#13031](https://github.com/Lightning-AI/lightning/pull/13031))
- Deprecated `num_processes`, `gpus`, `tpu_cores,` and `ipus` from the `Trainer` constructor in favor of using the `accelerator` and `devices` arguments ([#11040](https://github.com/Lightning-AI/lightning/pull/11040))
- Deprecated setting `LightningCLI(seed_everything_default=None)` in favor of `False` ([#12804](https://github.com/Lightning-AI/lightning/pull/12804)).
- Deprecated `pytorch_lightning.core.lightning.LightningModule` in favor of `pytorch_lightning.core.module.LightningModule` ([#12740](https://github.com/Lightning-AI/lightning/pull/12740))
- Deprecated `pytorch_lightning.loops.base.Loop` in favor of `pytorch_lightning.loops.loop.Loop` ([#13043](https://github.com/Lightning-AI/lightning/pull/13043))
- Deprecated `Trainer.reset_train_val_dataloaders()` in favor of `Trainer.reset_{train,val}_dataloader` ([#12184](https://github.com/Lightning-AI/lightning/pull/12184))
- Deprecated LightningCLI's registries in favor of importing the respective package ([#13221](https://github.com/Lightning-AI/lightning/pull/13221))
- Deprecated public utilities in `pytorch_lightning.utilities.cli.LightningCLI` in favor of equivalent copies in `pytorch_lightning.cli.LightningCLI` ([#13767](https://github.com/Lightning-AI/lightning/pull/13767))
- Deprecated `pytorch_lightning.profiler.*` in favor of `pytorch_lightning.profilers` ([#12308](https://github.com/Lightning-AI/lightning/pull/12308))

### Removed

- Removed deprecated `IndexBatchSamplerWrapper.batch_indices` ([#13565](https://github.com/Lightning-AI/lightning/pull/13565))
- Removed the deprecated `LightningModule.add_to_queue` and `LightningModule.get_from_queue` method ([#13600](https://github.com/Lightning-AI/lightning/pull/13600))
- Removed deprecated `pytorch_lightning.core.decorators.parameter_validation` from `decorators` ([#13514](https://github.com/Lightning-AI/lightning/pull/13514))
- Removed the deprecated `Logger.close` method ([#13149](https://github.com/Lightning-AI/lightning/pull/13149))
- Removed the deprecated `weights_summary` argument from the `Trainer` constructor ([#13070](https://github.com/Lightning-AI/lightning/pull/13070))
- Removed the deprecated `flush_logs_every_n_steps` argument from the `Trainer` constructor ([#13074](https://github.com/Lightning-AI/lightning/pull/13074))
- Removed the deprecated `process_position` argument from the `Trainer` constructor ([13071](https://github.com/Lightning-AI/lightning/pull/13071))
- Removed the deprecated `checkpoint_callback` argument from the `Trainer` constructor ([#13027](https://github.com/Lightning-AI/lightning/pull/13027))
- Removed the deprecated `on_{train,val,test,predict}_dataloader` hooks from the `LightningModule` and `LightningDataModule` ([#13033](https://github.com/Lightning-AI/lightning/pull/13033))
- Removed the deprecated `TestTubeLogger` ([#12859](https://github.com/Lightning-AI/lightning/pull/12859))
- Removed the deprecated `pytorch_lightning.core.memory.LayerSummary` and `pytorch_lightning.core.memory.ModelSummary` ([#12593](https://github.com/Lightning-AI/lightning/pull/12593))
- Removed the deprecated `summarize` method from the `LightningModule` ([#12559](https://github.com/Lightning-AI/lightning/pull/12559))
- Removed the deprecated `model_size` property from the `LightningModule` class ([#12641](https://github.com/Lightning-AI/lightning/pull/12641))
- Removed the deprecated `stochastic_weight_avg` argument from the `Trainer` constructor ([#12535](https://github.com/Lightning-AI/lightning/pull/12535))
- Removed the deprecated `progress_bar_refresh_rate` argument from the `Trainer` constructor ([#12514](https://github.com/Lightning-AI/lightning/pull/12514))
- Removed the deprecated `prepare_data_per_node` argument from the `Trainer` constructor ([#12536](https://github.com/Lightning-AI/lightning/pull/12536))
- Removed the deprecated `pytorch_lightning.core.memory.{get_gpu_memory_map,get_memory_profile}` ([#12659](https://github.com/Lightning-AI/lightning/pull/12659))
- Removed the deprecated `terminate_on_nan` argument from the `Trainer` constructor ([#12553](https://github.com/Lightning-AI/lightning/pull/12553))
- Removed the deprecated `XLAStatsMonitor` callback ([#12688](https://github.com/Lightning-AI/lightning/pull/12688))
- Remove deprecated `pytorch_lightning.callbacks.progress.progress` ([#12658](https://github.com/Lightning-AI/lightning/pull/12658))
- Removed the deprecated `dim` and `size` arguments from the `LightningDataModule` constructor([#12780](https://github.com/Lightning-AI/lightning/pull/12780))
- Removed the deprecated `train_transforms` argument from the `LightningDataModule` constructor([#12662](https://github.com/Lightning-AI/lightning/pull/12662))
- Removed the deprecated `log_gpu_memory` argument from the `Trainer` constructor ([#12657](https://github.com/Lightning-AI/lightning/pull/12657))
- Removed the deprecated automatic logging of GPU stats by the logger connector ([#12657](https://github.com/Lightning-AI/lightning/pull/12657))
- Removed deprecated `GPUStatsMonitor` callback ([#12554](https://github.com/Lightning-AI/lightning/pull/12554))
- Removed support for passing strategy names or strategy instances to the accelerator Trainer argument ([#12696](https://github.com/Lightning-AI/lightning/pull/12696))
- Removed support for passing strategy names or strategy instances to the plugins Trainer argument ([#12700](https://github.com/Lightning-AI/lightning/pull/12700))
- Removed the deprecated `val_transforms` argument from the `LightningDataModule` constructor ([#12763](https://github.com/Lightning-AI/lightning/pull/12763))
- Removed the deprecated `test_transforms` argument from the `LightningDataModule` constructor ([#12773](https://github.com/Lightning-AI/lightning/pull/12773))
- Removed deprecated `Trainer(max_steps=None)` ([#13591](https://github.com/Lightning-AI/lightning/pull/13591))
- Removed deprecated `dataloader_idx` argument from `on_train_batch_start/end` hooks `Callback` and `LightningModule` ([#12769](https://github.com/Lightning-AI/lightning/pull/12769), [#12977](https://github.com/Lightning-AI/lightning/pull/12977))
- Removed deprecated `get_progress_bar_dict` property from `LightningModule` ([#12839](https://github.com/Lightning-AI/lightning/pull/12839))
- Removed sanity check for multi-optimizer support with habana backends ([#13217](https://github.com/Lightning-AI/lightning/pull/13217))
- Removed the need to explicitly load habana module ([#13338](https://github.com/Lightning-AI/lightning/pull/13338))
- Removed the deprecated `Strategy.post_dispatch()` hook ([#13461](https://github.com/Lightning-AI/lightning/pull/13461))
- Removed deprecated `pytorch_lightning.callbacks.lr_monitor.LearningRateMonitor.lr_sch_names` ([#13353](https://github.com/Lightning-AI/lightning/pull/13353))
- Removed deprecated `Trainer.slurm_job_id` in favor of `SLURMEnvironment.job_id` ([#13459](https://github.com/Lightning-AI/lightning/pull/13459))
- Removed support for the `DDP2Strategy` ([#12705](https://github.com/Lightning-AI/lightning/pull/12705))
- Removed deprecated `LightningDistributed` ([#13549](https://github.com/Lightning-AI/lightning/pull/13549))
- Removed deprecated ClusterEnvironment properties `master_address` and `master_port` in favor of `main_address` and `main_port` ([#13458](https://github.com/Lightning-AI/lightning/pull/13458))
- Removed deprecated ClusterEnvironment methods `KubeflowEnvironment.is_using_kubelfow()`, `LSFEnvironment.is_using_lsf()` and `TorchElasticEnvironment.is_using_torchelastic()` in favor of the `detect()` method ([#13458](https://github.com/Lightning-AI/lightning/pull/13458))
- Removed deprecated `Callback.on_keyboard_interrupt` ([#13438](https://github.com/Lightning-AI/lightning/pull/13438))
- Removed deprecated `LightningModule.on_post_move_to_device` ([#13548](https://github.com/Lightning-AI/lightning/pull/13548))
- Removed `TPUSpawnStrategy.{tpu_local_core_rank,tpu_global_core_rank}` attributes in favor of `TPUSpawnStrategy.{local_rank,global_rank}` ([#11163](https://github.com/Lightning-AI/lightning/pull/11163))
- Removed `SingleTPUStrategy.{tpu_local_core_rank,tpu_global_core_rank}` attributes in favor of `SingleTPUStrategy.{local_rank,global_rank}`([#11163](https://github.com/Lightning-AI/lightning/pull/11163))

### Fixed

- Improved support for custom `DataLoader`s when instantiated in `*_dataloader` hook ([#12981](https://github.com/Lightning-AI/lightning/pull/12981))
- Allowed custom `BatchSampler`s when instantiated in `*_dataloader` hook [#13640](https://github.com/Lightning-AI/lightning/pull/13640))
- Fixed an issue with unsupported torch.inference_mode() on hpu backends by making it use no_grad ([#13014](https://github.com/Lightning-AI/lightning/pull/13014))
- The model wrapper returned by `LightningLite.setup()` now properly supports pass-through when looking up attributes ([#12597](https://github.com/Lightning-AI/lightning/pull/12597))
- Fixed issue where the CLI fails with certain torch objects ([#13153](https://github.com/Lightning-AI/lightning/pull/13153))
- Fixed ``LightningCLI`` signature parameter resolving for some lightning classes ([#13283](https://github.com/Lightning-AI/lightning/pull/13283))
- Fixed Model Summary when using DeepSpeed Stage 3 ([#13427](https://github.com/Lightning-AI/lightning/pull/13427))
- Fixed `pytorch_lightning.utilities.distributed.gather_all_tensors` to handle tensors of different dimensions ([#12630](https://github.com/Lightning-AI/lightning/pull/12630))
- Fixed the input validation for the accelerator Trainer argument when passed as a string ([#13417](https://github.com/Lightning-AI/lightning/pull/13417))
- Fixed `Trainer.predict(return_predictions=False)` to track prediction's batch_indices ([#13629](https://github.com/Lightning-AI/lightning/pull/13629))
- Fixed and issue that prevented setting a custom `CheckpointIO` plugin with strategies ([#13785](https://github.com/Lightning-AI/lightning/pull/13785))
- Fixed main progress bar counter when `val_check_interval=int` and `check_val_every_n_epoch=None` ([#12832](https://github.com/Lightning-AI/lightning/pull/12832)
- Improved support for custom `ReduceLROnPlateau` scheduler if `reduce_on_plateau` is set by the user in scheduler config ([#13838](https://github.com/Lightning-AI/lightning/pull/13838))
- Used `global_step` while restoring logging step for old checkpoints ([#13645](https://github.com/Lightning-AI/lightning/pull/13645))
- When training with `precision=16` on IPU, the cast has been moved off the IPU onto the host, making the copies from host to IPU cheaper ([#13880](https://github.com/Lightning-AI/lightning/pull/13880))
- Fixed error handling in learning rate finder when not enough data points are available to give a good suggestion ([#13845](https://github.com/Lightning-AI/lightning/pull/13845))
- Fixed an issue that caused the learning rate finder to set the model's learning rate to None when no suggestion was possible ([#13845](https://github.com/Lightning-AI/lightning/pull/13845))
- Fixed an issue causing deterministic algorighms and other globals to get reset in spawned processes ([#13921](https://github.com/Lightning-AI/lightning/pull/13921))
- Fixed default `amp_level` for `DeepSpeedPrecisionPlugin` to `O2` ([#13897](https://github.com/Lightning-AI/lightning/pull/13897))
- Fixed Python 3.10 compatibility for truncated back-propagation through time (TBPTT) ([#13973](https://github.com/Lightning-AI/lightning/pull/13973))
- Fixed `TQDMProgressBar` reset and update to show correct time estimation (2/2) ([#13962](https://github.com/Lightning-AI/lightning/pull/13962))


## [1.6.5] - 2022-07-13

### Fixed

- Fixed `estimated_stepping_batches` requiring distributed comms in `configure_optimizers` for the `DeepSpeedStrategy` ([#13350](https://github.com/Lightning-AI/lightning/pull/13350))
- Fixed bug with Python version check that prevented use with development versions of Python ([#13420](https://github.com/Lightning-AI/lightning/pull/13420))
- The loops now call `.set_epoch()` also on batch samplers if the dataloader has one wrapped in a distributed sampler ([#13396](https://github.com/Lightning-AI/lightning/pull/13396))
- Fixed the restoration of log step during restart ([#13467](https://github.com/Lightning-AI/lightning/pull/13467))


## [1.6.4] - 2022-06-01

### Added

- Added all DDP params to be exposed through hpu parallel strategy ([#13067](https://github.com/Lightning-AI/lightning/pull/13067))

### Changed

- Keep `torch.backends.cudnn.benchmark=False` by default (unlike in v1.6.{0-3}) after speed and memory problems depending on the data used. Please consider tuning `Trainer(benchmark)` manually. ([#13154](https://github.com/Lightning-AI/lightning/pull/13154))
- Prevent modification of `torch.backends.cudnn.benchmark` when `Trainer(benchmark=...)` is not set ([#13154](https://github.com/Lightning-AI/lightning/pull/13154))

### Fixed

- Fixed an issue causing zero-division error for empty dataloaders ([#12885](https://github.com/Lightning-AI/lightning/pull/12885))
- Fixed mismatching default values for the types of some arguments in the DeepSpeed and Fully-Sharded strategies which made the CLI unable to use them ([#12989](https://github.com/Lightning-AI/lightning/pull/12989))
- Avoid redundant callback restore warning while tuning ([#13026](https://github.com/Lightning-AI/lightning/pull/13026))
- Fixed `Trainer(precision=64)` during evaluation which now uses the wrapped precision module ([#12983](https://github.com/Lightning-AI/lightning/pull/12983))
- Fixed an issue to use wrapped `LightningModule` for evaluation during `trainer.fit` for `BaguaStrategy` ([#12983](https://github.com/Lightning-AI/lightning/pull/12983))
- Fixed an issue wrt unnecessary usage of habana mixed precision package for fp32 types ([#13028](https://github.com/Lightning-AI/lightning/pull/13028))
- Fixed the number of references of `LightningModule` so it can be deleted ([#12897](https://github.com/Lightning-AI/lightning/pull/12897))
- Fixed `materialize_module` setting a module's child recursively ([#12870](https://github.com/Lightning-AI/lightning/pull/12870))
- Fixed issue where the CLI could not pass a `Profiler` to the `Trainer` ([#13084](https://github.com/Lightning-AI/lightning/pull/13084))
- Fixed torchelastic detection with non-distributed installations ([#13142](https://github.com/Lightning-AI/lightning/pull/13142))
- Fixed logging's step values when multiple dataloaders are used during evaluation ([#12184](https://github.com/Lightning-AI/lightning/pull/12184))
- Fixed epoch logging on train epoch end ([#13025](https://github.com/Lightning-AI/lightning/pull/13025))
- Fixed `DDPStrategy` and `DDPSpawnStrategy` to initialize optimizers only after moving the module to the device ([#11952](https://github.com/Lightning-AI/lightning/pull/11952))


## [1.6.3] - 2022-05-03

### Fixed

- Use only a single instance of `rich.console.Console` throughout codebase ([#12886](https://github.com/Lightning-AI/lightning/pull/12886))
- Fixed an issue to ensure all the checkpoint states are saved in a common filepath with `DeepspeedStrategy` ([#12887](https://github.com/Lightning-AI/lightning/pull/12887))
- Fixed `trainer.logger` deprecation message ([#12671](https://github.com/Lightning-AI/lightning/pull/12671))
- Fixed an issue where sharded grad scaler is passed in when using BF16 with the `ShardedStrategy` ([#12915](https://github.com/Lightning-AI/lightning/pull/12915))
- Fixed an issue wrt recursive invocation of DDP configuration in hpu parallel plugin ([#12912](https://github.com/Lightning-AI/lightning/pull/12912))
- Fixed printing of ragged dictionaries in `Trainer.validate` and `Trainer.test` ([#12857](https://github.com/Lightning-AI/lightning/pull/12857))
- Fixed threading support for legacy loading of checkpoints ([#12814](https://github.com/Lightning-AI/lightning/pull/12814))
- Fixed pickling of `KFoldLoop` ([#12441](https://github.com/Lightning-AI/lightning/pull/12441))
- Stopped `optimizer_zero_grad` from being called after IPU execution ([#12913](https://github.com/Lightning-AI/lightning/pull/12913))
- Fixed `fuse_modules` to be qat-aware for `torch>=1.11` ([#12891](https://github.com/Lightning-AI/lightning/pull/12891))
- Enforced eval shuffle warning only for default samplers in DataLoader ([#12653](https://github.com/Lightning-AI/lightning/pull/12653))
- Enable mixed precision in `DDPFullyShardedStrategy` when `precision=16` ([#12965](https://github.com/Lightning-AI/lightning/pull/12965))
- Fixed `TQDMProgressBar` reset and update to show correct time estimation (1/2) ([#12889](https://github.com/Lightning-AI/lightning/pull/12889))
- Fixed fit loop restart logic to enable resume using the checkpoint ([#12821](https://github.com/Lightning-AI/lightning/pull/12821))


## [1.6.2] - 2022-04-27

### Fixed

- Fixed `ImportError` when `torch.distributed` is not available. ([#12794](https://github.com/Lightning-AI/lightning/pull/12794))
- When using custom DataLoaders in LightningDataModule, multiple inheritance is resolved properly ([#12716](https://github.com/Lightning-AI/lightning/pull/12716))
- Fixed encoding issues on terminals that do not support unicode characters ([#12828](https://github.com/Lightning-AI/lightning/pull/12828))
- Fixed support for `ModelCheckpoint` monitors with dots ([#12783](https://github.com/Lightning-AI/lightning/pull/12783))


## [1.6.1] - 2022-04-13

### Changed

- Support `strategy` argument being case insensitive ([#12528](https://github.com/Lightning-AI/lightning/pull/12528))

### Fixed

- Run main progress bar updates independent of val progress bar updates in `TQDMProgressBar` ([#12563](https://github.com/Lightning-AI/lightning/pull/12563))
- Avoid calling `average_parameters` multiple times per optimizer step ([#12452](https://github.com/Lightning-AI/lightning/pull/12452))
- Properly pass some Logger's parent's arguments to `super().__init__()` ([#12609](https://github.com/Lightning-AI/lightning/pull/12609))
- Fixed an issue where incorrect type warnings appear when the overridden `LightningLite.run` method accepts user-defined arguments ([#12629](https://github.com/Lightning-AI/lightning/pull/12629))
- Fixed `rank_zero_only` decorator in LSF environments ([#12587](https://github.com/Lightning-AI/lightning/pull/12587))
- Don't raise a warning when `nn.Module` is not saved under hparams ([#12669](https://github.com/Lightning-AI/lightning/pull/12669))
- Raise `MisconfigurationException` when the accelerator is available but the user passes invalid `([]/0/"0")` values to the `devices` flag ([#12708](https://github.com/Lightning-AI/lightning/pull/12708))
- Support `auto_select_gpus` with the accelerator and devices API ([#12608](https://github.com/Lightning-AI/lightning/pull/12608))


## [1.6.0] - 2022-03-29

### Added

- Allow logging to an existing run ID in MLflow with `MLFlowLogger` ([#12290](https://github.com/Lightning-AI/lightning/pull/12290))
- Enable gradient accumulation using Horovod's `backward_passes_per_step` ([#11911](https://github.com/Lightning-AI/lightning/pull/11911))
- Add new `DETAIL` log level to provide useful logs for improving monitoring and debugging of batch jobs ([#11008](https://github.com/Lightning-AI/lightning/pull/11008))
- Added a flag `SLURMEnvironment(auto_requeue=True|False)` to control whether Lightning handles the requeuing ([#10601](https://github.com/Lightning-AI/lightning/pull/10601))
- Fault Tolerant Manual
    * Add `_Stateful` protocol to detect if classes are stateful ([#10646](https://github.com/Lightning-AI/lightning/pull/10646))
    * Add `_FaultTolerantMode` enum used to track different supported fault tolerant modes ([#10645](https://github.com/Lightning-AI/lightning/pull/10645))
    * Add a `_rotate_worker_indices` utility to reload the state according the latest worker ([#10647](https://github.com/Lightning-AI/lightning/pull/10647))
    * Add stateful workers ([#10674](https://github.com/Lightning-AI/lightning/pull/10674))
    * Add an utility to collect the states across processes ([#10639](https://github.com/Lightning-AI/lightning/pull/10639))
    * Add logic to reload the states across data loading components ([#10699](https://github.com/Lightning-AI/lightning/pull/10699))
    * Cleanup some fault tolerant utilities ([#10703](https://github.com/Lightning-AI/lightning/pull/10703))
    * Enable Fault Tolerant Manual Training ([#10707](https://github.com/Lightning-AI/lightning/pull/10707))
    * Broadcast the `_terminate_gracefully` to all processes and add support for DDP ([#10638](https://github.com/Lightning-AI/lightning/pull/10638))
- Added support for re-instantiation of custom (subclasses of) `DataLoaders` returned in the `*_dataloader()` methods, i.e., automatic replacement of samplers now works with custom types of `DataLoader` ([#10680](https://github.com/Lightning-AI/lightning/pull/10680))
- Added a function to validate if fault tolerant training is supported. ([#10465](https://github.com/Lightning-AI/lightning/pull/10465))
- Added a private callback to manage the creation and deletion of fault-tolerance checkpoints ([#11862](https://github.com/Lightning-AI/lightning/pull/11862))
- Show a better error message when a custom `DataLoader` implementation is not well implemented and we need to reconstruct it ([#10719](https://github.com/Lightning-AI/lightning/pull/10719))
- Show a better error message when frozen dataclass is used as a batch ([#10927](https://github.com/Lightning-AI/lightning/pull/10927))
- Save the `Loop`'s state by default in the checkpoint ([#10784](https://github.com/Lightning-AI/lightning/pull/10784))
- Added `Loop.replace` to easily switch one loop for another ([#10324](https://github.com/Lightning-AI/lightning/pull/10324))
- Added support for `--lr_scheduler=ReduceLROnPlateau` to the `LightningCLI` ([#10860](https://github.com/Lightning-AI/lightning/pull/10860))
- Added `LightningCLI.configure_optimizers` to override the `configure_optimizers` return value ([#10860](https://github.com/Lightning-AI/lightning/pull/10860))
- Added `LightningCLI(auto_registry)` flag to register all subclasses of the registerable components automatically ([#12108](https://github.com/Lightning-AI/lightning/pull/12108))
- Added a warning that shows when `max_epochs` in the `Trainer` is not set ([#10700](https://github.com/Lightning-AI/lightning/pull/10700))
- Added support for returning a single Callback from `LightningModule.configure_callbacks` without wrapping it into a list ([#11060](https://github.com/Lightning-AI/lightning/pull/11060))
- Added `console_kwargs` for `RichProgressBar` to initialize inner Console ([#10875](https://github.com/Lightning-AI/lightning/pull/10875))
- Added support for shorthand notation to instantiate loggers with the `LightningCLI` ([#11533](https://github.com/Lightning-AI/lightning/pull/11533))
- Added a `LOGGER_REGISTRY` instance to register custom loggers to the `LightningCLI` ([#11533](https://github.com/Lightning-AI/lightning/pull/11533))
- Added info message when the `Trainer` arguments `limit_*_batches`, `overfit_batches`, or `val_check_interval` are set to `1` or `1.0` ([#11950](https://github.com/Lightning-AI/lightning/pull/11950))
- Added a `PrecisionPlugin.teardown` method ([#10990](https://github.com/Lightning-AI/lightning/pull/10990))
- Added `LightningModule.lr_scheduler_step` ([#10249](https://github.com/Lightning-AI/lightning/pull/10249))
- Added support for no pre-fetching to `DataFetcher` ([#11606](https://github.com/Lightning-AI/lightning/pull/11606))
- Added support for optimizer step progress tracking with manual optimization ([#11848](https://github.com/Lightning-AI/lightning/pull/11848))
- Return the output of the `optimizer.step`. This can be useful for `LightningLite` users, manual optimization users, or users overriding `LightningModule.optimizer_step` ([#11711](https://github.com/Lightning-AI/lightning/pull/11711))
- Teardown the active loop and strategy on exception ([#11620](https://github.com/Lightning-AI/lightning/pull/11620))
- Added a `MisconfigurationException` if user provided `opt_idx` in scheduler config doesn't match with actual optimizer index of its respective optimizer ([#11247](https://github.com/Lightning-AI/lightning/pull/11247))
- Added a `loggers` property to `Trainer` which returns a list of loggers provided by the user ([#11683](https://github.com/Lightning-AI/lightning/pull/11683))
- Added a `loggers` property to `LightningModule` which retrieves the `loggers` property from `Trainer` ([#11683](https://github.com/Lightning-AI/lightning/pull/11683))
- Added support for DDP when using a `CombinedLoader` for the training data ([#11648](https://github.com/Lightning-AI/lightning/pull/11648))
- Added a warning when using `DistributedSampler` during validation/testing ([#11479](https://github.com/Lightning-AI/lightning/pull/11479))
- Added support for `Bagua` training strategy ([#11146](https://github.com/Lightning-AI/lightning/pull/11146))
- Added support for manually returning a `poptorch.DataLoader` in a `*_dataloader` hook ([#12116](https://github.com/Lightning-AI/lightning/pull/12116))
- Added `rank_zero` module to centralize utilities ([#11747](https://github.com/Lightning-AI/lightning/pull/11747))
- Added a `_Stateful` support for `LightningDataModule` ([#11637](https://github.com/Lightning-AI/lightning/pull/11637))
- Added `_Stateful` support for `PrecisionPlugin` ([#11638](https://github.com/Lightning-AI/lightning/pull/11638))
- Added `Accelerator.is_available` to check device availability ([#11797](https://github.com/Lightning-AI/lightning/pull/11797))
- Enabled static type-checking on the signature of `Trainer` ([#11888](https://github.com/Lightning-AI/lightning/pull/11888))
- Added utility functions for moving optimizers to devices ([#11758](https://github.com/Lightning-AI/lightning/pull/11758))
- Added a warning when saving an instance of `nn.Module` with `save_hyperparameters()` ([#12068](https://github.com/Lightning-AI/lightning/pull/12068))
- Added `estimated_stepping_batches` property to `Trainer` ([#11599](https://github.com/Lightning-AI/lightning/pull/11599))
- Added support for pluggable Accelerators ([#12030](https://github.com/Lightning-AI/lightning/pull/12030))
- Added profiling for `on_load_checkpoint`/`on_save_checkpoint` callback and LightningModule hooks ([#12149](https://github.com/Lightning-AI/lightning/pull/12149))
- Added `LayerSync` and `NativeSyncBatchNorm` plugins ([#11754](https://github.com/Lightning-AI/lightning/pull/11754))
- Added optional `storage_options` argument to `Trainer.save_checkpoint()` to pass to custom `CheckpointIO` implementations ([#11891](https://github.com/Lightning-AI/lightning/pull/11891))
- Added support to explicitly specify the process group backend for parallel strategies ([#11745](https://github.com/Lightning-AI/lightning/pull/11745))
- Added `device_ids` and `num_devices` property to `Trainer` ([#12151](https://github.com/Lightning-AI/lightning/pull/12151))
- Added `Callback.state_dict()` and `Callback.load_state_dict()` methods ([#12232](https://github.com/Lightning-AI/lightning/pull/12232))
- Added `AcceleratorRegistry` ([#12180](https://github.com/Lightning-AI/lightning/pull/12180))
- Added support for Habana Accelerator (HPU) ([#11808](https://github.com/Lightning-AI/lightning/pull/11808))
- Added support for dataclasses in `apply_to_collections` ([#11889](https://github.com/Lightning-AI/lightning/pull/11889))

### Changed

- Drop PyTorch 1.7 support ([#12191](https://github.com/Lightning-AI/lightning/pull/12191)), ([#12432](https://github.com/Lightning-AI/lightning/pull/12432))
- Make `benchmark` flag optional and set its value based on the deterministic flag ([#11944](https://github.com/Lightning-AI/lightning/pull/11944))
- Implemented a new native and rich format in `_print_results` method of the `EvaluationLoop` ([#11332](https://github.com/Lightning-AI/lightning/pull/11332))
- Do not print an empty table at the end of the `EvaluationLoop` ([#12427](https://github.com/Lightning-AI/lightning/pull/12427))
- Set the `prog_bar` flag to False in `LightningModule.log_grad_norm` ([#11472](https://github.com/Lightning-AI/lightning/pull/11472))
- Raised exception in `init_dist_connection()` when torch distributed is not available ([#10418](https://github.com/Lightning-AI/lightning/pull/10418))
- The `monitor` argument in the `EarlyStopping` callback is no longer optional ([#10328](https://github.com/Lightning-AI/lightning/pull/10328))
- Do not fail if batch size could not be inferred for logging when using DeepSpeed ([#10438](https://github.com/Lightning-AI/lightning/pull/10438))
- Raised `MisconfigurationException` when `enable_progress_bar=False` and a progress bar instance has been passed in the callback list ([#10520](https://github.com/Lightning-AI/lightning/pull/10520))
- Moved `trainer.connectors.env_vars_connector._defaults_from_env_vars` to `utilities.argsparse._defaults_from_env_vars` ([#10501](https://github.com/Lightning-AI/lightning/pull/10501))
- Changes in `LightningCLI` required for the new major release of jsonargparse v4.0.0 ([#10426](https://github.com/Lightning-AI/lightning/pull/10426))
- Renamed `refresh_rate_per_second` parameter to `refresh_rate` for `RichProgressBar` signature ([#10497](https://github.com/Lightning-AI/lightning/pull/10497))
- Moved ownership of the `PrecisionPlugin` into `TrainingTypePlugin` and updated all references ([#10570](https://github.com/Lightning-AI/lightning/pull/10570))
- Fault Tolerant relies on `signal.SIGTERM` to gracefully exit instead of `signal.SIGUSR1` ([#10605](https://github.com/Lightning-AI/lightning/pull/10605))
- `Loop.restarting=...` now sets the value recursively for all subloops ([#11442](https://github.com/Lightning-AI/lightning/pull/11442))
- Raised an error if the `batch_size` cannot be inferred from the current batch if it contained a string or was a custom batch object ([#10541](https://github.com/Lightning-AI/lightning/pull/10541))
- The validation loop is now disabled when `overfit_batches > 0` is set in the Trainer ([#9709](https://github.com/Lightning-AI/lightning/pull/9709))
- Moved optimizer related logics from `Accelerator` to `TrainingTypePlugin` ([#10596](https://github.com/Lightning-AI/lightning/pull/10596))
- Moved ownership of the lightning optimizers from the `Trainer` to the `Strategy` ([#11444](https://github.com/Lightning-AI/lightning/pull/11444))
- Moved ownership of the data fetchers from the DataConnector to the Loops ([#11621](https://github.com/Lightning-AI/lightning/pull/11621))
- Moved `batch_to_device` method from `Accelerator` to `TrainingTypePlugin` ([#10649](https://github.com/Lightning-AI/lightning/pull/10649))
- The `DDPSpawnPlugin` no longer overrides the `post_dispatch` plugin hook ([#10034](https://github.com/Lightning-AI/lightning/pull/10034))
- Integrate the progress bar implementation with progress tracking ([#11213](https://github.com/Lightning-AI/lightning/pull/11213))
- The `LightningModule.{add_to_queue,get_from_queue}` hooks no longer get a `torch.multiprocessing.SimpleQueue` and instead receive a list based queue ([#10034](https://github.com/Lightning-AI/lightning/pull/10034))
- Changed `training_step`, `validation_step`, `test_step` and `predict_step` method signatures in `Accelerator` and updated input from caller side ([#10908](https://github.com/Lightning-AI/lightning/pull/10908))
- Changed the name of the temporary checkpoint that the `DDPSpawnPlugin` and related plugins save ([#10934](https://github.com/Lightning-AI/lightning/pull/10934))
- `LoggerCollection` returns only unique logger names and versions ([#10976](https://github.com/Lightning-AI/lightning/pull/10976))
- Redesigned process creation for spawn-based plugins (`DDPSpawnPlugin`, `TPUSpawnPlugin`, etc.) ([#10896](https://github.com/Lightning-AI/lightning/pull/10896))
    * All spawn-based plugins now spawn processes immediately upon calling `Trainer.{fit,validate,test,predict}`
    * The hooks/callbacks `prepare_data`, `setup`, `configure_sharded_model` and `teardown` now run under initialized process group for spawn-based plugins just like their non-spawn counterparts
    * Some configuration errors that were previously raised as `MisconfigurationException`s will now be raised as `ProcessRaisedException` (torch>=1.8) or as `Exception` (torch<1.8)
    * Removed the `TrainingTypePlugin.pre_dispatch()` method and merged it with `TrainingTypePlugin.setup()` ([#11137](https://github.com/Lightning-AI/lightning/pull/11137))
- Changed profiler to index and display the names of the hooks with a new pattern [<base class>]<class>.<hook name> ([#11026](https://github.com/Lightning-AI/lightning/pull/11026))
- Changed `batch_to_device` entry in profiling from stage-specific to generic, to match profiling of other hooks ([#11031](https://github.com/Lightning-AI/lightning/pull/11031))
- Changed the info message for finalizing ddp-spawn worker processes to a debug-level message ([#10864](https://github.com/Lightning-AI/lightning/pull/10864))
- Removed duplicated file extension when uploading model checkpoints with `NeptuneLogger` ([#11015](https://github.com/Lightning-AI/lightning/pull/11015))
- Removed `__getstate__` and `__setstate__` of `RichProgressBar` ([#11100](https://github.com/Lightning-AI/lightning/pull/11100))
- The `DDPPlugin` and `DDPSpawnPlugin` and their subclasses now remove the `SyncBatchNorm` wrappers in `teardown()` to enable proper support at inference after fitting ([#11078](https://github.com/Lightning-AI/lightning/pull/11078))
- Moved ownership of the `Accelerator` instance to the `TrainingTypePlugin`; all training-type plugins now take an optional parameter `accelerator` ([#11022](https://github.com/Lightning-AI/lightning/pull/11022))
- Renamed the `TrainingTypePlugin` to `Strategy` ([#11120](https://github.com/Lightning-AI/lightning/pull/11120))
    * Renamed the `ParallelPlugin` to `ParallelStrategy` ([#11123](https://github.com/Lightning-AI/lightning/pull/11123))
    * Renamed the `DataParallelPlugin` to `DataParallelStrategy` ([#11183](https://github.com/Lightning-AI/lightning/pull/11183))
    * Renamed the `DDPPlugin` to `DDPStrategy` ([#11142](https://github.com/Lightning-AI/lightning/pull/11142))
    * Renamed the `DDP2Plugin` to `DDP2Strategy` ([#11185](https://github.com/Lightning-AI/lightning/pull/11185))
    * Renamed the `DDPShardedPlugin` to `DDPShardedStrategy` ([#11186](https://github.com/Lightning-AI/lightning/pull/11186))
    * Renamed the `DDPFullyShardedPlugin` to `DDPFullyShardedStrategy` ([#11143](https://github.com/Lightning-AI/lightning/pull/11143))
    * Renamed the `DDPSpawnPlugin` to `DDPSpawnStrategy` ([#11145](https://github.com/Lightning-AI/lightning/pull/11145))
    * Renamed the `DDPSpawnShardedPlugin` to `DDPSpawnShardedStrategy` ([#11210](https://github.com/Lightning-AI/lightning/pull/11210))
    * Renamed the `DeepSpeedPlugin` to `DeepSpeedStrategy` ([#11194](https://github.com/Lightning-AI/lightning/pull/11194))
    * Renamed the `HorovodPlugin` to `HorovodStrategy` ([#11195](https://github.com/Lightning-AI/lightning/pull/11195))
    * Renamed the `TPUSpawnPlugin` to `TPUSpawnStrategy` ([#11190](https://github.com/Lightning-AI/lightning/pull/11190))
    * Renamed the `IPUPlugin` to `IPUStrategy` ([#11193](https://github.com/Lightning-AI/lightning/pull/11193))
    * Renamed the `SingleDevicePlugin` to `SingleDeviceStrategy` ([#11182](https://github.com/Lightning-AI/lightning/pull/11182))
    * Renamed the `SingleTPUPlugin` to `SingleTPUStrategy` ([#11182](https://github.com/Lightning-AI/lightning/pull/11182))
    * Renamed the `TrainingTypePluginsRegistry` to `StrategyRegistry` ([#11233](https://github.com/Lightning-AI/lightning/pull/11233))
- Marked the `ResultCollection`, `ResultMetric`, and `ResultMetricCollection` classes as protected ([#11130](https://github.com/Lightning-AI/lightning/pull/11130))
- Marked `trainer.checkpoint_connector` as protected ([#11550](https://github.com/Lightning-AI/lightning/pull/11550))
- The epoch start/end hooks are now called by the `FitLoop` instead of the `TrainingEpochLoop` ([#11201](https://github.com/Lightning-AI/lightning/pull/11201))
- DeepSpeed does not require lightning module zero 3 partitioning ([#10655](https://github.com/Lightning-AI/lightning/pull/10655))
- Moved `Strategy` classes to the `strategies` directory ([#11226](https://github.com/Lightning-AI/lightning/pull/11226))
- Renamed `training_type_plugin` file to `strategy` ([#11239](https://github.com/Lightning-AI/lightning/pull/11239))
- Changed `DeviceStatsMonitor` to group metrics based on the logger's `group_separator` ([#11254](https://github.com/Lightning-AI/lightning/pull/11254))
- Raised `UserWarning` if evaluation is triggered with `best` ckpt and trainer is configured with multiple checkpoint callbacks ([#11274](https://github.com/Lightning-AI/lightning/pull/11274))
- `Trainer.logged_metrics` now always contains scalar tensors, even when a Python scalar was logged ([#11270](https://github.com/Lightning-AI/lightning/pull/11270))
- The tuner now uses the checkpoint connector to copy and restore its state ([#11518](https://github.com/Lightning-AI/lightning/pull/11518))
- Changed `MisconfigurationException` to `ModuleNotFoundError` when `rich` isn't available ([#11360](https://github.com/Lightning-AI/lightning/pull/11360))
- The `trainer.current_epoch` value is now increased by 1 during and after `on_train_end` ([#8578](https://github.com/Lightning-AI/lightning/pull/8578))
- The `trainer.global_step` value now accounts for multiple optimizers and TBPTT splits ([#11805](https://github.com/Lightning-AI/lightning/pull/11805))
- The `trainer.global_step` value is now increased right after the `optimizer.step()` call which will impact users who access it during an intra-training validation hook ([#11805](https://github.com/Lightning-AI/lightning/pull/11805))
- The filename of checkpoints created with `ModelCheckpoint(filename='{step}')` is different compared to previous versions. A checkpoint saved after 1 step will be named `step=1.ckpt` instead of `step=0.ckpt` ([#11805](https://github.com/Lightning-AI/lightning/pull/11805))
- Inherit from `ABC` for `Accelerator`: Users need to implement `auto_device_count` ([#11521](https://github.com/Lightning-AI/lightning/pull/11521))
- Changed `parallel_devices` property in `ParallelStrategy` to be lazy initialized ([#11572](https://github.com/Lightning-AI/lightning/pull/11572))
- Updated `TQDMProgressBar` to run a separate progress bar for each eval dataloader ([#11657](https://github.com/Lightning-AI/lightning/pull/11657))
- Sorted `SimpleProfiler(extended=False)` summary based on mean duration for each hook ([#11671](https://github.com/Lightning-AI/lightning/pull/11671))
- Avoid enforcing `shuffle=False` for eval dataloaders ([#11575](https://github.com/Lightning-AI/lightning/pull/11575))
- When using DP (data-parallel), Lightning will no longer automatically reduce all tensors returned in training_step; it will only reduce the loss unless `training_step_end` is overridden ([#11594](https://github.com/Lightning-AI/lightning/pull/11594))
- When using DP (data-parallel), the `training_epoch_end` hook will no longer receive reduced outputs from `training_step` and instead get the full tensor of results from all GPUs ([#11594](https://github.com/Lightning-AI/lightning/pull/11594))
- Changed default logger name to `lightning_logs` for consistency ([#11762](https://github.com/Lightning-AI/lightning/pull/11762))
- Rewrote `accelerator_connector` ([#11448](https://github.com/Lightning-AI/lightning/pull/11448))
- When manual optimization is used with DDP, we no longer force `find_unused_parameters=True` ([#12425](https://github.com/Lightning-AI/lightning/pull/12425))
- Disable loading dataloades if corresponding `limit_batches=0` ([#11576](https://github.com/Lightning-AI/lightning/pull/11576))
- Removed `is_global_zero` check in `training_epoch_loop` before `logger.save`. If you have a custom logger that implements `save` the Trainer will now call `save` on all ranks by default. To change this behavior add `@rank_zero_only` to your `save` implementation ([#12134](https://github.com/Lightning-AI/lightning/pull/12134))
- Disabled tuner with distributed strategies ([#12179](https://github.com/Lightning-AI/lightning/pull/12179))
- Marked `trainer.logger_connector` as protected ([#12195](https://github.com/Lightning-AI/lightning/pull/12195))
- Move `Strategy.process_dataloader` function call from `fit/evaluation/predict_loop.py` to `data_connector.py` ([#12251](https://github.com/Lightning-AI/lightning/pull/12251))
- `ModelCheckpoint(save_last=True, every_n_epochs=N)` now saves a "last" checkpoint every epoch (disregarding `every_n_epochs`) instead of only once at the end of training ([#12418](https://github.com/Lightning-AI/lightning/pull/12418))
- The strategies that support `sync_batchnorm` now only apply it when fitting ([#11919](https://github.com/Lightning-AI/lightning/pull/11919))
- Avoided fallback on CPU if no devices are provided for other accelerators ([#12410](https://github.com/Lightning-AI/lightning/pull/12410))
- Modified `supporters.py` so that in the accumulator element (for loss) is created directly on the device ([#12430](https://github.com/Lightning-AI/lightning/pull/12430))
- Removed `EarlyStopping.on_save_checkpoint` and `EarlyStopping.on_load_checkpoint` in favor of `EarlyStopping.state_dict` and `EarlyStopping.load_state_dict` ([#11887](https://github.com/Lightning-AI/lightning/pull/11887))
- Removed `BaseFinetuning.on_save_checkpoint` and `BaseFinetuning.on_load_checkpoint` in favor of `BaseFinetuning.state_dict` and `BaseFinetuning.load_state_dict` ([#11887](https://github.com/Lightning-AI/lightning/pull/11887))
- Removed `BackboneFinetuning.on_save_checkpoint` and `BackboneFinetuning.on_load_checkpoint` in favor of `BackboneFinetuning.state_dict` and `BackboneFinetuning.load_state_dict` ([#11887](https://github.com/Lightning-AI/lightning/pull/11887))
- Removed `ModelCheckpoint.on_save_checkpoint` and `ModelCheckpoint.on_load_checkpoint` in favor of `ModelCheckpoint.state_dict` and `ModelCheckpoint.load_state_dict` ([#11887](https://github.com/Lightning-AI/lightning/pull/11887))
- Removed `Timer.on_save_checkpoint` and `Timer.on_load_checkpoint` in favor of `Timer.state_dict` and `Timer.load_state_dict` ([#11887](https://github.com/Lightning-AI/lightning/pull/11887))
- Replaced PostLocalSGDOptimizer with a dedicated model averaging component ([#12378](https://github.com/Lightning-AI/lightning/pull/12378))

### Deprecated

- Deprecated `training_type_plugin` property in favor of `strategy` in `Trainer` and updated the references ([#11141](https://github.com/Lightning-AI/lightning/pull/11141))
- Deprecated `Trainer.{validated,tested,predicted}_ckpt_path` and replaced with read-only property `Trainer.ckpt_path` set when checkpoints loaded via `Trainer.{fit,validate,test,predict}` ([#11696](https://github.com/Lightning-AI/lightning/pull/11696))
- Deprecated `ClusterEnvironment.master_{address,port}` in favor of `ClusterEnvironment.main_{address,port}` ([#10103](https://github.com/Lightning-AI/lightning/pull/10103))
- Deprecated `DistributedType` in favor of `_StrategyType` ([#10505](https://github.com/Lightning-AI/lightning/pull/10505))
- Deprecated the `precision_plugin` constructor argument from `Accelerator` ([#10570](https://github.com/Lightning-AI/lightning/pull/10570))
- Deprecated `DeviceType` in favor of `_AcceleratorType` ([#10503](https://github.com/Lightning-AI/lightning/pull/10503))
- Deprecated the property `Trainer.slurm_job_id` in favor of the new `SLURMEnvironment.job_id()` method ([#10622](https://github.com/Lightning-AI/lightning/pull/10622))
- Deprecated the access to the attribute `IndexBatchSamplerWrapper.batch_indices` in favor of `IndexBatchSamplerWrapper.seen_batch_indices` ([#10870](https://github.com/Lightning-AI/lightning/pull/10870))
- Deprecated `on_init_start` and `on_init_end` callback hooks ([#10940](https://github.com/Lightning-AI/lightning/pull/10940))
- Deprecated `Trainer.call_hook` in favor of `Trainer._call_callback_hooks`, `Trainer._call_lightning_module_hook`, `Trainer._call_ttp_hook`, and `Trainer._call_accelerator_hook` ([#10979](https://github.com/Lightning-AI/lightning/pull/10979))
- Deprecated `TrainingTypePlugin.post_dispatch` in favor of `TrainingTypePlugin.teardown` ([#10939](https://github.com/Lightning-AI/lightning/pull/10939))
- Deprecated `ModelIO.on_hpc_{save/load}` in favor of `CheckpointHooks.on_{save/load}_checkpoint` ([#10911](https://github.com/Lightning-AI/lightning/pull/10911))
- Deprecated `Trainer.run_stage` in favor of `Trainer.{fit,validate,test,predict}` ([#11000](https://github.com/Lightning-AI/lightning/pull/11000))
- Deprecated `Trainer.lr_schedulers` in favor of `Trainer.lr_scheduler_configs` which returns a list of dataclasses instead of dictionaries ([#11443](https://github.com/Lightning-AI/lightning/pull/11443))
- Deprecated `Trainer.verbose_evaluate` in favor of `EvaluationLoop(verbose=...)` ([#10931](https://github.com/Lightning-AI/lightning/pull/10931))
- Deprecated `Trainer.should_rank_save_checkpoint` Trainer property ([#11068](https://github.com/Lightning-AI/lightning/pull/11068))
- Deprecated `Trainer.lightning_optimizers` ([#11444](https://github.com/Lightning-AI/lightning/pull/11444))
- Deprecated `TrainerOptimizersMixin` and moved functionality to `core/optimizer.py`([#11155](https://github.com/Lightning-AI/lightning/pull/11155))
- Deprecated the `on_train_batch_end(outputs)` format when multiple optimizers are used and TBPTT is enabled ([#12182](https://github.com/Lightning-AI/lightning/pull/12182))
- Deprecated the `training_epoch_end(outputs)` format when multiple optimizers are used and TBPTT is enabled ([#12182](https://github.com/Lightning-AI/lightning/pull/12182))
- Deprecated `TrainerCallbackHookMixin` ([#11148](https://github.com/Lightning-AI/lightning/pull/11148))
- Deprecated `TrainerDataLoadingMixin` and moved functionality to `Trainer` and `DataConnector` ([#11282](https://github.com/Lightning-AI/lightning/pull/11282))
- Deprecated function `pytorch_lightning.callbacks.device_stats_monitor.prefix_metric_keys` ([#11254](https://github.com/Lightning-AI/lightning/pull/11254))
- Deprecated `Callback.on_epoch_start` hook in favour of `Callback.on_{train/val/test}_epoch_start` ([#11578](https://github.com/Lightning-AI/lightning/pull/11578))
- Deprecated `Callback.on_epoch_end` hook in favour of `Callback.on_{train/val/test}_epoch_end` ([#11578](https://github.com/Lightning-AI/lightning/pull/11578))
- Deprecated `LightningModule.on_epoch_start` hook in favor of `LightningModule.on_{train/val/test}_epoch_start` ([#11578](https://github.com/Lightning-AI/lightning/pull/11578))
- Deprecated `LightningModule.on_epoch_end` hook in favor of `LightningModule.on_{train/val/test}_epoch_end` ([#11578](https://github.com/Lightning-AI/lightning/pull/11578))
- Deprecated `on_before_accelerator_backend_setup` callback hook in favour of `setup` ([#11568](https://github.com/Lightning-AI/lightning/pull/11568))
- Deprecated `on_batch_start` and `on_batch_end` callback hooks in favor of `on_train_batch_start` and `on_train_batch_end` ([#11577](https://github.com/Lightning-AI/lightning/pull/11577))
- Deprecated `on_configure_sharded_model` callback hook in favor of `setup` ([#11627](https://github.com/Lightning-AI/lightning/pull/11627))
- Deprecated `pytorch_lightning.utilities.distributed.rank_zero_only` in favor of `pytorch_lightning.utilities.rank_zero.rank_zero_only` ([#11747](https://github.com/Lightning-AI/lightning/pull/11747))
- Deprecated `pytorch_lightning.utilities.distributed.rank_zero_debug` in favor of `pytorch_lightning.utilities.rank_zero.rank_zero_debug` ([#11747](https://github.com/Lightning-AI/lightning/pull/11747))
- Deprecated `pytorch_lightning.utilities.distributed.rank_zero_info` in favor of `pytorch_lightning.utilities.rank_zero.rank_zero_info` ([#11747](https://github.com/Lightning-AI/lightning/pull/11747))
- Deprecated `pytorch_lightning.utilities.warnings.rank_zero_warn` in favor of `pytorch_lightning.utilities.rank_zero.rank_zero_warn` ([#11747](https://github.com/Lightning-AI/lightning/pull/11747))
- Deprecated `pytorch_lightning.utilities.warnings.rank_zero_deprecation` in favor of `pytorch_lightning.utilities.rank_zero.rank_zero_deprecation` ([#11747](https://github.com/Lightning-AI/lightning/pull/11747))
- Deprecated `pytorch_lightning.utilities.warnings.LightningDeprecationWarning` in favor of `pytorch_lightning.utilities.rank_zero.LightningDeprecationWarning` ([#11747](https://github.com/Lightning-AI/lightning/pull/11747))
- Deprecated `on_pretrain_routine_start` and `on_pretrain_routine_end` callback hooks in favor of `on_fit_start` ([#11794](https://github.com/Lightning-AI/lightning/pull/11794))
- Deprecated `LightningModule.on_pretrain_routine_start` and `LightningModule.on_pretrain_routine_end` hooks in favor of `on_fit_start` ([#12122](https://github.com/Lightning-AI/lightning/pull/12122))
- Deprecated `agg_key_funcs` and `agg_default_func` parameters from `LightningLoggerBase` ([#11871](https://github.com/Lightning-AI/lightning/pull/11871))
- Deprecated `LightningLoggerBase.update_agg_funcs` ([#11871](https://github.com/Lightning-AI/lightning/pull/11871))
- Deprecated `LightningLoggerBase.agg_and_log_metrics` in favor of `LightningLoggerBase.log_metrics` ([#11832](https://github.com/Lightning-AI/lightning/pull/11832))
- Deprecated passing `weights_save_path` to the `Trainer` constructor in favor of adding the `ModelCheckpoint` callback with `dirpath` directly to the list of callbacks ([#12084](https://github.com/Lightning-AI/lightning/pull/12084))
- Deprecated `pytorch_lightning.profiler.AbstractProfiler` in favor of `pytorch_lightning.profiler.Profiler` ([#12106](https://github.com/Lightning-AI/lightning/pull/12106))
- Deprecated `pytorch_lightning.profiler.BaseProfiler` in favor of `pytorch_lightning.profiler.Profiler` ([#12150](https://github.com/Lightning-AI/lightning/pull/12150))
- Deprecated `BaseProfiler.profile_iterable` ([#12102](https://github.com/Lightning-AI/lightning/pull/12102))
- Deprecated `LoggerCollection` in favor of `trainer.loggers` ([#12147](https://github.com/Lightning-AI/lightning/pull/12147))
- Deprecated `PrecisionPlugin.on_{save,load}_checkpoint` in favor of `PrecisionPlugin.{state_dict,load_state_dict}` ([#11978](https://github.com/Lightning-AI/lightning/pull/11978))
- Deprecated `LightningDataModule.on_save/load_checkpoint` in favor of `state_dict/load_state_dict` ([#11893](https://github.com/Lightning-AI/lightning/pull/11893))
- Deprecated `Trainer.use_amp` in favor of `Trainer.amp_backend` ([#12312](https://github.com/Lightning-AI/lightning/pull/12312))
- Deprecated `LightingModule.use_amp` in favor of `Trainer.amp_backend` ([#12315](https://github.com/Lightning-AI/lightning/pull/12315))
- Deprecated specifying the process group backend through the environment variable `PL_TORCH_DISTRIBUTED_BACKEND` ([#11745](https://github.com/Lightning-AI/lightning/pull/11745))
- Deprecated `ParallelPlugin.torch_distributed_backend` in favor of `DDPStrategy.process_group_backend` property ([#11745](https://github.com/Lightning-AI/lightning/pull/11745))
- Deprecated `ModelCheckpoint.save_checkpoint` in favor of `Trainer.save_checkpoint` ([#12456](https://github.com/Lightning-AI/lightning/pull/12456))
- Deprecated `Trainer.devices` in favor of `Trainer.num_devices` and `Trainer.device_ids` ([#12151](https://github.com/Lightning-AI/lightning/pull/12151))
- Deprecated `Trainer.root_gpu` in favor of `Trainer.strategy.root_device.index` when GPU is used ([#12262](https://github.com/Lightning-AI/lightning/pull/12262))
- Deprecated `Trainer.num_gpus` in favor of `Trainer.num_devices` when GPU is used ([#12384](https://github.com/Lightning-AI/lightning/pull/12384))
- Deprecated `Trainer.ipus` in favor of `Trainer.num_devices` when IPU is used ([#12386](https://github.com/Lightning-AI/lightning/pull/12386))
- Deprecated `Trainer.num_processes` in favor of `Trainer.num_devices` ([#12388](https://github.com/Lightning-AI/lightning/pull/12388))
- Deprecated `Trainer.data_parallel_device_ids` in favor of `Trainer.device_ids` ([#12072](https://github.com/Lightning-AI/lightning/pull/12072))
- Deprecated returning state from `Callback.on_save_checkpoint` in favor of returning state in `Callback.state_dict` for checkpointing ([#11887](https://github.com/Lightning-AI/lightning/pull/11887))
- Deprecated passing only the callback state to `Callback.on_load_checkpoint(callback_state)` in favor of passing the callback state to `Callback.load_state_dict` and in 1.8, passing the entire checkpoint dictionary to `Callback.on_load_checkpoint(checkpoint)` ([#11887](https://github.com/Lightning-AI/lightning/pull/11887))
- Deprecated `Trainer.gpus` in favor of `Trainer.device_ids` or `Trainer.num_devices` ([#12436](https://github.com/Lightning-AI/lightning/pull/12436))
- Deprecated `Trainer.tpu_cores` in favor of `Trainer.num_devices` ([#12437](https://github.com/Lightning-AI/lightning/pull/12437))

### Removed

- Removed deprecated parameter `method` in `pytorch_lightning.utilities.model_helpers.is_overridden` ([#10507](https://github.com/Lightning-AI/lightning/pull/10507))
- Remove deprecated method `ClusterEnvironment.creates_children` ([#10339](https://github.com/Lightning-AI/lightning/pull/10339))
- Removed deprecated `TrainerModelHooksMixin.is_function_implemented` and `TrainerModelHooksMixin.has_arg` ([#10322](https://github.com/Lightning-AI/lightning/pull/10322))
- Removed deprecated `pytorch_lightning.utilities.device_dtype_mixin.DeviceDtypeModuleMixin` in favor of `pytorch_lightning.core.mixins.device_dtype_mixin.DeviceDtypeModuleMixin` ([#10442](https://github.com/Lightning-AI/lightning/pull/10442))
- Removed deprecated `LightningModule.loaded_optimizer_states_dict` property ([#10346](https://github.com/Lightning-AI/lightning/pull/10346))
- Removed deprecated `Trainer.fit(train_dataloader=)`, `Trainer.validate(val_dataloaders=)`, and `Trainer.test(test_dataloader=)` ([#10325](https://github.com/Lightning-AI/lightning/pull/10325))
- Removed deprecated `has_prepared_data`, `has_setup_fit`, `has_setup_validate`, `has_setup_test`, `has_setup_predict`, `has_teardown_fit`, `has_teardown_validate`, `has_teardown_test` and `has_teardown_predict` datamodule lifecycle properties  ([#10350](https://github.com/Lightning-AI/lightning/pull/10350))
- Removed deprecated `every_n_val_epochs` parameter of ModelCheckpoint ([#10366](https://github.com/Lightning-AI/lightning/pull/10366))
- Removed deprecated `import pytorch_lightning.profiler.profilers` in favor of `import pytorch_lightning.profiler` ([#10443](https://github.com/Lightning-AI/lightning/pull/10443))
- Removed deprecated property `configure_slurm_dpp` from accelerator connector ([#10370](https://github.com/Lightning-AI/lightning/pull/10370))
- Removed deprecated arguments `num_nodes` and `sync_batchnorm` from `DDPPlugin`, `DDPSpawnPlugin`, `DeepSpeedPlugin` ([#10357](https://github.com/Lightning-AI/lightning/pull/10357))
- Removed deprecated property `is_slurm_managing_tasks` from AcceleratorConnector ([#10353](https://github.com/Lightning-AI/lightning/pull/10353))
- Removed deprecated `LightningModule.log(tbptt_reduce_fx, tbptt_reduce_token, sync_dist_op)` ([#10423](https://github.com/Lightning-AI/lightning/pull/10423))
- Removed deprecated `Plugin.task_idx` ([#10441](https://github.com/Lightning-AI/lightning/pull/10441))
- Removed deprecated method `master_params` from PrecisionPlugin ([#10372](https://github.com/Lightning-AI/lightning/pull/10372))
- Removed the automatic detachment of "extras" returned from `training_step`. For example, `return {'loss': ..., 'foo': foo.detach()}` will now be necessary if `foo` has gradients which you do not want to store ([#10424](https://github.com/Lightning-AI/lightning/pull/10424))
- Removed deprecated passthrough methods and properties from `Accelerator` base class:
  * ([#10403](https://github.com/Lightning-AI/lightning/pull/10403))
  * ([#10448](https://github.com/Lightning-AI/lightning/pull/10448))
- Removed deprecated signature for `transfer_batch_to_device` hook. The new argument `dataloader_idx` is now required ([#10480](https://github.com/Lightning-AI/lightning/pull/10480))
- Removed deprecated `utilities.distributed.rank_zero_{warn/deprecation}` ([#10451](https://github.com/Lightning-AI/lightning/pull/10451))
- Removed deprecated `mode` argument from `ModelSummary` class ([#10449](https://github.com/Lightning-AI/lightning/pull/10449))
- Removed deprecated `Trainer.train_loop` property in favor of `Trainer.fit_loop` ([#10482](https://github.com/Lightning-AI/lightning/pull/10482))
- Removed deprecated `Trainer.train_loop` property in favor of `Trainer.fit_loop` ([#10482](https://github.com/Lightning-AI/lightning/pull/10482))
- Removed deprecated `disable_validation` property from Trainer ([#10450](https://github.com/Lightning-AI/lightning/pull/10450))
- Removed deprecated `CheckpointConnector.hpc_load` property in favor of `CheckpointConnector.restore` ([#10525](https://github.com/Lightning-AI/lightning/pull/10525))
- Removed deprecated `reload_dataloaders_every_epoch` from `Trainer` in favour of `reload_dataloaders_every_n_epochs` ([#10481](https://github.com/Lightning-AI/lightning/pull/10481))
- Removed the `precision_plugin` attribute from `Accelerator` in favor of its equivalent attribute `precision_plugin` in the `TrainingTypePlugin` ([#10570](https://github.com/Lightning-AI/lightning/pull/10570))
- Removed `DeepSpeedPlugin.{precision,amp_type,amp_level}` properties ([#10657](https://github.com/Lightning-AI/lightning/pull/10657))
- Removed patching of `on_before_batch_transfer`, `transfer_batch_to_device` and `on_after_batch_transfer` hooks in `LightningModule` ([#10603](https://github.com/Lightning-AI/lightning/pull/10603))
- Removed argument `return_result` from the `DDPSpawnPlugin.spawn()` method ([#10867](https://github.com/Lightning-AI/lightning/pull/10867))
- Removed the property `TrainingTypePlugin.results` and corresponding properties in subclasses ([#10034](https://github.com/Lightning-AI/lightning/pull/10034))
- Removed the `mp_queue` attribute from `DDPSpawnPlugin` and `TPUSpawnPlugin` ([#10034](https://github.com/Lightning-AI/lightning/pull/10034))
- Removed unnecessary `_move_optimizer_state` method overrides from `TPUSpawnPlugin` and `SingleTPUPlugin` ([#10849](https://github.com/Lightning-AI/lightning/pull/10849))
- Removed `should_rank_save_checkpoint` property from `TrainingTypePlugin` ([#11070](https://github.com/Lightning-AI/lightning/pull/11070))
- Removed `model_sharded_context` method from `Accelerator` ([#10886](https://github.com/Lightning-AI/lightning/pull/10886))
- Removed method `pre_dispatch` from the `PrecisionPlugin` ([#10887](https://github.com/Lightning-AI/lightning/pull/10887))
- Removed method `setup_optimizers_in_pre_dispatch` from the `strategies` and achieve the same logic in `setup` and `pre_dispatch` methods ([#10906](https://github.com/Lightning-AI/lightning/pull/10906))
- Removed methods `pre_dispatch`, `dispatch` and `post_dispatch` from the `Accelerator` ([#10885](https://github.com/Lightning-AI/lightning/pull/10885))
- Removed method `training_step`, `test_step`, `validation_step` and `predict_step` from the `Accelerator` ([#10890](https://github.com/Lightning-AI/lightning/pull/10890))
- Removed `TrainingTypePlugin.start_{training,evaluating,predicting}` hooks and the same in all subclasses ([#10989](https://github.com/Lightning-AI/lightning/pull/10989), [#10896](https://github.com/Lightning-AI/lightning/pull/10896))
- Removed `Accelerator.on_train_start` ([#10999](https://github.com/Lightning-AI/lightning/pull/10999))
- Removed support for Python 3.6 ([#11117](https://github.com/Lightning-AI/lightning/pull/11117))
- Removed `Strategy.init_optimizers` in favor of `Strategy.setup_optimizers` ([#11236](https://github.com/Lightning-AI/lightning/pull/11236))
- Removed `profile("training_step_and_backward")` in `Closure` class since we already profile calls `training_step` and `backward` ([#11222](https://github.com/Lightning-AI/lightning/pull/11222))
- Removed `Strategy.optimizer_zero_grad` ([#11246](https://github.com/Lightning-AI/lightning/pull/11246))
- Removed `Strategy.on_gpu` ([#11537](https://github.com/Lightning-AI/lightning/pull/11537))
- Removed `Strategy.on_tpu` property ([#11536](https://github.com/Lightning-AI/lightning/pull/11536))
- Removed the abstract property `LightningLoggerBase.experiment` ([#11603](https://github.com/Lightning-AI/lightning/pull/11603))
- Removed `FitLoop.current_epoch` getter and setter ([#11562](https://github.com/Lightning-AI/lightning/pull/11562))
- Removed access to `_short_id` in `NeptuneLogger` ([#11517](https://github.com/Lightning-AI/lightning/pull/11517))
- Removed `log_text` and `log_image` from the `LightningLoggerBase` API ([#11857](https://github.com/Lightning-AI/lightning/pull/11857))
- Removed calls to `profile("model_forward")` in favor of profiling `training_step` ([#12032](https://github.com/Lightning-AI/lightning/pull/12032))
- Removed `get_mp_spawn_kwargs` from `DDPSpawnStrategy` and `TPUSpawnStrategy` in favor of configuration in the `_SpawnLauncher` ([#11966](https://github.com/Lightning-AI/lightning/pull/11966))
- Removed `_aggregate_metrics`, `_reduce_agg_metrics`, and `_finalize_agg_metrics` from `LightningLoggerBase` ([#12053](https://github.com/Lightning-AI/lightning/pull/12053))
- Removed the `AcceleratorConnector.device_type` property ([#12081](https://github.com/Lightning-AI/lightning/pull/12081))
- Removed `AcceleratorConnector.num_nodes` ([#12107](https://github.com/Lightning-AI/lightning/pull/12107))
- Removed `AcceleratorConnector.has_ipu` property ([#12111](https://github.com/Lightning-AI/lightning/pull/12111))
- Removed `AcceleratorConnector.use_ipu` property ([#12110](https://github.com/Lightning-AI/lightning/pull/12110))
- Removed `AcceleratorConnector.has_tpu` property ([#12109](https://github.com/Lightning-AI/lightning/pull/12109))
- Removed `AcceleratorConnector.use_dp` property ([#12112](https://github.com/Lightning-AI/lightning/pull/12112))
- Removed `configure_sync_batchnorm` from `ParallelStrategy` and all other strategies that inherit from it ([#11754](https://github.com/Lightning-AI/lightning/pull/11754))
- Removed public attribute `sync_batchnorm` from strategies ([#11754](https://github.com/Lightning-AI/lightning/pull/11754))
- Removed `AcceleratorConnector.root_gpu` property ([#12262](https://github.com/Lightning-AI/lightning/pull/12262))
- Removed `AcceleratorConnector.tpu_id` property ([#12387](https://github.com/Lightning-AI/lightning/pull/12387))
- Removed `AcceleratorConnector.num_gpus` property ([#12384](https://github.com/Lightning-AI/lightning/pull/12384))
- Removed `AcceleratorConnector.num_ipus` property ([#12386](https://github.com/Lightning-AI/lightning/pull/12386))
- Removed `AcceleratorConnector.num_processes` property ([#12388](https://github.com/Lightning-AI/lightning/pull/12388))
- Removed `AcceleratorConnector.parallel_device_ids` property ([#12072](https://github.com/Lightning-AI/lightning/pull/12072))
- Removed `AcceleratorConnector.devices` property ([#12435](https://github.com/Lightning-AI/lightning/pull/12435))
- Removed `AcceleratorConnector.parallel_devices` property ([#12075](https://github.com/Lightning-AI/lightning/pull/12075))
- Removed `AcceleratorConnector.tpu_cores` property ([#12437](https://github.com/Lightning-AI/lightning/pull/12437))

### Fixed

- Fixed an issue where `ModelCheckpoint` could delete last checkpoint from the old directory when `dirpath` has changed during resumed training ([#12225](https://github.com/Lightning-AI/lightning/pull/12225))
- Fixed an issue where `ModelCheckpoint` could delete older checkpoints when `dirpath` has changed during resumed training ([#12045](https://github.com/Lightning-AI/lightning/pull/12045))
- Fixed an issue where `HorovodStrategy.teardown()` did not complete gracefully if an exception was thrown during callback setup [#11752](https://github.com/Lightning-AI/lightning/pull/11752)
- Fixed security vulnerabilities CVE-2020-1747 and CVE-2020-14343 caused by the `PyYAML` dependency ([#11099](https://github.com/Lightning-AI/lightning/pull/11099))
- Fixed security vulnerability "CWE-94: Improper Control of Generation of Code (Code Injection)" ([#12212](https://github.com/Lightning-AI/lightning/pull/12212))
- Fixed logging on `{test,validation}_epoch_end` with multiple dataloaders ([#11132](https://github.com/Lightning-AI/lightning/pull/11132))
- Reset the validation progress tracking state after sanity checking ([#11218](https://github.com/Lightning-AI/lightning/pull/11218))
- Fixed double evaluation bug with fault-tolerance enabled where the second call was completely skipped ([#11119](https://github.com/Lightning-AI/lightning/pull/11119))
- Fixed an issue with the `TPUSpawnPlugin` handling the `XLA_USE_BF16` environment variable incorrectly ([#10990](https://github.com/Lightning-AI/lightning/pull/10990))
- Fixed wrong typehint for `Trainer.lightning_optimizers` ([#11155](https://github.com/Lightning-AI/lightning/pull/11155))
- Fixed the lr-scheduler state not being dumped to checkpoint when using the deepspeed strategy ([#11307](https://github.com/Lightning-AI/lightning/pull/11307))
- Fixed bug that forced overriding `configure_optimizers` with the CLI ([#11672](https://github.com/Lightning-AI/lightning/pull/11672))
- Fixed type promotion when tensors of higher category than float are logged ([#11401](https://github.com/Lightning-AI/lightning/pull/11401))
- Fixed `SimpleProfiler` summary ([#11414](https://github.com/Lightning-AI/lightning/pull/11414))
- No longer set a `DistributedSampler` to the `poptorch.DataLoader` when IPUs are used ([#12114](https://github.com/Lightning-AI/lightning/pull/12114))
- Fixed bug where progress bar was not being disabled when not in rank zero during predict ([#11377](https://github.com/Lightning-AI/lightning/pull/11377))
- Fixed the mid-epoch warning call while resuming training ([#11556](https://github.com/Lightning-AI/lightning/pull/11556))
- Fixed `LightningModule.{un,}toggle_model` when only 1 optimizer is used ([#12088](https://github.com/Lightning-AI/lightning/pull/12088))
- Fixed an issue in `RichProgressbar` to display the metrics logged only on main progress bar ([#11690](https://github.com/Lightning-AI/lightning/pull/11690))
- Fixed `RichProgressBar` progress when refresh rate does not evenly divide the total counter ([#11668](https://github.com/Lightning-AI/lightning/pull/11668))
- Fixed `RichProgressBar` progress validation bar total when using multiple validation runs within a single training epoch ([#11668](https://github.com/Lightning-AI/lightning/pull/11668))
- Configure native Deepspeed schedulers with interval='step' ([#11788](https://github.com/Lightning-AI/lightning/pull/11788)), ([#12031](https://github.com/Lightning-AI/lightning/pull/12031))
- Update `RichProgressBarTheme` styles after detecting light theme on colab ([#10993](https://github.com/Lightning-AI/lightning/pull/10993))
- Fixed passing `_ddp_params_and_buffers_to_ignore` ([#11949](https://github.com/Lightning-AI/lightning/pull/11949))
- Fixed an `AttributeError` when calling `save_hyperparameters` and no parameters need saving ([#11827](https://github.com/Lightning-AI/lightning/pull/11827))
- Fixed environment variable priority for global rank determination ([#11406](https://github.com/Lightning-AI/lightning/pull/11406))
- Fixed an issue that caused the Trainer to produce identical results on subsequent runs without explicit re-seeding ([#11870](https://github.com/Lightning-AI/lightning/pull/11870))
- Fixed an issue that caused the Tuner to affect the random state ([#11870](https://github.com/Lightning-AI/lightning/pull/11870))
- Fixed to avoid common hook warning if no hook is overridden ([#12131](https://github.com/Lightning-AI/lightning/pull/12131))
- Fixed deepspeed keeping old sub-folders in same ckpt path ([#12194](https://github.com/Lightning-AI/lightning/pull/12194))
- Fixed returning logged metrics instead of callback metrics during evaluation ([#12224](https://github.com/Lightning-AI/lightning/pull/12224))
- Fixed the case where `logger=None` is passed to the Trainer ([#12249](https://github.com/Lightning-AI/lightning/pull/12249))
- Fixed bug where the global step tracked by `ModelCheckpoint` was still set even if no checkpoint was saved ([#12418](https://github.com/Lightning-AI/lightning/pull/12418))
- Fixed bug where `ModelCheckpoint` was overriding the `epoch` and `step` logged values ([#12418](https://github.com/Lightning-AI/lightning/pull/12418))
- Fixed bug where monitoring the default `epoch` and `step` values with `ModelCheckpoint` would fail ([#12418](https://github.com/Lightning-AI/lightning/pull/12418))
- Fixed initializing optimizers unnecessarily in `DDPFullyShardedStrategy` ([#12267](https://github.com/Lightning-AI/lightning/pull/12267))
- Fixed check for horovod module ([#12377](https://github.com/Lightning-AI/lightning/pull/12377))
- Fixed logging to loggers with multiple eval dataloaders ([#12454](https://github.com/Lightning-AI/lightning/pull/12454))
- Fixed an issue with resuming from a checkpoint trained with QAT ([#11346](https://github.com/Lightning-AI/lightning/pull/11346))


## [1.5.10] - 2022-02-08

### Fixed

- Fixed an issue to avoid validation loop run on restart ([#11552](https://github.com/Lightning-AI/lightning/pull/11552))
- The `RichProgressBar` now correctly shows the `on_epoch` logged values on train epoch end ([#11689](https://github.com/Lightning-AI/lightning/pull/11689))
- Fixed an issue to make the `step` argument in `WandbLogger.log_image` work ([#11716](https://github.com/Lightning-AI/lightning/pull/11716))
- Fixed `restore_optimizers` for mapping states ([#11757](https://github.com/Lightning-AI/lightning/pull/11757))
- With `DPStrategy`, the batch is not explicitly moved to the device ([#11780](https://github.com/Lightning-AI/lightning/pull/11780))
- Fixed an issue to avoid val bar disappear after `trainer.validate()` ([#11700](https://github.com/Lightning-AI/lightning/pull/11700))
- Fixed supporting remote filesystems with `Trainer.weights_save_path` for fault-tolerant training ([#11776](https://github.com/Lightning-AI/lightning/pull/11776))
- Fixed check for available modules ([#11526](https://github.com/Lightning-AI/lightning/pull/11526))
- Fixed bug where the path for "last" checkpoints was not getting saved correctly which caused newer runs to not remove the previous "last" checkpoint ([#11481](https://github.com/Lightning-AI/lightning/pull/11481))
- Fixed bug where the path for best checkpoints was not getting saved correctly when no metric was monitored which caused newer runs to not use the best checkpoint ([#11481](https://github.com/Lightning-AI/lightning/pull/11481))


## [1.5.9] - 2022-01-20

### Fixed

- Pinned sphinx-autodoc-typehints with <v1.15 ([#11400](https://github.com/Lightning-AI/lightning/pull/11400))
- Skipped testing with PyTorch 1.7 and Python 3.9 on Ubuntu ([#11217](https://github.com/Lightning-AI/lightning/pull/11217))
- Fixed type promotion when tensors of higher category than float are logged ([#11401](https://github.com/Lightning-AI/lightning/pull/11401))
- Fixed the format of the configuration saved automatically by the CLI's `SaveConfigCallback` ([#11532](https://github.com/Lightning-AI/lightning/pull/11532))

### Changed
- Changed `LSFEnvironment` to use `LSB_DJOB_RANKFILE` environment variable instead of `LSB_HOSTS` for determining node rank and main address ([#10825](https://github.com/Lightning-AI/lightning/pull/10825))
- Disabled sampler replacement when using `IterableDataset` ([#11507](https://github.com/Lightning-AI/lightning/pull/11507))


## [1.5.8] - 2022-01-05

### Fixed

- Fixed `LightningCLI` race condition while saving the config ([#11199](https://github.com/Lightning-AI/lightning/pull/11199))
- Fixed the default value used with `log(reduce_fx=min|max)` ([#11310](https://github.com/Lightning-AI/lightning/pull/11310))
- Fixed data fetcher selection ([#11294](https://github.com/Lightning-AI/lightning/pull/11294))
- Fixed a race condition that could result in incorrect (zero) values being observed in prediction writer callbacks ([#11288](https://github.com/Lightning-AI/lightning/pull/11288))
- Fixed dataloaders not getting reloaded the correct amount of times when setting `reload_dataloaders_every_n_epochs` and `check_val_every_n_epoch` ([#10948](https://github.com/Lightning-AI/lightning/pull/10948))
- Fixed deepspeed strategy not restoring the lr-scheduler states when lr-scheduler(s) are configured through `LightningModule.configure_optimizer` ([#11322](https://github.com/Lightning-AI/lightning/pull/11322))


## [1.5.7] - 2021-12-21

### Fixed

- Fixed `NeptuneLogger` when using DDP ([#11030](https://github.com/Lightning-AI/lightning/pull/11030))
- Fixed a bug to disable logging hyperparameters in logger if there are no hparams ([#11105](https://github.com/Lightning-AI/lightning/pull/11105))
- Avoid the deprecated `onnx.export(example_outputs=...)` in torch 1.10 ([#11116](https://github.com/Lightning-AI/lightning/pull/11116))
- Fixed an issue when torch-scripting a `LightningModule` after training with `Trainer(sync_batchnorm=True)` ([#11078](https://github.com/Lightning-AI/lightning/pull/11078))
- Fixed an `AttributeError` occurring when using a `CombinedLoader` (multiple dataloaders) for prediction ([#11111](https://github.com/Lightning-AI/lightning/pull/11111))
- Fixed bug where `Trainer(track_grad_norm=..., logger=False)` would fail ([#11114](https://github.com/Lightning-AI/lightning/pull/11114))
- Fixed an incorrect warning being produced by the model summary when using `bf16` precision on CPU ([#11161](https://github.com/Lightning-AI/lightning/pull/11161))

### Changed

- DeepSpeed does not require lightning module zero 3 partitioning ([#10655](https://github.com/Lightning-AI/lightning/pull/10655))
- The `ModelCheckpoint` callback now saves and restores attributes `best_k_models`, `kth_best_model_path`, `kth_value`, and `last_model_path` ([#10995](https://github.com/Lightning-AI/lightning/pull/10995))


## [1.5.6] - 2021-12-15

### Fixed

- Fixed a bug where the DeepSpeedPlugin arguments `cpu_checkpointing` and `contiguous_memory_optimization` were not being forwarded to deepspeed correctly ([#10874](https://github.com/Lightning-AI/lightning/pull/10874))
- Fixed an issue with `NeptuneLogger` causing checkpoints to be uploaded with a duplicated file extension ([#11015](https://github.com/Lightning-AI/lightning/pull/11015))
- Fixed support for logging within callbacks returned from `LightningModule` ([#10991](https://github.com/Lightning-AI/lightning/pull/10991))
- Fixed running sanity check with `RichProgressBar` ([#10913](https://github.com/Lightning-AI/lightning/pull/10913))
- Fixed support for `CombinedLoader` while checking for warning raised with eval dataloaders ([#10994](https://github.com/Lightning-AI/lightning/pull/10994))
- The TQDM progress bar now correctly shows the `on_epoch` logged values on train epoch end ([#11069](https://github.com/Lightning-AI/lightning/pull/11069))
- Fixed bug where the TQDM updated the training progress bar during `trainer.validate` ([#11069](https://github.com/Lightning-AI/lightning/pull/11069))


## [1.5.5] - 2021-12-07

### Fixed

- Disabled batch_size extraction for torchmetric instances because they accumulate the metrics internally ([#10815](https://github.com/Lightning-AI/lightning/pull/10815))
- Fixed an issue with `SignalConnector` not restoring the default signal handlers on teardown when running on SLURM or with fault-tolerant training enabled ([#10611](https://github.com/Lightning-AI/lightning/pull/10611))
- Fixed `SignalConnector._has_already_handler` check for callable type ([#10483](https://github.com/Lightning-AI/lightning/pull/10483))
- Fixed an issue to return the results for each dataloader separately instead of duplicating them for each ([#10810](https://github.com/Lightning-AI/lightning/pull/10810))
- Improved exception message if `rich` version is less than `10.2.2` ([#10839](https://github.com/Lightning-AI/lightning/pull/10839))
- Fixed uploading best model checkpoint in NeptuneLogger ([#10369](https://github.com/Lightning-AI/lightning/pull/10369))
- Fixed early schedule reset logic in PyTorch profiler that was causing data leak ([#10837](https://github.com/Lightning-AI/lightning/pull/10837))
- Fixed a bug that caused incorrect batch indices to be passed to the `BasePredictionWriter` hooks when using a dataloader with `num_workers > 0` ([#10870](https://github.com/Lightning-AI/lightning/pull/10870))
- Fixed an issue with item assignment on the logger on rank > 0 for those who support it ([#10917](https://github.com/Lightning-AI/lightning/pull/10917))
- Fixed importing `torch_xla.debug` for `torch-xla<1.8` ([#10836](https://github.com/Lightning-AI/lightning/pull/10836))
- Fixed an issue with `DDPSpawnPlugin` and related plugins leaving a temporary checkpoint behind ([#10934](https://github.com/Lightning-AI/lightning/pull/10934))
- Fixed a `TypeError` occurring in the `SingalConnector.teardown()` method ([#10961](https://github.com/Lightning-AI/lightning/pull/10961))


## [1.5.4] - 2021-11-30

### Fixed

- Fixed support for `--key.help=class` with the `LightningCLI` ([#10767](https://github.com/Lightning-AI/lightning/pull/10767))
- Fixed `_compare_version` for python packages ([#10762](https://github.com/Lightning-AI/lightning/pull/10762))
- Fixed TensorBoardLogger `SummaryWriter` not close before spawning the processes ([#10777](https://github.com/Lightning-AI/lightning/pull/10777))
- Fixed a consolidation error in Lite when attempting to save the state dict of a sharded optimizer ([#10746](https://github.com/Lightning-AI/lightning/pull/10746))
- Fixed the default logging level for batch hooks associated with training from `on_step=False, on_epoch=True` to `on_step=True, on_epoch=False` ([#10756](https://github.com/Lightning-AI/lightning/pull/10756))

### Removed

- Removed PyTorch 1.6 support ([#10367](https://github.com/Lightning-AI/lightning/pull/10367), [#10738](https://github.com/Lightning-AI/lightning/pull/10738))


## [1.5.3] - 2021-11-24

### Fixed

- Fixed `ShardedTensor` state dict hook registration to check if torch distributed is available ([#10621](https://github.com/Lightning-AI/lightning/pull/10621))
- Fixed an issue with `self.log` not respecting a tensor's `dtype` when applying computations ([#10076](https://github.com/Lightning-AI/lightning/pull/10076))
- Fixed LigtningLite `_wrap_init` popping unexisting keys from DataLoader signature parameters ([#10613](https://github.com/Lightning-AI/lightning/pull/10613))
- Fixed signals being registered within threads ([#10610](https://github.com/Lightning-AI/lightning/pull/10610))
- Fixed an issue that caused Lightning to extract the batch size even though it was set by the user in `LightningModule.log` ([#10408](https://github.com/Lightning-AI/lightning/pull/10408))
- Fixed `Trainer(move_metrics_to_cpu=True)` not moving the evaluation logged results to CPU ([#10631](https://github.com/Lightning-AI/lightning/pull/10631))
- Fixed the `{validation,test}_step` outputs getting moved to CPU with `Trainer(move_metrics_to_cpu=True)` ([#10631](https://github.com/Lightning-AI/lightning/pull/10631))
- Fixed an issue with collecting logged test results with multiple dataloaders ([#10522](https://github.com/Lightning-AI/lightning/pull/10522))


## [1.5.2] - 2021-11-16

### Fixed

- Fixed `CombinedLoader` and `max_size_cycle` didn't receive a `DistributedSampler` ([#10374](https://github.com/Lightning-AI/lightning/pull/10374))
- Fixed an issue where class or init-only variables of dataclasses were passed to the dataclass constructor in `utilities.apply_to_collection` ([#9702](https://github.com/Lightning-AI/lightning/pull/9702))
- Fixed `isinstance` not working with `init_meta_context`, materialized model not being moved to the device ([#10493](https://github.com/Lightning-AI/lightning/pull/10493))
- Fixed an issue that prevented the Trainer to shutdown workers when execution is interrupted due to failure([#10463](https://github.com/Lightning-AI/lightning/pull/10463))
- Squeeze the early stopping monitor to remove empty tensor dimensions ([#10461](https://github.com/Lightning-AI/lightning/pull/10461))
- Fixed sampler replacement logic with `overfit_batches` to only replace the sample when `SequentialSampler` is not used ([#10486](https://github.com/Lightning-AI/lightning/pull/10486))
- Fixed scripting causing false positive deprecation warnings ([#10470](https://github.com/Lightning-AI/lightning/pull/10470), [#10555](https://github.com/Lightning-AI/lightning/pull/10555))
- Do not fail if batch size could not be inferred for logging when using DeepSpeed ([#10438](https://github.com/Lightning-AI/lightning/pull/10438))
- Fixed propagation of device and dtype information to submodules of LightningLite when they inherit from `DeviceDtypeModuleMixin` ([#10559](https://github.com/Lightning-AI/lightning/pull/10559))


## [1.5.1] - 2021-11-09

### Fixed

- Fixed `apply_to_collection(defaultdict)` ([#10316](https://github.com/Lightning-AI/lightning/pull/10316))
- Fixed failure when `DataLoader(batch_size=None)` is passed ([#10345](https://github.com/Lightning-AI/lightning/pull/10345))
- Fixed interception of `__init__` arguments for sub-classed DataLoader re-instantiation in Lite ([#10334](https://github.com/Lightning-AI/lightning/pull/10334))
- Fixed issue with pickling `CSVLogger` after a call to `CSVLogger.save` ([#10388](https://github.com/Lightning-AI/lightning/pull/10388))
- Fixed an import error being caused by `PostLocalSGD` when `torch.distributed` not available ([#10359](https://github.com/Lightning-AI/lightning/pull/10359))
- Fixed the logging with `on_step=True` in epoch-level hooks causing unintended side-effects. Logging with `on_step=True` in epoch-level hooks will now correctly raise an error ([#10409](https://github.com/Lightning-AI/lightning/pull/10409))
- Fixed deadlocks for distributed training with `RichProgressBar` ([#10428](https://github.com/Lightning-AI/lightning/pull/10428))
- Fixed an issue where the model wrapper in Lite converted non-floating point tensors to float ([#10429](https://github.com/Lightning-AI/lightning/pull/10429))
- Fixed an issue with inferring the dataset type in fault-tolerant training ([#10432](https://github.com/Lightning-AI/lightning/pull/10432))
- Fixed dataloader workers with `persistent_workers` being deleted on every iteration ([#10434](https://github.com/Lightning-AI/lightning/pull/10434))


## [1.5.0] - 2021-11-02

### Added

- Added support for monitoring the learning rate without schedulers in `LearningRateMonitor` ([#9786](https://github.com/Lightning-AI/lightning/pull/9786))
- Added registration of `ShardedTensor` state dict hooks in `LightningModule.__init__` if the PyTorch version supports `ShardedTensor` ([#8944](https://github.com/Lightning-AI/lightning/pull/8944))
- Added error handling including calling of `on_keyboard_interrupt()` and `on_exception()` for all entrypoints (fit, validate, test, predict) ([#8819](https://github.com/Lightning-AI/lightning/pull/8819))
- Added a flavor of `training_step` that takes `dataloader_iter` as an argument ([#8807](https://github.com/Lightning-AI/lightning/pull/8807))
- Added a `state_key` property to the `Callback` base class ([#6886](https://github.com/Lightning-AI/lightning/pull/6886))
- Added progress tracking to loops:
    * Integrated `TrainingEpochLoop.total_batch_idx` ([#8598](https://github.com/Lightning-AI/lightning/pull/8598))
    * Added `BatchProgress` and integrated `TrainingEpochLoop.is_last_batch` ([#9657](https://github.com/Lightning-AI/lightning/pull/9657))
    * Avoid optional `Tracker` attributes ([#9320](https://github.com/Lightning-AI/lightning/pull/9320))
    * Reset `current` progress counters when restarting an epoch loop that had already finished ([#9371](https://github.com/Lightning-AI/lightning/pull/9371))
    * Call `reset_on_restart` in the loop's `reset` hook instead of when loading a checkpoint ([#9561](https://github.com/Lightning-AI/lightning/pull/9561))
    * Use `completed` over `processed` in `reset_on_restart` ([#9656](https://github.com/Lightning-AI/lightning/pull/9656))
    * Renamed `reset_on_epoch` to `reset_on_run` ([#9658](https://github.com/Lightning-AI/lightning/pull/9658))
- Added `batch_size` and `rank_zero_only` arguments for `log_dict` to match `log` ([#8628](https://github.com/Lightning-AI/lightning/pull/8628))
- Added a check for unique GPU ids ([#8666](https://github.com/Lightning-AI/lightning/pull/8666))
- Added `ResultCollection` state_dict to the Loop `state_dict` and added support for distributed reload ([#8641](https://github.com/Lightning-AI/lightning/pull/8641))
- Added DeepSpeed collate checkpoint utility function ([#8701](https://github.com/Lightning-AI/lightning/pull/8701))
- Added a `handles_accumulate_grad_batches` property to the training type plugins ([#8856](https://github.com/Lightning-AI/lightning/pull/8856))
- Added a warning to `WandbLogger` when reusing a wandb run ([#8714](https://github.com/Lightning-AI/lightning/pull/8714))
- Added `log_graph` argument for `watch` method of `WandbLogger` ([#8662](https://github.com/Lightning-AI/lightning/pull/8662))
- `LightningCLI` additions:
  * Added `LightningCLI(run=False|True)` to choose whether to run a `Trainer` subcommand ([#8751](https://github.com/Lightning-AI/lightning/pull/8751))
  * Added support to call any trainer function from the `LightningCLI` via subcommands ([#7508](https://github.com/Lightning-AI/lightning/pull/7508))
  * Allow easy trainer re-instantiation ([#7508](https://github.com/Lightning-AI/lightning/pull/9241))
  * Automatically register all optimizers and learning rate schedulers ([#9565](https://github.com/Lightning-AI/lightning/pull/9565))
  * Allow registering custom optimizers and learning rate schedulers without subclassing the CLI ([#9565](https://github.com/Lightning-AI/lightning/pull/9565))
  * Support shorthand notation to instantiate optimizers and learning rate schedulers ([#9565](https://github.com/Lightning-AI/lightning/pull/9565))
  * Support passing lists of callbacks via command line ([#8815](https://github.com/Lightning-AI/lightning/pull/8815))
  * Support shorthand notation to instantiate models ([#9588](https://github.com/Lightning-AI/lightning/pull/9588))
  * Support shorthand notation to instantiate datamodules ([#10011](https://github.com/Lightning-AI/lightning/pull/10011))
  * Added `multifile` option to `LightningCLI` to enable/disable config saving to preserve multiple files structure ([#9073](https://github.com/Lightning-AI/lightning/pull/9073))
- Fault-tolerant training:
    * Added `FastForwardSampler` and `CaptureIterableDataset` injection to data loading utilities ([#8366](https://github.com/Lightning-AI/lightning/pull/8366))
    * Added `DataFetcher` to control fetching flow ([#8890](https://github.com/Lightning-AI/lightning/pull/8890))
    * Added `SharedCycleIteratorState` to prevent infinite loop ([#8889](https://github.com/Lightning-AI/lightning/pull/8889))
    * Added `CaptureMapDataset` for state management in map-style datasets ([#8891](https://github.com/Lightning-AI/lightning/pull/8891))
    * Added Fault Tolerant Training to `DataFetcher` ([#8891](https://github.com/Lightning-AI/lightning/pull/8891))
    * Replaced old prefetch iterator with new `DataFetcher` in training loop ([#8953](https://github.com/Lightning-AI/lightning/pull/8953))
    * Added partial support for global random state fault-tolerance in map-style datasets ([#8950](https://github.com/Lightning-AI/lightning/pull/8950))
    * Converted state to tuple explicitly when setting Python random state ([#9401](https://github.com/Lightning-AI/lightning/pull/9401))
    * Added support for restarting an optimizer loop (multiple optimizers) ([#9537](https://github.com/Lightning-AI/lightning/pull/9537))
    * Added support for restarting within Evaluation Loop ([#9563](https://github.com/Lightning-AI/lightning/pull/9563))
    * Added mechanism to detect that a signal has been sent so the Trainer can gracefully exit ([#9566](https://github.com/Lightning-AI/lightning/pull/9566))
    * Added support for skipping ahead to validation during the auto-restart of fitting ([#9681](https://github.com/Lightning-AI/lightning/pull/9681))
    * Added support for auto-restart if a fault-tolerant checkpoint is available ([#9722](https://github.com/Lightning-AI/lightning/pull/9722))
- Checkpoint saving and loading extensibility:
  * Added `CheckpointIO` plugin to expose checkpoint IO from training type plugin ([#8743](https://github.com/Lightning-AI/lightning/pull/8743))
  * Refactored `CheckpointConnector` to offload validation logic to the `CheckpointIO` plugin ([#9045](https://github.com/Lightning-AI/lightning/pull/9045))
  * Added `remove_checkpoint` to `CheckpointIO` plugin by moving the responsibility out of the `ModelCheckpoint` callback ([#9373](https://github.com/Lightning-AI/lightning/pull/9373))
  * Added `XLACheckpointIO` plugin ([#9972](https://github.com/Lightning-AI/lightning/pull/9972))
- Loop customization:
    * Added `Closure` and `AbstractClosure` classes ([#8642](https://github.com/Lightning-AI/lightning/pull/8642))
    * Refactored `TrainingBatchLoop` and extracted `OptimizerLoop`, splitting off automatic optimization into its own loop ([#9191](https://github.com/Lightning-AI/lightning/pull/9191))
    * Removed `TrainingBatchLoop.backward()`; manual optimization now calls directly into `Accelerator.backward()` and automatic optimization handles backward in new `OptimizerLoop` ([#9265](https://github.com/Lightning-AI/lightning/pull/9265))
    * Extracted `ManualOptimization` logic from `TrainingBatchLoop` into its own separate loop class ([#9266](https://github.com/Lightning-AI/lightning/pull/9266))
    * Added `OutputResult` and `ManualResult` classes ([#9437](https://github.com/Lightning-AI/lightning/pull/9437), [#9424](https://github.com/Lightning-AI/lightning/pull/9424))
    * Marked `OptimizerLoop.backward` as protected ([#9514](https://github.com/Lightning-AI/lightning/pull/9514))
    * Marked `FitLoop.should_accumulate` as protected ([#9515](https://github.com/Lightning-AI/lightning/pull/9515))
    * Marked several methods in `PredictionLoop` as protected: `on_predict_start`, `on_predict_epoch_end`, `on_predict_end`, `on_predict_model_eval` ([#9516](https://github.com/Lightning-AI/lightning/pull/9516))
    * Marked several methods in `EvaluationLoop` as protected: `get_max_batches`, `on_evaluation_model_eval`, `on_evaluation_model_train`, `on_evaluation_start`, `on_evaluation_epoch_start`, `on_evaluation_epoch_end`, `on_evaluation_end`, `reload_evaluation_dataloaders` ([#9516](https://github.com/Lightning-AI/lightning/pull/9516))
    * Marked several methods in `EvaluationEpochLoop` as protected: `on_evaluation_batch_start`, `evaluation_step`, `evaluation_step_end` ([#9516](https://github.com/Lightning-AI/lightning/pull/9516))
    * Added `yielding_training_step` example ([#9983](https://github.com/Lightning-AI/lightning/pull/9983))
- Added support for saving and loading state of multiple callbacks of the same type ([#7187](https://github.com/Lightning-AI/lightning/pull/7187))
- Added DeepSpeed Stage 1 support ([#8974](https://github.com/Lightning-AI/lightning/pull/8974))
- Added `Python dataclass` support for `LightningDataModule` ([#8272](https://github.com/Lightning-AI/lightning/pull/8272))
- Added sanitization of tensors when they get logged as hyperparameters in `TensorBoardLogger` ([#9031](https://github.com/Lightning-AI/lightning/pull/9031))
- Added `InterBatchParallelDataFetcher` ([#9020](https://github.com/Lightning-AI/lightning/pull/9020))
- Added `DataLoaderIterDataFetcher` ([#9020](https://github.com/Lightning-AI/lightning/pull/9020))
- Added `DataFetcher` within `Fit / Evaluation` Loop  ([#9047](https://github.com/Lightning-AI/lightning/pull/9047))
- Added a friendly error message when DDP attempts to spawn new distributed processes with rank > 0 ([#9005](https://github.com/Lightning-AI/lightning/pull/9005))
- Added Rich integration:
    * Added Rich progress bar ([#8929](https://github.com/Lightning-AI/lightning/pull/8929), [#9559](https://github.com/Lightning-AI/lightning/pull/9559))
    * Added Support for iterable datasets ([#9734](https://github.com/Lightning-AI/lightning/pull/9734))
    * Added `RichModelSummary` callback ([#9546](https://github.com/Lightning-AI/lightning/pull/9546))
    * Added `configure_columns` method to `RichProgressBar` ([#10288](https://github.com/Lightning-AI/lightning/pull/10288))
    * Added `leave` argument to `RichProgressBar` ([#10301](https://github.com/Lightning-AI/lightning/pull/10301))
- Added input validation logic for precision ([#9080](https://github.com/Lightning-AI/lightning/pull/9080))
- Added support for CPU AMP autocast ([#9084](https://github.com/Lightning-AI/lightning/pull/9084))
- Added `on_exception` callback hook ([#9183](https://github.com/Lightning-AI/lightning/pull/9183))
- Added a warning to DeepSpeed when inferring batch size ([#9221](https://github.com/Lightning-AI/lightning/pull/9221))
- Added `ModelSummary` callback ([#9344](https://github.com/Lightning-AI/lightning/pull/9344))
- Added `log_images`, `log_text` and `log_table` to `WandbLogger` ([#9545](https://github.com/Lightning-AI/lightning/pull/9545))
- Added `PL_RECONCILE_PROCESS` environment variable to enable process reconciliation regardless of cluster environment settings ([#9389](https://github.com/Lightning-AI/lightning/pull/9389))
- Added `get_device_stats` to the Accelerator interface and added its implementation for GPU and TPU ([#9586](https://github.com/Lightning-AI/lightning/pull/9586))
- Added a warning when an unknown key is encountered in the optimizer configuration, and when `OneCycleLR` is used with `"interval": "epoch"` ([#9666](https://github.com/Lightning-AI/lightning/pull/9666))
- Added `DeviceStatsMonitor` callback ([#9712](https://github.com/Lightning-AI/lightning/pull/9712))
- Added `enable_progress_bar` to the Trainer constructor ([#9664](https://github.com/Lightning-AI/lightning/pull/9664))
- Added `pl_legacy_patch` load utility for loading old checkpoints that have pickled legacy Lightning attributes ([#9166](https://github.com/Lightning-AI/lightning/pull/9166))
- Added support for `torch.use_deterministic_algorithms` ([#9121](https://github.com/Lightning-AI/lightning/pull/9121))
- Added automatic parameters tying for TPUs ([#9525](https://github.com/Lightning-AI/lightning/pull/9525))
- Added support for `torch.autograd.set_detect_anomaly` through `Trainer` constructor argument `detect_anomaly` ([#9848](https://github.com/Lightning-AI/lightning/pull/9848))
- Added `enable_model_summary` flag to Trainer ([#9699](https://github.com/Lightning-AI/lightning/pull/9699))
- Added `strategy` argument to Trainer ([#8597](https://github.com/Lightning-AI/lightning/pull/8597))
- Added `init_meta_context`, `materialize_module` utilities ([#9920](https://github.com/Lightning-AI/lightning/pull/9920))
- Added `TPUPrecisionPlugin` ([#10020](https://github.com/Lightning-AI/lightning/pull/#10020))
- Added `torch.bfloat16` support:
  * Added bfloat16 support for Lightning Trainer ([#9049](https://github.com/Lightning-AI/lightning/pull/9049))
  * Renamed `TPUHalfPrecisionPlugin` to `TPUBf16PrecisionPlugin` ([#10026](https://github.com/Lightning-AI/lightning/pull/10026))
  * Default to `precision=bf16` on CPU when `precision=16` is passed ([#10033](https://github.com/Lightning-AI/lightning/pull/10033))
  * Added support for `torch.autocast` ([#10053](https://github.com/Lightning-AI/lightning/pull/10053))
- Added `kfold` example for loop customization ([#9965](https://github.com/Lightning-AI/lightning/pull/9965))
- LightningLite:
    * Added `PrecisionPlugin.forward_context`, making it the default implementation for all `{train,val,test,predict}_step_context()` methods ([#9988](https://github.com/Lightning-AI/lightning/pull/9988))
    * Added `DDPSpawnPlugin.spawn()` for spawning new processes of a given function ([#10018](https://github.com/Lightning-AI/lightning/pull/10018), [#10022](https://github.com/Lightning-AI/lightning/pull/10022))
    * Added `TrainingTypePlugin.{_setup_model, _setup_optimizer}` methods ([#9994](https://github.com/Lightning-AI/lightning/pull/9994), [#10064](https://github.com/Lightning-AI/lightning/pull/10064))
    * Implemented `DataParallelPlugin._setup_model` ([#10010](https://github.com/Lightning-AI/lightning/pull/10010))
    * Implemented `DeepSpeedPlugin._setup_model_and_optimizers` ([#10009](https://github.com/Lightning-AI/lightning/pull/10009), [#10064](https://github.com/Lightning-AI/lightning/pull/10064))
    * Implemented `{DDPShardedPlugin,DDPShardedSpawnPlugin}._setup_model_and_optimizers` ([#10028](https://github.com/Lightning-AI/lightning/pull/10028), [#10064](https://github.com/Lightning-AI/lightning/pull/10064))
    * Added optional `model` argument to the `optimizer_step` methods in accelerators and plugins ([#10023](https://github.com/Lightning-AI/lightning/pull/10023))
    * Updated precision attributes in `DeepSpeedPlugin` ([#10164](https://github.com/Lightning-AI/lightning/pull/10164))
    * Added the ability to return a result from rank 0 in `DDPSpawnPlugin.spawn` ([#10162](https://github.com/Lightning-AI/lightning/pull/10162))
    * Added `pytorch_lightning.lite` package ([#10175](https://github.com/Lightning-AI/lightning/pull/10175))
    * Added `LightningLite` documentation ([#10043](https://github.com/Lightning-AI/lightning/pull/10043))
    * Added `LightningLite` examples ([#9987](https://github.com/Lightning-AI/lightning/pull/9987))
    * Make the `_LiteDataLoader` an iterator and add supports for custom dataloader ([#10279](https://github.com/Lightning-AI/lightning/pull/10279))
- Added `use_omegaconf` argument to `save_hparams_to_yaml` plugin ([#9170](https://github.com/Lightning-AI/lightning/pull/9170))
- Added `ckpt_path` argument for `Trainer.fit()` ([#10061](https://github.com/Lightning-AI/lightning/pull/10061))
- Added `auto_device_count` method to `Accelerators` ([#10222](https://github.com/Lightning-AI/lightning/pull/10222))
- Added support for `devices="auto"` ([#10264](https://github.com/Lightning-AI/lightning/pull/10264))
- Added a `filename` argument in `ModelCheckpoint.format_checkpoint_name` ([#9818](https://github.com/Lightning-AI/lightning/pull/9818))
- Added support for empty `gpus` list to run on CPU ([#10246](https://github.com/Lightning-AI/lightning/pull/10246))
- Added a warning if multiple batch sizes are found from ambiguous batch ([#10247](https://github.com/Lightning-AI/lightning/pull/10247))

### Changed

- Trainer now raises a `MisconfigurationException` when its methods are called with `ckpt_path="best"` but a checkpoint callback isn't configured ([#9841](https://github.com/Lightning-AI/lightning/pull/9841))
- Setting `Trainer(accelerator="ddp_cpu")` now does not spawn a subprocess if `num_processes` is kept `1` along with `num_nodes > 1` ([#9603](https://github.com/Lightning-AI/lightning/pull/9603))
- Module imports are now catching `ModuleNotFoundError` instead of `ImportError` ([#9867](https://github.com/Lightning-AI/lightning/pull/9867))
- `pytorch_lightning.loggers.neptune.NeptuneLogger` is now consistent with the new [neptune-client](https://github.com/neptune-ai/neptune-client) API; the old [neptune-client](https://github.com/neptune-ai/neptune-client) API is supported by `NeptuneClient` from the [neptune-contrib](https://github.com/neptune-ai/neptune-contrib) repo ([#6867](https://github.com/Lightning-AI/lightning/pull/6867))
- Parsing of `enums` type hyperparameters to be saved in the `haprams.yaml` file by TensorBoard and CSV loggers has been fixed and made in line with how OmegaConf parses it ([#9170](https://github.com/Lightning-AI/lightning/pull/9170))
- Parsing of the `gpus` Trainer argument has changed: `gpus="n"` (str) no longer selects the GPU index n and instead selects the first n devices ([#8770](https://github.com/Lightning-AI/lightning/pull/8770))
- `iteration_count` and other index attributes in the loops has been replaced with progress dataclasses ([#8477](https://github.com/Lightning-AI/lightning/pull/8477))
- The `trainer.lightning_module` reference is now properly set at the very beginning of a run ([#8536](https://github.com/Lightning-AI/lightning/pull/8536))
- The model weights now get loaded in all cases when the checkpoint path gets provided in validate/test/predict, regardless of whether the model instance is provided or not ([#8352](https://github.com/Lightning-AI/lightning/pull/8352))
- The `Trainer` functions `reset_{train,val,test,predict}_dataloader`, `reset_train_val_dataloaders`, and `request_dataloader` `model` argument is now optional ([#8536](https://github.com/Lightning-AI/lightning/pull/8536))
- Saved checkpoints will no longer use the type of a `Callback` as the key to avoid issues with unpickling ([#6886](https://github.com/Lightning-AI/lightning/pull/6886))
- Improved string conversion for `ResultCollection` ([#8622](https://github.com/Lightning-AI/lightning/pull/8622))
- `LightningCLI` changes:
    * `LightningCLI.init_parser` now returns the parser instance ([#8721](https://github.com/Lightning-AI/lightning/pull/8721))
    * `LightningCLI.add_core_arguments_to_parser`, `LightningCLI.parse_arguments` now take a `parser` argument ([#8721](https://github.com/Lightning-AI/lightning/pull/8721))
    * `LightningCLI.instantiate_trainer` now takes a config and a list of callbacks ([#8721](https://github.com/Lightning-AI/lightning/pull/8721))
    * Split `LightningCLI.add_core_arguments_to_parser` into `LightningCLI.add_default_arguments_to_parser` + `LightningCLI.add_core_arguments_to_parser` ([#8721](https://github.com/Lightning-AI/lightning/pull/8721))
- The accelerator and training type plugin `setup` hooks no longer have a `model` argument ([#8536](https://github.com/Lightning-AI/lightning/pull/8536))
- The accelerator and training type plugin `update_global_step` hook has been removed ([#8856](https://github.com/Lightning-AI/lightning/pull/8856))
- The coverage of `self.log`-ing in any `LightningModule` or `Callback` hook has been improved ([#8498](https://github.com/Lightning-AI/lightning/pull/8498))
- `self.log`-ing without a `Trainer` reference now raises a warning instead of an exception ([#9733](https://github.com/Lightning-AI/lightning/pull/9733))
- Removed restrictions in the Trainer that loggers can only log from rank 0; the existing logger behavior has not changed ([#8608](https://github.com/Lightning-AI/lightning/pull/8608))
- `Trainer.request_dataloader` now takes a `RunningStage` enum instance ([#8858](https://github.com/Lightning-AI/lightning/pull/8858))
- Changed `rank_zero_warn` to `NotImplementedError` in the `{train, val, test, predict}_dataloader` hooks that `Lightning(Data)Module` uses ([#9161](https://github.com/Lightning-AI/lightning/pull/9161))
- Moved `block_ddp_sync_behaviour` out of `TrainingBatchLoop` to loop utilities ([#9192](https://github.com/Lightning-AI/lightning/pull/9192))
- Executing the `optimizer_closure` is now required when overriding the `optimizer_step` hook ([#9360](https://github.com/Lightning-AI/lightning/pull/9360))
- Changed logging of `LightningModule` and `LightningDataModule` hyperparameters to raise an exception only if there are colliding keys with different values ([#9496](https://github.com/Lightning-AI/lightning/pull/9496))
- `seed_everything` now fails when an invalid seed value is passed instead of selecting a random seed ([#8787](https://github.com/Lightning-AI/lightning/pull/8787))
- The Trainer now calls `TrainingTypePlugin` collective APIs directly instead of going through the Accelerator reference ([#9677](https://github.com/Lightning-AI/lightning/pull/9677), [#9901](https://github.com/Lightning-AI/lightning/pull/9901))
- The tuner now uses a unique filename to save a temporary checkpoint ([#9682](https://github.com/Lightning-AI/lightning/pull/9682))
- Changed `HorovodPlugin.all_gather` to return a `torch.Tensor` instead of a list ([#9696](https://github.com/Lightning-AI/lightning/pull/9696))
- Changed Trainer connectors to be protected attributes:
    * Configuration Validator ([#9779](https://github.com/Lightning-AI/lightning/pull/9779))
- The `current_epoch` and `global_step` attributes now get restored irrespective of the Trainer task ([#9413](https://github.com/Lightning-AI/lightning/pull/9413))
- Trainer now raises an exception when requesting `amp_level` with native `amp_backend` ([#9755](https://github.com/Lightning-AI/lightning/pull/9755))
- Update the logic to check for accumulation steps with deepspeed ([#9826](https://github.com/Lightning-AI/lightning/pull/9826))
- `pytorch_lightning.utilities.grads.grad_norm` now raises an exception if parameter `norm_type <= 0` ([#9765](https://github.com/Lightning-AI/lightning/pull/9765))
- Updated error message for interactive incompatible plugins ([#9896](https://github.com/Lightning-AI/lightning/pull/9896))
- Moved the `optimizer_step` and `clip_gradients` hook from the `Accelerator` and `TrainingTypePlugin` into the `PrecisionPlugin` ([#10143](https://github.com/Lightning-AI/lightning/pull/10143), [#10029](https://github.com/Lightning-AI/lightning/pull/10029))
- `NativeMixedPrecisionPlugin` and its subclasses now take an optional `GradScaler` instance ([#10055](https://github.com/Lightning-AI/lightning/pull/10055))
- Trainer is now raising a `MisconfigurationException` instead of a warning if `Trainer.{validate/test}` is missing required methods ([#10016](https://github.com/Lightning-AI/lightning/pull/10016))
- Changed default value of the `max_steps` Trainer argument from `None` to -1 ([#9460](https://github.com/Lightning-AI/lightning/pull/9460))
- LightningModule now raises an error when calling `log(on_step=False, on_epoch=False)` ([#10227](https://github.com/Lightning-AI/lightning/pull/10227))
- Quantization aware training observers are now disabled by default during validating/testing/predicting stages ([#8540](https://github.com/Lightning-AI/lightning/pull/8540))
- Raised `MisconfigurationException` when total length of `dataloader` across ranks is zero, and give warning when total length is non-zero, but only local rank length is zero. ([#9827](https://github.com/Lightning-AI/lightning/pull/9827))
- Changed the model size calculation using `ByteCounter` ([#10123](https://github.com/Lightning-AI/lightning/pull/10123))
- Enabled `on_load_checkpoint` for `LightningDataModule` for all `trainer_fn` ([#10238](https://github.com/Lightning-AI/lightning/pull/10238))
- Allowed separate config files for parameters with class type when LightningCLI is in `subclass_mode=False` ([#10286](https://github.com/Lightning-AI/lightning/pull/10286))

### Deprecated

- Deprecated Trainer argument `terminate_on_nan` in favor of `detect_anomaly`([#9175](https://github.com/Lightning-AI/lightning/pull/9175))
- Deprecated `Trainer.terminate_on_nan` public attribute access ([#9849](https://github.com/Lightning-AI/lightning/pull/9849))
- Deprecated `LightningModule.summarize()` in favor of `pytorch_lightning.utilities.model_summary.summarize()` ([#8513](https://github.com/Lightning-AI/lightning/pull/8513))
- Deprecated `LightningModule.model_size` ([#8343](https://github.com/Lightning-AI/lightning/pull/8343))
- Deprecated `DataModule` properties: `train_transforms`, `val_transforms`, `test_transforms`, `size`, `dims` ([#8851](https://github.com/Lightning-AI/lightning/pull/8851))
- Deprecated `add_to_queue`, `get_from_queue` from `LightningModule` in favor of corresponding methods in the `DDPSpawnPlugin` ([#9118](https://github.com/Lightning-AI/lightning/pull/9118))
- Deprecated `LightningModule.get_progress_bar_dict` and `Trainer.progress_bar_dict` in favor of `pytorch_lightning.callbacks.progress.base.get_standard_metrics` and `ProgressBarBase.get_metrics` ([#8985](https://github.com/Lightning-AI/lightning/pull/8985))
- Deprecated `prepare_data_per_node` flag on Trainer and set it as a property of `DataHooks`, accessible in the `LightningModule` and `LightningDataModule` ([#8958](https://github.com/Lightning-AI/lightning/pull/8958))
- Deprecated the `TestTubeLogger` ([#9065](https://github.com/Lightning-AI/lightning/pull/9065))
- Deprecated `on_{train/val/test/predict}_dataloader()` from `LightningModule` and `LightningDataModule` ([#9098](https://github.com/Lightning-AI/lightning/pull/9098))
- Deprecated `on_keyboard_interrupt` callback hook in favor of new `on_exception` hook ([#9260](https://github.com/Lightning-AI/lightning/pull/9260))
- Deprecated passing `process_position` to the `Trainer` constructor in favor of adding the `ProgressBar` callback with `process_position` directly to the list of callbacks ([#9222](https://github.com/Lightning-AI/lightning/pull/9222))
- Deprecated passing `flush_logs_every_n_steps` as a Trainer argument, instead pass it to the logger init if supported ([#9366](https://github.com/Lightning-AI/lightning/pull/9366))
- Deprecated `LightningLoggerBase.close`, `LoggerCollection.close` in favor of `LightningLoggerBase.finalize`, `LoggerCollection.finalize` ([#9422](https://github.com/Lightning-AI/lightning/pull/9422))
- Deprecated passing `progress_bar_refresh_rate` to the `Trainer` constructor in favor of adding the `ProgressBar` callback with `refresh_rate` directly to the list of callbacks, or passing `enable_progress_bar=False` to disable the progress bar ([#9616](https://github.com/Lightning-AI/lightning/pull/9616))
- Deprecated `LightningDistributed` and moved the broadcast logic to `DDPPlugin` and `DDPSpawnPlugin` directly ([#9691](https://github.com/Lightning-AI/lightning/pull/9691))
- Deprecated passing `stochastic_weight_avg` to the `Trainer` constructor in favor of adding the `StochasticWeightAveraging` callback directly to the list of callbacks ([#8989](https://github.com/Lightning-AI/lightning/pull/8989))
- Deprecated Accelerator collective API `barrier`, `broadcast`, and `all_gather` in favor of calling the `TrainingTypePlugin` collective API directly ([#9677](https://github.com/Lightning-AI/lightning/pull/9677))
- Deprecated `checkpoint_callback` from the `Trainer` constructor in favor of `enable_checkpointing` ([#9754](https://github.com/Lightning-AI/lightning/pull/9754))
- Deprecated the `LightningModule.on_post_move_to_device` method ([#9525](https://github.com/Lightning-AI/lightning/pull/9525))
- Deprecated `pytorch_lightning.core.decorators.parameter_validation` in favor of `pytorch_lightning.utilities.parameter_tying.set_shared_parameters` ([#9525](https://github.com/Lightning-AI/lightning/pull/9525))
- Deprecated passing `weights_summary` to the `Trainer` constructor in favor of adding the `ModelSummary` callback with `max_depth` directly to the list of callbacks ([#9699](https://github.com/Lightning-AI/lightning/pull/9699))
- Deprecated `log_gpu_memory`, `gpu_metrics`, and util funcs in favor of `DeviceStatsMonitor` callback ([#9921](https://github.com/Lightning-AI/lightning/pull/9921))
- Deprecated `GPUStatsMonitor` and `XLAStatsMonitor` in favor of `DeviceStatsMonitor` callback ([#9924](https://github.com/Lightning-AI/lightning/pull/9924))
- Deprecated setting `Trainer(max_steps=None)`; To turn off the limit, set `Trainer(max_steps=-1)` (default) ([#9460](https://github.com/Lightning-AI/lightning/pull/9460))
- Deprecated access to the `AcceleratorConnector.is_slurm_managing_tasks` attribute and marked it as protected ([#10101](https://github.com/Lightning-AI/lightning/pull/10101))
- Deprecated access to the `AcceleratorConnector.configure_slurm_ddp` method and marked it as protected ([#10101](https://github.com/Lightning-AI/lightning/pull/10101))
- Deprecated passing `resume_from_checkpoint` to the `Trainer` constructor in favor of `trainer.fit(ckpt_path=)` ([#10061](https://github.com/Lightning-AI/lightning/pull/10061))
- Deprecated `ClusterEnvironment.creates_children()` in favor of `ClusterEnvironment.creates_processes_externally` (property) ([#10106](https://github.com/Lightning-AI/lightning/pull/10106))
- Deprecated `PrecisionPlugin.master_params()` in favor of `PrecisionPlugin.main_params()` ([#10105](https://github.com/Lightning-AI/lightning/pull/10105))
- Deprecated `lr_sch_names` from `LearningRateMonitor` ([#10066](https://github.com/Lightning-AI/lightning/pull/10066))
- Deprecated `ProgressBar` callback in favor of `TQDMProgressBar` ([#10134](https://github.com/Lightning-AI/lightning/pull/10134))

### Removed

- Removed deprecated `metrics` ([#8586](https://github.com/Lightning-AI/lightning/pull/8586/))
- Removed the deprecated `outputs` argument in both the `LightningModule.on_train_epoch_end` and `Callback.on_train_epoch_end` hooks ([#8587](https://github.com/Lightning-AI/lightning/pull/8587))
- Removed the deprecated `TrainerLoggingMixin` class ([#8609](https://github.com/Lightning-AI/lightning/pull/8609))
- Removed the deprecated `TrainerTrainingTricksMixin` class ([#8679](https://github.com/Lightning-AI/lightning/pull/8679))
- Removed the deprecated `optimizer_idx` from `training_step` as an accepted argument in manual optimization ([#8576](https://github.com/Lightning-AI/lightning/pull/8576))
- Removed support for the deprecated `on_save_checkpoint` signature. The hook now takes a `checkpoint` positional parameter ([#8697](https://github.com/Lightning-AI/lightning/pull/8697))
- Removed support for the deprecated `on_load_checkpoint` signature. The hook now takes a `pl_module` positional parameter ([#8697](https://github.com/Lightning-AI/lightning/pull/8697))
- Removed the deprecated `save_function` property in `ModelCheckpoint` ([#8680](https://github.com/Lightning-AI/lightning/pull/8680))
- Removed the deprecated `model` argument from `ModelCheckpoint.save_checkpoint` ([#8688](https://github.com/Lightning-AI/lightning/pull/8688))
- Removed the deprecated `sync_step` argument from `WandbLogger` ([#8763](https://github.com/Lightning-AI/lightning/pull/8763))
- Removed the deprecated `Trainer.truncated_bptt_steps` in favor of `LightningModule.truncated_bptt_steps` ([#8826](https://github.com/Lightning-AI/lightning/pull/8826))
- Removed `LightningModule.write_predictions` and `LightningModule.write_predictions_dict` ([#8850](https://github.com/Lightning-AI/lightning/pull/8850))
- Removed `on_reset_*_dataloader` hooks in TrainingType Plugins and Accelerators ([#8858](https://github.com/Lightning-AI/lightning/pull/8858))
- Removed deprecated `GradInformation` module in favor of `pytorch_lightning.utilities.grads` ([#8831](https://github.com/Lightning-AI/lightning/pull/8831/))
- Removed `TrainingTypePlugin.on_save` and `Accelerator.on_save` ([#9023](https://github.com/Lightning-AI/lightning/pull/9023))
- Removed `{Accelerator,TrainingTypePlugin,PrecisionPlugin}.post_optimizer_step` ([#9746](https://github.com/Lightning-AI/lightning/pull/9746))
- Removed deprecated `connect_precision_plugin` and `connect_training_type_plugin` from `Accelerator` ([#9019](https://github.com/Lightning-AI/lightning/pull/9019))
- Removed `on_train_epoch_end` from `Accelerator` ([#9035](https://github.com/Lightning-AI/lightning/pull/9035))
- Removed `InterBatchProcessor` in favor of `DataLoaderIterDataFetcher` ([#9052](https://github.com/Lightning-AI/lightning/pull/9052))
- Removed `Plugin` in `base_plugin.py` in favor of accessing `TrainingTypePlugin` and `PrecisionPlugin` directly instead ([#9066](https://github.com/Lightning-AI/lightning/pull/9066))
- Removed `teardown` from `ParallelPlugin` ([#8943](https://github.com/Lightning-AI/lightning/pull/8943))
- Removed deprecated `profiled_functions` argument from `PyTorchProfiler` ([#9178](https://github.com/Lightning-AI/lightning/pull/9178))
- Removed deprecated `pytorch_lighting.utilities.argparse_utils` module ([#9166](https://github.com/Lightning-AI/lightning/pull/9166))
- Removed deprecated property `Trainer.running_sanity_check` in favor of `Trainer.sanity_checking` ([#9209](https://github.com/Lightning-AI/lightning/pull/9209))
- Removed deprecated `BaseProfiler.output_filename` arg from it and its descendants in favor of `dirpath` and `filename` ([#9214](https://github.com/Lightning-AI/lightning/pull/9214))
- Removed deprecated property `ModelCheckpoint.period` in favor of `ModelCheckpoint.every_n_epochs` ([#9213](https://github.com/Lightning-AI/lightning/pull/9213))
- Removed deprecated `auto_move_data` decorator ([#9231](https://github.com/Lightning-AI/lightning/pull/9231))
- Removed deprecated property `LightningModule.datamodule` in favor of `Trainer.datamodule` ([#9233](https://github.com/Lightning-AI/lightning/pull/9233))
- Removed deprecated properties `DeepSpeedPlugin.cpu_offload*` in favor of `offload_optimizer`, `offload_parameters` and `pin_memory` ([#9244](https://github.com/Lightning-AI/lightning/pull/9244))
- Removed deprecated property `AcceleratorConnector.is_using_torchelastic` in favor of `TorchElasticEnvironment.is_using_torchelastic()` ([#9729](https://github.com/Lightning-AI/lightning/pull/9729))
- Removed `pytorch_lightning.utilities.debugging.InternalDebugger` ([#9680](https://github.com/Lightning-AI/lightning/pull/9680))
- Removed `call_configure_sharded_model_hook` property from `Accelerator` and `TrainingTypePlugin` ([#9612](https://github.com/Lightning-AI/lightning/pull/9612))
- Removed `TrainerProperties` mixin and moved property definitions directly into `Trainer` ([#9495](https://github.com/Lightning-AI/lightning/pull/9495))
- Removed a redundant warning with `ModelCheckpoint(monitor=None)` callback ([#9875](https://github.com/Lightning-AI/lightning/pull/9875))
- Remove `epoch` from `trainer.logged_metrics` ([#9904](https://github.com/Lightning-AI/lightning/pull/9904))
- Remove deprecated `distributed_backend` from `Trainer` ([#10017](https://github.com/Lightning-AI/lightning/pull/10017))
- Removed `process_idx` from the `{DDPSpawnPlugin,TPUSpawnPlugin}.new_process` methods ([#10022](https://github.com/Lightning-AI/lightning/pull/10022))
- Removed automatic patching of `{train,val,test,predict}_dataloader()` on the `LightningModule` ([#9764](https://github.com/Lightning-AI/lightning/pull/9764))
- Removed `pytorch_lightning.trainer.connectors.OptimizerConnector` ([#10120](https://github.com/Lightning-AI/lightning/pull/10120))

### Fixed

- Fixed ImageNet evaluation in example ([#10179](https://github.com/Lightning-AI/lightning/pull/10179))
- Fixed an issue with logger outputs not being finalized correctly after prediction runs ([#8685](https://github.com/Lightning-AI/lightning/pull/8685))
- Fixed `move_metrics_to_cpu` moving the loss to CPU while training on device ([#9308](https://github.com/Lightning-AI/lightning/pull/9308))
- Fixed incorrect main progress bar indicator when resuming training mid-epoch ([#9310](https://github.com/Lightning-AI/lightning/pull/9310))
- Fixed an issue with freeing memory of datafetchers during teardown ([#9387](https://github.com/Lightning-AI/lightning/pull/9387))
- Fixed a bug where the training step output needed to be `deepcopy`-ed ([#9349](https://github.com/Lightning-AI/lightning/pull/9349))
- Fixed an issue with freeing memory allocated by the data iterators in `Loop.on_run_end` ([#9386](https://github.com/Lightning-AI/lightning/pull/9386), [#9915](https://github.com/Lightning-AI/lightning/pull/9915))
- Fixed `BasePredictionWriter` not returning the batch indices in a non-distributed setting ([#9432](https://github.com/Lightning-AI/lightning/pull/9432))
- Fixed an error when running in XLA environments with no TPU attached ([#9572](https://github.com/Lightning-AI/lightning/pull/9572))
- Fixed check on torchmetrics logged whose `compute()` output is a multielement tensor ([#9582](https://github.com/Lightning-AI/lightning/pull/9582))
- Fixed gradient accumulation for `DDPShardedPlugin` ([#9122](https://github.com/Lightning-AI/lightning/pull/9122))
- Fixed missing DeepSpeed distributed call ([#9540](https://github.com/Lightning-AI/lightning/pull/9540))
- Fixed an issue with wrapped LightningModule during evaluation; The LightningModule no longer gets wrapped with data-parallel modules when not fitting in `DDPPlugin`, `DDPSpawnPlugin`, `DDPShardedPlugin`, `DDPSpawnShardedPlugin` ([#9096](https://github.com/Lightning-AI/lightning/pull/9096))
- Fixed `trainer.accumulate_grad_batches` to be an int on init. The default value for it is now `None` inside Trainer ([#9652](https://github.com/Lightning-AI/lightning/pull/9652))
- Fixed `broadcast` in `DDPPlugin` and `DDPSpawnPlugin` to respect the `src` input ([#9691](https://github.com/Lightning-AI/lightning/pull/9691))
- Fixed `self.log(on_epoch=True, reduce_fx=sum))` for the `on_batch_start` and `on_train_batch_start` hooks ([#9791](https://github.com/Lightning-AI/lightning/pull/9791))
- Fixed `self.log(on_epoch=True)` for the `on_batch_start` and `on_train_batch_start` hooks ([#9780](https://github.com/Lightning-AI/lightning/pull/9780))
- Fixed restoring training state during `Trainer.fit` only ([#9413](https://github.com/Lightning-AI/lightning/pull/9413))
- Fixed DeepSpeed and Lightning both calling the scheduler ([#9788](https://github.com/Lightning-AI/lightning/pull/9788))
- Fixed missing arguments when saving hyperparameters from the parent class but not from the child class ([#9800](https://github.com/Lightning-AI/lightning/pull/9800))
- Fixed DeepSpeed GPU device IDs ([#9847](https://github.com/Lightning-AI/lightning/pull/9847))
- Reset `val_dataloader` in `tuner/batch_size_scaling` ([#9857](https://github.com/Lightning-AI/lightning/pull/9857))
- Fixed use of `LightningCLI` in computer_vision_fine_tuning.py example ([#9934](https://github.com/Lightning-AI/lightning/pull/9934))
- Fixed issue with non-init dataclass fields in `apply_to_collection` ([#9963](https://github.com/Lightning-AI/lightning/pull/9963))
- Reset `val_dataloader` in `tuner/batch_size_scaling` for binsearch ([#9975](https://github.com/Lightning-AI/lightning/pull/9975))
- Fixed logic to check for spawn in dataloader `TrainerDataLoadingMixin._worker_check` ([#9902](https://github.com/Lightning-AI/lightning/pull/9902))
- Fixed `train_dataloader` getting loaded twice when resuming from a checkpoint during `Trainer.fit()` ([#9671](https://github.com/Lightning-AI/lightning/pull/9671))
- Fixed `LearningRateMonitor` logging with multiple param groups optimizer with no scheduler ([#10044](https://github.com/Lightning-AI/lightning/pull/10044))
- Fixed undesired side effects being caused by `Trainer` patching dataloader methods on the `LightningModule` ([#9764](https://github.com/Lightning-AI/lightning/pull/9764))
- Fixed gradients not being unscaled when clipping or logging the gradient norm ([#9287](https://github.com/Lightning-AI/lightning/pull/9287))
- Fixed `on_before_optimizer_step` getting called before the optimizer closure (including backward) has run ([#10167](https://github.com/Lightning-AI/lightning/pull/10167))
- Fixed monitor value in `ModelCheckpoint` getting moved to the wrong device in a special case where it becomes NaN ([#10118](https://github.com/Lightning-AI/lightning/pull/10118))
- Fixed creation of `dirpath` in `BaseProfiler` if it doesn't exist ([#10073](https://github.com/Lightning-AI/lightning/pull/10073))
- Fixed incorrect handling of sigterm ([#10189](https://github.com/Lightning-AI/lightning/pull/10189))
- Fixed bug where `log(on_step=True, on_epoch=True, sync_dist=True)` wouldn't reduce the value on step ([#10227](https://github.com/Lightning-AI/lightning/pull/10227))
- Fixed an issue with `pl.utilities.seed.reset_seed` converting the `PL_SEED_WORKERS` environment variable to `bool` ([#10099](https://github.com/Lightning-AI/lightning/pull/10099))
- Fixed iterating over a logger collection when `fast_dev_run > 0` ([#10232](https://github.com/Lightning-AI/lightning/pull/10232))
- Fixed `batch_size` in `ResultCollection` not being reset to 1 on epoch end ([#10242](https://github.com/Lightning-AI/lightning/pull/10242))
- Fixed `distrib_type` not being set when training plugin instances are being passed to the Trainer ([#10251](https://github.com/Lightning-AI/lightning/pull/10251))


## [1.4.9] - 2021-09-30

- Fixed `lr_find` to generate same results on multiple calls ([#9704](https://github.com/Lightning-AI/lightning/pull/9704))
- Fixed `reset` metrics on validation epoch end ([#9717](https://github.com/Lightning-AI/lightning/pull/9717))
- Fixed input validation for `gradient_clip_val`, `gradient_clip_algorithm`, `track_grad_norm` and `terminate_on_nan` Trainer arguments ([#9595](https://github.com/Lightning-AI/lightning/pull/9595))
- Reset metrics before each task starts ([#9410](https://github.com/Lightning-AI/lightning/pull/9410))


## [1.4.8] - 2021-09-22

- Fixed error reporting in DDP process reconciliation when processes are launched by an external agent ([#9389](https://github.com/Lightning-AI/lightning/pull/9389))
- Added PL_RECONCILE_PROCESS environment variable to enable process reconciliation regardless of cluster environment settings ([#9389](https://github.com/Lightning-AI/lightning/pull/9389))
- Fixed `add_argparse_args` raising `TypeError` when args are typed as `typing.Generic` in Python 3.6 ([#9554](https://github.com/Lightning-AI/lightning/pull/9554))
- Fixed back-compatibility for saving hyperparameters from a single container and inferring its argument name by reverting [#9125](https://github.com/Lightning-AI/lightning/pull/9125) ([#9642](https://github.com/Lightning-AI/lightning/pull/9642))


## [1.4.7] - 2021-09-14

- Fixed logging of nan parameters ([#9364](https://github.com/Lightning-AI/lightning/pull/9364))
- Fixed `replace_sampler` missing the batch size under specific conditions ([#9367](https://github.com/Lightning-AI/lightning/pull/9367))
- Pass init args to ShardedDataParallel ([#9483](https://github.com/Lightning-AI/lightning/pull/9483))
- Fixed collision of user argument when using ShardedDDP ([#9512](https://github.com/Lightning-AI/lightning/pull/9512))
- Fixed DeepSpeed crash for RNNs ([#9489](https://github.com/Lightning-AI/lightning/pull/9489))


## [1.4.6] - 2021-09-07

- Fixed an issues with export to ONNX format when a model has multiple inputs ([#8800](https://github.com/Lightning-AI/lightning/pull/8800))
- Removed deprecation warnings being called for `on_{task}_dataloader` ([#9279](https://github.com/Lightning-AI/lightning/pull/9279))
- Fixed save/load/resume from checkpoint for DeepSpeed Plugin (
    [#8397](https://github.com/Lightning-AI/lightning/pull/8397),
    [#8644](https://github.com/Lightning-AI/lightning/pull/8644),
    [#8627](https://github.com/Lightning-AI/lightning/pull/8627))
- Fixed `EarlyStopping` running on train epoch end when `check_val_every_n_epoch>1` is set ([#9156](https://github.com/Lightning-AI/lightning/pull/9156))
- Fixed an issue with logger outputs not being finalized correctly after prediction runs ([#8333](https://github.com/Lightning-AI/lightning/pull/8333))
- Fixed the Apex and DeepSpeed plugin closure running after the `on_before_optimizer_step` hook ([#9288](https://github.com/Lightning-AI/lightning/pull/9288))
- Fixed the Native AMP plugin closure not running with manual optimization ([#9288](https://github.com/Lightning-AI/lightning/pull/9288))
- Fixed bug where data-loading functions where not getting the correct running stage passed ([#8858](https://github.com/Lightning-AI/lightning/pull/8858))
- Fixed intra-epoch evaluation outputs staying in memory when the respective `*_epoch_end` hook wasn't overridden ([#9261](https://github.com/Lightning-AI/lightning/pull/9261))
- Fixed error handling in DDP process reconciliation when `_sync_dir` was not initialized ([#9267](https://github.com/Lightning-AI/lightning/pull/9267))
- Fixed PyTorch Profiler not enabled for manual optimization ([#9316](https://github.com/Lightning-AI/lightning/pull/9316))
- Fixed inspection of other args when a container is specified in `save_hyperparameters` ([#9125](https://github.com/Lightning-AI/lightning/pull/9125))
- Fixed signature of `Timer.on_train_epoch_end` and `StochasticWeightAveraging.on_train_epoch_end` to prevent unwanted deprecation warnings ([#9347](https://github.com/Lightning-AI/lightning/pull/9347))


## [1.4.5] - 2021-08-31

- Fixed reduction using `self.log(sync_dict=True, reduce_fx={mean,max})` ([#9142](https://github.com/Lightning-AI/lightning/pull/9142))
- Fixed not setting a default value for `max_epochs` if `max_time` was specified on the `Trainer` constructor ([#9072](https://github.com/Lightning-AI/lightning/pull/9072))
- Fixed the CometLogger, no longer modifies the metrics in place. Instead creates a copy of metrics before performing any operations ([#9150](https://github.com/Lightning-AI/lightning/pull/9150))
- Fixed `DDP` "CUDA error: initialization error" due to a `copy` instead of `deepcopy` on `ResultCollection` ([#9239](https://github.com/Lightning-AI/lightning/pull/9239))


## [1.4.4] - 2021-08-24

- Fixed a bug in the binary search mode of auto batch size scaling where exception was raised if the first trainer run resulted in OOM ([#8954](https://github.com/Lightning-AI/lightning/pull/8954))
- Fixed a bug causing logging with `log_gpu_memory='min_max'` not working ([#9013](https://github.com/Lightning-AI/lightning/pull/9013))


## [1.4.3] - 2021-08-17

- Fixed plateau scheduler stepping on incomplete epoch ([#8861](https://github.com/Lightning-AI/lightning/pull/8861))
- Fixed infinite loop with `CycleIterator` and multiple loaders ([#8889](https://github.com/Lightning-AI/lightning/pull/8889))
- Fixed `StochasticWeightAveraging` with a list of learning rates not applying them to each param group ([#8747](https://github.com/Lightning-AI/lightning/pull/8747))
- Restore original loaders if replaced by entrypoint ([#8885](https://github.com/Lightning-AI/lightning/pull/8885))
- Fixed lost reference to `_Metadata` object in `ResultMetricCollection` ([#8932](https://github.com/Lightning-AI/lightning/pull/8932))
- Ensure the existence of `DDPPlugin._sync_dir` in `reconciliate_processes` ([#8939](https://github.com/Lightning-AI/lightning/pull/8939))


## [1.4.2] - 2021-08-10

- Fixed recursive call for `apply_to_collection(include_none=False)` ([#8719](https://github.com/Lightning-AI/lightning/pull/8719))
- Fixed truncated backprop through time enablement when set as a property on the LightningModule and not the Trainer ([#8804](https://github.com/Lightning-AI/lightning/pull/8804/))
- Fixed comments and exception message for metrics_to_scalars ([#8782](https://github.com/Lightning-AI/lightning/pull/8782/))
- Fixed typo error in LightningLoggerBase.after_save_checkpoint docstring ([#8737](https://github.com/Lightning-AI/lightning/pull/8737/))


## [1.4.1] - 2021-08-03

- Fixed `trainer.fit_loop.split_idx` always returning `None` ([#8601](https://github.com/Lightning-AI/lightning/pull/8601))
- Fixed references for `ResultCollection.extra` ([#8622](https://github.com/Lightning-AI/lightning/pull/8622))
- Fixed reference issues during epoch end result collection ([#8621](https://github.com/Lightning-AI/lightning/pull/8621))
- Fixed horovod auto-detection when horovod is not installed and the launcher is `mpirun` ([#8610](https://github.com/Lightning-AI/lightning/pull/8610))
- Fixed an issue with `training_step` outputs not getting collected correctly for `training_epoch_end` ([#8613](https://github.com/Lightning-AI/lightning/pull/8613))
- Fixed distributed types support for CPUs ([#8667](https://github.com/Lightning-AI/lightning/pull/8667))
- Fixed a deadlock issue with DDP and torchelastic ([#8655](https://github.com/Lightning-AI/lightning/pull/8655))
- Fixed `accelerator=ddp` choice for CPU ([#8645](https://github.com/Lightning-AI/lightning/pull/8645))


## [1.4.0] - 2021-07-27

### Added

- Added `extract_batch_size` utility and corresponding tests to extract batch dimension from multiple batch types ([#8357](https://github.com/Lightning-AI/lightning/pull/8357/))
- Added support for named parameter groups in `LearningRateMonitor` ([#7987](https://github.com/Lightning-AI/lightning/pull/7987))
- Added `dataclass` support for `pytorch_lightning.utilities.apply_to_collection` ([#7935](https://github.com/Lightning-AI/lightning/pull/7935))
- Added support to `LightningModule.to_torchscript` for saving to custom filesystems with `fsspec` ([#7617](https://github.com/Lightning-AI/lightning/pull/7617))
- Added `KubeflowEnvironment` for use with the `PyTorchJob` operator in Kubeflow
- Added LightningCLI support for config files on object stores ([#7521](https://github.com/Lightning-AI/lightning/pull/7521))
- Added `ModelPruning(prune_on_train_epoch_end=True|False)` to choose when to apply pruning ([#7704](https://github.com/Lightning-AI/lightning/pull/7704))
- Added support for checkpointing based on a provided time interval during training ([#7515](https://github.com/Lightning-AI/lightning/pull/7515))
- Progress tracking
  * Added dataclasses for progress tracking ([#6603](https://github.com/Lightning-AI/lightning/pull/6603),
    [#7574](https://github.com/Lightning-AI/lightning/pull/7574),
    [#8140](https://github.com/Lightning-AI/lightning/pull/8140),
    [#8362](https://github.com/Lightning-AI/lightning/pull/8362))
  * Add `{,load_}state_dict` to the progress tracking dataclasses ([#8140](https://github.com/Lightning-AI/lightning/pull/8140))
  * Connect the progress tracking dataclasses to the loops ([#8244](https://github.com/Lightning-AI/lightning/pull/8244),
    [#8362](https://github.com/Lightning-AI/lightning/pull/8362))
  * Do not reset the progress tracking dataclasses total counters ([#8475](https://github.com/Lightning-AI/lightning/pull/8475))
- Added support for passing a `LightningDataModule` positionally as the second argument to `trainer.{validate,test,predict}` ([#7431](https://github.com/Lightning-AI/lightning/pull/7431))
- Added argument `trainer.predict(ckpt_path)` ([#7430](https://github.com/Lightning-AI/lightning/pull/7430))
- Added `clip_grad_by_value` support for TPUs ([#7025](https://github.com/Lightning-AI/lightning/pull/7025))
- Added support for passing any class to `is_overridden` ([#7918](https://github.com/Lightning-AI/lightning/pull/7918))
- Added `sub_dir` parameter to `TensorBoardLogger` ([#6195](https://github.com/Lightning-AI/lightning/pull/6195))
- Added correct `dataloader_idx` to batch transfer hooks ([#6241](https://github.com/Lightning-AI/lightning/pull/6241))
- Added `include_none=bool` argument to `apply_to_collection` ([#7769](https://github.com/Lightning-AI/lightning/pull/7769))
- Added `apply_to_collections` to apply a function to two zipped collections ([#7769](https://github.com/Lightning-AI/lightning/pull/7769))
- Added `ddp_fully_sharded` support ([#7487](https://github.com/Lightning-AI/lightning/pull/7487))
- Added `should_rank_save_checkpoint` property to Training Plugins ([#7684](https://github.com/Lightning-AI/lightning/pull/7684))
- Added `log_grad_norm` hook to `LightningModule` to customize the logging of gradient norms ([#7873](https://github.com/Lightning-AI/lightning/pull/7873))
- Added `save_config_filename` init argument to `LightningCLI` to ease resolving name conflicts ([#7741](https://github.com/Lightning-AI/lightning/pull/7741))
- Added `save_config_overwrite` init argument to `LightningCLI` to ease overwriting existing config files ([#8059](https://github.com/Lightning-AI/lightning/pull/8059))
- Added reset dataloader hooks to Training Plugins and Accelerators ([#7861](https://github.com/Lightning-AI/lightning/pull/7861))
- Added trainer stage hooks for Training Plugins and Accelerators ([#7864](https://github.com/Lightning-AI/lightning/pull/7864))
- Added the `on_before_optimizer_step` hook ([#8048](https://github.com/Lightning-AI/lightning/pull/8048))
- Added IPU Accelerator ([#7867](https://github.com/Lightning-AI/lightning/pull/7867))
- Fault-tolerant training
    * Added `{,load_}state_dict` to `ResultCollection` ([#7948](https://github.com/Lightning-AI/lightning/pull/7948))
    * Added `{,load_}state_dict` to `Loops` ([#8197](https://github.com/Lightning-AI/lightning/pull/8197))
    * Added `FastForwardSampler` and `CaptureIterableDataset` ([#8307](https://github.com/Lightning-AI/lightning/pull/8307))
    * Set `Loop.restarting=False` at the end of the first iteration ([#8362](https://github.com/Lightning-AI/lightning/pull/8362))
    * Save the loops state with the checkpoint (opt-in) ([#8362](https://github.com/Lightning-AI/lightning/pull/8362))
    * Save a checkpoint to restore the state on exception (opt-in) ([#8362](https://github.com/Lightning-AI/lightning/pull/8362))
    * Added `state_dict` and `load_state_dict` utilities for `CombinedLoader` + utilities for dataloader ([#8364](https://github.com/Lightning-AI/lightning/pull/8364))
- Added `rank_zero_only` to `LightningModule.log` function ([#7966](https://github.com/Lightning-AI/lightning/pull/7966))
- Added `metric_attribute` to `LightningModule.log` function ([#7966](https://github.com/Lightning-AI/lightning/pull/7966))
- Added a warning if `Trainer(log_every_n_steps)` is a value too high for the training dataloader ([#7734](https://github.com/Lightning-AI/lightning/pull/7734))
- Added LightningCLI support for argument links applied on instantiation ([#7895](https://github.com/Lightning-AI/lightning/pull/7895))
- Added LightningCLI support for configurable callbacks that should always be present ([#7964](https://github.com/Lightning-AI/lightning/pull/7964))
- Added DeepSpeed Infinity Support, and updated to DeepSpeed 0.4.0 ([#7234](https://github.com/Lightning-AI/lightning/pull/7234))
- Added support for `torch.nn.UninitializedParameter` in `ModelSummary` ([#7642](https://github.com/Lightning-AI/lightning/pull/7642))
- Added support `LightningModule.save_hyperparameters` when `LightningModule` is a dataclass ([#7992](https://github.com/Lightning-AI/lightning/pull/7992))
- Added support for overriding `optimizer_zero_grad` and `optimizer_step` when using accumulate_grad_batches ([#7980](https://github.com/Lightning-AI/lightning/pull/7980))
- Added `logger` boolean flag to `save_hyperparameters` ([#7960](https://github.com/Lightning-AI/lightning/pull/7960))
- Added support for calling scripts using the module syntax (`python -m package.script`) ([#8073](https://github.com/Lightning-AI/lightning/pull/8073))
- Added support for optimizers and learning rate schedulers to `LightningCLI` ([#8093](https://github.com/Lightning-AI/lightning/pull/8093))
- Added XLA Profiler ([#8014](https://github.com/Lightning-AI/lightning/pull/8014))
- Added `PrecisionPlugin.{pre,post}_backward` ([#8328](https://github.com/Lightning-AI/lightning/pull/8328))
- Added `on_load_checkpoint` and `on_save_checkpoint` hooks to the `PrecisionPlugin` base class ([#7831](https://github.com/Lightning-AI/lightning/pull/7831))
- Added `max_depth` parameter in `ModelSummary` ([#8062](https://github.com/Lightning-AI/lightning/pull/8062))
- Added `XLAStatsMonitor` callback ([#8235](https://github.com/Lightning-AI/lightning/pull/8235))
- Added `restore` function and `restarting` attribute to base `Loop` ([#8247](https://github.com/Lightning-AI/lightning/pull/8247))
- Added support for `save_hyperparameters` in `LightningDataModule` ([#3792](https://github.com/Lightning-AI/lightning/pull/3792))
- Added the `ModelCheckpoint(save_on_train_epoch_end)` to choose when to run the saving logic ([#8389](https://github.com/Lightning-AI/lightning/pull/8389))
- Added `LSFEnvironment` for distributed training with the LSF resource manager `jsrun` ([#5102](https://github.com/Lightning-AI/lightning/pull/5102))
- Added support for `accelerator='cpu'|'gpu'|'tpu'|'ipu'|'auto'` ([#7808](https://github.com/Lightning-AI/lightning/pull/7808))
- Added `tpu_spawn_debug` to plugin registry ([#7933](https://github.com/Lightning-AI/lightning/pull/7933))
- Enabled traditional/manual launching of DDP processes through `LOCAL_RANK` and `NODE_RANK` environment variable assignments ([#7480](https://github.com/Lightning-AI/lightning/pull/7480))
- Added `quantize_on_fit_end` argument to `QuantizationAwareTraining` ([#8464](https://github.com/Lightning-AI/lightning/pull/8464))
- Added experimental support for loop specialization ([#8226](https://github.com/Lightning-AI/lightning/pull/8226))
- Added support for `devices` flag to Trainer ([#8440](https://github.com/Lightning-AI/lightning/pull/8440))
- Added private `prevent_trainer_and_dataloaders_deepcopy` context manager on the `LightningModule` ([#8472](https://github.com/Lightning-AI/lightning/pull/8472))
- Added support for providing callables to the Lightning CLI instead of types ([#8400](https://github.com/Lightning-AI/lightning/pull/8400))

### Changed

- Decoupled device parsing logic from Accelerator connector to Trainer ([#8180](https://github.com/Lightning-AI/lightning/pull/8180))
- Changed the `Trainer`'s `checkpoint_callback` argument to allow only boolean values ([#7539](https://github.com/Lightning-AI/lightning/pull/7539))
- Log epoch metrics before the `on_evaluation_end` hook ([#7272](https://github.com/Lightning-AI/lightning/pull/7272))
- Explicitly disallow calling `self.log(on_epoch=False)` during epoch-only or single-call hooks ([#7874](https://github.com/Lightning-AI/lightning/pull/7874))
- Changed these `Trainer` methods to be protected: `call_setup_hook`, `call_configure_sharded_model`, `pre_dispatch`, `dispatch`, `post_dispatch`, `call_teardown_hook`, `run_train`, `run_sanity_check`, `run_evaluate`, `run_evaluation`, `run_predict`, `track_output_for_epoch_end`
- Changed `metrics_to_scalars` to work with any collection or value ([#7888](https://github.com/Lightning-AI/lightning/pull/7888))
- Changed `clip_grad_norm` to use `torch.nn.utils.clip_grad_norm_` ([#7025](https://github.com/Lightning-AI/lightning/pull/7025))
- Validation is now always run inside the training epoch scope ([#7357](https://github.com/Lightning-AI/lightning/pull/7357))
- `ModelCheckpoint` now runs at the end of the training epoch by default ([#8389](https://github.com/Lightning-AI/lightning/pull/8389))
- `EarlyStopping` now runs at the end of the training epoch by default ([#8286](https://github.com/Lightning-AI/lightning/pull/8286))
- Refactored Loops
    * Moved attributes `global_step`, `current_epoch`, `max/min_steps`, `max/min_epochs`, `batch_idx`, and `total_batch_idx` to TrainLoop ([#7437](https://github.com/Lightning-AI/lightning/pull/7437))
    * Refactored result handling in training loop ([#7506](https://github.com/Lightning-AI/lightning/pull/7506))
    * Moved attributes `hiddens` and `split_idx` to TrainLoop ([#7507](https://github.com/Lightning-AI/lightning/pull/7507))
    * Refactored the logic around manual and automatic optimization inside the optimizer loop ([#7526](https://github.com/Lightning-AI/lightning/pull/7526))
    * Simplified "should run validation" logic ([#7682](https://github.com/Lightning-AI/lightning/pull/7682))
    * Simplified logic for updating the learning rate for schedulers ([#7682](https://github.com/Lightning-AI/lightning/pull/7682))
    * Removed the `on_epoch` guard from the "should stop" validation check ([#7701](https://github.com/Lightning-AI/lightning/pull/7701))
    * Refactored internal loop interface; added new classes `FitLoop`, `TrainingEpochLoop`, `TrainingBatchLoop` ([#7871](https://github.com/Lightning-AI/lightning/pull/7871), [#8077](https://github.com/Lightning-AI/lightning/pull/8077))
    * Removed `pytorch_lightning/trainer/training_loop.py` ([#7985](https://github.com/Lightning-AI/lightning/pull/7985))
    * Refactored evaluation loop interface; added new classes `DataLoaderLoop`, `EvaluationLoop`, `EvaluationEpochLoop` ([#7990](https://github.com/Lightning-AI/lightning/pull/7990), [#8077](https://github.com/Lightning-AI/lightning/pull/8077))
    * Removed `pytorch_lightning/trainer/evaluation_loop.py` ([#8056](https://github.com/Lightning-AI/lightning/pull/8056))
    * Restricted public access to several internal functions ([#8024](https://github.com/Lightning-AI/lightning/pull/8024))
    * Refactored trainer `_run_*` functions and separate evaluation loops ([#8065](https://github.com/Lightning-AI/lightning/pull/8065))
    * Refactored prediction loop interface; added new classes `PredictionLoop`, `PredictionEpochLoop` ([#7700](https://github.com/Lightning-AI/lightning/pull/7700), [#8077](https://github.com/Lightning-AI/lightning/pull/8077))
    * Removed `pytorch_lightning/trainer/predict_loop.py` ([#8094](https://github.com/Lightning-AI/lightning/pull/8094))
    * Moved result teardown to the loops ([#8245](https://github.com/Lightning-AI/lightning/pull/8245))
    * Improve `Loop` API to better handle children `state_dict` and `progress` ([#8334](https://github.com/Lightning-AI/lightning/pull/8334))
- Refactored logging
    * Renamed and moved `core/step_result.py` to `trainer/connectors/logger_connector/result.py` ([#7736](https://github.com/Lightning-AI/lightning/pull/7736))
    * Dramatically simplify the `LoggerConnector` ([#7882](https://github.com/Lightning-AI/lightning/pull/7882))
    * `trainer.{logged,progress_bar,callback}_metrics` are now updated on-demand ([#7882](https://github.com/Lightning-AI/lightning/pull/7882))
    * Completely overhaul the `Result` object in favor of `ResultMetric` ([#7882](https://github.com/Lightning-AI/lightning/pull/7882))
    * Improve epoch-level reduction time and overall memory usage ([#7882](https://github.com/Lightning-AI/lightning/pull/7882))
    * Allow passing `self.log(batch_size=...)` ([#7891](https://github.com/Lightning-AI/lightning/pull/7891))
    * Each of the training loops now keeps its own results collection ([#7891](https://github.com/Lightning-AI/lightning/pull/7891))
    * Remove `EpochResultStore` and `HookResultStore` in favor of `ResultCollection` ([#7909](https://github.com/Lightning-AI/lightning/pull/7909))
    * Remove `MetricsHolder` ([#7909](https://github.com/Lightning-AI/lightning/pull/7909))
- Moved `ignore_scalar_return_in_dp` warning suppression to the DataParallelPlugin class ([#7421](https://github.com/Lightning-AI/lightning/pull/7421/))
- Changed the behaviour when logging evaluation step metrics to no longer append `/epoch_*` to the metric name ([#7351](https://github.com/Lightning-AI/lightning/pull/7351))
- Raised `ValueError` when a `None` value is `self.log`-ed ([#7771](https://github.com/Lightning-AI/lightning/pull/7771))
- Changed `resolve_training_type_plugins` to allow setting `num_nodes` and `sync_batchnorm` from `Trainer` setting ([#7026](https://github.com/Lightning-AI/lightning/pull/7026))
- Default `seed_everything(workers=True)` in the `LightningCLI` ([#7504](https://github.com/Lightning-AI/lightning/pull/7504))
- Changed `model.state_dict()` in `CheckpointConnector` to allow `training_type_plugin` to customize the model's `state_dict()` ([#7474](https://github.com/Lightning-AI/lightning/pull/7474))
- `MLflowLogger` now uses the env variable `MLFLOW_TRACKING_URI` as default tracking URI ([#7457](https://github.com/Lightning-AI/lightning/pull/7457))
- Changed `Trainer` arg and functionality from `reload_dataloaders_every_epoch` to `reload_dataloaders_every_n_epochs` ([#5043](https://github.com/Lightning-AI/lightning/pull/5043))
- Changed `WandbLogger(log_model={True/'all'})` to log models as artifacts ([#6231](https://github.com/Lightning-AI/lightning/pull/6231))
- MLFlowLogger now accepts `run_name` as an constructor argument ([#7622](https://github.com/Lightning-AI/lightning/pull/7622))
- Changed `teardown()` in `Accelerator` to allow `training_type_plugin` to customize `teardown` logic ([#7579](https://github.com/Lightning-AI/lightning/pull/7579))
- `Trainer.fit` now raises an error when using manual optimization with unsupported features such as `gradient_clip_val` or `accumulate_grad_batches` ([#7788](https://github.com/Lightning-AI/lightning/pull/7788))
- Accelerator hooks are called regardless if `LightningModule` overrides the same hooks ([#7826](https://github.com/Lightning-AI/lightning/pull/7826))
- Moved profilers to their own file ([#7822](https://github.com/Lightning-AI/lightning/pull/7822))
- The `on_after_backward` hook is now called on accumulating iterations. Use the `on_before_optimizer_step` hook to mimic the old behaviour ([#8328](https://github.com/Lightning-AI/lightning/pull/8328))
- The mixed precision loss is no longer unscaled before the `on_after_backward` hook. Use the `on_before_optimizer_step` hook to mimic the old behaviour  ([#8328](https://github.com/Lightning-AI/lightning/pull/8328))
- The `TrainingTypePlugin.{pre,post}_backward` hooks no longer take the `optimizer, opt_idx, should_accumulate` arguments ([#8328](https://github.com/Lightning-AI/lightning/pull/8328))
- The `PrecisionPlugin.backward` hooks no longer returns a value ([#8328](https://github.com/Lightning-AI/lightning/pull/8328))
- The `PrecisionPlugin.backward` hooks no longer takes a `should_accumulate` argument ([#8328](https://github.com/Lightning-AI/lightning/pull/8328))
- Added the `on_before_backward` hook ([#7865](https://github.com/Lightning-AI/lightning/pull/7865))
- `LightningCLI` now aborts with a clearer message if config already exists and disables save config during `fast_dev_run`([#7963](https://github.com/Lightning-AI/lightning/pull/7963))
- Saved the `LightningCLI` config on `setup` and only on the main process ([#8017](https://github.com/Lightning-AI/lightning/pull/8017))
- Dropped the `LightningCLI` `ArgumentParser` when pickling ([#8017](https://github.com/Lightning-AI/lightning/pull/8017))
- Skip `broadcast` if distributed not initialized for the spawn plugins ([#8017](https://github.com/Lightning-AI/lightning/pull/8017))
- `Trainer(resume_from_checkpoint=...)` now restores the model directly after `LightningModule.setup()`, which is before `LightningModule.configure_sharded_model()` ([#7652](https://github.com/Lightning-AI/lightning/pull/7652))
- Moved `torch.cuda.set_device()` to enable collective calls earlier in setup ([#8312](https://github.com/Lightning-AI/lightning/pull/8312))
- Used XLA utility API to move data to CPU (Single TPU core) ([#8078](https://github.com/Lightning-AI/lightning/pull/8078))
- Improved error messages in `replace_sampler` when the `DataLoader` attributes are not included in the signature or the signature is missing optional arguments ([#8519](https://github.com/Lightning-AI/lightning/pull/8519))
- Moved `DeviceDtypeModuleMixin` and `HyperparametersMixin` mixin to `core` ([#8396](https://github.com/Lightning-AI/lightning/pull/8396))
- Return the `default_root_dir` as the `log_dir` when the logger is a `LoggerCollection` ([#8187](https://github.com/Lightning-AI/lightning/pull/8187))

### Deprecated

- Deprecated `LightningModule.loaded_optimizer_states_dict` ([#8229](https://github.com/Lightning-AI/lightning/pull/8229))
- Standardized the dataloaders arguments of `trainer.{fit,valdiate,test,tune}` ([#7431](https://github.com/Lightning-AI/lightning/pull/7431))
- Deprecated `DataModule` properties: `has_prepared_data`, `has_setup_fit`, `has_setup_validate`, `has_setup_test`, `has_setup_predict`, `has_teardown_fit`, `has_teardown_validate`, `has_teardown_test`, `has_teardown_predict` ([#7657](https://github.com/Lightning-AI/lightning/pull/7657/))
- Deprecated `TrainerModelHooksMixin` in favor of `pytorch_lightning.utilities.signature_utils` ([#7422](https://github.com/Lightning-AI/lightning/pull/7422))
- Deprecated `num_nodes` and `sync_batchnorm` arguments in `DDPPlugin` and `DDPSpawnPlugin` ([#7026](https://github.com/Lightning-AI/lightning/pull/7026))
- Deprecated `self.log(sync_dist_op)` in favor of `self.log(reduce_fx)`. ([#7891](https://github.com/Lightning-AI/lightning/pull/7891))
- Deprecated `is_overridden(model=...)` in favor of `is_overridden(instance=...)` ([#7918](https://github.com/Lightning-AI/lightning/pull/7918))
- Deprecated automatically detaching returned extras with grads ([#7994](https://github.com/Lightning-AI/lightning/pull/7994))
- Deprecated default value of `monitor` argument in EarlyStopping callback to enforce `monitor` as a required argument ([#7907](https://github.com/Lightning-AI/lightning/pull/7907))
- Deprecated importing `rank_zero_{warn,deprecation}` directly from `pytorch_lightning.utilities.distributed` ([#8085](https://github.com/Lightning-AI/lightning/pull/8085))
- Deprecated the use of `CheckpointConnector.hpc_load()` in favor of `CheckpointConnector.restore()` ([#7652](https://github.com/Lightning-AI/lightning/pull/7652))
- Deprecated `ModelCheckpoint(every_n_val_epochs)` in favor of `ModelCheckpoint(every_n_epochs)` ([#8383](https://github.com/Lightning-AI/lightning/pull/8383))
- Deprecated `DDPPlugin.task_idx` in favor of `DDPPlugin.local_rank` ([#8203](https://github.com/Lightning-AI/lightning/pull/8203))
- Deprecated the `Trainer.train_loop` property in favor of `Trainer.fit_loop` ([#8025](https://github.com/Lightning-AI/lightning/pull/8025))
- Deprecated the `Trainer.disable_validation` property in favor of `not Trainer.enable_validation` ([#8291](https://github.com/Lightning-AI/lightning/pull/8291))
- Deprecated `mode` parameter in `ModelSummary` in favor of `max_depth` ([#8062](https://github.com/Lightning-AI/lightning/pull/8062))
- Deprecated `reload_dataloaders_every_epoch` argument of `Trainer` in favor of `reload_dataloaders_every_n_epochs` ([#5043](https://github.com/Lightning-AI/lightning/pull/5043))
- Deprecated `distributed_backend` argument for `Trainer` ([#8575](https://github.com/Lightning-AI/lightning/pull/8575))

### Removed

- Dropped official support/testing for PyTorch <1.6 ([#8288](https://github.com/Lightning-AI/lightning/pull/8288))
- Removed `ProfilerConnector` ([#7654](https://github.com/Lightning-AI/lightning/pull/7654))
- Pruned deprecated classif. metrics from `pytorch_lightning.metrics.functional.classification` ([#7499](https://github.com/Lightning-AI/lightning/pull/7499))
- Removed deprecated data parallel classes `LightningDataParallel` and `LightningDistributedDataParallel` from `pytorch_lightning.overrides.data_parallel` ([#7510](https://github.com/Lightning-AI/lightning/pull/7510))
- Removed deprecated trainer attributes - `get_model` and `accelerator_backend` ([#7502](https://github.com/Lightning-AI/lightning/pull/7502))
- Removed support for automatically monitoring the `val_loss` key with `ModelCheckpoint`. Pass your `monitor` of choice to the `ModelCheckpoint` instance instead ([#8293](https://github.com/Lightning-AI/lightning/pull/8293))
- Removed support for `self.log(tbptt_reduce_fx)` and `self.log(tbptt_pad_token)`. Please, open a discussion explaining your use-case if you relied on these. ([#7644](https://github.com/Lightning-AI/lightning/pull/7644))
- Removed deprecated utils modules `model_utils`, `warning_utils`, `xla_device_utils` and partially `argparse_utils` ([#7503](https://github.com/Lightning-AI/lightning/pull/7503))
- Removed `RPCPlugin` and `RPCSequentialPlugin`. If you were successfully using these plugins, please open a GitHub discussion about your use case ([#8101](https://github.com/Lightning-AI/lightning/pull/8101))
- Removed deprecated trainer attributes - `on_cpu`, `on_tpu`, `use_tpu`, `on_gpu`, `use_dp`, `use_ddp`, `use_ddp2`, `use_horovod`, `use_single_gpu` ([#7501](https://github.com/Lightning-AI/lightning/pull/7501))
- Removed deprecated `optimizer` argument in `LightningModule.manual_backward()`; Toggling optimizers in manual optimization should be done using `LightningModule.{un}toggle_optimizer()` ([#8287](https://github.com/Lightning-AI/lightning/pull/8287))
- Removed DeepSpeed FP16 Exception as FP32 is now supported ([#8462](https://github.com/Lightning-AI/lightning/pull/8462))
- Removed environment variable `PL_EXP_VERSION` from DDP subprocesses ([7403](https://github.com/Lightning-AI/lightning/pull/7403))

### Fixed

- Fixed the `GPUStatsMonitor` callbacks to use the correct GPU IDs if `CUDA_VISIBLE_DEVICES` set ([#8260](https://github.com/Lightning-AI/lightning/pull/8260))
- Fixed `lr_scheduler` checkpointed state by calling `update_lr_schedulers` before saving checkpoints ([#7877](https://github.com/Lightning-AI/lightning/pull/7877))
- Fixed ambiguous warning when both overfit and train dataloader shuffling are enabled ([#7685](https://github.com/Lightning-AI/lightning/pull/7685))
- Fixed dev debugger memory growing due to tracking events even when disabled ([#7875](https://github.com/Lightning-AI/lightning/pull/7875))
- Fixed `None` loss keys getting added in `training_epoch_end` when using manual optimization and not returning a loss ([#7772](https://github.com/Lightning-AI/lightning/pull/7772))
- Fixed a bug where `precision=64` with `accelerator='ddp_spawn'` would throw a pickle error ([#6924](https://github.com/Lightning-AI/lightning/pull/6924))
- Do not override the existing `epoch` value in `logged_metrics` when already logged by the user ([#7982](https://github.com/Lightning-AI/lightning/pull/7982))
- Support for manual optimization with DeepSpeed ([#7970](https://github.com/Lightning-AI/lightning/pull/7970))
- Fixed `dataloader_idx` argument value when predicting with only one `DataLoader` ([#7941](https://github.com/Lightning-AI/lightning/pull/7941))
- Fixed passing the `stage` argument of `Callback.{setup,teardown}` as a keyword ([#7973](https://github.com/Lightning-AI/lightning/pull/7973))
- Fixed metrics generated during `validation sanity checking` are cleaned on end ([#8171](https://github.com/Lightning-AI/lightning/pull/8171))
- Fixed `log_gpu_memory` metrics not being added to `logging` when nothing else is logged ([#8174](https://github.com/Lightning-AI/lightning/pull/8174))
- Fixed a bug where calling `log` with a `Metric` instance would raise an error if it was a nested attribute of the model ([#8181](https://github.com/Lightning-AI/lightning/pull/8181))
- Fixed a bug where using `precision=64` would cause buffers with complex dtype to be cast to real ([#8208](https://github.com/Lightning-AI/lightning/pull/8208))
- Fixed `is_overridden` returning true for wrapped functions with no changes ([#8296](https://github.com/Lightning-AI/lightning/pull/8296))
- Fixed a bug where `truncated_bptt_steps` would throw an AttributeError when the target RNN has multiple hidden states ([#8145](https://github.com/Lightning-AI/lightning/pull/8145))
- Fixed `self.optimizers()` not returning a single optimizer if it had been wrapped ([#8326](https://github.com/Lightning-AI/lightning/pull/8326))
- Fixed the `on_after_backward` hook not getting called when using manual optimization and no plugins ([#8328](https://github.com/Lightning-AI/lightning/pull/8328))
- Fixed the `LightningModule.backward` hook only getting called with the `apex` plugin when using manual optimization ([#8328](https://github.com/Lightning-AI/lightning/pull/8328))
- Fixed moving batch to device before sending it to the `on_*_batch_start`/`on_*_batch_end` callbacks and model hooks ([#7378](https://github.com/Lightning-AI/lightning/pull/7378))
- Fixed passing a custom `DDPPlugin` when choosing `accelerator="ddp_cpu"` for the accelerator ([#6208](https://github.com/Lightning-AI/lightning/pull/6208))
- Fixed missing call to `LightningModule.untoggle_optimizer` in training loop when running gradient accumulation with multiple optimizers ([#8284](https://github.com/Lightning-AI/lightning/pull/8284))
- Fixed hash of LightningEnum to work with value instead of name ([#8421](https://github.com/Lightning-AI/lightning/pull/8421)).
- Fixed a bug where an extra checkpoint was saved at the end of training if the `val_check_interval` did not align with the number of training batches ([#7724](https://github.com/Lightning-AI/lightning/pull/7724))
- Fixed hash of LightningEnum to work with value instead of name([#8421](https://github.com/Lightning-AI/lightning/pull/8421)).
- Fixed `move_data_to_device` to return the batch if the object `to` function didn't return `self` ([#8433](https://github.com/Lightning-AI/lightning/pull/8433))
- Fixed progress bar updates for Pod Training ([#8258](https://github.com/Lightning-AI/lightning/pull/8258))
- Fixed clearing dataloader references before attaching new dataloaders in consecutive `Trainer.{fit,validate,test,predict}´ runs ([#8442](https://github.com/Lightning-AI/lightning/pull/8442))
- Fixed memory leaks on GPU by moving `optimizer_states`, `ResultCollection.extra`, `ResultMetric` attributes, and `LoggerConnector` metrics to `cpu`. Also, delete the DDP wrapper on `teardown` ([#8490](https://github.com/Lightning-AI/lightning/pull/8490))
- Fixed `SWA` callback using LightningModule `prevent_trainer_and_dataloaders_deepcopy` to avoid OOM ([#8472](https://github.com/Lightning-AI/lightning/pull/8472))
- Fixed `ModelPruning` callback `on_save_checkpoint` to avoid making a `deepcopy` potentially leading to OOM ([#8472](https://github.com/Lightning-AI/lightning/pull/8472))
- Fixed the sampler replacement logic for `DataLoader`s which do not define all `DataLoader` attributes as `__init__` parameters ([#8519](https://github.com/Lightning-AI/lightning/pull/8519))
- Fixed DeepSpeed Windows support ([#8488](https://github.com/Lightning-AI/lightning/pull/8488))
- Fixed DeepSpeed not properly setting the trainer `lr_schedulers` attribute ([#8527](https://github.com/Lightning-AI/lightning/pull/8527))
- Fixed experiment version and log-dir divergence in DDP when using multiple `Trainer` instances in sequence ([7403](https://github.com/Lightning-AI/lightning/pull/7403))
- Enabled manual optimization for TPUs ([#8458](https://github.com/Lightning-AI/lightning/pull/8458))
- Fixed `accumulate_grad_batches` not been recomputed during model reload ([#5334](https://github.com/Lightning-AI/lightning/pull/5334))
- Fixed a `TypeError` when wrapping optimizers in the `HorovodPlugin` and running `Trainer.test` ([#7840](https://github.com/Lightning-AI/lightning/pull/7840))
- Fixed `BackboneFinetuning` restoration ([#8501](https://github.com/Lightning-AI/lightning/pull/8501))
- Fixed `lr_scheduler` with metric (e.g. `torch.optim.lr_scheduler.ReduceLROnPlateau`) when using `automatic_optimization = False` ([#7643](https://github.com/Lightning-AI/lightning/pull/7643))
- Fixed `DeepSpeed` breaking with no schedulers ([#8580](https://github.com/Lightning-AI/lightning/pull/8580))


## [1.3.8] - 2021-07-01

### Fixed

- Fixed a sync deadlock when checkpointing a `LightningModule` that uses a torchmetrics 0.4 `Metric` ([#8218](https://github.com/Lightning-AI/lightning/pull/8218))
- Fixed compatibility TorchMetrics v0.4 ([#8206](https://github.com/Lightning-AI/lightning/pull/8206))
- Added torchelastic check when sanitizing GPUs ([#8095](https://github.com/Lightning-AI/lightning/pull/8095))
- Fixed a DDP info message that was never shown ([#8111](https://github.com/Lightning-AI/lightning/pull/8111))
- Fixed metrics deprecation message at module import level ([#8163](https://github.com/Lightning-AI/lightning/pull/8163))
- Fixed a bug where an infinite recursion would be triggered when using the `BaseFinetuning` callback on a model that contains a `ModuleDict` ([#8170](https://github.com/Lightning-AI/lightning/pull/8170))
- Added a mechanism to detect `deadlock` for `DDP` when only 1 process trigger an `Exception`. The mechanism will `kill the processes` when it happens ([#8167](https://github.com/Lightning-AI/lightning/pull/8167))
- Fixed NCCL error when selecting non-consecutive device ids ([#8165](https://github.com/Lightning-AI/lightning/pull/8165))
- Fixed SWA to also work with `IterableDataset` ([#8172](https://github.com/Lightning-AI/lightning/pull/8172))


## [1.3.7] - 2021-06-22

### Fixed

- Fixed a bug where skipping an optimizer while using amp causes amp to trigger an assertion error ([#7975](https://github.com/Lightning-AI/lightning/pull/7975))
- Fixed deprecation messages not showing due to incorrect stacklevel ([#8002](https://github.com/Lightning-AI/lightning/pull/8002), [#8005](https://github.com/Lightning-AI/lightning/pull/8005))
- Fixed setting a `DistributedSampler` when using a distributed plugin in a custom accelerator ([#7814](https://github.com/Lightning-AI/lightning/pull/7814))
- Improved `PyTorchProfiler` chrome traces names ([#8009](https://github.com/Lightning-AI/lightning/pull/8009))
- Fixed moving the best score to device in `EarlyStopping` callback for TPU devices ([#7959](https://github.com/Lightning-AI/lightning/pull/7959))
- Fixes access to `callback_metrics` in ddp_spawn ([#7916](https://github.com/Lightning-AI/lightning/pull/7916))


## [1.3.6] - 2021-06-15

### Fixed

- Fixed logs overwriting issue for remote filesystems ([#7889](https://github.com/Lightning-AI/lightning/pull/7889))
- Fixed `DataModule.prepare_data` could only be called on the global rank 0 process ([#7945](https://github.com/Lightning-AI/lightning/pull/7945))
- Fixed setting `worker_init_fn` to seed dataloaders correctly when using DDP ([#7942](https://github.com/Lightning-AI/lightning/pull/7942))
- Fixed `BaseFinetuning` callback to properly handle parent modules w/ parameters ([#7931](https://github.com/Lightning-AI/lightning/pull/7931))


## [1.3.5] - 2021-06-08

### Added

- Added warning to Training Step output ([#7779](https://github.com/Lightning-AI/lightning/pull/7779))

### Fixed

- Fixed `LearningRateMonitor` and `BackboneFinetuning` ([#7835](https://github.com/Lightning-AI/lightning/pull/7835))
- Minor improvements to `apply_to_collection` and type signature of `log_dict` ([#7851](https://github.com/Lightning-AI/lightning/pull/7851))
- Fixed docker versions ([#7834](https://github.com/Lightning-AI/lightning/pull/7834))
- Fixed sharded training check for fp16 precision ([#7825](https://github.com/Lightning-AI/lightning/pull/7825))
- Fixed support for torch Module type hints in LightningCLI ([#7807](https://github.com/Lightning-AI/lightning/pull/7807))

### Changed

- Move `training_output` validation to after `train_step_end` ([#7868](https://github.com/Lightning-AI/lightning/pull/7868))


## [1.3.4] - 2021-06-01

### Fixed

- Fixed info message when max training time reached ([#7780](https://github.com/Lightning-AI/lightning/pull/7780))
- Fixed missing `__len__` method to `IndexBatchSamplerWrapper` ([#7681](https://github.com/Lightning-AI/lightning/pull/7681))


## [1.3.3] - 2021-05-27

### Changed

- Changed calling of `untoggle_optimizer(opt_idx)` out of the closure function ([#7563](https://github.com/Lightning-AI/lightning/pull/7563))

### Fixed

- Fixed `ProgressBar` pickling after calling `trainer.predict` ([#7608](https://github.com/Lightning-AI/lightning/pull/7608))
- Fixed broadcasting in multi-node, multi-gpu DDP using torch 1.7 ([#7592](https://github.com/Lightning-AI/lightning/pull/7592))
- Fixed dataloaders are not reset when tuning the model ([#7566](https://github.com/Lightning-AI/lightning/pull/7566))
- Fixed print errors in `ProgressBar` when `trainer.fit` is not called ([#7674](https://github.com/Lightning-AI/lightning/pull/7674))
- Fixed global step update when the epoch is skipped ([#7677](https://github.com/Lightning-AI/lightning/pull/7677))
- Fixed training loop total batch counter when accumulate grad batches was enabled ([#7692](https://github.com/Lightning-AI/lightning/pull/7692))


## [1.3.2] - 2021-05-18

### Changed

- `DataModule`s now avoid duplicate `{setup,teardown,prepare_data}` calls for the same stage ([#7238](https://github.com/Lightning-AI/lightning/pull/7238))

### Fixed

- Fixed parsing of multiple training dataloaders ([#7433](https://github.com/Lightning-AI/lightning/pull/7433))
- Fixed recursive passing of `wrong_type` keyword argument in `pytorch_lightning.utilities.apply_to_collection` ([#7433](https://github.com/Lightning-AI/lightning/pull/7433))
- Fixed setting correct `DistribType` for `ddp_cpu` (spawn) backend ([#7492](https://github.com/Lightning-AI/lightning/pull/7492))
- Fixed incorrect number of calls to LR scheduler when `check_val_every_n_epoch > 1` ([#7032](https://github.com/Lightning-AI/lightning/pull/7032))


## [1.3.1] - 2021-05-11

### Fixed

- Fixed DeepSpeed with IterableDatasets ([#7362](https://github.com/Lightning-AI/lightning/pull/7362))
- Fixed `Trainer.current_epoch` not getting restored after tuning ([#7434](https://github.com/Lightning-AI/lightning/pull/7434))
- Fixed local rank displayed in console log ([#7395](https://github.com/Lightning-AI/lightning/pull/7395))


## [1.3.0] - 2021-05-06

### Added

- Added support for the `EarlyStopping` callback to run at the end of the training epoch ([#6944](https://github.com/Lightning-AI/lightning/pull/6944))
- Added synchronization points before and after `setup` hooks are run ([#7202](https://github.com/Lightning-AI/lightning/pull/7202))
- Added a `teardown` hook to `ClusterEnvironment` ([#6942](https://github.com/Lightning-AI/lightning/pull/6942))
- Added utils for metrics to scalar conversions ([#7180](https://github.com/Lightning-AI/lightning/pull/7180))
- Added utils for NaN/Inf detection for gradients and parameters ([#6834](https://github.com/Lightning-AI/lightning/pull/6834))
- Added more explicit exception message when trying to execute `trainer.test()` or `trainer.validate()` with `fast_dev_run=True` ([#6667](https://github.com/Lightning-AI/lightning/pull/6667))
- Added `LightningCLI` class to provide simple reproducibility with minimum boilerplate training CLI (
    [#4492](https://github.com/Lightning-AI/lightning/pull/4492),
    [#6862](https://github.com/Lightning-AI/lightning/pull/6862),
    [#7156](https://github.com/Lightning-AI/lightning/pull/7156),
    [#7299](https://github.com/Lightning-AI/lightning/pull/7299))
- Added `gradient_clip_algorithm` argument to Trainer for gradient clipping by value ([#6123](https://github.com/Lightning-AI/lightning/pull/6123)).
- Added a way to print to terminal without breaking up the progress bar ([#5470](https://github.com/Lightning-AI/lightning/pull/5470))
- Added support to checkpoint after training steps in `ModelCheckpoint` callback ([#6146](https://github.com/Lightning-AI/lightning/pull/6146))
- Added `TrainerStatus.{INITIALIZING,RUNNING,FINISHED,INTERRUPTED}` ([#7173](https://github.com/Lightning-AI/lightning/pull/7173))
- Added `Trainer.validate()` method to perform one evaluation epoch over the validation set ([#4948](https://github.com/Lightning-AI/lightning/pull/4948))
- Added `LightningEnvironment` for Lightning-specific DDP ([#5915](https://github.com/Lightning-AI/lightning/pull/5915))
- Added `teardown()` hook to LightningDataModule ([#4673](https://github.com/Lightning-AI/lightning/pull/4673))
- Added `auto_insert_metric_name` parameter to `ModelCheckpoint` ([#6277](https://github.com/Lightning-AI/lightning/pull/6277))
- Added arg to `self.log` that enables users to give custom names when dealing with multiple dataloaders ([#6274](https://github.com/Lightning-AI/lightning/pull/6274))
- Added `teardown` method to `BaseProfiler` to enable subclasses defining post-profiling steps outside of `__del__` ([#6370](https://github.com/Lightning-AI/lightning/pull/6370))
- Added `setup` method to `BaseProfiler` to enable subclasses defining pre-profiling steps for every process ([#6633](https://github.com/Lightning-AI/lightning/pull/6633))
- Added no return warning to predict ([#6139](https://github.com/Lightning-AI/lightning/pull/6139))
- Added `Trainer.predict` config validation ([#6543](https://github.com/Lightning-AI/lightning/pull/6543))
- Added `AbstractProfiler` interface ([#6621](https://github.com/Lightning-AI/lightning/pull/6621))
- Added support for including module names for forward in the autograd trace of `PyTorchProfiler` ([#6349](https://github.com/Lightning-AI/lightning/pull/6349))
- Added support for the PyTorch 1.8.1 autograd profiler ([#6618](https://github.com/Lightning-AI/lightning/pull/6618))
- Added `outputs` parameter to callback's `on_validation_epoch_end` & `on_test_epoch_end` hooks ([#6120](https://github.com/Lightning-AI/lightning/pull/6120))
- Added `configure_sharded_model` hook ([#6679](https://github.com/Lightning-AI/lightning/pull/6679))
- Added support for `precision=64`, enabling training with double precision ([#6595](https://github.com/Lightning-AI/lightning/pull/6595))
- Added support for DDP communication hooks ([#6736](https://github.com/Lightning-AI/lightning/pull/6736))
- Added `artifact_location` argument to `MLFlowLogger` which will be passed to the `MlflowClient.create_experiment` call ([#6677](https://github.com/Lightning-AI/lightning/pull/6677))
- Added `model` parameter to precision plugins' `clip_gradients` signature (
    [#6764](https://github.com/Lightning-AI/lightning/pull/6764),
    [#7231](https://github.com/Lightning-AI/lightning/pull/7231))
- Added `is_last_batch` attribute to `Trainer` ([#6825](https://github.com/Lightning-AI/lightning/pull/6825))
- Added `LightningModule.lr_schedulers()` for manual optimization  ([#6567](https://github.com/Lightning-AI/lightning/pull/6567))
- Added `MpModelWrapper` in TPU Spawn ([#7045](https://github.com/Lightning-AI/lightning/pull/7045))
- Added `max_time` Trainer argument to limit training time ([#6823](https://github.com/Lightning-AI/lightning/pull/6823))
- Added `on_predict_{batch,epoch}_{start,end}` hooks ([#7141](https://github.com/Lightning-AI/lightning/pull/7141))
- Added new `EarlyStopping` parameters `stopping_threshold` and `divergence_threshold` ([#6868](https://github.com/Lightning-AI/lightning/pull/6868))
- Added `debug` flag to TPU Training Plugins (PT_XLA_DEBUG) ([#7219](https://github.com/Lightning-AI/lightning/pull/7219))
- Added new `UnrepeatedDistributedSampler` and `IndexBatchSamplerWrapper` for tracking distributed predictions ([#7215](https://github.com/Lightning-AI/lightning/pull/7215))
- Added `trainer.predict(return_predictions=None|False|True)` ([#7215](https://github.com/Lightning-AI/lightning/pull/7215))
- Added `BasePredictionWriter` callback to implement prediction saving ([#7127](https://github.com/Lightning-AI/lightning/pull/7127))
- Added `trainer.tune(scale_batch_size_kwargs, lr_find_kwargs)` arguments to configure the tuning algorithms ([#7258](https://github.com/Lightning-AI/lightning/pull/7258))
- Added `tpu_distributed` check for TPU Spawn barrier ([#7241](https://github.com/Lightning-AI/lightning/pull/7241))
- Added device updates to TPU Spawn for Pod training ([#7243](https://github.com/Lightning-AI/lightning/pull/7243))
- Added warning when missing `Callback` and using `resume_from_checkpoint` ([#7254](https://github.com/Lightning-AI/lightning/pull/7254))
- DeepSpeed single file saving ([#6900](https://github.com/Lightning-AI/lightning/pull/6900))
- Added Training type Plugins Registry (
    [#6982](https://github.com/Lightning-AI/lightning/pull/6982),
    [#7063](https://github.com/Lightning-AI/lightning/pull/7063),
    [#7214](https://github.com/Lightning-AI/lightning/pull/7214),
    [#7224](https://github.com/Lightning-AI/lightning/pull/7224)
)
- Add `ignore` param to `save_hyperparameters` ([#6056](https://github.com/Lightning-AI/lightning/pull/6056))

### Changed

- Changed `LightningModule.truncated_bptt_steps` to be property ([#7323](https://github.com/Lightning-AI/lightning/pull/7323))
- Changed `EarlyStopping` callback from by default running `EarlyStopping.on_validation_end` if only training is run. Set `check_on_train_epoch_end` to run the callback at the end of the train epoch instead of at the end of the validation epoch ([#7069](https://github.com/Lightning-AI/lightning/pull/7069))
- Renamed `pytorch_lightning.callbacks.swa` to `pytorch_lightning.callbacks.stochastic_weight_avg` ([#6259](https://github.com/Lightning-AI/lightning/pull/6259))
- Refactor `RunningStage` and `TrainerState` usage (
    [#4945](https://github.com/Lightning-AI/lightning/pull/4945),
    [#7173](https://github.com/Lightning-AI/lightning/pull/7173))
    * Added `RunningStage.SANITY_CHECKING`
    * Added `TrainerFn.{FITTING,VALIDATING,TESTING,PREDICTING,TUNING}`
    * Changed `trainer.evaluating` to return `True` if validating or testing
- Changed `setup()` and `teardown()` stage argument to take any of `{fit,validate,test,predict}` ([#6386](https://github.com/Lightning-AI/lightning/pull/6386))
- Changed profilers to save separate report files per state and rank ([#6621](https://github.com/Lightning-AI/lightning/pull/6621))
- The trainer no longer tries to save a checkpoint on exception or run callback's `on_train_end` functions ([#6864](https://github.com/Lightning-AI/lightning/pull/6864))
- Changed `PyTorchProfiler` to use `torch.autograd.profiler.record_function` to record functions ([#6349](https://github.com/Lightning-AI/lightning/pull/6349))
- Disabled `lr_scheduler.step()` in manual optimization  ([#6825](https://github.com/Lightning-AI/lightning/pull/6825))
- Changed warnings and recommendations for dataloaders in `ddp_spawn` ([#6762](https://github.com/Lightning-AI/lightning/pull/6762))
- `pl.seed_everything` will now also set the seed on the `DistributedSampler` ([#7024](https://github.com/Lightning-AI/lightning/pull/7024))
- Changed default setting for communication of multi-node training using `DDPShardedPlugin` ([#6937](https://github.com/Lightning-AI/lightning/pull/6937))
- `trainer.tune()` now returns the tuning result ([#7258](https://github.com/Lightning-AI/lightning/pull/7258))
- `LightningModule.from_datasets()` now accepts `IterableDataset` instances as training datasets. ([#7503](https://github.com/Lightning-AI/lightning/pull/7503))
- Changed `resume_from_checkpoint` warning to an error when the checkpoint file does not exist ([#7075](https://github.com/Lightning-AI/lightning/pull/7075))
- Automatically set `sync_batchnorm` for `training_type_plugin` ([#6536](https://github.com/Lightning-AI/lightning/pull/6536))
- Allowed training type plugin to delay optimizer creation ([#6331](https://github.com/Lightning-AI/lightning/pull/6331))
- Removed ModelSummary validation from train loop on_trainer_init ([#6610](https://github.com/Lightning-AI/lightning/pull/6610))
- Moved `save_function` to accelerator ([#6689](https://github.com/Lightning-AI/lightning/pull/6689))
- Updated DeepSpeed ZeRO ([#6546](https://github.com/Lightning-AI/lightning/pull/6546),
    [#6752](https://github.com/Lightning-AI/lightning/pull/6752),
    [#6142](https://github.com/Lightning-AI/lightning/pull/6142),
    [#6321](https://github.com/Lightning-AI/lightning/pull/6321))
- Improved verbose logging for `EarlyStopping` callback ([#6811](https://github.com/Lightning-AI/lightning/pull/6811))
- Run ddp_spawn dataloader checks on Windows ([#6930](https://github.com/Lightning-AI/lightning/pull/6930))
- Updated mlflow with using `resolve_tags` ([#6746](https://github.com/Lightning-AI/lightning/pull/6746))
- Moved `save_hyperparameters` to its own function ([#7119](https://github.com/Lightning-AI/lightning/pull/7119))
- Replaced `_DataModuleWrapper` with `__new__` ([#7289](https://github.com/Lightning-AI/lightning/pull/7289))
- Reset `current_fx` properties on lightning module in teardown ([#7247](https://github.com/Lightning-AI/lightning/pull/7247))
- Auto-set `DataLoader.worker_init_fn` with `seed_everything` ([#6960](https://github.com/Lightning-AI/lightning/pull/6960))
- Remove `model.trainer` call inside of dataloading mixin ([#7317](https://github.com/Lightning-AI/lightning/pull/7317))
- Split profilers module ([#6261](https://github.com/Lightning-AI/lightning/pull/6261))
- Ensure accelerator is valid if running interactively ([#5970](https://github.com/Lightning-AI/lightning/pull/5970))
- Disabled batch transfer in DP mode ([#6098](https://github.com/Lightning-AI/lightning/pull/6098))

### Deprecated

- Deprecated `outputs` in both `LightningModule.on_train_epoch_end` and `Callback.on_train_epoch_end` hooks ([#7339](https://github.com/Lightning-AI/lightning/pull/7339))
- Deprecated `Trainer.truncated_bptt_steps` in favor of `LightningModule.truncated_bptt_steps` ([#7323](https://github.com/Lightning-AI/lightning/pull/7323))
- Deprecated `outputs` in both `LightningModule.on_train_epoch_end` and `Callback.on_train_epoch_end` hooks ([#7339](https://github.com/Lightning-AI/lightning/pull/7339))
- Deprecated `LightningModule.grad_norm` in favor of `pytorch_lightning.utilities.grads.grad_norm` ([#7292](https://github.com/Lightning-AI/lightning/pull/7292))
- Deprecated the `save_function` property from the `ModelCheckpoint` callback ([#7201](https://github.com/Lightning-AI/lightning/pull/7201))
- Deprecated `LightningModule.write_predictions` and `LightningModule.write_predictions_dict` ([#7066](https://github.com/Lightning-AI/lightning/pull/7066))
- Deprecated `TrainerLoggingMixin` in favor of a separate utilities module for metric handling ([#7180](https://github.com/Lightning-AI/lightning/pull/7180))
- Deprecated `TrainerTrainingTricksMixin` in favor of a separate utilities module for NaN/Inf detection for gradients and parameters ([#6834](https://github.com/Lightning-AI/lightning/pull/6834))
- `period` has been deprecated in favor of `every_n_val_epochs` in the `ModelCheckpoint` callback ([#6146](https://github.com/Lightning-AI/lightning/pull/6146))
- Deprecated `trainer.running_sanity_check` in favor of `trainer.sanity_checking` ([#4945](https://github.com/Lightning-AI/lightning/pull/4945))
- Deprecated `Profiler(output_filename)` in favor of `dirpath` and `filename` ([#6621](https://github.com/Lightning-AI/lightning/pull/6621))
- Deprecated `PyTorchProfiler(profiled_functions)` in favor of `record_functions` ([#6349](https://github.com/Lightning-AI/lightning/pull/6349))
- Deprecated `@auto_move_data` in favor of `trainer.predict` ([#6993](https://github.com/Lightning-AI/lightning/pull/6993))
- Deprecated `Callback.on_load_checkpoint(checkpoint)` in favor of `Callback.on_load_checkpoint(trainer, pl_module, checkpoint)` ([#7253](https://github.com/Lightning-AI/lightning/pull/7253))
- Deprecated metrics in favor of `torchmetrics` (
    [#6505](https://github.com/Lightning-AI/lightning/pull/6505),
    [#6530](https://github.com/Lightning-AI/lightning/pull/6530),
    [#6540](https://github.com/Lightning-AI/lightning/pull/6540),
    [#6547](https://github.com/Lightning-AI/lightning/pull/6547),
    [#6515](https://github.com/Lightning-AI/lightning/pull/6515),
    [#6572](https://github.com/Lightning-AI/lightning/pull/6572),
    [#6573](https://github.com/Lightning-AI/lightning/pull/6573),
    [#6584](https://github.com/Lightning-AI/lightning/pull/6584),
    [#6636](https://github.com/Lightning-AI/lightning/pull/6636),
    [#6637](https://github.com/Lightning-AI/lightning/pull/6637),
    [#6649](https://github.com/Lightning-AI/lightning/pull/6649),
    [#6659](https://github.com/Lightning-AI/lightning/pull/6659),
    [#7131](https://github.com/Lightning-AI/lightning/pull/7131),
)
- Deprecated the `LightningModule.datamodule` getter and setter methods; access them through `Trainer.datamodule` instead ([#7168](https://github.com/Lightning-AI/lightning/pull/7168))
- Deprecated the use of `Trainer(gpus="i")` (string) for selecting the i-th GPU; from v1.5 this will set the number of GPUs instead of the index ([#6388](https://github.com/Lightning-AI/lightning/pull/6388))

### Removed

- Removed the `exp_save_path` property from the `LightningModule` ([#7266](https://github.com/Lightning-AI/lightning/pull/7266))
- Removed training loop explicitly calling `EarlyStopping.on_validation_end` if no validation is run ([#7069](https://github.com/Lightning-AI/lightning/pull/7069))
- Removed `automatic_optimization` as a property from the training loop in favor of `LightningModule.automatic_optimization` ([#7130](https://github.com/Lightning-AI/lightning/pull/7130))
- Removed evaluation loop legacy returns for `*_epoch_end` hooks ([#6973](https://github.com/Lightning-AI/lightning/pull/6973))
- Removed support for passing a bool value to `profiler` argument of Trainer ([#6164](https://github.com/Lightning-AI/lightning/pull/6164))
- Removed no return warning from val/test step ([#6139](https://github.com/Lightning-AI/lightning/pull/6139))
- Removed passing a `ModelCheckpoint` instance to `Trainer(checkpoint_callback)` ([#6166](https://github.com/Lightning-AI/lightning/pull/6166))
- Removed deprecated Trainer argument `enable_pl_optimizer` and `automatic_optimization` ([#6163](https://github.com/Lightning-AI/lightning/pull/6163))
- Removed deprecated metrics ([#6161](https://github.com/Lightning-AI/lightning/pull/6161))
    * from `pytorch_lightning.metrics.functional.classification` removed `to_onehot`, `to_categorical`, `get_num_classes`, `roc`, `multiclass_roc`, `average_precision`, `precision_recall_curve`, `multiclass_precision_recall_curve`
    * from `pytorch_lightning.metrics.functional.reduction` removed `reduce`, `class_reduce`
- Removed deprecated `ModelCheckpoint` arguments `prefix`, `mode="auto"` ([#6162](https://github.com/Lightning-AI/lightning/pull/6162))
- Removed `mode='auto'` from `EarlyStopping` ([#6167](https://github.com/Lightning-AI/lightning/pull/6167))
- Removed `epoch` and `step` arguments from `ModelCheckpoint.format_checkpoint_name()`, these are now included in the `metrics` argument ([#7344](https://github.com/Lightning-AI/lightning/pull/7344))
- Removed legacy references for magic keys in the `Result` object ([#6016](https://github.com/Lightning-AI/lightning/pull/6016))
- Removed deprecated `LightningModule` `hparams` setter ([#6207](https://github.com/Lightning-AI/lightning/pull/6207))
- Removed legacy code to log or include metrics in the progress bar by returning them in a dict with the `"log"/"progress_bar"` magic keys. Use `self.log` instead ([#6734](https://github.com/Lightning-AI/lightning/pull/6734))
- Removed `trainer.fit()` return value of `1`. It has no return now ([#7237](https://github.com/Lightning-AI/lightning/pull/7237))
- Removed `logger_connector` legacy code ([#6733](https://github.com/Lightning-AI/lightning/pull/6733))
- Removed unused mixin attributes ([#6487](https://github.com/Lightning-AI/lightning/pull/6487))

### Fixed

- Fixed NaN errors in progress bars when training with iterable datasets with no length defined ([#7306](https://github.com/Lightning-AI/lightning/pull/7306))
- Fixed attaching train and validation dataloaders when `reload_dataloaders_every_epoch=True` and `num_sanity_val_steps=0` ([#7207](https://github.com/Lightning-AI/lightning/pull/7207))
- Added a barrier in the accelerator `teardown` to synchronize processes before execution finishes ([#6814](https://github.com/Lightning-AI/lightning/pull/6814))
- Fixed multi-node DDP sub-process launch by using `local_rank` instead of `global_rank` for main process assertion ([#7061](https://github.com/Lightning-AI/lightning/pull/7061))
- Fixed incorrect removal of `WORLD_SIZE` environment variable in DDP training when launching with torch distributed/torchelastic ([#6942](https://github.com/Lightning-AI/lightning/pull/6942))
- Made the `Plugin.reduce` method more consistent across all Plugins to reflect a mean-reduction by default ([#6011](https://github.com/Lightning-AI/lightning/pull/6011))
- Move lightning module to correct device type when using LightningDistributedWrapper ([#6070](https://github.com/Lightning-AI/lightning/pull/6070))
- Do not print top-k verbose log with `ModelCheckpoint(monitor=None)` ([#6109](https://github.com/Lightning-AI/lightning/pull/6109))
- Fixed `ModelCheckpoint(save_top_k=0, save_last=True)` not saving the `last` checkpoint ([#6136](https://github.com/Lightning-AI/lightning/pull/6136))
- Fixed `.teardown(stage='fit')` and `.on_fit_{start,end}()` getting called during `trainer.test` ([#6386](https://github.com/Lightning-AI/lightning/pull/6386))
- Fixed LightningModule `all_gather` on cpu tensors ([#6416](https://github.com/Lightning-AI/lightning/pull/6416))
- Fixed torch distributed not available in setup hook for DDP ([#6506](https://github.com/Lightning-AI/lightning/pull/6506))
- Fixed `trainer.tuner.{lr_find,scale_batch_size}` not setting the `Trainer` state properly ([#7258](https://github.com/Lightning-AI/lightning/pull/7258))
- Fixed bug where the learning rate schedulers did not follow the optimizer frequencies ([#4868](https://github.com/Lightning-AI/lightning/pull/4868))
- Fixed pickle error checker to now check for `pickle.PickleError` to catch all pickle errors ([#6917](https://github.com/Lightning-AI/lightning/pull/6917))
- Fixed a bug where the outputs object passed to `LightningModule.training_epoch_end` was different from the object passed to the `on_train_end_epoch` hook ([#6969](https://github.com/Lightning-AI/lightning/pull/6969))
- Fixed a bug where the outputs passed to `train_batch_end` would be lists even when using a single optimizer and no truncated backprop through time steps ([#6969](https://github.com/Lightning-AI/lightning/pull/6969))
- Fixed bug for trainer error handling which would cause hang for distributed training ([#6864](https://github.com/Lightning-AI/lightning/pull/6864))
- Fixed `self.device` not returning the correct device in replicas of data-parallel ([#6414](https://github.com/Lightning-AI/lightning/pull/6414))
- Fixed `lr_find` trying beyond `num_training` steps and suggesting a too high learning rate ([#7076](https://github.com/Lightning-AI/lightning/pull/7076))
- Fixed logger creating incorrect version folder in DDP with repeated `Trainer.fit` calls ([#7077](https://github.com/Lightning-AI/lightning/pull/7077))
- Fixed metric objects passed directly to `self.log` not being reset correctly ([#7055](https://github.com/Lightning-AI/lightning/pull/7055))
- Fixed `CombinedLoader` in distributed settings for validation / testing ([#7102](https://github.com/Lightning-AI/lightning/pull/7102))
- Fixed the save_dir in `WandbLogger` when the run was initiated externally ([#7106](https://github.com/Lightning-AI/lightning/pull/7106))
- Fixed `num_sanity_val_steps` affecting reproducibility of training data shuffling ([#7014](https://github.com/Lightning-AI/lightning/pull/7014))
- Fixed resetting device after `fitting/evaluating/predicting` ([#7188](https://github.com/Lightning-AI/lightning/pull/7188))
- Fixed bug where `trainer.tuner.scale_batch_size(max_trials=0)` would not return the correct batch size result ([#7262](https://github.com/Lightning-AI/lightning/pull/7262))
- Fixed metrics not being properly logged with `precision=16` and `manual_optimization` ([#7228](https://github.com/Lightning-AI/lightning/pull/7228))
- Fixed `BaseFinetuning` properly reloading `optimizer_states` when using `resume_from_checkpoint` ([#6891](https://github.com/Lightning-AI/lightning/pull/6891))
- Fixed `parameters_to_ignore` not properly set to DDPWrapper ([#7239](https://github.com/Lightning-AI/lightning/pull/7239))
- Fixed parsing of `fast_dev_run=True` with the built-in `ArgumentParser` ([#7240](https://github.com/Lightning-AI/lightning/pull/7240))
- Fixed handling an `IterableDataset` that fails to produce a batch at the beginning of an epoch ([#7294](https://github.com/Lightning-AI/lightning/pull/7294))
- Fixed `LightningModule.save_hyperparameters()` when attempting to save an empty container ([#7268](https://github.com/Lightning-AI/lightning/pull/7268))
- Fixed `apex` not properly instantiated when running with `ddp` ([#7274](https://github.com/Lightning-AI/lightning/pull/7274))
- Fixed optimizer `state` not moved to `GPU` ([#7277](https://github.com/Lightning-AI/lightning/pull/7277))
- Fixed custom init args for `WandbLogger` ([#6989](https://github.com/Lightning-AI/lightning/pull/6989))
- Fixed a bug where an error would be raised if the train dataloader sometimes produced None for a batch ([#7342](https://github.com/Lightning-AI/lightning/pull/7342))
- Fixed examples (
    [#6600](https://github.com/Lightning-AI/lightning/pull/6600),
    [#6638](https://github.com/Lightning-AI/lightning/pull/6638),
    [#7096](https://github.com/Lightning-AI/lightning/pull/7096),
    [#7246](https://github.com/Lightning-AI/lightning/pull/7246),
    [#6357](https://github.com/Lightning-AI/lightning/pull/6357),
    [#6476](https://github.com/Lightning-AI/lightning/pull/6476),
    [#6294](https://github.com/Lightning-AI/lightning/pull/6294),
    [#6373](https://github.com/Lightning-AI/lightning/pull/6373),
    [#6088](https://github.com/Lightning-AI/lightning/pull/6088),
    [#7398](https://github.com/Lightning-AI/lightning/pull/7398)
)
- Resolved schedule step bug for PyTorch Profiler ([#6674](https://github.com/Lightning-AI/lightning/pull/6674),
    [#6681](https://github.com/Lightning-AI/lightning/pull/6681))
- Updated logic for checking TPUs availability ([#6767](https://github.com/Lightning-AI/lightning/pull/6767))
- Resolve TPU miss rendezvous ([#6781](https://github.com/Lightning-AI/lightning/pull/6781))
- Fixed auto-scaling mode when calling tune method on trainer ([#7321](https://github.com/Lightning-AI/lightning/pull/7321))
- Fixed finetuning complex models correctly unfreezes ([#6880](https://github.com/Lightning-AI/lightning/pull/6880))
- Ensure we set the eval/train flag correctly on accelerator model ([#6877](https://github.com/Lightning-AI/lightning/pull/6877))
- Set better defaults for `rank_zero_only.rank` when training is launched with SLURM and torchelastic ([#6802](https://github.com/Lightning-AI/lightning/pull/6802))
- Fixed matching the number of outputs of backward with forward for AllGatherGrad ([#6625](https://github.com/Lightning-AI/lightning/pull/6625))
- Fixed the `gradient_clip_algorithm` has no effect ([#6928](https://github.com/Lightning-AI/lightning/pull/6928))
- Fixed CUDA OOM detection and handling ([#6934](https://github.com/Lightning-AI/lightning/pull/6934))
- Fixed `unfreeze_and_add_param_group` expects `modules` rather than `module` ([#6822](https://github.com/Lightning-AI/lightning/pull/6822))
- Fixed DPP + SyncBN when move on device ([#6838](https://github.com/Lightning-AI/lightning/pull/6838))
- Fixed missing arguments in `lr_find` call ([#6784](https://github.com/Lightning-AI/lightning/pull/6784))
- Fixed `set_default_tensor_type` to `torch.DoubleTensor` with precision=64 ([#7108](https://github.com/Lightning-AI/lightning/pull/7108))
- Fixed `NeptuneLogger.log_text(step=None)` ([#7194](https://github.com/Lightning-AI/lightning/pull/7194))
- Fixed importing torchtext batch ([#6365](https://github.com/Lightning-AI/lightning/pull/6365),
    [#6323](https://github.com/Lightning-AI/lightning/pull/6323),
    [#6211](https://github.com/Lightning-AI/lightning/pull/6211))


## [1.2.9] - 2021-04-20

### Fixed

- Fixed the order to call for world ranks & the `root_device` property in `TPUSpawnPlugin` ([#7074](https://github.com/Lightning-AI/lightning/pull/7074))
- Fixed multi-gpu join for Horovod ([#6954](https://github.com/Lightning-AI/lightning/pull/6954))
- Fixed parsing for pre-release package versions ([#6999](https://github.com/Lightning-AI/lightning/pull/6999))


## [1.2.8] - 2021-04-14

### Added

- Added TPUSpawn + IterableDataset error message ([#6875](https://github.com/Lightning-AI/lightning/pull/6875))

### Fixed

- Fixed process rank not being available right away after `Trainer` instantiation ([#6941](https://github.com/Lightning-AI/lightning/pull/6941))
- Fixed `sync_dist` for tpus ([#6950](https://github.com/Lightning-AI/lightning/pull/6950))
- Fixed `AttributeError` for `require_backward_grad_sync` when running manual optimization with sharded plugin ([#6915](https://github.com/Lightning-AI/lightning/pull/6915))
- Fixed `--gpus` default for parser returned by `Trainer.add_argparse_args` ([#6898](https://github.com/Lightning-AI/lightning/pull/6898))
- Fixed TPU Spawn all gather ([#6896](https://github.com/Lightning-AI/lightning/pull/6896))
- Fixed `EarlyStopping` logic when `min_epochs` or `min_steps` requirement is not met ([#6705](https://github.com/Lightning-AI/lightning/pull/6705))
- Fixed csv extension check ([#6436](https://github.com/Lightning-AI/lightning/pull/6436))
- Fixed checkpoint issue when using Horovod distributed backend ([#6958](https://github.com/Lightning-AI/lightning/pull/6958))
- Fixed tensorboard exception raising ([#6901](https://github.com/Lightning-AI/lightning/pull/6901))
- Fixed setting the eval/train flag correctly on accelerator model ([#6983](https://github.com/Lightning-AI/lightning/pull/6983))
- Fixed DDP_SPAWN compatibility with bug_report_model.py ([#6892](https://github.com/Lightning-AI/lightning/pull/6892))
- Fixed bug where `BaseFinetuning.flatten_modules()` was duplicating leaf node parameters ([#6879](https://github.com/Lightning-AI/lightning/pull/6879))
- Set better defaults for `rank_zero_only.rank` when training is launched with SLURM and torchelastic:
    * Support SLURM and torchelastic global rank environment variables ([#5715](https://github.com/Lightning-AI/lightning/pull/5715))
    * Remove hardcoding of local rank in accelerator connector ([#6878](https://github.com/Lightning-AI/lightning/pull/6878))


## [1.2.7] - 2021-04-06

### Fixed

- Fixed resolve a bug with omegaconf and xm.save ([#6741](https://github.com/Lightning-AI/lightning/pull/6741))
- Fixed an issue with IterableDataset when __len__ is not defined ([#6828](https://github.com/Lightning-AI/lightning/pull/6828))
- Sanitize None params during pruning ([#6836](https://github.com/Lightning-AI/lightning/pull/6836))
- Enforce an epoch scheduler interval when using SWA ([#6588](https://github.com/Lightning-AI/lightning/pull/6588))
- Fixed TPU Colab hang issue, post training ([#6816](https://github.com/Lightning-AI/lightning/pull/6816))
- Fixed a bug where `TensorBoardLogger` would give a warning and not log correctly to a symbolic link `save_dir` ([#6730](https://github.com/Lightning-AI/lightning/pull/6730))
- Fixed bug where `predict` could not be used when `progress_bar_refresh_rate=0` ([#6884](https://github.com/Lightning-AI/lightning/pull/6884))


## [1.2.6] - 2021-03-30

### Changed

- Changed the behavior of `on_epoch_start` to run at the beginning of validation & test epoch ([#6498](https://github.com/Lightning-AI/lightning/pull/6498))

### Removed

- Removed legacy code to include `step` dictionary returns in `callback_metrics`. Use `self.log_dict` instead. ([#6682](https://github.com/Lightning-AI/lightning/pull/6682))

### Fixed

- Fixed `DummyLogger.log_hyperparams` raising a `TypeError` when running with `fast_dev_run=True` ([#6398](https://github.com/Lightning-AI/lightning/pull/6398))
- Fixed error on TPUs when there was no `ModelCheckpoint` ([#6654](https://github.com/Lightning-AI/lightning/pull/6654))
- Fixed `trainer.test` freeze on TPUs ([#6654](https://github.com/Lightning-AI/lightning/pull/6654))
- Fixed a bug where gradients were disabled after calling `Trainer.predict` ([#6657](https://github.com/Lightning-AI/lightning/pull/6657))
- Fixed bug where no TPUs were detected in a TPU pod env ([#6719](https://github.com/Lightning-AI/lightning/pull/6719))


## [1.2.5] - 2021-03-23

### Changed

- Update Gradient Clipping for the TPU Accelerator ([#6576](https://github.com/Lightning-AI/lightning/pull/6576))
- Refactored setup for typing friendly ([#6590](https://github.com/Lightning-AI/lightning/pull/6590))

### Fixed

- Fixed a bug where `all_gather` would not work correctly with `tpu_cores=8` ([#6587](https://github.com/Lightning-AI/lightning/pull/6587))
- Fixed comparing required versions ([#6434](https://github.com/Lightning-AI/lightning/pull/6434))
- Fixed duplicate logs appearing in console when using the python logging module ([#6275](https://github.com/Lightning-AI/lightning/pull/6275))
- Added Autocast in validation, test and predict modes for Native AMP ([#6565](https://github.com/Lightning-AI/lightning/pull/6565))


## [1.2.4] - 2021-03-16

### Changed

- Changed the default of `find_unused_parameters` back to `True` in DDP and DDP Spawn ([#6438](https://github.com/Lightning-AI/lightning/pull/6438))

### Fixed

- Expose DeepSpeed loss parameters to allow users to fix loss instability ([#6115](https://github.com/Lightning-AI/lightning/pull/6115))
- Fixed DP reduction with collection ([#6324](https://github.com/Lightning-AI/lightning/pull/6324))
- Fixed an issue where the tuner would not tune the learning rate if also tuning the batch size ([#4688](https://github.com/Lightning-AI/lightning/pull/4688))
- Fixed broadcast to use PyTorch `broadcast_object_list` and add `reduce_decision` ([#6410](https://github.com/Lightning-AI/lightning/pull/6410))
- Fixed logger creating directory structure too early in DDP ([#6380](https://github.com/Lightning-AI/lightning/pull/6380))
- Fixed DeepSpeed additional memory use on rank 0 when default device not set early enough ([#6460](https://github.com/Lightning-AI/lightning/pull/6460))
- Fixed an issue with `Tuner.scale_batch_size` not finding the batch size attribute in the datamodule ([#5968](https://github.com/Lightning-AI/lightning/pull/5968))
- Fixed an exception in the layer summary when the model contains torch.jit scripted submodules ([#6511](https://github.com/Lightning-AI/lightning/pull/6511))
- Fixed when Train loop config was run during `Trainer.predict` ([#6541](https://github.com/Lightning-AI/lightning/pull/6541))


## [1.2.3] - 2021-03-09

### Fixed

- Fixed `ModelPruning(make_pruning_permanent=True)` pruning buffers getting removed when saved during training ([#6073](https://github.com/Lightning-AI/lightning/pull/6073))
- Fixed when `_stable_1d_sort` to work when `n >= N` ([#6177](https://github.com/Lightning-AI/lightning/pull/6177))
- Fixed `AttributeError` when `logger=None` on TPU ([#6221](https://github.com/Lightning-AI/lightning/pull/6221))
- Fixed PyTorch Profiler with `emit_nvtx` ([#6260](https://github.com/Lightning-AI/lightning/pull/6260))
- Fixed `trainer.test` from `best_path` hangs after calling `trainer.fit`  ([#6272](https://github.com/Lightning-AI/lightning/pull/6272))
- Fixed `SingleTPU` calling `all_gather` ([#6296](https://github.com/Lightning-AI/lightning/pull/6296))
- Ensure we check DeepSpeed/Sharded in multi-node DDP ([#6297](https://github.com/Lightning-AI/lightning/pull/6297)
- Check `LightningOptimizer` doesn't delete optimizer hooks ([#6305](https://github.com/Lightning-AI/lightning/pull/6305)
- Resolve memory leak for evaluation ([#6326](https://github.com/Lightning-AI/lightning/pull/6326)
- Ensure that clip gradients is only called if the value is greater than 0 ([#6330](https://github.com/Lightning-AI/lightning/pull/6330)
- Fixed `Trainer` not resetting `lightning_optimizers` when calling `Trainer.fit()` multiple times ([#6372](https://github.com/Lightning-AI/lightning/pull/6372))


## [1.2.2] - 2021-03-02

### Added

- Added `checkpoint` parameter to callback's `on_save_checkpoint` hook ([#6072](https://github.com/Lightning-AI/lightning/pull/6072))

### Changed

- Changed the order of `backward`, `step`, `zero_grad` to `zero_grad`, `backward`, `step` ([#6147](https://github.com/Lightning-AI/lightning/pull/6147))
- Changed default for DeepSpeed CPU Offload to False, due to prohibitively slow speeds at smaller scale ([#6262](https://github.com/Lightning-AI/lightning/pull/6262))

### Fixed

- Fixed epoch level schedulers not being called when `val_check_interval < 1.0` ([#6075](https://github.com/Lightning-AI/lightning/pull/6075))
- Fixed multiple early stopping callbacks ([#6197](https://github.com/Lightning-AI/lightning/pull/6197))
- Fixed incorrect usage of `detach()`, `cpu()`, `to()` ([#6216](https://github.com/Lightning-AI/lightning/pull/6216))
- Fixed LBFGS optimizer support which didn't converge in automatic optimization ([#6147](https://github.com/Lightning-AI/lightning/pull/6147))
- Prevent `WandbLogger` from dropping values ([#5931](https://github.com/Lightning-AI/lightning/pull/5931))
- Fixed error thrown when using valid distributed mode in multi node ([#6297](https://github.com/Lightning-AI/lightning/pull/6297)


## [1.2.1] - 2021-02-23

### Fixed

- Fixed incorrect yield logic for the amp autocast context manager ([#6080](https://github.com/Lightning-AI/lightning/pull/6080))
- Fixed priority of plugin/accelerator when setting distributed mode ([#6089](https://github.com/Lightning-AI/lightning/pull/6089))
- Fixed error message for AMP + CPU incompatibility ([#6107](https://github.com/Lightning-AI/lightning/pull/6107))
- Disabled batch transfer in DP mode ([#6093](https://github.com/Lightning-AI/lightning/pull/6093))


## [1.2.0] - 2021-02-18

### Added

- Added `DataType`, `AverageMethod` and `MDMCAverageMethod` enum in metrics ([#5657](https://github.com/Lightning-AI/lightning/pull/5689))
- Added support for summarized model total params size in megabytes ([#5590](https://github.com/Lightning-AI/lightning/pull/5590))
- Added support for multiple train loaders ([#1959](https://github.com/Lightning-AI/lightning/pull/1959))
- Added `Accuracy` metric now generalizes to Top-k accuracy for (multi-dimensional) multi-class inputs using the `top_k` parameter ([#4838](https://github.com/Lightning-AI/lightning/pull/4838))
- Added `Accuracy` metric now enables the computation of subset accuracy for multi-label or multi-dimensional multi-class inputs with the `subset_accuracy` parameter ([#4838](https://github.com/Lightning-AI/lightning/pull/4838))
- Added `HammingDistance` metric to compute the hamming distance (loss) ([#4838](https://github.com/Lightning-AI/lightning/pull/4838))
- Added `max_fpr` parameter to `auroc` metric for computing partial auroc metric ([#3790](https://github.com/Lightning-AI/lightning/pull/3790))
- Added `StatScores` metric to compute the number of true positives, false positives, true negatives and false negatives ([#4839](https://github.com/Lightning-AI/lightning/pull/4839))
- Added `R2Score` metric ([#5241](https://github.com/Lightning-AI/lightning/pull/5241))
- Added `LambdaCallback` ([#5347](https://github.com/Lightning-AI/lightning/pull/5347))
- Added `BackboneLambdaFinetuningCallback` ([#5377](https://github.com/Lightning-AI/lightning/pull/5377))
- Accelerator `all_gather` supports collection ([#5221](https://github.com/Lightning-AI/lightning/pull/5221))
- Added `image_gradients` functional metric to compute the image gradients of a given input image. ([#5056](https://github.com/Lightning-AI/lightning/pull/5056))
- Added `MetricCollection` ([#4318](https://github.com/Lightning-AI/lightning/pull/4318))
- Added `.clone()` method to metrics ([#4318](https://github.com/Lightning-AI/lightning/pull/4318))
- Added `IoU` class interface ([#4704](https://github.com/Lightning-AI/lightning/pull/4704))
- Support to tie weights after moving model to TPU via `on_post_move_to_device` hook
- Added missing val/test hooks in `LightningModule` ([#5467](https://github.com/Lightning-AI/lightning/pull/5467))
- The `Recall` and `Precision` metrics (and their functional counterparts `recall` and `precision`) can now be generalized to Recall@K and Precision@K with the use of `top_k` parameter ([#4842](https://github.com/Lightning-AI/lightning/pull/4842))
- Added `ModelPruning` Callback ([#5618](https://github.com/Lightning-AI/lightning/pull/5618),
    [#5825](https://github.com/Lightning-AI/lightning/pull/5825),
    [#6045](https://github.com/Lightning-AI/lightning/pull/6045))
- Added `PyTorchProfiler` ([#5560](https://github.com/Lightning-AI/lightning/pull/5560))
- Added compositional metrics ([#5464](https://github.com/Lightning-AI/lightning/pull/5464))
- Added Trainer method `predict(...)` for high performance predictions ([#5579](https://github.com/Lightning-AI/lightning/pull/5579))
- Added `on_before_batch_transfer` and `on_after_batch_transfer` data hooks ([#3671](https://github.com/Lightning-AI/lightning/pull/3671))
- Added AUC/AUROC class interface ([#5479](https://github.com/Lightning-AI/lightning/pull/5479))
- Added `PredictLoop` object ([#5752](https://github.com/Lightning-AI/lightning/pull/5752))
- Added `QuantizationAwareTraining` callback ([#5706](https://github.com/Lightning-AI/lightning/pull/5706),
    [#6040](https://github.com/Lightning-AI/lightning/pull/6040))
- Added `LightningModule.configure_callbacks` to enable the definition of model-specific callbacks ([#5621](https://github.com/Lightning-AI/lightning/pull/5621))
- Added `dim` to `PSNR` metric for mean-squared-error reduction ([#5957](https://github.com/Lightning-AI/lightning/pull/5957))
- Added promxial policy optimization template to pl_examples ([#5394](https://github.com/Lightning-AI/lightning/pull/5394))
- Added `log_graph` to `CometLogger` ([#5295](https://github.com/Lightning-AI/lightning/pull/5295))
- Added possibility for nested loaders ([#5404](https://github.com/Lightning-AI/lightning/pull/5404))
- Added `sync_step` to Wandb logger ([#5351](https://github.com/Lightning-AI/lightning/pull/5351))
- Added `StochasticWeightAveraging` callback ([#5640](https://github.com/Lightning-AI/lightning/pull/5640))
- Added `LightningDataModule.from_datasets(...)` ([#5133](https://github.com/Lightning-AI/lightning/pull/5133))
- Added `PL_TORCH_DISTRIBUTED_BACKEND` env variable to select backend ([#5981](https://github.com/Lightning-AI/lightning/pull/5981))
- Added `Trainer` flag to activate Stochastic Weight Averaging (SWA) `Trainer(stochastic_weight_avg=True)` ([#6038](https://github.com/Lightning-AI/lightning/pull/6038))
- Added DeepSpeed integration ([#5954](https://github.com/Lightning-AI/lightning/pull/5954),
    [#6042](https://github.com/Lightning-AI/lightning/pull/6042))

### Changed

- Changed `stat_scores` metric now calculates stat scores over all classes and gains new parameters, in line with the new `StatScores` metric ([#4839](https://github.com/Lightning-AI/lightning/pull/4839))
- Changed `computer_vision_fine_tunning` example to use `BackboneLambdaFinetuningCallback` ([#5377](https://github.com/Lightning-AI/lightning/pull/5377))
- Changed `automatic casting` for LoggerConnector `metrics` ([#5218](https://github.com/Lightning-AI/lightning/pull/5218))
- Changed `iou` [func] to allow float input ([#4704](https://github.com/Lightning-AI/lightning/pull/4704))
- Metric `compute()` method will no longer automatically call `reset()` ([#5409](https://github.com/Lightning-AI/lightning/pull/5409))
- Set PyTorch 1.4 as min requirements, also for testing and examples `torchvision>=0.5` and `torchtext>=0.5` ([#5418](https://github.com/Lightning-AI/lightning/pull/5418))
- Changed `callbacks` argument in `Trainer` to allow `Callback` input ([#5446](https://github.com/Lightning-AI/lightning/pull/5446))
- Changed the default of `find_unused_parameters` to `False` in DDP ([#5185](https://github.com/Lightning-AI/lightning/pull/5185))
- Changed `ModelCheckpoint` version suffixes to start at 1 ([#5008](https://github.com/Lightning-AI/lightning/pull/5008))
- Progress bar metrics tensors are now converted to float ([#5692](https://github.com/Lightning-AI/lightning/pull/5692))
- Changed the default value for the `progress_bar_refresh_rate` Trainer argument in Google COLAB notebooks to 20 ([#5516](https://github.com/Lightning-AI/lightning/pull/5516))
- Extended support for purely iteration-based training ([#5726](https://github.com/Lightning-AI/lightning/pull/5726))
- Made `LightningModule.global_rank`, `LightningModule.local_rank` and `LightningModule.logger` read-only properties ([#5730](https://github.com/Lightning-AI/lightning/pull/5730))
- Forced `ModelCheckpoint` callbacks to run after all others to guarantee all states are saved to the checkpoint ([#5731](https://github.com/Lightning-AI/lightning/pull/5731))
- Refactored Accelerators and Plugins:
    * Added base classes for plugins ([#5715](https://github.com/Lightning-AI/lightning/pull/5715))
    * Added parallel plugins for DP, DDP, DDPSpawn, DDP2 and Horovod ([#5714](https://github.com/Lightning-AI/lightning/pull/5714))
    * Precision Plugins ([#5718](https://github.com/Lightning-AI/lightning/pull/5718))
    * Added new Accelerators for CPU, GPU and TPU ([#5719](https://github.com/Lightning-AI/lightning/pull/5719))
    * Added RPC and Sharded plugins ([#5732](https://github.com/Lightning-AI/lightning/pull/5732))
    * Added missing `LightningModule`-wrapper logic to new plugins and accelerator ([#5734](https://github.com/Lightning-AI/lightning/pull/5734))
    * Moved device-specific teardown logic from training loop to accelerator ([#5973](https://github.com/Lightning-AI/lightning/pull/5973))
    * Moved accelerator_connector.py to the connectors subfolder ([#6033](https://github.com/Lightning-AI/lightning/pull/6033))
    * Trainer only references accelerator ([#6039](https://github.com/Lightning-AI/lightning/pull/6039))
    * Made parallel devices optional across all plugins ([#6051](https://github.com/Lightning-AI/lightning/pull/6051))
    * Cleaning ([#5948](https://github.com/Lightning-AI/lightning/pull/5948),
        [#5949](https://github.com/Lightning-AI/lightning/pull/5949),
        [#5950](https://github.com/Lightning-AI/lightning/pull/5950))
- Enabled `self.log` in callbacks ([#5094](https://github.com/Lightning-AI/lightning/pull/5094))
- Renamed xxx_AVAILABLE as protected ([#5082](https://github.com/Lightning-AI/lightning/pull/5082))
- Unified module names in Utils ([#5199](https://github.com/Lightning-AI/lightning/pull/5199))
- Separated utils: imports & enums ([#5256](https://github.com/Lightning-AI/lightning/pull/5256)
    [#5874](https://github.com/Lightning-AI/lightning/pull/5874))
- Refactor: clean trainer device & distributed getters ([#5300](https://github.com/Lightning-AI/lightning/pull/5300))
- Simplified training phase as LightningEnum ([#5419](https://github.com/Lightning-AI/lightning/pull/5419))
- Updated metrics to use LightningEnum ([#5689](https://github.com/Lightning-AI/lightning/pull/5689))
- Changed the seq of `on_train_batch_end`, `on_batch_end` & `on_train_epoch_end`, `on_epoch_end hooks` ([#5688](https://github.com/Lightning-AI/lightning/pull/5688))
- Refactored `setup_training` and remove `test_mode` ([#5388](https://github.com/Lightning-AI/lightning/pull/5388))
- Disabled training with zero `num_training_batches` when insufficient `limit_train_batches` ([#5703](https://github.com/Lightning-AI/lightning/pull/5703))
- Refactored `EpochResultStore` ([#5522](https://github.com/Lightning-AI/lightning/pull/5522))
- Update `lr_finder` to check for attribute if not running `fast_dev_run` ([#5990](https://github.com/Lightning-AI/lightning/pull/5990))
- LightningOptimizer manual optimizer is more flexible and expose `toggle_model` ([#5771](https://github.com/Lightning-AI/lightning/pull/5771))
- `MlflowLogger` limit parameter value length to 250 char ([#5893](https://github.com/Lightning-AI/lightning/pull/5893))
- Re-introduced fix for Hydra directory sync with multiple process ([#5993](https://github.com/Lightning-AI/lightning/pull/5993))

### Deprecated

- Function `stat_scores_multiple_classes` is deprecated in favor of `stat_scores` ([#4839](https://github.com/Lightning-AI/lightning/pull/4839))
- Moved accelerators and plugins to its `legacy` pkg ([#5645](https://github.com/Lightning-AI/lightning/pull/5645))
- Deprecated `LightningDistributedDataParallel` in favor of new wrapper module `LightningDistributedModule` ([#5185](https://github.com/Lightning-AI/lightning/pull/5185))
- Deprecated `LightningDataParallel` in favor of new wrapper module `LightningParallelModule` ([#5670](https://github.com/Lightning-AI/lightning/pull/5670))
- Renamed utils modules ([#5199](https://github.com/Lightning-AI/lightning/pull/5199))
    * `argparse_utils` >> `argparse`
    * `model_utils` >> `model_helpers`
    * `warning_utils` >> `warnings`
    * `xla_device_utils` >> `xla_device`
- Deprecated using `'val_loss'` to set the `ModelCheckpoint` monitor ([#6012](https://github.com/Lightning-AI/lightning/pull/6012))
- Deprecated `.get_model()` with explicit `.lightning_module` property ([#6035](https://github.com/Lightning-AI/lightning/pull/6035))
- Deprecated Trainer attribute `accelerator_backend` in favor of `accelerator` ([#6034](https://github.com/Lightning-AI/lightning/pull/6034))

### Removed

- Removed deprecated checkpoint argument `filepath` ([#5321](https://github.com/Lightning-AI/lightning/pull/5321))
- Removed deprecated `Fbeta`, `f1_score` and `fbeta_score` metrics ([#5322](https://github.com/Lightning-AI/lightning/pull/5322))
- Removed deprecated `TrainResult` ([#5323](https://github.com/Lightning-AI/lightning/pull/5323))
- Removed deprecated `EvalResult` ([#5633](https://github.com/Lightning-AI/lightning/pull/5633))
- Removed `LoggerStages` ([#5673](https://github.com/Lightning-AI/lightning/pull/5673))

### Fixed

- Fixed distributed setting and `ddp_cpu` only with `num_processes>1` ([#5297](https://github.com/Lightning-AI/lightning/pull/5297))
- Fixed `num_workers` for Windows example ([#5375](https://github.com/Lightning-AI/lightning/pull/5375))
- Fixed loading yaml ([#5619](https://github.com/Lightning-AI/lightning/pull/5619))
- Fixed support custom DataLoader with DDP if they can be re-instantiated ([#5745](https://github.com/Lightning-AI/lightning/pull/5745))
- Fixed repeated `.fit()` calls ignore max_steps iteration bound ([#5936](https://github.com/Lightning-AI/lightning/pull/5936))
- Fixed throwing `MisconfigurationError` on unknown mode ([#5255](https://github.com/Lightning-AI/lightning/pull/5255))
- Resolve bug with Finetuning ([#5744](https://github.com/Lightning-AI/lightning/pull/5744))
- Fixed `ModelCheckpoint` race condition in file existence check ([#5155](https://github.com/Lightning-AI/lightning/pull/5155))
- Fixed some compatibility with PyTorch 1.8 ([#5864](https://github.com/Lightning-AI/lightning/pull/5864))
- Fixed forward cache ([#5895](https://github.com/Lightning-AI/lightning/pull/5895))
- Fixed recursive detach of tensors to CPU ([#6007](https://github.com/Lightning-AI/lightning/pull/6007))
- Fixed passing wrong strings for scheduler interval doesn't throw an error ([#5923](https://github.com/Lightning-AI/lightning/pull/5923))
- Fixed wrong `requires_grad` state after `return None` with multiple optimizers ([#5738](https://github.com/Lightning-AI/lightning/pull/5638))
- Fixed add `on_epoch_end` hook at the end of `validation`, `test` epoch ([#5986](https://github.com/Lightning-AI/lightning/pull/5986))
- Fixed missing `process_dataloader` call for `TPUSpawn` when in distributed mode ([#6015](https://github.com/Lightning-AI/lightning/pull/6015))
- Fixed progress bar flickering by appending 0 to floats/strings ([#6009](https://github.com/Lightning-AI/lightning/pull/6009))
- Fixed synchronization issues with TPU training ([#6027](https://github.com/Lightning-AI/lightning/pull/6027))
- Fixed `hparams.yaml` saved twice when using `TensorBoardLogger` ([#5953](https://github.com/Lightning-AI/lightning/pull/5953))
- Fixed basic examples ([#5912](https://github.com/Lightning-AI/lightning/pull/5912),
    [#5985](https://github.com/Lightning-AI/lightning/pull/5985))
- Fixed `fairscale` compatible with PT 1.8 ([#5996](https://github.com/Lightning-AI/lightning/pull/5996))
- Ensured `process_dataloader` is called when `tpu_cores > 1` to use Parallel DataLoader ([#6015](https://github.com/Lightning-AI/lightning/pull/6015))
- Attempted SLURM auto resume call when non-shell call fails ([#6002](https://github.com/Lightning-AI/lightning/pull/6002))
- Fixed wrapping optimizers upon assignment ([#6006](https://github.com/Lightning-AI/lightning/pull/6006))
- Fixed allowing hashing of metrics with lists in their state ([#5939](https://github.com/Lightning-AI/lightning/pull/5939))


## [1.1.8] - 2021-02-08

### Fixed

- Separate epoch validation from step validation ([#5208](https://github.com/Lightning-AI/lightning/pull/5208))
- Fixed `toggle_optimizers` not handling all optimizer parameters ([#5775](https://github.com/Lightning-AI/lightning/pull/5775))


## [1.1.7] - 2021-02-03

### Fixed

- Fixed `TensorBoardLogger` not closing `SummaryWriter` on `finalize` ([#5696](https://github.com/Lightning-AI/lightning/pull/5696))
- Fixed filtering of pytorch  "unsqueeze" warning when using DP ([#5622](https://github.com/Lightning-AI/lightning/pull/5622))
- Fixed `num_classes` argument in F1 metric ([#5663](https://github.com/Lightning-AI/lightning/pull/5663))
- Fixed `log_dir` property ([#5537](https://github.com/Lightning-AI/lightning/pull/5537))
- Fixed a race condition in `ModelCheckpoint` when checking if a checkpoint file exists ([#5144](https://github.com/Lightning-AI/lightning/pull/5144))
- Remove unnecessary intermediate layers in Dockerfiles ([#5697](https://github.com/Lightning-AI/lightning/pull/5697))
- Fixed auto learning rate ordering ([#5638](https://github.com/Lightning-AI/lightning/pull/5638))


## [1.1.6] - 2021-01-26

### Changed

- Increased TPU check timeout from 20s to 100s ([#5598](https://github.com/Lightning-AI/lightning/pull/5598))
- Ignored `step` param in Neptune logger's log_metric method ([#5510](https://github.com/Lightning-AI/lightning/pull/5510))
- Pass batch outputs to `on_train_batch_end` instead of `epoch_end` outputs ([#4369](https://github.com/Lightning-AI/lightning/pull/4369))

### Fixed

- Fixed `toggle_optimizer` to reset `requires_grad` state  ([#5574](https://github.com/Lightning-AI/lightning/pull/5574))
- Fixed FileNotFoundError for best checkpoint when using DDP with Hydra ([#5629](https://github.com/Lightning-AI/lightning/pull/5629))
- Fixed an error when logging a progress bar metric with a reserved name ([#5620](https://github.com/Lightning-AI/lightning/pull/5620))
- Fixed `Metric`'s `state_dict` not included when child modules ([#5614](https://github.com/Lightning-AI/lightning/pull/5614))
- Fixed Neptune logger creating multiple experiments when GPUs > 1 ([#3256](https://github.com/Lightning-AI/lightning/pull/3256))
- Fixed duplicate logs appearing in console when using the python logging module ([#5509](https://github.com/Lightning-AI/lightning/pull/5509))
- Fixed tensor printing in `trainer.test()` ([#5138](https://github.com/Lightning-AI/lightning/pull/5138))
- Fixed not using dataloader when `hparams` present ([#4559](https://github.com/Lightning-AI/lightning/pull/4559))


## [1.1.5] - 2021-01-19

### Fixed

- Fixed a visual bug in the progress bar display initialization ([#4579](https://github.com/Lightning-AI/lightning/pull/4579))
- Fixed logging `on_train_batch_end` in a callback with multiple optimizers ([#5521](https://github.com/Lightning-AI/lightning/pull/5521))
- Fixed `reinit_scheduler_properties` with correct optimizer ([#5519](https://github.com/Lightning-AI/lightning/pull/5519))
- Fixed `val_check_interval` with `fast_dev_run` ([#5540](https://github.com/Lightning-AI/lightning/pull/5540))


## [1.1.4] - 2021-01-12

### Added

- Add automatic optimization property setter to lightning module ([#5169](https://github.com/Lightning-AI/lightning/pull/5169))

### Changed

- Changed deprecated `enable_pl_optimizer=True` ([#5244](https://github.com/Lightning-AI/lightning/pull/5244))

### Fixed

- Fixed `transfer_batch_to_device` for DDP with `len(devices_ids) == 1` ([#5195](https://github.com/Lightning-AI/lightning/pull/5195))
- Logging only on `not should_accumulate()` during training ([#5417](https://github.com/Lightning-AI/lightning/pull/5417))
- Resolve interpolation bug with Hydra ([#5406](https://github.com/Lightning-AI/lightning/pull/5406))
- Check environ before selecting a seed to prevent warning message ([#4743](https://github.com/Lightning-AI/lightning/pull/4743))
- Fixed signature mismatch in `model_to_device` of `DDPCPUHPCAccelerator` ([#5505](https://github.com/Lightning-AI/lightning/pull/5505))

## [1.1.3] - 2021-01-05

### Added

- Added a check for optimizer attached to `lr_scheduler` ([#5338](https://github.com/Lightning-AI/lightning/pull/5338))
- Added support for passing non-existing filepaths to `resume_from_checkpoint` ([#4402](https://github.com/Lightning-AI/lightning/pull/4402))

### Changed

- Skip restore from `resume_from_checkpoint` while `testing` ([#5161](https://github.com/Lightning-AI/lightning/pull/5161))
- Allowed `log_momentum` for adaptive optimizers in `LearningRateMonitor` ([#5333](https://github.com/Lightning-AI/lightning/pull/5333))
- Disabled checkpointing, earlystopping and logging with `fast_dev_run` ([#5277](https://github.com/Lightning-AI/lightning/pull/5277))
- Distributed group defaults to `WORLD` if `None` ([#5125](https://github.com/Lightning-AI/lightning/pull/5125))

### Fixed

- Fixed `trainer.test` returning non-test metrics ([#5214](https://github.com/Lightning-AI/lightning/pull/5214))
- Fixed metric state reset ([#5273](https://github.com/Lightning-AI/lightning/pull/5273))
- Fixed `--num-nodes` on `DDPSequentialPlugin` ([#5327](https://github.com/Lightning-AI/lightning/pull/5327))
- Fixed invalid value for `weights_summary` ([#5296](https://github.com/Lightning-AI/lightning/pull/5296))
- Fixed `Trainer.test` not using the latest `best_model_path` ([#5161](https://github.com/Lightning-AI/lightning/pull/5161))
- Fixed existence check for hparams not using underlying filesystem ([#5250](https://github.com/Lightning-AI/lightning/pull/5250))
- Fixed `LightningOptimizer` AMP bug ([#5191](https://github.com/Lightning-AI/lightning/pull/5191))
- Fixed casted key to string in `_flatten_dict` ([#5354](https://github.com/Lightning-AI/lightning/pull/5354))


## [1.1.2] - 2020-12-23

### Added

- Support number for logging with `sync_dist=True` ([#5080](https://github.com/Lightning-AI/lightning/pull/5080))
- Added offset logging step when resuming for Wandb logger ([#5050](https://github.com/Lightning-AI/lightning/pull/5050))

### Removed

- `enable_pl_optimizer=False` by default to temporarily fix AMP issues ([#5163](https://github.com/Lightning-AI/lightning/pull/5163))

### Fixed

- Metric reduction with Logging ([#5150](https://github.com/Lightning-AI/lightning/pull/5150))
- Remove nan loss in manual optimization ([#5121](https://github.com/Lightning-AI/lightning/pull/5121))
- Un-balanced logging properly supported ([#5119](https://github.com/Lightning-AI/lightning/pull/5119))
- Fix hanging in DDP HPC accelerators ([#5157](https://github.com/Lightning-AI/lightning/pull/5157))
- Fix reset `TensorRunningAccum` ([#5106](https://github.com/Lightning-AI/lightning/pull/5106))
- Updated `DALIClassificationLoader` to not use deprecated arguments ([#4925](https://github.com/Lightning-AI/lightning/pull/4925))
- Corrected call to `torch.no_grad` ([#5124](https://github.com/Lightning-AI/lightning/pull/5124))


## [1.1.1] - 2020-12-15

### Added

- Add a notebook example to reach a quick baseline of ~94% accuracy on CIFAR10 using Resnet in Lightning ([#4818](https://github.com/Lightning-AI/lightning/pull/4818))

### Changed

- Simplify accelerator steps ([#5015](https://github.com/Lightning-AI/lightning/pull/5015))
- Refactor load in checkpoint connector ([#4593](https://github.com/Lightning-AI/lightning/pull/4593))
- Fixed the saved filename in `ModelCheckpoint` when it already exists ([#4861](https://github.com/Lightning-AI/lightning/pull/4861))

### Removed

- Drop duplicate metrics ([#5014](https://github.com/Lightning-AI/lightning/pull/5014))
- Remove beta arg from F1 class and functional ([#5076](https://github.com/Lightning-AI/lightning/pull/5076))

### Fixed

- Fixed trainer by default `None` in `DDPAccelerator` ([#4915](https://github.com/Lightning-AI/lightning/pull/4915))
- Fixed `LightningOptimizer` to expose optimizer attributes ([#5095](https://github.com/Lightning-AI/lightning/pull/5095))
- Do not warn when the `name` key is used in the `lr_scheduler` dict ([#5057](https://github.com/Lightning-AI/lightning/pull/5057))
- Check if optimizer supports closure ([#4981](https://github.com/Lightning-AI/lightning/pull/4981))
- Add deprecated metric utility functions back to functional (
    [#5067](https://github.com/Lightning-AI/lightning/pull/5067),
    [#5068](https://github.com/Lightning-AI/lightning/pull/5068))
- Allow any input in `to_onnx` and `to_torchscript` ([#4378](https://github.com/Lightning-AI/lightning/pull/4378))
- Fixed `DDPHPCAccelerator` hangs in DDP construction by calling `init_device` ([#5157](https://github.com/Lightning-AI/lightning/pull/5157))


## [1.1.0] - 2020-12-09

### Added

- Added "monitor" key to saved `ModelCheckpoints` ([#4383](https://github.com/Lightning-AI/lightning/pull/4383))
- Added `ConfusionMatrix` class interface ([#4348](https://github.com/Lightning-AI/lightning/pull/4348))
- Added multiclass AUROC metric ([#4236](https://github.com/Lightning-AI/lightning/pull/4236))
- Added global step indexing to the checkpoint name for a better sub-epoch checkpointing experience ([#3807](https://github.com/Lightning-AI/lightning/pull/3807))
- Added optimizer hooks in callbacks ([#4379](https://github.com/Lightning-AI/lightning/pull/4379))
- Added option to log momentum ([#4384](https://github.com/Lightning-AI/lightning/pull/4384))
- Added `current_score` to `ModelCheckpoint.on_save_checkpoint` ([#4721](https://github.com/Lightning-AI/lightning/pull/4721))
- Added logging using `self.log` in train and evaluation for epoch end hooks (
    [#4552](https://github.com/Lightning-AI/lightning/pull/4552),
    [#4495](https://github.com/Lightning-AI/lightning/pull/4495),
    [#4439](https://github.com/Lightning-AI/lightning/pull/4439),
    [#4684](https://github.com/Lightning-AI/lightning/pull/4684),
    [#4913](https://github.com/Lightning-AI/lightning/pull/4913))
- Added ability for DDP plugin to modify optimizer state saving ([#4675](https://github.com/Lightning-AI/lightning/pull/4675))
- Added `prefix` argument in loggers ([#4557](https://github.com/Lightning-AI/lightning/pull/4557))
- Added printing of total num of params, trainable and non-trainable params in ModelSummary ([#4521](https://github.com/Lightning-AI/lightning/pull/4521))
- Added `PrecisionRecallCurve, ROC, AveragePrecision` class metric ([#4549](https://github.com/Lightning-AI/lightning/pull/4549))
- Added custom `Apex` and `NativeAMP` as `Precision plugins` ([#4355](https://github.com/Lightning-AI/lightning/pull/4355))
- Added `DALI MNIST` example ([#3721](https://github.com/Lightning-AI/lightning/pull/3721))
- Added `sharded plugin` for DDP for multi-gpu training memory optimizations (
    [#4639](https://github.com/Lightning-AI/lightning/pull/4639),
    [#4686](https://github.com/Lightning-AI/lightning/pull/4686),
    [#4737](https://github.com/Lightning-AI/lightning/pull/4737),
    [#4773](https://github.com/Lightning-AI/lightning/pull/4773))
- Added `experiment_id` to the NeptuneLogger ([#3462](https://github.com/Lightning-AI/lightning/pull/3462))
- Added `PyTorch Geometric` integration example with Lightning ([#4568](https://github.com/Lightning-AI/lightning/pull/4568))
- Added `all_gather` method to `LightningModule` which allows gradient based tensor synchronizations for use-cases such as negative sampling. ([#5012](https://github.com/Lightning-AI/lightning/pull/5012))
- Enabled `self.log` in most functions ([#4969](https://github.com/Lightning-AI/lightning/pull/4969))
- Added changeable extension variable for `ModelCheckpoint` ([#4977](https://github.com/Lightning-AI/lightning/pull/4977))


### Changed

- Tuner algorithms will be skipped if `fast_dev_run=True` ([#3903](https://github.com/Lightning-AI/lightning/pull/3903))
- `WandbLogger` does not force wandb `reinit` arg to True anymore and creates a run only when needed ([#4648](https://github.com/Lightning-AI/lightning/pull/4648))
- Changed `automatic_optimization` to be a model attribute ([#4602](https://github.com/Lightning-AI/lightning/pull/4602))
- Changed `Simple Profiler` report to order by percentage time spent + num calls ([#4880](https://github.com/Lightning-AI/lightning/pull/4880))
- Simplify optimization Logic ([#4984](https://github.com/Lightning-AI/lightning/pull/4984))
- Classification metrics overhaul ([#4837](https://github.com/Lightning-AI/lightning/pull/4837))
- Updated `fast_dev_run` to accept integer representing num_batches ([#4629](https://github.com/Lightning-AI/lightning/pull/4629))
- Refactored optimizer ([#4658](https://github.com/Lightning-AI/lightning/pull/4658))


### Deprecated

- Deprecated `prefix` argument in `ModelCheckpoint` ([#4765](https://github.com/Lightning-AI/lightning/pull/4765))
- Deprecated the old way of assigning hyper-parameters through `self.hparams = ...` ([#4813](https://github.com/Lightning-AI/lightning/pull/4813))
- Deprecated `mode='auto'` from `ModelCheckpoint` and `EarlyStopping` ([#4695](https://github.com/Lightning-AI/lightning/pull/4695))

### Removed

- Removed `reorder` parameter of the `auc` metric ([#5004](https://github.com/Lightning-AI/lightning/pull/5004))
- Removed `multiclass_roc` and `multiclass_precision_recall_curve`, use `roc` and `precision_recall_curve` instead ([#4549](https://github.com/Lightning-AI/lightning/pull/4549))

### Fixed

- Added feature to move tensors to CPU before saving ([#4309](https://github.com/Lightning-AI/lightning/pull/4309))
- Fixed `LoggerConnector` to have logged metrics on root device in DP ([#4138](https://github.com/Lightning-AI/lightning/pull/4138))
- Auto convert tensors to contiguous format when `gather_all` ([#4907](https://github.com/Lightning-AI/lightning/pull/4907))
- Fixed `PYTHONPATH` for ddp test model ([#4528](https://github.com/Lightning-AI/lightning/pull/4528))
- Fixed allowing logger to support indexing ([#4595](https://github.com/Lightning-AI/lightning/pull/4595))
- Fixed DDP and manual_optimization ([#4976](https://github.com/Lightning-AI/lightning/pull/4976))


## [1.0.8] - 2020-11-24

### Added

- Added casting to python types for numpy scalars when logging `hparams` ([#4647](https://github.com/Lightning-AI/lightning/pull/4647))
- Added warning when progress bar refresh rate is less than 20 on Google Colab to prevent crashing ([#4654](https://github.com/Lightning-AI/lightning/pull/4654))
- Added `F1` class metric ([#4656](https://github.com/Lightning-AI/lightning/pull/4656))

### Changed

- Consistently use `step=trainer.global_step` in `LearningRateMonitor` independently of `logging_interval` ([#4376](https://github.com/Lightning-AI/lightning/pull/4376))
- Metric states are no longer as default added to `state_dict` ([#4685](https://github.com/Lightning-AI/lightning/pull/4685))
- Renamed class metric `Fbeta` >> `FBeta` ([#4656](https://github.com/Lightning-AI/lightning/pull/4656))
- Model summary: add 1 decimal place ([#4745](https://github.com/Lightning-AI/lightning/pull/4745))
- Do not override `PYTHONWARNINGS` ([#4700](https://github.com/Lightning-AI/lightning/pull/4700))
- Changed `init_ddp_connection` moved from `DDP` to `DDPPlugin` ([#4407](https://github.com/Lightning-AI/lightning/pull/4407))


### Fixed

- Fixed checkpoint `hparams` dict casting when `omegaconf` is available ([#4770](https://github.com/Lightning-AI/lightning/pull/4770))
- Fixed incomplete progress bars when total batches not divisible by refresh rate ([#4577](https://github.com/Lightning-AI/lightning/pull/4577))
- Updated SSIM metric ([#4566](https://github.com/Lightning-AI/lightning/pull/4566))
- Fixed batch_arg_name - add `batch_arg_name` to all calls to `_adjust_batch_size`bug ([#4812](https://github.com/Lightning-AI/lightning/pull/4812))
- Fixed `torchtext` data to GPU ([#4785](https://github.com/Lightning-AI/lightning/pull/4785))
- Fixed a crash bug in MLFlow logger ([#4716](https://github.com/Lightning-AI/lightning/pull/4716))

## [1.0.7] - 2020-11-17

### Added

- Added lambda closure to `manual_optimizer_step` ([#4618](https://github.com/Lightning-AI/lightning/pull/4618))

### Changed

- Change Metrics `persistent` default mode to `False` ([#4685](https://github.com/Lightning-AI/lightning/pull/4685))
- LoggerConnector log_metrics will use `total_batch_idx` instead of `global_step` when logging on `training step` ([#4738](https://github.com/Lightning-AI/lightning/pull/4738))


### Fixed

- Prevent crash if `sync_dist=True` on CPU ([#4626](https://github.com/Lightning-AI/lightning/pull/4626))
- Fixed average pbar Metrics ([#4534](https://github.com/Lightning-AI/lightning/pull/4534))
- Fixed `setup` callback hook to correctly pass the LightningModule through ([#4608](https://github.com/Lightning-AI/lightning/pull/4608))
- Allowing decorate model init with saving `hparams` inside ([#4662](https://github.com/Lightning-AI/lightning/pull/4662))
- Fixed `split_idx` set by `LoggerConnector` in `on_trainer_init` to `Trainer`  ([#4697](https://github.com/Lightning-AI/lightning/pull/4697))


## [1.0.6] - 2020-11-11

### Added

- Added metrics aggregation in Horovod and fixed early stopping ([#3775](https://github.com/Lightning-AI/lightning/pull/3775))
- Added `manual_optimizer_step` which work with `AMP Native` and `accumulated_grad_batches` ([#4485](https://github.com/Lightning-AI/lightning/pull/4485))
- Added `persistent(mode)` method to metrics, to enable and disable metric states being added to `state_dict` ([#4482](https://github.com/Lightning-AI/lightning/pull/4482))
- Added congratulations at the end of our notebooks ([#4555](https://github.com/Lightning-AI/lightning/pull/4555))
- Added parameters `move_metrics_to_cpu` in Trainer to disable gpu leak ([#4592](https://github.com/Lightning-AI/lightning/pull/4592))


### Changed

- Changed `fsspec` to tuner ([#4458](https://github.com/Lightning-AI/lightning/pull/4458))
- Unify SLURM/TorchElastic under backend plugin ([#4578](https://github.com/Lightning-AI/lightning/pull/4578),
        [#4580](https://github.com/Lightning-AI/lightning/pull/4580),
        [#4581](https://github.com/Lightning-AI/lightning/pull/4581),
        [#4582](https://github.com/Lightning-AI/lightning/pull/4582),
        [#4583](https://github.com/Lightning-AI/lightning/pull/4583))

### Fixed

- Fixed feature-lack in `hpc_load` ([#4526](https://github.com/Lightning-AI/lightning/pull/4526))
- Fixed metrics states being overridden in DDP mode ([#4482](https://github.com/Lightning-AI/lightning/pull/4482))
- Fixed `lightning_getattr`, `lightning_hasattr` not finding the correct attributes in datamodule ([#4347](https://github.com/Lightning-AI/lightning/pull/4347))
- Fixed automatic optimization AMP by `manual_optimization_step` ([#4485](https://github.com/Lightning-AI/lightning/pull/4485))
- Replace `MisconfigurationException` with warning in `ModelCheckpoint` Callback ([#4560](https://github.com/Lightning-AI/lightning/pull/4560))
- Fixed logged keys in mlflow logger ([#4412](https://github.com/Lightning-AI/lightning/pull/4412))
- Fixed `is_picklable` by catching `AttributeError` ([#4508](https://github.com/Lightning-AI/lightning/pull/4508))
- Fixed multi test dataloaders dict `AttributeError` error ([#4480](https://github.com/Lightning-AI/lightning/pull/4480))
- Fixed show progress bar only for `progress_rank 0` on `DDP_SLURM` ([#4437](https://github.com/Lightning-AI/lightning/pull/4437))

## [1.0.5] - 2020-11-03

### Added

- Added PyTorch 1.7 Stable support ([#3821](https://github.com/Lightning-AI/lightning/pull/3821))
- Added timeout for `tpu_device_exists` to ensure process does not hang indefinitely ([#4340](https://github.com/Lightning-AI/lightning/pull/4340))

### Changed

- W&B log in sync with `Trainer` step ([#4405](https://github.com/Lightning-AI/lightning/pull/4405))
- Hook `on_after_backward` is called only when `optimizer_step` is being called ([#4439](https://github.com/Lightning-AI/lightning/pull/4439))
- Moved `track_and_norm_grad` into `training loop` and called only when `optimizer_step` is being called ([#4439](https://github.com/Lightning-AI/lightning/pull/4439))
- Changed type checker with explicit cast of `ref_model` object ([#4457](https://github.com/Lightning-AI/lightning/pull/4457))
- Changed `distributed_backend` -> `accelerator` ([#4429](https://github.com/Lightning-AI/lightning/pull/4429))

### Deprecated

- Deprecated passing `ModelCheckpoint` instance to `checkpoint_callback` Trainer argument ([#4336](https://github.com/Lightning-AI/lightning/pull/4336))

### Fixed

- Disable saving checkpoints if not trained ([#4372](https://github.com/Lightning-AI/lightning/pull/4372))
- Fixed error using `auto_select_gpus=True` with `gpus=-1` ([#4209](https://github.com/Lightning-AI/lightning/pull/4209))
- Disabled training when `limit_train_batches=0` ([#4371](https://github.com/Lightning-AI/lightning/pull/4371))
- Fixed that metrics do not store computational graph for all seen data ([#4313](https://github.com/Lightning-AI/lightning/pull/4313))
- Fixed AMP unscale for `on_after_backward` ([#4439](https://github.com/Lightning-AI/lightning/pull/4439))
- Fixed TorchScript export when module includes Metrics ([#4428](https://github.com/Lightning-AI/lightning/pull/4428))
- Fixed TorchScript trace method's data to device and docstring ([#4360](https://github.com/Lightning-AI/lightning/pull/4360))
- Fixed CSV logger warning ([#4419](https://github.com/Lightning-AI/lightning/pull/4419))
- Fixed skip DDP parameter sync ([#4301](https://github.com/Lightning-AI/lightning/pull/4301))
- Fixed `WandbLogger` _sanitize_callable function ([#4422](https://github.com/Lightning-AI/lightning/pull/4422))
- Fixed `AMP Native` `_unscale` gradient ([#4441](https://github.com/Lightning-AI/lightning/pull/4441))


## [1.0.4] - 2020-10-27

### Added

- Added `dirpath` and `filename` parameter in `ModelCheckpoint` ([#4213](https://github.com/Lightning-AI/lightning/pull/4213))
- Added plugins docs and DDPPlugin to customize ddp across all accelerators ([#4258](https://github.com/Lightning-AI/lightning/pull/4285))
- Added `strict` option to the scheduler dictionary ([#3586](https://github.com/Lightning-AI/lightning/pull/3586))
- Added `fsspec` support for profilers ([#4162](https://github.com/Lightning-AI/lightning/pull/4162))
- Added autogenerated helptext to `Trainer.add_argparse_args` ([#4344](https://github.com/Lightning-AI/lightning/pull/4344))
- Added support for string values in `Trainer`'s `profiler` parameter ([#3656](https://github.com/Lightning-AI/lightning/pull/3656))
- Added `optimizer_closure` to `optimizer.step` when supported ([#4190](https://github.com/Lightning-AI/lightning/pull/4190))
- Added unification of regression metrics ([#4166](https://github.com/Lightning-AI/lightning/pull/4166))
- Added checkpoint load from Bytes ([#4314](https://github.com/Lightning-AI/lightning/pull/4314))

### Changed

- Improved error messages for invalid `configure_optimizers` returns ([#3587](https://github.com/Lightning-AI/lightning/pull/3587))
- Allow changing the logged step value in `validation_step` ([#4130](https://github.com/Lightning-AI/lightning/pull/4130))
- Allow setting `replace_sampler_ddp=True` with a distributed sampler already added ([#4273](https://github.com/Lightning-AI/lightning/pull/4273))
- Fixed sanitized parameters for `WandbLogger.log_hyperparams` ([#4320](https://github.com/Lightning-AI/lightning/pull/4320))

### Deprecated

- Deprecated `filepath` in `ModelCheckpoint` ([#4213](https://github.com/Lightning-AI/lightning/pull/4213))
- Deprecated `reorder` parameter of the `auc` metric ([#4237](https://github.com/Lightning-AI/lightning/pull/4237))
- Deprecated bool values in `Trainer`'s `profiler` parameter ([#3656](https://github.com/Lightning-AI/lightning/pull/3656))

### Fixed

- Fixed setting device ids in DDP ([#4297](https://github.com/Lightning-AI/lightning/pull/4297))
- Fixed synchronization of best model path in `ddp_accelerator` ([#4323](https://github.com/Lightning-AI/lightning/pull/4323))
- Fixed `WandbLogger` not uploading checkpoint artifacts at the end of training ([#4341](https://github.com/Lightning-AI/lightning/pull/4341))
- Fixed `FBeta` computation ([#4183](https://github.com/Lightning-AI/lightning/pull/4183))
- Fixed `accumulation across batches` has completed `before breaking training loop` ([#4278](https://github.com/Lightning-AI/lightning/pull/4278))
- Fixed `ModelCheckpoint` don't increase current_epoch and global_step when not training ([#4291](https://github.com/Lightning-AI/lightning/pull/4291))
- Fixed `COMET_EXPERIMENT_KEY` environment variable usage in comet logger ([#4230](https://github.com/Lightning-AI/lightning/pull/4230))

## [1.0.3] - 2020-10-20

### Added

- Added persistent flag to `Metric.add_state` ([#4195](https://github.com/Lightning-AI/lightning/pull/4195))

### Changed

- Used `checkpoint_connector.hpc_save` in SLURM ([#4217](https://github.com/Lightning-AI/lightning/pull/4217))
- Moved base req. to root ([#4219](https://github.com/Lightning-AI/lightning/pull/4219))

### Fixed

- Fixed `hparams` assign in init ([#4189](https://github.com/Lightning-AI/lightning/pull/4189))
- Fixed overwrite check for model hooks ([#4010](https://github.com/Lightning-AI/lightning/pull/4010))


## [1.0.2] - 2020-10-15

### Added

- Added trace functionality to the function `to_torchscript` ([#4142](https://github.com/Lightning-AI/lightning/pull/4142))

### Changed

- Called `on_load_checkpoint` before loading `state_dict` ([#4057](https://github.com/Lightning-AI/lightning/pull/4057))

### Removed

- Removed duplicate metric vs step log for train loop ([#4173](https://github.com/Lightning-AI/lightning/pull/4173))

### Fixed

- Fixed the `self.log` problem in `validation_step()` ([#4169](https://github.com/Lightning-AI/lightning/pull/4169))
- Fixed `hparams` saving - save the state when `save_hyperparameters()` is called [in `__init__`] ([#4163](https://github.com/Lightning-AI/lightning/pull/4163))
- Fixed runtime failure while exporting `hparams` to yaml ([#4158](https://github.com/Lightning-AI/lightning/pull/4158))


## [1.0.1] - 2020-10-14

### Added

- Added getstate/setstate method for torch.save serialization ([#4127](https://github.com/Lightning-AI/lightning/pull/4127))


## [1.0.0] - 2020-10-13

### Added

- Added Explained Variance Metric + metric fix ([#4013](https://github.com/Lightning-AI/lightning/pull/4013))
- Added Metric <-> Lightning Module integration tests ([#4008](https://github.com/Lightning-AI/lightning/pull/4008))
- Added parsing OS env vars in `Trainer` ([#4022](https://github.com/Lightning-AI/lightning/pull/4022))
- Added classification metrics ([#4043](https://github.com/Lightning-AI/lightning/pull/4043))
- Updated explained variance metric ([#4024](https://github.com/Lightning-AI/lightning/pull/4024))
- Enabled plugins ([#4041](https://github.com/Lightning-AI/lightning/pull/4041))
- Enabled custom clusters ([#4048](https://github.com/Lightning-AI/lightning/pull/4048))
- Enabled passing in custom accelerators ([#4050](https://github.com/Lightning-AI/lightning/pull/4050))
- Added `LightningModule.toggle_optimizer` ([#4058](https://github.com/Lightning-AI/lightning/pull/4058))
- Added `LightningModule.manual_backward` ([#4063](https://github.com/Lightning-AI/lightning/pull/4063))
- Added `output` argument to `*_batch_end` hooks ([#3965](https://github.com/Lightning-AI/lightning/pull/3965),
    [#3966](https://github.com/Lightning-AI/lightning/pull/3966))
- Added `output` argument to `*_epoch_end` hooks ([#3967](https://github.com/Lightning-AI/lightning/pull/3967))

### Changed

- Integrated metrics API with self.log ([#3961](https://github.com/Lightning-AI/lightning/pull/3961))
- Decoupled Apex ([#4052](https://github.com/Lightning-AI/lightning/pull/4052),
        [#4054](https://github.com/Lightning-AI/lightning/pull/4054),
        [#4055](https://github.com/Lightning-AI/lightning/pull/4055),
        [#4056](https://github.com/Lightning-AI/lightning/pull/4056),
        [#4058](https://github.com/Lightning-AI/lightning/pull/4058),
        [#4060](https://github.com/Lightning-AI/lightning/pull/4060),
        [#4061](https://github.com/Lightning-AI/lightning/pull/4061),
        [#4062](https://github.com/Lightning-AI/lightning/pull/4062),
        [#4063](https://github.com/Lightning-AI/lightning/pull/4063),
        [#4064](https://github.com/Lightning-AI/lightning/pull/4064),
        [#4065](https://github.com/Lightning-AI/lightning/pull/4065))
- Renamed all backends to `Accelerator` ([#4066](https://github.com/Lightning-AI/lightning/pull/4066))
- Enabled manual returns ([#4089](https://github.com/Lightning-AI/lightning/pull/4089))

### Removed

- Removed support for EvalResult and TrainResult ([#3968](https://github.com/Lightning-AI/lightning/pull/3968))
- Removed deprecated trainer flags: `overfit_pct`, `log_save_interval`, `row_log_interval` ([#3969](https://github.com/Lightning-AI/lightning/pull/3969))
- Removed deprecated early_stop_callback ([#3982](https://github.com/Lightning-AI/lightning/pull/3982))
- Removed deprecated model hooks ([#3980](https://github.com/Lightning-AI/lightning/pull/3980))
- Removed deprecated callbacks ([#3979](https://github.com/Lightning-AI/lightning/pull/3979))
- Removed `trainer` argument in `LightningModule.backward` [#4056](https://github.com/Lightning-AI/lightning/pull/4056))

### Fixed

- Fixed `current_epoch` property update to reflect true epoch number inside `LightningDataModule`, when `reload_dataloaders_every_epoch=True`. ([#3974](https://github.com/Lightning-AI/lightning/pull/3974))
- Fixed to print scaler value in progress bar ([#4053](https://github.com/Lightning-AI/lightning/pull/4053))
- Fixed mismatch between docstring and code regarding when `on_load_checkpoint` hook is called ([#3996](https://github.com/Lightning-AI/lightning/pull/3996))


## [0.10.0] - 2020-10-07

### Added

- Added new Metrics API. ([#3868](https://github.com/Lightning-AI/lightning/pull/3868), [#3921](https://github.com/Lightning-AI/lightning/pull/3921))
- Enable PyTorch 1.7 compatibility ([#3541](https://github.com/Lightning-AI/lightning/pull/3541))
- Added `LightningModule.to_torchscript` to support exporting as `ScriptModule` ([#3258](https://github.com/Lightning-AI/lightning/pull/3258))
- Added warning when dropping unpicklable `hparams` ([#2874](https://github.com/Lightning-AI/lightning/pull/2874))
- Added EMB similarity ([#3349](https://github.com/Lightning-AI/lightning/pull/3349))
- Added `ModelCheckpoint.to_yaml` method ([#3048](https://github.com/Lightning-AI/lightning/pull/3048))
- Allow `ModelCheckpoint` monitor to be `None`, meaning it will always save ([#3630](https://github.com/Lightning-AI/lightning/pull/3630))
- Disabled optimizers setup during testing ([#3059](https://github.com/Lightning-AI/lightning/pull/3059))
- Added support for datamodules to save and load checkpoints when training ([#3563](https://github.com/Lightning-AI/lightning/pull/3563))
- Added support for datamodule in learning rate finder ([#3425](https://github.com/Lightning-AI/lightning/pull/3425))
- Added gradient clip test for native AMP ([#3754](https://github.com/Lightning-AI/lightning/pull/3754))
- Added dist lib to enable syncing anything across devices ([#3762](https://github.com/Lightning-AI/lightning/pull/3762))
- Added `broadcast` to `TPUBackend` ([#3814](https://github.com/Lightning-AI/lightning/pull/3814))
- Added `XLADeviceUtils` class to check XLA device type ([#3274](https://github.com/Lightning-AI/lightning/pull/3274))

### Changed

- Refactored accelerator backends:
   * moved TPU `xxx_step` to backend ([#3118](https://github.com/Lightning-AI/lightning/pull/3118))
   * refactored DDP backend `forward` ([#3119](https://github.com/Lightning-AI/lightning/pull/3119))
   * refactored GPU backend `__step` ([#3120](https://github.com/Lightning-AI/lightning/pull/3120))
   * refactored Horovod backend ([#3121](https://github.com/Lightning-AI/lightning/pull/3121),
        [#3122](https://github.com/Lightning-AI/lightning/pull/3122))
   * remove obscure forward call in eval + CPU backend `___step` ([#3123](https://github.com/Lightning-AI/lightning/pull/3123))
   * reduced all simplified forward ([#3126](https://github.com/Lightning-AI/lightning/pull/3126))
   * added hook base method ([#3127](https://github.com/Lightning-AI/lightning/pull/3127))
   * refactor eval loop to use hooks - use `test_mode` for if so we can split later ([#3129](https://github.com/Lightning-AI/lightning/pull/3129))
   * moved `___step_end` hooks ([#3130](https://github.com/Lightning-AI/lightning/pull/3130))
   * training forward refactor ([#3134](https://github.com/Lightning-AI/lightning/pull/3134))
   * training AMP scaling refactor ([#3135](https://github.com/Lightning-AI/lightning/pull/3135))
   * eval step scaling factor ([#3136](https://github.com/Lightning-AI/lightning/pull/3136))
   * add eval loop object to streamline eval loop ([#3138](https://github.com/Lightning-AI/lightning/pull/3138))
   * refactored dataloader process hook ([#3139](https://github.com/Lightning-AI/lightning/pull/3139))
   * refactored inner eval loop ([#3141](https://github.com/Lightning-AI/lightning/pull/3141))
   * final inner eval loop hooks ([#3154](https://github.com/Lightning-AI/lightning/pull/3154))
   * clean up hooks in `run_evaluation` ([#3156](https://github.com/Lightning-AI/lightning/pull/3156))
   * clean up data reset ([#3161](https://github.com/Lightning-AI/lightning/pull/3161))
   * expand eval loop out ([#3165](https://github.com/Lightning-AI/lightning/pull/3165))
   * moved hooks around in eval loop ([#3195](https://github.com/Lightning-AI/lightning/pull/3195))
   * remove `_evaluate` fx ([#3197](https://github.com/Lightning-AI/lightning/pull/3197))
   * `Trainer.fit` hook clean up ([#3198](https://github.com/Lightning-AI/lightning/pull/3198))
   * DDPs train hooks ([#3203](https://github.com/Lightning-AI/lightning/pull/3203))
   * refactor DDP backend ([#3204](https://github.com/Lightning-AI/lightning/pull/3204),
        [#3207](https://github.com/Lightning-AI/lightning/pull/3207),
        [#3208](https://github.com/Lightning-AI/lightning/pull/3208),
        [#3209](https://github.com/Lightning-AI/lightning/pull/3209),
        [#3210](https://github.com/Lightning-AI/lightning/pull/3210))
   * reduced accelerator selection ([#3211](https://github.com/Lightning-AI/lightning/pull/3211))
   * group prepare data hook ([#3212](https://github.com/Lightning-AI/lightning/pull/3212))
   * added data connector ([#3285](https://github.com/Lightning-AI/lightning/pull/3285))
   * modular is_overridden ([#3290](https://github.com/Lightning-AI/lightning/pull/3290))
   * adding `Trainer.tune()` ([#3293](https://github.com/Lightning-AI/lightning/pull/3293))
   * move `run_pretrain_routine` -> `setup_training` ([#3294](https://github.com/Lightning-AI/lightning/pull/3294))
   * move train outside of setup training ([#3297](https://github.com/Lightning-AI/lightning/pull/3297))
   * move `prepare_data` to data connector ([#3307](https://github.com/Lightning-AI/lightning/pull/3307))
   * moved accelerator router ([#3309](https://github.com/Lightning-AI/lightning/pull/3309))
   * train loop refactor - moving train loop to own object ([#3310](https://github.com/Lightning-AI/lightning/pull/3310),
        [#3312](https://github.com/Lightning-AI/lightning/pull/3312),
        [#3313](https://github.com/Lightning-AI/lightning/pull/3313),
        [#3314](https://github.com/Lightning-AI/lightning/pull/3314))
   * duplicate data interface definition up into DataHooks class ([#3344](https://github.com/Lightning-AI/lightning/pull/3344))
   * inner train loop ([#3359](https://github.com/Lightning-AI/lightning/pull/3359),
        [#3361](https://github.com/Lightning-AI/lightning/pull/3361),
        [#3362](https://github.com/Lightning-AI/lightning/pull/3362),
        [#3363](https://github.com/Lightning-AI/lightning/pull/3363),
        [#3365](https://github.com/Lightning-AI/lightning/pull/3365),
        [#3366](https://github.com/Lightning-AI/lightning/pull/3366),
        [#3367](https://github.com/Lightning-AI/lightning/pull/3367),
        [#3368](https://github.com/Lightning-AI/lightning/pull/3368),
        [#3369](https://github.com/Lightning-AI/lightning/pull/3369),
        [#3370](https://github.com/Lightning-AI/lightning/pull/3370),
        [#3371](https://github.com/Lightning-AI/lightning/pull/3371),
        [#3372](https://github.com/Lightning-AI/lightning/pull/3372),
        [#3373](https://github.com/Lightning-AI/lightning/pull/3373),
        [#3374](https://github.com/Lightning-AI/lightning/pull/3374),
        [#3375](https://github.com/Lightning-AI/lightning/pull/3375),
        [#3376](https://github.com/Lightning-AI/lightning/pull/3376),
        [#3385](https://github.com/Lightning-AI/lightning/pull/3385),
        [#3388](https://github.com/Lightning-AI/lightning/pull/3388),
        [#3397](https://github.com/Lightning-AI/lightning/pull/3397))
   * all logging related calls in a connector ([#3395](https://github.com/Lightning-AI/lightning/pull/3395))
   * device parser ([#3400](https://github.com/Lightning-AI/lightning/pull/3400),
        [#3405](https://github.com/Lightning-AI/lightning/pull/3405))
   * added model connector ([#3407](https://github.com/Lightning-AI/lightning/pull/3407))
   * moved eval loop logging to loggers ([#3408](https://github.com/Lightning-AI/lightning/pull/3408))
   * moved eval loop (#3412[#3408](https://github.com/Lightning-AI/lightning/pull/3408))
   * trainer/separate argparse ([#3421](https://github.com/Lightning-AI/lightning/pull/3421),
        [#3428](https://github.com/Lightning-AI/lightning/pull/3428),
        [#3432](https://github.com/Lightning-AI/lightning/pull/3432))
   * move `lr_finder` ([#3434](https://github.com/Lightning-AI/lightning/pull/3434))
   * organize args (#[#3435](https://github.com/Lightning-AI/lightning/pull/3435),
        [#3442](https://github.com/Lightning-AI/lightning/pull/3442),
        [#3447](https://github.com/Lightning-AI/lightning/pull/3447),
        [#3448](https://github.com/Lightning-AI/lightning/pull/3448),
        [#3449](https://github.com/Lightning-AI/lightning/pull/3449),
        [#3456](https://github.com/Lightning-AI/lightning/pull/3456))
   * move specific accelerator code ([#3457](https://github.com/Lightning-AI/lightning/pull/3457))
   * group connectors ([#3472](https://github.com/Lightning-AI/lightning/pull/3472))
   * accelerator connector methods x/n ([#3469](https://github.com/Lightning-AI/lightning/pull/3469),
        [#3470](https://github.com/Lightning-AI/lightning/pull/3470),
        [#3474](https://github.com/Lightning-AI/lightning/pull/3474))
   * merge backends x/n ([#3476](https://github.com/Lightning-AI/lightning/pull/3476),
        [#3477](https://github.com/Lightning-AI/lightning/pull/3477),
        [#3478](https://github.com/Lightning-AI/lightning/pull/3478),
        [#3480](https://github.com/Lightning-AI/lightning/pull/3480),
        [#3482](https://github.com/Lightning-AI/lightning/pull/3482))
   * apex plugin ([#3502](https://github.com/Lightning-AI/lightning/pull/3502))
   * precision plugins ([#3504](https://github.com/Lightning-AI/lightning/pull/3504))
   * Result - make monitor default to `checkpoint_on` to simplify ([#3571](https://github.com/Lightning-AI/lightning/pull/3571))
   * reference to the Trainer on the `LightningDataModule` ([#3684](https://github.com/Lightning-AI/lightning/pull/3684))
   * add `.log` to lightning module ([#3686](https://github.com/Lightning-AI/lightning/pull/3686),
        [#3699](https://github.com/Lightning-AI/lightning/pull/3699),
        [#3701](https://github.com/Lightning-AI/lightning/pull/3701),
        [#3704](https://github.com/Lightning-AI/lightning/pull/3704),
        [#3715](https://github.com/Lightning-AI/lightning/pull/3715))
   * enable tracking original metric when step and epoch are both true ([#3685](https://github.com/Lightning-AI/lightning/pull/3685))
   * deprecated results obj, added support for simpler comms ([#3681](https://github.com/Lightning-AI/lightning/pull/3681))
   * move backends back to individual files ([#3712](https://github.com/Lightning-AI/lightning/pull/3712))
   * fixes logging for eval steps ([#3763](https://github.com/Lightning-AI/lightning/pull/3763))
   * decoupled DDP, DDP spawn ([#3733](https://github.com/Lightning-AI/lightning/pull/3733),
        [#3766](https://github.com/Lightning-AI/lightning/pull/3766),
        [#3767](https://github.com/Lightning-AI/lightning/pull/3767),
        [#3774](https://github.com/Lightning-AI/lightning/pull/3774),
        [#3802](https://github.com/Lightning-AI/lightning/pull/3802),
        [#3806](https://github.com/Lightning-AI/lightning/pull/3806),
        [#3817](https://github.com/Lightning-AI/lightning/pull/3817),
        [#3819](https://github.com/Lightning-AI/lightning/pull/3819),
        [#3927](https://github.com/Lightning-AI/lightning/pull/3927))
   * remove weight loading hack for ddp_cpu ([#3808](https://github.com/Lightning-AI/lightning/pull/3808))
   * separate `torchelastic` from DDP ([#3810](https://github.com/Lightning-AI/lightning/pull/3810))
   * separate SLURM from DDP ([#3809](https://github.com/Lightning-AI/lightning/pull/3809))
   * decoupled DDP2 ([#3816](https://github.com/Lightning-AI/lightning/pull/3816))
   * bug fix with logging val epoch end + monitor ([#3812](https://github.com/Lightning-AI/lightning/pull/3812))
   * callback system and init DDP ([#3836](https://github.com/Lightning-AI/lightning/pull/3836))
   * adding compute environments ([#3837](https://github.com/Lightning-AI/lightning/pull/3837), [#3842](https://github.com/Lightning-AI/lightning/pull/3842))
   * epoch can now log independently ([#3843](https://github.com/Lightning-AI/lightning/pull/3843))
   * test selecting the correct backend. temp backends while slurm and TorchElastic are decoupled ([#3848](https://github.com/Lightning-AI/lightning/pull/3848))
   * fixed `init_slurm_connection` causing hostname errors ([#3856](https://github.com/Lightning-AI/lightning/pull/3856))
   * moves init apex from LM to apex connector ([#3923](https://github.com/Lightning-AI/lightning/pull/3923))
   * moves sync bn to each backend ([#3925](https://github.com/Lightning-AI/lightning/pull/3925))
   * moves configure ddp to each backend ([#3924](https://github.com/Lightning-AI/lightning/pull/3924))
- Deprecation warning ([#3844](https://github.com/Lightning-AI/lightning/pull/3844))
- Changed `LearningRateLogger` to `LearningRateMonitor` ([#3251](https://github.com/Lightning-AI/lightning/pull/3251))
- Used `fsspec` instead of `gfile` for all IO ([#3320](https://github.com/Lightning-AI/lightning/pull/3320))
    * Swapped `torch.load` for `fsspec` load in DDP spawn backend ([#3787](https://github.com/Lightning-AI/lightning/pull/3787))
    * Swapped `torch.load` for `fsspec` load in cloud_io loading ([#3692](https://github.com/Lightning-AI/lightning/pull/3692))
    * Added support for `to_disk()` to use remote filepaths with `fsspec` ([#3930](https://github.com/Lightning-AI/lightning/pull/3930))
    * Updated model_checkpoint's to_yaml to use `fsspec` open ([#3801](https://github.com/Lightning-AI/lightning/pull/3801))
    * Fixed `fsspec` is inconsistent when doing `fs.ls` ([#3805](https://github.com/Lightning-AI/lightning/pull/3805))
- Refactor `GPUStatsMonitor` to improve training speed ([#3257](https://github.com/Lightning-AI/lightning/pull/3257))
- Changed IoU score behavior for classes absent in target and pred ([#3098](https://github.com/Lightning-AI/lightning/pull/3098))
- Changed IoU `remove_bg` bool to `ignore_index` optional int ([#3098](https://github.com/Lightning-AI/lightning/pull/3098))
- Changed defaults of `save_top_k` and `save_last` to `None` in ModelCheckpoint ([#3680](https://github.com/Lightning-AI/lightning/pull/3680))
- `row_log_interval` and `log_save_interval` are now based on training loop's `global_step` instead of epoch-internal batch index ([#3667](https://github.com/Lightning-AI/lightning/pull/3667))
- Silenced some warnings. verified ddp refactors ([#3483](https://github.com/Lightning-AI/lightning/pull/3483))
- Cleaning up stale logger tests ([#3490](https://github.com/Lightning-AI/lightning/pull/3490))
- Allow `ModelCheckpoint` monitor to be `None` ([#3633](https://github.com/Lightning-AI/lightning/pull/3633))
- Enable `None` model checkpoint default ([#3669](https://github.com/Lightning-AI/lightning/pull/3669))
- Skipped `best_model_path` if `checkpoint_callback` is `None` ([#2962](https://github.com/Lightning-AI/lightning/pull/2962))
- Used `raise .. from ..` to explicitly chain exceptions ([#3750](https://github.com/Lightning-AI/lightning/pull/3750))
-  Mocking loggers ([#3596](https://github.com/Lightning-AI/lightning/pull/3596),
    [#3617](https://github.com/Lightning-AI/lightning/pull/3617),
    [#3851](https://github.com/Lightning-AI/lightning/pull/3851),
    [#3859](https://github.com/Lightning-AI/lightning/pull/3859),
    [#3884](https://github.com/Lightning-AI/lightning/pull/3884),
    [#3853](https://github.com/Lightning-AI/lightning/pull/3853),
    [#3910](https://github.com/Lightning-AI/lightning/pull/3910),
    [#3889](https://github.com/Lightning-AI/lightning/pull/3889),
    [#3926](https://github.com/Lightning-AI/lightning/pull/3926))
- Write predictions in LightningModule instead of EvalResult [#3882](https://github.com/Lightning-AI/lightning/pull/3882)

### Deprecated

- Deprecated `TrainResult` and `EvalResult`, use `self.log` and `self.write` from the `LightningModule` to log metrics and write predictions. `training_step` can now only return a scalar (for the loss) or a dictionary with anything you want. ([#3681](https://github.com/Lightning-AI/lightning/pull/3681))
- Deprecate `early_stop_callback` Trainer argument ([#3845](https://github.com/Lightning-AI/lightning/pull/3845))
- Rename Trainer arguments `row_log_interval` >> `log_every_n_steps` and `log_save_interval` >> `flush_logs_every_n_steps` ([#3748](https://github.com/Lightning-AI/lightning/pull/3748))

### Removed

- Removed experimental Metric API ([#3943](https://github.com/Lightning-AI/lightning/pull/3943),
        [#3949](https://github.com/Lightning-AI/lightning/pull/3949),
        [#3946](https://github.com/Lightning-AI/lightning/pull/3946)), listed changes before final removal:
    * Added `EmbeddingSimilarity` metric ([#3349](https://github.com/Lightning-AI/lightning/pull/3349), [#3358](https://github.com/Lightning-AI/lightning/pull/3358))
    * Added hooks to metric module interface ([#2528](https://github.com/Lightning-AI/lightning/pull/2528))
    * Added error when AUROC metric is used for multiclass problems ([#3350](https://github.com/Lightning-AI/lightning/pull/3350))
    * Fixed `ModelCheckpoint` with `save_top_k=-1` option not tracking the best models when a monitor metric is available ([#3735](https://github.com/Lightning-AI/lightning/pull/3735))
    * Fixed counter-intuitive error being thrown in `Accuracy` metric for zero target tensor ([#3764](https://github.com/Lightning-AI/lightning/pull/3764))
    * Fixed aggregation of metrics ([#3517](https://github.com/Lightning-AI/lightning/pull/3517))
    * Fixed Metric aggregation ([#3321](https://github.com/Lightning-AI/lightning/pull/3321))
    * Fixed RMSLE metric ([#3188](https://github.com/Lightning-AI/lightning/pull/3188))
    * Renamed `reduction` to `class_reduction` in classification metrics ([#3322](https://github.com/Lightning-AI/lightning/pull/3322))
    * Changed `class_reduction` similar to sklearn for classification metrics ([#3322](https://github.com/Lightning-AI/lightning/pull/3322))
    * Renaming of precision recall metric ([#3308](https://github.com/Lightning-AI/lightning/pull/3308))

### Fixed

- Fixed `on_train_batch_start` hook to end epoch early ([#3700](https://github.com/Lightning-AI/lightning/pull/3700))
- Fixed `num_sanity_val_steps` is clipped to `limit_val_batches` ([#2917](https://github.com/Lightning-AI/lightning/pull/2917))
- Fixed ONNX model save on GPU ([#3145](https://github.com/Lightning-AI/lightning/pull/3145))
- Fixed `GpuUsageLogger` to work on different platforms ([#3008](https://github.com/Lightning-AI/lightning/pull/3008))
- Fixed auto-scale batch size not dumping `auto_lr_find` parameter ([#3151](https://github.com/Lightning-AI/lightning/pull/3151))
- Fixed `batch_outputs` with optimizer frequencies ([#3229](https://github.com/Lightning-AI/lightning/pull/3229))
- Fixed setting batch size in `LightningModule.datamodule` when using `auto_scale_batch_size` ([#3266](https://github.com/Lightning-AI/lightning/pull/3266))
- Fixed Horovod distributed backend compatibility with native AMP ([#3404](https://github.com/Lightning-AI/lightning/pull/3404))
- Fixed batch size auto scaling exceeding the size of the dataset ([#3271](https://github.com/Lightning-AI/lightning/pull/3271))
- Fixed getting `experiment_id` from MLFlow only once instead of each training loop ([#3394](https://github.com/Lightning-AI/lightning/pull/3394))
- Fixed `overfit_batches` which now correctly disables shuffling for the training loader. ([#3501](https://github.com/Lightning-AI/lightning/pull/3501))
- Fixed gradient norm tracking for `row_log_interval > 1` ([#3489](https://github.com/Lightning-AI/lightning/pull/3489))
- Fixed `ModelCheckpoint` name formatting ([#3164](https://github.com/Lightning-AI/lightning/pull/3163))
- Fixed example implementation of AutoEncoder ([#3190](https://github.com/Lightning-AI/lightning/pull/3190))
- Fixed invalid paths when remote logging with TensorBoard ([#3236](https://github.com/Lightning-AI/lightning/pull/3236))
- Fixed change `t()` to `transpose()` as XLA devices do not support `.t()` on 1-dim tensor ([#3252](https://github.com/Lightning-AI/lightning/pull/3252))
- Fixed (weights only) checkpoints loading without PL ([#3287](https://github.com/Lightning-AI/lightning/pull/3287))
- Fixed `gather_all_tensors` cross GPUs in DDP ([#3319](https://github.com/Lightning-AI/lightning/pull/3319))
- Fixed CometML save dir ([#3419](https://github.com/Lightning-AI/lightning/pull/3419))
- Fixed forward key metrics ([#3467](https://github.com/Lightning-AI/lightning/pull/3467))
- Fixed normalize mode at confusion matrix (replace NaNs with zeros) ([#3465](https://github.com/Lightning-AI/lightning/pull/3465))
- Fixed global step increment in training loop when `training_epoch_end` hook is used ([#3673](https://github.com/Lightning-AI/lightning/pull/3673))
- Fixed dataloader shuffling not getting turned off with `overfit_batches > 0` and `distributed_backend = "ddp"` ([#3534](https://github.com/Lightning-AI/lightning/pull/3534))
- Fixed determinism in `DDPSpawnBackend` when using `seed_everything` in main process ([#3335](https://github.com/Lightning-AI/lightning/pull/3335))
- Fixed `ModelCheckpoint` `period` to actually save every `period` epochs ([#3630](https://github.com/Lightning-AI/lightning/pull/3630))
- Fixed `val_progress_bar` total with `num_sanity_val_steps` ([#3751](https://github.com/Lightning-AI/lightning/pull/3751))
- Fixed Tuner dump: add `current_epoch` to dumped_params ([#3261](https://github.com/Lightning-AI/lightning/pull/3261))
- Fixed `current_epoch` and `global_step` properties mismatch between `Trainer` and `LightningModule` ([#3785](https://github.com/Lightning-AI/lightning/pull/3785))
- Fixed learning rate scheduler for optimizers with internal state ([#3897](https://github.com/Lightning-AI/lightning/pull/3897))
- Fixed `tbptt_reduce_fx` when non-floating tensors are logged ([#3796](https://github.com/Lightning-AI/lightning/pull/3796))
- Fixed model checkpoint frequency ([#3852](https://github.com/Lightning-AI/lightning/pull/3852))
- Fixed logging non-tensor scalar with result breaks subsequent epoch aggregation ([#3855](https://github.com/Lightning-AI/lightning/pull/3855))
- Fixed `TrainerEvaluationLoopMixin` activates `model.train()` at the end ([#3858](https://github.com/Lightning-AI/lightning/pull/3858))
- Fixed `overfit_batches` when using with multiple val/test_dataloaders ([#3857](https://github.com/Lightning-AI/lightning/pull/3857))
- Fixed enables `training_step` to return `None` ([#3862](https://github.com/Lightning-AI/lightning/pull/3862))
- Fixed init nan for checkpointing ([#3863](https://github.com/Lightning-AI/lightning/pull/3863))
- Fixed for `load_from_checkpoint` ([#2776](https://github.com/Lightning-AI/lightning/pull/2776))
- Fixes incorrect `batch_sizes` when Dataloader returns a dict with multiple tensors ([#3668](https://github.com/Lightning-AI/lightning/pull/3668))
- Fixed unexpected signature for `validation_step` ([#3947](https://github.com/Lightning-AI/lightning/pull/3947))

## [0.9.0] - 2020-08-20

### Added

- Added SyncBN for DDP ([#2801](https://github.com/Lightning-AI/lightning/pull/2801),
     [#2838](https://github.com/Lightning-AI/lightning/pull/2838))
- Added basic `CSVLogger` ([#2721](https://github.com/Lightning-AI/lightning/pull/2721))
- Added SSIM metrics ([#2671](https://github.com/Lightning-AI/lightning/pull/2671))
- Added BLEU metrics ([#2535](https://github.com/Lightning-AI/lightning/pull/2535))
- Added support to export a model to ONNX format ([#2596](https://github.com/Lightning-AI/lightning/pull/2596))
- Added support for `Trainer(num_sanity_val_steps=-1)` to check all validation data before training ([#2246](https://github.com/Lightning-AI/lightning/pull/2246))
- Added struct. output:
  * tests for val loop flow ([#2605](https://github.com/Lightning-AI/lightning/pull/2605))
  * `EvalResult` support for train and val. loop ([#2615](https://github.com/Lightning-AI/lightning/pull/2615),
       [#2651](https://github.com/Lightning-AI/lightning/pull/2651))
  * weighted average in results obj ([#2930](https://github.com/Lightning-AI/lightning/pull/2930))
  * fix result obj DP auto reduce ([#3013](https://github.com/Lightning-AI/lightning/pull/3013))
- Added class `LightningDataModule` ([#2668](https://github.com/Lightning-AI/lightning/pull/2668))
- Added support for PyTorch 1.6 ([#2745](https://github.com/Lightning-AI/lightning/pull/2745))
- Added call DataModule hooks implicitly in trainer ([#2755](https://github.com/Lightning-AI/lightning/pull/2755))
- Added support for Mean in DDP Sync ([#2568](https://github.com/Lightning-AI/lightning/pull/2568))
- Added remaining `sklearn` metrics: `AveragePrecision`, `BalancedAccuracy`, `CohenKappaScore`, `DCG`, `Hamming`, `Hinge`, `Jaccard`, `MeanAbsoluteError`, `MeanSquaredError`, `MeanSquaredLogError`, `MedianAbsoluteError`, `R2Score`, `MeanPoissonDeviance`, `MeanGammaDeviance`, `MeanTweedieDeviance`, `ExplainedVariance` ([#2562](https://github.com/Lightning-AI/lightning/pull/2562))
- Added support for `limit_{mode}_batches (int)` to work with infinite dataloader (IterableDataset) ([#2840](https://github.com/Lightning-AI/lightning/pull/2840))
- Added support returning python scalars in DP ([#1935](https://github.com/Lightning-AI/lightning/pull/1935))
- Added support to Tensorboard logger for OmegaConf `hparams` ([#2846](https://github.com/Lightning-AI/lightning/pull/2846))
- Added tracking of basic states in `Trainer` ([#2541](https://github.com/Lightning-AI/lightning/pull/2541))
- Tracks all outputs including TBPTT and multiple optimizers ([#2890](https://github.com/Lightning-AI/lightning/pull/2890))
- Added GPU Usage Logger ([#2932](https://github.com/Lightning-AI/lightning/pull/2932))
- Added `strict=False` for `load_from_checkpoint` ([#2819](https://github.com/Lightning-AI/lightning/pull/2819))
- Added saving test predictions on multiple GPUs ([#2926](https://github.com/Lightning-AI/lightning/pull/2926))
- Auto log the computational graph for loggers that support this ([#3003](https://github.com/Lightning-AI/lightning/pull/3003))
- Added warning when changing monitor and using results obj ([#3014](https://github.com/Lightning-AI/lightning/pull/3014))
- Added a hook `transfer_batch_to_device` to the `LightningDataModule` ([#3038](https://github.com/Lightning-AI/lightning/pull/3038))

### Changed

- Truncated long version numbers in progress bar ([#2594](https://github.com/Lightning-AI/lightning/pull/2594))
- Enabling val/test loop disabling ([#2692](https://github.com/Lightning-AI/lightning/pull/2692))
- Refactored into `accelerator` module:
    * GPU training ([#2704](https://github.com/Lightning-AI/lightning/pull/2704))
    * TPU training ([#2708](https://github.com/Lightning-AI/lightning/pull/2708))
    * DDP(2) backend ([#2796](https://github.com/Lightning-AI/lightning/pull/2796))
    * Retrieve last logged val from result by key ([#3049](https://github.com/Lightning-AI/lightning/pull/3049))
- Using `.comet.config` file for `CometLogger` ([#1913](https://github.com/Lightning-AI/lightning/pull/1913))
- Updated hooks arguments - breaking for `setup` and `teardown` ([#2850](https://github.com/Lightning-AI/lightning/pull/2850))
- Using `gfile` to support remote directories ([#2164](https://github.com/Lightning-AI/lightning/pull/2164))
- Moved optimizer creation after device placement for DDP backends ([#2904](https://github.com/Lightning-AI/lightning/pull/2904))
- Support `**DictConfig` for `hparam` serialization ([#2519](https://github.com/Lightning-AI/lightning/pull/2519))
- Removed callback metrics from test results obj ([#2994](https://github.com/Lightning-AI/lightning/pull/2994))
- Re-enabled naming metrics in ckpt name ([#3060](https://github.com/Lightning-AI/lightning/pull/3060))
- Changed progress bar epoch counting to start from 0 ([#3061](https://github.com/Lightning-AI/lightning/pull/3061))

### Deprecated

- Deprecated Trainer attribute `ckpt_path`, which will now be set by `weights_save_path` ([#2681](https://github.com/Lightning-AI/lightning/pull/2681))

### Removed

- Removed deprecated: ([#2760](https://github.com/Lightning-AI/lightning/pull/2760))
    * core decorator `data_loader`
    * Module hook `on_sanity_check_start` and loading `load_from_metrics`
    * package `pytorch_lightning.logging`
    * Trainer arguments: `show_progress_bar`, `num_tpu_cores`, `use_amp`, `print_nan_grads`
    * LR Finder argument `num_accumulation_steps`

### Fixed

- Fixed `accumulate_grad_batches` for last batch ([#2853](https://github.com/Lightning-AI/lightning/pull/2853))
- Fixed setup call while testing ([#2624](https://github.com/Lightning-AI/lightning/pull/2624))
- Fixed local rank zero casting ([#2640](https://github.com/Lightning-AI/lightning/pull/2640))
- Fixed single scalar return from training ([#2587](https://github.com/Lightning-AI/lightning/pull/2587))
- Fixed Horovod backend to scale LR schedlers with the optimizer ([#2626](https://github.com/Lightning-AI/lightning/pull/2626))
- Fixed `dtype` and `device` properties not getting updated in submodules ([#2657](https://github.com/Lightning-AI/lightning/pull/2657))
- Fixed `fast_dev_run` to run for all dataloaders ([#2581](https://github.com/Lightning-AI/lightning/pull/2581))
- Fixed `save_dir` in loggers getting ignored by default value of `weights_save_path` when user did not specify `weights_save_path` ([#2681](https://github.com/Lightning-AI/lightning/pull/2681))
- Fixed `weights_save_path` getting ignored when `logger=False` is passed to Trainer ([#2681](https://github.com/Lightning-AI/lightning/pull/2681))
- Fixed TPU multi-core and Float16 ([#2632](https://github.com/Lightning-AI/lightning/pull/2632))
- Fixed test metrics not being logged with `LoggerCollection` ([#2723](https://github.com/Lightning-AI/lightning/pull/2723))
- Fixed data transfer to device when using `torchtext.data.Field` and `include_lengths is True` ([#2689](https://github.com/Lightning-AI/lightning/pull/2689))
- Fixed shuffle argument for distributed sampler ([#2789](https://github.com/Lightning-AI/lightning/pull/2789))
- Fixed logging interval ([#2694](https://github.com/Lightning-AI/lightning/pull/2694))
- Fixed loss value in the progress bar is wrong when `accumulate_grad_batches > 1` ([#2738](https://github.com/Lightning-AI/lightning/pull/2738))
- Fixed correct CWD for ddp sub-processes when using Hydra ([#2719](https://github.com/Lightning-AI/lightning/pull/2719))
- Fixed selecting GPUs using `CUDA_VISIBLE_DEVICES` ([#2739](https://github.com/Lightning-AI/lightning/pull/2739))
- Fixed false `num_classes` warning in metrics ([#2781](https://github.com/Lightning-AI/lightning/pull/2781))
- Fixed shell injection vulnerability in subprocess call ([#2786](https://github.com/Lightning-AI/lightning/pull/2786))
- Fixed LR finder and `hparams` compatibility ([#2821](https://github.com/Lightning-AI/lightning/pull/2821))
- Fixed `ModelCheckpoint` not saving the latest information when `save_last=True` ([#2881](https://github.com/Lightning-AI/lightning/pull/2881))
- Fixed ImageNet example: learning rate scheduler, number of workers and batch size when using DDP ([#2889](https://github.com/Lightning-AI/lightning/pull/2889))
- Fixed apex gradient clipping ([#2829](https://github.com/Lightning-AI/lightning/pull/2829))
- Fixed save apex scaler states ([#2828](https://github.com/Lightning-AI/lightning/pull/2828))
- Fixed a model loading issue with inheritance and variable positional arguments ([#2911](https://github.com/Lightning-AI/lightning/pull/2911))
- Fixed passing `non_blocking=True` when transferring a batch object that does not support it ([#2910](https://github.com/Lightning-AI/lightning/pull/2910))
- Fixed checkpointing to remote file paths ([#2925](https://github.com/Lightning-AI/lightning/pull/2925))
- Fixed adding val step argument to metrics ([#2986](https://github.com/Lightning-AI/lightning/pull/2986))
- Fixed an issue that caused `Trainer.test()` to stall in ddp mode ([#2997](https://github.com/Lightning-AI/lightning/pull/2997))
- Fixed gathering of results with tensors of varying shape ([#3020](https://github.com/Lightning-AI/lightning/pull/3020))
- Fixed batch size auto-scaling feature to set the new value on the correct model attribute ([#3043](https://github.com/Lightning-AI/lightning/pull/3043))
- Fixed automatic batch scaling not working with half precision ([#3045](https://github.com/Lightning-AI/lightning/pull/3045))
- Fixed setting device to root gpu ([#3042](https://github.com/Lightning-AI/lightning/pull/3042))

## [0.8.5] - 2020-07-09

### Added

- Added a PSNR metric: peak signal-to-noise ratio ([#2483](https://github.com/Lightning-AI/lightning/pull/2483))
- Added functional regression metrics ([#2492](https://github.com/Lightning-AI/lightning/pull/2492))

### Removed

- Removed auto val reduce ([#2462](https://github.com/Lightning-AI/lightning/pull/2462))

### Fixed

- Flattening Wandb Hyperparameters ([#2459](https://github.com/Lightning-AI/lightning/pull/2459))
- Fixed using the same DDP python interpreter and actually running ([#2482](https://github.com/Lightning-AI/lightning/pull/2482))
- Fixed model summary input type conversion for models that have input dtype different from model parameters ([#2510](https://github.com/Lightning-AI/lightning/pull/2510))
- Made `TensorBoardLogger` and `CometLogger` pickleable ([#2518](https://github.com/Lightning-AI/lightning/pull/2518))
- Fixed a problem with `MLflowLogger` creating multiple run folders ([#2502](https://github.com/Lightning-AI/lightning/pull/2502))
- Fixed global_step increment ([#2455](https://github.com/Lightning-AI/lightning/pull/2455))
- Fixed TPU hanging example ([#2488](https://github.com/Lightning-AI/lightning/pull/2488))
- Fixed `argparse` default value bug ([#2526](https://github.com/Lightning-AI/lightning/pull/2526))
- Fixed Dice and IoU to avoid NaN by adding small eps ([#2545](https://github.com/Lightning-AI/lightning/pull/2545))
- Fixed accumulate gradients schedule at epoch 0 (continued) ([#2513](https://github.com/Lightning-AI/lightning/pull/2513))
- Fixed Trainer `.fit()` returning last not best weights in "ddp_spawn" ([#2565](https://github.com/Lightning-AI/lightning/pull/2565))
- Fixed passing (do not pass) TPU weights back on test ([#2566](https://github.com/Lightning-AI/lightning/pull/2566))
- Fixed DDP tests and `.test()` ([#2512](https://github.com/Lightning-AI/lightning/pull/2512),
     [#2570](https://github.com/Lightning-AI/lightning/pull/2570))

## [0.8.4] - 2020-07-01

### Added

- Added reduce ddp results on eval ([#2434](https://github.com/Lightning-AI/lightning/pull/2434))
- Added a warning when an `IterableDataset` has `__len__` defined ([#2437](https://github.com/Lightning-AI/lightning/pull/2437))

### Changed

- Enabled no returns from eval ([#2446](https://github.com/Lightning-AI/lightning/pull/2446))

### Fixed

- Fixes train outputs ([#2428](https://github.com/Lightning-AI/lightning/pull/2428))
- Fixes Conda dependencies ([#2412](https://github.com/Lightning-AI/lightning/pull/2412))
- Fixed Apex scaling with decoupled backward ([#2433](https://github.com/Lightning-AI/lightning/pull/2433))
- Fixed crashing or wrong displaying progressbar because of missing ipywidgets ([#2417](https://github.com/Lightning-AI/lightning/pull/2417))
- Fixed TPU saving dir ([fc26078e](https://github.com/Lightning-AI/lightning/commit/fc26078e395f8a001f4c6dd7b3fe7ca202f914a3), [04e68f02](https://github.com/Lightning-AI/lightning/commit/04e68f022fc03dd5f1555ee86dea997d42a448ad))
- Fixed logging on rank 0 only ([#2425](https://github.com/Lightning-AI/lightning/pull/2425))


## [0.8.3] - 2020-06-29

### Fixed

- Fixed AMP wrong call ([593837e](https://github.com/Lightning-AI/lightning/commit/593837e1da24ff6c942b24ed803fc1496a304609))
- Fixed batch typo ([92d1e75](https://github.com/Lightning-AI/lightning/commit/92d1e75b2638a493d9d21ed5fe00a22093888285))

## [0.8.2] - 2020-06-28

### Added

- Added TorchText support for moving data to GPU ([#2379](https://github.com/Lightning-AI/lightning/pull/2379))

### Changed

- Changed epoch indexing from 0 instead of 1 ([#2289](https://github.com/Lightning-AI/lightning/pull/2289))
- Refactor Model `backward` ([#2276](https://github.com/Lightning-AI/lightning/pull/2276))
- Refactored `training_batch` + tests to verify correctness ([#2327](https://github.com/Lightning-AI/lightning/pull/2327),
     [#2328](https://github.com/Lightning-AI/lightning/pull/2328))
- Refactored training loop ([#2336](https://github.com/Lightning-AI/lightning/pull/2336))
- Made optimization steps for hooks ([#2363](https://github.com/Lightning-AI/lightning/pull/2363))
- Changed default apex level to 'O2' ([#2362](https://github.com/Lightning-AI/lightning/pull/2362))

### Removed

- Moved `TrainsLogger` to Bolts ([#2384](https://github.com/Lightning-AI/lightning/pull/2384))

### Fixed

- Fixed parsing TPU arguments and TPU tests ([#2094](https://github.com/Lightning-AI/lightning/pull/2094))
- Fixed number batches in case of multiple dataloaders and `limit_{*}_batches` ([#1920](https://github.com/Lightning-AI/lightning/pull/1920),
     [#2226](https://github.com/Lightning-AI/lightning/pull/2226))
- Fixed an issue with forward hooks not being removed after model summary ([#2298](https://github.com/Lightning-AI/lightning/pull/2298))
- Fix for `load_from_checkpoint()` not working with absolute path on Windows ([#2294](https://github.com/Lightning-AI/lightning/pull/2294))
- Fixed an issue how _has_len handles `NotImplementedError` e.g. raised by `torchtext.data.Iterator` ([#2293](https://github.com/Lightning-AI/lightning/pull/2293)), ([#2307](https://github.com/Lightning-AI/lightning/pull/2307))
- Fixed `average_precision` metric ([#2319](https://github.com/Lightning-AI/lightning/pull/2319))
- Fixed ROC metric for CUDA tensors ([#2304](https://github.com/Lightning-AI/lightning/pull/2304))
- Fixed lost compatibility with custom datatypes implementing `.to` ([#2335](https://github.com/Lightning-AI/lightning/pull/2335))
- Fixed loading model with kwargs ([#2387](https://github.com/Lightning-AI/lightning/pull/2387))
- Fixed sum(0) for `trainer.num_val_batches` ([#2268](https://github.com/Lightning-AI/lightning/pull/2268))
- Fixed checking if the parameters are a `DictConfig` Object ([#2216](https://github.com/Lightning-AI/lightning/pull/2216))
- Fixed SLURM weights saving ([#2341](https://github.com/Lightning-AI/lightning/pull/2341))
- Fixed swaps LR scheduler order ([#2356](https://github.com/Lightning-AI/lightning/pull/2356))
- Fixed adding tensorboard `hparams` logging test ([#2342](https://github.com/Lightning-AI/lightning/pull/2342))
- Fixed use model ref for tear down ([#2360](https://github.com/Lightning-AI/lightning/pull/2360))
- Fixed logger crash on DDP ([#2388](https://github.com/Lightning-AI/lightning/pull/2388))
- Fixed several issues with early stopping and checkpoint callbacks ([#1504](https://github.com/Lightning-AI/lightning/pull/1504),
     [#2391](https://github.com/Lightning-AI/lightning/pull/2391))
- Fixed loading past checkpoints from v0.7.x ([#2405](https://github.com/Lightning-AI/lightning/pull/2405))
- Fixed loading model without arguments ([#2403](https://github.com/Lightning-AI/lightning/pull/2403))
- Fixed Windows compatibility issue ([#2358](https://github.com/Lightning-AI/lightning/pull/2358))

## [0.8.1] - 2020-06-19

### Fixed

- Fixed the `load_from_checkpoint` path detected as URL bug ([#2244](https://github.com/Lightning-AI/lightning/pull/2244))
- Fixed hooks - added barrier ([#2245](https://github.com/Lightning-AI/lightning/pull/2245),
     [#2257](https://github.com/Lightning-AI/lightning/pull/2257),
     [#2260](https://github.com/Lightning-AI/lightning/pull/220))
- Fixed `hparams` - remove frame inspection on `self.hparams` ([#2253](https://github.com/Lightning-AI/lightning/pull/2253))
- Fixed setup and on fit calls ([#2252](https://github.com/Lightning-AI/lightning/pull/2252))
- Fixed GPU template ([#2255](https://github.com/Lightning-AI/lightning/pull/2255))

## [0.8.0] - 2020-06-18

### Added

- Added `overfit_batches`, `limit_{val|test}_batches` flags (overfit now uses training set for all three) ([#2213](https://github.com/Lightning-AI/lightning/pull/2213))
- Added metrics
  * Base classes ([#1326](https://github.com/Lightning-AI/lightning/pull/1326),
       [#1877](https://github.com/Lightning-AI/lightning/pull/1877))
  * Sklearn metrics classes ([#1327](https://github.com/Lightning-AI/lightning/pull/1327))
  * Native torch metrics ([#1488](https://github.com/Lightning-AI/lightning/pull/1488),
       [#2062](https://github.com/Lightning-AI/lightning/pull/2062))
  * docs for all Metrics ([#2184](https://github.com/Lightning-AI/lightning/pull/2184),
       [#2209](https://github.com/Lightning-AI/lightning/pull/2209))
  * Regression metrics ([#2221](https://github.com/Lightning-AI/lightning/pull/2221))
- Allow dataloaders without sampler field present ([#1907](https://github.com/Lightning-AI/lightning/pull/1907))
- Added option `save_last` to save the model at the end of every epoch in `ModelCheckpoint` ([#1908](https://github.com/Lightning-AI/lightning/pull/1908))
- Early stopping checks `on_validation_end` ([#1458](https://github.com/Lightning-AI/lightning/pull/1458))
- Speed up single-core TPU training by loading data using `ParallelLoader` ([#2033](https://github.com/Lightning-AI/lightning/pull/2033))
- Added a model hook `transfer_batch_to_device` that enables moving custom data structures to the target device ([#1756](https://github.com/Lightning-AI/lightning/pull/1756))
- Added [black](https://black.readthedocs.io/en/stable/) formatter for the code with code-checker on pull ([#1610](https://github.com/Lightning-AI/lightning/pull/1610))
- Added back the slow spawn ddp implementation as `ddp_spawn` ([#2115](https://github.com/Lightning-AI/lightning/pull/2115))
- Added loading checkpoints from URLs ([#1667](https://github.com/Lightning-AI/lightning/pull/1667))
- Added a callback method `on_keyboard_interrupt` for handling KeyboardInterrupt events during training ([#2134](https://github.com/Lightning-AI/lightning/pull/2134))
- Added a decorator `auto_move_data` that moves data to the correct device when using the LightningModule for inference ([#1905](https://github.com/Lightning-AI/lightning/pull/1905))
- Added `ckpt_path` option to `LightningModule.test(...)` to load particular checkpoint ([#2190](https://github.com/Lightning-AI/lightning/pull/2190))
- Added `setup` and `teardown` hooks for model ([#2229](https://github.com/Lightning-AI/lightning/pull/2229))

### Changed

- Allow user to select individual TPU core to train on ([#1729](https://github.com/Lightning-AI/lightning/pull/1729))
- Removed non-finite values from loss in `LRFinder` ([#1862](https://github.com/Lightning-AI/lightning/pull/1862))
- Allow passing model hyperparameters as complete kwarg list ([#1896](https://github.com/Lightning-AI/lightning/pull/1896))
- Renamed `ModelCheckpoint`'s attributes `best` to `best_model_score` and `kth_best_model` to `kth_best_model_path` ([#1799](https://github.com/Lightning-AI/lightning/pull/1799))
- Re-Enable Logger's `ImportError`s ([#1938](https://github.com/Lightning-AI/lightning/pull/1938))
- Changed the default value of the Trainer argument `weights_summary` from `full` to `top` ([#2029](https://github.com/Lightning-AI/lightning/pull/2029))
- Raise an error when lightning replaces an existing sampler ([#2020](https://github.com/Lightning-AI/lightning/pull/2020))
- Enabled `prepare_data` from correct processes - clarify local vs global rank ([#2166](https://github.com/Lightning-AI/lightning/pull/2166))
- Remove explicit flush from tensorboard logger ([#2126](https://github.com/Lightning-AI/lightning/pull/2126))
- Changed epoch indexing from 1 instead of 0 ([#2206](https://github.com/Lightning-AI/lightning/pull/2206))

### Deprecated

- Deprecated flags: ([#2213](https://github.com/Lightning-AI/lightning/pull/2213))
  * `overfit_pct` in favour of `overfit_batches`
  * `val_percent_check` in favour of `limit_val_batches`
  * `test_percent_check` in favour of `limit_test_batches`
- Deprecated `ModelCheckpoint`'s attributes `best` and `kth_best_model` ([#1799](https://github.com/Lightning-AI/lightning/pull/1799))
- Dropped official support/testing for older PyTorch versions <1.3 ([#1917](https://github.com/Lightning-AI/lightning/pull/1917))
- Deprecated Trainer `proc_rank` in favour of `global_rank` ([#2166](https://github.com/Lightning-AI/lightning/pull/2166),
     [#2269](https://github.com/Lightning-AI/lightning/pull/2269))

### Removed

- Removed unintended Trainer argument `progress_bar_callback`, the callback should be passed in by `Trainer(callbacks=[...])` instead ([#1855](https://github.com/Lightning-AI/lightning/pull/1855))
- Removed obsolete `self._device` in Trainer ([#1849](https://github.com/Lightning-AI/lightning/pull/1849))
- Removed deprecated API ([#2073](https://github.com/Lightning-AI/lightning/pull/2073))
   * Packages: `pytorch_lightning.pt_overrides`, `pytorch_lightning.root_module`
   * Modules: `pytorch_lightning.logging.comet_logger`, `pytorch_lightning.logging.mlflow_logger`, `pytorch_lightning.logging.test_tube_logger`, `pytorch_lightning.overrides.override_data_parallel`, `pytorch_lightning.core.model_saving`, `pytorch_lightning.core.root_module`
   * Trainer arguments: `add_row_log_interval`, `default_save_path`, `gradient_clip`, `nb_gpu_nodes`, `max_nb_epochs`, `min_nb_epochs`, `nb_sanity_val_steps`
   * Trainer attributes: `nb_gpu_nodes`, `num_gpu_nodes`, `gradient_clip`, `max_nb_epochs`, `min_nb_epochs`, `nb_sanity_val_steps`, `default_save_path`, `tng_tqdm_dic`

### Fixed

- Run graceful training teardown on interpreter exit ([#1631](https://github.com/Lightning-AI/lightning/pull/1631))
- Fixed user warning when apex was used together with learning rate schedulers ([#1873](https://github.com/Lightning-AI/lightning/pull/1873))
- Fixed multiple calls of `EarlyStopping` callback ([#1863](https://github.com/Lightning-AI/lightning/pull/1863))
- Fixed an issue with `Trainer.from_argparse_args` when passing in unknown Trainer args ([#1932](https://github.com/Lightning-AI/lightning/pull/1932))
- Fixed bug related to logger not being reset correctly for model after tuner algorithms ([#1933](https://github.com/Lightning-AI/lightning/pull/1933))
- Fixed root node resolution for SLURM cluster with dash in host name ([#1954](https://github.com/Lightning-AI/lightning/pull/1954))
- Fixed `LearningRateLogger` in multi-scheduler setting ([#1944](https://github.com/Lightning-AI/lightning/pull/1944))
- Fixed test configuration check and testing ([#1804](https://github.com/Lightning-AI/lightning/pull/1804))
- Fixed an issue with Trainer constructor silently ignoring unknown/misspelled arguments ([#1820](https://github.com/Lightning-AI/lightning/pull/1820))
- Fixed `save_weights_only` in ModelCheckpoint ([#1780](https://github.com/Lightning-AI/lightning/pull/1780))
- Allow use of same `WandbLogger` instance for multiple training loops ([#2055](https://github.com/Lightning-AI/lightning/pull/2055))
- Fixed an issue with `_auto_collect_arguments` collecting local variables that are not constructor arguments and not working for signatures that have the instance not named `self` ([#2048](https://github.com/Lightning-AI/lightning/pull/2048))
- Fixed mistake in parameters' grad norm tracking ([#2012](https://github.com/Lightning-AI/lightning/pull/2012))
- Fixed CPU and hanging GPU crash ([#2118](https://github.com/Lightning-AI/lightning/pull/2118))
- Fixed an issue with the model summary and `example_input_array` depending on a specific ordering of the submodules in a LightningModule ([#1773](https://github.com/Lightning-AI/lightning/pull/1773))
- Fixed Tpu logging ([#2230](https://github.com/Lightning-AI/lightning/pull/2230))
- Fixed Pid port + duplicate `rank_zero` logging ([#2140](https://github.com/Lightning-AI/lightning/pull/2140),
     [#2231](https://github.com/Lightning-AI/lightning/pull/2231))

## [0.7.6] - 2020-05-16

### Added

- Added callback for logging learning rates ([#1498](https://github.com/Lightning-AI/lightning/pull/1498))
- Added transfer learning example (for a binary classification task in computer vision) ([#1564](https://github.com/Lightning-AI/lightning/pull/1564))
- Added type hints in `Trainer.fit()` and `Trainer.test()` to reflect that also a list of dataloaders can be passed in ([#1723](https://github.com/Lightning-AI/lightning/pull/1723)).
- Added auto scaling of batch size ([#1638](https://github.com/Lightning-AI/lightning/pull/1638))
- The progress bar metrics now also get updated in `training_epoch_end` ([#1724](https://github.com/Lightning-AI/lightning/pull/1724))
- Enable `NeptuneLogger` to work with `distributed_backend=ddp` ([#1753](https://github.com/Lightning-AI/lightning/pull/1753))
- Added option to provide seed to random generators to ensure reproducibility ([#1572](https://github.com/Lightning-AI/lightning/pull/1572))
- Added override for hparams in `load_from_ckpt` ([#1797](https://github.com/Lightning-AI/lightning/pull/1797))
- Added support multi-node distributed execution under `torchelastic` ([#1811](https://github.com/Lightning-AI/lightning/pull/1811),
     [#1818](https://github.com/Lightning-AI/lightning/pull/1818))
- Added using `store_true` for bool args ([#1822](https://github.com/Lightning-AI/lightning/pull/1822),
     [#1842](https://github.com/Lightning-AI/lightning/pull/1842))
- Added dummy logger for internally disabling logging for some features ([#1836](https://github.com/Lightning-AI/lightning/pull/1836))

### Changed

- Enable `non-blocking` for device transfers to GPU ([#1843](https://github.com/Lightning-AI/lightning/pull/1843))
- Replace mata_tags.csv with hparams.yaml ([#1271](https://github.com/Lightning-AI/lightning/pull/1271))
- Reduction when `batch_size < num_gpus` ([#1609](https://github.com/Lightning-AI/lightning/pull/1609))
- Updated LightningTemplateModel to look more like Colab example ([#1577](https://github.com/Lightning-AI/lightning/pull/1577))
- Don't convert `namedtuple` to `tuple` when transferring the batch to target device ([#1589](https://github.com/Lightning-AI/lightning/pull/1589))
- Allow passing hparams as keyword argument to LightningModule when loading from checkpoint ([#1639](https://github.com/Lightning-AI/lightning/pull/1639))
- Args should come after the last positional argument ([#1807](https://github.com/Lightning-AI/lightning/pull/1807))
- Made ddp the default if no backend specified with multiple GPUs ([#1789](https://github.com/Lightning-AI/lightning/pull/1789))

### Deprecated

- Deprecated `tags_csv` in favor of `hparams_file` ([#1271](https://github.com/Lightning-AI/lightning/pull/1271))

### Fixed

- Fixed broken link in PR template ([#1675](https://github.com/Lightning-AI/lightning/pull/1675))
- Fixed ModelCheckpoint not None checking filepath ([#1654](https://github.com/Lightning-AI/lightning/pull/1654))
- Trainer now calls `on_load_checkpoint()` when resuming from a checkpoint ([#1666](https://github.com/Lightning-AI/lightning/pull/1666))
- Fixed sampler logic for ddp with iterable dataset ([#1734](https://github.com/Lightning-AI/lightning/pull/1734))
- Fixed `_reset_eval_dataloader()` for IterableDataset ([#1560](https://github.com/Lightning-AI/lightning/pull/1560))
- Fixed Horovod distributed backend to set the `root_gpu` property ([#1669](https://github.com/Lightning-AI/lightning/pull/1669))
- Fixed wandb logger `global_step` affects other loggers ([#1492](https://github.com/Lightning-AI/lightning/pull/1492))
- Fixed disabling progress bar on non-zero ranks using Horovod backend ([#1709](https://github.com/Lightning-AI/lightning/pull/1709))
- Fixed bugs that prevent lr finder to be used together with early stopping and validation dataloaders ([#1676](https://github.com/Lightning-AI/lightning/pull/1676))
- Fixed a bug in Trainer that prepended the checkpoint path with `version_` when it shouldn't ([#1748](https://github.com/Lightning-AI/lightning/pull/1748))
- Fixed lr key name in case of param groups in LearningRateLogger ([#1719](https://github.com/Lightning-AI/lightning/pull/1719))
- Fixed accumulation parameter and suggestion method for learning rate finder ([#1801](https://github.com/Lightning-AI/lightning/pull/1801))
- Fixed num processes wasn't being set properly and auto sampler was ddp failing ([#1819](https://github.com/Lightning-AI/lightning/pull/1819))
- Fixed bugs in semantic segmentation example ([#1824](https://github.com/Lightning-AI/lightning/pull/1824))
- Fixed saving native AMP scaler state ([#1777](https://github.com/Lightning-AI/lightning/pull/1777))
- Fixed native amp + ddp ([#1788](https://github.com/Lightning-AI/lightning/pull/1788))
- Fixed `hparam` logging with metrics ([#1647](https://github.com/Lightning-AI/lightning/pull/1647))

## [0.7.5] - 2020-04-27

### Changed

- Allow logging of metrics together with `hparams` ([#1630](https://github.com/Lightning-AI/lightning/pull/1630))

### Removed

- Removed Warning from trainer loop ([#1634](https://github.com/Lightning-AI/lightning/pull/1634))

### Fixed

- Fixed ModelCheckpoint not being fixable ([#1632](https://github.com/Lightning-AI/lightning/pull/1632))
- Fixed CPU DDP breaking change and DDP change ([#1635](https://github.com/Lightning-AI/lightning/pull/1635))
- Tested pickling ([#1636](https://github.com/Lightning-AI/lightning/pull/1636))


## [0.7.4] - 2020-04-26

### Added

- Added flag `replace_sampler_ddp` to manually disable sampler replacement in DDP  ([#1513](https://github.com/Lightning-AI/lightning/pull/1513))
- Added `auto_select_gpus` flag to trainer that enables automatic selection of available GPUs on exclusive mode systems.
- Added learning rate finder ([#1347](https://github.com/Lightning-AI/lightning/pull/1347))
- Added support for DDP mode in clusters without SLURM ([#1387](https://github.com/Lightning-AI/lightning/pull/1387))
- Added `test_dataloaders` parameter to `Trainer.test()` ([#1434](https://github.com/Lightning-AI/lightning/pull/1434))
- Added `terminate_on_nan` flag to trainer that performs a NaN check with each training iteration when set to `True` ([#1475](https://github.com/Lightning-AI/lightning/pull/1475))
- Added speed parity tests (max 1 sec difference per epoch)([#1482](https://github.com/Lightning-AI/lightning/pull/1482))
- Added `ddp_cpu` backend for testing ddp without GPUs ([#1158](https://github.com/Lightning-AI/lightning/pull/1158))
- Added [Horovod](http://horovod.ai) support as a distributed backend `Trainer(distributed_backend='horovod')` ([#1529](https://github.com/Lightning-AI/lightning/pull/1529))
- Added support for 8 core distributed training on Kaggle TPU's ([#1568](https://github.com/Lightning-AI/lightning/pull/1568))
- Added support for native AMP ([#1561](https://github.com/Lightning-AI/lightning/pull/1561),
    [#1580](https://github.com/Lightning-AI/lightning/pull/1580))

### Changed

- Changed the default behaviour to no longer include a NaN check with each training iteration ([#1475](https://github.com/Lightning-AI/lightning/pull/1475))
- Decoupled the progress bar from trainer` it is a callback now and can be customized or even be replaced entirely ([#1450](https://github.com/Lightning-AI/lightning/pull/1450)).
- Changed lr schedule step interval behavior to update every backwards pass instead of every forwards pass ([#1477](https://github.com/Lightning-AI/lightning/pull/1477))
- Defines shared proc. rank, remove rank from instances (e.g. loggers) ([#1408](https://github.com/Lightning-AI/lightning/pull/1408))
- Updated semantic segmentation example with custom U-Net and logging ([#1371](https://github.com/Lightning-AI/lightning/pull/1371))
- Disabled val and test shuffling ([#1600](https://github.com/Lightning-AI/lightning/pull/1600))

### Deprecated

- Deprecated `training_tqdm_dict` in favor of `progress_bar_dict` ([#1450](https://github.com/Lightning-AI/lightning/pull/1450)).

### Removed

- Removed `test_dataloaders` parameter from `Trainer.fit()` ([#1434](https://github.com/Lightning-AI/lightning/pull/1434))

### Fixed

- Added the possibility to pass nested metrics dictionaries to loggers ([#1582](https://github.com/Lightning-AI/lightning/pull/1582))
- Fixed memory leak from opt return ([#1528](https://github.com/Lightning-AI/lightning/pull/1528))
- Fixed saving checkpoint before deleting old ones ([#1453](https://github.com/Lightning-AI/lightning/pull/1453))
- Fixed loggers - flushing last logged metrics even before continue, e.g. `trainer.test()` results ([#1459](https://github.com/Lightning-AI/lightning/pull/1459))
- Fixed optimizer configuration when `configure_optimizers` returns dict without `lr_scheduler` ([#1443](https://github.com/Lightning-AI/lightning/pull/1443))
- Fixed `LightningModule` - mixing hparams and arguments in `LightningModule.__init__()` crashes load_from_checkpoint() ([#1505](https://github.com/Lightning-AI/lightning/pull/1505))
- Added a missing call to the `on_before_zero_grad` model hook ([#1493](https://github.com/Lightning-AI/lightning/pull/1493)).
- Allow use of sweeps with `WandbLogger` ([#1512](https://github.com/Lightning-AI/lightning/pull/1512))
- Fixed a bug that caused the `callbacks` Trainer argument to reference a global variable ([#1534](https://github.com/Lightning-AI/lightning/pull/1534)).
- Fixed a bug that set all boolean CLI arguments from `Trainer.add_argparse_args` always to True ([#1571](https://github.com/Lightning-AI/lightning/pull/1571))
- Fixed do not copy the batch when training on a single GPU ([#1576](https://github.com/Lightning-AI/lightning/pull/1576),
    [#1579](https://github.com/Lightning-AI/lightning/pull/1579))
- Fixed soft checkpoint removing on DDP ([#1408](https://github.com/Lightning-AI/lightning/pull/1408))
- Fixed automatic parser bug ([#1585](https://github.com/Lightning-AI/lightning/pull/1585))
- Fixed bool conversion from string ([#1606](https://github.com/Lightning-AI/lightning/pull/1606))

## [0.7.3] - 2020-04-09

### Added

- Added `rank_zero_warn` for warning only in rank 0 ([#1428](https://github.com/Lightning-AI/lightning/pull/1428))

### Fixed

- Fixed default `DistributedSampler` for DDP training ([#1425](https://github.com/Lightning-AI/lightning/pull/1425))
- Fixed workers warning not on windows ([#1430](https://github.com/Lightning-AI/lightning/pull/1430))
- Fixed returning tuple from `run_training_batch` ([#1431](https://github.com/Lightning-AI/lightning/pull/1431))
- Fixed gradient clipping ([#1438](https://github.com/Lightning-AI/lightning/pull/1438))
- Fixed pretty print ([#1441](https://github.com/Lightning-AI/lightning/pull/1441))


## [0.7.2] - 2020-04-07

### Added

- Added same step loggers' metrics aggregation ([#1278](https://github.com/Lightning-AI/lightning/pull/1278))
- Added parity test between a vanilla MNIST model and lightning model ([#1284](https://github.com/Lightning-AI/lightning/pull/1284))
- Added parity test between a vanilla RNN model and lightning model ([#1351](https://github.com/Lightning-AI/lightning/pull/1351))
- Added Reinforcement Learning - Deep Q-network (DQN) lightning example ([#1232](https://github.com/Lightning-AI/lightning/pull/1232))
- Added support for hierarchical `dict` ([#1152](https://github.com/Lightning-AI/lightning/pull/1152))
- Added `TrainsLogger` class ([#1122](https://github.com/Lightning-AI/lightning/pull/1122))
- Added type hints to `pytorch_lightning.core` ([#946](https://github.com/Lightning-AI/lightning/pull/946))
- Added support for `IterableDataset` in validation and testing ([#1104](https://github.com/Lightning-AI/lightning/pull/1104))
- Added support for non-primitive types in `hparams` for `TensorboardLogger` ([#1130](https://github.com/Lightning-AI/lightning/pull/1130))
- Added a check that stops the training when loss or weights contain `NaN` or `inf` values. ([#1097](https://github.com/Lightning-AI/lightning/pull/1097))
- Added support for `IterableDataset` when `val_check_interval=1.0` (default), this will trigger validation at the end of each epoch. ([#1283](https://github.com/Lightning-AI/lightning/pull/1283))
- Added `summary` method to Profilers. ([#1259](https://github.com/Lightning-AI/lightning/pull/1259))
- Added informative errors if user defined dataloader has zero length ([#1280](https://github.com/Lightning-AI/lightning/pull/1280))
- Added testing for python 3.8 ([#915](https://github.com/Lightning-AI/lightning/pull/915))
- Added model configuration checking ([#1199](https://github.com/Lightning-AI/lightning/pull/1199))
- Added support for optimizer frequencies through `LightningModule.configure_optimizers()` ([#1269](https://github.com/Lightning-AI/lightning/pull/1269))
- Added option to run without an optimizer by returning `None` from `configure_optimizers`. ([#1279](https://github.com/Lightning-AI/lightning/pull/1279))
- Added a warning when the number of data loader workers is small. ([#1378](https://github.com/Lightning-AI/lightning/pull/1378))

### Changed

- Changed (renamed and refatored) `TensorRunningMean` -> `TensorRunningAccum`: running accumulations were generalized. ([#1278](https://github.com/Lightning-AI/lightning/pull/1278))
- Changed `progress_bar_refresh_rate` trainer flag to disable progress bar when set to 0. ([#1108](https://github.com/Lightning-AI/lightning/pull/1108))
- Enhanced `load_from_checkpoint` to also forward params to the model ([#1307](https://github.com/Lightning-AI/lightning/pull/1307))
- Updated references to `self.forward()` to instead use the `__call__` interface. ([#1211](https://github.com/Lightning-AI/lightning/pull/1211))
- Changed default behaviour of `configure_optimizers` to use no optimizer rather than Adam. ([#1279](https://github.com/Lightning-AI/lightning/pull/1279))
- Allow to upload models on W&B ([#1339](https://github.com/Lightning-AI/lightning/pull/1339))
- On DP and DDP2 unsqueeze is automated now ([#1319](https://github.com/Lightning-AI/lightning/pull/1319))
- Did not always create a DataLoader during reinstantiation, but the same type as before (if subclass of DataLoader) ([#1346](https://github.com/Lightning-AI/lightning/pull/1346))
- Did not interfere with a default sampler ([#1318](https://github.com/Lightning-AI/lightning/pull/1318))
- Remove default Adam optimizer ([#1317](https://github.com/Lightning-AI/lightning/pull/1317))
- Give warnings for unimplemented required lightning methods ([#1317](https://github.com/Lightning-AI/lightning/pull/1317))
- Made `evaluate` method private >> `Trainer._evaluate(...)`. ([#1260](https://github.com/Lightning-AI/lightning/pull/1260))
- Simplify the PL examples structure (shallower and more readable) ([#1247](https://github.com/Lightning-AI/lightning/pull/1247))
- Changed min max gpu memory to be on their own plots ([#1358](https://github.com/Lightning-AI/lightning/pull/1358))
- Remove `.item` which causes sync issues ([#1254](https://github.com/Lightning-AI/lightning/pull/1254))
- Changed smoothing in TQDM to decrease variability of time remaining between training / eval ([#1194](https://github.com/Lightning-AI/lightning/pull/1194))
- Change default logger to dedicated one ([#1064](https://github.com/Lightning-AI/lightning/pull/1064))

### Deprecated

- Deprecated Trainer argument `print_nan_grads` ([#1097](https://github.com/Lightning-AI/lightning/pull/1097))
- Deprecated Trainer argument `show_progress_bar` ([#1108](https://github.com/Lightning-AI/lightning/pull/1108))

### Removed

- Removed test for no test dataloader in .fit ([#1495](https://github.com/Lightning-AI/lightning/pull/1495))
- Removed duplicated module `pytorch_lightning.utilities.arg_parse` for loading CLI arguments ([#1167](https://github.com/Lightning-AI/lightning/pull/1167))
- Removed wandb logger's `finalize` method ([#1193](https://github.com/Lightning-AI/lightning/pull/1193))
- Dropped `torchvision` dependency in tests and added own MNIST dataset class instead ([#986](https://github.com/Lightning-AI/lightning/pull/986))

### Fixed

- Fixed `model_checkpoint` when saving all models ([#1359](https://github.com/Lightning-AI/lightning/pull/1359))
- `Trainer.add_argparse_args` classmethod fixed. Now it adds a type for the arguments ([#1147](https://github.com/Lightning-AI/lightning/pull/1147))
- Fixed bug related to type checking of `ReduceLROnPlateau` lr schedulers([#1126](https://github.com/Lightning-AI/lightning/pull/1126))
- Fixed a bug to ensure lightning checkpoints to be backward compatible ([#1132](https://github.com/Lightning-AI/lightning/pull/1132))
- Fixed a bug that created an extra dataloader with active `reload_dataloaders_every_epoch` ([#1196](https://github.com/Lightning-AI/lightning/pull/1196))
- Fixed all warnings and errors in the docs build process ([#1191](https://github.com/Lightning-AI/lightning/pull/1191))
- Fixed an issue where `val_percent_check=0` would not disable validation ([#1251](https://github.com/Lightning-AI/lightning/pull/1251))
- Fixed average of incomplete `TensorRunningMean` ([#1309](https://github.com/Lightning-AI/lightning/pull/1309))
- Fixed `WandbLogger.watch` with `wandb.init()` ([#1311](https://github.com/Lightning-AI/lightning/pull/1311))
- Fixed an issue with early stopping that would prevent it from monitoring training metrics when validation is disabled / not implemented ([#1235](https://github.com/Lightning-AI/lightning/pull/1235)).
- Fixed a bug that would cause `trainer.test()` to run on the validation set when overloading `validation_epoch_end` and `test_end` ([#1353](https://github.com/Lightning-AI/lightning/pull/1353))
- Fixed `WandbLogger.watch` - use of the watch method without importing `wandb` ([#1311](https://github.com/Lightning-AI/lightning/pull/1311))
- Fixed `WandbLogger` to be used with 'ddp' - allow reinits in sub-processes ([#1149](https://github.com/Lightning-AI/lightning/pull/1149),
     [#1360](https://github.com/Lightning-AI/lightning/pull/1360))
- Made `training_epoch_end` behave like `validation_epoch_end` ([#1357](https://github.com/Lightning-AI/lightning/pull/1357))
- Fixed `fast_dev_run` running validation twice ([#1365](https://github.com/Lightning-AI/lightning/pull/1365))
- Fixed pickle error from quick patch `__code__` ([#1352](https://github.com/Lightning-AI/lightning/pull/1352))
- Fixed memory leak on GPU0 ([#1094](https://github.com/Lightning-AI/lightning/pull/1094),
     [#1349](https://github.com/Lightning-AI/lightning/pull/1349))
- Fixed checkpointing interval ([#1272](https://github.com/Lightning-AI/lightning/pull/1272))
- Fixed validation and training loops run the partial dataset ([#1192](https://github.com/Lightning-AI/lightning/pull/1192))
- Fixed running `on_validation_end` only on main process in DDP ([#1125](https://github.com/Lightning-AI/lightning/pull/1125))
- Fixed `load_spawn_weights` only in proc rank 0 ([#1385](https://github.com/Lightning-AI/lightning/pull/1385))
- Fixes using deprecated `use_amp` attribute ([#1145](https://github.com/Lightning-AI/lightning/pull/1145))
- Fixed Tensorboard logger error: lightning_logs directory not exists in multi-node DDP on nodes with rank != 0 ([#1377](https://github.com/Lightning-AI/lightning/pull/1377))
- Fixed `Unimplemented backend XLA` error on TPU ([#1387](https://github.com/Lightning-AI/lightning/pull/1387))

## [0.7.1] - 2020-03-07

### Fixed

- Fixes `print` issues and `data_loader` ([#1080](https://github.com/Lightning-AI/lightning/pull/1080))

## [0.7.0] - 2020-03-06

### Added

- Added automatic sampler setup. Depending on DDP or TPU, lightning configures the sampler correctly (user needs to do nothing) ([#926](https://github.com/Lightning-AI/lightning/pull/926))
- Added `reload_dataloaders_every_epoch=False` flag for trainer. Some users require reloading data every epoch ([#926](https://github.com/Lightning-AI/lightning/pull/926))
- Added `progress_bar_refresh_rate=50` flag for trainer. Throttle refresh rate on notebooks ([#926](https://github.com/Lightning-AI/lightning/pull/926))
- Updated governance docs
- Added a check to ensure that the metric used for early stopping exists before training commences ([#542](https://github.com/Lightning-AI/lightning/pull/542))
- Added `optimizer_idx` argument to `backward` hook ([#733](https://github.com/Lightning-AI/lightning/pull/733))
- Added `entity` argument to `WandbLogger` to be passed to `wandb.init` ([#783](https://github.com/Lightning-AI/lightning/pull/783))
- Added a tool for profiling training runs ([#782](https://github.com/Lightning-AI/lightning/pull/782))
- Improved flexibility for naming of TensorBoard logs, can now set `version` to a `str` to just save to that directory, and use `name=''` to prevent experiment-name directory ([#804](https://github.com/Lightning-AI/lightning/pull/804))
- Added option to specify `step` key when logging metrics ([#808](https://github.com/Lightning-AI/lightning/pull/808))
- Added `train_dataloader`, `val_dataloader` and `test_dataloader` arguments to `Trainer.fit()`, for alternative data parsing ([#759](https://github.com/Lightning-AI/lightning/pull/759))
- Added Tensor Processing Unit (TPU) support ([#868](https://github.com/Lightning-AI/lightning/pull/868))
- Added semantic segmentation example ([#751](https://github.com/Lightning-AI/lightning/pull/751),[#876](https://github.com/Lightning-AI/lightning/pull/876),
     [#881](https://github.com/Lightning-AI/lightning/pull/881))
- Split callbacks in multiple files ([#849](https://github.com/Lightning-AI/lightning/pull/849))
- Support for user defined callbacks ([#889](https://github.com/Lightning-AI/lightning/pull/889) and [#950](https://github.com/Lightning-AI/lightning/pull/950))
- Added support for multiple loggers to be passed to `Trainer` as an iterable (e.g. list, tuple, etc.) ([#903](https://github.com/Lightning-AI/lightning/pull/903))
- Added support for step-based learning rate scheduling ([#941](https://github.com/Lightning-AI/lightning/pull/941))
- Added support for logging `hparams` as dict ([#1029](https://github.com/Lightning-AI/lightning/pull/1029))
- Checkpoint and early stopping now work without val. step ([#1041](https://github.com/Lightning-AI/lightning/pull/1041))
- Support graceful training cleanup after Keyboard Interrupt ([#856](https://github.com/Lightning-AI/lightning/pull/856),
     [#1019](https://github.com/Lightning-AI/lightning/pull/1019))
- Added type hints for function arguments ([#912](https://github.com/Lightning-AI/lightning/pull/912), )
- Added default `argparser` for `Trainer` ([#952](https://github.com/Lightning-AI/lightning/pull/1023),
     [#1023](https://github.com/Lightning-AI/lightning/pull/1023))
- Added TPU gradient clipping ([#963](https://github.com/Lightning-AI/lightning/pull/963))
- Added max/min number of steps in `Trainer` ([#728](https://github.com/Lightning-AI/lightning/pull/728))

### Changed

- Improved `NeptuneLogger` by adding `close_after_fit` argument to allow logging after training([#908](https://github.com/Lightning-AI/lightning/pull/1084))
- Changed default TQDM to use `tqdm.auto` for prettier outputs in IPython notebooks ([#752](https://github.com/Lightning-AI/lightning/pull/752))
- Changed `pytorch_lightning.logging` to `pytorch_lightning.loggers` ([#767](https://github.com/Lightning-AI/lightning/pull/767))
- Moved the default `tqdm_dict` definition from Trainer to `LightningModule`, so it can be overridden by the user ([#749](https://github.com/Lightning-AI/lightning/pull/749))
- Moved functionality of `LightningModule.load_from_metrics` into `LightningModule.load_from_checkpoint` ([#995](https://github.com/Lightning-AI/lightning/pull/995))
- Changed Checkpoint path parameter from `filepath` to `dirpath` ([#1016](https://github.com/Lightning-AI/lightning/pull/1016))
- Freezed models `hparams` as `Namespace` property ([#1029](https://github.com/Lightning-AI/lightning/pull/1029))
- Dropped `logging` config in package init ([#1015](https://github.com/Lightning-AI/lightning/pull/1015))
- Renames model steps ([#1051](https://github.com/Lightning-AI/lightning/pull/1051))
  - `training_end` >> `training_epoch_end`
  - `validation_end` >> `validation_epoch_end`
  - `test_end` >> `test_epoch_end`
- Refactor dataloading, supports infinite dataloader ([#955](https://github.com/Lightning-AI/lightning/pull/955))
- Create single file in `TensorBoardLogger` ([#777](https://github.com/Lightning-AI/lightning/pull/777))

### Deprecated

- Deprecated `pytorch_lightning.logging` ([#767](https://github.com/Lightning-AI/lightning/pull/767))
- Deprecated `LightningModule.load_from_metrics` in favour of `LightningModule.load_from_checkpoint` ([#995](https://github.com/Lightning-AI/lightning/pull/995),
     [#1079](https://github.com/Lightning-AI/lightning/pull/1079))
- Deprecated `@data_loader` decorator ([#926](https://github.com/Lightning-AI/lightning/pull/926))
- Deprecated model steps `training_end`, `validation_end` and `test_end` ([#1051](https://github.com/Lightning-AI/lightning/pull/1051),
     [#1056](https://github.com/Lightning-AI/lightning/pull/1056))

### Removed

- Removed dependency on `pandas` ([#736](https://github.com/Lightning-AI/lightning/pull/736))
- Removed dependency on `torchvision` ([#797](https://github.com/Lightning-AI/lightning/pull/797))
- Removed dependency on `scikit-learn` ([#801](https://github.com/Lightning-AI/lightning/pull/801))

### Fixed

- Fixed a bug where early stopping `on_end_epoch` would be called inconsistently when `check_val_every_n_epoch == 0` ([#743](https://github.com/Lightning-AI/lightning/pull/743))
- Fixed a bug where the model checkpointer didn't write to the same directory as the logger ([#771](https://github.com/Lightning-AI/lightning/pull/771))
- Fixed a bug where the `TensorBoardLogger` class would create an additional empty log file during fitting ([#777](https://github.com/Lightning-AI/lightning/pull/777))
- Fixed a bug where `global_step` was advanced incorrectly when using `accumulate_grad_batches > 1` ([#832](https://github.com/Lightning-AI/lightning/pull/832))
- Fixed a bug when calling `self.logger.experiment` with multiple loggers ([#1009](https://github.com/Lightning-AI/lightning/pull/1009))
- Fixed a bug when calling `logger.append_tags` on a `NeptuneLogger` with a single tag ([#1009](https://github.com/Lightning-AI/lightning/pull/1009))
- Fixed sending back data from `.spawn` by saving and loading the trained model in/out of the process ([#1017](https://github.com/Lightning-AI/lightning/pull/1017)
- Fixed port collision on DDP ([#1010](https://github.com/Lightning-AI/lightning/pull/1010))
- Fixed/tested pass overrides ([#918](https://github.com/Lightning-AI/lightning/pull/918))
- Fixed comet logger to log after train ([#892](https://github.com/Lightning-AI/lightning/pull/892))
- Remove deprecated args to learning rate step function ([#890](https://github.com/Lightning-AI/lightning/pull/890))

## [0.6.0] - 2020-01-21

### Added

- Added support for resuming from a specific checkpoint via `resume_from_checkpoint` argument ([#516](https://github.com/Lightning-AI/lightning/pull/516))
- Added support for `ReduceLROnPlateau` scheduler ([#320](https://github.com/Lightning-AI/lightning/pull/320))
- Added support for Apex mode `O2` in conjunction with Data Parallel ([#493](https://github.com/Lightning-AI/lightning/pull/493))
- Added option (`save_top_k`) to save the top k models in the `ModelCheckpoint` class ([#128](https://github.com/Lightning-AI/lightning/pull/128))
- Added `on_train_start` and `on_train_end` hooks to `ModelHooks` ([#598](https://github.com/Lightning-AI/lightning/pull/598))
- Added `TensorBoardLogger` ([#607](https://github.com/Lightning-AI/lightning/pull/607))
- Added support for weight summary of model with multiple inputs ([#543](https://github.com/Lightning-AI/lightning/pull/543))
- Added `map_location` argument to `load_from_metrics` and `load_from_checkpoint` ([#625](https://github.com/Lightning-AI/lightning/pull/625))
- Added option to disable validation by setting `val_percent_check=0` ([#649](https://github.com/Lightning-AI/lightning/pull/649))
- Added `NeptuneLogger` class ([#648](https://github.com/Lightning-AI/lightning/pull/648))
- Added `WandbLogger` class ([#627](https://github.com/Lightning-AI/lightning/pull/627))

### Changed

- Changed the default progress bar to print to stdout instead of stderr ([#531](https://github.com/Lightning-AI/lightning/pull/531))
- Renamed `step_idx` to `step`, `epoch_idx` to `epoch`, `max_num_epochs` to `max_epochs` and `min_num_epochs` to `min_epochs` ([#589](https://github.com/Lightning-AI/lightning/pull/589))
- Renamed `total_batch_nb` to `total_batches`, `nb_val_batches` to `num_val_batches`, `nb_training_batches` to `num_training_batches`, `max_nb_epochs` to `max_epochs`, `min_nb_epochs` to `min_epochs`, `nb_test_batches` to `num_test_batches`, and `nb_val_batches` to `num_val_batches` ([#567](https://github.com/Lightning-AI/lightning/pull/567))
- Changed gradient logging to use parameter names instead of indexes ([#660](https://github.com/Lightning-AI/lightning/pull/660))
- Changed the default logger to `TensorBoardLogger` ([#609](https://github.com/Lightning-AI/lightning/pull/609))
- Changed the directory for tensorboard logging to be the same as model checkpointing ([#706](https://github.com/Lightning-AI/lightning/pull/706))

### Deprecated

- Deprecated `max_nb_epochs` and `min_nb_epochs` ([#567](https://github.com/Lightning-AI/lightning/pull/567))
- Deprecated the `on_sanity_check_start` hook in `ModelHooks` ([#598](https://github.com/Lightning-AI/lightning/pull/598))

### Removed

- Removed the `save_best_only` argument from `ModelCheckpoint`, use `save_top_k=1` instead ([#128](https://github.com/Lightning-AI/lightning/pull/128))

### Fixed

- Fixed a bug which occurred when using Adagrad with cuda ([#554](https://github.com/Lightning-AI/lightning/pull/554))
- Fixed a bug where training would be on the GPU despite setting `gpus=0` or `gpus=[]` ([#561](https://github.com/Lightning-AI/lightning/pull/561))
- Fixed an error with `print_nan_gradients` when some parameters do not require gradient ([#579](https://github.com/Lightning-AI/lightning/pull/579))
- Fixed a bug where the progress bar would show an incorrect number of total steps during the validation sanity check when using multiple validation data loaders ([#597](https://github.com/Lightning-AI/lightning/pull/597))
- Fixed support for PyTorch 1.1.0 ([#552](https://github.com/Lightning-AI/lightning/pull/552))
- Fixed an issue with early stopping when using a `val_check_interval < 1.0` in `Trainer` ([#492](https://github.com/Lightning-AI/lightning/pull/492))
- Fixed bugs relating to the `CometLogger` object that would cause it to not work properly ([#481](https://github.com/Lightning-AI/lightning/pull/481))
- Fixed a bug that would occur when returning `-1` from `on_batch_start` following an early exit or when the batch was `None` ([#509](https://github.com/Lightning-AI/lightning/pull/509))
- Fixed a potential race condition with several processes trying to create checkpoint directories ([#530](https://github.com/Lightning-AI/lightning/pull/530))
- Fixed a bug where batch 'segments' would remain on the GPU when using `truncated_bptt > 1` ([#532](https://github.com/Lightning-AI/lightning/pull/532))
- Fixed a bug when using `IterableDataset` ([#547](https://github.com/Lightning-AI/lightning/pull/547))
- Fixed a bug where `.item` was called on non-tensor objects ([#602](https://github.com/Lightning-AI/lightning/pull/602))
- Fixed a bug where `Trainer.train` would crash on an uninitialized variable if the trainer was run after resuming from a checkpoint that was already at `max_epochs` ([#608](https://github.com/Lightning-AI/lightning/pull/608))
- Fixed a bug where early stopping would begin two epochs early ([#617](https://github.com/Lightning-AI/lightning/pull/617))
- Fixed a bug where `num_training_batches` and `num_test_batches` would sometimes be rounded down to zero ([#649](https://github.com/Lightning-AI/lightning/pull/649))
- Fixed a bug where an additional batch would be processed when manually setting `num_training_batches` ([#653](https://github.com/Lightning-AI/lightning/pull/653))
- Fixed a bug when batches did not have a `.copy` method ([#701](https://github.com/Lightning-AI/lightning/pull/701))
- Fixed a bug when using `log_gpu_memory=True` in Python 3.6 ([#715](https://github.com/Lightning-AI/lightning/pull/715))
- Fixed a bug where checkpoint writing could exit before completion, giving incomplete checkpoints ([#689](https://github.com/Lightning-AI/lightning/pull/689))
- Fixed a bug where `on_train_end` was not called when ealy stopping ([#723](https://github.com/Lightning-AI/lightning/pull/723))

## [0.5.3] - 2019-11-06

### Added

- Added option to disable default logger, checkpointer, and early stopping by passing `logger=False`, `checkpoint_callback=False` and `early_stop_callback=False` respectively
- Added `CometLogger` for use with Comet.ml
- Added `val_check_interval` argument to `Trainer` allowing validition to be performed at every given number of batches
- Added functionality to save and load hyperparameters using the standard checkpoint mechanism
- Added call to `torch.cuda.empty_cache` before training starts
- Added option for user to override the call t `backward`
- Added support for truncated backprop through time via the `truncated_bptt_steps` argument in `Trainer`
- Added option to operate on all outputs from `training_step` in DDP2
- Added a hook for modifying DDP init
- Added a hook for modifying Apex

### Changed

- Changed experiment version to be padded with zeros (e.g. `/dir/version_9` becomes `/dir/version_0009`)
- Changed callback metrics to include any metrics given in logs or progress bar
- Changed the default for `save_best_only` in `ModelCheckpoint` to `True`
- Added `tng_data_loader` for backwards compatibility
- Renamed `MLFlowLogger.client` to `MLFlowLogger.experiment` for consistency
- Moved `global_step` increment to happen after the batch has been processed
- Changed weights restore to first attempt HPC weights before restoring normally, preventing both weights being restored and running out of memory
- Changed progress bar functionality to add multiple progress bars for train/val/test
- Changed calls to `print` to use `logging` instead

### Deprecated

- Deprecated `tng_dataloader`

### Fixed

- Fixed an issue where the number of batches was off by one during training
- Fixed a bug that occurred when setting a ckeckpoint callback and `early_stop_callback=False`
- Fixed an error when importing CometLogger
- Fixed a bug where the `gpus` argument had some unexpected behaviour
- Fixed a bug where the computed total number of batches was sometimes incorrect
- Fixed a bug where the progress bar would sometimes not show the total number of batches in test mode
- Fixed a bug when using the `log_gpu_memory='min_max'` option in `Trainer`
- Fixed a bug where checkpointing would sometimes erase the current directory

## [0.5.2] - 2019-10-10

### Added

- Added `weights_summary` argument to `Trainer` to be set to `full` (full summary), `top` (just top level modules) or other
- Added `tags` argument to `MLFlowLogger`

### Changed

- Changed default for `amp_level` to `O1`

### Removed

- Removed the `print_weights_summary` argument from `Trainer`

### Fixed

- Fixed a bug where logs were not written properly
- Fixed a bug where `logger.finalize` wasn't called after training is complete
- Fixed callback metric errors in DDP
- Fixed a bug where `TestTubeLogger` didn't log to the correct directory

## [0.5.1] - 2019-10-05

### Added

- Added the `LightningLoggerBase` class for experiment loggers
- Added `MLFlowLogger` for logging with `mlflow`
- Added `TestTubeLogger` for logging with `test_tube`
- Added a different implementation of DDP (`distributed_backed='ddp2'`) where every node has one model using all GPUs
- Added support for optimisers which require a closure (e.g. LBFGS)
- Added automatic `MASTER_PORT` default for DDP when not set manually
- Added new GPU memory logging options `'min_max'` (log only the min/max utilization) and `'all'` (log all the GPU memory)

### Changed

- Changed schedulers to always be called with the current epoch
- Changed `test_tube` to an optional dependency
- Changed data loaders to internally use a getter instead of a python property
- Disabled auto GPU loading when restoring weights to prevent out of memory errors
- Changed logging, early stopping and checkpointing to occur by default

### Fixed

- Fixed a bug with samplers that do not specify `set_epoch`
- Fixed a bug when using the `MLFlowLogger` with unsupported data types, this will now raise a warning
- Fixed a bug where gradient norms were always zero using `track_grad_norm`
- Fixed a bug which causes a crash when logging memory

## [0.5.0] - 2019-09-26

### Changed

- Changed `data_batch` argument to `batch` throughout
- Changed `batch_i` argument to `batch_idx` throughout
- Changed `tng_dataloader` method to `train_dataloader`
- Changed `on_tng_metrics` method to `on_training_metrics`
- Changed `gradient_clip` argument to `gradient_clip_val`
- Changed `add_log_row_interval` to `row_log_interval`

### Fixed

- Fixed a bug with tensorboard logging in multi-gpu setup

## [0.4.9] - 2019-09-16

### Added

- Added the flag `log_gpu_memory` to `Trainer` to deactivate logging of GPU memory utilization
- Added SLURM resubmit functionality (port from test-tube)
- Added optional weight_save_path to trainer to remove the need for a checkpoint_callback when using cluster training
- Added option to use single gpu per node with `DistributedDataParallel`

### Changed

- Changed functionality of `validation_end` and `test_end` with multiple dataloaders to be given all of the dataloaders at once rather than in separate calls
- Changed print_nan_grads to only print the parameter value and gradients when they contain NaN
- Changed gpu API to take integers as well (e.g. `gpus=2` instead of `gpus=[0, 1]`)
- All models now loaded on to CPU to avoid device and out of memory issues in PyTorch

### Fixed

- Fixed a bug where data types that implement `.to` but not `.cuda` would not be properly moved onto the GPU
- Fixed a bug where data would not be re-shuffled every epoch when using a `DistributedSampler`

## [0.4.8] - 2019-08-31

### Added

- Added `test_step` and `test_end` methods, used when `Trainer.test` is called
- Added `GradientAccumulationScheduler` callback which can be used to schedule changes to the number of accumulation batches
- Added option to skip the validation sanity check by setting `nb_sanity_val_steps = 0`

### Fixed

- Fixed a bug when setting `nb_sanity_val_steps = 0`

## [0.4.7] - 2019-08-24

### Changed

- Changed the default `val_check_interval` to `1.0`
- Changed defaults for `nb_val_batches`, `nb_tng_batches` and `nb_test_batches` to 0

### Fixed

- Fixed a bug where the full validation set as used despite setting `val_percent_check`
- Fixed a bug where an `Exception` was thrown when using a data set containing a single batch
- Fixed a bug where an `Exception` was thrown if no `val_dataloader` was given
- Fixed a bug where tuples were not properly transferred to the GPU
- Fixed a bug where data of a non standard type was not properly handled by the trainer
- Fixed a bug when loading data as a tuple
- Fixed a bug where `AttributeError` could be suppressed by the `Trainer`

## [0.4.6] - 2019-08-15

### Added

- Added support for data to be given as a `dict` or `list` with a single gpu
- Added support for `configure_optimizers` to return a single optimizer, two list (optimizers and schedulers), or a single list

### Fixed

- Fixed a bug where returning just an optimizer list (i.e. without schedulers) from `configure_optimizers` would throw an `Exception`

## [0.4.5] - 2019-08-13

### Added

- Added `optimizer_step` method that can be overridden to change the standard optimizer behaviour

## [0.4.4] - 2019-08-12

### Added

- Added supoort for multiple validation dataloaders
- Added support for latest test-tube logger (optimised for `torch==1.2.0`)

### Changed

- `validation_step` and `val_dataloader` are now optional
- `lr_scheduler` is now activated after epoch

### Fixed

- Fixed a bug where a warning would show when using `lr_scheduler` in `torch>1.1.0`
- Fixed a bug where an `Exception` would be thrown if using `torch.DistributedDataParallel` without using a `DistributedSampler`, this now throws a `Warning` instead

## [0.4.3] - 2019-08-10

### Fixed

- Fixed a bug where accumulate gradients would scale the loss incorrectly

## [0.4.2] - 2019-08-08

### Changed

- Changed install requirement to `torch==1.2.0`

## [0.4.1] - 2019-08-08

### Changed

- Changed install requirement to `torch==1.1.0`

## [0.4.0] - 2019-08-08

### Added

- Added 16-bit support for a single GPU
- Added support for training continuation (preserves epoch, global step etc.)

### Changed

- Changed `training_step` and `validation_step`, outputs will no longer be automatically reduced

### Removed

- Removed need for `Experiment` object in `Trainer`

### Fixed

- Fixed issues with reducing outputs from generative models (such as images and text)

## [0.3.6] - 2019-07-25

### Added

- Added a decorator to do lazy data loading internally

### Fixed

- Fixed a bug where `Experiment` object was not process safe, potentially causing logs to be overwritten

## [0.3.5] - 2019-07-25

## [0.3.4] - 2019-07-22

## [0.3.3] - 2019-07-22

## [0.3.2] - 2019-07-21

## [0.3.1] - 2019-07-21

## [0.2.x] - 2019-07-09

## [0.1.x] - 2019-06-DD<|MERGE_RESOLUTION|>--- conflicted
+++ resolved
@@ -29,11 +29,8 @@
 
 ### Fixed
 
-<<<<<<< HEAD
 - Fixed WandbLogger not showing "best" aliases for model checkpoints when `ModelCheckpoint(save_top_k>0)` is used ([#17121](https://github.com/Lightning-AI/lightning/pull/17121))
-=======
-
->>>>>>> d17d4f4c
+
 
 
 ## [2.0.0] - 2023-03-15
