--- conflicted
+++ resolved
@@ -27,11 +27,10 @@
 - Added a utility function and CLI to consolidate FSDP sharded checkpoints into a single file ([#19213](https://github.com/Lightning-AI/lightning/pull/19213))
 
 
-<<<<<<< HEAD
+- The TQDM progress bar now respects the env variable `TQDM_MINITERS` for setting the refresh rate ([#19381](https://github.com/Lightning-AI/lightning/pull/19381))
+
+
 - Added support for saving and loading stateful training DataLoaders ([#19361](https://github.com/Lightning-AI/lightning/pull/19361))
-=======
-- The TQDM progress bar now respects the env variable `TQDM_MINITERS` for setting the refresh rate ([#19381](https://github.com/Lightning-AI/lightning/pull/19381))
->>>>>>> 5d178d07
 
 
 ### Changed
