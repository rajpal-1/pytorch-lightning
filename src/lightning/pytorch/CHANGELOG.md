# Changelog

All notable changes to this project will be documented in this file.

The format is based on [Keep a Changelog](http://keepachangelog.com/en/1.0.0/).


## [UnReleased] - 2023-MM-DD

### Added

-


### Changed

- Pickling the `LightningModule` no longer pickles the `Trainer` ([#17133](https://github.com/Lightning-AI/lightning/pull/17133))


### Depercated

-


### Removed

-


### Fixed

<<<<<<< HEAD
- Fixed issue where pickling the module instance would fail with a DataLoader error ([#17130](https://github.com/Lightning-AI/lightning/pull/17130))
=======
- Fixed WandbLogger not showing "best" aliases for model checkpoints when `ModelCheckpoint(save_top_k>0)` is used ([#17121](https://github.com/Lightning-AI/lightning/pull/17121))

>>>>>>> bb861cba


## [2.0.0] - 2023-03-15

### Added

- Added migration logic to warn about checkpoints with apex AMP state ([#16161](https://github.com/Lightning-AI/lightning/pull/16161))
- Added the `Trainer.ckpt_path = ...` setter to statefully set the checkpoint path to load. This can act as a replacement for the removed `Trainer(resume_from_checkpoint=...)` flag ([#16187](https://github.com/Lightning-AI/lightning/pull/16187))
- Added an argument `include_cuda` in `pytorch_lightning.utilities.seed.isolate_rng` to disable managing `torch.cuda`'s rng ([#16423](https://github.com/Lightning-AI/lightning/pull/16423))
- Added `Tuner.lr_find(attr_name=...)` to specify custom learning rate attribute names ([#16462](https://github.com/Lightning-AI/lightning/pull/16462))
- Added an `OnExceptionCheckpoint` callback to save a checkpoint on exception ([#16512](https://github.com/Lightning-AI/lightning/pull/16512))
- Added support for running the `MLFlowLogger` with the `mlflow-skinny` package ([16513](https://github.com/Lightning-AI/lightning/pull/16513))
- Added a `Trainer.received_sigterm` property to check whether a SIGTERM signal was received ([#16501](https://github.com/Lightning-AI/lightning/pull/16501))
- Added support for cascading a SIGTERM signal to launched processes after the launching process (rank 0) receives it ([#16525](https://github.com/Lightning-AI/lightning/pull/16525))
- Added a `kill` method to launchers to kill all launched processes ([#16525](https://github.com/Lightning-AI/lightning/pull/16525))
- Added suffix option to DDP strategy names to enable `find_unused_parameters=True`, for example `strategy="ddp_find_unused_parameters_true"` ([#16611](https://github.com/Lightning-AI/lightning/pull/16611))
- Added a new method `Strategy.on_exception` to the strategy base interface ([#16646](https://github.com/Lightning-AI/lightning/pull/16646))
- Added support for `predict_step(dataloader_iter, batch_index)` ([#16726](https://github.com/Lightning-AI/lightning/pull/16726))
- Added support for arbitrary iterables as dataloaders ([#16726](https://github.com/Lightning-AI/lightning/pull/16726))
- Added "sequential" mode support to `CombinedLoader` to consume multiple iterables in sequence ([#16743](https://github.com/Lightning-AI/lightning/pull/16743), [#16784](https://github.com/Lightning-AI/lightning/pull/16784))
- Added "max_size" mode support to `CombinedLoader` to consume multiple iterables entirely without cycling ([#16939](https://github.com/Lightning-AI/lightning/pull/16939)
- Added a `Trainer(barebones=True)` argument where all features that may impact raw speed are disabled ([#16854](https://github.com/Lightning-AI/lightning/pull/16854))
- Added support for writing logs remote file systems on `CSVLoggers`. ([#16880](https://github.com/Lightning-AI/lightning/pull/16880))
- Added `DDPStrategy(start_method=...)` argument, defaulting to 'popen' ([#16809](https://github.com/Lightning-AI/lightning/pull/16809))
- Added checks for whether the iterables used by the loops are valid ([#17007](https://github.com/Lightning-AI/lightning/pull/17007))

### Changed

- The Trainer's signal handlers are now registered for `trainer.{validate,test,predict}` ([#17017](https://github.com/Lightning-AI/lightning/pull/17017))
- Renamed `ProgressBarBase` to `ProgressBar` ([#17058](https://github.com/Lightning-AI/lightning/pull/17058))
- The `Trainer` now chooses `accelerator="auto", strategy="auto", devices="auto"` as defaults ([#16847](https://github.com/Lightning-AI/lightning/pull/16847))
- "Native" suffix removal ([#16490](https://github.com/Lightning-AI/lightning/pull/16490))
 * `strategy="fsdp_native"` is now `strategy="fsdp"`
 * `strategy="fsdp_native_full_shard_offload"` is now `strategy="fsdp_cpu_offload"`
 * `pytorch_lightning.strategies.fully_sharded_native.DDPFullyShardedNativeStrategy` is now `pytorch_lightning.strategies.fsdp.FSDPStrategy`
 * `pytorch_lightning.plugins.precision.fsdp_native_native_amp.FullyShardedNativeNativeMixedPrecisionPlugin` is now `pytorch_lightning.plugins.precision.fsdp.FSDPMixedPrecisionPlugin`
 * `pytorch_lightning.plugins.precision.native_amp` is now `pytorch_lightning.plugins.precision.amp`
 * `NativeSyncBatchNorm` is now `TorchSyncBatchNorm`
- Changed the default of `LearningRateFinder(update_attr=...)` and `Tuner.lr_find(update_attr=...)` to `True` ([#16462](https://github.com/Lightning-AI/lightning/pull/16462))
- Renamed the `pl.utilities.exceptions.GracefulExitException` to `SIGTERMException` ([#16501](https://github.com/Lightning-AI/lightning/pull/16501))
- The `Callback.on_train_epoch_end` hook now runs after the `LightningModule.on_train_epoch_end` hook for instances of `EarlyStopping` and `Checkpoint` callbacks ([#16567](https://github.com/Lightning-AI/lightning/pull/16567))
- The `LightningModule.{un}toggle_optimizer` methods no longer accept a `optimizer_idx` argument to select the relevant optimizer. Instead, the optimizer object can be passed in directly ([#16560](https://github.com/Lightning-AI/lightning/pull/16560))
- Manual optimization is now required for working with multiple optimizers ([#16539](https://github.com/Lightning-AI/lightning/pull/16539))
- DDP's `find_unused_parameters` now defaults to `False` ([#16611](https://github.com/Lightning-AI/lightning/pull/16611))
- The strategy selected by `accelerator="hpu"` now defaults to `find_unused_parameters=False` ([#16611](https://github.com/Lightning-AI/lightning/pull/16611))
- The main progress bar displayed during training no longer includes the combined progress for validation ([#16695](https://github.com/Lightning-AI/lightning/pull/16695))
- Renamed `TQDMProgressBar.main_progress_bar` to `TQDMProgressBar.train_progress_bar` ([#16695](https://github.com/Lightning-AI/lightning/pull/16695))
- Marked the progress tracking classes as protected ([#17009](https://github.com/Lightning-AI/lightning/pull/17009))
- Marked the `lightning.pytorch.trainer.configuration_validator.verify_loop_configurations` function as protected ([#17009](https://github.com/Lightning-AI/lightning/pull/17009))
- Marked the `lightning.pytorch.utiltiies.distirbuted.register_ddp_comm_hook` function as protected ([#17009](https://github.com/Lightning-AI/lightning/pull/17009))
- Marked `lightning.pytorch.utilities.supporters.CombinedDataset` as protected ([#16714](https://github.com/Lightning-AI/lightning/pull/16714))
- Marked the `{Accelerator,Signal,Callback,Checkpoint,Data,Logger}Connector` classes as protected ([#17008](https://github.com/Lightning-AI/lightning/pull/17008))
- Marked the `lightning.pytorch.trainer.connectors.signal_connector.HandlersCompose` class as protected ([#17008](https://github.com/Lightning-AI/lightning/pull/17008))
- Disabled strict loading in multiprocessing launcher ("ddp_spawn", etc.) when loading weights back into the main process ([#16365](https://github.com/Lightning-AI/lightning/pull/16365))
- Renamed `CombinedLoader.loaders` to `CombinedLoader.iterables` ([#16743](https://github.com/Lightning-AI/lightning/pull/16743))
- Renamed `Trainer(replace_sampler_ddp=...)` to `Trainer(use_distributed_sampler=...)` ([#16829](https://github.com/Lightning-AI/lightning/pull/16829))
- Moved the `CombinedLoader` class from `lightning.pytorch.trainer.supporters` to `lightning.pytorch.combined_loader` ([#16819](https://github.com/Lightning-AI/lightning/pull/16819))
- The top-level loops now own the data sources and combined dataloaders ([#16726](https://github.com/Lightning-AI/lightning/pull/16726))
- The `trainer.*_dataloader` properties now return what the user returned in their `LightningModule.*_dataloader()` hook ([#16726](https://github.com/Lightning-AI/lightning/pull/16726), [#16800](https://github.com/Lightning-AI/lightning/pull/16800))
- The `dataloader_idx` argument is now optional for the `on_{validation,test,predict}_batch_{start,end}` hooks. Remove it or default it to 0 if you don't use multiple dataloaders ([#16753](https://github.com/Lightning-AI/lightning/pull/16753))
- Renamed `TPUSpawnStrategy` to `XLAStrategy` ([#16781](https://github.com/Lightning-AI/lightning/pull/16781))
- Renamed `strategy='tpu_spawn'` to `strategy='xla'` and `strategy='tpu_spawn_debug'` to `strategy='xla_debug'` ([#16781](https://github.com/Lightning-AI/lightning/pull/16781))
- Changed arguments for precision settings (from [64|32|16|bf16] to ["64-true"|"32-true"|"16-mixed"|"bf16-mixed"]) ([#16783](https://github.com/Lightning-AI/lightning/pull/16783))
- When using multiple devices, the strategy now defaults to "ddp" instead of "ddp_spawn" when none is set ([#16780](https://github.com/Lightning-AI/lightning/pull/16780))
- The selection `Trainer(strategy="ddp_spawn", ...)` no longer falls back to "ddp" when a cluster environment gets detected ([#16780](https://github.com/Lightning-AI/lightning/pull/16780))
- Predict's custom BatchSampler that tracks the batch indices no longer consumes the entire batch sampler at the beginning ([#16826](https://github.com/Lightning-AI/lightning/pull/16826))
- Gradient norm tracking with `track_grad_norm` no longer rounds the norms to 4 digits, but instead logs them at full resolution ([#16877](https://github.com/Lightning-AI/lightning/pull/16877))
- Merged the `DDPSpawnStrategy` into `DDPStrategy` ([#16809](https://github.com/Lightning-AI/lightning/pull/16809))
- The `NeptuneLogger` now requires `neptune>=1.0.0` ([#16888](https://github.com/Lightning-AI/lightning/pull/16888))
- Changed minimum supported version of `rich` from `10.14.0` to `12.13.0` ([#16798](https://github.com/Lightning-AI/lightning/pull/16798))
- Removed the `lightning.pytorch.overrides.torch_distributed.broadcast_object_list` function ([#17011](https://github.com/Lightning-AI/lightning/pull/17011))
- The `ServableModule` is now an abstract interface ([#17000](https://github.com/Lightning-AI/lightning/pull/17000))
- The `psutil` package is now required for CPU monitoring ([#17010](https://github.com/Lightning-AI/lightning/pull/17010))
- The Trainer no longer accepts positional arguments to ([#17022](https://github.com/Lightning-AI/lightning/pull/17022))

### Removed

- Removed support for PyTorch 1.10 ([#16492](https://github.com/Lightning-AI/lightning/pull/16492))
- Removed support for Python 3.7 ([#16579](https://github.com/Lightning-AI/lightning/pull/16579))
- Removed the `pytorch_lightning.lite` module in favor of `lightning_fabric` ([#15953](https://github.com/Lightning-AI/lightning/pull/15953))
- `nvidia/apex` removal ([#16149](https://github.com/Lightning-AI/lightning/pull/16149))
  * Removed `pytorch_lightning.plugins.NativeMixedPrecisionPlugin` in favor of `pytorch_lightning.plugins.MixedPrecisionPlugin`
  * Removed the `LightningModule.optimizer_step(using_native_amp=...)` argument
  * Removed the `Trainer(amp_backend=...)` argument
  * Removed the `Trainer.amp_backend` property
  * Removed the `Trainer(amp_level=...)` argument
  * Removed the `pytorch_lightning.plugins.ApexMixedPrecisionPlugin` class
  * Removed the `pytorch_lightning.utilities.enums.AMPType` enum
  * Removed the `DeepSpeedPrecisionPlugin(amp_type=..., amp_level=...)` arguments
- Removed `Trainer(strategy='horovod')` support ([#16150](https://github.com/Lightning-AI/lightning/pull/16150))
- `FairScale` removal (in favor of PyTorch's FSDP implementation) ([#16400](https://github.com/Lightning-AI/lightning/pull/16400))
  * Removed the `pytorch_lightning.overrides.fairscale.LightningShardedDataParallel` class
  * Removed the `pytorch_lightning.plugins.precision.fully_sharded_native_amp.FullyShardedNativeMixedPrecisionPlugin` class
  * Removed the `pytorch_lightning.plugins.precision.sharded_native_amp.ShardedNativeMixedPrecisionPlugin` class
  * Removed the `pytorch_lightning.strategies.fully_sharded.DDPFullyShardedStrategy` (fsdp) class
  * Removed the `pytorch_lightning.strategies.sharded.DDPShardedStrategy` (ddp_sharded) class
  * Removed the `pytorch_lightning.strategies.sharded_spawn.DDPSpawnShardedStrategy` (ddp_sharded_spawn) class
- Removed legacy device arguments in Trainer ([#16171](https://github.com/Lightning-AI/lightning/pull/16171))
  * Removed the `Trainer(gpus=...)` argument
  * Removed the `Trainer(tpu_cores=...)` argument
  * Removed the `Trainer(ipus=...)` argument
  * Removed the `Trainer(num_processes=...)` argument
- Removed the deprecated `pytorch_lightning.utilities.AllGatherGrad` class ([#16360](https://github.com/Lightning-AI/lightning/pull/16360))
- Removed the deprecated `resume_from_checkpoint` Trainer argument ([#16167](https://github.com/Lightning-AI/lightning/pull/16167))
- Removed the deprecated `pytorch_lightning.profiler` module ([#16359](https://github.com/Lightning-AI/lightning/pull/16359))
- Removed deadlock detection / process reconciliation (`PL_RECONCILE_PROCESS=1`) ([#16204](https://github.com/Lightning-AI/lightning/pull/16204))
- Removed the `{training,validation,test}_epoch_end` hooks which would retain step outputs in memory. Alternative implementations are suggested by implementing their `on_*_epoch_end` hooks instead ([#16520](https://github.com/Lightning-AI/lightning/pull/16520))
- Removed the `outputs` argument from the `on_predict_epoch_end` hook. You can access them via `trainer.predict_loop.predictions` ([#16655](https://github.com/Lightning-AI/lightning/pull/16655))
- Removed support for the experimental `PL_FAULT_TOLERANT_TRAINING` environment flag ([#16516](https://github.com/Lightning-AI/lightning/pull/16516), [#16533](https://github.com/Lightning-AI/lightning/pull/16533))
- Removed the deprecated `LightningCLI` arguments ([#16380](https://github.com/Lightning-AI/lightning/pull/16380))
  * `save_config_filename`
  * `save_config_overwrite`
  * `save_config_multifile`
  * `description`
  * `env_prefix`
  * `env_parse`
- Removed the deprecated `pl.strategies.utils.on_colab_kaggle` function ([#16437](https://github.com/Lightning-AI/lightning/pull/16437))
- Removed the deprecated code in:
  * `pl.core.mixins` ([#16424](https://github.com/Lightning-AI/lightning/pull/16424))
  * `pl.utilities.distributed` ([#16390](https://github.com/Lightning-AI/lightning/pull/16390))
  * `pl.utilities.apply_func` ([#16413](https://github.com/Lightning-AI/lightning/pull/16413))
  * `pl.utilities.xla_device` ([#16404](https://github.com/Lightning-AI/lightning/pull/16404))
  * `pl.utilities.data` ([#16440](https://github.com/Lightning-AI/lightning/pull/16440))
  * `pl.utilities.device_parser` ([#16412](https://github.com/Lightning-AI/lightning/pull/16412))
  * `pl.utilities.optimizer` ([#16439](https://github.com/Lightning-AI/lightning/pull/16439))
  * `pl.utilities.seed` ([#16422](https://github.com/Lightning-AI/lightning/pull/16422))
  * `pl.utilities.cloud_io` ([#16438](https://github.com/Lightning-AI/lightning/pull/16438))
- Removed the deprecated `Accelerator.setup_environment` method ([#16436](https://github.com/Lightning-AI/lightning/pull/16436))
- Mark the `forward_module` argument as required ([#16386](https://github.com/Lightning-AI/lightning/pull/16386))
  * Removed the deprecated `pl_module` argument from the distributed module wrappers
  * Removed the deprecated `pytorch_lightning.overrides.base.unwrap_lightning_module` function
  * Removed the `pytorch_lightning.overrides.distributed.LightningDistributedModule` class
  * Removed the deprecated `pytorch_lightning.overrides.fairscale.unwrap_lightning_module_sharded` function
  * Removed the `pytorch_lightning.overrides.fairscale.LightningDistributedModule` class
- Removed the deprecated automatic GPU selection ([#16184](https://github.com/Lightning-AI/lightning/pull/16184))
  * Removed the `Trainer(auto_select_gpus=...)` argument
  * Removed the `pytorch_lightning.tuner.auto_gpu_select.{pick_single_gpu,pick_multiple_gpus}` functions
- Removed support for loop customization
  * Removed `Loop.replace()` ([#16361](https://github.com/Lightning-AI/lightning/pull/16361))
  * Removed `Loop.connect()` ([#16384](https://github.com/Lightning-AI/lightning/pull/16384))
  * Removed the `trainer.{fit,validate,test,predict}_loop` properties ([#16384](https://github.com/Lightning-AI/lightning/pull/16384))
  * Removed the default `Loop.run()` implementation ([#16384](https://github.com/Lightning-AI/lightning/pull/16384))
  * The loop classes are now marked as protected ([#16445](https://github.com/Lightning-AI/lightning/pull/16445))
  * The fetching classes are now marked as protected ([#16664](https://github.com/Lightning-AI/lightning/pull/16664))
- The `lightning.pytorch.overrides.distributed.IndexBatchSamplerWrapper` class is now marked as protected ([#16826](https://github.com/Lightning-AI/lightning/pull/16826))
- Removed the `DataLoaderLoop`, `EvaluationEpochLoop`, and `PredictionEpochLoop` classes ([#16726](https://github.com/Lightning-AI/lightning/pull/16726))
- Removed `trainer.reset_*_dataloader()` methods in favor of `Loop.setup_data()` for the top-level loops ([#16726](https://github.com/Lightning-AI/lightning/pull/16726))
- Removed special support for truncated backpropagation through time (TBPTT) ([#16172](https://github.com/Lightning-AI/lightning/pull/16172))
  * Removed the `LightningModule.truncated_bptt_steps` attribute
  * Removed the `LightningModule.tbptt_split_batch` hook
  * The `LightningModule.training_step` no longer accepts a `hiddens` argument
  * Removed the `pytorch_lightning.loops.batch.TrainingBatchLoop`
  * Removed the `FitLoop.split_idx` property
  * Removed the `LoggerConnector.on_train_split_start` method
- Removed the experimental `PL_INTER_BATCH_PARALLELISM` environment flag ([#16355](https://github.com/Lightning-AI/lightning/pull/16355))
- Removed the `Trainer(move_metrics_to_cpu=True)` argument ([#16358](https://github.com/Lightning-AI/lightning/pull/16358))
- Removed the `LightningModule.precision` attribute ([#16203](https://github.com/Lightning-AI/lightning/pull/16203))
- Removed the automatic addition of a moving average of the `training_step` loss in the progress bar. Use `self.log("loss", ..., prog_bar=True)` instead. ([#16192](https://github.com/Lightning-AI/lightning/issues/16192))
- Removed support for passing a dictionary value to `self.log()` ([#16389](https://github.com/Lightning-AI/lightning/pull/16389))
- Removed `Trainer.model` setter ([#16462](https://github.com/Lightning-AI/lightning/pull/16462))
- Removed the argument `Trainer(multiple_trainloader_mode=...)`. You can use `CombinedLoader(..., mode=...)` directly now ([#16800](https://github.com/Lightning-AI/lightning/pull/16800))
- Removed the unused `lightning.pytorch.utilities.finite_checks.print_nan_gradients` function ([#16682](https://github.com/Lightning-AI/lightning/pull/16682))
- Removed the unused `lightning.pytorch.utilities.finite_checks.detect_nan_parameters` function ([#16682](https://github.com/Lightning-AI/lightning/pull/16682))
- Removed the unused `lightning.pytorch.utilities.parsing.flatten_dict` function ([#16744](https://github.com/Lightning-AI/lightning/pull/16744))
- Removed the unused `lightning.pytorch.utilities.metrics.metrics_to_scalars` function ([#16681](https://github.com/Lightning-AI/lightning/pull/16681))
- Removed the unused `lightning.pytorch.utilities.supporters.{SharedCycleIteratorState,CombinedLoaderIterator}` classes ([#16714](https://github.com/Lightning-AI/lightning/pull/16714))
- Tuner removal
  * Removed the deprecated `trainer.tuning` property ([#16379](https://github.com/Lightning-AI/lightning/pull/16379))
  * Removed the deprecated `TrainerFn.TUNING` and `RunningStage.TUNING` enums ([#16379](https://github.com/Lightning-AI/lightning/pull/16379))
  * Removed `Trainer.tune()` in favor of `Tuner(trainer).{lr_find,scale_batch_size}` ([#16462](https://github.com/Lightning-AI/lightning/pull/16462))
  * Removed `Trainer(auto_scale_batch_size=...)` in favor of `Tuner(trainer).scale_batch_size()` ([#16462](https://github.com/Lightning-AI/lightning/pull/16462))
  * Removed `Trainer(auto_lr_find=...)` in favor of `Tuner(trainer).lr_find()` ([#16462](https://github.com/Lightning-AI/lightning/pull/16462))
- Removed the `on_tpu` argument from `LightningModule.optimizer_step` hook ([#16537](https://github.com/Lightning-AI/lightning/pull/16537))
- Removed the `using_lbfgs` argument from `LightningModule.optimizer_step` hook ([#16538](https://github.com/Lightning-AI/lightning/pull/16538))
- Removed the `Trainer.data_parallel` property. Use `isinstance(trainer.strategy, ParallelStrategy)` instead ([#16703](https://github.com/Lightning-AI/lightning/pull/16703))
- Removed the `Trainer.prediction_writer_callbacks` property ([#16759](https://github.com/Lightning-AI/lightning/pull/16759))
- Removed support for multiple optimizers in automatic optimization mode ([#16539](https://github.com/Lightning-AI/lightning/pull/16539))
  * Removed `opt_idx` argument from `BaseFinetuning.finetune_function` callback method
  * Removed `opt_idx` argument from `Callback.on_before_optimizer_step` callback method
  * Removed `optimizer_idx` as an optional argument in `LightningModule.training_step`
  * Removed `optimizer_idx` argument from `LightningModule.on_before_optimizer_step`
  * Removed `optimizer_idx` argument from `LightningModule.configure_gradient_clipping`
  * Removed `optimizer_idx` argument from `LightningModule.optimizer_step`
  * Removed `optimizer_idx` argument from `LightningModule.optimizer_zero_grad`
  * Removed `optimizer_idx` argument from `LightningModule.lr_scheduler_step`
  * Removed support for declaring optimizer frequencies in the dictionary returned from `LightningModule.configure_optimizers`
  * Removed arguments `optimizer` and `optimizer_idx` from `LightningModule.backward`
  * Removed `optimizer_idx` argument from `PrecisionPlugin.optimizer_step` and all of its overrides in subclasses
  * Removed `optimizer_idx` argument from `PrecisionPlugin.{optimizer_step,backward}` and all of its overrides in subclasses
  * Removed `optimizer_idx` argument from `Strategy.{optimizer_step,backward}` and all of its overrides in subclasses
  * Removed `Trainer.optimizer_frequencies` attribute
- Removed `Strategy.dispatch` ([#16618](https://github.com/Lightning-AI/lightning/pull/16618))
- Removed `PrecisionPlugin.dispatch` ([#16618](https://github.com/Lightning-AI/lightning/pull/16618))
- Removed legacy argparse utilities ([#16708](https://github.com/Lightning-AI/lightning/pull/16708))
  * Removed `LightningDataModule` methods: `add_argparse_args()`, `from_argparse_args()`, `parse_argparser()`, `get_init_arguments_and_types()`
  * Removed class methods from Trainer: `default_attributes()`, `from_argparse_args()`, `parse_argparser()`, `match_env_arguments()`, `add_argparse_args()`
  * Removed functions from `lightning.pytorch.utilities.argparse`: `from_argparse_args()`, `parse_argparser()`, `parse_env_variables()`, `get_init_arguments_and_types()`, `add_argparse_args()`
  * Removed functions from `lightning.pytorch.utilities.parsing`: `import str_to_bool()`, `str_to_bool_or_int()`, `str_to_bool_or_str()`
- Removed support for passing a scheduling dictionary to `Trainer(accumulate_grad_batches=...)` ([#16729](https://github.com/Lightning-AI/lightning/pull/16729))
- Removed support for `DataParallel` (`strategy='dp'`) and the `LightningParallelModule`-Wrapper, ([#16748](https://github.com/Lightning-AI/lightning/pull/16748))
- Removed the unused `lightning.pytorch.utilities.supporters.{SharedCycleIteratorState,CombinedLoaderIterator}` classes ([#16714](https://github.com/Lightning-AI/lightning/pull/16714))
- Removed `ProgressBarBase.{train_batch_idx,val_batch_idx,test_batch_idx,predict_batch_idx}` properties ([#16760](https://github.com/Lightning-AI/lightning/pull/16760))
- Removed the `fit_loop.{min,max}_steps` setters ([#16803](https://github.com/Lightning-AI/lightning/pull/16803))
- Removed the `Trainer(track_grad_norm=...)` argument ([#16745](https://github.com/Lightning-AI/lightning/pull/16745))
- Removed the `LightningModule.log_grad_norm()` hook method ([#16745](https://github.com/Lightning-AI/lightning/pull/16745))
- Removed the `QuantizationAwareTraining` callback ([#16750](https://github.com/Lightning-AI/lightning/pull/16750))
- Removed the `ColossalAIStrategy` and `ColossalAIPrecisionPlugin` in favor of the new [lightning-colossalai](https://github.com/Lightning-AI/lightning-colossalai) package ([#16757](https://github.com/Lightning-AI/lightning/pull/16757), [#16778](https://github.com/Lightning-AI/lightning/pull/16778))
- Removed the `training_step_end`, `validation_step_end`, and `test_step_end` hooks from the `LightningModule` in favor of the `*_batch_end` hooks ([#16791](https://github.com/Lightning-AI/lightning/pull/16791))
- Removed the `lightning.pytorch.strategies.DDPSpawnStrategy` in favor of `DDPStrategy(start_method='spawn')` (merged both classes) ([#16809](https://github.com/Lightning-AI/lightning/pull/16809))
- Removed registration of `ShardedTensor` state dict hooks in `LightningModule.__init__` with `torch>=2.1` ([#16892](https://github.com/Lightning-AI/lightning/pull/16892))
- Removed the `lightning.pytorch.core.saving.ModelIO` class interface ([#16999](https://github.com/Lightning-AI/lightning/pull/16999))
- Removed the unused `lightning.pytorch.utilities.memory.get_model_size_mb` function ([#17001](https://github.com/Lightning-AI/lightning/pull/17001))

### Fixed

- Fixed an issue where `DistributedSampler.set_epoch` wasn't getting called during `trainer.predict` ([#16785](https://github.com/Lightning-AI/lightning/pull/16785), [#16826](https://github.com/Lightning-AI/lightning/pull/16826))

- Fixed an issue with comparing torch versions when using a version of torch built from source ([#17030](https://github.com/Lightning-AI/lightning/pull/17030))


- Improved the error message for installing tensorboard or tensorboardx ([#17053](https://github.com/Lightning-AI/lightning/pull/17053))


## [1.9.4] - 2023-03-01

### Added

- Added `Fabric(strategy="auto")` support. It will choose DDP over DDP-spawn, contrary to `strategy=None` (default) ([#16916](https://github.com/Lightning-AI/lightning/pull/16916))

### Fixed

- Fixed DDP spawn hang on TPU Pods ([#16844](https://github.com/Lightning-AI/lightning/pull/16844))
- Fixed edge cases in parsing device ids using NVML ([#16795](https://github.com/Lightning-AI/lightning/pull/16795))
- Fixed backwards compatibility for `lightning.pytorch.utilities.parsing.get_init_args` ([#16851](https://github.com/Lightning-AI/lightning/pull/16851))


## [1.9.3] - 2023-02-21

### Fixed

- Fixed an issue causing a wrong environment plugin to be selected when `accelerator=tpu` and `devices > 1` ([#16806](https://github.com/Lightning-AI/lightning/pull/16806))


## [1.9.2] - 2023-02-15

### Fixed

- Fixed an attribute error and improved input validation for invalid strategy types being passed to Trainer ([#16693](https://github.com/Lightning-AI/lightning/pull/16693))
- Fixed early stopping triggering extra validation runs after reaching `min_epochs` or `min_steps` ([#16719](https://github.com/Lightning-AI/lightning/pull/16719))


## [1.9.1] - 2023-02-10

### Fixed

- Fixed an unintended limitation for calling `save_hyperparameters` on mixin classes that don't subclass `LightningModule`/`LightningDataModule` ([#16369](https://github.com/Lightning-AI/lightning/pull/16369))
- Fixed an issue with `MLFlowLogger` logging the wrong keys with `.log_hyperparams()` ([#16418](https://github.com/Lightning-AI/lightning/pull/16418))
- Fixed logging more than 100 parameters with `MLFlowLogger` and long values are truncated ([#16451](https://github.com/Lightning-AI/lightning/pull/16451))
- Fixed strict availability check for `torch_xla` requirement ([#16476](https://github.com/Lightning-AI/lightning/pull/16476))
- Fixed an issue where PL would wrap DataLoaders with XLA's MpDeviceLoader more than once ([#16571](https://github.com/Lightning-AI/lightning/pull/16571))
- Fixed the batch_sampler reference for DataLoaders wrapped with XLA's MpDeviceLoader ([#16571](https://github.com/Lightning-AI/lightning/pull/16571))
- Fixed an import error when `torch.distributed` is not available ([#16658](https://github.com/Lightning-AI/lightning/pull/16658))


## [1.9.0] - 2023-01-17

### Added

- Added support for native logging of `MetricCollection` with enabled compute groups ([#15580](https://github.com/Lightning-AI/lightning/pull/15580))
- Added support for custom artifact names in `pl.loggers.WandbLogger` ([#16173](https://github.com/Lightning-AI/lightning/pull/16173))
- Added support for DDP with `LRFinder` ([#15304](https://github.com/Lightning-AI/lightning/pull/15304))
- Added utilities to migrate checkpoints from one Lightning version to another ([#15237](https://github.com/Lightning-AI/lightning/pull/15237))
- Added support to upgrade all checkpoints in a folder using the `pl.utilities.upgrade_checkpoint` script ([#15333](https://github.com/Lightning-AI/lightning/pull/15333))
- Add an axes argument `ax` to the `.lr_find().plot()` to enable writing to a user-defined axes in a matplotlib figure ([#15652](https://github.com/Lightning-AI/lightning/pull/15652))
- Added `log_model` parameter to `MLFlowLogger` ([#9187](https://github.com/Lightning-AI/lightning/pull/9187))
- Added a check to validate that wrapped FSDP models are used while initializing optimizers ([#15301](https://github.com/Lightning-AI/lightning/pull/15301))
- Added a warning when `self.log(..., logger=True)` is called without a configured logger ([#15814](https://github.com/Lightning-AI/lightning/pull/15814))
- Added support for colossalai 0.1.11 ([#15888](https://github.com/Lightning-AI/lightning/pull/15888))
- Added `LightningCLI` support for optimizer and learning schedulers via callable type dependency injection ([#15869](https://github.com/Lightning-AI/lightning/pull/15869))
- Added support for activation checkpointing for the `DDPFullyShardedNativeStrategy` strategy ([#15826](https://github.com/Lightning-AI/lightning/pull/15826))
- Added the option to set `DDPFullyShardedNativeStrategy(cpu_offload=True|False)` via bool instead of needing to pass a configuration object ([#15832](https://github.com/Lightning-AI/lightning/pull/15832))
- Added info message for Ampere CUDA GPU users to enable tf32 matmul precision ([#16037](https://github.com/Lightning-AI/lightning/pull/16037))
- Added support for returning optimizer-like classes in `LightningModule.configure_optimizers` ([#16189](https://github.com/Lightning-AI/lightning/pull/16189))

### Changed

- Drop PyTorch 1.9 support ([#15347](https://github.com/Lightning-AI/lightning/pull/15347))
- Switch from `tensorboard` to `tensorboardx` in `TensorBoardLogger` ([#15728](https://github.com/Lightning-AI/lightning/pull/15728))
- From now on, Lightning Trainer and `LightningModule.load_from_checkpoint` automatically upgrade the loaded checkpoint if it was produced in an old version of Lightning ([#15237](https://github.com/Lightning-AI/lightning/pull/15237))
- `Trainer.{validate,test,predict}(ckpt_path=...)` no longer restores the `Trainer.global_step` and `trainer.current_epoch` value from the checkpoints - From now on, only `Trainer.fit` will restore this value ([#15532](https://github.com/Lightning-AI/lightning/pull/15532))
- The `ModelCheckpoint.save_on_train_epoch_end` attribute is now computed dynamically every epoch, accounting for changes to the validation dataloaders ([#15300](https://github.com/Lightning-AI/lightning/pull/15300))
- The Trainer now raises an error if it is given multiple stateful callbacks of the same time with colliding state keys ([#15634](https://github.com/Lightning-AI/lightning/pull/15634))
- `MLFlowLogger` now logs hyperparameters and metrics in batched API calls ([#15915](https://github.com/Lightning-AI/lightning/pull/15915))
- Overriding the `on_train_batch_{start,end}` hooks in conjunction with taking a `dataloader_iter` in the `training_step` no longer errors out and instead shows a warning ([#16062](https://github.com/Lightning-AI/lightning/pull/16062))
- Move `tensorboardX` to extra dependencies. Use the `CSVLogger` by default ([#16349](https://github.com/Lightning-AI/lightning/pull/16349))

### Deprecated

- Deprecated `description`, `env_prefix` and `env_parse` parameters in `LightningCLI.__init__` in favour of giving them through `parser_kwargs` ([#15651](https://github.com/Lightning-AI/lightning/pull/15651))
- Deprecated `pytorch_lightning.profiler` in favor of `pytorch_lightning.profilers` ([#16059](https://github.com/Lightning-AI/lightning/pull/16059))
- Deprecated `Trainer(auto_select_gpus=...)` in favor of `pytorch_lightning.accelerators.find_usable_cuda_devices` ([#16147](https://github.com/Lightning-AI/lightning/pull/16147))
- Deprecated `pytorch_lightning.tuner.auto_gpu_select.{pick_single_gpu,pick_multiple_gpus}` in favor of `pytorch_lightning.accelerators.find_usable_cuda_devices` ([#16147](https://github.com/Lightning-AI/lightning/pull/16147))
- `nvidia/apex` deprecation ([#16039](https://github.com/Lightning-AI/lightning/pull/16039))
  * Deprecated `pytorch_lightning.plugins.NativeMixedPrecisionPlugin` in favor of `pytorch_lightning.plugins.MixedPrecisionPlugin`
  * Deprecated the `LightningModule.optimizer_step(using_native_amp=...)` argument
  * Deprecated the `Trainer(amp_backend=...)` argument
  * Deprecated the `Trainer.amp_backend` property
  * Deprecated the `Trainer(amp_level=...)` argument
  * Deprecated the `pytorch_lightning.plugins.ApexMixedPrecisionPlugin` class
  * Deprecates the `pytorch_lightning.utilities.enums.AMPType` enum
  * Deprecates the `DeepSpeedPrecisionPlugin(amp_type=..., amp_level=...)` arguments
- `horovod` deprecation ([#16141](https://github.com/Lightning-AI/lightning/pull/16141))
  * Deprecated `Trainer(strategy="horovod")`
  * Deprecated the `HorovodStrategy` class
- Deprecated `pytorch_lightning.lite.LightningLite` in favor of `lightning.fabric.Fabric` ([#16314](https://github.com/Lightning-AI/lightning/pull/16314))
- `FairScale` deprecation (in favor of PyTorch's FSDP implementation) ([#16353](https://github.com/Lightning-AI/lightning/pull/16353))
  * Deprecated the `pytorch_lightning.overrides.fairscale.LightningShardedDataParallel` class
  * Deprecated the `pytorch_lightning.plugins.precision.fully_sharded_native_amp.FullyShardedNativeMixedPrecisionPlugin` class
  * Deprecated the `pytorch_lightning.plugins.precision.sharded_native_amp.ShardedNativeMixedPrecisionPlugin` class
  * Deprecated the `pytorch_lightning.strategies.fully_sharded.DDPFullyShardedStrategy` class
  * Deprecated the `pytorch_lightning.strategies.sharded.DDPShardedStrategy` class
  * Deprecated the `pytorch_lightning.strategies.sharded_spawn.DDPSpawnShardedStrategy` class


### Removed

- Removed deprecated `pytorch_lightning.utilities.memory.get_gpu_memory_map` in favor of `pytorch_lightning.accelerators.cuda.get_nvidia_gpu_stats` ([#15617](https://github.com/Lightning-AI/lightning/pull/15617))
- Temporarily removed support for Hydra multi-run ([#15737](https://github.com/Lightning-AI/lightning/pull/15737))
- Removed deprecated `pytorch_lightning.profiler.base.AbstractProfiler` in favor of `pytorch_lightning.profilers.profiler.Profiler` ([#15637](https://github.com/Lightning-AI/lightning/pull/15637))
- Removed deprecated `pytorch_lightning.profiler.base.BaseProfiler` in favor of `pytorch_lightning.profilers.profiler.Profiler` ([#15637](https://github.com/Lightning-AI/lightning/pull/15637))
- Removed deprecated code in `pytorch_lightning.utilities.meta` ([#16038](https://github.com/Lightning-AI/lightning/pull/16038))
- Removed the deprecated `LightningDeepSpeedModule` ([#16041](https://github.com/Lightning-AI/lightning/pull/16041))
- Removed the deprecated `pytorch_lightning.accelerators.GPUAccelerator` in favor of `pytorch_lightning.accelerators.CUDAAccelerator` ([#16050](https://github.com/Lightning-AI/lightning/pull/16050))
- Removed the deprecated `pytorch_lightning.profiler.*` classes in favor of `pytorch_lightning.profilers` ([#16059](https://github.com/Lightning-AI/lightning/pull/16059))
- Removed the deprecated `pytorch_lightning.utilities.cli` module in favor of `pytorch_lightning.cli` ([#16116](https://github.com/Lightning-AI/lightning/pull/16116))
- Removed the deprecated `pytorch_lightning.loggers.base` module in favor of `pytorch_lightning.loggers.logger` ([#16120](https://github.com/Lightning-AI/lightning/pull/16120))
- Removed the deprecated `pytorch_lightning.loops.base` module in favor of `pytorch_lightning.loops.loop` ([#16142](https://github.com/Lightning-AI/lightning/pull/16142))
- Removed the deprecated `pytorch_lightning.core.lightning` module in favor of `pytorch_lightning.core.module` ([#16318](https://github.com/Lightning-AI/lightning/pull/16318))
- Removed the deprecated `pytorch_lightning.callbacks.base` module in favor of `pytorch_lightning.callbacks.callback` ([#16319](https://github.com/Lightning-AI/lightning/pull/16319))
- Removed the deprecated `Trainer.reset_train_val_dataloaders()` in favor of `Trainer.reset_{train,val}_dataloader` ([#16131](https://github.com/Lightning-AI/lightning/pull/16131))
- Removed support for `LightningCLI(seed_everything_default=None)` ([#16131](https://github.com/Lightning-AI/lightning/pull/16131))
- Removed support in LightningLite for FairScale's sharded training (`strategy='ddp_sharded'|'ddp_sharded_spawn'`). Use Fully-Sharded Data Parallel instead (`strategy='fsdp'`) ([#16329](https://github.com/Lightning-AI/lightning/pull/16329))


### Fixed

- Enhanced `reduce_boolean_decision` to accommodate `any`-analogous semantics expected by the `EarlyStopping` callback ([#15253](https://github.com/Lightning-AI/lightning/pull/15253))
- Fixed the incorrect optimizer step synchronization when running across multiple TPU devices ([#16020](https://github.com/Lightning-AI/lightning/pull/16020))
- Fixed a type error when dividing the chunk size in the ColossalAI strategy ([#16212](https://github.com/Lightning-AI/lightning/pull/16212))
- Fixed bug where the ``interval`` key of the scheduler would be ignored during manual optimization, making the LearningRateMonitor callback fail to log the learning rate ([#16308](https://github.com/Lightning-AI/lightning/pull/16308))
- Fixed an issue with `MLFlowLogger` not finalizing correctly when status code 'finished' was passed ([#16340](https://github.com/Lightning-AI/lightning/pull/16340))


## [1.8.6] - 2022-12-21

- minor cleaning


## [1.8.5] - 2022-12-15

- Add function to remove checkpoint to allow override for extended classes ([#16067](https://github.com/Lightning-AI/lightning/pull/16067))


## [1.8.4] - 2022-12-08

### Changed

- Direct support for compiled models (
   [#15922](https://github.com/Lightning-AI/lightning/pull/15922),
   [#15957](https://github.com/Lightning-AI/lightning/pull/15957)
)

### Fixed

- Fixed issue with unsupported torch.inference_mode() on hpu backends ([#15918](https://github.com/Lightning-AI/lightning/pull/15918))
- Fixed LRScheduler import for PyTorch 2.0 ([#15940](https://github.com/Lightning-AI/lightning/pull/15940))
- Fixed `fit_loop.restarting` to be `False` for lr finder ([#15620](https://github.com/Lightning-AI/lightning/pull/15620))
- Fixed `torch.jit.script`-ing a LightningModule causing an unintended error message about deprecated `use_amp` property ([#15947](https://github.com/Lightning-AI/lightning/pull/15947))
- Fixed the `XLAProfiler` not recording anything due to mismatching of action names ([#15885](https://github.com/Lightning-AI/lightning/pull/15885))


## [1.8.3] - 2022-11-22

### Changed

- Temporarily removed support for Hydra multi-run ([#15737](https://github.com/Lightning-AI/lightning/pull/15737))
- Switch from `tensorboard` to `tensorboardx` in `TensorBoardLogger` ([#15728](https://github.com/Lightning-AI/lightning/pull/15728))


## [1.8.2] - 2022-11-17

### Fixed

- Make sure save_dir can be empty str ([#15638](https://github.com/Lightning-AI/lightning/pull/15638))
- Fixed the automatic fallback from `Trainer(strategy="ddp_spawn", ...)` to `Trainer(strategy="ddp", ...)` when on an LSF cluster ([#15103](https://github.com/Lightning-AI/lightning/pull/15103))



## [1.8.1] - 2022-11-10

### Added

- Added back the accidentally removed `pytorch_lightning.utilities.distributed.rank_zero_only` function ([#15536](https://github.com/Lightning-AI/lightning/pull/15536))

### Deprecated

- Deprecated `pytorch_lightning.utilities.distributed.rank_zero_only` in favor of `pytorch_lightning.utilities.rank_zero_only` ([#15536](https://github.com/Lightning-AI/lightning/pull/15536))

### Fixed

- Fixed `TensorBoardLogger` not validating the input array type when logging the model graph ([#15323](https://github.com/Lightning-AI/lightning/pull/15323))
- Fixed an attribute error in `ColossalAIStrategy` at import time when `torch.distributed` is not available ([#15535](https://github.com/Lightning-AI/lightning/pull/15535))
- Fixed an issue when calling `fs.listdir` with file URI instead of path in `CheckpointConnector` ([#15413](https://github.com/Lightning-AI/lightning/pull/15413))
- Fixed an issue with the `BaseFinetuning` callback not setting the `track_running_stats` attribute for batch normaliztion layers ([#15063](https://github.com/Lightning-AI/lightning/pull/15063))
- Fixed an issue with `WandbLogger(log_model=True|'all)` raising an error and not being able to serialize tensors in the metadata ([#15544](https://github.com/Lightning-AI/lightning/pull/15544))
- Fixed the gradient unscaling logic when using `Trainer(precision=16)` and fused optimizers such as `Adam(..., fused=True)` ([#15544](https://github.com/Lightning-AI/lightning/pull/15544))
- Fixed model state transfer in multiprocessing launcher when running multi-node ([#15567](https://github.com/Lightning-AI/lightning/pull/15567))
- Fixed manual optimization raising `AttributeError` with Bagua Strategy ([#12534](https://github.com/Lightning-AI/lightning/pull/12534))
- Fixed the import of `pytorch_lightning` causing a warning 'Redirects are currently not supported in Windows or MacOs' ([#15610](https://github.com/Lightning-AI/lightning/pull/15610))


## [1.8.0] - 2022-11-01

### Added

- Added support for requeueing slurm array jobs ([#15040](https://github.com/Lightning-AI/lightning/pull/15040))
- Added native AMP support for `ddp_fork` (and associated alias strategies) with CUDA GPUs ([#14983](https://github.com/Lightning-AI/lightning/pull/14983))
- Added `BatchSizeFinder` callback ([#11089](https://github.com/Lightning-AI/lightning/pull/11089))
- Added `LearningRateFinder` callback ([#13802](https://github.com/Lightning-AI/lightning/pull/13802))
- Tuner now supports a new `method` argument which will determine when to run the `BatchSizeFinder`: one of `fit`, `validate`, `test` or `predict` ([#11089](https://github.com/Lightning-AI/lightning/pull/11089))
- Added prefix to log message in `seed_everything` with rank info ([#14031](https://github.com/Lightning-AI/lightning/pull/14031))
- Added support for auto wrapping for `DDPFullyShardedNativeStrategy` ([#14252](https://github.com/Lightning-AI/lightning/pull/14252))
- Added support for passing extra init-parameters to the `LightningDataModule.from_datasets` ([#14185](https://github.com/Lightning-AI/lightning/pull/14185))
- Added support for saving sharded optimizer state dict outside of `DDPShardedStrategy` ([#14208](https://github.com/Lightning-AI/lightning/pull/14208))
- Added support for auto wrapping for `DDPFullyShardedStrategy` ([#14383](https://github.com/Lightning-AI/lightning/pull/14383))
- Integrate the `lightning_utilities` package (
  [#14475](https://github.com/Lightning-AI/lightning/pull/14475),
  [#14537](https://github.com/Lightning-AI/lightning/pull/14537),
  [#14556](https://github.com/Lightning-AI/lightning/pull/14556),
  [#14558](https://github.com/Lightning-AI/lightning/pull/14558),
  [#14575](https://github.com/Lightning-AI/lightning/pull/14575),
  [#14620](https://github.com/Lightning-AI/lightning/pull/14620))
- Added `args` parameter to `LightningCLI` to ease running from within Python ([#14596](https://github.com/Lightning-AI/lightning/pull/14596))
- Added `WandbLogger.download_artifact` and `WandbLogger.use_artifact` for managing artifacts with Weights and Biases ([#14551](https://github.com/Lightning-AI/lightning/pull/14551))
- Added an option to configure the signal SLURM sends when a job is preempted or requeued ([#14626](https://github.com/Lightning-AI/lightning/pull/14626))
- Added a warning when the model passed to `LightningLite.setup()` does not have all parameters on the same device ([#14822](https://github.com/Lightning-AI/lightning/pull/14822))
- The `CometLogger` now flags the Comet Experiments as being created from Lightning for analytics purposes ([#14906](https://github.com/Lightning-AI/lightning/pull/14906))
- Introduce `ckpt_path="hpc"` keyword for checkpoint loading ([#14911](https://github.com/Lightning-AI/lightning/pull/14911))
- Added a more descriptive error message when attempting to fork processes with pre-initialized CUDA context ([#14709](https://github.com/Lightning-AI/lightning/pull/14709))
- Added support for custom parameters in subclasses of `SaveConfigCallback` ([#14998](https://github.com/Lightning-AI/lightning/pull/14998))
- Added `inference_mode` flag to Trainer to let users enable/disable inference mode during evaluation ([#15034](https://github.com/Lightning-AI/lightning/pull/15034))
- Added `LightningLite.no_backward_sync` for control over efficient gradient accumulation with distributed strategies ([#14966](https://github.com/Lightning-AI/lightning/pull/14966))
- Added a sanity check that scripts are executed with the `srun` command in SLURM and that environment variables are not conflicting ([#15011](https://github.com/Lightning-AI/lightning/pull/15011))
- Added an error message when attempting to launch processes with `python -i` and an interactive-incompatible strategy ([#15293](https://github.com/Lightning-AI/lightning/pull/15293))

### Changed

- The `Trainer.{fit,validate,test,predict,tune}` methods now raise a useful error message if the input is not a `LightningModule` ([#13892](https://github.com/Lightning-AI/lightning/pull/13892))
- Raised a `MisconfigurationException` if batch transfer hooks are overriden with `IPUAccelerator` ([#13961](https://github.com/Lightning-AI/lightning/pull/13961))
- Replaced the unwrapping logic in strategies with direct access to unwrapped `LightningModule` ([#13738](https://github.com/Lightning-AI/lightning/pull/13738))
- Enabled `on_before_batch_transfer` for `DPStrategy` and `IPUAccelerator` ([#14023](https://github.com/Lightning-AI/lightning/pull/14023))
- When resuming training with Apex enabled, the `Trainer` will now raise an error ([#14341](https://github.com/Lightning-AI/lightning/pull/14341))
- Included `torch.cuda` rng state to the aggregate `_collect_rng_states()` and `_set_rng_states()` ([#14384](https://github.com/Lightning-AI/lightning/pull/14384))
- Changed `trainer.should_stop` to not stop in between an epoch and run until `min_steps/min_epochs` only ([#13890](https://github.com/Lightning-AI/lightning/pull/13890))
- The `pyDeprecate` dependency is no longer installed ([#14472](https://github.com/Lightning-AI/lightning/pull/14472))
- When using multiple loggers, by default checkpoints and profiler output now get saved to the log dir of the first logger in the list ([#14325](https://github.com/Lightning-AI/lightning/pull/14325))
- In Lightning Lite, state-dict access to the module wrapper now gets passed through to the original module reference ([#14629](https://github.com/Lightning-AI/lightning/pull/14629))
- Removed fall-back to `LightningEnvironment` when number of SLURM tasks does not correspond to number of processes in Trainer ([#14300](https://github.com/Lightning-AI/lightning/pull/14300))
- Aligned DDP and DDPSpawn strategies in setting up the environment ([#11073](https://github.com/Lightning-AI/lightning/pull/11073))
- Integrated the Lite Precision plugins into the PL Precision plugins - the base class in PL now extends the `lightning_lite.precision.Precision` base class ([#14798](https://github.com/Lightning-AI/lightning/pull/14798))
  * The `PrecisionPlugin.backward` signature changed: The `closure_loss` argument was renamed to `tensor`
  * The `PrecisionPlugin.{pre_,post_}backward` signature changed: The `closure_loss` argument was renamed to `tensor` and moved as the first argument
  * The `PrecisionPlugin.optimizer_step` signature changed: The `model`, `optimizer_idx` and `closure` arguments need to be passed as keyword arguments now
- Trainer queries the CUDA devices through NVML if available to avoid initializing CUDA before forking, which eliminates the need for the `PL_DISABLE_FORK` environment variable introduced in v1.7.4 ([#14631](https://github.com/Lightning-AI/lightning/pull/14631))
- The `MLFlowLogger.finalize()` now sets the status to `FAILED` when an exception occurred in `Trainer`, and sets the status to `FINISHED` on successful completion ([#12292](https://github.com/Lightning-AI/lightning/pull/12292))
- It is no longer needed to call `model.double()` when using `precision=64` in Lightning Lite ([#14827](https://github.com/Lightning-AI/lightning/pull/14827))
- HPC checkpoints are now loaded automatically only in slurm environment when no specific value for `ckpt_path` has been set ([#14911](https://github.com/Lightning-AI/lightning/pull/14911))
- The `Callback.on_load_checkpoint` now gets the full checkpoint dictionary and the `callback_state` argument was renamed `checkpoint` ([#14835](https://github.com/Lightning-AI/lightning/pull/14835))
- Moved the warning about saving nn.Module in `save_hyperparameters()` to before the deepcopy ([#15132](https://github.com/Lightning-AI/lightning/pull/15132))
- To avoid issues with forking processes, from PyTorch 1.13 and higher, Lightning will directly use the PyTorch NVML-based check for `torch.cuda.device_count` and from PyTorch 2.0 and higher, Lightning will configure PyTorch to use a NVML-based check for `torch.cuda.is_available`. ([#15110](https://github.com/Lightning-AI/lightning/pull/15110), [#15133](https://github.com/Lightning-AI/lightning/pull/15133))
- The `NeptuneLogger` now uses `neptune.init_run` instead of the deprecated `neptune.init` to initialize a run ([#15393](https://github.com/Lightning-AI/lightning/pull/15393))

### Deprecated

- Deprecated `LightningDeepSpeedModule` ([#14000](https://github.com/Lightning-AI/lightning/pull/14000))
- Deprecated `amp_level` from `Trainer` in favour of passing it explictly via precision plugin ([#13898](https://github.com/Lightning-AI/lightning/pull/13898))
- Deprecated the calls to `pytorch_lightning.utiltiies.meta` functions in favor of built-in https://github.com/pytorch/torchdistx support ([#13868](https://github.com/Lightning-AI/lightning/pull/13868))
- Deprecated the `unwrap_lightning_module` and `unwrap_lightning_module_sharded` utility functions in favor of accessing the unwrapped `LightningModule` on the strategy directly ([#13738](https://github.com/Lightning-AI/lightning/pull/13738))
- Deprecated the `pl_module` argument in `LightningParallelModule`, `LightningDistributedModule`, `LightningShardedDataParallel`, `LightningBaguaModule` and `LightningDeepSpeedModule` wrapper classes ([#13738](https://github.com/Lightning-AI/lightning/pull/13738))
- Deprecated the `on_colab_kaggle` function ([#14247](https://github.com/Lightning-AI/lightning/pull/14247))
- Deprecated the internal `pl.core.mixins.DeviceDtypeModuleMixin` class ([#14511](https://github.com/Lightning-AI/lightning/pull/14511), [#14548](https://github.com/Lightning-AI/lightning/pull/14548))
- Deprecated all functions in `pytorch_lightning.utilities.xla_device` ([#14514](https://github.com/Lightning-AI/lightning/pull/14514), [#14550](https://github.com/Lightning-AI/lightning/pull/14550))
  * Deprecated the internal `inner_f` function
  * Deprecated the internal `pl_multi_process` function
  * Deprecated the internal `XLADeviceUtils.xla_available` staticmethod
  * Deprecated the `XLADeviceUtils.tpu_device_exists` staticmethod in favor of `pytorch_lightning.accelerators.TPUAccelerator.is_available()`
- Deprecated `pytorch_lightning.utilities.distributed.tpu_distributed` in favor of `lightning_lite.accelerators.tpu.tpu_distributed` ([#14550](https://github.com/Lightning-AI/lightning/pull/14550))
- Deprecated all functions in `pytorch_lightning.utilities.cloud_io` in favor of `lightning_lite.utilities.cloud_io` ([#14515](https://github.com/Lightning-AI/lightning/pull/14515))
- Deprecated the functions in `pytorch_lightning.utilities.apply_func` in favor of `lightning_utilities.core.apply_func` ([#14516](https://github.com/Lightning-AI/lightning/pull/14516), [#14537](https://github.com/Lightning-AI/lightning/pull/14537))
- Deprecated all functions in `pytorch_lightning.utilities.device_parser` ([#14492](https://github.com/Lightning-AI/lightning/pull/14492), [#14753](https://github.com/Lightning-AI/lightning/pull/14753))
  * Deprecated the `pytorch_lightning.utilities.device_parser.determine_root_gpu_device` in favor of `lightning_lite.utilities.device_parser.determine_root_gpu_device`
  * Deprecated the `pytorch_lightning.utilities.device_parser.parse_gpu_ids` in favor of `lightning_lite.utilities.device_parser.parse_gpu_ids`
  * Deprecated the `pytorch_lightning.utilities.device_parser.is_cuda_available` in favor of `lightning_lite.accelerators.cuda.is_cuda_available`
  * Deprecated the `pytorch_lightning.utilities.device_parser.num_cuda_devices` in favor of `lightning_lite.accelerators.cuda.num_cuda_devices`
  * Deprecated the `pytorch_lightning.utilities.device_parser.parse_cpu_cores` in favor of `lightning_lite.accelerators.cpu.parse_cpu_cores`
  * Deprecated the `pytorch_lightning.utilities.device_parser.parse_tpu_cores` in favor of `lightning_lite.accelerators.tpu.parse_tpu_cores`
  * Deprecated the `pytorch_lightning.utilities.device_parser.parse_hpus` in favor of `pytorch_lightning.accelerators.hpu.parse_hpus`
- Deprecated duplicate `SaveConfigCallback` parameters in `LightningCLI.__init__`: `save_config_kwargs`, `save_config_overwrite` and `save_config_multifile`. New `save_config_kwargs` parameter should be used instead ([#14998](https://github.com/Lightning-AI/lightning/pull/14998))
- Deprecated `TrainerFn.TUNING`, `RunningStage.TUNING` and `trainer.tuning` property ([#15100](https://github.com/Lightning-AI/lightning/pull/15100))
- Deprecated custom `pl.utilities.distributed.AllGatherGrad` implementation in favor of PyTorch's ([#15364](https://github.com/Lightning-AI/lightning/pull/15364))

### Removed

- Removed the deprecated `Trainer.training_type_plugin` property in favor of `Trainer.strategy` ([#14011](https://github.com/Lightning-AI/lightning/pull/14011))
- Removed all deprecated training type plugins ([#14011](https://github.com/Lightning-AI/lightning/pull/14011))
- Removed the deprecated `DDP2Strategy` ([#14026](https://github.com/Lightning-AI/lightning/pull/14026))
- Removed the deprecated `DistributedType` and `DeviceType` enum classes ([#14045](https://github.com/Lightning-AI/lightning/pull/14045))
- Removed deprecated support for passing the `rank_zero_warn` warning category positionally ([#14470](https://github.com/Lightning-AI/lightning/pull/14470))
- Removed the legacy and unused `Trainer.get_deprecated_arg_names()` ([#14415](https://github.com/Lightning-AI/lightning/pull/14415))
- Removed the deprecated `on_train_batch_end(outputs)` format when multiple optimizers are used and TBPTT is enabled ([#14373](https://github.com/Lightning-AI/lightning/pull/14373))
- Removed the deprecated `training_epoch_end(outputs)` format when multiple optimizers are used and TBPTT is enabled ([#14373](https://github.com/Lightning-AI/lightning/pull/14373))
- Removed the experimental `pytorch_lightning.utiltiies.meta` functions in favor of built-in https://github.com/pytorch/torchdistx support ([#13868](https://github.com/Lightning-AI/lightning/pull/13868))
- Removed the deprecated `LoggerCollection`; `Trainer.logger` and `LightningModule.logger` now returns the first logger when more than one gets passed to the Trainer ([#14283](https://github.com/Lightning-AI/lightning/pull/14283))
- Removed the deprecated the `trainer.lr_schedulers` ([#14408](https://github.com/Lightning-AI/lightning/pull/14408))
- Removed the deprecated `LightningModule.{on_hpc_load,on_hpc_save}` hooks in favor of the general purpose hooks `LightningModule.{on_load_checkpoint,on_save_checkpoint}` ([#14315](https://github.com/Lightning-AI/lightning/pull/14315))
- Removed deprecated support for old torchtext versions ([#14375](https://github.com/Lightning-AI/lightning/pull/14375))
- Removed deprecated support for the old `neptune-client` API in the `NeptuneLogger` ([#14727](https://github.com/Lightning-AI/lightning/pull/14727))
- Removed the deprecated `weights_save_path` Trainer argumnent and `Trainer.weights_save_path` property ([#14424](https://github.com/Lightning-AI/lightning/pull/14424))
- Removed the deprecated ([#14471](https://github.com/Lightning-AI/lightning/pull/14471))
  * `pytorch_lightning.utilities.distributed.rank_zero_only` in favor of `pytorch_lightning.utilities.rank_zero.rank_zero_only`
  * `pytorch_lightning.utilities.distributed.rank_zero_debug` in favor of `pytorch_lightning.utilities.rank_zero.rank_zero_debug`
  * `pytorch_lightning.utilities.distributed.rank_zero_info` in favor of `pytorch_lightning.utilities.rank_zero.rank_zero_info`
  * `pytorch_lightning.utilities.warnings.rank_zero_warn` in favor of `pytorch_lightning.utilities.rank_zero.rank_zero_warn`
  * `pytorch_lightning.utilities.warnings.rank_zero_deprecation` in favor of `pytorch_lightning.utilities.rank_zero.rank_zero_deprecation`
  * `pytorch_lightning.utilities.warnings.LightningDeprecationWarning` in favor of `pytorch_lightning.utilities.rank_zero.LightningDeprecationWarning`
- Removed deprecated `Trainer.num_processes` attribute in favour of `Trainer.num_devices` ([#14423](https://github.com/Lightning-AI/lightning/pull/14423))
- Removed the deprecated `Trainer.data_parallel_device_ids` hook in favour of `Trainer.device_ids` ([#14422](https://github.com/Lightning-AI/lightning/pull/14422))
- Removed the deprecated class `TrainerCallbackHookMixin` ([#14401](https://github.com/Lightning-AI/lightning/pull/14401))
- Removed the deprecated `BaseProfiler` and `AbstractProfiler` classes ([#14404](https://github.com/Lightning-AI/lightning/pull/14404))
- Removed the deprecated way to set the distributed backend via the environment variable `PL_TORCH_DISTRIBUTED_BACKEND`, in favor of setting the `process_group_backend` in the strategy constructor ([#14693](https://github.com/Lightning-AI/lightning/pull/14693))
- Removed deprecated callback hooks ([#14834](https://github.com/Lightning-AI/lightning/pull/14834))
  * `Callback.on_configure_sharded_model` in favor of `Callback.setup`
  * `Callback.on_before_accelerator_backend_setup` in favor of `Callback.setup`
  * `Callback.on_batch_start` in favor of `Callback.on_train_batch_start`
  * `Callback.on_batch_end` in favor of `Callback.on_train_batch_end`
  * `Callback.on_epoch_start` in favor of `Callback.on_{train,validation,test}_epoch_start`
  * `Callback.on_epoch_end` in favor of `Callback.on_{train,validation,test}_epoch_end`
  * `Callback.on_pretrain_routine_{start,end}` in favor of `Callback.on_fit_start`
- Removed the deprecated device attributes `Trainer.{devices,gpus,num_gpus,ipus,tpu_cores}` in favor of the accelerator-agnostic `Trainer.num_devices` ([#14829](https://github.com/Lightning-AI/lightning/pull/14829))
- Removed the deprecated `LightningIPUModule` ([#14830](https://github.com/Lightning-AI/lightning/pull/14830))
- Removed the deprecated `Logger.agg_and_log_metrics` hook in favour of `Logger.log_metrics` and the `agg_key_funcs` and `agg_default_func` arguments. ([#14840](https://github.com/Lightning-AI/lightning/pull/14840))
- Removed the deprecated precision plugin checkpoint hooks `PrecisionPlugin.on_load_checkpoint` and `PrecisionPlugin.on_save_checkpoint` ([#14833](https://github.com/Lightning-AI/lightning/pull/14833))
- Removed the deprecated `Trainer.root_gpu` attribute in favor of `Trainer.strategy.root_device` ([#14829](https://github.com/Lightning-AI/lightning/pull/14829))
- Removed the deprecated `Trainer.use_amp` and `LightningModule.use_amp` attributes ([#14832](https://github.com/Lightning-AI/lightning/pull/14832))
- Removed the deprecated callback hooks `Callback.on_init_start` and `Callback.on_init_end` ([#14867](https://github.com/Lightning-AI/lightning/pull/14867))
- Removed the deprecated `Trainer.run_stage` in favor of `Trainer.{fit,validate,test,predict}` ([#14870](https://github.com/Lightning-AI/lightning/pull/14870))
- Removed the deprecated `SimpleProfiler.profile_iterable` and `AdvancedProfiler.profile_iterable` attributes ([#14864](https://github.com/Lightning-AI/lightning/pull/14864))
- Removed the deprecated `Trainer.verbose_evaluate` ([#14884](https://github.com/Lightning-AI/lightning/pull/14884))
- Removed the deprecated `Trainer.should_rank_save_checkpoint` ([#14885](https://github.com/Lightning-AI/lightning/pull/14885))
- Removed the deprecated `TrainerOptimizersMixin` ([#14887](https://github.com/Lightning-AI/lightning/pull/14887))
- Removed the deprecated `Trainer.lightning_optimizers` ([#14889](https://github.com/Lightning-AI/lightning/pull/14889))
- Removed the deprecated `TrainerDataLoadingMixin` ([#14888](https://github.com/Lightning-AI/lightning/pull/14888))
- Removed the deprecated `Trainer.call_hook` in favor of `Trainer._call_callback_hooks`, `Trainer._call_lightning_module_hook`, `Trainer._call_ttp_hook`, and `Trainer._call_accelerator_hook` ([#14869](https://github.com/Lightning-AI/lightning/pull/14869))
- Removed the deprecated `Trainer.{validated,tested,predicted}_ckpt_path` ([#14897](https://github.com/Lightning-AI/lightning/pull/14897))
- Removed the deprecated `device_stats_monitor_prefix_metric_keys` ([#14890](https://github.com/Lightning-AI/lightning/pull/14890))
- Removed the deprecated `LightningDataModule.on_save/load_checkpoint` hooks ([#14909](https://github.com/Lightning-AI/lightning/pull/14909))
- Removed support for returning a value in `Callback.on_save_checkpoint` in favor of implementing `Callback.state_dict` ([#14835](https://github.com/Lightning-AI/lightning/pull/14835))

### Fixed

- Fixed an issue with `LightningLite.setup()` not setting the `.device` attribute correctly on the returned wrapper ([#14822](https://github.com/Lightning-AI/lightning/pull/14822))
- Fixed an attribute error when running the tuner together with the `StochasticWeightAveraging` callback ([#14836](https://github.com/Lightning-AI/lightning/pull/14836))
- Fixed MissingFieldException in offline mode for the `NeptuneLogger()` ([#14919](https://github.com/Lightning-AI/lightning/pull/14919))
- Fixed wandb `save_dir` is overridden by `None` `dir` when using CLI ([#14878](https://github.com/Lightning-AI/lightning/pull/14878))
- Fixed a missing call to `LightningDataModule.load_state_dict` hook while restoring checkpoint using `LightningDataModule.load_from_checkpoint` ([#14883](https://github.com/Lightning-AI/lightning/pull/14883))
- Fixed torchscript error with containers of LightningModules ([#14904](https://github.com/Lightning-AI/lightning/pull/14904))
- Fixed reloading of the last checkpoint on run restart ([#14907](https://github.com/Lightning-AI/lightning/pull/14907))
- `SaveConfigCallback` instances should only save the config once to allow having the `overwrite=False` safeguard when using `LightningCLI(..., run=False)` ([#14927](https://github.com/Lightning-AI/lightning/pull/14927))
- Fixed an issue with terminating the trainer profiler when a `StopIteration` exception is raised while using an `IterableDataset` ([#14940](https://github.com/Lightning-AI/lightning/pull/14945))
- Do not update on-plateau schedulers when reloading from an end-of-epoch checkpoint ([#14702](https://github.com/Lightning-AI/lightning/pull/14702))
- Fixed `Trainer` support for PyTorch built without distributed support ([#14971](https://github.com/Lightning-AI/lightning/pull/14971))
- Fixed batch normalization statistics calculation in `StochasticWeightAveraging` callback ([#14866](https://github.com/Lightning-AI/lightning/pull/14866))
- Avoided initializing optimizers during deepspeed inference ([#14944](https://github.com/Lightning-AI/lightning/pull/14944))
- Fixed `LightningCLI` parse_env and description in subcommands ([#15138](https://github.com/Lightning-AI/lightning/pull/15138))
- Fixed an exception that would occur when creating a `multiprocessing.Pool` after importing Lightning ([#15292](https://github.com/Lightning-AI/lightning/pull/15292))
- Fixed a pickling error when using `RichProgressBar` together with checkpointing ([#15319](https://github.com/Lightning-AI/lightning/pull/15319))
- Fixed the `RichProgressBar` crashing when used with distributed strategies ([#15376](https://github.com/Lightning-AI/lightning/pull/15376))
- Fixed an issue with `RichProgressBar` not resetting the internal state for the sanity check progress ([#15377](https://github.com/Lightning-AI/lightning/pull/15377))
- Fixed an issue with DataLoader re-instantiation when the attribute is an array and the default value of the corresponding argument changed ([#15409](https://github.com/Lightning-AI/lightning/pull/15409))


## [1.7.7] - 2022-09-22

### Fixed

- Fixed the availability check for the neptune-client package ([#14714](https://github.com/Lightning-AI/lightning/pull/14714))
- Break HPU Graphs into two parts (forward + backward as one and optimizer as another) for better performance ([#14656](https://github.com/Lightning-AI/lightning/pull/14656))
- Fixed torchscript error with ensembles of LightningModules ([#14657](https://github.com/Lightning-AI/lightning/pull/14657), [#14724](https://github.com/Lightning-AI/lightning/pull/14724))
- Fixed an issue with `TensorBoardLogger.finalize` creating a new experiment when none was created during the Trainer's execution ([#14762](https://github.com/Lightning-AI/lightning/pull/14762))
- Fixed `TypeError` on import when `torch.distributed` is not available ([#14809](https://github.com/Lightning-AI/lightning/pull/14809))


## [1.7.6] - 2022-09-13

### Changed

- Improved the error messaging when passing `Trainer.method(model, x_dataloader=None)` with no module-method implementations available ([#14614](https://github.com/Lightning-AI/lightning/pull/14614))

### Fixed

- Reset the dataloaders on OOM failure in batch size finder to use the last successful batch size ([#14372](https://github.com/Lightning-AI/lightning/pull/14372))
- Fixed an issue to keep downscaling the batch size in case there hasn't been even a single successful optimal batch size with `mode="power"` ([#14372](https://github.com/Lightning-AI/lightning/pull/14372))
- Fixed an issue where `self.log`-ing a tensor would create a user warning from PyTorch about cloning tensors ([#14599](https://github.com/Lightning-AI/lightning/pull/14599))
- Fixed compatibility when `torch.distributed` is not available ([#14454](https://github.com/Lightning-AI/lightning/pull/14454))


## [1.7.5] - 2022-09-06

### Fixed

- Squeezed tensor values when logging with `LightningModule.log` ([#14489](https://github.com/Lightning-AI/lightning/pull/14489))
- Fixed `WandbLogger` `save_dir` is not set after creation ([#14326](https://github.com/Lightning-AI/lightning/pull/14326))
- Fixed `Trainer.estimated_stepping_batches` when maximum number of epochs is not set ([#14317](https://github.com/Lightning-AI/lightning/pull/14317))


## [1.7.4] - 2022-08-31

### Added

- Added an environment variable `PL_DISABLE_FORK` that can be used to disable all forking in the Trainer ([#14319](https://github.com/Lightning-AI/lightning/pull/14319))

### Fixed

- Fixed `LightningDataModule` hparams parsing ([#12806](https://github.com/Lightning-AI/lightning/pull/12806))
- Reset epoch progress with batch size scaler ([#13846](https://github.com/Lightning-AI/lightning/pull/13846))
- Fixed restoring the trainer after using `lr_find()` so that the correct LR schedule is used for the actual training ([#14113](https://github.com/Lightning-AI/lightning/pull/14113))
- Fixed incorrect values after transferring data to an MPS device ([#14368](https://github.com/Lightning-AI/lightning/pull/14368))


## [1.7.3] - 2022-08-25

### Fixed

- Fixed an assertion error when using a `ReduceOnPlateau` scheduler with the Horovod strategy ([#14215](https://github.com/Lightning-AI/lightning/pull/14215))
- Fixed an `AttributeError` when accessing `LightningModule.logger` and the Trainer has multiple loggers ([#14234](https://github.com/Lightning-AI/lightning/pull/14234))
- Added back support for `log`ging in the `configure_gradient_clipping` hook after unintended removal in v1.7.2 ([#14298](https://github.com/Lightning-AI/lightning/pull/14298))
- Fixed wrong num padding for `RichProgressBar` ([#14296](https://github.com/Lightning-AI/lightning/pull/14296))
- Fixed an issue to avoid the impact of sanity check on `reload_dataloaders_every_n_epochs` for validation ([#13964](https://github.com/Lightning-AI/lightning/pull/13964))


## [1.7.2] - 2022-08-17

### Added

- Added `FullyShardedNativeNativeMixedPrecisionPlugin` to handle precision for `DDPFullyShardedNativeStrategy` ([#14092](https://github.com/Lightning-AI/lightning/pull/14092))
- Added profiling to these hooks: `on_before_batch_transfer`, `transfer_batch_to_device`, `on_after_batch_transfer`, `configure_gradient_clipping`, `clip_gradients` ([#14069](https://github.com/Lightning-AI/lightning/pull/14069))

### Changed

- The `WandbLogger.name` property no longer returns the name of the experiment, and instead returns the project's name ([#14145](https://github.com/Lightning-AI/lightning/pull/14145))
- The default project name in `WandbLogger` is now "lightning_logs" ([#14145](https://github.com/Lightning-AI/lightning/pull/14145))
- Updated compatibility for LightningLite to run with the latest DeepSpeed 0.7.0 ([13967](https://github.com/Lightning-AI/lightning/pull/13967))

### Fixed

- Fixed a bug that caused spurious `AttributeError` when multiple `DataLoader` classes are imported ([#14117](https://github.com/Lightning-AI/lightning/pull/14117))
- Fixed epoch-end logging results not being reset after the end of the epoch ([#14061](https://github.com/Lightning-AI/lightning/pull/14061))
- Fixed resuming from a checkpoint when using Stochastic Weight Averaging (SWA) ([#9938](https://github.com/Lightning-AI/lightning/pull/9938))
- Fixed the device placement when `LightningModule.cuda()` gets called without specifying a device index and the current cuda device was not 0 ([#14128](https://github.com/Lightning-AI/lightning/pull/14128))
- Avoided false positive warning about using `sync_dist` when using torchmetrics ([#14143](https://github.com/Lightning-AI/lightning/pull/14143))
- Avoid `metadata.entry_points` deprecation warning on Python 3.10 ([#14052](https://github.com/Lightning-AI/lightning/pull/14052))
- Fixed epoch-end logging results not being reset after the end of the epoch ([#14061](https://github.com/Lightning-AI/lightning/pull/14061))
- Avoid raising the sampler warning if num_replicas=1 ([#14097](https://github.com/Lightning-AI/lightning/pull/14097))
- Fixed saving hyperparameters in a composition where the parent class is not a `LightningModule` or `LightningDataModule` ([#14151](https://github.com/Lightning-AI/lightning/pull/14151))
- Avoided requiring the FairScale package to use precision with the fsdp native strategy ([#14092](https://github.com/Lightning-AI/lightning/pull/14092))
- Fixed an issue in which the default name for a run in `WandbLogger` would be set to the project name instead of a randomly generated string ([#14145](https://github.com/Lightning-AI/lightning/pull/14145))
- Fixed not preserving set attributes on `DataLoader` and `BatchSampler` when instantiated inside `*_dataloader` hooks ([#14212](https://github.com/Lightning-AI/lightning/pull/14212))


## [1.7.1] - 2022-08-09

### Fixed

- Casted only floating point tensors to fp16 with IPUs ([#13983](https://github.com/Lightning-AI/lightning/pull/13983))
- Casted tensors to fp16 before moving them to device with  `DeepSpeedStrategy` ([#14000](https://github.com/Lightning-AI/lightning/pull/14000))
- Fixed the `NeptuneLogger` dependency being unrecognized ([#13988](https://github.com/Lightning-AI/lightning/pull/13988))
- Fixed an issue where users would be warned about unset `max_epochs` even when `fast_dev_run` was set ([#13262](https://github.com/Lightning-AI/lightning/pull/13262))
- Fixed MPS device being unrecognized ([#13992](https://github.com/Lightning-AI/lightning/pull/13992))
- Fixed incorrect `precision="mixed"` being used with `DeepSpeedStrategy` and `IPUStrategy` ([#14041](https://github.com/Lightning-AI/lightning/pull/14041))
- Fixed dtype inference during gradient norm computation ([#14051](https://github.com/Lightning-AI/lightning/pull/14051))
- Fixed a bug that caused `ddp_find_unused_parameters` to be set `False`, whereas the intended default is `True` ([#14095](https://github.com/Lightning-AI/lightning/pull/14095))


## [1.7.0] - 2022-08-02

### Added

-  Added ``ServableModule`` and its associated callback called ``ServableModuleValidator`` to ensure the model can served ([#13614](https://github.com/Lightning-AI/lightning/pull/13614))
-  Converted validation loop config warnings to `PossibleUserWarning` ([#13377](https://github.com/Lightning-AI/lightning/pull/13377))
- Added a flag named `log_rank_zero_only` to `EarlyStopping` to disable logging to non-zero rank processes ([#13233](https://github.com/Lightning-AI/lightning/pull/13233))
- Added support for reloading the last checkpoint saved by passing `ckpt_path="last"` ([#12816](https://github.com/Lightning-AI/lightning/pull/12816))
- Added `LightningDataModule.load_from_checkpoint` to support loading datamodules directly from checkpoint ([#12550](https://github.com/Lightning-AI/lightning/pull/12550))
- Added a friendly error message when attempting to call `Trainer.save_checkpoint()` without a model attached ([#12772](https://github.com/Lightning-AI/lightning/pull/12772))
- Added a friendly error message when attempting to use `DeepSpeedStrategy` on unsupported accelerators ([#12699](https://github.com/Lightning-AI/lightning/pull/12699))
- Enabled `torch.inference_mode` for evaluation and prediction ([#12715](https://github.com/Lightning-AI/lightning/pull/12715))
- Added support for setting `val_check_interval` to a value higher than the amount of training batches when `check_val_every_n_epoch=None` ([#11993](https://github.com/Lightning-AI/lightning/pull/11993))
- Include the `pytorch_lightning` version as a header in the CLI config files ([#12532](https://github.com/Lightning-AI/lightning/pull/12532))
- Added support for `Callback` registration through entry points ([#12739](https://github.com/Lightning-AI/lightning/pull/12739))
- Added support for `Trainer(deterministic="warn")` to warn instead of fail when a non-deterministic operation is encountered ([#12588](https://github.com/Lightning-AI/lightning/pull/12588))
- Added profiling to the loops' dataloader `__next__` calls ([#12124](https://github.com/Lightning-AI/lightning/pull/12124))
- Hivemind Strategy
    * Added `CollaborativeStrategy` ([#12842](https://github.com/Lightning-AI/lightning/pull/12842))
    * Renamed `CollaborativeStrategy` to `HivemindStrategy` ([#13388](https://github.com/Lightning-AI/lightning/pull/13388))
    * Removed unnecessary endpoint logic, renamed `collaborative` to `hivemind` ([#13392](https://github.com/Lightning-AI/lightning/pull/13392))
- Include a version suffix for new "last" checkpoints of later runs in the same directory ([#12902](https://github.com/Lightning-AI/lightning/pull/12902))
- Show a better error message when a Metric that does not return a Tensor is logged ([#13164](https://github.com/Lightning-AI/lightning/pull/13164))
- Added missing `predict_dataset` argument in `LightningDataModule.from_datasets` to create predict dataloaders ([#12942](https://github.com/Lightning-AI/lightning/pull/12942))
- Added class name prefix to metrics logged by `DeviceStatsMonitor` ([#12228](https://github.com/Lightning-AI/lightning/pull/12228))
- Automatically wrap custom samplers under a distributed environment by using `DistributedSamplerWrapper` ([#12959](https://github.com/Lightning-AI/lightning/pull/12959))
- Added profiling of `LightningDataModule` hooks ([#12971](https://github.com/Lightning-AI/lightning/pull/12971))
- Added Native FSDP Strategy ([#12447](https://github.com/Lightning-AI/lightning/pull/12447))
- Added breaking of lazy graph across training, validation, test and predict steps when training with habana accelerators to ensure better performance ([#12938](https://github.com/Lightning-AI/lightning/pull/12938))
- Added `Checkpoint` class to inherit from ([#13024](https://github.com/Lightning-AI/lightning/pull/13024))
- Added CPU metric tracking to `DeviceStatsMonitor` ([#11795](https://github.com/Lightning-AI/lightning/pull/11795))
- Added `teardown()` method to `Accelerator` ([#11935](https://github.com/Lightning-AI/lightning/pull/11935))
- Added support for using custom Trainers that don't include callbacks using the CLI ([#13138](https://github.com/Lightning-AI/lightning/pull/13138))
- Added a `timeout` argument to `DDPStrategy` and `DDPSpawnStrategy`. ([#13244](https://github.com/Lightning-AI/lightning/pull/13244), [#13383](https://github.com/Lightning-AI/lightning/pull/13383))
- Added `XLAEnvironment` cluster environment plugin ([#11330](https://github.com/Lightning-AI/lightning/pull/11330))
- Added logging messages to notify when `FitLoop` stopping conditions are met ([#9749](https://github.com/Lightning-AI/lightning/pull/9749))
- Added support for calling unknown methods with `DummyLogger` ([#13224](https://github.com/Lightning-AI/lightning/pull/13224)
- Added support for recursively setting the `Trainer` reference for ensembles of `LightningModule`s ([#13638](https://github.com/Lightning-AI/lightning/pull/13638)
- Added Apple Silicon Support via `MPSAccelerator` ([#13123](https://github.com/Lightning-AI/lightning/pull/13123))
- Added support for DDP Fork ([#13405](https://github.com/Lightning-AI/lightning/pull/13405))
- Added support for async checkpointing ([#13658](https://github.com/Lightning-AI/lightning/pull/13658))
- Added support for HPU Device stats monitor ([#13819](https://github.com/Lightning-AI/lightning/pull/13819))

### Changed

- `accelerator="gpu"` now automatically selects an available GPU backend (CUDA and MPS currently) ([#13642](https://github.com/Lightning-AI/lightning/pull/13642))
- Enable validation during overfitting ([#12527](https://github.com/Lightning-AI/lightning/pull/12527))
- Added dataclass support to `extract_batch_size` ([#12573](https://github.com/Lightning-AI/lightning/pull/12573))
- Changed checkpoints save path in the case of one logger and user-provided weights_save_path from `weights_save_path/name/version/checkpoints` to `weights_save_path/checkpoints` ([#12372](https://github.com/Lightning-AI/lightning/pull/12372))
- Changed checkpoints save path in the case of multiple loggers and user-provided weights_save_path from `weights_save_path/name1_name2/version1_version2/checkpoints` to `weights_save_path/checkpoints` ([#12372](https://github.com/Lightning-AI/lightning/pull/12372))
- Marked `swa_lrs` argument in `StochasticWeightAveraging` callback as required ([#12556](https://github.com/Lightning-AI/lightning/pull/12556))
- `LightningCLI`'s shorthand notation changed to use jsonargparse native feature ([#12614](https://github.com/Lightning-AI/lightning/pull/12614))
- `LightningCLI` changed to use jsonargparse native support for list append ([#13129](https://github.com/Lightning-AI/lightning/pull/13129))
- Changed `seed_everything_default` argument in the `LightningCLI` to type `Union[bool, int]`. If set to `True` a seed is automatically generated for the parser argument `--seed_everything`. ([#12822](https://github.com/Lightning-AI/lightning/pull/12822), [#13110](https://github.com/Lightning-AI/lightning/pull/13110))
- Make positional arguments required for classes passed into the `add_argparse_args` function. ([#12504](https://github.com/Lightning-AI/lightning/pull/12504))
- Raise an error if there are insufficient training batches when using a float value of `limit_train_batches` ([#12885](https://github.com/Lightning-AI/lightning/pull/12885))
- `DataLoader` instantiated inside a `*_dataloader` hook will not set the passed arguments as attributes anymore ([#12981](https://github.com/Lightning-AI/lightning/pull/12981))
- When a multi-element tensor is logged, an error is now raised instead of silently taking the mean of all elements ([#13164](https://github.com/Lightning-AI/lightning/pull/13164))
- The `WandbLogger` will now use the run name in the logs folder if it is provided, and otherwise the project name  ([#12604](https://github.com/Lightning-AI/lightning/pull/12604))
- Enabled using any Sampler in distributed environment in Lite ([#13646](https://github.com/Lightning-AI/lightning/pull/13646))
- Raised a warning instead of forcing `sync_dist=True` on epoch end ([13364](https://github.com/Lightning-AI/lightning/pull/13364))
- Updated `val_check_interval`(int) to consider total train batches processed instead of `_batches_that_stepped` for validation check during training ([#12832](https://github.com/Lightning-AI/lightning/pull/12832)
- Updated Habana Accelerator's `auto_device_count`, `is_available` & `get_device_name` methods based on the latest torch habana package ([#13423](https://github.com/Lightning-AI/lightning/pull/13423))
- Disallowed using `BatchSampler` when running on multiple IPUs ([#13854](https://github.com/Lightning-AI/lightning/pull/13854))

### Deprecated

- Deprecated `pytorch_lightning.accelerators.gpu.GPUAccelerator` in favor of `pytorch_lightning.accelerators.cuda.CUDAAccelerator` ([#13636](https://github.com/Lightning-AI/lightning/pull/13636))
- Deprecated `pytorch_lightning.loggers.base.LightningLoggerBase` in favor of `pytorch_lightning.loggers.logger.Logger`, and deprecated `pytorch_lightning.loggers.base` in favor of `pytorch_lightning.loggers.logger` ([#120148](https://github.com/Lightning-AI/lightning/pull/12014))
- Deprecated `pytorch_lightning.callbacks.base.Callback` in favor of `pytorch_lightning.callbacks.callback.Callback` ([#13031](https://github.com/Lightning-AI/lightning/pull/13031))
- Deprecated `num_processes`, `gpus`, `tpu_cores,` and `ipus` from the `Trainer` constructor in favor of using the `accelerator` and `devices` arguments ([#11040](https://github.com/Lightning-AI/lightning/pull/11040))
- Deprecated setting `LightningCLI(seed_everything_default=None)` in favor of `False` ([#12804](https://github.com/Lightning-AI/lightning/pull/12804)).
- Deprecated `pytorch_lightning.core.lightning.LightningModule` in favor of `pytorch_lightning.core.module.LightningModule` ([#12740](https://github.com/Lightning-AI/lightning/pull/12740))
- Deprecated `pytorch_lightning.loops.base.Loop` in favor of `pytorch_lightning.loops.loop.Loop` ([#13043](https://github.com/Lightning-AI/lightning/pull/13043))
- Deprecated `Trainer.reset_train_val_dataloaders()` in favor of `Trainer.reset_{train,val}_dataloader` ([#12184](https://github.com/Lightning-AI/lightning/pull/12184))
- Deprecated LightningCLI's registries in favor of importing the respective package ([#13221](https://github.com/Lightning-AI/lightning/pull/13221))
- Deprecated public utilities in `pytorch_lightning.utilities.cli.LightningCLI` in favor of equivalent copies in `pytorch_lightning.cli.LightningCLI` ([#13767](https://github.com/Lightning-AI/lightning/pull/13767))
- Deprecated `pytorch_lightning.profiler.*` in favor of `pytorch_lightning.profilers` ([#12308](https://github.com/Lightning-AI/lightning/pull/12308))

### Removed

- Removed deprecated `IndexBatchSamplerWrapper.batch_indices` ([#13565](https://github.com/Lightning-AI/lightning/pull/13565))
- Removed the deprecated `LightningModule.add_to_queue` and `LightningModule.get_from_queue` method ([#13600](https://github.com/Lightning-AI/lightning/pull/13600))
- Removed deprecated `pytorch_lightning.core.decorators.parameter_validation` from `decorators` ([#13514](https://github.com/Lightning-AI/lightning/pull/13514))
- Removed the deprecated `Logger.close` method ([#13149](https://github.com/Lightning-AI/lightning/pull/13149))
- Removed the deprecated `weights_summary` argument from the `Trainer` constructor ([#13070](https://github.com/Lightning-AI/lightning/pull/13070))
- Removed the deprecated `flush_logs_every_n_steps` argument from the `Trainer` constructor ([#13074](https://github.com/Lightning-AI/lightning/pull/13074))
- Removed the deprecated `process_position` argument from the `Trainer` constructor ([13071](https://github.com/Lightning-AI/lightning/pull/13071))
- Removed the deprecated `checkpoint_callback` argument from the `Trainer` constructor ([#13027](https://github.com/Lightning-AI/lightning/pull/13027))
- Removed the deprecated `on_{train,val,test,predict}_dataloader` hooks from the `LightningModule` and `LightningDataModule` ([#13033](https://github.com/Lightning-AI/lightning/pull/13033))
- Removed the deprecated `TestTubeLogger` ([#12859](https://github.com/Lightning-AI/lightning/pull/12859))
- Removed the deprecated `pytorch_lightning.core.memory.LayerSummary` and `pytorch_lightning.core.memory.ModelSummary` ([#12593](https://github.com/Lightning-AI/lightning/pull/12593))
- Removed the deprecated `summarize` method from the `LightningModule` ([#12559](https://github.com/Lightning-AI/lightning/pull/12559))
- Removed the deprecated `model_size` property from the `LightningModule` class ([#12641](https://github.com/Lightning-AI/lightning/pull/12641))
- Removed the deprecated `stochastic_weight_avg` argument from the `Trainer` constructor ([#12535](https://github.com/Lightning-AI/lightning/pull/12535))
- Removed the deprecated `progress_bar_refresh_rate` argument from the `Trainer` constructor ([#12514](https://github.com/Lightning-AI/lightning/pull/12514))
- Removed the deprecated `prepare_data_per_node` argument from the `Trainer` constructor ([#12536](https://github.com/Lightning-AI/lightning/pull/12536))
- Removed the deprecated `pytorch_lightning.core.memory.{get_gpu_memory_map,get_memory_profile}` ([#12659](https://github.com/Lightning-AI/lightning/pull/12659))
- Removed the deprecated `terminate_on_nan` argument from the `Trainer` constructor ([#12553](https://github.com/Lightning-AI/lightning/pull/12553))
- Removed the deprecated `XLAStatsMonitor` callback ([#12688](https://github.com/Lightning-AI/lightning/pull/12688))
- Remove deprecated `pytorch_lightning.callbacks.progress.progress` ([#12658](https://github.com/Lightning-AI/lightning/pull/12658))
- Removed the deprecated `dim` and `size` arguments from the `LightningDataModule` constructor([#12780](https://github.com/Lightning-AI/lightning/pull/12780))
- Removed the deprecated `train_transforms` argument from the `LightningDataModule` constructor([#12662](https://github.com/Lightning-AI/lightning/pull/12662))
- Removed the deprecated `log_gpu_memory` argument from the `Trainer` constructor ([#12657](https://github.com/Lightning-AI/lightning/pull/12657))
- Removed the deprecated automatic logging of GPU stats by the logger connector ([#12657](https://github.com/Lightning-AI/lightning/pull/12657))
- Removed deprecated `GPUStatsMonitor` callback ([#12554](https://github.com/Lightning-AI/lightning/pull/12554))
- Removed support for passing strategy names or strategy instances to the accelerator Trainer argument ([#12696](https://github.com/Lightning-AI/lightning/pull/12696))
- Removed support for passing strategy names or strategy instances to the plugins Trainer argument ([#12700](https://github.com/Lightning-AI/lightning/pull/12700))
- Removed the deprecated `val_transforms` argument from the `LightningDataModule` constructor ([#12763](https://github.com/Lightning-AI/lightning/pull/12763))
- Removed the deprecated `test_transforms` argument from the `LightningDataModule` constructor ([#12773](https://github.com/Lightning-AI/lightning/pull/12773))
- Removed deprecated `Trainer(max_steps=None)` ([#13591](https://github.com/Lightning-AI/lightning/pull/13591))
- Removed deprecated `dataloader_idx` argument from `on_train_batch_start/end` hooks `Callback` and `LightningModule` ([#12769](https://github.com/Lightning-AI/lightning/pull/12769), [#12977](https://github.com/Lightning-AI/lightning/pull/12977))
- Removed deprecated `get_progress_bar_dict` property from `LightningModule` ([#12839](https://github.com/Lightning-AI/lightning/pull/12839))
- Removed sanity check for multi-optimizer support with habana backends ([#13217](https://github.com/Lightning-AI/lightning/pull/13217))
- Removed the need to explicitly load habana module ([#13338](https://github.com/Lightning-AI/lightning/pull/13338))
- Removed the deprecated `Strategy.post_dispatch()` hook ([#13461](https://github.com/Lightning-AI/lightning/pull/13461))
- Removed deprecated `pytorch_lightning.callbacks.lr_monitor.LearningRateMonitor.lr_sch_names` ([#13353](https://github.com/Lightning-AI/lightning/pull/13353))
- Removed deprecated `Trainer.slurm_job_id` in favor of `SLURMEnvironment.job_id` ([#13459](https://github.com/Lightning-AI/lightning/pull/13459))
- Removed support for the `DDP2Strategy` ([#12705](https://github.com/Lightning-AI/lightning/pull/12705))
- Removed deprecated `LightningDistributed` ([#13549](https://github.com/Lightning-AI/lightning/pull/13549))
- Removed deprecated ClusterEnvironment properties `master_address` and `master_port` in favor of `main_address` and `main_port` ([#13458](https://github.com/Lightning-AI/lightning/pull/13458))
- Removed deprecated ClusterEnvironment methods `KubeflowEnvironment.is_using_kubelfow()`, `LSFEnvironment.is_using_lsf()` and `TorchElasticEnvironment.is_using_torchelastic()` in favor of the `detect()` method ([#13458](https://github.com/Lightning-AI/lightning/pull/13458))
- Removed deprecated `Callback.on_keyboard_interrupt` ([#13438](https://github.com/Lightning-AI/lightning/pull/13438))
- Removed deprecated `LightningModule.on_post_move_to_device` ([#13548](https://github.com/Lightning-AI/lightning/pull/13548))
- Removed `TPUSpawnStrategy.{tpu_local_core_rank,tpu_global_core_rank}` attributes in favor of `TPUSpawnStrategy.{local_rank,global_rank}` ([#11163](https://github.com/Lightning-AI/lightning/pull/11163))
- Removed `SingleTPUStrategy.{tpu_local_core_rank,tpu_global_core_rank}` attributes in favor of `SingleTPUStrategy.{local_rank,global_rank}`([#11163](https://github.com/Lightning-AI/lightning/pull/11163))

### Fixed

- Improved support for custom `DataLoader`s when instantiated in `*_dataloader` hook ([#12981](https://github.com/Lightning-AI/lightning/pull/12981))
- Allowed custom `BatchSampler`s when instantiated in `*_dataloader` hook [#13640](https://github.com/Lightning-AI/lightning/pull/13640))
- Fixed an issue with unsupported torch.inference_mode() on hpu backends by making it use no_grad ([#13014](https://github.com/Lightning-AI/lightning/pull/13014))
- The model wrapper returned by `LightningLite.setup()` now properly supports pass-through when looking up attributes ([#12597](https://github.com/Lightning-AI/lightning/pull/12597))
- Fixed issue where the CLI fails with certain torch objects ([#13153](https://github.com/Lightning-AI/lightning/pull/13153))
- Fixed ``LightningCLI`` signature parameter resolving for some lightning classes ([#13283](https://github.com/Lightning-AI/lightning/pull/13283))
- Fixed Model Summary when using DeepSpeed Stage 3 ([#13427](https://github.com/Lightning-AI/lightning/pull/13427))
- Fixed `pytorch_lightning.utilities.distributed.gather_all_tensors` to handle tensors of different dimensions ([#12630](https://github.com/Lightning-AI/lightning/pull/12630))
- Fixed the input validation for the accelerator Trainer argument when passed as a string ([#13417](https://github.com/Lightning-AI/lightning/pull/13417))
- Fixed `Trainer.predict(return_predictions=False)` to track prediction's batch_indices ([#13629](https://github.com/Lightning-AI/lightning/pull/13629))
- Fixed and issue that prevented setting a custom `CheckpointIO` plugin with strategies ([#13785](https://github.com/Lightning-AI/lightning/pull/13785))
- Fixed main progress bar counter when `val_check_interval=int` and `check_val_every_n_epoch=None` ([#12832](https://github.com/Lightning-AI/lightning/pull/12832)
- Improved support for custom `ReduceLROnPlateau` scheduler if `reduce_on_plateau` is set by the user in scheduler config ([#13838](https://github.com/Lightning-AI/lightning/pull/13838))
- Used `global_step` while restoring logging step for old checkpoints ([#13645](https://github.com/Lightning-AI/lightning/pull/13645))
- When training with `precision=16` on IPU, the cast has been moved off the IPU onto the host, making the copies from host to IPU cheaper ([#13880](https://github.com/Lightning-AI/lightning/pull/13880))
- Fixed error handling in learning rate finder when not enough data points are available to give a good suggestion ([#13845](https://github.com/Lightning-AI/lightning/pull/13845))
- Fixed an issue that caused the learning rate finder to set the model's learning rate to None when no suggestion was possible ([#13845](https://github.com/Lightning-AI/lightning/pull/13845))
- Fixed an issue causing deterministic algorighms and other globals to get reset in spawned processes ([#13921](https://github.com/Lightning-AI/lightning/pull/13921))
- Fixed default `amp_level` for `DeepSpeedPrecisionPlugin` to `O2` ([#13897](https://github.com/Lightning-AI/lightning/pull/13897))
- Fixed Python 3.10 compatibility for truncated back-propagation through time (TBPTT) ([#13973](https://github.com/Lightning-AI/lightning/pull/13973))
- Fixed `TQDMProgressBar` reset and update to show correct time estimation (2/2) ([#13962](https://github.com/Lightning-AI/lightning/pull/13962))


## [1.6.5] - 2022-07-13

### Fixed

- Fixed `estimated_stepping_batches` requiring distributed comms in `configure_optimizers` for the `DeepSpeedStrategy` ([#13350](https://github.com/Lightning-AI/lightning/pull/13350))
- Fixed bug with Python version check that prevented use with development versions of Python ([#13420](https://github.com/Lightning-AI/lightning/pull/13420))
- The loops now call `.set_epoch()` also on batch samplers if the dataloader has one wrapped in a distributed sampler ([#13396](https://github.com/Lightning-AI/lightning/pull/13396))
- Fixed the restoration of log step during restart ([#13467](https://github.com/Lightning-AI/lightning/pull/13467))


## [1.6.4] - 2022-06-01

### Added

- Added all DDP params to be exposed through hpu parallel strategy ([#13067](https://github.com/Lightning-AI/lightning/pull/13067))

### Changed

- Keep `torch.backends.cudnn.benchmark=False` by default (unlike in v1.6.{0-3}) after speed and memory problems depending on the data used. Please consider tuning `Trainer(benchmark)` manually. ([#13154](https://github.com/Lightning-AI/lightning/pull/13154))
- Prevent modification of `torch.backends.cudnn.benchmark` when `Trainer(benchmark=...)` is not set ([#13154](https://github.com/Lightning-AI/lightning/pull/13154))

### Fixed

- Fixed an issue causing zero-division error for empty dataloaders ([#12885](https://github.com/Lightning-AI/lightning/pull/12885))
- Fixed mismatching default values for the types of some arguments in the DeepSpeed and Fully-Sharded strategies which made the CLI unable to use them ([#12989](https://github.com/Lightning-AI/lightning/pull/12989))
- Avoid redundant callback restore warning while tuning ([#13026](https://github.com/Lightning-AI/lightning/pull/13026))
- Fixed `Trainer(precision=64)` during evaluation which now uses the wrapped precision module ([#12983](https://github.com/Lightning-AI/lightning/pull/12983))
- Fixed an issue to use wrapped `LightningModule` for evaluation during `trainer.fit` for `BaguaStrategy` ([#12983](https://github.com/Lightning-AI/lightning/pull/12983))
- Fixed an issue wrt unnecessary usage of habana mixed precision package for fp32 types ([#13028](https://github.com/Lightning-AI/lightning/pull/13028))
- Fixed the number of references of `LightningModule` so it can be deleted ([#12897](https://github.com/Lightning-AI/lightning/pull/12897))
- Fixed `materialize_module` setting a module's child recursively ([#12870](https://github.com/Lightning-AI/lightning/pull/12870))
- Fixed issue where the CLI could not pass a `Profiler` to the `Trainer` ([#13084](https://github.com/Lightning-AI/lightning/pull/13084))
- Fixed torchelastic detection with non-distributed installations ([#13142](https://github.com/Lightning-AI/lightning/pull/13142))
- Fixed logging's step values when multiple dataloaders are used during evaluation ([#12184](https://github.com/Lightning-AI/lightning/pull/12184))
- Fixed epoch logging on train epoch end ([#13025](https://github.com/Lightning-AI/lightning/pull/13025))
- Fixed `DDPStrategy` and `DDPSpawnStrategy` to initialize optimizers only after moving the module to the device ([#11952](https://github.com/Lightning-AI/lightning/pull/11952))


## [1.6.3] - 2022-05-03

### Fixed

- Use only a single instance of `rich.console.Console` throughout codebase ([#12886](https://github.com/Lightning-AI/lightning/pull/12886))
- Fixed an issue to ensure all the checkpoint states are saved in a common filepath with `DeepspeedStrategy` ([#12887](https://github.com/Lightning-AI/lightning/pull/12887))
- Fixed `trainer.logger` deprecation message ([#12671](https://github.com/Lightning-AI/lightning/pull/12671))
- Fixed an issue where sharded grad scaler is passed in when using BF16 with the `ShardedStrategy` ([#12915](https://github.com/Lightning-AI/lightning/pull/12915))
- Fixed an issue wrt recursive invocation of DDP configuration in hpu parallel plugin ([#12912](https://github.com/Lightning-AI/lightning/pull/12912))
- Fixed printing of ragged dictionaries in `Trainer.validate` and `Trainer.test` ([#12857](https://github.com/Lightning-AI/lightning/pull/12857))
- Fixed threading support for legacy loading of checkpoints ([#12814](https://github.com/Lightning-AI/lightning/pull/12814))
- Fixed pickling of `KFoldLoop` ([#12441](https://github.com/Lightning-AI/lightning/pull/12441))
- Stopped `optimizer_zero_grad` from being called after IPU execution ([#12913](https://github.com/Lightning-AI/lightning/pull/12913))
- Fixed `fuse_modules` to be qat-aware for `torch>=1.11` ([#12891](https://github.com/Lightning-AI/lightning/pull/12891))
- Enforced eval shuffle warning only for default samplers in DataLoader ([#12653](https://github.com/Lightning-AI/lightning/pull/12653))
- Enable mixed precision in `DDPFullyShardedStrategy` when `precision=16` ([#12965](https://github.com/Lightning-AI/lightning/pull/12965))
- Fixed `TQDMProgressBar` reset and update to show correct time estimation (1/2) ([#12889](https://github.com/Lightning-AI/lightning/pull/12889))
- Fixed fit loop restart logic to enable resume using the checkpoint ([#12821](https://github.com/Lightning-AI/lightning/pull/12821))


## [1.6.2] - 2022-04-27

### Fixed

- Fixed `ImportError` when `torch.distributed` is not available. ([#12794](https://github.com/Lightning-AI/lightning/pull/12794))
- When using custom DataLoaders in LightningDataModule, multiple inheritance is resolved properly ([#12716](https://github.com/Lightning-AI/lightning/pull/12716))
- Fixed encoding issues on terminals that do not support unicode characters ([#12828](https://github.com/Lightning-AI/lightning/pull/12828))
- Fixed support for `ModelCheckpoint` monitors with dots ([#12783](https://github.com/Lightning-AI/lightning/pull/12783))


## [1.6.1] - 2022-04-13

### Changed

- Support `strategy` argument being case insensitive ([#12528](https://github.com/Lightning-AI/lightning/pull/12528))

### Fixed

- Run main progress bar updates independent of val progress bar updates in `TQDMProgressBar` ([#12563](https://github.com/Lightning-AI/lightning/pull/12563))
- Avoid calling `average_parameters` multiple times per optimizer step ([#12452](https://github.com/Lightning-AI/lightning/pull/12452))
- Properly pass some Logger's parent's arguments to `super().__init__()` ([#12609](https://github.com/Lightning-AI/lightning/pull/12609))
- Fixed an issue where incorrect type warnings appear when the overridden `LightningLite.run` method accepts user-defined arguments ([#12629](https://github.com/Lightning-AI/lightning/pull/12629))
- Fixed `rank_zero_only` decorator in LSF environments ([#12587](https://github.com/Lightning-AI/lightning/pull/12587))
- Don't raise a warning when `nn.Module` is not saved under hparams ([#12669](https://github.com/Lightning-AI/lightning/pull/12669))
- Raise `MisconfigurationException` when the accelerator is available but the user passes invalid `([]/0/"0")` values to the `devices` flag ([#12708](https://github.com/Lightning-AI/lightning/pull/12708))
- Support `auto_select_gpus` with the accelerator and devices API ([#12608](https://github.com/Lightning-AI/lightning/pull/12608))


## [1.6.0] - 2022-03-29

### Added

- Allow logging to an existing run ID in MLflow with `MLFlowLogger` ([#12290](https://github.com/Lightning-AI/lightning/pull/12290))
- Enable gradient accumulation using Horovod's `backward_passes_per_step` ([#11911](https://github.com/Lightning-AI/lightning/pull/11911))
- Add new `DETAIL` log level to provide useful logs for improving monitoring and debugging of batch jobs ([#11008](https://github.com/Lightning-AI/lightning/pull/11008))
- Added a flag `SLURMEnvironment(auto_requeue=True|False)` to control whether Lightning handles the requeuing ([#10601](https://github.com/Lightning-AI/lightning/pull/10601))
- Fault Tolerant Manual
    * Add `_Stateful` protocol to detect if classes are stateful ([#10646](https://github.com/Lightning-AI/lightning/pull/10646))
    * Add `_FaultTolerantMode` enum used to track different supported fault tolerant modes ([#10645](https://github.com/Lightning-AI/lightning/pull/10645))
    * Add a `_rotate_worker_indices` utility to reload the state according the latest worker ([#10647](https://github.com/Lightning-AI/lightning/pull/10647))
    * Add stateful workers ([#10674](https://github.com/Lightning-AI/lightning/pull/10674))
    * Add an utility to collect the states across processes ([#10639](https://github.com/Lightning-AI/lightning/pull/10639))
    * Add logic to reload the states across data loading components ([#10699](https://github.com/Lightning-AI/lightning/pull/10699))
    * Cleanup some fault tolerant utilities ([#10703](https://github.com/Lightning-AI/lightning/pull/10703))
    * Enable Fault Tolerant Manual Training ([#10707](https://github.com/Lightning-AI/lightning/pull/10707))
    * Broadcast the `_terminate_gracefully` to all processes and add support for DDP ([#10638](https://github.com/Lightning-AI/lightning/pull/10638))
- Added support for re-instantiation of custom (subclasses of) `DataLoaders` returned in the `*_dataloader()` methods, i.e., automatic replacement of samplers now works with custom types of `DataLoader` ([#10680](https://github.com/Lightning-AI/lightning/pull/10680))
- Added a function to validate if fault tolerant training is supported. ([#10465](https://github.com/Lightning-AI/lightning/pull/10465))
- Added a private callback to manage the creation and deletion of fault-tolerance checkpoints ([#11862](https://github.com/Lightning-AI/lightning/pull/11862))
- Show a better error message when a custom `DataLoader` implementation is not well implemented and we need to reconstruct it ([#10719](https://github.com/Lightning-AI/lightning/pull/10719))
- Show a better error message when frozen dataclass is used as a batch ([#10927](https://github.com/Lightning-AI/lightning/pull/10927))
- Save the `Loop`'s state by default in the checkpoint ([#10784](https://github.com/Lightning-AI/lightning/pull/10784))
- Added `Loop.replace` to easily switch one loop for another ([#10324](https://github.com/Lightning-AI/lightning/pull/10324))
- Added support for `--lr_scheduler=ReduceLROnPlateau` to the `LightningCLI` ([#10860](https://github.com/Lightning-AI/lightning/pull/10860))
- Added `LightningCLI.configure_optimizers` to override the `configure_optimizers` return value ([#10860](https://github.com/Lightning-AI/lightning/pull/10860))
- Added `LightningCLI(auto_registry)` flag to register all subclasses of the registerable components automatically ([#12108](https://github.com/Lightning-AI/lightning/pull/12108))
- Added a warning that shows when `max_epochs` in the `Trainer` is not set ([#10700](https://github.com/Lightning-AI/lightning/pull/10700))
- Added support for returning a single Callback from `LightningModule.configure_callbacks` without wrapping it into a list ([#11060](https://github.com/Lightning-AI/lightning/pull/11060))
- Added `console_kwargs` for `RichProgressBar` to initialize inner Console ([#10875](https://github.com/Lightning-AI/lightning/pull/10875))
- Added support for shorthand notation to instantiate loggers with the `LightningCLI` ([#11533](https://github.com/Lightning-AI/lightning/pull/11533))
- Added a `LOGGER_REGISTRY` instance to register custom loggers to the `LightningCLI` ([#11533](https://github.com/Lightning-AI/lightning/pull/11533))
- Added info message when the `Trainer` arguments `limit_*_batches`, `overfit_batches`, or `val_check_interval` are set to `1` or `1.0` ([#11950](https://github.com/Lightning-AI/lightning/pull/11950))
- Added a `PrecisionPlugin.teardown` method ([#10990](https://github.com/Lightning-AI/lightning/pull/10990))
- Added `LightningModule.lr_scheduler_step` ([#10249](https://github.com/Lightning-AI/lightning/pull/10249))
- Added support for no pre-fetching to `DataFetcher` ([#11606](https://github.com/Lightning-AI/lightning/pull/11606))
- Added support for optimizer step progress tracking with manual optimization ([#11848](https://github.com/Lightning-AI/lightning/pull/11848))
- Return the output of the `optimizer.step`. This can be useful for `LightningLite` users, manual optimization users, or users overriding `LightningModule.optimizer_step` ([#11711](https://github.com/Lightning-AI/lightning/pull/11711))
- Teardown the active loop and strategy on exception ([#11620](https://github.com/Lightning-AI/lightning/pull/11620))
- Added a `MisconfigurationException` if user provided `opt_idx` in scheduler config doesn't match with actual optimizer index of its respective optimizer ([#11247](https://github.com/Lightning-AI/lightning/pull/11247))
- Added a `loggers` property to `Trainer` which returns a list of loggers provided by the user ([#11683](https://github.com/Lightning-AI/lightning/pull/11683))
- Added a `loggers` property to `LightningModule` which retrieves the `loggers` property from `Trainer` ([#11683](https://github.com/Lightning-AI/lightning/pull/11683))
- Added support for DDP when using a `CombinedLoader` for the training data ([#11648](https://github.com/Lightning-AI/lightning/pull/11648))
- Added a warning when using `DistributedSampler` during validation/testing ([#11479](https://github.com/Lightning-AI/lightning/pull/11479))
- Added support for `Bagua` training strategy ([#11146](https://github.com/Lightning-AI/lightning/pull/11146))
- Added support for manually returning a `poptorch.DataLoader` in a `*_dataloader` hook ([#12116](https://github.com/Lightning-AI/lightning/pull/12116))
- Added `rank_zero` module to centralize utilities ([#11747](https://github.com/Lightning-AI/lightning/pull/11747))
- Added a `_Stateful` support for `LightningDataModule` ([#11637](https://github.com/Lightning-AI/lightning/pull/11637))
- Added `_Stateful` support for `PrecisionPlugin` ([#11638](https://github.com/Lightning-AI/lightning/pull/11638))
- Added `Accelerator.is_available` to check device availability ([#11797](https://github.com/Lightning-AI/lightning/pull/11797))
- Enabled static type-checking on the signature of `Trainer` ([#11888](https://github.com/Lightning-AI/lightning/pull/11888))
- Added utility functions for moving optimizers to devices ([#11758](https://github.com/Lightning-AI/lightning/pull/11758))
- Added a warning when saving an instance of `nn.Module` with `save_hyperparameters()` ([#12068](https://github.com/Lightning-AI/lightning/pull/12068))
- Added `estimated_stepping_batches` property to `Trainer` ([#11599](https://github.com/Lightning-AI/lightning/pull/11599))
- Added support for pluggable Accelerators ([#12030](https://github.com/Lightning-AI/lightning/pull/12030))
- Added profiling for `on_load_checkpoint`/`on_save_checkpoint` callback and LightningModule hooks ([#12149](https://github.com/Lightning-AI/lightning/pull/12149))
- Added `LayerSync` and `NativeSyncBatchNorm` plugins ([#11754](https://github.com/Lightning-AI/lightning/pull/11754))
- Added optional `storage_options` argument to `Trainer.save_checkpoint()` to pass to custom `CheckpointIO` implementations ([#11891](https://github.com/Lightning-AI/lightning/pull/11891))
- Added support to explicitly specify the process group backend for parallel strategies ([#11745](https://github.com/Lightning-AI/lightning/pull/11745))
- Added `device_ids` and `num_devices` property to `Trainer` ([#12151](https://github.com/Lightning-AI/lightning/pull/12151))
- Added `Callback.state_dict()` and `Callback.load_state_dict()` methods ([#12232](https://github.com/Lightning-AI/lightning/pull/12232))
- Added `AcceleratorRegistry` ([#12180](https://github.com/Lightning-AI/lightning/pull/12180))
- Added support for Habana Accelerator (HPU) ([#11808](https://github.com/Lightning-AI/lightning/pull/11808))
- Added support for dataclasses in `apply_to_collections` ([#11889](https://github.com/Lightning-AI/lightning/pull/11889))

### Changed

- Drop PyTorch 1.7 support ([#12191](https://github.com/Lightning-AI/lightning/pull/12191)), ([#12432](https://github.com/Lightning-AI/lightning/pull/12432))
- Make `benchmark` flag optional and set its value based on the deterministic flag ([#11944](https://github.com/Lightning-AI/lightning/pull/11944))
- Implemented a new native and rich format in `_print_results` method of the `EvaluationLoop` ([#11332](https://github.com/Lightning-AI/lightning/pull/11332))
- Do not print an empty table at the end of the `EvaluationLoop` ([#12427](https://github.com/Lightning-AI/lightning/pull/12427))
- Set the `prog_bar` flag to False in `LightningModule.log_grad_norm` ([#11472](https://github.com/Lightning-AI/lightning/pull/11472))
- Raised exception in `init_dist_connection()` when torch distributed is not available ([#10418](https://github.com/Lightning-AI/lightning/pull/10418))
- The `monitor` argument in the `EarlyStopping` callback is no longer optional ([#10328](https://github.com/Lightning-AI/lightning/pull/10328))
- Do not fail if batch size could not be inferred for logging when using DeepSpeed ([#10438](https://github.com/Lightning-AI/lightning/pull/10438))
- Raised `MisconfigurationException` when `enable_progress_bar=False` and a progress bar instance has been passed in the callback list ([#10520](https://github.com/Lightning-AI/lightning/pull/10520))
- Moved `trainer.connectors.env_vars_connector._defaults_from_env_vars` to `utilities.argsparse._defaults_from_env_vars` ([#10501](https://github.com/Lightning-AI/lightning/pull/10501))
- Changes in `LightningCLI` required for the new major release of jsonargparse v4.0.0 ([#10426](https://github.com/Lightning-AI/lightning/pull/10426))
- Renamed `refresh_rate_per_second` parameter to `refresh_rate` for `RichProgressBar` signature ([#10497](https://github.com/Lightning-AI/lightning/pull/10497))
- Moved ownership of the `PrecisionPlugin` into `TrainingTypePlugin` and updated all references ([#10570](https://github.com/Lightning-AI/lightning/pull/10570))
- Fault Tolerant relies on `signal.SIGTERM` to gracefully exit instead of `signal.SIGUSR1` ([#10605](https://github.com/Lightning-AI/lightning/pull/10605))
- `Loop.restarting=...` now sets the value recursively for all subloops ([#11442](https://github.com/Lightning-AI/lightning/pull/11442))
- Raised an error if the `batch_size` cannot be inferred from the current batch if it contained a string or was a custom batch object ([#10541](https://github.com/Lightning-AI/lightning/pull/10541))
- The validation loop is now disabled when `overfit_batches > 0` is set in the Trainer ([#9709](https://github.com/Lightning-AI/lightning/pull/9709))
- Moved optimizer related logics from `Accelerator` to `TrainingTypePlugin` ([#10596](https://github.com/Lightning-AI/lightning/pull/10596))
- Moved ownership of the lightning optimizers from the `Trainer` to the `Strategy` ([#11444](https://github.com/Lightning-AI/lightning/pull/11444))
- Moved ownership of the data fetchers from the DataConnector to the Loops ([#11621](https://github.com/Lightning-AI/lightning/pull/11621))
- Moved `batch_to_device` method from `Accelerator` to `TrainingTypePlugin` ([#10649](https://github.com/Lightning-AI/lightning/pull/10649))
- The `DDPSpawnPlugin` no longer overrides the `post_dispatch` plugin hook ([#10034](https://github.com/Lightning-AI/lightning/pull/10034))
- Integrate the progress bar implementation with progress tracking ([#11213](https://github.com/Lightning-AI/lightning/pull/11213))
- The `LightningModule.{add_to_queue,get_from_queue}` hooks no longer get a `torch.multiprocessing.SimpleQueue` and instead receive a list based queue ([#10034](https://github.com/Lightning-AI/lightning/pull/10034))
- Changed `training_step`, `validation_step`, `test_step` and `predict_step` method signatures in `Accelerator` and updated input from caller side ([#10908](https://github.com/Lightning-AI/lightning/pull/10908))
- Changed the name of the temporary checkpoint that the `DDPSpawnPlugin` and related plugins save ([#10934](https://github.com/Lightning-AI/lightning/pull/10934))
- `LoggerCollection` returns only unique logger names and versions ([#10976](https://github.com/Lightning-AI/lightning/pull/10976))
- Redesigned process creation for spawn-based plugins (`DDPSpawnPlugin`, `TPUSpawnPlugin`, etc.) ([#10896](https://github.com/Lightning-AI/lightning/pull/10896))
    * All spawn-based plugins now spawn processes immediately upon calling `Trainer.{fit,validate,test,predict}`
    * The hooks/callbacks `prepare_data`, `setup`, `configure_sharded_model` and `teardown` now run under initialized process group for spawn-based plugins just like their non-spawn counterparts
    * Some configuration errors that were previously raised as `MisconfigurationException`s will now be raised as `ProcessRaisedException` (torch>=1.8) or as `Exception` (torch<1.8)
    * Removed the `TrainingTypePlugin.pre_dispatch()` method and merged it with `TrainingTypePlugin.setup()` ([#11137](https://github.com/Lightning-AI/lightning/pull/11137))
- Changed profiler to index and display the names of the hooks with a new pattern [<base class>]<class>.<hook name> ([#11026](https://github.com/Lightning-AI/lightning/pull/11026))
- Changed `batch_to_device` entry in profiling from stage-specific to generic, to match profiling of other hooks ([#11031](https://github.com/Lightning-AI/lightning/pull/11031))
- Changed the info message for finalizing ddp-spawn worker processes to a debug-level message ([#10864](https://github.com/Lightning-AI/lightning/pull/10864))
- Removed duplicated file extension when uploading model checkpoints with `NeptuneLogger` ([#11015](https://github.com/Lightning-AI/lightning/pull/11015))
- Removed `__getstate__` and `__setstate__` of `RichProgressBar` ([#11100](https://github.com/Lightning-AI/lightning/pull/11100))
- The `DDPPlugin` and `DDPSpawnPlugin` and their subclasses now remove the `SyncBatchNorm` wrappers in `teardown()` to enable proper support at inference after fitting ([#11078](https://github.com/Lightning-AI/lightning/pull/11078))
- Moved ownership of the `Accelerator` instance to the `TrainingTypePlugin`; all training-type plugins now take an optional parameter `accelerator` ([#11022](https://github.com/Lightning-AI/lightning/pull/11022))
- Renamed the `TrainingTypePlugin` to `Strategy` ([#11120](https://github.com/Lightning-AI/lightning/pull/11120))
    * Renamed the `ParallelPlugin` to `ParallelStrategy` ([#11123](https://github.com/Lightning-AI/lightning/pull/11123))
    * Renamed the `DataParallelPlugin` to `DataParallelStrategy` ([#11183](https://github.com/Lightning-AI/lightning/pull/11183))
    * Renamed the `DDPPlugin` to `DDPStrategy` ([#11142](https://github.com/Lightning-AI/lightning/pull/11142))
    * Renamed the `DDP2Plugin` to `DDP2Strategy` ([#11185](https://github.com/Lightning-AI/lightning/pull/11185))
    * Renamed the `DDPShardedPlugin` to `DDPShardedStrategy` ([#11186](https://github.com/Lightning-AI/lightning/pull/11186))
    * Renamed the `DDPFullyShardedPlugin` to `DDPFullyShardedStrategy` ([#11143](https://github.com/Lightning-AI/lightning/pull/11143))
    * Renamed the `DDPSpawnPlugin` to `DDPSpawnStrategy` ([#11145](https://github.com/Lightning-AI/lightning/pull/11145))
    * Renamed the `DDPSpawnShardedPlugin` to `DDPSpawnShardedStrategy` ([#11210](https://github.com/Lightning-AI/lightning/pull/11210))
    * Renamed the `DeepSpeedPlugin` to `DeepSpeedStrategy` ([#11194](https://github.com/Lightning-AI/lightning/pull/11194))
    * Renamed the `HorovodPlugin` to `HorovodStrategy` ([#11195](https://github.com/Lightning-AI/lightning/pull/11195))
    * Renamed the `TPUSpawnPlugin` to `TPUSpawnStrategy` ([#11190](https://github.com/Lightning-AI/lightning/pull/11190))
    * Renamed the `IPUPlugin` to `IPUStrategy` ([#11193](https://github.com/Lightning-AI/lightning/pull/11193))
    * Renamed the `SingleDevicePlugin` to `SingleDeviceStrategy` ([#11182](https://github.com/Lightning-AI/lightning/pull/11182))
    * Renamed the `SingleTPUPlugin` to `SingleTPUStrategy` ([#11182](https://github.com/Lightning-AI/lightning/pull/11182))
    * Renamed the `TrainingTypePluginsRegistry` to `StrategyRegistry` ([#11233](https://github.com/Lightning-AI/lightning/pull/11233))
- Marked the `ResultCollection`, `ResultMetric`, and `ResultMetricCollection` classes as protected ([#11130](https://github.com/Lightning-AI/lightning/pull/11130))
- Marked `trainer.checkpoint_connector` as protected ([#11550](https://github.com/Lightning-AI/lightning/pull/11550))
- The epoch start/end hooks are now called by the `FitLoop` instead of the `TrainingEpochLoop` ([#11201](https://github.com/Lightning-AI/lightning/pull/11201))
- DeepSpeed does not require lightning module zero 3 partitioning ([#10655](https://github.com/Lightning-AI/lightning/pull/10655))
- Moved `Strategy` classes to the `strategies` directory ([#11226](https://github.com/Lightning-AI/lightning/pull/11226))
- Renamed `training_type_plugin` file to `strategy` ([#11239](https://github.com/Lightning-AI/lightning/pull/11239))
- Changed `DeviceStatsMonitor` to group metrics based on the logger's `group_separator` ([#11254](https://github.com/Lightning-AI/lightning/pull/11254))
- Raised `UserWarning` if evaluation is triggered with `best` ckpt and trainer is configured with multiple checkpoint callbacks ([#11274](https://github.com/Lightning-AI/lightning/pull/11274))
- `Trainer.logged_metrics` now always contains scalar tensors, even when a Python scalar was logged ([#11270](https://github.com/Lightning-AI/lightning/pull/11270))
- The tuner now uses the checkpoint connector to copy and restore its state ([#11518](https://github.com/Lightning-AI/lightning/pull/11518))
- Changed `MisconfigurationException` to `ModuleNotFoundError` when `rich` isn't available ([#11360](https://github.com/Lightning-AI/lightning/pull/11360))
- The `trainer.current_epoch` value is now increased by 1 during and after `on_train_end` ([#8578](https://github.com/Lightning-AI/lightning/pull/8578))
- The `trainer.global_step` value now accounts for multiple optimizers and TBPTT splits ([#11805](https://github.com/Lightning-AI/lightning/pull/11805))
- The `trainer.global_step` value is now increased right after the `optimizer.step()` call which will impact users who access it during an intra-training validation hook ([#11805](https://github.com/Lightning-AI/lightning/pull/11805))
- The filename of checkpoints created with `ModelCheckpoint(filename='{step}')` is different compared to previous versions. A checkpoint saved after 1 step will be named `step=1.ckpt` instead of `step=0.ckpt` ([#11805](https://github.com/Lightning-AI/lightning/pull/11805))
- Inherit from `ABC` for `Accelerator`: Users need to implement `auto_device_count` ([#11521](https://github.com/Lightning-AI/lightning/pull/11521))
- Changed `parallel_devices` property in `ParallelStrategy` to be lazy initialized ([#11572](https://github.com/Lightning-AI/lightning/pull/11572))
- Updated `TQDMProgressBar` to run a separate progress bar for each eval dataloader ([#11657](https://github.com/Lightning-AI/lightning/pull/11657))
- Sorted `SimpleProfiler(extended=False)` summary based on mean duration for each hook ([#11671](https://github.com/Lightning-AI/lightning/pull/11671))
- Avoid enforcing `shuffle=False` for eval dataloaders ([#11575](https://github.com/Lightning-AI/lightning/pull/11575))
- When using DP (data-parallel), Lightning will no longer automatically reduce all tensors returned in training_step; it will only reduce the loss unless `training_step_end` is overridden ([#11594](https://github.com/Lightning-AI/lightning/pull/11594))
- When using DP (data-parallel), the `training_epoch_end` hook will no longer receive reduced outputs from `training_step` and instead get the full tensor of results from all GPUs ([#11594](https://github.com/Lightning-AI/lightning/pull/11594))
- Changed default logger name to `lightning_logs` for consistency ([#11762](https://github.com/Lightning-AI/lightning/pull/11762))
- Rewrote `accelerator_connector` ([#11448](https://github.com/Lightning-AI/lightning/pull/11448))
- When manual optimization is used with DDP, we no longer force `find_unused_parameters=True` ([#12425](https://github.com/Lightning-AI/lightning/pull/12425))
- Disable loading dataloades if corresponding `limit_batches=0` ([#11576](https://github.com/Lightning-AI/lightning/pull/11576))
- Removed `is_global_zero` check in `training_epoch_loop` before `logger.save`. If you have a custom logger that implements `save` the Trainer will now call `save` on all ranks by default. To change this behavior add `@rank_zero_only` to your `save` implementation ([#12134](https://github.com/Lightning-AI/lightning/pull/12134))
- Disabled tuner with distributed strategies ([#12179](https://github.com/Lightning-AI/lightning/pull/12179))
- Marked `trainer.logger_connector` as protected ([#12195](https://github.com/Lightning-AI/lightning/pull/12195))
- Move `Strategy.process_dataloader` function call from `fit/evaluation/predict_loop.py` to `data_connector.py` ([#12251](https://github.com/Lightning-AI/lightning/pull/12251))
- `ModelCheckpoint(save_last=True, every_n_epochs=N)` now saves a "last" checkpoint every epoch (disregarding `every_n_epochs`) instead of only once at the end of training ([#12418](https://github.com/Lightning-AI/lightning/pull/12418))
- The strategies that support `sync_batchnorm` now only apply it when fitting ([#11919](https://github.com/Lightning-AI/lightning/pull/11919))
- Avoided fallback on CPU if no devices are provided for other accelerators ([#12410](https://github.com/Lightning-AI/lightning/pull/12410))
- Modified `supporters.py` so that in the accumulator element (for loss) is created directly on the device ([#12430](https://github.com/Lightning-AI/lightning/pull/12430))
- Removed `EarlyStopping.on_save_checkpoint` and `EarlyStopping.on_load_checkpoint` in favor of `EarlyStopping.state_dict` and `EarlyStopping.load_state_dict` ([#11887](https://github.com/Lightning-AI/lightning/pull/11887))
- Removed `BaseFinetuning.on_save_checkpoint` and `BaseFinetuning.on_load_checkpoint` in favor of `BaseFinetuning.state_dict` and `BaseFinetuning.load_state_dict` ([#11887](https://github.com/Lightning-AI/lightning/pull/11887))
- Removed `BackboneFinetuning.on_save_checkpoint` and `BackboneFinetuning.on_load_checkpoint` in favor of `BackboneFinetuning.state_dict` and `BackboneFinetuning.load_state_dict` ([#11887](https://github.com/Lightning-AI/lightning/pull/11887))
- Removed `ModelCheckpoint.on_save_checkpoint` and `ModelCheckpoint.on_load_checkpoint` in favor of `ModelCheckpoint.state_dict` and `ModelCheckpoint.load_state_dict` ([#11887](https://github.com/Lightning-AI/lightning/pull/11887))
- Removed `Timer.on_save_checkpoint` and `Timer.on_load_checkpoint` in favor of `Timer.state_dict` and `Timer.load_state_dict` ([#11887](https://github.com/Lightning-AI/lightning/pull/11887))
- Replaced PostLocalSGDOptimizer with a dedicated model averaging component ([#12378](https://github.com/Lightning-AI/lightning/pull/12378))

### Deprecated

- Deprecated `training_type_plugin` property in favor of `strategy` in `Trainer` and updated the references ([#11141](https://github.com/Lightning-AI/lightning/pull/11141))
- Deprecated `Trainer.{validated,tested,predicted}_ckpt_path` and replaced with read-only property `Trainer.ckpt_path` set when checkpoints loaded via `Trainer.{fit,validate,test,predict}` ([#11696](https://github.com/Lightning-AI/lightning/pull/11696))
- Deprecated `ClusterEnvironment.master_{address,port}` in favor of `ClusterEnvironment.main_{address,port}` ([#10103](https://github.com/Lightning-AI/lightning/pull/10103))
- Deprecated `DistributedType` in favor of `_StrategyType` ([#10505](https://github.com/Lightning-AI/lightning/pull/10505))
- Deprecated the `precision_plugin` constructor argument from `Accelerator` ([#10570](https://github.com/Lightning-AI/lightning/pull/10570))
- Deprecated `DeviceType` in favor of `_AcceleratorType` ([#10503](https://github.com/Lightning-AI/lightning/pull/10503))
- Deprecated the property `Trainer.slurm_job_id` in favor of the new `SLURMEnvironment.job_id()` method ([#10622](https://github.com/Lightning-AI/lightning/pull/10622))
- Deprecated the access to the attribute `IndexBatchSamplerWrapper.batch_indices` in favor of `IndexBatchSamplerWrapper.seen_batch_indices` ([#10870](https://github.com/Lightning-AI/lightning/pull/10870))
- Deprecated `on_init_start` and `on_init_end` callback hooks ([#10940](https://github.com/Lightning-AI/lightning/pull/10940))
- Deprecated `Trainer.call_hook` in favor of `Trainer._call_callback_hooks`, `Trainer._call_lightning_module_hook`, `Trainer._call_ttp_hook`, and `Trainer._call_accelerator_hook` ([#10979](https://github.com/Lightning-AI/lightning/pull/10979))
- Deprecated `TrainingTypePlugin.post_dispatch` in favor of `TrainingTypePlugin.teardown` ([#10939](https://github.com/Lightning-AI/lightning/pull/10939))
- Deprecated `ModelIO.on_hpc_{save/load}` in favor of `CheckpointHooks.on_{save/load}_checkpoint` ([#10911](https://github.com/Lightning-AI/lightning/pull/10911))
- Deprecated `Trainer.run_stage` in favor of `Trainer.{fit,validate,test,predict}` ([#11000](https://github.com/Lightning-AI/lightning/pull/11000))
- Deprecated `Trainer.lr_schedulers` in favor of `Trainer.lr_scheduler_configs` which returns a list of dataclasses instead of dictionaries ([#11443](https://github.com/Lightning-AI/lightning/pull/11443))
- Deprecated `Trainer.verbose_evaluate` in favor of `EvaluationLoop(verbose=...)` ([#10931](https://github.com/Lightning-AI/lightning/pull/10931))
- Deprecated `Trainer.should_rank_save_checkpoint` Trainer property ([#11068](https://github.com/Lightning-AI/lightning/pull/11068))
- Deprecated `Trainer.lightning_optimizers` ([#11444](https://github.com/Lightning-AI/lightning/pull/11444))
- Deprecated `TrainerOptimizersMixin` and moved functionality to `core/optimizer.py`([#11155](https://github.com/Lightning-AI/lightning/pull/11155))
- Deprecated the `on_train_batch_end(outputs)` format when multiple optimizers are used and TBPTT is enabled ([#12182](https://github.com/Lightning-AI/lightning/pull/12182))
- Deprecated the `training_epoch_end(outputs)` format when multiple optimizers are used and TBPTT is enabled ([#12182](https://github.com/Lightning-AI/lightning/pull/12182))
- Deprecated `TrainerCallbackHookMixin` ([#11148](https://github.com/Lightning-AI/lightning/pull/11148))
- Deprecated `TrainerDataLoadingMixin` and moved functionality to `Trainer` and `DataConnector` ([#11282](https://github.com/Lightning-AI/lightning/pull/11282))
- Deprecated function `pytorch_lightning.callbacks.device_stats_monitor.prefix_metric_keys` ([#11254](https://github.com/Lightning-AI/lightning/pull/11254))
- Deprecated `Callback.on_epoch_start` hook in favour of `Callback.on_{train/val/test}_epoch_start` ([#11578](https://github.com/Lightning-AI/lightning/pull/11578))
- Deprecated `Callback.on_epoch_end` hook in favour of `Callback.on_{train/val/test}_epoch_end` ([#11578](https://github.com/Lightning-AI/lightning/pull/11578))
- Deprecated `LightningModule.on_epoch_start` hook in favor of `LightningModule.on_{train/val/test}_epoch_start` ([#11578](https://github.com/Lightning-AI/lightning/pull/11578))
- Deprecated `LightningModule.on_epoch_end` hook in favor of `LightningModule.on_{train/val/test}_epoch_end` ([#11578](https://github.com/Lightning-AI/lightning/pull/11578))
- Deprecated `on_before_accelerator_backend_setup` callback hook in favour of `setup` ([#11568](https://github.com/Lightning-AI/lightning/pull/11568))
- Deprecated `on_batch_start` and `on_batch_end` callback hooks in favor of `on_train_batch_start` and `on_train_batch_end` ([#11577](https://github.com/Lightning-AI/lightning/pull/11577))
- Deprecated `on_configure_sharded_model` callback hook in favor of `setup` ([#11627](https://github.com/Lightning-AI/lightning/pull/11627))
- Deprecated `pytorch_lightning.utilities.distributed.rank_zero_only` in favor of `pytorch_lightning.utilities.rank_zero.rank_zero_only` ([#11747](https://github.com/Lightning-AI/lightning/pull/11747))
- Deprecated `pytorch_lightning.utilities.distributed.rank_zero_debug` in favor of `pytorch_lightning.utilities.rank_zero.rank_zero_debug` ([#11747](https://github.com/Lightning-AI/lightning/pull/11747))
- Deprecated `pytorch_lightning.utilities.distributed.rank_zero_info` in favor of `pytorch_lightning.utilities.rank_zero.rank_zero_info` ([#11747](https://github.com/Lightning-AI/lightning/pull/11747))
- Deprecated `pytorch_lightning.utilities.warnings.rank_zero_warn` in favor of `pytorch_lightning.utilities.rank_zero.rank_zero_warn` ([#11747](https://github.com/Lightning-AI/lightning/pull/11747))
- Deprecated `pytorch_lightning.utilities.warnings.rank_zero_deprecation` in favor of `pytorch_lightning.utilities.rank_zero.rank_zero_deprecation` ([#11747](https://github.com/Lightning-AI/lightning/pull/11747))
- Deprecated `pytorch_lightning.utilities.warnings.LightningDeprecationWarning` in favor of `pytorch_lightning.utilities.rank_zero.LightningDeprecationWarning` ([#11747](https://github.com/Lightning-AI/lightning/pull/11747))
- Deprecated `on_pretrain_routine_start` and `on_pretrain_routine_end` callback hooks in favor of `on_fit_start` ([#11794](https://github.com/Lightning-AI/lightning/pull/11794))
- Deprecated `LightningModule.on_pretrain_routine_start` and `LightningModule.on_pretrain_routine_end` hooks in favor of `on_fit_start` ([#12122](https://github.com/Lightning-AI/lightning/pull/12122))
- Deprecated `agg_key_funcs` and `agg_default_func` parameters from `LightningLoggerBase` ([#11871](https://github.com/Lightning-AI/lightning/pull/11871))
- Deprecated `LightningLoggerBase.update_agg_funcs` ([#11871](https://github.com/Lightning-AI/lightning/pull/11871))
- Deprecated `LightningLoggerBase.agg_and_log_metrics` in favor of `LightningLoggerBase.log_metrics` ([#11832](https://github.com/Lightning-AI/lightning/pull/11832))
- Deprecated passing `weights_save_path` to the `Trainer` constructor in favor of adding the `ModelCheckpoint` callback with `dirpath` directly to the list of callbacks ([#12084](https://github.com/Lightning-AI/lightning/pull/12084))
- Deprecated `pytorch_lightning.profiler.AbstractProfiler` in favor of `pytorch_lightning.profiler.Profiler` ([#12106](https://github.com/Lightning-AI/lightning/pull/12106))
- Deprecated `pytorch_lightning.profiler.BaseProfiler` in favor of `pytorch_lightning.profiler.Profiler` ([#12150](https://github.com/Lightning-AI/lightning/pull/12150))
- Deprecated `BaseProfiler.profile_iterable` ([#12102](https://github.com/Lightning-AI/lightning/pull/12102))
- Deprecated `LoggerCollection` in favor of `trainer.loggers` ([#12147](https://github.com/Lightning-AI/lightning/pull/12147))
- Deprecated `PrecisionPlugin.on_{save,load}_checkpoint` in favor of `PrecisionPlugin.{state_dict,load_state_dict}` ([#11978](https://github.com/Lightning-AI/lightning/pull/11978))
- Deprecated `LightningDataModule.on_save/load_checkpoint` in favor of `state_dict/load_state_dict` ([#11893](https://github.com/Lightning-AI/lightning/pull/11893))
- Deprecated `Trainer.use_amp` in favor of `Trainer.amp_backend` ([#12312](https://github.com/Lightning-AI/lightning/pull/12312))
- Deprecated `LightingModule.use_amp` in favor of `Trainer.amp_backend` ([#12315](https://github.com/Lightning-AI/lightning/pull/12315))
- Deprecated specifying the process group backend through the environment variable `PL_TORCH_DISTRIBUTED_BACKEND` ([#11745](https://github.com/Lightning-AI/lightning/pull/11745))
- Deprecated `ParallelPlugin.torch_distributed_backend` in favor of `DDPStrategy.process_group_backend` property ([#11745](https://github.com/Lightning-AI/lightning/pull/11745))
- Deprecated `ModelCheckpoint.save_checkpoint` in favor of `Trainer.save_checkpoint` ([#12456](https://github.com/Lightning-AI/lightning/pull/12456))
- Deprecated `Trainer.devices` in favor of `Trainer.num_devices` and `Trainer.device_ids` ([#12151](https://github.com/Lightning-AI/lightning/pull/12151))
- Deprecated `Trainer.root_gpu` in favor of `Trainer.strategy.root_device.index` when GPU is used ([#12262](https://github.com/Lightning-AI/lightning/pull/12262))
- Deprecated `Trainer.num_gpus` in favor of `Trainer.num_devices` when GPU is used ([#12384](https://github.com/Lightning-AI/lightning/pull/12384))
- Deprecated `Trainer.ipus` in favor of `Trainer.num_devices` when IPU is used ([#12386](https://github.com/Lightning-AI/lightning/pull/12386))
- Deprecated `Trainer.num_processes` in favor of `Trainer.num_devices` ([#12388](https://github.com/Lightning-AI/lightning/pull/12388))
- Deprecated `Trainer.data_parallel_device_ids` in favor of `Trainer.device_ids` ([#12072](https://github.com/Lightning-AI/lightning/pull/12072))
- Deprecated returning state from `Callback.on_save_checkpoint` in favor of returning state in `Callback.state_dict` for checkpointing ([#11887](https://github.com/Lightning-AI/lightning/pull/11887))
- Deprecated passing only the callback state to `Callback.on_load_checkpoint(callback_state)` in favor of passing the callback state to `Callback.load_state_dict` and in 1.8, passing the entire checkpoint dictionary to `Callback.on_load_checkpoint(checkpoint)` ([#11887](https://github.com/Lightning-AI/lightning/pull/11887))
- Deprecated `Trainer.gpus` in favor of `Trainer.device_ids` or `Trainer.num_devices` ([#12436](https://github.com/Lightning-AI/lightning/pull/12436))
- Deprecated `Trainer.tpu_cores` in favor of `Trainer.num_devices` ([#12437](https://github.com/Lightning-AI/lightning/pull/12437))

### Removed

- Removed deprecated parameter `method` in `pytorch_lightning.utilities.model_helpers.is_overridden` ([#10507](https://github.com/Lightning-AI/lightning/pull/10507))
- Remove deprecated method `ClusterEnvironment.creates_children` ([#10339](https://github.com/Lightning-AI/lightning/pull/10339))
- Removed deprecated `TrainerModelHooksMixin.is_function_implemented` and `TrainerModelHooksMixin.has_arg` ([#10322](https://github.com/Lightning-AI/lightning/pull/10322))
- Removed deprecated `pytorch_lightning.utilities.device_dtype_mixin.DeviceDtypeModuleMixin` in favor of `pytorch_lightning.core.mixins.device_dtype_mixin.DeviceDtypeModuleMixin` ([#10442](https://github.com/Lightning-AI/lightning/pull/10442))
- Removed deprecated `LightningModule.loaded_optimizer_states_dict` property ([#10346](https://github.com/Lightning-AI/lightning/pull/10346))
- Removed deprecated `Trainer.fit(train_dataloader=)`, `Trainer.validate(val_dataloaders=)`, and `Trainer.test(test_dataloader=)` ([#10325](https://github.com/Lightning-AI/lightning/pull/10325))
- Removed deprecated `has_prepared_data`, `has_setup_fit`, `has_setup_validate`, `has_setup_test`, `has_setup_predict`, `has_teardown_fit`, `has_teardown_validate`, `has_teardown_test` and `has_teardown_predict` datamodule lifecycle properties  ([#10350](https://github.com/Lightning-AI/lightning/pull/10350))
- Removed deprecated `every_n_val_epochs` parameter of ModelCheckpoint ([#10366](https://github.com/Lightning-AI/lightning/pull/10366))
- Removed deprecated `import pytorch_lightning.profiler.profilers` in favor of `import pytorch_lightning.profiler` ([#10443](https://github.com/Lightning-AI/lightning/pull/10443))
- Removed deprecated property `configure_slurm_dpp` from accelerator connector ([#10370](https://github.com/Lightning-AI/lightning/pull/10370))
- Removed deprecated arguments `num_nodes` and `sync_batchnorm` from `DDPPlugin`, `DDPSpawnPlugin`, `DeepSpeedPlugin` ([#10357](https://github.com/Lightning-AI/lightning/pull/10357))
- Removed deprecated property `is_slurm_managing_tasks` from AcceleratorConnector ([#10353](https://github.com/Lightning-AI/lightning/pull/10353))
- Removed deprecated `LightningModule.log(tbptt_reduce_fx, tbptt_reduce_token, sync_dist_op)` ([#10423](https://github.com/Lightning-AI/lightning/pull/10423))
- Removed deprecated `Plugin.task_idx` ([#10441](https://github.com/Lightning-AI/lightning/pull/10441))
- Removed deprecated method `master_params` from PrecisionPlugin ([#10372](https://github.com/Lightning-AI/lightning/pull/10372))
- Removed the automatic detachment of "extras" returned from `training_step`. For example, `return {'loss': ..., 'foo': foo.detach()}` will now be necessary if `foo` has gradients which you do not want to store ([#10424](https://github.com/Lightning-AI/lightning/pull/10424))
- Removed deprecated passthrough methods and properties from `Accelerator` base class:
  * ([#10403](https://github.com/Lightning-AI/lightning/pull/10403))
  * ([#10448](https://github.com/Lightning-AI/lightning/pull/10448))
- Removed deprecated signature for `transfer_batch_to_device` hook. The new argument `dataloader_idx` is now required ([#10480](https://github.com/Lightning-AI/lightning/pull/10480))
- Removed deprecated `utilities.distributed.rank_zero_{warn/deprecation}` ([#10451](https://github.com/Lightning-AI/lightning/pull/10451))
- Removed deprecated `mode` argument from `ModelSummary` class ([#10449](https://github.com/Lightning-AI/lightning/pull/10449))
- Removed deprecated `Trainer.train_loop` property in favor of `Trainer.fit_loop` ([#10482](https://github.com/Lightning-AI/lightning/pull/10482))
- Removed deprecated `Trainer.train_loop` property in favor of `Trainer.fit_loop` ([#10482](https://github.com/Lightning-AI/lightning/pull/10482))
- Removed deprecated `disable_validation` property from Trainer ([#10450](https://github.com/Lightning-AI/lightning/pull/10450))
- Removed deprecated `CheckpointConnector.hpc_load` property in favor of `CheckpointConnector.restore` ([#10525](https://github.com/Lightning-AI/lightning/pull/10525))
- Removed deprecated `reload_dataloaders_every_epoch` from `Trainer` in favour of `reload_dataloaders_every_n_epochs` ([#10481](https://github.com/Lightning-AI/lightning/pull/10481))
- Removed the `precision_plugin` attribute from `Accelerator` in favor of its equivalent attribute `precision_plugin` in the `TrainingTypePlugin` ([#10570](https://github.com/Lightning-AI/lightning/pull/10570))
- Removed `DeepSpeedPlugin.{precision,amp_type,amp_level}` properties ([#10657](https://github.com/Lightning-AI/lightning/pull/10657))
- Removed patching of `on_before_batch_transfer`, `transfer_batch_to_device` and `on_after_batch_transfer` hooks in `LightningModule` ([#10603](https://github.com/Lightning-AI/lightning/pull/10603))
- Removed argument `return_result` from the `DDPSpawnPlugin.spawn()` method ([#10867](https://github.com/Lightning-AI/lightning/pull/10867))
- Removed the property `TrainingTypePlugin.results` and corresponding properties in subclasses ([#10034](https://github.com/Lightning-AI/lightning/pull/10034))
- Removed the `mp_queue` attribute from `DDPSpawnPlugin` and `TPUSpawnPlugin` ([#10034](https://github.com/Lightning-AI/lightning/pull/10034))
- Removed unnecessary `_move_optimizer_state` method overrides from `TPUSpawnPlugin` and `SingleTPUPlugin` ([#10849](https://github.com/Lightning-AI/lightning/pull/10849))
- Removed `should_rank_save_checkpoint` property from `TrainingTypePlugin` ([#11070](https://github.com/Lightning-AI/lightning/pull/11070))
- Removed `model_sharded_context` method from `Accelerator` ([#10886](https://github.com/Lightning-AI/lightning/pull/10886))
- Removed method `pre_dispatch` from the `PrecisionPlugin` ([#10887](https://github.com/Lightning-AI/lightning/pull/10887))
- Removed method `setup_optimizers_in_pre_dispatch` from the `strategies` and achieve the same logic in `setup` and `pre_dispatch` methods ([#10906](https://github.com/Lightning-AI/lightning/pull/10906))
- Removed methods `pre_dispatch`, `dispatch` and `post_dispatch` from the `Accelerator` ([#10885](https://github.com/Lightning-AI/lightning/pull/10885))
- Removed method `training_step`, `test_step`, `validation_step` and `predict_step` from the `Accelerator` ([#10890](https://github.com/Lightning-AI/lightning/pull/10890))
- Removed `TrainingTypePlugin.start_{training,evaluating,predicting}` hooks and the same in all subclasses ([#10989](https://github.com/Lightning-AI/lightning/pull/10989), [#10896](https://github.com/Lightning-AI/lightning/pull/10896))
- Removed `Accelerator.on_train_start` ([#10999](https://github.com/Lightning-AI/lightning/pull/10999))
- Removed support for Python 3.6 ([#11117](https://github.com/Lightning-AI/lightning/pull/11117))
- Removed `Strategy.init_optimizers` in favor of `Strategy.setup_optimizers` ([#11236](https://github.com/Lightning-AI/lightning/pull/11236))
- Removed `profile("training_step_and_backward")` in `Closure` class since we already profile calls `training_step` and `backward` ([#11222](https://github.com/Lightning-AI/lightning/pull/11222))
- Removed `Strategy.optimizer_zero_grad` ([#11246](https://github.com/Lightning-AI/lightning/pull/11246))
- Removed `Strategy.on_gpu` ([#11537](https://github.com/Lightning-AI/lightning/pull/11537))
- Removed `Strategy.on_tpu` property ([#11536](https://github.com/Lightning-AI/lightning/pull/11536))
- Removed the abstract property `LightningLoggerBase.experiment` ([#11603](https://github.com/Lightning-AI/lightning/pull/11603))
- Removed `FitLoop.current_epoch` getter and setter ([#11562](https://github.com/Lightning-AI/lightning/pull/11562))
- Removed access to `_short_id` in `NeptuneLogger` ([#11517](https://github.com/Lightning-AI/lightning/pull/11517))
- Removed `log_text` and `log_image` from the `LightningLoggerBase` API ([#11857](https://github.com/Lightning-AI/lightning/pull/11857))
- Removed calls to `profile("model_forward")` in favor of profiling `training_step` ([#12032](https://github.com/Lightning-AI/lightning/pull/12032))
- Removed `get_mp_spawn_kwargs` from `DDPSpawnStrategy` and `TPUSpawnStrategy` in favor of configuration in the `_SpawnLauncher` ([#11966](https://github.com/Lightning-AI/lightning/pull/11966))
- Removed `_aggregate_metrics`, `_reduce_agg_metrics`, and `_finalize_agg_metrics` from `LightningLoggerBase` ([#12053](https://github.com/Lightning-AI/lightning/pull/12053))
- Removed the `AcceleratorConnector.device_type` property ([#12081](https://github.com/Lightning-AI/lightning/pull/12081))
- Removed `AcceleratorConnector.num_nodes` ([#12107](https://github.com/Lightning-AI/lightning/pull/12107))
- Removed `AcceleratorConnector.has_ipu` property ([#12111](https://github.com/Lightning-AI/lightning/pull/12111))
- Removed `AcceleratorConnector.use_ipu` property ([#12110](https://github.com/Lightning-AI/lightning/pull/12110))
- Removed `AcceleratorConnector.has_tpu` property ([#12109](https://github.com/Lightning-AI/lightning/pull/12109))
- Removed `AcceleratorConnector.use_dp` property ([#12112](https://github.com/Lightning-AI/lightning/pull/12112))
- Removed `configure_sync_batchnorm` from `ParallelStrategy` and all other strategies that inherit from it ([#11754](https://github.com/Lightning-AI/lightning/pull/11754))
- Removed public attribute `sync_batchnorm` from strategies ([#11754](https://github.com/Lightning-AI/lightning/pull/11754))
- Removed `AcceleratorConnector.root_gpu` property ([#12262](https://github.com/Lightning-AI/lightning/pull/12262))
- Removed `AcceleratorConnector.tpu_id` property ([#12387](https://github.com/Lightning-AI/lightning/pull/12387))
- Removed `AcceleratorConnector.num_gpus` property ([#12384](https://github.com/Lightning-AI/lightning/pull/12384))
- Removed `AcceleratorConnector.num_ipus` property ([#12386](https://github.com/Lightning-AI/lightning/pull/12386))
- Removed `AcceleratorConnector.num_processes` property ([#12388](https://github.com/Lightning-AI/lightning/pull/12388))
- Removed `AcceleratorConnector.parallel_device_ids` property ([#12072](https://github.com/Lightning-AI/lightning/pull/12072))
- Removed `AcceleratorConnector.devices` property ([#12435](https://github.com/Lightning-AI/lightning/pull/12435))
- Removed `AcceleratorConnector.parallel_devices` property ([#12075](https://github.com/Lightning-AI/lightning/pull/12075))
- Removed `AcceleratorConnector.tpu_cores` property ([#12437](https://github.com/Lightning-AI/lightning/pull/12437))

### Fixed

- Fixed an issue where `ModelCheckpoint` could delete last checkpoint from the old directory when `dirpath` has changed during resumed training ([#12225](https://github.com/Lightning-AI/lightning/pull/12225))
- Fixed an issue where `ModelCheckpoint` could delete older checkpoints when `dirpath` has changed during resumed training ([#12045](https://github.com/Lightning-AI/lightning/pull/12045))
- Fixed an issue where `HorovodStrategy.teardown()` did not complete gracefully if an exception was thrown during callback setup [#11752](https://github.com/Lightning-AI/lightning/pull/11752)
- Fixed security vulnerabilities CVE-2020-1747 and CVE-2020-14343 caused by the `PyYAML` dependency ([#11099](https://github.com/Lightning-AI/lightning/pull/11099))
- Fixed security vulnerability "CWE-94: Improper Control of Generation of Code (Code Injection)" ([#12212](https://github.com/Lightning-AI/lightning/pull/12212))
- Fixed logging on `{test,validation}_epoch_end` with multiple dataloaders ([#11132](https://github.com/Lightning-AI/lightning/pull/11132))
- Reset the validation progress tracking state after sanity checking ([#11218](https://github.com/Lightning-AI/lightning/pull/11218))
- Fixed double evaluation bug with fault-tolerance enabled where the second call was completely skipped ([#11119](https://github.com/Lightning-AI/lightning/pull/11119))
- Fixed an issue with the `TPUSpawnPlugin` handling the `XLA_USE_BF16` environment variable incorrectly ([#10990](https://github.com/Lightning-AI/lightning/pull/10990))
- Fixed wrong typehint for `Trainer.lightning_optimizers` ([#11155](https://github.com/Lightning-AI/lightning/pull/11155))
- Fixed the lr-scheduler state not being dumped to checkpoint when using the deepspeed strategy ([#11307](https://github.com/Lightning-AI/lightning/pull/11307))
- Fixed bug that forced overriding `configure_optimizers` with the CLI ([#11672](https://github.com/Lightning-AI/lightning/pull/11672))
- Fixed type promotion when tensors of higher category than float are logged ([#11401](https://github.com/Lightning-AI/lightning/pull/11401))
- Fixed `SimpleProfiler` summary ([#11414](https://github.com/Lightning-AI/lightning/pull/11414))
- No longer set a `DistributedSampler` to the `poptorch.DataLoader` when IPUs are used ([#12114](https://github.com/Lightning-AI/lightning/pull/12114))
- Fixed bug where progress bar was not being disabled when not in rank zero during predict ([#11377](https://github.com/Lightning-AI/lightning/pull/11377))
- Fixed the mid-epoch warning call while resuming training ([#11556](https://github.com/Lightning-AI/lightning/pull/11556))
- Fixed `LightningModule.{un,}toggle_model` when only 1 optimizer is used ([#12088](https://github.com/Lightning-AI/lightning/pull/12088))
- Fixed an issue in `RichProgressbar` to display the metrics logged only on main progress bar ([#11690](https://github.com/Lightning-AI/lightning/pull/11690))
- Fixed `RichProgressBar` progress when refresh rate does not evenly divide the total counter ([#11668](https://github.com/Lightning-AI/lightning/pull/11668))
- Fixed `RichProgressBar` progress validation bar total when using multiple validation runs within a single training epoch ([#11668](https://github.com/Lightning-AI/lightning/pull/11668))
- Configure native Deepspeed schedulers with interval='step' ([#11788](https://github.com/Lightning-AI/lightning/pull/11788)), ([#12031](https://github.com/Lightning-AI/lightning/pull/12031))
- Update `RichProgressBarTheme` styles after detecting light theme on colab ([#10993](https://github.com/Lightning-AI/lightning/pull/10993))
- Fixed passing `_ddp_params_and_buffers_to_ignore` ([#11949](https://github.com/Lightning-AI/lightning/pull/11949))
- Fixed an `AttributeError` when calling `save_hyperparameters` and no parameters need saving ([#11827](https://github.com/Lightning-AI/lightning/pull/11827))
- Fixed environment variable priority for global rank determination ([#11406](https://github.com/Lightning-AI/lightning/pull/11406))
- Fixed an issue that caused the Trainer to produce identical results on subsequent runs without explicit re-seeding ([#11870](https://github.com/Lightning-AI/lightning/pull/11870))
- Fixed an issue that caused the Tuner to affect the random state ([#11870](https://github.com/Lightning-AI/lightning/pull/11870))
- Fixed to avoid common hook warning if no hook is overridden ([#12131](https://github.com/Lightning-AI/lightning/pull/12131))
- Fixed deepspeed keeping old sub-folders in same ckpt path ([#12194](https://github.com/Lightning-AI/lightning/pull/12194))
- Fixed returning logged metrics instead of callback metrics during evaluation ([#12224](https://github.com/Lightning-AI/lightning/pull/12224))
- Fixed the case where `logger=None` is passed to the Trainer ([#12249](https://github.com/Lightning-AI/lightning/pull/12249))
- Fixed bug where the global step tracked by `ModelCheckpoint` was still set even if no checkpoint was saved ([#12418](https://github.com/Lightning-AI/lightning/pull/12418))
- Fixed bug where `ModelCheckpoint` was overriding the `epoch` and `step` logged values ([#12418](https://github.com/Lightning-AI/lightning/pull/12418))
- Fixed bug where monitoring the default `epoch` and `step` values with `ModelCheckpoint` would fail ([#12418](https://github.com/Lightning-AI/lightning/pull/12418))
- Fixed initializing optimizers unnecessarily in `DDPFullyShardedStrategy` ([#12267](https://github.com/Lightning-AI/lightning/pull/12267))
- Fixed check for horovod module ([#12377](https://github.com/Lightning-AI/lightning/pull/12377))
- Fixed logging to loggers with multiple eval dataloaders ([#12454](https://github.com/Lightning-AI/lightning/pull/12454))
- Fixed an issue with resuming from a checkpoint trained with QAT ([#11346](https://github.com/Lightning-AI/lightning/pull/11346))


## [1.5.10] - 2022-02-08

### Fixed

- Fixed an issue to avoid validation loop run on restart ([#11552](https://github.com/Lightning-AI/lightning/pull/11552))
- The `RichProgressBar` now correctly shows the `on_epoch` logged values on train epoch end ([#11689](https://github.com/Lightning-AI/lightning/pull/11689))
- Fixed an issue to make the `step` argument in `WandbLogger.log_image` work ([#11716](https://github.com/Lightning-AI/lightning/pull/11716))
- Fixed `restore_optimizers` for mapping states ([#11757](https://github.com/Lightning-AI/lightning/pull/11757))
- With `DPStrategy`, the batch is not explicitly moved to the device ([#11780](https://github.com/Lightning-AI/lightning/pull/11780))
- Fixed an issue to avoid val bar disappear after `trainer.validate()` ([#11700](https://github.com/Lightning-AI/lightning/pull/11700))
- Fixed supporting remote filesystems with `Trainer.weights_save_path` for fault-tolerant training ([#11776](https://github.com/Lightning-AI/lightning/pull/11776))
- Fixed check for available modules ([#11526](https://github.com/Lightning-AI/lightning/pull/11526))
- Fixed bug where the path for "last" checkpoints was not getting saved correctly which caused newer runs to not remove the previous "last" checkpoint ([#11481](https://github.com/Lightning-AI/lightning/pull/11481))
- Fixed bug where the path for best checkpoints was not getting saved correctly when no metric was monitored which caused newer runs to not use the best checkpoint ([#11481](https://github.com/Lightning-AI/lightning/pull/11481))


## [1.5.9] - 2022-01-20

### Fixed

- Pinned sphinx-autodoc-typehints with <v1.15 ([#11400](https://github.com/Lightning-AI/lightning/pull/11400))
- Skipped testing with PyTorch 1.7 and Python 3.9 on Ubuntu ([#11217](https://github.com/Lightning-AI/lightning/pull/11217))
- Fixed type promotion when tensors of higher category than float are logged ([#11401](https://github.com/Lightning-AI/lightning/pull/11401))
- Fixed the format of the configuration saved automatically by the CLI's `SaveConfigCallback` ([#11532](https://github.com/Lightning-AI/lightning/pull/11532))

### Changed
- Changed `LSFEnvironment` to use `LSB_DJOB_RANKFILE` environment variable instead of `LSB_HOSTS` for determining node rank and main address ([#10825](https://github.com/Lightning-AI/lightning/pull/10825))
- Disabled sampler replacement when using `IterableDataset` ([#11507](https://github.com/Lightning-AI/lightning/pull/11507))


## [1.5.8] - 2022-01-05

### Fixed

- Fixed `LightningCLI` race condition while saving the config ([#11199](https://github.com/Lightning-AI/lightning/pull/11199))
- Fixed the default value used with `log(reduce_fx=min|max)` ([#11310](https://github.com/Lightning-AI/lightning/pull/11310))
- Fixed data fetcher selection ([#11294](https://github.com/Lightning-AI/lightning/pull/11294))
- Fixed a race condition that could result in incorrect (zero) values being observed in prediction writer callbacks ([#11288](https://github.com/Lightning-AI/lightning/pull/11288))
- Fixed dataloaders not getting reloaded the correct amount of times when setting `reload_dataloaders_every_n_epochs` and `check_val_every_n_epoch` ([#10948](https://github.com/Lightning-AI/lightning/pull/10948))
- Fixed deepspeed strategy not restoring the lr-scheduler states when lr-scheduler(s) are configured through `LightningModule.configure_optimizer` ([#11322](https://github.com/Lightning-AI/lightning/pull/11322))


## [1.5.7] - 2021-12-21

### Fixed

- Fixed `NeptuneLogger` when using DDP ([#11030](https://github.com/Lightning-AI/lightning/pull/11030))
- Fixed a bug to disable logging hyperparameters in logger if there are no hparams ([#11105](https://github.com/Lightning-AI/lightning/pull/11105))
- Avoid the deprecated `onnx.export(example_outputs=...)` in torch 1.10 ([#11116](https://github.com/Lightning-AI/lightning/pull/11116))
- Fixed an issue when torch-scripting a `LightningModule` after training with `Trainer(sync_batchnorm=True)` ([#11078](https://github.com/Lightning-AI/lightning/pull/11078))
- Fixed an `AttributeError` occurring when using a `CombinedLoader` (multiple dataloaders) for prediction ([#11111](https://github.com/Lightning-AI/lightning/pull/11111))
- Fixed bug where `Trainer(track_grad_norm=..., logger=False)` would fail ([#11114](https://github.com/Lightning-AI/lightning/pull/11114))
- Fixed an incorrect warning being produced by the model summary when using `bf16` precision on CPU ([#11161](https://github.com/Lightning-AI/lightning/pull/11161))

### Changed

- DeepSpeed does not require lightning module zero 3 partitioning ([#10655](https://github.com/Lightning-AI/lightning/pull/10655))
- The `ModelCheckpoint` callback now saves and restores attributes `best_k_models`, `kth_best_model_path`, `kth_value`, and `last_model_path` ([#10995](https://github.com/Lightning-AI/lightning/pull/10995))


## [1.5.6] - 2021-12-15

### Fixed

- Fixed a bug where the DeepSpeedPlugin arguments `cpu_checkpointing` and `contiguous_memory_optimization` were not being forwarded to deepspeed correctly ([#10874](https://github.com/Lightning-AI/lightning/pull/10874))
- Fixed an issue with `NeptuneLogger` causing checkpoints to be uploaded with a duplicated file extension ([#11015](https://github.com/Lightning-AI/lightning/pull/11015))
- Fixed support for logging within callbacks returned from `LightningModule` ([#10991](https://github.com/Lightning-AI/lightning/pull/10991))
- Fixed running sanity check with `RichProgressBar` ([#10913](https://github.com/Lightning-AI/lightning/pull/10913))
- Fixed support for `CombinedLoader` while checking for warning raised with eval dataloaders ([#10994](https://github.com/Lightning-AI/lightning/pull/10994))
- The TQDM progress bar now correctly shows the `on_epoch` logged values on train epoch end ([#11069](https://github.com/Lightning-AI/lightning/pull/11069))
- Fixed bug where the TQDM updated the training progress bar during `trainer.validate` ([#11069](https://github.com/Lightning-AI/lightning/pull/11069))


## [1.5.5] - 2021-12-07

### Fixed

- Disabled batch_size extraction for torchmetric instances because they accumulate the metrics internally ([#10815](https://github.com/Lightning-AI/lightning/pull/10815))
- Fixed an issue with `SignalConnector` not restoring the default signal handlers on teardown when running on SLURM or with fault-tolerant training enabled ([#10611](https://github.com/Lightning-AI/lightning/pull/10611))
- Fixed `SignalConnector._has_already_handler` check for callable type ([#10483](https://github.com/Lightning-AI/lightning/pull/10483))
- Fixed an issue to return the results for each dataloader separately instead of duplicating them for each ([#10810](https://github.com/Lightning-AI/lightning/pull/10810))
- Improved exception message if `rich` version is less than `10.2.2` ([#10839](https://github.com/Lightning-AI/lightning/pull/10839))
- Fixed uploading best model checkpoint in NeptuneLogger ([#10369](https://github.com/Lightning-AI/lightning/pull/10369))
- Fixed early schedule reset logic in PyTorch profiler that was causing data leak ([#10837](https://github.com/Lightning-AI/lightning/pull/10837))
- Fixed a bug that caused incorrect batch indices to be passed to the `BasePredictionWriter` hooks when using a dataloader with `num_workers > 0` ([#10870](https://github.com/Lightning-AI/lightning/pull/10870))
- Fixed an issue with item assignment on the logger on rank > 0 for those who support it ([#10917](https://github.com/Lightning-AI/lightning/pull/10917))
- Fixed importing `torch_xla.debug` for `torch-xla<1.8` ([#10836](https://github.com/Lightning-AI/lightning/pull/10836))
- Fixed an issue with `DDPSpawnPlugin` and related plugins leaving a temporary checkpoint behind ([#10934](https://github.com/Lightning-AI/lightning/pull/10934))
- Fixed a `TypeError` occurring in the `SingalConnector.teardown()` method ([#10961](https://github.com/Lightning-AI/lightning/pull/10961))


## [1.5.4] - 2021-11-30

### Fixed

- Fixed support for `--key.help=class` with the `LightningCLI` ([#10767](https://github.com/Lightning-AI/lightning/pull/10767))
- Fixed `_compare_version` for python packages ([#10762](https://github.com/Lightning-AI/lightning/pull/10762))
- Fixed TensorBoardLogger `SummaryWriter` not close before spawning the processes ([#10777](https://github.com/Lightning-AI/lightning/pull/10777))
- Fixed a consolidation error in Lite when attempting to save the state dict of a sharded optimizer ([#10746](https://github.com/Lightning-AI/lightning/pull/10746))
- Fixed the default logging level for batch hooks associated with training from `on_step=False, on_epoch=True` to `on_step=True, on_epoch=False` ([#10756](https://github.com/Lightning-AI/lightning/pull/10756))

### Removed

- Removed PyTorch 1.6 support ([#10367](https://github.com/Lightning-AI/lightning/pull/10367), [#10738](https://github.com/Lightning-AI/lightning/pull/10738))


## [1.5.3] - 2021-11-24

### Fixed

- Fixed `ShardedTensor` state dict hook registration to check if torch distributed is available ([#10621](https://github.com/Lightning-AI/lightning/pull/10621))
- Fixed an issue with `self.log` not respecting a tensor's `dtype` when applying computations ([#10076](https://github.com/Lightning-AI/lightning/pull/10076))
- Fixed LigtningLite `_wrap_init` popping unexisting keys from DataLoader signature parameters ([#10613](https://github.com/Lightning-AI/lightning/pull/10613))
- Fixed signals being registered within threads ([#10610](https://github.com/Lightning-AI/lightning/pull/10610))
- Fixed an issue that caused Lightning to extract the batch size even though it was set by the user in `LightningModule.log` ([#10408](https://github.com/Lightning-AI/lightning/pull/10408))
- Fixed `Trainer(move_metrics_to_cpu=True)` not moving the evaluation logged results to CPU ([#10631](https://github.com/Lightning-AI/lightning/pull/10631))
- Fixed the `{validation,test}_step` outputs getting moved to CPU with `Trainer(move_metrics_to_cpu=True)` ([#10631](https://github.com/Lightning-AI/lightning/pull/10631))
- Fixed an issue with collecting logged test results with multiple dataloaders ([#10522](https://github.com/Lightning-AI/lightning/pull/10522))


## [1.5.2] - 2021-11-16

### Fixed

- Fixed `CombinedLoader` and `max_size_cycle` didn't receive a `DistributedSampler` ([#10374](https://github.com/Lightning-AI/lightning/pull/10374))
- Fixed an issue where class or init-only variables of dataclasses were passed to the dataclass constructor in `utilities.apply_to_collection` ([#9702](https://github.com/Lightning-AI/lightning/pull/9702))
- Fixed `isinstance` not working with `init_meta_context`, materialized model not being moved to the device ([#10493](https://github.com/Lightning-AI/lightning/pull/10493))
- Fixed an issue that prevented the Trainer to shutdown workers when execution is interrupted due to failure([#10463](https://github.com/Lightning-AI/lightning/pull/10463))
- Squeeze the early stopping monitor to remove empty tensor dimensions ([#10461](https://github.com/Lightning-AI/lightning/pull/10461))
- Fixed sampler replacement logic with `overfit_batches` to only replace the sample when `SequentialSampler` is not used ([#10486](https://github.com/Lightning-AI/lightning/pull/10486))
- Fixed scripting causing false positive deprecation warnings ([#10470](https://github.com/Lightning-AI/lightning/pull/10470), [#10555](https://github.com/Lightning-AI/lightning/pull/10555))
- Do not fail if batch size could not be inferred for logging when using DeepSpeed ([#10438](https://github.com/Lightning-AI/lightning/pull/10438))
- Fixed propagation of device and dtype information to submodules of LightningLite when they inherit from `DeviceDtypeModuleMixin` ([#10559](https://github.com/Lightning-AI/lightning/pull/10559))


## [1.5.1] - 2021-11-09

### Fixed

- Fixed `apply_to_collection(defaultdict)` ([#10316](https://github.com/Lightning-AI/lightning/pull/10316))
- Fixed failure when `DataLoader(batch_size=None)` is passed ([#10345](https://github.com/Lightning-AI/lightning/pull/10345))
- Fixed interception of `__init__` arguments for sub-classed DataLoader re-instantiation in Lite ([#10334](https://github.com/Lightning-AI/lightning/pull/10334))
- Fixed issue with pickling `CSVLogger` after a call to `CSVLogger.save` ([#10388](https://github.com/Lightning-AI/lightning/pull/10388))
- Fixed an import error being caused by `PostLocalSGD` when `torch.distributed` not available ([#10359](https://github.com/Lightning-AI/lightning/pull/10359))
- Fixed the logging with `on_step=True` in epoch-level hooks causing unintended side-effects. Logging with `on_step=True` in epoch-level hooks will now correctly raise an error ([#10409](https://github.com/Lightning-AI/lightning/pull/10409))
- Fixed deadlocks for distributed training with `RichProgressBar` ([#10428](https://github.com/Lightning-AI/lightning/pull/10428))
- Fixed an issue where the model wrapper in Lite converted non-floating point tensors to float ([#10429](https://github.com/Lightning-AI/lightning/pull/10429))
- Fixed an issue with inferring the dataset type in fault-tolerant training ([#10432](https://github.com/Lightning-AI/lightning/pull/10432))
- Fixed dataloader workers with `persistent_workers` being deleted on every iteration ([#10434](https://github.com/Lightning-AI/lightning/pull/10434))


## [1.5.0] - 2021-11-02

### Added

- Added support for monitoring the learning rate without schedulers in `LearningRateMonitor` ([#9786](https://github.com/Lightning-AI/lightning/pull/9786))
- Added registration of `ShardedTensor` state dict hooks in `LightningModule.__init__` if the PyTorch version supports `ShardedTensor` ([#8944](https://github.com/Lightning-AI/lightning/pull/8944))
- Added error handling including calling of `on_keyboard_interrupt()` and `on_exception()` for all entrypoints (fit, validate, test, predict) ([#8819](https://github.com/Lightning-AI/lightning/pull/8819))
- Added a flavor of `training_step` that takes `dataloader_iter` as an argument ([#8807](https://github.com/Lightning-AI/lightning/pull/8807))
- Added a `state_key` property to the `Callback` base class ([#6886](https://github.com/Lightning-AI/lightning/pull/6886))
- Added progress tracking to loops:
    * Integrated `TrainingEpochLoop.total_batch_idx` ([#8598](https://github.com/Lightning-AI/lightning/pull/8598))
    * Added `BatchProgress` and integrated `TrainingEpochLoop.is_last_batch` ([#9657](https://github.com/Lightning-AI/lightning/pull/9657))
    * Avoid optional `Tracker` attributes ([#9320](https://github.com/Lightning-AI/lightning/pull/9320))
    * Reset `current` progress counters when restarting an epoch loop that had already finished ([#9371](https://github.com/Lightning-AI/lightning/pull/9371))
    * Call `reset_on_restart` in the loop's `reset` hook instead of when loading a checkpoint ([#9561](https://github.com/Lightning-AI/lightning/pull/9561))
    * Use `completed` over `processed` in `reset_on_restart` ([#9656](https://github.com/Lightning-AI/lightning/pull/9656))
    * Renamed `reset_on_epoch` to `reset_on_run` ([#9658](https://github.com/Lightning-AI/lightning/pull/9658))
- Added `batch_size` and `rank_zero_only` arguments for `log_dict` to match `log` ([#8628](https://github.com/Lightning-AI/lightning/pull/8628))
- Added a check for unique GPU ids ([#8666](https://github.com/Lightning-AI/lightning/pull/8666))
- Added `ResultCollection` state_dict to the Loop `state_dict` and added support for distributed reload ([#8641](https://github.com/Lightning-AI/lightning/pull/8641))
- Added DeepSpeed collate checkpoint utility function ([#8701](https://github.com/Lightning-AI/lightning/pull/8701))
- Added a `handles_accumulate_grad_batches` property to the training type plugins ([#8856](https://github.com/Lightning-AI/lightning/pull/8856))
- Added a warning to `WandbLogger` when reusing a wandb run ([#8714](https://github.com/Lightning-AI/lightning/pull/8714))
- Added `log_graph` argument for `watch` method of `WandbLogger` ([#8662](https://github.com/Lightning-AI/lightning/pull/8662))
- `LightningCLI` additions:
  * Added `LightningCLI(run=False|True)` to choose whether to run a `Trainer` subcommand ([#8751](https://github.com/Lightning-AI/lightning/pull/8751))
  * Added support to call any trainer function from the `LightningCLI` via subcommands ([#7508](https://github.com/Lightning-AI/lightning/pull/7508))
  * Allow easy trainer re-instantiation ([#7508](https://github.com/Lightning-AI/lightning/pull/9241))
  * Automatically register all optimizers and learning rate schedulers ([#9565](https://github.com/Lightning-AI/lightning/pull/9565))
  * Allow registering custom optimizers and learning rate schedulers without subclassing the CLI ([#9565](https://github.com/Lightning-AI/lightning/pull/9565))
  * Support shorthand notation to instantiate optimizers and learning rate schedulers ([#9565](https://github.com/Lightning-AI/lightning/pull/9565))
  * Support passing lists of callbacks via command line ([#8815](https://github.com/Lightning-AI/lightning/pull/8815))
  * Support shorthand notation to instantiate models ([#9588](https://github.com/Lightning-AI/lightning/pull/9588))
  * Support shorthand notation to instantiate datamodules ([#10011](https://github.com/Lightning-AI/lightning/pull/10011))
  * Added `multifile` option to `LightningCLI` to enable/disable config saving to preserve multiple files structure ([#9073](https://github.com/Lightning-AI/lightning/pull/9073))
- Fault-tolerant training:
    * Added `FastForwardSampler` and `CaptureIterableDataset` injection to data loading utilities ([#8366](https://github.com/Lightning-AI/lightning/pull/8366))
    * Added `DataFetcher` to control fetching flow ([#8890](https://github.com/Lightning-AI/lightning/pull/8890))
    * Added `SharedCycleIteratorState` to prevent infinite loop ([#8889](https://github.com/Lightning-AI/lightning/pull/8889))
    * Added `CaptureMapDataset` for state management in map-style datasets ([#8891](https://github.com/Lightning-AI/lightning/pull/8891))
    * Added Fault Tolerant Training to `DataFetcher` ([#8891](https://github.com/Lightning-AI/lightning/pull/8891))
    * Replaced old prefetch iterator with new `DataFetcher` in training loop ([#8953](https://github.com/Lightning-AI/lightning/pull/8953))
    * Added partial support for global random state fault-tolerance in map-style datasets ([#8950](https://github.com/Lightning-AI/lightning/pull/8950))
    * Converted state to tuple explicitly when setting Python random state ([#9401](https://github.com/Lightning-AI/lightning/pull/9401))
    * Added support for restarting an optimizer loop (multiple optimizers) ([#9537](https://github.com/Lightning-AI/lightning/pull/9537))
    * Added support for restarting within Evaluation Loop ([#9563](https://github.com/Lightning-AI/lightning/pull/9563))
    * Added mechanism to detect that a signal has been sent so the Trainer can gracefully exit ([#9566](https://github.com/Lightning-AI/lightning/pull/9566))
    * Added support for skipping ahead to validation during the auto-restart of fitting ([#9681](https://github.com/Lightning-AI/lightning/pull/9681))
    * Added support for auto-restart if a fault-tolerant checkpoint is available ([#9722](https://github.com/Lightning-AI/lightning/pull/9722))
- Checkpoint saving and loading extensibility:
  * Added `CheckpointIO` plugin to expose checkpoint IO from training type plugin ([#8743](https://github.com/Lightning-AI/lightning/pull/8743))
  * Refactored `CheckpointConnector` to offload validation logic to the `CheckpointIO` plugin ([#9045](https://github.com/Lightning-AI/lightning/pull/9045))
  * Added `remove_checkpoint` to `CheckpointIO` plugin by moving the responsibility out of the `ModelCheckpoint` callback ([#9373](https://github.com/Lightning-AI/lightning/pull/9373))
  * Added `XLACheckpointIO` plugin ([#9972](https://github.com/Lightning-AI/lightning/pull/9972))
- Loop customization:
    * Added `Closure` and `AbstractClosure` classes ([#8642](https://github.com/Lightning-AI/lightning/pull/8642))
    * Refactored `TrainingBatchLoop` and extracted `OptimizerLoop`, splitting off automatic optimization into its own loop ([#9191](https://github.com/Lightning-AI/lightning/pull/9191))
    * Removed `TrainingBatchLoop.backward()`; manual optimization now calls directly into `Accelerator.backward()` and automatic optimization handles backward in new `OptimizerLoop` ([#9265](https://github.com/Lightning-AI/lightning/pull/9265))
    * Extracted `ManualOptimization` logic from `TrainingBatchLoop` into its own separate loop class ([#9266](https://github.com/Lightning-AI/lightning/pull/9266))
    * Added `OutputResult` and `ManualResult` classes ([#9437](https://github.com/Lightning-AI/lightning/pull/9437), [#9424](https://github.com/Lightning-AI/lightning/pull/9424))
    * Marked `OptimizerLoop.backward` as protected ([#9514](https://github.com/Lightning-AI/lightning/pull/9514))
    * Marked `FitLoop.should_accumulate` as protected ([#9515](https://github.com/Lightning-AI/lightning/pull/9515))
    * Marked several methods in `PredictionLoop` as protected: `on_predict_start`, `on_predict_epoch_end`, `on_predict_end`, `on_predict_model_eval` ([#9516](https://github.com/Lightning-AI/lightning/pull/9516))
    * Marked several methods in `EvaluationLoop` as protected: `get_max_batches`, `on_evaluation_model_eval`, `on_evaluation_model_train`, `on_evaluation_start`, `on_evaluation_epoch_start`, `on_evaluation_epoch_end`, `on_evaluation_end`, `reload_evaluation_dataloaders` ([#9516](https://github.com/Lightning-AI/lightning/pull/9516))
    * Marked several methods in `EvaluationEpochLoop` as protected: `on_evaluation_batch_start`, `evaluation_step`, `evaluation_step_end` ([#9516](https://github.com/Lightning-AI/lightning/pull/9516))
    * Added `yielding_training_step` example ([#9983](https://github.com/Lightning-AI/lightning/pull/9983))
- Added support for saving and loading state of multiple callbacks of the same type ([#7187](https://github.com/Lightning-AI/lightning/pull/7187))
- Added DeepSpeed Stage 1 support ([#8974](https://github.com/Lightning-AI/lightning/pull/8974))
- Added `Python dataclass` support for `LightningDataModule` ([#8272](https://github.com/Lightning-AI/lightning/pull/8272))
- Added sanitization of tensors when they get logged as hyperparameters in `TensorBoardLogger` ([#9031](https://github.com/Lightning-AI/lightning/pull/9031))
- Added `InterBatchParallelDataFetcher` ([#9020](https://github.com/Lightning-AI/lightning/pull/9020))
- Added `DataLoaderIterDataFetcher` ([#9020](https://github.com/Lightning-AI/lightning/pull/9020))
- Added `DataFetcher` within `Fit / Evaluation` Loop  ([#9047](https://github.com/Lightning-AI/lightning/pull/9047))
- Added a friendly error message when DDP attempts to spawn new distributed processes with rank > 0 ([#9005](https://github.com/Lightning-AI/lightning/pull/9005))
- Added Rich integration:
    * Added Rich progress bar ([#8929](https://github.com/Lightning-AI/lightning/pull/8929), [#9559](https://github.com/Lightning-AI/lightning/pull/9559))
    * Added Support for iterable datasets ([#9734](https://github.com/Lightning-AI/lightning/pull/9734))
    * Added `RichModelSummary` callback ([#9546](https://github.com/Lightning-AI/lightning/pull/9546))
    * Added `configure_columns` method to `RichProgressBar` ([#10288](https://github.com/Lightning-AI/lightning/pull/10288))
    * Added `leave` argument to `RichProgressBar` ([#10301](https://github.com/Lightning-AI/lightning/pull/10301))
- Added input validation logic for precision ([#9080](https://github.com/Lightning-AI/lightning/pull/9080))
- Added support for CPU AMP autocast ([#9084](https://github.com/Lightning-AI/lightning/pull/9084))
- Added `on_exception` callback hook ([#9183](https://github.com/Lightning-AI/lightning/pull/9183))
- Added a warning to DeepSpeed when inferring batch size ([#9221](https://github.com/Lightning-AI/lightning/pull/9221))
- Added `ModelSummary` callback ([#9344](https://github.com/Lightning-AI/lightning/pull/9344))
- Added `log_images`, `log_text` and `log_table` to `WandbLogger` ([#9545](https://github.com/Lightning-AI/lightning/pull/9545))
- Added `PL_RECONCILE_PROCESS` environment variable to enable process reconciliation regardless of cluster environment settings ([#9389](https://github.com/Lightning-AI/lightning/pull/9389))
- Added `get_device_stats` to the Accelerator interface and added its implementation for GPU and TPU ([#9586](https://github.com/Lightning-AI/lightning/pull/9586))
- Added a warning when an unknown key is encountered in the optimizer configuration, and when `OneCycleLR` is used with `"interval": "epoch"` ([#9666](https://github.com/Lightning-AI/lightning/pull/9666))
- Added `DeviceStatsMonitor` callback ([#9712](https://github.com/Lightning-AI/lightning/pull/9712))
- Added `enable_progress_bar` to the Trainer constructor ([#9664](https://github.com/Lightning-AI/lightning/pull/9664))
- Added `pl_legacy_patch` load utility for loading old checkpoints that have pickled legacy Lightning attributes ([#9166](https://github.com/Lightning-AI/lightning/pull/9166))
- Added support for `torch.use_deterministic_algorithms` ([#9121](https://github.com/Lightning-AI/lightning/pull/9121))
- Added automatic parameters tying for TPUs ([#9525](https://github.com/Lightning-AI/lightning/pull/9525))
- Added support for `torch.autograd.set_detect_anomaly` through `Trainer` constructor argument `detect_anomaly` ([#9848](https://github.com/Lightning-AI/lightning/pull/9848))
- Added `enable_model_summary` flag to Trainer ([#9699](https://github.com/Lightning-AI/lightning/pull/9699))
- Added `strategy` argument to Trainer ([#8597](https://github.com/Lightning-AI/lightning/pull/8597))
- Added `init_meta_context`, `materialize_module` utilities ([#9920](https://github.com/Lightning-AI/lightning/pull/9920))
- Added `TPUPrecisionPlugin` ([#10020](https://github.com/Lightning-AI/lightning/pull/#10020))
- Added `torch.bfloat16` support:
  * Added bfloat16 support for Lightning Trainer ([#9049](https://github.com/Lightning-AI/lightning/pull/9049))
  * Renamed `TPUHalfPrecisionPlugin` to `TPUBf16PrecisionPlugin` ([#10026](https://github.com/Lightning-AI/lightning/pull/10026))
  * Default to `precision=bf16` on CPU when `precision=16` is passed ([#10033](https://github.com/Lightning-AI/lightning/pull/10033))
  * Added support for `torch.autocast` ([#10053](https://github.com/Lightning-AI/lightning/pull/10053))
- Added `kfold` example for loop customization ([#9965](https://github.com/Lightning-AI/lightning/pull/9965))
- LightningLite:
    * Added `PrecisionPlugin.forward_context`, making it the default implementation for all `{train,val,test,predict}_step_context()` methods ([#9988](https://github.com/Lightning-AI/lightning/pull/9988))
    * Added `DDPSpawnPlugin.spawn()` for spawning new processes of a given function ([#10018](https://github.com/Lightning-AI/lightning/pull/10018), [#10022](https://github.com/Lightning-AI/lightning/pull/10022))
    * Added `TrainingTypePlugin.{_setup_model, _setup_optimizer}` methods ([#9994](https://github.com/Lightning-AI/lightning/pull/9994), [#10064](https://github.com/Lightning-AI/lightning/pull/10064))
    * Implemented `DataParallelPlugin._setup_model` ([#10010](https://github.com/Lightning-AI/lightning/pull/10010))
    * Implemented `DeepSpeedPlugin._setup_model_and_optimizers` ([#10009](https://github.com/Lightning-AI/lightning/pull/10009), [#10064](https://github.com/Lightning-AI/lightning/pull/10064))
    * Implemented `{DDPShardedPlugin,DDPShardedSpawnPlugin}._setup_model_and_optimizers` ([#10028](https://github.com/Lightning-AI/lightning/pull/10028), [#10064](https://github.com/Lightning-AI/lightning/pull/10064))
    * Added optional `model` argument to the `optimizer_step` methods in accelerators and plugins ([#10023](https://github.com/Lightning-AI/lightning/pull/10023))
    * Updated precision attributes in `DeepSpeedPlugin` ([#10164](https://github.com/Lightning-AI/lightning/pull/10164))
    * Added the ability to return a result from rank 0 in `DDPSpawnPlugin.spawn` ([#10162](https://github.com/Lightning-AI/lightning/pull/10162))
    * Added `pytorch_lightning.lite` package ([#10175](https://github.com/Lightning-AI/lightning/pull/10175))
    * Added `LightningLite` documentation ([#10043](https://github.com/Lightning-AI/lightning/pull/10043))
    * Added `LightningLite` examples ([#9987](https://github.com/Lightning-AI/lightning/pull/9987))
    * Make the `_LiteDataLoader` an iterator and add supports for custom dataloader ([#10279](https://github.com/Lightning-AI/lightning/pull/10279))
- Added `use_omegaconf` argument to `save_hparams_to_yaml` plugin ([#9170](https://github.com/Lightning-AI/lightning/pull/9170))
- Added `ckpt_path` argument for `Trainer.fit()` ([#10061](https://github.com/Lightning-AI/lightning/pull/10061))
- Added `auto_device_count` method to `Accelerators` ([#10222](https://github.com/Lightning-AI/lightning/pull/10222))
- Added support for `devices="auto"` ([#10264](https://github.com/Lightning-AI/lightning/pull/10264))
- Added a `filename` argument in `ModelCheckpoint.format_checkpoint_name` ([#9818](https://github.com/Lightning-AI/lightning/pull/9818))
- Added support for empty `gpus` list to run on CPU ([#10246](https://github.com/Lightning-AI/lightning/pull/10246))
- Added a warning if multiple batch sizes are found from ambiguous batch ([#10247](https://github.com/Lightning-AI/lightning/pull/10247))

### Changed

- Trainer now raises a `MisconfigurationException` when its methods are called with `ckpt_path="best"` but a checkpoint callback isn't configured ([#9841](https://github.com/Lightning-AI/lightning/pull/9841))
- Setting `Trainer(accelerator="ddp_cpu")` now does not spawn a subprocess if `num_processes` is kept `1` along with `num_nodes > 1` ([#9603](https://github.com/Lightning-AI/lightning/pull/9603))
- Module imports are now catching `ModuleNotFoundError` instead of `ImportError` ([#9867](https://github.com/Lightning-AI/lightning/pull/9867))
- `pytorch_lightning.loggers.neptune.NeptuneLogger` is now consistent with the new [neptune-client](https://github.com/neptune-ai/neptune-client) API; the old [neptune-client](https://github.com/neptune-ai/neptune-client) API is supported by `NeptuneClient` from the [neptune-contrib](https://github.com/neptune-ai/neptune-contrib) repo ([#6867](https://github.com/Lightning-AI/lightning/pull/6867))
- Parsing of `enums` type hyperparameters to be saved in the `haprams.yaml` file by TensorBoard and CSV loggers has been fixed and made in line with how OmegaConf parses it ([#9170](https://github.com/Lightning-AI/lightning/pull/9170))
- Parsing of the `gpus` Trainer argument has changed: `gpus="n"` (str) no longer selects the GPU index n and instead selects the first n devices ([#8770](https://github.com/Lightning-AI/lightning/pull/8770))
- `iteration_count` and other index attributes in the loops has been replaced with progress dataclasses ([#8477](https://github.com/Lightning-AI/lightning/pull/8477))
- The `trainer.lightning_module` reference is now properly set at the very beginning of a run ([#8536](https://github.com/Lightning-AI/lightning/pull/8536))
- The model weights now get loaded in all cases when the checkpoint path gets provided in validate/test/predict, regardless of whether the model instance is provided or not ([#8352](https://github.com/Lightning-AI/lightning/pull/8352))
- The `Trainer` functions `reset_{train,val,test,predict}_dataloader`, `reset_train_val_dataloaders`, and `request_dataloader` `model` argument is now optional ([#8536](https://github.com/Lightning-AI/lightning/pull/8536))
- Saved checkpoints will no longer use the type of a `Callback` as the key to avoid issues with unpickling ([#6886](https://github.com/Lightning-AI/lightning/pull/6886))
- Improved string conversion for `ResultCollection` ([#8622](https://github.com/Lightning-AI/lightning/pull/8622))
- `LightningCLI` changes:
    * `LightningCLI.init_parser` now returns the parser instance ([#8721](https://github.com/Lightning-AI/lightning/pull/8721))
    * `LightningCLI.add_core_arguments_to_parser`, `LightningCLI.parse_arguments` now take a `parser` argument ([#8721](https://github.com/Lightning-AI/lightning/pull/8721))
    * `LightningCLI.instantiate_trainer` now takes a config and a list of callbacks ([#8721](https://github.com/Lightning-AI/lightning/pull/8721))
    * Split `LightningCLI.add_core_arguments_to_parser` into `LightningCLI.add_default_arguments_to_parser` + `LightningCLI.add_core_arguments_to_parser` ([#8721](https://github.com/Lightning-AI/lightning/pull/8721))
- The accelerator and training type plugin `setup` hooks no longer have a `model` argument ([#8536](https://github.com/Lightning-AI/lightning/pull/8536))
- The accelerator and training type plugin `update_global_step` hook has been removed ([#8856](https://github.com/Lightning-AI/lightning/pull/8856))
- The coverage of `self.log`-ing in any `LightningModule` or `Callback` hook has been improved ([#8498](https://github.com/Lightning-AI/lightning/pull/8498))
- `self.log`-ing without a `Trainer` reference now raises a warning instead of an exception ([#9733](https://github.com/Lightning-AI/lightning/pull/9733))
- Removed restrictions in the Trainer that loggers can only log from rank 0; the existing logger behavior has not changed ([#8608](https://github.com/Lightning-AI/lightning/pull/8608))
- `Trainer.request_dataloader` now takes a `RunningStage` enum instance ([#8858](https://github.com/Lightning-AI/lightning/pull/8858))
- Changed `rank_zero_warn` to `NotImplementedError` in the `{train, val, test, predict}_dataloader` hooks that `Lightning(Data)Module` uses ([#9161](https://github.com/Lightning-AI/lightning/pull/9161))
- Moved `block_ddp_sync_behaviour` out of `TrainingBatchLoop` to loop utilities ([#9192](https://github.com/Lightning-AI/lightning/pull/9192))
- Executing the `optimizer_closure` is now required when overriding the `optimizer_step` hook ([#9360](https://github.com/Lightning-AI/lightning/pull/9360))
- Changed logging of `LightningModule` and `LightningDataModule` hyperparameters to raise an exception only if there are colliding keys with different values ([#9496](https://github.com/Lightning-AI/lightning/pull/9496))
- `seed_everything` now fails when an invalid seed value is passed instead of selecting a random seed ([#8787](https://github.com/Lightning-AI/lightning/pull/8787))
- The Trainer now calls `TrainingTypePlugin` collective APIs directly instead of going through the Accelerator reference ([#9677](https://github.com/Lightning-AI/lightning/pull/9677), [#9901](https://github.com/Lightning-AI/lightning/pull/9901))
- The tuner now uses a unique filename to save a temporary checkpoint ([#9682](https://github.com/Lightning-AI/lightning/pull/9682))
- Changed `HorovodPlugin.all_gather` to return a `torch.Tensor` instead of a list ([#9696](https://github.com/Lightning-AI/lightning/pull/9696))
- Changed Trainer connectors to be protected attributes:
    * Configuration Validator ([#9779](https://github.com/Lightning-AI/lightning/pull/9779))
- The `current_epoch` and `global_step` attributes now get restored irrespective of the Trainer task ([#9413](https://github.com/Lightning-AI/lightning/pull/9413))
- Trainer now raises an exception when requesting `amp_level` with native `amp_backend` ([#9755](https://github.com/Lightning-AI/lightning/pull/9755))
- Update the logic to check for accumulation steps with deepspeed ([#9826](https://github.com/Lightning-AI/lightning/pull/9826))
- `pytorch_lightning.utilities.grads.grad_norm` now raises an exception if parameter `norm_type <= 0` ([#9765](https://github.com/Lightning-AI/lightning/pull/9765))
- Updated error message for interactive incompatible plugins ([#9896](https://github.com/Lightning-AI/lightning/pull/9896))
- Moved the `optimizer_step` and `clip_gradients` hook from the `Accelerator` and `TrainingTypePlugin` into the `PrecisionPlugin` ([#10143](https://github.com/Lightning-AI/lightning/pull/10143), [#10029](https://github.com/Lightning-AI/lightning/pull/10029))
- `NativeMixedPrecisionPlugin` and its subclasses now take an optional `GradScaler` instance ([#10055](https://github.com/Lightning-AI/lightning/pull/10055))
- Trainer is now raising a `MisconfigurationException` instead of a warning if `Trainer.{validate/test}` is missing required methods ([#10016](https://github.com/Lightning-AI/lightning/pull/10016))
- Changed default value of the `max_steps` Trainer argument from `None` to -1 ([#9460](https://github.com/Lightning-AI/lightning/pull/9460))
- LightningModule now raises an error when calling `log(on_step=False, on_epoch=False)` ([#10227](https://github.com/Lightning-AI/lightning/pull/10227))
- Quantization aware training observers are now disabled by default during validating/testing/predicting stages ([#8540](https://github.com/Lightning-AI/lightning/pull/8540))
- Raised `MisconfigurationException` when total length of `dataloader` across ranks is zero, and give warning when total length is non-zero, but only local rank length is zero. ([#9827](https://github.com/Lightning-AI/lightning/pull/9827))
- Changed the model size calculation using `ByteCounter` ([#10123](https://github.com/Lightning-AI/lightning/pull/10123))
- Enabled `on_load_checkpoint` for `LightningDataModule` for all `trainer_fn` ([#10238](https://github.com/Lightning-AI/lightning/pull/10238))
- Allowed separate config files for parameters with class type when LightningCLI is in `subclass_mode=False` ([#10286](https://github.com/Lightning-AI/lightning/pull/10286))

### Deprecated

- Deprecated Trainer argument `terminate_on_nan` in favor of `detect_anomaly`([#9175](https://github.com/Lightning-AI/lightning/pull/9175))
- Deprecated `Trainer.terminate_on_nan` public attribute access ([#9849](https://github.com/Lightning-AI/lightning/pull/9849))
- Deprecated `LightningModule.summarize()` in favor of `pytorch_lightning.utilities.model_summary.summarize()` ([#8513](https://github.com/Lightning-AI/lightning/pull/8513))
- Deprecated `LightningModule.model_size` ([#8343](https://github.com/Lightning-AI/lightning/pull/8343))
- Deprecated `DataModule` properties: `train_transforms`, `val_transforms`, `test_transforms`, `size`, `dims` ([#8851](https://github.com/Lightning-AI/lightning/pull/8851))
- Deprecated `add_to_queue`, `get_from_queue` from `LightningModule` in favor of corresponding methods in the `DDPSpawnPlugin` ([#9118](https://github.com/Lightning-AI/lightning/pull/9118))
- Deprecated `LightningModule.get_progress_bar_dict` and `Trainer.progress_bar_dict` in favor of `pytorch_lightning.callbacks.progress.base.get_standard_metrics` and `ProgressBarBase.get_metrics` ([#8985](https://github.com/Lightning-AI/lightning/pull/8985))
- Deprecated `prepare_data_per_node` flag on Trainer and set it as a property of `DataHooks`, accessible in the `LightningModule` and `LightningDataModule` ([#8958](https://github.com/Lightning-AI/lightning/pull/8958))
- Deprecated the `TestTubeLogger` ([#9065](https://github.com/Lightning-AI/lightning/pull/9065))
- Deprecated `on_{train/val/test/predict}_dataloader()` from `LightningModule` and `LightningDataModule` ([#9098](https://github.com/Lightning-AI/lightning/pull/9098))
- Deprecated `on_keyboard_interrupt` callback hook in favor of new `on_exception` hook ([#9260](https://github.com/Lightning-AI/lightning/pull/9260))
- Deprecated passing `process_position` to the `Trainer` constructor in favor of adding the `ProgressBar` callback with `process_position` directly to the list of callbacks ([#9222](https://github.com/Lightning-AI/lightning/pull/9222))
- Deprecated passing `flush_logs_every_n_steps` as a Trainer argument, instead pass it to the logger init if supported ([#9366](https://github.com/Lightning-AI/lightning/pull/9366))
- Deprecated `LightningLoggerBase.close`, `LoggerCollection.close` in favor of `LightningLoggerBase.finalize`, `LoggerCollection.finalize` ([#9422](https://github.com/Lightning-AI/lightning/pull/9422))
- Deprecated passing `progress_bar_refresh_rate` to the `Trainer` constructor in favor of adding the `ProgressBar` callback with `refresh_rate` directly to the list of callbacks, or passing `enable_progress_bar=False` to disable the progress bar ([#9616](https://github.com/Lightning-AI/lightning/pull/9616))
- Deprecated `LightningDistributed` and moved the broadcast logic to `DDPPlugin` and `DDPSpawnPlugin` directly ([#9691](https://github.com/Lightning-AI/lightning/pull/9691))
- Deprecated passing `stochastic_weight_avg` to the `Trainer` constructor in favor of adding the `StochasticWeightAveraging` callback directly to the list of callbacks ([#8989](https://github.com/Lightning-AI/lightning/pull/8989))
- Deprecated Accelerator collective API `barrier`, `broadcast`, and `all_gather` in favor of calling the `TrainingTypePlugin` collective API directly ([#9677](https://github.com/Lightning-AI/lightning/pull/9677))
- Deprecated `checkpoint_callback` from the `Trainer` constructor in favor of `enable_checkpointing` ([#9754](https://github.com/Lightning-AI/lightning/pull/9754))
- Deprecated the `LightningModule.on_post_move_to_device` method ([#9525](https://github.com/Lightning-AI/lightning/pull/9525))
- Deprecated `pytorch_lightning.core.decorators.parameter_validation` in favor of `pytorch_lightning.utilities.parameter_tying.set_shared_parameters` ([#9525](https://github.com/Lightning-AI/lightning/pull/9525))
- Deprecated passing `weights_summary` to the `Trainer` constructor in favor of adding the `ModelSummary` callback with `max_depth` directly to the list of callbacks ([#9699](https://github.com/Lightning-AI/lightning/pull/9699))
- Deprecated `log_gpu_memory`, `gpu_metrics`, and util funcs in favor of `DeviceStatsMonitor` callback ([#9921](https://github.com/Lightning-AI/lightning/pull/9921))
- Deprecated `GPUStatsMonitor` and `XLAStatsMonitor` in favor of `DeviceStatsMonitor` callback ([#9924](https://github.com/Lightning-AI/lightning/pull/9924))
- Deprecated setting `Trainer(max_steps=None)`; To turn off the limit, set `Trainer(max_steps=-1)` (default) ([#9460](https://github.com/Lightning-AI/lightning/pull/9460))
- Deprecated access to the `AcceleratorConnector.is_slurm_managing_tasks` attribute and marked it as protected ([#10101](https://github.com/Lightning-AI/lightning/pull/10101))
- Deprecated access to the `AcceleratorConnector.configure_slurm_ddp` method and marked it as protected ([#10101](https://github.com/Lightning-AI/lightning/pull/10101))
- Deprecated passing `resume_from_checkpoint` to the `Trainer` constructor in favor of `trainer.fit(ckpt_path=)` ([#10061](https://github.com/Lightning-AI/lightning/pull/10061))
- Deprecated `ClusterEnvironment.creates_children()` in favor of `ClusterEnvironment.creates_processes_externally` (property) ([#10106](https://github.com/Lightning-AI/lightning/pull/10106))
- Deprecated `PrecisionPlugin.master_params()` in favor of `PrecisionPlugin.main_params()` ([#10105](https://github.com/Lightning-AI/lightning/pull/10105))
- Deprecated `lr_sch_names` from `LearningRateMonitor` ([#10066](https://github.com/Lightning-AI/lightning/pull/10066))
- Deprecated `ProgressBar` callback in favor of `TQDMProgressBar` ([#10134](https://github.com/Lightning-AI/lightning/pull/10134))

### Removed

- Removed deprecated `metrics` ([#8586](https://github.com/Lightning-AI/lightning/pull/8586/))
- Removed the deprecated `outputs` argument in both the `LightningModule.on_train_epoch_end` and `Callback.on_train_epoch_end` hooks ([#8587](https://github.com/Lightning-AI/lightning/pull/8587))
- Removed the deprecated `TrainerLoggingMixin` class ([#8609](https://github.com/Lightning-AI/lightning/pull/8609))
- Removed the deprecated `TrainerTrainingTricksMixin` class ([#8679](https://github.com/Lightning-AI/lightning/pull/8679))
- Removed the deprecated `optimizer_idx` from `training_step` as an accepted argument in manual optimization ([#8576](https://github.com/Lightning-AI/lightning/pull/8576))
- Removed support for the deprecated `on_save_checkpoint` signature. The hook now takes a `checkpoint` positional parameter ([#8697](https://github.com/Lightning-AI/lightning/pull/8697))
- Removed support for the deprecated `on_load_checkpoint` signature. The hook now takes a `pl_module` positional parameter ([#8697](https://github.com/Lightning-AI/lightning/pull/8697))
- Removed the deprecated `save_function` property in `ModelCheckpoint` ([#8680](https://github.com/Lightning-AI/lightning/pull/8680))
- Removed the deprecated `model` argument from `ModelCheckpoint.save_checkpoint` ([#8688](https://github.com/Lightning-AI/lightning/pull/8688))
- Removed the deprecated `sync_step` argument from `WandbLogger` ([#8763](https://github.com/Lightning-AI/lightning/pull/8763))
- Removed the deprecated `Trainer.truncated_bptt_steps` in favor of `LightningModule.truncated_bptt_steps` ([#8826](https://github.com/Lightning-AI/lightning/pull/8826))
- Removed `LightningModule.write_predictions` and `LightningModule.write_predictions_dict` ([#8850](https://github.com/Lightning-AI/lightning/pull/8850))
- Removed `on_reset_*_dataloader` hooks in TrainingType Plugins and Accelerators ([#8858](https://github.com/Lightning-AI/lightning/pull/8858))
- Removed deprecated `GradInformation` module in favor of `pytorch_lightning.utilities.grads` ([#8831](https://github.com/Lightning-AI/lightning/pull/8831/))
- Removed `TrainingTypePlugin.on_save` and `Accelerator.on_save` ([#9023](https://github.com/Lightning-AI/lightning/pull/9023))
- Removed `{Accelerator,TrainingTypePlugin,PrecisionPlugin}.post_optimizer_step` ([#9746](https://github.com/Lightning-AI/lightning/pull/9746))
- Removed deprecated `connect_precision_plugin` and `connect_training_type_plugin` from `Accelerator` ([#9019](https://github.com/Lightning-AI/lightning/pull/9019))
- Removed `on_train_epoch_end` from `Accelerator` ([#9035](https://github.com/Lightning-AI/lightning/pull/9035))
- Removed `InterBatchProcessor` in favor of `DataLoaderIterDataFetcher` ([#9052](https://github.com/Lightning-AI/lightning/pull/9052))
- Removed `Plugin` in `base_plugin.py` in favor of accessing `TrainingTypePlugin` and `PrecisionPlugin` directly instead ([#9066](https://github.com/Lightning-AI/lightning/pull/9066))
- Removed `teardown` from `ParallelPlugin` ([#8943](https://github.com/Lightning-AI/lightning/pull/8943))
- Removed deprecated `profiled_functions` argument from `PyTorchProfiler` ([#9178](https://github.com/Lightning-AI/lightning/pull/9178))
- Removed deprecated `pytorch_lighting.utilities.argparse_utils` module ([#9166](https://github.com/Lightning-AI/lightning/pull/9166))
- Removed deprecated property `Trainer.running_sanity_check` in favor of `Trainer.sanity_checking` ([#9209](https://github.com/Lightning-AI/lightning/pull/9209))
- Removed deprecated `BaseProfiler.output_filename` arg from it and its descendants in favor of `dirpath` and `filename` ([#9214](https://github.com/Lightning-AI/lightning/pull/9214))
- Removed deprecated property `ModelCheckpoint.period` in favor of `ModelCheckpoint.every_n_epochs` ([#9213](https://github.com/Lightning-AI/lightning/pull/9213))
- Removed deprecated `auto_move_data` decorator ([#9231](https://github.com/Lightning-AI/lightning/pull/9231))
- Removed deprecated property `LightningModule.datamodule` in favor of `Trainer.datamodule` ([#9233](https://github.com/Lightning-AI/lightning/pull/9233))
- Removed deprecated properties `DeepSpeedPlugin.cpu_offload*` in favor of `offload_optimizer`, `offload_parameters` and `pin_memory` ([#9244](https://github.com/Lightning-AI/lightning/pull/9244))
- Removed deprecated property `AcceleratorConnector.is_using_torchelastic` in favor of `TorchElasticEnvironment.is_using_torchelastic()` ([#9729](https://github.com/Lightning-AI/lightning/pull/9729))
- Removed `pytorch_lightning.utilities.debugging.InternalDebugger` ([#9680](https://github.com/Lightning-AI/lightning/pull/9680))
- Removed `call_configure_sharded_model_hook` property from `Accelerator` and `TrainingTypePlugin` ([#9612](https://github.com/Lightning-AI/lightning/pull/9612))
- Removed `TrainerProperties` mixin and moved property definitions directly into `Trainer` ([#9495](https://github.com/Lightning-AI/lightning/pull/9495))
- Removed a redundant warning with `ModelCheckpoint(monitor=None)` callback ([#9875](https://github.com/Lightning-AI/lightning/pull/9875))
- Remove `epoch` from `trainer.logged_metrics` ([#9904](https://github.com/Lightning-AI/lightning/pull/9904))
- Remove deprecated `distributed_backend` from `Trainer` ([#10017](https://github.com/Lightning-AI/lightning/pull/10017))
- Removed `process_idx` from the `{DDPSpawnPlugin,TPUSpawnPlugin}.new_process` methods ([#10022](https://github.com/Lightning-AI/lightning/pull/10022))
- Removed automatic patching of `{train,val,test,predict}_dataloader()` on the `LightningModule` ([#9764](https://github.com/Lightning-AI/lightning/pull/9764))
- Removed `pytorch_lightning.trainer.connectors.OptimizerConnector` ([#10120](https://github.com/Lightning-AI/lightning/pull/10120))

### Fixed

- Fixed ImageNet evaluation in example ([#10179](https://github.com/Lightning-AI/lightning/pull/10179))
- Fixed an issue with logger outputs not being finalized correctly after prediction runs ([#8685](https://github.com/Lightning-AI/lightning/pull/8685))
- Fixed `move_metrics_to_cpu` moving the loss to CPU while training on device ([#9308](https://github.com/Lightning-AI/lightning/pull/9308))
- Fixed incorrect main progress bar indicator when resuming training mid-epoch ([#9310](https://github.com/Lightning-AI/lightning/pull/9310))
- Fixed an issue with freeing memory of datafetchers during teardown ([#9387](https://github.com/Lightning-AI/lightning/pull/9387))
- Fixed a bug where the training step output needed to be `deepcopy`-ed ([#9349](https://github.com/Lightning-AI/lightning/pull/9349))
- Fixed an issue with freeing memory allocated by the data iterators in `Loop.on_run_end` ([#9386](https://github.com/Lightning-AI/lightning/pull/9386), [#9915](https://github.com/Lightning-AI/lightning/pull/9915))
- Fixed `BasePredictionWriter` not returning the batch indices in a non-distributed setting ([#9432](https://github.com/Lightning-AI/lightning/pull/9432))
- Fixed an error when running in XLA environments with no TPU attached ([#9572](https://github.com/Lightning-AI/lightning/pull/9572))
- Fixed check on torchmetrics logged whose `compute()` output is a multielement tensor ([#9582](https://github.com/Lightning-AI/lightning/pull/9582))
- Fixed gradient accumulation for `DDPShardedPlugin` ([#9122](https://github.com/Lightning-AI/lightning/pull/9122))
- Fixed missing DeepSpeed distributed call ([#9540](https://github.com/Lightning-AI/lightning/pull/9540))
- Fixed an issue with wrapped LightningModule during evaluation; The LightningModule no longer gets wrapped with data-parallel modules when not fitting in `DDPPlugin`, `DDPSpawnPlugin`, `DDPShardedPlugin`, `DDPSpawnShardedPlugin` ([#9096](https://github.com/Lightning-AI/lightning/pull/9096))
- Fixed `trainer.accumulate_grad_batches` to be an int on init. The default value for it is now `None` inside Trainer ([#9652](https://github.com/Lightning-AI/lightning/pull/9652))
- Fixed `broadcast` in `DDPPlugin` and `DDPSpawnPlugin` to respect the `src` input ([#9691](https://github.com/Lightning-AI/lightning/pull/9691))
- Fixed `self.log(on_epoch=True, reduce_fx=sum))` for the `on_batch_start` and `on_train_batch_start` hooks ([#9791](https://github.com/Lightning-AI/lightning/pull/9791))
- Fixed `self.log(on_epoch=True)` for the `on_batch_start` and `on_train_batch_start` hooks ([#9780](https://github.com/Lightning-AI/lightning/pull/9780))
- Fixed restoring training state during `Trainer.fit` only ([#9413](https://github.com/Lightning-AI/lightning/pull/9413))
- Fixed DeepSpeed and Lightning both calling the scheduler ([#9788](https://github.com/Lightning-AI/lightning/pull/9788))
- Fixed missing arguments when saving hyperparameters from the parent class but not from the child class ([#9800](https://github.com/Lightning-AI/lightning/pull/9800))
- Fixed DeepSpeed GPU device IDs ([#9847](https://github.com/Lightning-AI/lightning/pull/9847))
- Reset `val_dataloader` in `tuner/batch_size_scaling` ([#9857](https://github.com/Lightning-AI/lightning/pull/9857))
- Fixed use of `LightningCLI` in computer_vision_fine_tuning.py example ([#9934](https://github.com/Lightning-AI/lightning/pull/9934))
- Fixed issue with non-init dataclass fields in `apply_to_collection` ([#9963](https://github.com/Lightning-AI/lightning/pull/9963))
- Reset `val_dataloader` in `tuner/batch_size_scaling` for binsearch ([#9975](https://github.com/Lightning-AI/lightning/pull/9975))
- Fixed logic to check for spawn in dataloader `TrainerDataLoadingMixin._worker_check` ([#9902](https://github.com/Lightning-AI/lightning/pull/9902))
- Fixed `train_dataloader` getting loaded twice when resuming from a checkpoint during `Trainer.fit()` ([#9671](https://github.com/Lightning-AI/lightning/pull/9671))
- Fixed `LearningRateMonitor` logging with multiple param groups optimizer with no scheduler ([#10044](https://github.com/Lightning-AI/lightning/pull/10044))
- Fixed undesired side effects being caused by `Trainer` patching dataloader methods on the `LightningModule` ([#9764](https://github.com/Lightning-AI/lightning/pull/9764))
- Fixed gradients not being unscaled when clipping or logging the gradient norm ([#9287](https://github.com/Lightning-AI/lightning/pull/9287))
- Fixed `on_before_optimizer_step` getting called before the optimizer closure (including backward) has run ([#10167](https://github.com/Lightning-AI/lightning/pull/10167))
- Fixed monitor value in `ModelCheckpoint` getting moved to the wrong device in a special case where it becomes NaN ([#10118](https://github.com/Lightning-AI/lightning/pull/10118))
- Fixed creation of `dirpath` in `BaseProfiler` if it doesn't exist ([#10073](https://github.com/Lightning-AI/lightning/pull/10073))
- Fixed incorrect handling of sigterm ([#10189](https://github.com/Lightning-AI/lightning/pull/10189))
- Fixed bug where `log(on_step=True, on_epoch=True, sync_dist=True)` wouldn't reduce the value on step ([#10227](https://github.com/Lightning-AI/lightning/pull/10227))
- Fixed an issue with `pl.utilities.seed.reset_seed` converting the `PL_SEED_WORKERS` environment variable to `bool` ([#10099](https://github.com/Lightning-AI/lightning/pull/10099))
- Fixed iterating over a logger collection when `fast_dev_run > 0` ([#10232](https://github.com/Lightning-AI/lightning/pull/10232))
- Fixed `batch_size` in `ResultCollection` not being reset to 1 on epoch end ([#10242](https://github.com/Lightning-AI/lightning/pull/10242))
- Fixed `distrib_type` not being set when training plugin instances are being passed to the Trainer ([#10251](https://github.com/Lightning-AI/lightning/pull/10251))


## [1.4.9] - 2021-09-30

- Fixed `lr_find` to generate same results on multiple calls ([#9704](https://github.com/Lightning-AI/lightning/pull/9704))
- Fixed `reset` metrics on validation epoch end ([#9717](https://github.com/Lightning-AI/lightning/pull/9717))
- Fixed input validation for `gradient_clip_val`, `gradient_clip_algorithm`, `track_grad_norm` and `terminate_on_nan` Trainer arguments ([#9595](https://github.com/Lightning-AI/lightning/pull/9595))
- Reset metrics before each task starts ([#9410](https://github.com/Lightning-AI/lightning/pull/9410))


## [1.4.8] - 2021-09-22

- Fixed error reporting in DDP process reconciliation when processes are launched by an external agent ([#9389](https://github.com/Lightning-AI/lightning/pull/9389))
- Added PL_RECONCILE_PROCESS environment variable to enable process reconciliation regardless of cluster environment settings ([#9389](https://github.com/Lightning-AI/lightning/pull/9389))
- Fixed `add_argparse_args` raising `TypeError` when args are typed as `typing.Generic` in Python 3.6 ([#9554](https://github.com/Lightning-AI/lightning/pull/9554))
- Fixed back-compatibility for saving hyperparameters from a single container and inferring its argument name by reverting [#9125](https://github.com/Lightning-AI/lightning/pull/9125) ([#9642](https://github.com/Lightning-AI/lightning/pull/9642))


## [1.4.7] - 2021-09-14

- Fixed logging of nan parameters ([#9364](https://github.com/Lightning-AI/lightning/pull/9364))
- Fixed `replace_sampler` missing the batch size under specific conditions ([#9367](https://github.com/Lightning-AI/lightning/pull/9367))
- Pass init args to ShardedDataParallel ([#9483](https://github.com/Lightning-AI/lightning/pull/9483))
- Fixed collision of user argument when using ShardedDDP ([#9512](https://github.com/Lightning-AI/lightning/pull/9512))
- Fixed DeepSpeed crash for RNNs ([#9489](https://github.com/Lightning-AI/lightning/pull/9489))


## [1.4.6] - 2021-09-07

- Fixed an issues with export to ONNX format when a model has multiple inputs ([#8800](https://github.com/Lightning-AI/lightning/pull/8800))
- Removed deprecation warnings being called for `on_{task}_dataloader` ([#9279](https://github.com/Lightning-AI/lightning/pull/9279))
- Fixed save/load/resume from checkpoint for DeepSpeed Plugin (
    [#8397](https://github.com/Lightning-AI/lightning/pull/8397),
    [#8644](https://github.com/Lightning-AI/lightning/pull/8644),
    [#8627](https://github.com/Lightning-AI/lightning/pull/8627))
- Fixed `EarlyStopping` running on train epoch end when `check_val_every_n_epoch>1` is set ([#9156](https://github.com/Lightning-AI/lightning/pull/9156))
- Fixed an issue with logger outputs not being finalized correctly after prediction runs ([#8333](https://github.com/Lightning-AI/lightning/pull/8333))
- Fixed the Apex and DeepSpeed plugin closure running after the `on_before_optimizer_step` hook ([#9288](https://github.com/Lightning-AI/lightning/pull/9288))
- Fixed the Native AMP plugin closure not running with manual optimization ([#9288](https://github.com/Lightning-AI/lightning/pull/9288))
- Fixed bug where data-loading functions where not getting the correct running stage passed ([#8858](https://github.com/Lightning-AI/lightning/pull/8858))
- Fixed intra-epoch evaluation outputs staying in memory when the respective `*_epoch_end` hook wasn't overridden ([#9261](https://github.com/Lightning-AI/lightning/pull/9261))
- Fixed error handling in DDP process reconciliation when `_sync_dir` was not initialized ([#9267](https://github.com/Lightning-AI/lightning/pull/9267))
- Fixed PyTorch Profiler not enabled for manual optimization ([#9316](https://github.com/Lightning-AI/lightning/pull/9316))
- Fixed inspection of other args when a container is specified in `save_hyperparameters` ([#9125](https://github.com/Lightning-AI/lightning/pull/9125))
- Fixed signature of `Timer.on_train_epoch_end` and `StochasticWeightAveraging.on_train_epoch_end` to prevent unwanted deprecation warnings ([#9347](https://github.com/Lightning-AI/lightning/pull/9347))


## [1.4.5] - 2021-08-31

- Fixed reduction using `self.log(sync_dict=True, reduce_fx={mean,max})` ([#9142](https://github.com/Lightning-AI/lightning/pull/9142))
- Fixed not setting a default value for `max_epochs` if `max_time` was specified on the `Trainer` constructor ([#9072](https://github.com/Lightning-AI/lightning/pull/9072))
- Fixed the CometLogger, no longer modifies the metrics in place. Instead creates a copy of metrics before performing any operations ([#9150](https://github.com/Lightning-AI/lightning/pull/9150))
- Fixed `DDP` "CUDA error: initialization error" due to a `copy` instead of `deepcopy` on `ResultCollection` ([#9239](https://github.com/Lightning-AI/lightning/pull/9239))


## [1.4.4] - 2021-08-24

- Fixed a bug in the binary search mode of auto batch size scaling where exception was raised if the first trainer run resulted in OOM ([#8954](https://github.com/Lightning-AI/lightning/pull/8954))
- Fixed a bug causing logging with `log_gpu_memory='min_max'` not working ([#9013](https://github.com/Lightning-AI/lightning/pull/9013))


## [1.4.3] - 2021-08-17

- Fixed plateau scheduler stepping on incomplete epoch ([#8861](https://github.com/Lightning-AI/lightning/pull/8861))
- Fixed infinite loop with `CycleIterator` and multiple loaders ([#8889](https://github.com/Lightning-AI/lightning/pull/8889))
- Fixed `StochasticWeightAveraging` with a list of learning rates not applying them to each param group ([#8747](https://github.com/Lightning-AI/lightning/pull/8747))
- Restore original loaders if replaced by entrypoint ([#8885](https://github.com/Lightning-AI/lightning/pull/8885))
- Fixed lost reference to `_Metadata` object in `ResultMetricCollection` ([#8932](https://github.com/Lightning-AI/lightning/pull/8932))
- Ensure the existence of `DDPPlugin._sync_dir` in `reconciliate_processes` ([#8939](https://github.com/Lightning-AI/lightning/pull/8939))


## [1.4.2] - 2021-08-10

- Fixed recursive call for `apply_to_collection(include_none=False)` ([#8719](https://github.com/Lightning-AI/lightning/pull/8719))
- Fixed truncated backprop through time enablement when set as a property on the LightningModule and not the Trainer ([#8804](https://github.com/Lightning-AI/lightning/pull/8804/))
- Fixed comments and exception message for metrics_to_scalars ([#8782](https://github.com/Lightning-AI/lightning/pull/8782/))
- Fixed typo error in LightningLoggerBase.after_save_checkpoint docstring ([#8737](https://github.com/Lightning-AI/lightning/pull/8737/))


## [1.4.1] - 2021-08-03

- Fixed `trainer.fit_loop.split_idx` always returning `None` ([#8601](https://github.com/Lightning-AI/lightning/pull/8601))
- Fixed references for `ResultCollection.extra` ([#8622](https://github.com/Lightning-AI/lightning/pull/8622))
- Fixed reference issues during epoch end result collection ([#8621](https://github.com/Lightning-AI/lightning/pull/8621))
- Fixed horovod auto-detection when horovod is not installed and the launcher is `mpirun` ([#8610](https://github.com/Lightning-AI/lightning/pull/8610))
- Fixed an issue with `training_step` outputs not getting collected correctly for `training_epoch_end` ([#8613](https://github.com/Lightning-AI/lightning/pull/8613))
- Fixed distributed types support for CPUs ([#8667](https://github.com/Lightning-AI/lightning/pull/8667))
- Fixed a deadlock issue with DDP and torchelastic ([#8655](https://github.com/Lightning-AI/lightning/pull/8655))
- Fixed `accelerator=ddp` choice for CPU ([#8645](https://github.com/Lightning-AI/lightning/pull/8645))


## [1.4.0] - 2021-07-27

### Added

- Added `extract_batch_size` utility and corresponding tests to extract batch dimension from multiple batch types ([#8357](https://github.com/Lightning-AI/lightning/pull/8357/))
- Added support for named parameter groups in `LearningRateMonitor` ([#7987](https://github.com/Lightning-AI/lightning/pull/7987))
- Added `dataclass` support for `pytorch_lightning.utilities.apply_to_collection` ([#7935](https://github.com/Lightning-AI/lightning/pull/7935))
- Added support to `LightningModule.to_torchscript` for saving to custom filesystems with `fsspec` ([#7617](https://github.com/Lightning-AI/lightning/pull/7617))
- Added `KubeflowEnvironment` for use with the `PyTorchJob` operator in Kubeflow
- Added LightningCLI support for config files on object stores ([#7521](https://github.com/Lightning-AI/lightning/pull/7521))
- Added `ModelPruning(prune_on_train_epoch_end=True|False)` to choose when to apply pruning ([#7704](https://github.com/Lightning-AI/lightning/pull/7704))
- Added support for checkpointing based on a provided time interval during training ([#7515](https://github.com/Lightning-AI/lightning/pull/7515))
- Progress tracking
  * Added dataclasses for progress tracking ([#6603](https://github.com/Lightning-AI/lightning/pull/6603),
    [#7574](https://github.com/Lightning-AI/lightning/pull/7574),
    [#8140](https://github.com/Lightning-AI/lightning/pull/8140),
    [#8362](https://github.com/Lightning-AI/lightning/pull/8362))
  * Add `{,load_}state_dict` to the progress tracking dataclasses ([#8140](https://github.com/Lightning-AI/lightning/pull/8140))
  * Connect the progress tracking dataclasses to the loops ([#8244](https://github.com/Lightning-AI/lightning/pull/8244),
    [#8362](https://github.com/Lightning-AI/lightning/pull/8362))
  * Do not reset the progress tracking dataclasses total counters ([#8475](https://github.com/Lightning-AI/lightning/pull/8475))
- Added support for passing a `LightningDataModule` positionally as the second argument to `trainer.{validate,test,predict}` ([#7431](https://github.com/Lightning-AI/lightning/pull/7431))
- Added argument `trainer.predict(ckpt_path)` ([#7430](https://github.com/Lightning-AI/lightning/pull/7430))
- Added `clip_grad_by_value` support for TPUs ([#7025](https://github.com/Lightning-AI/lightning/pull/7025))
- Added support for passing any class to `is_overridden` ([#7918](https://github.com/Lightning-AI/lightning/pull/7918))
- Added `sub_dir` parameter to `TensorBoardLogger` ([#6195](https://github.com/Lightning-AI/lightning/pull/6195))
- Added correct `dataloader_idx` to batch transfer hooks ([#6241](https://github.com/Lightning-AI/lightning/pull/6241))
- Added `include_none=bool` argument to `apply_to_collection` ([#7769](https://github.com/Lightning-AI/lightning/pull/7769))
- Added `apply_to_collections` to apply a function to two zipped collections ([#7769](https://github.com/Lightning-AI/lightning/pull/7769))
- Added `ddp_fully_sharded` support ([#7487](https://github.com/Lightning-AI/lightning/pull/7487))
- Added `should_rank_save_checkpoint` property to Training Plugins ([#7684](https://github.com/Lightning-AI/lightning/pull/7684))
- Added `log_grad_norm` hook to `LightningModule` to customize the logging of gradient norms ([#7873](https://github.com/Lightning-AI/lightning/pull/7873))
- Added `save_config_filename` init argument to `LightningCLI` to ease resolving name conflicts ([#7741](https://github.com/Lightning-AI/lightning/pull/7741))
- Added `save_config_overwrite` init argument to `LightningCLI` to ease overwriting existing config files ([#8059](https://github.com/Lightning-AI/lightning/pull/8059))
- Added reset dataloader hooks to Training Plugins and Accelerators ([#7861](https://github.com/Lightning-AI/lightning/pull/7861))
- Added trainer stage hooks for Training Plugins and Accelerators ([#7864](https://github.com/Lightning-AI/lightning/pull/7864))
- Added the `on_before_optimizer_step` hook ([#8048](https://github.com/Lightning-AI/lightning/pull/8048))
- Added IPU Accelerator ([#7867](https://github.com/Lightning-AI/lightning/pull/7867))
- Fault-tolerant training
    * Added `{,load_}state_dict` to `ResultCollection` ([#7948](https://github.com/Lightning-AI/lightning/pull/7948))
    * Added `{,load_}state_dict` to `Loops` ([#8197](https://github.com/Lightning-AI/lightning/pull/8197))
    * Added `FastForwardSampler` and `CaptureIterableDataset` ([#8307](https://github.com/Lightning-AI/lightning/pull/8307))
    * Set `Loop.restarting=False` at the end of the first iteration ([#8362](https://github.com/Lightning-AI/lightning/pull/8362))
    * Save the loops state with the checkpoint (opt-in) ([#8362](https://github.com/Lightning-AI/lightning/pull/8362))
    * Save a checkpoint to restore the state on exception (opt-in) ([#8362](https://github.com/Lightning-AI/lightning/pull/8362))
    * Added `state_dict` and `load_state_dict` utilities for `CombinedLoader` + utilities for dataloader ([#8364](https://github.com/Lightning-AI/lightning/pull/8364))
- Added `rank_zero_only` to `LightningModule.log` function ([#7966](https://github.com/Lightning-AI/lightning/pull/7966))
- Added `metric_attribute` to `LightningModule.log` function ([#7966](https://github.com/Lightning-AI/lightning/pull/7966))
- Added a warning if `Trainer(log_every_n_steps)` is a value too high for the training dataloader ([#7734](https://github.com/Lightning-AI/lightning/pull/7734))
- Added LightningCLI support for argument links applied on instantiation ([#7895](https://github.com/Lightning-AI/lightning/pull/7895))
- Added LightningCLI support for configurable callbacks that should always be present ([#7964](https://github.com/Lightning-AI/lightning/pull/7964))
- Added DeepSpeed Infinity Support, and updated to DeepSpeed 0.4.0 ([#7234](https://github.com/Lightning-AI/lightning/pull/7234))
- Added support for `torch.nn.UninitializedParameter` in `ModelSummary` ([#7642](https://github.com/Lightning-AI/lightning/pull/7642))
- Added support `LightningModule.save_hyperparameters` when `LightningModule` is a dataclass ([#7992](https://github.com/Lightning-AI/lightning/pull/7992))
- Added support for overriding `optimizer_zero_grad` and `optimizer_step` when using accumulate_grad_batches ([#7980](https://github.com/Lightning-AI/lightning/pull/7980))
- Added `logger` boolean flag to `save_hyperparameters` ([#7960](https://github.com/Lightning-AI/lightning/pull/7960))
- Added support for calling scripts using the module syntax (`python -m package.script`) ([#8073](https://github.com/Lightning-AI/lightning/pull/8073))
- Added support for optimizers and learning rate schedulers to `LightningCLI` ([#8093](https://github.com/Lightning-AI/lightning/pull/8093))
- Added XLA Profiler ([#8014](https://github.com/Lightning-AI/lightning/pull/8014))
- Added `PrecisionPlugin.{pre,post}_backward` ([#8328](https://github.com/Lightning-AI/lightning/pull/8328))
- Added `on_load_checkpoint` and `on_save_checkpoint` hooks to the `PrecisionPlugin` base class ([#7831](https://github.com/Lightning-AI/lightning/pull/7831))
- Added `max_depth` parameter in `ModelSummary` ([#8062](https://github.com/Lightning-AI/lightning/pull/8062))
- Added `XLAStatsMonitor` callback ([#8235](https://github.com/Lightning-AI/lightning/pull/8235))
- Added `restore` function and `restarting` attribute to base `Loop` ([#8247](https://github.com/Lightning-AI/lightning/pull/8247))
- Added support for `save_hyperparameters` in `LightningDataModule` ([#3792](https://github.com/Lightning-AI/lightning/pull/3792))
- Added the `ModelCheckpoint(save_on_train_epoch_end)` to choose when to run the saving logic ([#8389](https://github.com/Lightning-AI/lightning/pull/8389))
- Added `LSFEnvironment` for distributed training with the LSF resource manager `jsrun` ([#5102](https://github.com/Lightning-AI/lightning/pull/5102))
- Added support for `accelerator='cpu'|'gpu'|'tpu'|'ipu'|'auto'` ([#7808](https://github.com/Lightning-AI/lightning/pull/7808))
- Added `tpu_spawn_debug` to plugin registry ([#7933](https://github.com/Lightning-AI/lightning/pull/7933))
- Enabled traditional/manual launching of DDP processes through `LOCAL_RANK` and `NODE_RANK` environment variable assignments ([#7480](https://github.com/Lightning-AI/lightning/pull/7480))
- Added `quantize_on_fit_end` argument to `QuantizationAwareTraining` ([#8464](https://github.com/Lightning-AI/lightning/pull/8464))
- Added experimental support for loop specialization ([#8226](https://github.com/Lightning-AI/lightning/pull/8226))
- Added support for `devices` flag to Trainer ([#8440](https://github.com/Lightning-AI/lightning/pull/8440))
- Added private `prevent_trainer_and_dataloaders_deepcopy` context manager on the `LightningModule` ([#8472](https://github.com/Lightning-AI/lightning/pull/8472))
- Added support for providing callables to the Lightning CLI instead of types ([#8400](https://github.com/Lightning-AI/lightning/pull/8400))

### Changed

- Decoupled device parsing logic from Accelerator connector to Trainer ([#8180](https://github.com/Lightning-AI/lightning/pull/8180))
- Changed the `Trainer`'s `checkpoint_callback` argument to allow only boolean values ([#7539](https://github.com/Lightning-AI/lightning/pull/7539))
- Log epoch metrics before the `on_evaluation_end` hook ([#7272](https://github.com/Lightning-AI/lightning/pull/7272))
- Explicitly disallow calling `self.log(on_epoch=False)` during epoch-only or single-call hooks ([#7874](https://github.com/Lightning-AI/lightning/pull/7874))
- Changed these `Trainer` methods to be protected: `call_setup_hook`, `call_configure_sharded_model`, `pre_dispatch`, `dispatch`, `post_dispatch`, `call_teardown_hook`, `run_train`, `run_sanity_check`, `run_evaluate`, `run_evaluation`, `run_predict`, `track_output_for_epoch_end`
- Changed `metrics_to_scalars` to work with any collection or value ([#7888](https://github.com/Lightning-AI/lightning/pull/7888))
- Changed `clip_grad_norm` to use `torch.nn.utils.clip_grad_norm_` ([#7025](https://github.com/Lightning-AI/lightning/pull/7025))
- Validation is now always run inside the training epoch scope ([#7357](https://github.com/Lightning-AI/lightning/pull/7357))
- `ModelCheckpoint` now runs at the end of the training epoch by default ([#8389](https://github.com/Lightning-AI/lightning/pull/8389))
- `EarlyStopping` now runs at the end of the training epoch by default ([#8286](https://github.com/Lightning-AI/lightning/pull/8286))
- Refactored Loops
    * Moved attributes `global_step`, `current_epoch`, `max/min_steps`, `max/min_epochs`, `batch_idx`, and `total_batch_idx` to TrainLoop ([#7437](https://github.com/Lightning-AI/lightning/pull/7437))
    * Refactored result handling in training loop ([#7506](https://github.com/Lightning-AI/lightning/pull/7506))
    * Moved attributes `hiddens` and `split_idx` to TrainLoop ([#7507](https://github.com/Lightning-AI/lightning/pull/7507))
    * Refactored the logic around manual and automatic optimization inside the optimizer loop ([#7526](https://github.com/Lightning-AI/lightning/pull/7526))
    * Simplified "should run validation" logic ([#7682](https://github.com/Lightning-AI/lightning/pull/7682))
    * Simplified logic for updating the learning rate for schedulers ([#7682](https://github.com/Lightning-AI/lightning/pull/7682))
    * Removed the `on_epoch` guard from the "should stop" validation check ([#7701](https://github.com/Lightning-AI/lightning/pull/7701))
    * Refactored internal loop interface; added new classes `FitLoop`, `TrainingEpochLoop`, `TrainingBatchLoop` ([#7871](https://github.com/Lightning-AI/lightning/pull/7871), [#8077](https://github.com/Lightning-AI/lightning/pull/8077))
    * Removed `pytorch_lightning/trainer/training_loop.py` ([#7985](https://github.com/Lightning-AI/lightning/pull/7985))
    * Refactored evaluation loop interface; added new classes `DataLoaderLoop`, `EvaluationLoop`, `EvaluationEpochLoop` ([#7990](https://github.com/Lightning-AI/lightning/pull/7990), [#8077](https://github.com/Lightning-AI/lightning/pull/8077))
    * Removed `pytorch_lightning/trainer/evaluation_loop.py` ([#8056](https://github.com/Lightning-AI/lightning/pull/8056))
    * Restricted public access to several internal functions ([#8024](https://github.com/Lightning-AI/lightning/pull/8024))
    * Refactored trainer `_run_*` functions and separate evaluation loops ([#8065](https://github.com/Lightning-AI/lightning/pull/8065))
    * Refactored prediction loop interface; added new classes `PredictionLoop`, `PredictionEpochLoop` ([#7700](https://github.com/Lightning-AI/lightning/pull/7700), [#8077](https://github.com/Lightning-AI/lightning/pull/8077))
    * Removed `pytorch_lightning/trainer/predict_loop.py` ([#8094](https://github.com/Lightning-AI/lightning/pull/8094))
    * Moved result teardown to the loops ([#8245](https://github.com/Lightning-AI/lightning/pull/8245))
    * Improve `Loop` API to better handle children `state_dict` and `progress` ([#8334](https://github.com/Lightning-AI/lightning/pull/8334))
- Refactored logging
    * Renamed and moved `core/step_result.py` to `trainer/connectors/logger_connector/result.py` ([#7736](https://github.com/Lightning-AI/lightning/pull/7736))
    * Dramatically simplify the `LoggerConnector` ([#7882](https://github.com/Lightning-AI/lightning/pull/7882))
    * `trainer.{logged,progress_bar,callback}_metrics` are now updated on-demand ([#7882](https://github.com/Lightning-AI/lightning/pull/7882))
    * Completely overhaul the `Result` object in favor of `ResultMetric` ([#7882](https://github.com/Lightning-AI/lightning/pull/7882))
    * Improve epoch-level reduction time and overall memory usage ([#7882](https://github.com/Lightning-AI/lightning/pull/7882))
    * Allow passing `self.log(batch_size=...)` ([#7891](https://github.com/Lightning-AI/lightning/pull/7891))
    * Each of the training loops now keeps its own results collection ([#7891](https://github.com/Lightning-AI/lightning/pull/7891))
    * Remove `EpochResultStore` and `HookResultStore` in favor of `ResultCollection` ([#7909](https://github.com/Lightning-AI/lightning/pull/7909))
    * Remove `MetricsHolder` ([#7909](https://github.com/Lightning-AI/lightning/pull/7909))
- Moved `ignore_scalar_return_in_dp` warning suppression to the DataParallelPlugin class ([#7421](https://github.com/Lightning-AI/lightning/pull/7421/))
- Changed the behaviour when logging evaluation step metrics to no longer append `/epoch_*` to the metric name ([#7351](https://github.com/Lightning-AI/lightning/pull/7351))
- Raised `ValueError` when a `None` value is `self.log`-ed ([#7771](https://github.com/Lightning-AI/lightning/pull/7771))
- Changed `resolve_training_type_plugins` to allow setting `num_nodes` and `sync_batchnorm` from `Trainer` setting ([#7026](https://github.com/Lightning-AI/lightning/pull/7026))
- Default `seed_everything(workers=True)` in the `LightningCLI` ([#7504](https://github.com/Lightning-AI/lightning/pull/7504))
- Changed `model.state_dict()` in `CheckpointConnector` to allow `training_type_plugin` to customize the model's `state_dict()` ([#7474](https://github.com/Lightning-AI/lightning/pull/7474))
- `MLflowLogger` now uses the env variable `MLFLOW_TRACKING_URI` as default tracking URI ([#7457](https://github.com/Lightning-AI/lightning/pull/7457))
- Changed `Trainer` arg and functionality from `reload_dataloaders_every_epoch` to `reload_dataloaders_every_n_epochs` ([#5043](https://github.com/Lightning-AI/lightning/pull/5043))
- Changed `WandbLogger(log_model={True/'all'})` to log models as artifacts ([#6231](https://github.com/Lightning-AI/lightning/pull/6231))
- MLFlowLogger now accepts `run_name` as an constructor argument ([#7622](https://github.com/Lightning-AI/lightning/pull/7622))
- Changed `teardown()` in `Accelerator` to allow `training_type_plugin` to customize `teardown` logic ([#7579](https://github.com/Lightning-AI/lightning/pull/7579))
- `Trainer.fit` now raises an error when using manual optimization with unsupported features such as `gradient_clip_val` or `accumulate_grad_batches` ([#7788](https://github.com/Lightning-AI/lightning/pull/7788))
- Accelerator hooks are called regardless if `LightningModule` overrides the same hooks ([#7826](https://github.com/Lightning-AI/lightning/pull/7826))
- Moved profilers to their own file ([#7822](https://github.com/Lightning-AI/lightning/pull/7822))
- The `on_after_backward` hook is now called on accumulating iterations. Use the `on_before_optimizer_step` hook to mimic the old behaviour ([#8328](https://github.com/Lightning-AI/lightning/pull/8328))
- The mixed precision loss is no longer unscaled before the `on_after_backward` hook. Use the `on_before_optimizer_step` hook to mimic the old behaviour  ([#8328](https://github.com/Lightning-AI/lightning/pull/8328))
- The `TrainingTypePlugin.{pre,post}_backward` hooks no longer take the `optimizer, opt_idx, should_accumulate` arguments ([#8328](https://github.com/Lightning-AI/lightning/pull/8328))
- The `PrecisionPlugin.backward` hooks no longer returns a value ([#8328](https://github.com/Lightning-AI/lightning/pull/8328))
- The `PrecisionPlugin.backward` hooks no longer takes a `should_accumulate` argument ([#8328](https://github.com/Lightning-AI/lightning/pull/8328))
- Added the `on_before_backward` hook ([#7865](https://github.com/Lightning-AI/lightning/pull/7865))
- `LightningCLI` now aborts with a clearer message if config already exists and disables save config during `fast_dev_run`([#7963](https://github.com/Lightning-AI/lightning/pull/7963))
- Saved the `LightningCLI` config on `setup` and only on the main process ([#8017](https://github.com/Lightning-AI/lightning/pull/8017))
- Dropped the `LightningCLI` `ArgumentParser` when pickling ([#8017](https://github.com/Lightning-AI/lightning/pull/8017))
- Skip `broadcast` if distributed not initialized for the spawn plugins ([#8017](https://github.com/Lightning-AI/lightning/pull/8017))
- `Trainer(resume_from_checkpoint=...)` now restores the model directly after `LightningModule.setup()`, which is before `LightningModule.configure_sharded_model()` ([#7652](https://github.com/Lightning-AI/lightning/pull/7652))
- Moved `torch.cuda.set_device()` to enable collective calls earlier in setup ([#8312](https://github.com/Lightning-AI/lightning/pull/8312))
- Used XLA utility API to move data to CPU (Single TPU core) ([#8078](https://github.com/Lightning-AI/lightning/pull/8078))
- Improved error messages in `replace_sampler` when the `DataLoader` attributes are not included in the signature or the signature is missing optional arguments ([#8519](https://github.com/Lightning-AI/lightning/pull/8519))
- Moved `DeviceDtypeModuleMixin` and `HyperparametersMixin` mixin to `core` ([#8396](https://github.com/Lightning-AI/lightning/pull/8396))
- Return the `default_root_dir` as the `log_dir` when the logger is a `LoggerCollection` ([#8187](https://github.com/Lightning-AI/lightning/pull/8187))

### Deprecated

- Deprecated `LightningModule.loaded_optimizer_states_dict` ([#8229](https://github.com/Lightning-AI/lightning/pull/8229))
- Standardized the dataloaders arguments of `trainer.{fit,valdiate,test,tune}` ([#7431](https://github.com/Lightning-AI/lightning/pull/7431))
- Deprecated `DataModule` properties: `has_prepared_data`, `has_setup_fit`, `has_setup_validate`, `has_setup_test`, `has_setup_predict`, `has_teardown_fit`, `has_teardown_validate`, `has_teardown_test`, `has_teardown_predict` ([#7657](https://github.com/Lightning-AI/lightning/pull/7657/))
- Deprecated `TrainerModelHooksMixin` in favor of `pytorch_lightning.utilities.signature_utils` ([#7422](https://github.com/Lightning-AI/lightning/pull/7422))
- Deprecated `num_nodes` and `sync_batchnorm` arguments in `DDPPlugin` and `DDPSpawnPlugin` ([#7026](https://github.com/Lightning-AI/lightning/pull/7026))
- Deprecated `self.log(sync_dist_op)` in favor of `self.log(reduce_fx)`. ([#7891](https://github.com/Lightning-AI/lightning/pull/7891))
- Deprecated `is_overridden(model=...)` in favor of `is_overridden(instance=...)` ([#7918](https://github.com/Lightning-AI/lightning/pull/7918))
- Deprecated automatically detaching returned extras with grads ([#7994](https://github.com/Lightning-AI/lightning/pull/7994))
- Deprecated default value of `monitor` argument in EarlyStopping callback to enforce `monitor` as a required argument ([#7907](https://github.com/Lightning-AI/lightning/pull/7907))
- Deprecated importing `rank_zero_{warn,deprecation}` directly from `pytorch_lightning.utilities.distributed` ([#8085](https://github.com/Lightning-AI/lightning/pull/8085))
- Deprecated the use of `CheckpointConnector.hpc_load()` in favor of `CheckpointConnector.restore()` ([#7652](https://github.com/Lightning-AI/lightning/pull/7652))
- Deprecated `ModelCheckpoint(every_n_val_epochs)` in favor of `ModelCheckpoint(every_n_epochs)` ([#8383](https://github.com/Lightning-AI/lightning/pull/8383))
- Deprecated `DDPPlugin.task_idx` in favor of `DDPPlugin.local_rank` ([#8203](https://github.com/Lightning-AI/lightning/pull/8203))
- Deprecated the `Trainer.train_loop` property in favor of `Trainer.fit_loop` ([#8025](https://github.com/Lightning-AI/lightning/pull/8025))
- Deprecated the `Trainer.disable_validation` property in favor of `not Trainer.enable_validation` ([#8291](https://github.com/Lightning-AI/lightning/pull/8291))
- Deprecated `mode` parameter in `ModelSummary` in favor of `max_depth` ([#8062](https://github.com/Lightning-AI/lightning/pull/8062))
- Deprecated `reload_dataloaders_every_epoch` argument of `Trainer` in favor of `reload_dataloaders_every_n_epochs` ([#5043](https://github.com/Lightning-AI/lightning/pull/5043))
- Deprecated `distributed_backend` argument for `Trainer` ([#8575](https://github.com/Lightning-AI/lightning/pull/8575))

### Removed

- Dropped official support/testing for PyTorch <1.6 ([#8288](https://github.com/Lightning-AI/lightning/pull/8288))
- Removed `ProfilerConnector` ([#7654](https://github.com/Lightning-AI/lightning/pull/7654))
- Pruned deprecated classif. metrics from `pytorch_lightning.metrics.functional.classification` ([#7499](https://github.com/Lightning-AI/lightning/pull/7499))
- Removed deprecated data parallel classes `LightningDataParallel` and `LightningDistributedDataParallel` from `pytorch_lightning.overrides.data_parallel` ([#7510](https://github.com/Lightning-AI/lightning/pull/7510))
- Removed deprecated trainer attributes - `get_model` and `accelerator_backend` ([#7502](https://github.com/Lightning-AI/lightning/pull/7502))
- Removed support for automatically monitoring the `val_loss` key with `ModelCheckpoint`. Pass your `monitor` of choice to the `ModelCheckpoint` instance instead ([#8293](https://github.com/Lightning-AI/lightning/pull/8293))
- Removed support for `self.log(tbptt_reduce_fx)` and `self.log(tbptt_pad_token)`. Please, open a discussion explaining your use-case if you relied on these. ([#7644](https://github.com/Lightning-AI/lightning/pull/7644))
- Removed deprecated utils modules `model_utils`, `warning_utils`, `xla_device_utils` and partially `argparse_utils` ([#7503](https://github.com/Lightning-AI/lightning/pull/7503))
- Removed `RPCPlugin` and `RPCSequentialPlugin`. If you were successfully using these plugins, please open a GitHub discussion about your use case ([#8101](https://github.com/Lightning-AI/lightning/pull/8101))
- Removed deprecated trainer attributes - `on_cpu`, `on_tpu`, `use_tpu`, `on_gpu`, `use_dp`, `use_ddp`, `use_ddp2`, `use_horovod`, `use_single_gpu` ([#7501](https://github.com/Lightning-AI/lightning/pull/7501))
- Removed deprecated `optimizer` argument in `LightningModule.manual_backward()`; Toggling optimizers in manual optimization should be done using `LightningModule.{un}toggle_optimizer()` ([#8287](https://github.com/Lightning-AI/lightning/pull/8287))
- Removed DeepSpeed FP16 Exception as FP32 is now supported ([#8462](https://github.com/Lightning-AI/lightning/pull/8462))
- Removed environment variable `PL_EXP_VERSION` from DDP subprocesses ([7403](https://github.com/Lightning-AI/lightning/pull/7403))

### Fixed

- Fixed the `GPUStatsMonitor` callbacks to use the correct GPU IDs if `CUDA_VISIBLE_DEVICES` set ([#8260](https://github.com/Lightning-AI/lightning/pull/8260))
- Fixed `lr_scheduler` checkpointed state by calling `update_lr_schedulers` before saving checkpoints ([#7877](https://github.com/Lightning-AI/lightning/pull/7877))
- Fixed ambiguous warning when both overfit and train dataloader shuffling are enabled ([#7685](https://github.com/Lightning-AI/lightning/pull/7685))
- Fixed dev debugger memory growing due to tracking events even when disabled ([#7875](https://github.com/Lightning-AI/lightning/pull/7875))
- Fixed `None` loss keys getting added in `training_epoch_end` when using manual optimization and not returning a loss ([#7772](https://github.com/Lightning-AI/lightning/pull/7772))
- Fixed a bug where `precision=64` with `accelerator='ddp_spawn'` would throw a pickle error ([#6924](https://github.com/Lightning-AI/lightning/pull/6924))
- Do not override the existing `epoch` value in `logged_metrics` when already logged by the user ([#7982](https://github.com/Lightning-AI/lightning/pull/7982))
- Support for manual optimization with DeepSpeed ([#7970](https://github.com/Lightning-AI/lightning/pull/7970))
- Fixed `dataloader_idx` argument value when predicting with only one `DataLoader` ([#7941](https://github.com/Lightning-AI/lightning/pull/7941))
- Fixed passing the `stage` argument of `Callback.{setup,teardown}` as a keyword ([#7973](https://github.com/Lightning-AI/lightning/pull/7973))
- Fixed metrics generated during `validation sanity checking` are cleaned on end ([#8171](https://github.com/Lightning-AI/lightning/pull/8171))
- Fixed `log_gpu_memory` metrics not being added to `logging` when nothing else is logged ([#8174](https://github.com/Lightning-AI/lightning/pull/8174))
- Fixed a bug where calling `log` with a `Metric` instance would raise an error if it was a nested attribute of the model ([#8181](https://github.com/Lightning-AI/lightning/pull/8181))
- Fixed a bug where using `precision=64` would cause buffers with complex dtype to be cast to real ([#8208](https://github.com/Lightning-AI/lightning/pull/8208))
- Fixed `is_overridden` returning true for wrapped functions with no changes ([#8296](https://github.com/Lightning-AI/lightning/pull/8296))
- Fixed a bug where `truncated_bptt_steps` would throw an AttributeError when the target RNN has multiple hidden states ([#8145](https://github.com/Lightning-AI/lightning/pull/8145))
- Fixed `self.optimizers()` not returning a single optimizer if it had been wrapped ([#8326](https://github.com/Lightning-AI/lightning/pull/8326))
- Fixed the `on_after_backward` hook not getting called when using manual optimization and no plugins ([#8328](https://github.com/Lightning-AI/lightning/pull/8328))
- Fixed the `LightningModule.backward` hook only getting called with the `apex` plugin when using manual optimization ([#8328](https://github.com/Lightning-AI/lightning/pull/8328))
- Fixed moving batch to device before sending it to the `on_*_batch_start`/`on_*_batch_end` callbacks and model hooks ([#7378](https://github.com/Lightning-AI/lightning/pull/7378))
- Fixed passing a custom `DDPPlugin` when choosing `accelerator="ddp_cpu"` for the accelerator ([#6208](https://github.com/Lightning-AI/lightning/pull/6208))
- Fixed missing call to `LightningModule.untoggle_optimizer` in training loop when running gradient accumulation with multiple optimizers ([#8284](https://github.com/Lightning-AI/lightning/pull/8284))
- Fixed hash of LightningEnum to work with value instead of name ([#8421](https://github.com/Lightning-AI/lightning/pull/8421)).
- Fixed a bug where an extra checkpoint was saved at the end of training if the `val_check_interval` did not align with the number of training batches ([#7724](https://github.com/Lightning-AI/lightning/pull/7724))
- Fixed hash of LightningEnum to work with value instead of name([#8421](https://github.com/Lightning-AI/lightning/pull/8421)).
- Fixed `move_data_to_device` to return the batch if the object `to` function didn't return `self` ([#8433](https://github.com/Lightning-AI/lightning/pull/8433))
- Fixed progress bar updates for Pod Training ([#8258](https://github.com/Lightning-AI/lightning/pull/8258))
- Fixed clearing dataloader references before attaching new dataloaders in consecutive `Trainer.{fit,validate,test,predict}´ runs ([#8442](https://github.com/Lightning-AI/lightning/pull/8442))
- Fixed memory leaks on GPU by moving `optimizer_states`, `ResultCollection.extra`, `ResultMetric` attributes, and `LoggerConnector` metrics to `cpu`. Also, delete the DDP wrapper on `teardown` ([#8490](https://github.com/Lightning-AI/lightning/pull/8490))
- Fixed `SWA` callback using LightningModule `prevent_trainer_and_dataloaders_deepcopy` to avoid OOM ([#8472](https://github.com/Lightning-AI/lightning/pull/8472))
- Fixed `ModelPruning` callback `on_save_checkpoint` to avoid making a `deepcopy` potentially leading to OOM ([#8472](https://github.com/Lightning-AI/lightning/pull/8472))
- Fixed the sampler replacement logic for `DataLoader`s which do not define all `DataLoader` attributes as `__init__` parameters ([#8519](https://github.com/Lightning-AI/lightning/pull/8519))
- Fixed DeepSpeed Windows support ([#8488](https://github.com/Lightning-AI/lightning/pull/8488))
- Fixed DeepSpeed not properly setting the trainer `lr_schedulers` attribute ([#8527](https://github.com/Lightning-AI/lightning/pull/8527))
- Fixed experiment version and log-dir divergence in DDP when using multiple `Trainer` instances in sequence ([7403](https://github.com/Lightning-AI/lightning/pull/7403))
- Enabled manual optimization for TPUs ([#8458](https://github.com/Lightning-AI/lightning/pull/8458))
- Fixed `accumulate_grad_batches` not been recomputed during model reload ([#5334](https://github.com/Lightning-AI/lightning/pull/5334))
- Fixed a `TypeError` when wrapping optimizers in the `HorovodPlugin` and running `Trainer.test` ([#7840](https://github.com/Lightning-AI/lightning/pull/7840))
- Fixed `BackboneFinetuning` restoration ([#8501](https://github.com/Lightning-AI/lightning/pull/8501))
- Fixed `lr_scheduler` with metric (e.g. `torch.optim.lr_scheduler.ReduceLROnPlateau`) when using `automatic_optimization = False` ([#7643](https://github.com/Lightning-AI/lightning/pull/7643))
- Fixed `DeepSpeed` breaking with no schedulers ([#8580](https://github.com/Lightning-AI/lightning/pull/8580))


## [1.3.8] - 2021-07-01

### Fixed

- Fixed a sync deadlock when checkpointing a `LightningModule` that uses a torchmetrics 0.4 `Metric` ([#8218](https://github.com/Lightning-AI/lightning/pull/8218))
- Fixed compatibility TorchMetrics v0.4 ([#8206](https://github.com/Lightning-AI/lightning/pull/8206))
- Added torchelastic check when sanitizing GPUs ([#8095](https://github.com/Lightning-AI/lightning/pull/8095))
- Fixed a DDP info message that was never shown ([#8111](https://github.com/Lightning-AI/lightning/pull/8111))
- Fixed metrics deprecation message at module import level ([#8163](https://github.com/Lightning-AI/lightning/pull/8163))
- Fixed a bug where an infinite recursion would be triggered when using the `BaseFinetuning` callback on a model that contains a `ModuleDict` ([#8170](https://github.com/Lightning-AI/lightning/pull/8170))
- Added a mechanism to detect `deadlock` for `DDP` when only 1 process trigger an `Exception`. The mechanism will `kill the processes` when it happens ([#8167](https://github.com/Lightning-AI/lightning/pull/8167))
- Fixed NCCL error when selecting non-consecutive device ids ([#8165](https://github.com/Lightning-AI/lightning/pull/8165))
- Fixed SWA to also work with `IterableDataset` ([#8172](https://github.com/Lightning-AI/lightning/pull/8172))


## [1.3.7] - 2021-06-22

### Fixed

- Fixed a bug where skipping an optimizer while using amp causes amp to trigger an assertion error ([#7975](https://github.com/Lightning-AI/lightning/pull/7975))
- Fixed deprecation messages not showing due to incorrect stacklevel ([#8002](https://github.com/Lightning-AI/lightning/pull/8002), [#8005](https://github.com/Lightning-AI/lightning/pull/8005))
- Fixed setting a `DistributedSampler` when using a distributed plugin in a custom accelerator ([#7814](https://github.com/Lightning-AI/lightning/pull/7814))
- Improved `PyTorchProfiler` chrome traces names ([#8009](https://github.com/Lightning-AI/lightning/pull/8009))
- Fixed moving the best score to device in `EarlyStopping` callback for TPU devices ([#7959](https://github.com/Lightning-AI/lightning/pull/7959))
- Fixes access to `callback_metrics` in ddp_spawn ([#7916](https://github.com/Lightning-AI/lightning/pull/7916))


## [1.3.6] - 2021-06-15

### Fixed

- Fixed logs overwriting issue for remote filesystems ([#7889](https://github.com/Lightning-AI/lightning/pull/7889))
- Fixed `DataModule.prepare_data` could only be called on the global rank 0 process ([#7945](https://github.com/Lightning-AI/lightning/pull/7945))
- Fixed setting `worker_init_fn` to seed dataloaders correctly when using DDP ([#7942](https://github.com/Lightning-AI/lightning/pull/7942))
- Fixed `BaseFinetuning` callback to properly handle parent modules w/ parameters ([#7931](https://github.com/Lightning-AI/lightning/pull/7931))


## [1.3.5] - 2021-06-08

### Added

- Added warning to Training Step output ([#7779](https://github.com/Lightning-AI/lightning/pull/7779))

### Fixed

- Fixed `LearningRateMonitor` and `BackboneFinetuning` ([#7835](https://github.com/Lightning-AI/lightning/pull/7835))
- Minor improvements to `apply_to_collection` and type signature of `log_dict` ([#7851](https://github.com/Lightning-AI/lightning/pull/7851))
- Fixed docker versions ([#7834](https://github.com/Lightning-AI/lightning/pull/7834))
- Fixed sharded training check for fp16 precision ([#7825](https://github.com/Lightning-AI/lightning/pull/7825))
- Fixed support for torch Module type hints in LightningCLI ([#7807](https://github.com/Lightning-AI/lightning/pull/7807))

### Changed

- Move `training_output` validation to after `train_step_end` ([#7868](https://github.com/Lightning-AI/lightning/pull/7868))


## [1.3.4] - 2021-06-01

### Fixed

- Fixed info message when max training time reached ([#7780](https://github.com/Lightning-AI/lightning/pull/7780))
- Fixed missing `__len__` method to `IndexBatchSamplerWrapper` ([#7681](https://github.com/Lightning-AI/lightning/pull/7681))


## [1.3.3] - 2021-05-27

### Changed

- Changed calling of `untoggle_optimizer(opt_idx)` out of the closure function ([#7563](https://github.com/Lightning-AI/lightning/pull/7563))

### Fixed

- Fixed `ProgressBar` pickling after calling `trainer.predict` ([#7608](https://github.com/Lightning-AI/lightning/pull/7608))
- Fixed broadcasting in multi-node, multi-gpu DDP using torch 1.7 ([#7592](https://github.com/Lightning-AI/lightning/pull/7592))
- Fixed dataloaders are not reset when tuning the model ([#7566](https://github.com/Lightning-AI/lightning/pull/7566))
- Fixed print errors in `ProgressBar` when `trainer.fit` is not called ([#7674](https://github.com/Lightning-AI/lightning/pull/7674))
- Fixed global step update when the epoch is skipped ([#7677](https://github.com/Lightning-AI/lightning/pull/7677))
- Fixed training loop total batch counter when accumulate grad batches was enabled ([#7692](https://github.com/Lightning-AI/lightning/pull/7692))


## [1.3.2] - 2021-05-18

### Changed

- `DataModule`s now avoid duplicate `{setup,teardown,prepare_data}` calls for the same stage ([#7238](https://github.com/Lightning-AI/lightning/pull/7238))

### Fixed

- Fixed parsing of multiple training dataloaders ([#7433](https://github.com/Lightning-AI/lightning/pull/7433))
- Fixed recursive passing of `wrong_type` keyword argument in `pytorch_lightning.utilities.apply_to_collection` ([#7433](https://github.com/Lightning-AI/lightning/pull/7433))
- Fixed setting correct `DistribType` for `ddp_cpu` (spawn) backend ([#7492](https://github.com/Lightning-AI/lightning/pull/7492))
- Fixed incorrect number of calls to LR scheduler when `check_val_every_n_epoch > 1` ([#7032](https://github.com/Lightning-AI/lightning/pull/7032))


## [1.3.1] - 2021-05-11

### Fixed

- Fixed DeepSpeed with IterableDatasets ([#7362](https://github.com/Lightning-AI/lightning/pull/7362))
- Fixed `Trainer.current_epoch` not getting restored after tuning ([#7434](https://github.com/Lightning-AI/lightning/pull/7434))
- Fixed local rank displayed in console log ([#7395](https://github.com/Lightning-AI/lightning/pull/7395))


## [1.3.0] - 2021-05-06

### Added

- Added support for the `EarlyStopping` callback to run at the end of the training epoch ([#6944](https://github.com/Lightning-AI/lightning/pull/6944))
- Added synchronization points before and after `setup` hooks are run ([#7202](https://github.com/Lightning-AI/lightning/pull/7202))
- Added a `teardown` hook to `ClusterEnvironment` ([#6942](https://github.com/Lightning-AI/lightning/pull/6942))
- Added utils for metrics to scalar conversions ([#7180](https://github.com/Lightning-AI/lightning/pull/7180))
- Added utils for NaN/Inf detection for gradients and parameters ([#6834](https://github.com/Lightning-AI/lightning/pull/6834))
- Added more explicit exception message when trying to execute `trainer.test()` or `trainer.validate()` with `fast_dev_run=True` ([#6667](https://github.com/Lightning-AI/lightning/pull/6667))
- Added `LightningCLI` class to provide simple reproducibility with minimum boilerplate training CLI (
    [#4492](https://github.com/Lightning-AI/lightning/pull/4492),
    [#6862](https://github.com/Lightning-AI/lightning/pull/6862),
    [#7156](https://github.com/Lightning-AI/lightning/pull/7156),
    [#7299](https://github.com/Lightning-AI/lightning/pull/7299))
- Added `gradient_clip_algorithm` argument to Trainer for gradient clipping by value ([#6123](https://github.com/Lightning-AI/lightning/pull/6123)).
- Added a way to print to terminal without breaking up the progress bar ([#5470](https://github.com/Lightning-AI/lightning/pull/5470))
- Added support to checkpoint after training steps in `ModelCheckpoint` callback ([#6146](https://github.com/Lightning-AI/lightning/pull/6146))
- Added `TrainerStatus.{INITIALIZING,RUNNING,FINISHED,INTERRUPTED}` ([#7173](https://github.com/Lightning-AI/lightning/pull/7173))
- Added `Trainer.validate()` method to perform one evaluation epoch over the validation set ([#4948](https://github.com/Lightning-AI/lightning/pull/4948))
- Added `LightningEnvironment` for Lightning-specific DDP ([#5915](https://github.com/Lightning-AI/lightning/pull/5915))
- Added `teardown()` hook to LightningDataModule ([#4673](https://github.com/Lightning-AI/lightning/pull/4673))
- Added `auto_insert_metric_name` parameter to `ModelCheckpoint` ([#6277](https://github.com/Lightning-AI/lightning/pull/6277))
- Added arg to `self.log` that enables users to give custom names when dealing with multiple dataloaders ([#6274](https://github.com/Lightning-AI/lightning/pull/6274))
- Added `teardown` method to `BaseProfiler` to enable subclasses defining post-profiling steps outside of `__del__` ([#6370](https://github.com/Lightning-AI/lightning/pull/6370))
- Added `setup` method to `BaseProfiler` to enable subclasses defining pre-profiling steps for every process ([#6633](https://github.com/Lightning-AI/lightning/pull/6633))
- Added no return warning to predict ([#6139](https://github.com/Lightning-AI/lightning/pull/6139))
- Added `Trainer.predict` config validation ([#6543](https://github.com/Lightning-AI/lightning/pull/6543))
- Added `AbstractProfiler` interface ([#6621](https://github.com/Lightning-AI/lightning/pull/6621))
- Added support for including module names for forward in the autograd trace of `PyTorchProfiler` ([#6349](https://github.com/Lightning-AI/lightning/pull/6349))
- Added support for the PyTorch 1.8.1 autograd profiler ([#6618](https://github.com/Lightning-AI/lightning/pull/6618))
- Added `outputs` parameter to callback's `on_validation_epoch_end` & `on_test_epoch_end` hooks ([#6120](https://github.com/Lightning-AI/lightning/pull/6120))
- Added `configure_sharded_model` hook ([#6679](https://github.com/Lightning-AI/lightning/pull/6679))
- Added support for `precision=64`, enabling training with double precision ([#6595](https://github.com/Lightning-AI/lightning/pull/6595))
- Added support for DDP communication hooks ([#6736](https://github.com/Lightning-AI/lightning/pull/6736))
- Added `artifact_location` argument to `MLFlowLogger` which will be passed to the `MlflowClient.create_experiment` call ([#6677](https://github.com/Lightning-AI/lightning/pull/6677))
- Added `model` parameter to precision plugins' `clip_gradients` signature (
    [#6764](https://github.com/Lightning-AI/lightning/pull/6764),
    [#7231](https://github.com/Lightning-AI/lightning/pull/7231))
- Added `is_last_batch` attribute to `Trainer` ([#6825](https://github.com/Lightning-AI/lightning/pull/6825))
- Added `LightningModule.lr_schedulers()` for manual optimization  ([#6567](https://github.com/Lightning-AI/lightning/pull/6567))
- Added `MpModelWrapper` in TPU Spawn ([#7045](https://github.com/Lightning-AI/lightning/pull/7045))
- Added `max_time` Trainer argument to limit training time ([#6823](https://github.com/Lightning-AI/lightning/pull/6823))
- Added `on_predict_{batch,epoch}_{start,end}` hooks ([#7141](https://github.com/Lightning-AI/lightning/pull/7141))
- Added new `EarlyStopping` parameters `stopping_threshold` and `divergence_threshold` ([#6868](https://github.com/Lightning-AI/lightning/pull/6868))
- Added `debug` flag to TPU Training Plugins (PT_XLA_DEBUG) ([#7219](https://github.com/Lightning-AI/lightning/pull/7219))
- Added new `UnrepeatedDistributedSampler` and `IndexBatchSamplerWrapper` for tracking distributed predictions ([#7215](https://github.com/Lightning-AI/lightning/pull/7215))
- Added `trainer.predict(return_predictions=None|False|True)` ([#7215](https://github.com/Lightning-AI/lightning/pull/7215))
- Added `BasePredictionWriter` callback to implement prediction saving ([#7127](https://github.com/Lightning-AI/lightning/pull/7127))
- Added `trainer.tune(scale_batch_size_kwargs, lr_find_kwargs)` arguments to configure the tuning algorithms ([#7258](https://github.com/Lightning-AI/lightning/pull/7258))
- Added `tpu_distributed` check for TPU Spawn barrier ([#7241](https://github.com/Lightning-AI/lightning/pull/7241))
- Added device updates to TPU Spawn for Pod training ([#7243](https://github.com/Lightning-AI/lightning/pull/7243))
- Added warning when missing `Callback` and using `resume_from_checkpoint` ([#7254](https://github.com/Lightning-AI/lightning/pull/7254))
- DeepSpeed single file saving ([#6900](https://github.com/Lightning-AI/lightning/pull/6900))
- Added Training type Plugins Registry (
    [#6982](https://github.com/Lightning-AI/lightning/pull/6982),
    [#7063](https://github.com/Lightning-AI/lightning/pull/7063),
    [#7214](https://github.com/Lightning-AI/lightning/pull/7214),
    [#7224](https://github.com/Lightning-AI/lightning/pull/7224)
)
- Add `ignore` param to `save_hyperparameters` ([#6056](https://github.com/Lightning-AI/lightning/pull/6056))

### Changed

- Changed `LightningModule.truncated_bptt_steps` to be property ([#7323](https://github.com/Lightning-AI/lightning/pull/7323))
- Changed `EarlyStopping` callback from by default running `EarlyStopping.on_validation_end` if only training is run. Set `check_on_train_epoch_end` to run the callback at the end of the train epoch instead of at the end of the validation epoch ([#7069](https://github.com/Lightning-AI/lightning/pull/7069))
- Renamed `pytorch_lightning.callbacks.swa` to `pytorch_lightning.callbacks.stochastic_weight_avg` ([#6259](https://github.com/Lightning-AI/lightning/pull/6259))
- Refactor `RunningStage` and `TrainerState` usage (
    [#4945](https://github.com/Lightning-AI/lightning/pull/4945),
    [#7173](https://github.com/Lightning-AI/lightning/pull/7173))
    * Added `RunningStage.SANITY_CHECKING`
    * Added `TrainerFn.{FITTING,VALIDATING,TESTING,PREDICTING,TUNING}`
    * Changed `trainer.evaluating` to return `True` if validating or testing
- Changed `setup()` and `teardown()` stage argument to take any of `{fit,validate,test,predict}` ([#6386](https://github.com/Lightning-AI/lightning/pull/6386))
- Changed profilers to save separate report files per state and rank ([#6621](https://github.com/Lightning-AI/lightning/pull/6621))
- The trainer no longer tries to save a checkpoint on exception or run callback's `on_train_end` functions ([#6864](https://github.com/Lightning-AI/lightning/pull/6864))
- Changed `PyTorchProfiler` to use `torch.autograd.profiler.record_function` to record functions ([#6349](https://github.com/Lightning-AI/lightning/pull/6349))
- Disabled `lr_scheduler.step()` in manual optimization  ([#6825](https://github.com/Lightning-AI/lightning/pull/6825))
- Changed warnings and recommendations for dataloaders in `ddp_spawn` ([#6762](https://github.com/Lightning-AI/lightning/pull/6762))
- `pl.seed_everything` will now also set the seed on the `DistributedSampler` ([#7024](https://github.com/Lightning-AI/lightning/pull/7024))
- Changed default setting for communication of multi-node training using `DDPShardedPlugin` ([#6937](https://github.com/Lightning-AI/lightning/pull/6937))
- `trainer.tune()` now returns the tuning result ([#7258](https://github.com/Lightning-AI/lightning/pull/7258))
- `LightningModule.from_datasets()` now accepts `IterableDataset` instances as training datasets. ([#7503](https://github.com/Lightning-AI/lightning/pull/7503))
- Changed `resume_from_checkpoint` warning to an error when the checkpoint file does not exist ([#7075](https://github.com/Lightning-AI/lightning/pull/7075))
- Automatically set `sync_batchnorm` for `training_type_plugin` ([#6536](https://github.com/Lightning-AI/lightning/pull/6536))
- Allowed training type plugin to delay optimizer creation ([#6331](https://github.com/Lightning-AI/lightning/pull/6331))
- Removed ModelSummary validation from train loop on_trainer_init ([#6610](https://github.com/Lightning-AI/lightning/pull/6610))
- Moved `save_function` to accelerator ([#6689](https://github.com/Lightning-AI/lightning/pull/6689))
- Updated DeepSpeed ZeRO ([#6546](https://github.com/Lightning-AI/lightning/pull/6546),
    [#6752](https://github.com/Lightning-AI/lightning/pull/6752),
    [#6142](https://github.com/Lightning-AI/lightning/pull/6142),
    [#6321](https://github.com/Lightning-AI/lightning/pull/6321))
- Improved verbose logging for `EarlyStopping` callback ([#6811](https://github.com/Lightning-AI/lightning/pull/6811))
- Run ddp_spawn dataloader checks on Windows ([#6930](https://github.com/Lightning-AI/lightning/pull/6930))
- Updated mlflow with using `resolve_tags` ([#6746](https://github.com/Lightning-AI/lightning/pull/6746))
- Moved `save_hyperparameters` to its own function ([#7119](https://github.com/Lightning-AI/lightning/pull/7119))
- Replaced `_DataModuleWrapper` with `__new__` ([#7289](https://github.com/Lightning-AI/lightning/pull/7289))
- Reset `current_fx` properties on lightning module in teardown ([#7247](https://github.com/Lightning-AI/lightning/pull/7247))
- Auto-set `DataLoader.worker_init_fn` with `seed_everything` ([#6960](https://github.com/Lightning-AI/lightning/pull/6960))
- Remove `model.trainer` call inside of dataloading mixin ([#7317](https://github.com/Lightning-AI/lightning/pull/7317))
- Split profilers module ([#6261](https://github.com/Lightning-AI/lightning/pull/6261))
- Ensure accelerator is valid if running interactively ([#5970](https://github.com/Lightning-AI/lightning/pull/5970))
- Disabled batch transfer in DP mode ([#6098](https://github.com/Lightning-AI/lightning/pull/6098))

### Deprecated

- Deprecated `outputs` in both `LightningModule.on_train_epoch_end` and `Callback.on_train_epoch_end` hooks ([#7339](https://github.com/Lightning-AI/lightning/pull/7339))
- Deprecated `Trainer.truncated_bptt_steps` in favor of `LightningModule.truncated_bptt_steps` ([#7323](https://github.com/Lightning-AI/lightning/pull/7323))
- Deprecated `outputs` in both `LightningModule.on_train_epoch_end` and `Callback.on_train_epoch_end` hooks ([#7339](https://github.com/Lightning-AI/lightning/pull/7339))
- Deprecated `LightningModule.grad_norm` in favor of `pytorch_lightning.utilities.grads.grad_norm` ([#7292](https://github.com/Lightning-AI/lightning/pull/7292))
- Deprecated the `save_function` property from the `ModelCheckpoint` callback ([#7201](https://github.com/Lightning-AI/lightning/pull/7201))
- Deprecated `LightningModule.write_predictions` and `LightningModule.write_predictions_dict` ([#7066](https://github.com/Lightning-AI/lightning/pull/7066))
- Deprecated `TrainerLoggingMixin` in favor of a separate utilities module for metric handling ([#7180](https://github.com/Lightning-AI/lightning/pull/7180))
- Deprecated `TrainerTrainingTricksMixin` in favor of a separate utilities module for NaN/Inf detection for gradients and parameters ([#6834](https://github.com/Lightning-AI/lightning/pull/6834))
- `period` has been deprecated in favor of `every_n_val_epochs` in the `ModelCheckpoint` callback ([#6146](https://github.com/Lightning-AI/lightning/pull/6146))
- Deprecated `trainer.running_sanity_check` in favor of `trainer.sanity_checking` ([#4945](https://github.com/Lightning-AI/lightning/pull/4945))
- Deprecated `Profiler(output_filename)` in favor of `dirpath` and `filename` ([#6621](https://github.com/Lightning-AI/lightning/pull/6621))
- Deprecated `PyTorchProfiler(profiled_functions)` in favor of `record_functions` ([#6349](https://github.com/Lightning-AI/lightning/pull/6349))
- Deprecated `@auto_move_data` in favor of `trainer.predict` ([#6993](https://github.com/Lightning-AI/lightning/pull/6993))
- Deprecated `Callback.on_load_checkpoint(checkpoint)` in favor of `Callback.on_load_checkpoint(trainer, pl_module, checkpoint)` ([#7253](https://github.com/Lightning-AI/lightning/pull/7253))
- Deprecated metrics in favor of `torchmetrics` (
    [#6505](https://github.com/Lightning-AI/lightning/pull/6505),
    [#6530](https://github.com/Lightning-AI/lightning/pull/6530),
    [#6540](https://github.com/Lightning-AI/lightning/pull/6540),
    [#6547](https://github.com/Lightning-AI/lightning/pull/6547),
    [#6515](https://github.com/Lightning-AI/lightning/pull/6515),
    [#6572](https://github.com/Lightning-AI/lightning/pull/6572),
    [#6573](https://github.com/Lightning-AI/lightning/pull/6573),
    [#6584](https://github.com/Lightning-AI/lightning/pull/6584),
    [#6636](https://github.com/Lightning-AI/lightning/pull/6636),
    [#6637](https://github.com/Lightning-AI/lightning/pull/6637),
    [#6649](https://github.com/Lightning-AI/lightning/pull/6649),
    [#6659](https://github.com/Lightning-AI/lightning/pull/6659),
    [#7131](https://github.com/Lightning-AI/lightning/pull/7131),
)
- Deprecated the `LightningModule.datamodule` getter and setter methods; access them through `Trainer.datamodule` instead ([#7168](https://github.com/Lightning-AI/lightning/pull/7168))
- Deprecated the use of `Trainer(gpus="i")` (string) for selecting the i-th GPU; from v1.5 this will set the number of GPUs instead of the index ([#6388](https://github.com/Lightning-AI/lightning/pull/6388))

### Removed

- Removed the `exp_save_path` property from the `LightningModule` ([#7266](https://github.com/Lightning-AI/lightning/pull/7266))
- Removed training loop explicitly calling `EarlyStopping.on_validation_end` if no validation is run ([#7069](https://github.com/Lightning-AI/lightning/pull/7069))
- Removed `automatic_optimization` as a property from the training loop in favor of `LightningModule.automatic_optimization` ([#7130](https://github.com/Lightning-AI/lightning/pull/7130))
- Removed evaluation loop legacy returns for `*_epoch_end` hooks ([#6973](https://github.com/Lightning-AI/lightning/pull/6973))
- Removed support for passing a bool value to `profiler` argument of Trainer ([#6164](https://github.com/Lightning-AI/lightning/pull/6164))
- Removed no return warning from val/test step ([#6139](https://github.com/Lightning-AI/lightning/pull/6139))
- Removed passing a `ModelCheckpoint` instance to `Trainer(checkpoint_callback)` ([#6166](https://github.com/Lightning-AI/lightning/pull/6166))
- Removed deprecated Trainer argument `enable_pl_optimizer` and `automatic_optimization` ([#6163](https://github.com/Lightning-AI/lightning/pull/6163))
- Removed deprecated metrics ([#6161](https://github.com/Lightning-AI/lightning/pull/6161))
    * from `pytorch_lightning.metrics.functional.classification` removed `to_onehot`, `to_categorical`, `get_num_classes`, `roc`, `multiclass_roc`, `average_precision`, `precision_recall_curve`, `multiclass_precision_recall_curve`
    * from `pytorch_lightning.metrics.functional.reduction` removed `reduce`, `class_reduce`
- Removed deprecated `ModelCheckpoint` arguments `prefix`, `mode="auto"` ([#6162](https://github.com/Lightning-AI/lightning/pull/6162))
- Removed `mode='auto'` from `EarlyStopping` ([#6167](https://github.com/Lightning-AI/lightning/pull/6167))
- Removed `epoch` and `step` arguments from `ModelCheckpoint.format_checkpoint_name()`, these are now included in the `metrics` argument ([#7344](https://github.com/Lightning-AI/lightning/pull/7344))
- Removed legacy references for magic keys in the `Result` object ([#6016](https://github.com/Lightning-AI/lightning/pull/6016))
- Removed deprecated `LightningModule` `hparams` setter ([#6207](https://github.com/Lightning-AI/lightning/pull/6207))
- Removed legacy code to log or include metrics in the progress bar by returning them in a dict with the `"log"/"progress_bar"` magic keys. Use `self.log` instead ([#6734](https://github.com/Lightning-AI/lightning/pull/6734))
- Removed `trainer.fit()` return value of `1`. It has no return now ([#7237](https://github.com/Lightning-AI/lightning/pull/7237))
- Removed `logger_connector` legacy code ([#6733](https://github.com/Lightning-AI/lightning/pull/6733))
- Removed unused mixin attributes ([#6487](https://github.com/Lightning-AI/lightning/pull/6487))

### Fixed

- Fixed NaN errors in progress bars when training with iterable datasets with no length defined ([#7306](https://github.com/Lightning-AI/lightning/pull/7306))
- Fixed attaching train and validation dataloaders when `reload_dataloaders_every_epoch=True` and `num_sanity_val_steps=0` ([#7207](https://github.com/Lightning-AI/lightning/pull/7207))
- Added a barrier in the accelerator `teardown` to synchronize processes before execution finishes ([#6814](https://github.com/Lightning-AI/lightning/pull/6814))
- Fixed multi-node DDP sub-process launch by using `local_rank` instead of `global_rank` for main process assertion ([#7061](https://github.com/Lightning-AI/lightning/pull/7061))
- Fixed incorrect removal of `WORLD_SIZE` environment variable in DDP training when launching with torch distributed/torchelastic ([#6942](https://github.com/Lightning-AI/lightning/pull/6942))
- Made the `Plugin.reduce` method more consistent across all Plugins to reflect a mean-reduction by default ([#6011](https://github.com/Lightning-AI/lightning/pull/6011))
- Move lightning module to correct device type when using LightningDistributedWrapper ([#6070](https://github.com/Lightning-AI/lightning/pull/6070))
- Do not print top-k verbose log with `ModelCheckpoint(monitor=None)` ([#6109](https://github.com/Lightning-AI/lightning/pull/6109))
- Fixed `ModelCheckpoint(save_top_k=0, save_last=True)` not saving the `last` checkpoint ([#6136](https://github.com/Lightning-AI/lightning/pull/6136))
- Fixed `.teardown(stage='fit')` and `.on_fit_{start,end}()` getting called during `trainer.test` ([#6386](https://github.com/Lightning-AI/lightning/pull/6386))
- Fixed LightningModule `all_gather` on cpu tensors ([#6416](https://github.com/Lightning-AI/lightning/pull/6416))
- Fixed torch distributed not available in setup hook for DDP ([#6506](https://github.com/Lightning-AI/lightning/pull/6506))
- Fixed `trainer.tuner.{lr_find,scale_batch_size}` not setting the `Trainer` state properly ([#7258](https://github.com/Lightning-AI/lightning/pull/7258))
- Fixed bug where the learning rate schedulers did not follow the optimizer frequencies ([#4868](https://github.com/Lightning-AI/lightning/pull/4868))
- Fixed pickle error checker to now check for `pickle.PickleError` to catch all pickle errors ([#6917](https://github.com/Lightning-AI/lightning/pull/6917))
- Fixed a bug where the outputs object passed to `LightningModule.training_epoch_end` was different from the object passed to the `on_train_end_epoch` hook ([#6969](https://github.com/Lightning-AI/lightning/pull/6969))
- Fixed a bug where the outputs passed to `train_batch_end` would be lists even when using a single optimizer and no truncated backprop through time steps ([#6969](https://github.com/Lightning-AI/lightning/pull/6969))
- Fixed bug for trainer error handling which would cause hang for distributed training ([#6864](https://github.com/Lightning-AI/lightning/pull/6864))
- Fixed `self.device` not returning the correct device in replicas of data-parallel ([#6414](https://github.com/Lightning-AI/lightning/pull/6414))
- Fixed `lr_find` trying beyond `num_training` steps and suggesting a too high learning rate ([#7076](https://github.com/Lightning-AI/lightning/pull/7076))
- Fixed logger creating incorrect version folder in DDP with repeated `Trainer.fit` calls ([#7077](https://github.com/Lightning-AI/lightning/pull/7077))
- Fixed metric objects passed directly to `self.log` not being reset correctly ([#7055](https://github.com/Lightning-AI/lightning/pull/7055))
- Fixed `CombinedLoader` in distributed settings for validation / testing ([#7102](https://github.com/Lightning-AI/lightning/pull/7102))
- Fixed the save_dir in `WandbLogger` when the run was initiated externally ([#7106](https://github.com/Lightning-AI/lightning/pull/7106))
- Fixed `num_sanity_val_steps` affecting reproducibility of training data shuffling ([#7014](https://github.com/Lightning-AI/lightning/pull/7014))
- Fixed resetting device after `fitting/evaluating/predicting` ([#7188](https://github.com/Lightning-AI/lightning/pull/7188))
- Fixed bug where `trainer.tuner.scale_batch_size(max_trials=0)` would not return the correct batch size result ([#7262](https://github.com/Lightning-AI/lightning/pull/7262))
- Fixed metrics not being properly logged with `precision=16` and `manual_optimization` ([#7228](https://github.com/Lightning-AI/lightning/pull/7228))
- Fixed `BaseFinetuning` properly reloading `optimizer_states` when using `resume_from_checkpoint` ([#6891](https://github.com/Lightning-AI/lightning/pull/6891))
- Fixed `parameters_to_ignore` not properly set to DDPWrapper ([#7239](https://github.com/Lightning-AI/lightning/pull/7239))
- Fixed parsing of `fast_dev_run=True` with the built-in `ArgumentParser` ([#7240](https://github.com/Lightning-AI/lightning/pull/7240))
- Fixed handling an `IterableDataset` that fails to produce a batch at the beginning of an epoch ([#7294](https://github.com/Lightning-AI/lightning/pull/7294))
- Fixed `LightningModule.save_hyperparameters()` when attempting to save an empty container ([#7268](https://github.com/Lightning-AI/lightning/pull/7268))
- Fixed `apex` not properly instantiated when running with `ddp` ([#7274](https://github.com/Lightning-AI/lightning/pull/7274))
- Fixed optimizer `state` not moved to `GPU` ([#7277](https://github.com/Lightning-AI/lightning/pull/7277))
- Fixed custom init args for `WandbLogger` ([#6989](https://github.com/Lightning-AI/lightning/pull/6989))
- Fixed a bug where an error would be raised if the train dataloader sometimes produced None for a batch ([#7342](https://github.com/Lightning-AI/lightning/pull/7342))
- Fixed examples (
    [#6600](https://github.com/Lightning-AI/lightning/pull/6600),
    [#6638](https://github.com/Lightning-AI/lightning/pull/6638),
    [#7096](https://github.com/Lightning-AI/lightning/pull/7096),
    [#7246](https://github.com/Lightning-AI/lightning/pull/7246),
    [#6357](https://github.com/Lightning-AI/lightning/pull/6357),
    [#6476](https://github.com/Lightning-AI/lightning/pull/6476),
    [#6294](https://github.com/Lightning-AI/lightning/pull/6294),
    [#6373](https://github.com/Lightning-AI/lightning/pull/6373),
    [#6088](https://github.com/Lightning-AI/lightning/pull/6088),
    [#7398](https://github.com/Lightning-AI/lightning/pull/7398)
)
- Resolved schedule step bug for PyTorch Profiler ([#6674](https://github.com/Lightning-AI/lightning/pull/6674),
    [#6681](https://github.com/Lightning-AI/lightning/pull/6681))
- Updated logic for checking TPUs availability ([#6767](https://github.com/Lightning-AI/lightning/pull/6767))
- Resolve TPU miss rendezvous ([#6781](https://github.com/Lightning-AI/lightning/pull/6781))
- Fixed auto-scaling mode when calling tune method on trainer ([#7321](https://github.com/Lightning-AI/lightning/pull/7321))
- Fixed finetuning complex models correctly unfreezes ([#6880](https://github.com/Lightning-AI/lightning/pull/6880))
- Ensure we set the eval/train flag correctly on accelerator model ([#6877](https://github.com/Lightning-AI/lightning/pull/6877))
- Set better defaults for `rank_zero_only.rank` when training is launched with SLURM and torchelastic ([#6802](https://github.com/Lightning-AI/lightning/pull/6802))
- Fixed matching the number of outputs of backward with forward for AllGatherGrad ([#6625](https://github.com/Lightning-AI/lightning/pull/6625))
- Fixed the `gradient_clip_algorithm` has no effect ([#6928](https://github.com/Lightning-AI/lightning/pull/6928))
- Fixed CUDA OOM detection and handling ([#6934](https://github.com/Lightning-AI/lightning/pull/6934))
- Fixed `unfreeze_and_add_param_group` expects `modules` rather than `module` ([#6822](https://github.com/Lightning-AI/lightning/pull/6822))
- Fixed DPP + SyncBN when move on device ([#6838](https://github.com/Lightning-AI/lightning/pull/6838))
- Fixed missing arguments in `lr_find` call ([#6784](https://github.com/Lightning-AI/lightning/pull/6784))
- Fixed `set_default_tensor_type` to `torch.DoubleTensor` with precision=64 ([#7108](https://github.com/Lightning-AI/lightning/pull/7108))
- Fixed `NeptuneLogger.log_text(step=None)` ([#7194](https://github.com/Lightning-AI/lightning/pull/7194))
- Fixed importing torchtext batch ([#6365](https://github.com/Lightning-AI/lightning/pull/6365),
    [#6323](https://github.com/Lightning-AI/lightning/pull/6323),
    [#6211](https://github.com/Lightning-AI/lightning/pull/6211))


## [1.2.9] - 2021-04-20

### Fixed

- Fixed the order to call for world ranks & the `root_device` property in `TPUSpawnPlugin` ([#7074](https://github.com/Lightning-AI/lightning/pull/7074))
- Fixed multi-gpu join for Horovod ([#6954](https://github.com/Lightning-AI/lightning/pull/6954))
- Fixed parsing for pre-release package versions ([#6999](https://github.com/Lightning-AI/lightning/pull/6999))


## [1.2.8] - 2021-04-14

### Added

- Added TPUSpawn + IterableDataset error message ([#6875](https://github.com/Lightning-AI/lightning/pull/6875))

### Fixed

- Fixed process rank not being available right away after `Trainer` instantiation ([#6941](https://github.com/Lightning-AI/lightning/pull/6941))
- Fixed `sync_dist` for tpus ([#6950](https://github.com/Lightning-AI/lightning/pull/6950))
- Fixed `AttributeError` for `require_backward_grad_sync` when running manual optimization with sharded plugin ([#6915](https://github.com/Lightning-AI/lightning/pull/6915))
- Fixed `--gpus` default for parser returned by `Trainer.add_argparse_args` ([#6898](https://github.com/Lightning-AI/lightning/pull/6898))
- Fixed TPU Spawn all gather ([#6896](https://github.com/Lightning-AI/lightning/pull/6896))
- Fixed `EarlyStopping` logic when `min_epochs` or `min_steps` requirement is not met ([#6705](https://github.com/Lightning-AI/lightning/pull/6705))
- Fixed csv extension check ([#6436](https://github.com/Lightning-AI/lightning/pull/6436))
- Fixed checkpoint issue when using Horovod distributed backend ([#6958](https://github.com/Lightning-AI/lightning/pull/6958))
- Fixed tensorboard exception raising ([#6901](https://github.com/Lightning-AI/lightning/pull/6901))
- Fixed setting the eval/train flag correctly on accelerator model ([#6983](https://github.com/Lightning-AI/lightning/pull/6983))
- Fixed DDP_SPAWN compatibility with bug_report_model.py ([#6892](https://github.com/Lightning-AI/lightning/pull/6892))
- Fixed bug where `BaseFinetuning.flatten_modules()` was duplicating leaf node parameters ([#6879](https://github.com/Lightning-AI/lightning/pull/6879))
- Set better defaults for `rank_zero_only.rank` when training is launched with SLURM and torchelastic:
    * Support SLURM and torchelastic global rank environment variables ([#5715](https://github.com/Lightning-AI/lightning/pull/5715))
    * Remove hardcoding of local rank in accelerator connector ([#6878](https://github.com/Lightning-AI/lightning/pull/6878))


## [1.2.7] - 2021-04-06

### Fixed

- Fixed resolve a bug with omegaconf and xm.save ([#6741](https://github.com/Lightning-AI/lightning/pull/6741))
- Fixed an issue with IterableDataset when __len__ is not defined ([#6828](https://github.com/Lightning-AI/lightning/pull/6828))
- Sanitize None params during pruning ([#6836](https://github.com/Lightning-AI/lightning/pull/6836))
- Enforce an epoch scheduler interval when using SWA ([#6588](https://github.com/Lightning-AI/lightning/pull/6588))
- Fixed TPU Colab hang issue, post training ([#6816](https://github.com/Lightning-AI/lightning/pull/6816))
- Fixed a bug where `TensorBoardLogger` would give a warning and not log correctly to a symbolic link `save_dir` ([#6730](https://github.com/Lightning-AI/lightning/pull/6730))
- Fixed bug where `predict` could not be used when `progress_bar_refresh_rate=0` ([#6884](https://github.com/Lightning-AI/lightning/pull/6884))


## [1.2.6] - 2021-03-30

### Changed

- Changed the behavior of `on_epoch_start` to run at the beginning of validation & test epoch ([#6498](https://github.com/Lightning-AI/lightning/pull/6498))

### Removed

- Removed legacy code to include `step` dictionary returns in `callback_metrics`. Use `self.log_dict` instead. ([#6682](https://github.com/Lightning-AI/lightning/pull/6682))

### Fixed

- Fixed `DummyLogger.log_hyperparams` raising a `TypeError` when running with `fast_dev_run=True` ([#6398](https://github.com/Lightning-AI/lightning/pull/6398))
- Fixed error on TPUs when there was no `ModelCheckpoint` ([#6654](https://github.com/Lightning-AI/lightning/pull/6654))
- Fixed `trainer.test` freeze on TPUs ([#6654](https://github.com/Lightning-AI/lightning/pull/6654))
- Fixed a bug where gradients were disabled after calling `Trainer.predict` ([#6657](https://github.com/Lightning-AI/lightning/pull/6657))
- Fixed bug where no TPUs were detected in a TPU pod env ([#6719](https://github.com/Lightning-AI/lightning/pull/6719))


## [1.2.5] - 2021-03-23

### Changed

- Update Gradient Clipping for the TPU Accelerator ([#6576](https://github.com/Lightning-AI/lightning/pull/6576))
- Refactored setup for typing friendly ([#6590](https://github.com/Lightning-AI/lightning/pull/6590))

### Fixed

- Fixed a bug where `all_gather` would not work correctly with `tpu_cores=8` ([#6587](https://github.com/Lightning-AI/lightning/pull/6587))
- Fixed comparing required versions ([#6434](https://github.com/Lightning-AI/lightning/pull/6434))
- Fixed duplicate logs appearing in console when using the python logging module ([#6275](https://github.com/Lightning-AI/lightning/pull/6275))
- Added Autocast in validation, test and predict modes for Native AMP ([#6565](https://github.com/Lightning-AI/lightning/pull/6565))


## [1.2.4] - 2021-03-16

### Changed

- Changed the default of `find_unused_parameters` back to `True` in DDP and DDP Spawn ([#6438](https://github.com/Lightning-AI/lightning/pull/6438))

### Fixed

- Expose DeepSpeed loss parameters to allow users to fix loss instability ([#6115](https://github.com/Lightning-AI/lightning/pull/6115))
- Fixed DP reduction with collection ([#6324](https://github.com/Lightning-AI/lightning/pull/6324))
- Fixed an issue where the tuner would not tune the learning rate if also tuning the batch size ([#4688](https://github.com/Lightning-AI/lightning/pull/4688))
- Fixed broadcast to use PyTorch `broadcast_object_list` and add `reduce_decision` ([#6410](https://github.com/Lightning-AI/lightning/pull/6410))
- Fixed logger creating directory structure too early in DDP ([#6380](https://github.com/Lightning-AI/lightning/pull/6380))
- Fixed DeepSpeed additional memory use on rank 0 when default device not set early enough ([#6460](https://github.com/Lightning-AI/lightning/pull/6460))
- Fixed an issue with `Tuner.scale_batch_size` not finding the batch size attribute in the datamodule ([#5968](https://github.com/Lightning-AI/lightning/pull/5968))
- Fixed an exception in the layer summary when the model contains torch.jit scripted submodules ([#6511](https://github.com/Lightning-AI/lightning/pull/6511))
- Fixed when Train loop config was run during `Trainer.predict` ([#6541](https://github.com/Lightning-AI/lightning/pull/6541))


## [1.2.3] - 2021-03-09

### Fixed

- Fixed `ModelPruning(make_pruning_permanent=True)` pruning buffers getting removed when saved during training ([#6073](https://github.com/Lightning-AI/lightning/pull/6073))
- Fixed when `_stable_1d_sort` to work when `n >= N` ([#6177](https://github.com/Lightning-AI/lightning/pull/6177))
- Fixed `AttributeError` when `logger=None` on TPU ([#6221](https://github.com/Lightning-AI/lightning/pull/6221))
- Fixed PyTorch Profiler with `emit_nvtx` ([#6260](https://github.com/Lightning-AI/lightning/pull/6260))
- Fixed `trainer.test` from `best_path` hangs after calling `trainer.fit`  ([#6272](https://github.com/Lightning-AI/lightning/pull/6272))
- Fixed `SingleTPU` calling `all_gather` ([#6296](https://github.com/Lightning-AI/lightning/pull/6296))
- Ensure we check DeepSpeed/Sharded in multi-node DDP ([#6297](https://github.com/Lightning-AI/lightning/pull/6297)
- Check `LightningOptimizer` doesn't delete optimizer hooks ([#6305](https://github.com/Lightning-AI/lightning/pull/6305)
- Resolve memory leak for evaluation ([#6326](https://github.com/Lightning-AI/lightning/pull/6326)
- Ensure that clip gradients is only called if the value is greater than 0 ([#6330](https://github.com/Lightning-AI/lightning/pull/6330)
- Fixed `Trainer` not resetting `lightning_optimizers` when calling `Trainer.fit()` multiple times ([#6372](https://github.com/Lightning-AI/lightning/pull/6372))


## [1.2.2] - 2021-03-02

### Added

- Added `checkpoint` parameter to callback's `on_save_checkpoint` hook ([#6072](https://github.com/Lightning-AI/lightning/pull/6072))

### Changed

- Changed the order of `backward`, `step`, `zero_grad` to `zero_grad`, `backward`, `step` ([#6147](https://github.com/Lightning-AI/lightning/pull/6147))
- Changed default for DeepSpeed CPU Offload to False, due to prohibitively slow speeds at smaller scale ([#6262](https://github.com/Lightning-AI/lightning/pull/6262))

### Fixed

- Fixed epoch level schedulers not being called when `val_check_interval < 1.0` ([#6075](https://github.com/Lightning-AI/lightning/pull/6075))
- Fixed multiple early stopping callbacks ([#6197](https://github.com/Lightning-AI/lightning/pull/6197))
- Fixed incorrect usage of `detach()`, `cpu()`, `to()` ([#6216](https://github.com/Lightning-AI/lightning/pull/6216))
- Fixed LBFGS optimizer support which didn't converge in automatic optimization ([#6147](https://github.com/Lightning-AI/lightning/pull/6147))
- Prevent `WandbLogger` from dropping values ([#5931](https://github.com/Lightning-AI/lightning/pull/5931))
- Fixed error thrown when using valid distributed mode in multi node ([#6297](https://github.com/Lightning-AI/lightning/pull/6297)


## [1.2.1] - 2021-02-23

### Fixed

- Fixed incorrect yield logic for the amp autocast context manager ([#6080](https://github.com/Lightning-AI/lightning/pull/6080))
- Fixed priority of plugin/accelerator when setting distributed mode ([#6089](https://github.com/Lightning-AI/lightning/pull/6089))
- Fixed error message for AMP + CPU incompatibility ([#6107](https://github.com/Lightning-AI/lightning/pull/6107))
- Disabled batch transfer in DP mode ([#6093](https://github.com/Lightning-AI/lightning/pull/6093))


## [1.2.0] - 2021-02-18

### Added

- Added `DataType`, `AverageMethod` and `MDMCAverageMethod` enum in metrics ([#5657](https://github.com/Lightning-AI/lightning/pull/5689))
- Added support for summarized model total params size in megabytes ([#5590](https://github.com/Lightning-AI/lightning/pull/5590))
- Added support for multiple train loaders ([#1959](https://github.com/Lightning-AI/lightning/pull/1959))
- Added `Accuracy` metric now generalizes to Top-k accuracy for (multi-dimensional) multi-class inputs using the `top_k` parameter ([#4838](https://github.com/Lightning-AI/lightning/pull/4838))
- Added `Accuracy` metric now enables the computation of subset accuracy for multi-label or multi-dimensional multi-class inputs with the `subset_accuracy` parameter ([#4838](https://github.com/Lightning-AI/lightning/pull/4838))
- Added `HammingDistance` metric to compute the hamming distance (loss) ([#4838](https://github.com/Lightning-AI/lightning/pull/4838))
- Added `max_fpr` parameter to `auroc` metric for computing partial auroc metric ([#3790](https://github.com/Lightning-AI/lightning/pull/3790))
- Added `StatScores` metric to compute the number of true positives, false positives, true negatives and false negatives ([#4839](https://github.com/Lightning-AI/lightning/pull/4839))
- Added `R2Score` metric ([#5241](https://github.com/Lightning-AI/lightning/pull/5241))
- Added `LambdaCallback` ([#5347](https://github.com/Lightning-AI/lightning/pull/5347))
- Added `BackboneLambdaFinetuningCallback` ([#5377](https://github.com/Lightning-AI/lightning/pull/5377))
- Accelerator `all_gather` supports collection ([#5221](https://github.com/Lightning-AI/lightning/pull/5221))
- Added `image_gradients` functional metric to compute the image gradients of a given input image. ([#5056](https://github.com/Lightning-AI/lightning/pull/5056))
- Added `MetricCollection` ([#4318](https://github.com/Lightning-AI/lightning/pull/4318))
- Added `.clone()` method to metrics ([#4318](https://github.com/Lightning-AI/lightning/pull/4318))
- Added `IoU` class interface ([#4704](https://github.com/Lightning-AI/lightning/pull/4704))
- Support to tie weights after moving model to TPU via `on_post_move_to_device` hook
- Added missing val/test hooks in `LightningModule` ([#5467](https://github.com/Lightning-AI/lightning/pull/5467))
- The `Recall` and `Precision` metrics (and their functional counterparts `recall` and `precision`) can now be generalized to Recall@K and Precision@K with the use of `top_k` parameter ([#4842](https://github.com/Lightning-AI/lightning/pull/4842))
- Added `ModelPruning` Callback ([#5618](https://github.com/Lightning-AI/lightning/pull/5618),
    [#5825](https://github.com/Lightning-AI/lightning/pull/5825),
    [#6045](https://github.com/Lightning-AI/lightning/pull/6045))
- Added `PyTorchProfiler` ([#5560](https://github.com/Lightning-AI/lightning/pull/5560))
- Added compositional metrics ([#5464](https://github.com/Lightning-AI/lightning/pull/5464))
- Added Trainer method `predict(...)` for high performance predictions ([#5579](https://github.com/Lightning-AI/lightning/pull/5579))
- Added `on_before_batch_transfer` and `on_after_batch_transfer` data hooks ([#3671](https://github.com/Lightning-AI/lightning/pull/3671))
- Added AUC/AUROC class interface ([#5479](https://github.com/Lightning-AI/lightning/pull/5479))
- Added `PredictLoop` object ([#5752](https://github.com/Lightning-AI/lightning/pull/5752))
- Added `QuantizationAwareTraining` callback ([#5706](https://github.com/Lightning-AI/lightning/pull/5706),
    [#6040](https://github.com/Lightning-AI/lightning/pull/6040))
- Added `LightningModule.configure_callbacks` to enable the definition of model-specific callbacks ([#5621](https://github.com/Lightning-AI/lightning/pull/5621))
- Added `dim` to `PSNR` metric for mean-squared-error reduction ([#5957](https://github.com/Lightning-AI/lightning/pull/5957))
- Added promxial policy optimization template to pl_examples ([#5394](https://github.com/Lightning-AI/lightning/pull/5394))
- Added `log_graph` to `CometLogger` ([#5295](https://github.com/Lightning-AI/lightning/pull/5295))
- Added possibility for nested loaders ([#5404](https://github.com/Lightning-AI/lightning/pull/5404))
- Added `sync_step` to Wandb logger ([#5351](https://github.com/Lightning-AI/lightning/pull/5351))
- Added `StochasticWeightAveraging` callback ([#5640](https://github.com/Lightning-AI/lightning/pull/5640))
- Added `LightningDataModule.from_datasets(...)` ([#5133](https://github.com/Lightning-AI/lightning/pull/5133))
- Added `PL_TORCH_DISTRIBUTED_BACKEND` env variable to select backend ([#5981](https://github.com/Lightning-AI/lightning/pull/5981))
- Added `Trainer` flag to activate Stochastic Weight Averaging (SWA) `Trainer(stochastic_weight_avg=True)` ([#6038](https://github.com/Lightning-AI/lightning/pull/6038))
- Added DeepSpeed integration ([#5954](https://github.com/Lightning-AI/lightning/pull/5954),
    [#6042](https://github.com/Lightning-AI/lightning/pull/6042))

### Changed

- Changed `stat_scores` metric now calculates stat scores over all classes and gains new parameters, in line with the new `StatScores` metric ([#4839](https://github.com/Lightning-AI/lightning/pull/4839))
- Changed `computer_vision_fine_tunning` example to use `BackboneLambdaFinetuningCallback` ([#5377](https://github.com/Lightning-AI/lightning/pull/5377))
- Changed `automatic casting` for LoggerConnector `metrics` ([#5218](https://github.com/Lightning-AI/lightning/pull/5218))
- Changed `iou` [func] to allow float input ([#4704](https://github.com/Lightning-AI/lightning/pull/4704))
- Metric `compute()` method will no longer automatically call `reset()` ([#5409](https://github.com/Lightning-AI/lightning/pull/5409))
- Set PyTorch 1.4 as min requirements, also for testing and examples `torchvision>=0.5` and `torchtext>=0.5` ([#5418](https://github.com/Lightning-AI/lightning/pull/5418))
- Changed `callbacks` argument in `Trainer` to allow `Callback` input ([#5446](https://github.com/Lightning-AI/lightning/pull/5446))
- Changed the default of `find_unused_parameters` to `False` in DDP ([#5185](https://github.com/Lightning-AI/lightning/pull/5185))
- Changed `ModelCheckpoint` version suffixes to start at 1 ([#5008](https://github.com/Lightning-AI/lightning/pull/5008))
- Progress bar metrics tensors are now converted to float ([#5692](https://github.com/Lightning-AI/lightning/pull/5692))
- Changed the default value for the `progress_bar_refresh_rate` Trainer argument in Google COLAB notebooks to 20 ([#5516](https://github.com/Lightning-AI/lightning/pull/5516))
- Extended support for purely iteration-based training ([#5726](https://github.com/Lightning-AI/lightning/pull/5726))
- Made `LightningModule.global_rank`, `LightningModule.local_rank` and `LightningModule.logger` read-only properties ([#5730](https://github.com/Lightning-AI/lightning/pull/5730))
- Forced `ModelCheckpoint` callbacks to run after all others to guarantee all states are saved to the checkpoint ([#5731](https://github.com/Lightning-AI/lightning/pull/5731))
- Refactored Accelerators and Plugins:
    * Added base classes for plugins ([#5715](https://github.com/Lightning-AI/lightning/pull/5715))
    * Added parallel plugins for DP, DDP, DDPSpawn, DDP2 and Horovod ([#5714](https://github.com/Lightning-AI/lightning/pull/5714))
    * Precision Plugins ([#5718](https://github.com/Lightning-AI/lightning/pull/5718))
    * Added new Accelerators for CPU, GPU and TPU ([#5719](https://github.com/Lightning-AI/lightning/pull/5719))
    * Added RPC and Sharded plugins ([#5732](https://github.com/Lightning-AI/lightning/pull/5732))
    * Added missing `LightningModule`-wrapper logic to new plugins and accelerator ([#5734](https://github.com/Lightning-AI/lightning/pull/5734))
    * Moved device-specific teardown logic from training loop to accelerator ([#5973](https://github.com/Lightning-AI/lightning/pull/5973))
    * Moved accelerator_connector.py to the connectors subfolder ([#6033](https://github.com/Lightning-AI/lightning/pull/6033))
    * Trainer only references accelerator ([#6039](https://github.com/Lightning-AI/lightning/pull/6039))
    * Made parallel devices optional across all plugins ([#6051](https://github.com/Lightning-AI/lightning/pull/6051))
    * Cleaning ([#5948](https://github.com/Lightning-AI/lightning/pull/5948),
        [#5949](https://github.com/Lightning-AI/lightning/pull/5949),
        [#5950](https://github.com/Lightning-AI/lightning/pull/5950))
- Enabled `self.log` in callbacks ([#5094](https://github.com/Lightning-AI/lightning/pull/5094))
- Renamed xxx_AVAILABLE as protected ([#5082](https://github.com/Lightning-AI/lightning/pull/5082))
- Unified module names in Utils ([#5199](https://github.com/Lightning-AI/lightning/pull/5199))
- Separated utils: imports & enums ([#5256](https://github.com/Lightning-AI/lightning/pull/5256)
    [#5874](https://github.com/Lightning-AI/lightning/pull/5874))
- Refactor: clean trainer device & distributed getters ([#5300](https://github.com/Lightning-AI/lightning/pull/5300))
- Simplified training phase as LightningEnum ([#5419](https://github.com/Lightning-AI/lightning/pull/5419))
- Updated metrics to use LightningEnum ([#5689](https://github.com/Lightning-AI/lightning/pull/5689))
- Changed the seq of `on_train_batch_end`, `on_batch_end` & `on_train_epoch_end`, `on_epoch_end hooks` ([#5688](https://github.com/Lightning-AI/lightning/pull/5688))
- Refactored `setup_training` and remove `test_mode` ([#5388](https://github.com/Lightning-AI/lightning/pull/5388))
- Disabled training with zero `num_training_batches` when insufficient `limit_train_batches` ([#5703](https://github.com/Lightning-AI/lightning/pull/5703))
- Refactored `EpochResultStore` ([#5522](https://github.com/Lightning-AI/lightning/pull/5522))
- Update `lr_finder` to check for attribute if not running `fast_dev_run` ([#5990](https://github.com/Lightning-AI/lightning/pull/5990))
- LightningOptimizer manual optimizer is more flexible and expose `toggle_model` ([#5771](https://github.com/Lightning-AI/lightning/pull/5771))
- `MlflowLogger` limit parameter value length to 250 char ([#5893](https://github.com/Lightning-AI/lightning/pull/5893))
- Re-introduced fix for Hydra directory sync with multiple process ([#5993](https://github.com/Lightning-AI/lightning/pull/5993))

### Deprecated

- Function `stat_scores_multiple_classes` is deprecated in favor of `stat_scores` ([#4839](https://github.com/Lightning-AI/lightning/pull/4839))
- Moved accelerators and plugins to its `legacy` pkg ([#5645](https://github.com/Lightning-AI/lightning/pull/5645))
- Deprecated `LightningDistributedDataParallel` in favor of new wrapper module `LightningDistributedModule` ([#5185](https://github.com/Lightning-AI/lightning/pull/5185))
- Deprecated `LightningDataParallel` in favor of new wrapper module `LightningParallelModule` ([#5670](https://github.com/Lightning-AI/lightning/pull/5670))
- Renamed utils modules ([#5199](https://github.com/Lightning-AI/lightning/pull/5199))
    * `argparse_utils` >> `argparse`
    * `model_utils` >> `model_helpers`
    * `warning_utils` >> `warnings`
    * `xla_device_utils` >> `xla_device`
- Deprecated using `'val_loss'` to set the `ModelCheckpoint` monitor ([#6012](https://github.com/Lightning-AI/lightning/pull/6012))
- Deprecated `.get_model()` with explicit `.lightning_module` property ([#6035](https://github.com/Lightning-AI/lightning/pull/6035))
- Deprecated Trainer attribute `accelerator_backend` in favor of `accelerator` ([#6034](https://github.com/Lightning-AI/lightning/pull/6034))

### Removed

- Removed deprecated checkpoint argument `filepath` ([#5321](https://github.com/Lightning-AI/lightning/pull/5321))
- Removed deprecated `Fbeta`, `f1_score` and `fbeta_score` metrics ([#5322](https://github.com/Lightning-AI/lightning/pull/5322))
- Removed deprecated `TrainResult` ([#5323](https://github.com/Lightning-AI/lightning/pull/5323))
- Removed deprecated `EvalResult` ([#5633](https://github.com/Lightning-AI/lightning/pull/5633))
- Removed `LoggerStages` ([#5673](https://github.com/Lightning-AI/lightning/pull/5673))

### Fixed

- Fixed distributed setting and `ddp_cpu` only with `num_processes>1` ([#5297](https://github.com/Lightning-AI/lightning/pull/5297))
- Fixed `num_workers` for Windows example ([#5375](https://github.com/Lightning-AI/lightning/pull/5375))
- Fixed loading yaml ([#5619](https://github.com/Lightning-AI/lightning/pull/5619))
- Fixed support custom DataLoader with DDP if they can be re-instantiated ([#5745](https://github.com/Lightning-AI/lightning/pull/5745))
- Fixed repeated `.fit()` calls ignore max_steps iteration bound ([#5936](https://github.com/Lightning-AI/lightning/pull/5936))
- Fixed throwing `MisconfigurationError` on unknown mode ([#5255](https://github.com/Lightning-AI/lightning/pull/5255))
- Resolve bug with Finetuning ([#5744](https://github.com/Lightning-AI/lightning/pull/5744))
- Fixed `ModelCheckpoint` race condition in file existence check ([#5155](https://github.com/Lightning-AI/lightning/pull/5155))
- Fixed some compatibility with PyTorch 1.8 ([#5864](https://github.com/Lightning-AI/lightning/pull/5864))
- Fixed forward cache ([#5895](https://github.com/Lightning-AI/lightning/pull/5895))
- Fixed recursive detach of tensors to CPU ([#6007](https://github.com/Lightning-AI/lightning/pull/6007))
- Fixed passing wrong strings for scheduler interval doesn't throw an error ([#5923](https://github.com/Lightning-AI/lightning/pull/5923))
- Fixed wrong `requires_grad` state after `return None` with multiple optimizers ([#5738](https://github.com/Lightning-AI/lightning/pull/5638))
- Fixed add `on_epoch_end` hook at the end of `validation`, `test` epoch ([#5986](https://github.com/Lightning-AI/lightning/pull/5986))
- Fixed missing `process_dataloader` call for `TPUSpawn` when in distributed mode ([#6015](https://github.com/Lightning-AI/lightning/pull/6015))
- Fixed progress bar flickering by appending 0 to floats/strings ([#6009](https://github.com/Lightning-AI/lightning/pull/6009))
- Fixed synchronization issues with TPU training ([#6027](https://github.com/Lightning-AI/lightning/pull/6027))
- Fixed `hparams.yaml` saved twice when using `TensorBoardLogger` ([#5953](https://github.com/Lightning-AI/lightning/pull/5953))
- Fixed basic examples ([#5912](https://github.com/Lightning-AI/lightning/pull/5912),
    [#5985](https://github.com/Lightning-AI/lightning/pull/5985))
- Fixed `fairscale` compatible with PT 1.8 ([#5996](https://github.com/Lightning-AI/lightning/pull/5996))
- Ensured `process_dataloader` is called when `tpu_cores > 1` to use Parallel DataLoader ([#6015](https://github.com/Lightning-AI/lightning/pull/6015))
- Attempted SLURM auto resume call when non-shell call fails ([#6002](https://github.com/Lightning-AI/lightning/pull/6002))
- Fixed wrapping optimizers upon assignment ([#6006](https://github.com/Lightning-AI/lightning/pull/6006))
- Fixed allowing hashing of metrics with lists in their state ([#5939](https://github.com/Lightning-AI/lightning/pull/5939))


## [1.1.8] - 2021-02-08

### Fixed

- Separate epoch validation from step validation ([#5208](https://github.com/Lightning-AI/lightning/pull/5208))
- Fixed `toggle_optimizers` not handling all optimizer parameters ([#5775](https://github.com/Lightning-AI/lightning/pull/5775))


## [1.1.7] - 2021-02-03

### Fixed

- Fixed `TensorBoardLogger` not closing `SummaryWriter` on `finalize` ([#5696](https://github.com/Lightning-AI/lightning/pull/5696))
- Fixed filtering of pytorch  "unsqueeze" warning when using DP ([#5622](https://github.com/Lightning-AI/lightning/pull/5622))
- Fixed `num_classes` argument in F1 metric ([#5663](https://github.com/Lightning-AI/lightning/pull/5663))
- Fixed `log_dir` property ([#5537](https://github.com/Lightning-AI/lightning/pull/5537))
- Fixed a race condition in `ModelCheckpoint` when checking if a checkpoint file exists ([#5144](https://github.com/Lightning-AI/lightning/pull/5144))
- Remove unnecessary intermediate layers in Dockerfiles ([#5697](https://github.com/Lightning-AI/lightning/pull/5697))
- Fixed auto learning rate ordering ([#5638](https://github.com/Lightning-AI/lightning/pull/5638))


## [1.1.6] - 2021-01-26

### Changed

- Increased TPU check timeout from 20s to 100s ([#5598](https://github.com/Lightning-AI/lightning/pull/5598))
- Ignored `step` param in Neptune logger's log_metric method ([#5510](https://github.com/Lightning-AI/lightning/pull/5510))
- Pass batch outputs to `on_train_batch_end` instead of `epoch_end` outputs ([#4369](https://github.com/Lightning-AI/lightning/pull/4369))

### Fixed

- Fixed `toggle_optimizer` to reset `requires_grad` state  ([#5574](https://github.com/Lightning-AI/lightning/pull/5574))
- Fixed FileNotFoundError for best checkpoint when using DDP with Hydra ([#5629](https://github.com/Lightning-AI/lightning/pull/5629))
- Fixed an error when logging a progress bar metric with a reserved name ([#5620](https://github.com/Lightning-AI/lightning/pull/5620))
- Fixed `Metric`'s `state_dict` not included when child modules ([#5614](https://github.com/Lightning-AI/lightning/pull/5614))
- Fixed Neptune logger creating multiple experiments when GPUs > 1 ([#3256](https://github.com/Lightning-AI/lightning/pull/3256))
- Fixed duplicate logs appearing in console when using the python logging module ([#5509](https://github.com/Lightning-AI/lightning/pull/5509))
- Fixed tensor printing in `trainer.test()` ([#5138](https://github.com/Lightning-AI/lightning/pull/5138))
- Fixed not using dataloader when `hparams` present ([#4559](https://github.com/Lightning-AI/lightning/pull/4559))


## [1.1.5] - 2021-01-19

### Fixed

- Fixed a visual bug in the progress bar display initialization ([#4579](https://github.com/Lightning-AI/lightning/pull/4579))
- Fixed logging `on_train_batch_end` in a callback with multiple optimizers ([#5521](https://github.com/Lightning-AI/lightning/pull/5521))
- Fixed `reinit_scheduler_properties` with correct optimizer ([#5519](https://github.com/Lightning-AI/lightning/pull/5519))
- Fixed `val_check_interval` with `fast_dev_run` ([#5540](https://github.com/Lightning-AI/lightning/pull/5540))


## [1.1.4] - 2021-01-12

### Added

- Add automatic optimization property setter to lightning module ([#5169](https://github.com/Lightning-AI/lightning/pull/5169))

### Changed

- Changed deprecated `enable_pl_optimizer=True` ([#5244](https://github.com/Lightning-AI/lightning/pull/5244))

### Fixed

- Fixed `transfer_batch_to_device` for DDP with `len(devices_ids) == 1` ([#5195](https://github.com/Lightning-AI/lightning/pull/5195))
- Logging only on `not should_accumulate()` during training ([#5417](https://github.com/Lightning-AI/lightning/pull/5417))
- Resolve interpolation bug with Hydra ([#5406](https://github.com/Lightning-AI/lightning/pull/5406))
- Check environ before selecting a seed to prevent warning message ([#4743](https://github.com/Lightning-AI/lightning/pull/4743))
- Fixed signature mismatch in `model_to_device` of `DDPCPUHPCAccelerator` ([#5505](https://github.com/Lightning-AI/lightning/pull/5505))

## [1.1.3] - 2021-01-05

### Added

- Added a check for optimizer attached to `lr_scheduler` ([#5338](https://github.com/Lightning-AI/lightning/pull/5338))
- Added support for passing non-existing filepaths to `resume_from_checkpoint` ([#4402](https://github.com/Lightning-AI/lightning/pull/4402))

### Changed

- Skip restore from `resume_from_checkpoint` while `testing` ([#5161](https://github.com/Lightning-AI/lightning/pull/5161))
- Allowed `log_momentum` for adaptive optimizers in `LearningRateMonitor` ([#5333](https://github.com/Lightning-AI/lightning/pull/5333))
- Disabled checkpointing, earlystopping and logging with `fast_dev_run` ([#5277](https://github.com/Lightning-AI/lightning/pull/5277))
- Distributed group defaults to `WORLD` if `None` ([#5125](https://github.com/Lightning-AI/lightning/pull/5125))

### Fixed

- Fixed `trainer.test` returning non-test metrics ([#5214](https://github.com/Lightning-AI/lightning/pull/5214))
- Fixed metric state reset ([#5273](https://github.com/Lightning-AI/lightning/pull/5273))
- Fixed `--num-nodes` on `DDPSequentialPlugin` ([#5327](https://github.com/Lightning-AI/lightning/pull/5327))
- Fixed invalid value for `weights_summary` ([#5296](https://github.com/Lightning-AI/lightning/pull/5296))
- Fixed `Trainer.test` not using the latest `best_model_path` ([#5161](https://github.com/Lightning-AI/lightning/pull/5161))
- Fixed existence check for hparams not using underlying filesystem ([#5250](https://github.com/Lightning-AI/lightning/pull/5250))
- Fixed `LightningOptimizer` AMP bug ([#5191](https://github.com/Lightning-AI/lightning/pull/5191))
- Fixed casted key to string in `_flatten_dict` ([#5354](https://github.com/Lightning-AI/lightning/pull/5354))


## [1.1.2] - 2020-12-23

### Added

- Support number for logging with `sync_dist=True` ([#5080](https://github.com/Lightning-AI/lightning/pull/5080))
- Added offset logging step when resuming for Wandb logger ([#5050](https://github.com/Lightning-AI/lightning/pull/5050))

### Removed

- `enable_pl_optimizer=False` by default to temporarily fix AMP issues ([#5163](https://github.com/Lightning-AI/lightning/pull/5163))

### Fixed

- Metric reduction with Logging ([#5150](https://github.com/Lightning-AI/lightning/pull/5150))
- Remove nan loss in manual optimization ([#5121](https://github.com/Lightning-AI/lightning/pull/5121))
- Un-balanced logging properly supported ([#5119](https://github.com/Lightning-AI/lightning/pull/5119))
- Fix hanging in DDP HPC accelerators ([#5157](https://github.com/Lightning-AI/lightning/pull/5157))
- Fix reset `TensorRunningAccum` ([#5106](https://github.com/Lightning-AI/lightning/pull/5106))
- Updated `DALIClassificationLoader` to not use deprecated arguments ([#4925](https://github.com/Lightning-AI/lightning/pull/4925))
- Corrected call to `torch.no_grad` ([#5124](https://github.com/Lightning-AI/lightning/pull/5124))


## [1.1.1] - 2020-12-15

### Added

- Add a notebook example to reach a quick baseline of ~94% accuracy on CIFAR10 using Resnet in Lightning ([#4818](https://github.com/Lightning-AI/lightning/pull/4818))

### Changed

- Simplify accelerator steps ([#5015](https://github.com/Lightning-AI/lightning/pull/5015))
- Refactor load in checkpoint connector ([#4593](https://github.com/Lightning-AI/lightning/pull/4593))
- Fixed the saved filename in `ModelCheckpoint` when it already exists ([#4861](https://github.com/Lightning-AI/lightning/pull/4861))

### Removed

- Drop duplicate metrics ([#5014](https://github.com/Lightning-AI/lightning/pull/5014))
- Remove beta arg from F1 class and functional ([#5076](https://github.com/Lightning-AI/lightning/pull/5076))

### Fixed

- Fixed trainer by default `None` in `DDPAccelerator` ([#4915](https://github.com/Lightning-AI/lightning/pull/4915))
- Fixed `LightningOptimizer` to expose optimizer attributes ([#5095](https://github.com/Lightning-AI/lightning/pull/5095))
- Do not warn when the `name` key is used in the `lr_scheduler` dict ([#5057](https://github.com/Lightning-AI/lightning/pull/5057))
- Check if optimizer supports closure ([#4981](https://github.com/Lightning-AI/lightning/pull/4981))
- Add deprecated metric utility functions back to functional (
    [#5067](https://github.com/Lightning-AI/lightning/pull/5067),
    [#5068](https://github.com/Lightning-AI/lightning/pull/5068))
- Allow any input in `to_onnx` and `to_torchscript` ([#4378](https://github.com/Lightning-AI/lightning/pull/4378))
- Fixed `DDPHPCAccelerator` hangs in DDP construction by calling `init_device` ([#5157](https://github.com/Lightning-AI/lightning/pull/5157))


## [1.1.0] - 2020-12-09

### Added

- Added "monitor" key to saved `ModelCheckpoints` ([#4383](https://github.com/Lightning-AI/lightning/pull/4383))
- Added `ConfusionMatrix` class interface ([#4348](https://github.com/Lightning-AI/lightning/pull/4348))
- Added multiclass AUROC metric ([#4236](https://github.com/Lightning-AI/lightning/pull/4236))
- Added global step indexing to the checkpoint name for a better sub-epoch checkpointing experience ([#3807](https://github.com/Lightning-AI/lightning/pull/3807))
- Added optimizer hooks in callbacks ([#4379](https://github.com/Lightning-AI/lightning/pull/4379))
- Added option to log momentum ([#4384](https://github.com/Lightning-AI/lightning/pull/4384))
- Added `current_score` to `ModelCheckpoint.on_save_checkpoint` ([#4721](https://github.com/Lightning-AI/lightning/pull/4721))
- Added logging using `self.log` in train and evaluation for epoch end hooks (
    [#4552](https://github.com/Lightning-AI/lightning/pull/4552),
    [#4495](https://github.com/Lightning-AI/lightning/pull/4495),
    [#4439](https://github.com/Lightning-AI/lightning/pull/4439),
    [#4684](https://github.com/Lightning-AI/lightning/pull/4684),
    [#4913](https://github.com/Lightning-AI/lightning/pull/4913))
- Added ability for DDP plugin to modify optimizer state saving ([#4675](https://github.com/Lightning-AI/lightning/pull/4675))
- Added `prefix` argument in loggers ([#4557](https://github.com/Lightning-AI/lightning/pull/4557))
- Added printing of total num of params, trainable and non-trainable params in ModelSummary ([#4521](https://github.com/Lightning-AI/lightning/pull/4521))
- Added `PrecisionRecallCurve, ROC, AveragePrecision` class metric ([#4549](https://github.com/Lightning-AI/lightning/pull/4549))
- Added custom `Apex` and `NativeAMP` as `Precision plugins` ([#4355](https://github.com/Lightning-AI/lightning/pull/4355))
- Added `DALI MNIST` example ([#3721](https://github.com/Lightning-AI/lightning/pull/3721))
- Added `sharded plugin` for DDP for multi-gpu training memory optimizations (
    [#4639](https://github.com/Lightning-AI/lightning/pull/4639),
    [#4686](https://github.com/Lightning-AI/lightning/pull/4686),
    [#4737](https://github.com/Lightning-AI/lightning/pull/4737),
    [#4773](https://github.com/Lightning-AI/lightning/pull/4773))
- Added `experiment_id` to the NeptuneLogger ([#3462](https://github.com/Lightning-AI/lightning/pull/3462))
- Added `PyTorch Geometric` integration example with Lightning ([#4568](https://github.com/Lightning-AI/lightning/pull/4568))
- Added `all_gather` method to `LightningModule` which allows gradient based tensor synchronizations for use-cases such as negative sampling. ([#5012](https://github.com/Lightning-AI/lightning/pull/5012))
- Enabled `self.log` in most functions ([#4969](https://github.com/Lightning-AI/lightning/pull/4969))
- Added changeable extension variable for `ModelCheckpoint` ([#4977](https://github.com/Lightning-AI/lightning/pull/4977))


### Changed

- Tuner algorithms will be skipped if `fast_dev_run=True` ([#3903](https://github.com/Lightning-AI/lightning/pull/3903))
- `WandbLogger` does not force wandb `reinit` arg to True anymore and creates a run only when needed ([#4648](https://github.com/Lightning-AI/lightning/pull/4648))
- Changed `automatic_optimization` to be a model attribute ([#4602](https://github.com/Lightning-AI/lightning/pull/4602))
- Changed `Simple Profiler` report to order by percentage time spent + num calls ([#4880](https://github.com/Lightning-AI/lightning/pull/4880))
- Simplify optimization Logic ([#4984](https://github.com/Lightning-AI/lightning/pull/4984))
- Classification metrics overhaul ([#4837](https://github.com/Lightning-AI/lightning/pull/4837))
- Updated `fast_dev_run` to accept integer representing num_batches ([#4629](https://github.com/Lightning-AI/lightning/pull/4629))
- Refactored optimizer ([#4658](https://github.com/Lightning-AI/lightning/pull/4658))


### Deprecated

- Deprecated `prefix` argument in `ModelCheckpoint` ([#4765](https://github.com/Lightning-AI/lightning/pull/4765))
- Deprecated the old way of assigning hyper-parameters through `self.hparams = ...` ([#4813](https://github.com/Lightning-AI/lightning/pull/4813))
- Deprecated `mode='auto'` from `ModelCheckpoint` and `EarlyStopping` ([#4695](https://github.com/Lightning-AI/lightning/pull/4695))

### Removed

- Removed `reorder` parameter of the `auc` metric ([#5004](https://github.com/Lightning-AI/lightning/pull/5004))
- Removed `multiclass_roc` and `multiclass_precision_recall_curve`, use `roc` and `precision_recall_curve` instead ([#4549](https://github.com/Lightning-AI/lightning/pull/4549))

### Fixed

- Added feature to move tensors to CPU before saving ([#4309](https://github.com/Lightning-AI/lightning/pull/4309))
- Fixed `LoggerConnector` to have logged metrics on root device in DP ([#4138](https://github.com/Lightning-AI/lightning/pull/4138))
- Auto convert tensors to contiguous format when `gather_all` ([#4907](https://github.com/Lightning-AI/lightning/pull/4907))
- Fixed `PYTHONPATH` for ddp test model ([#4528](https://github.com/Lightning-AI/lightning/pull/4528))
- Fixed allowing logger to support indexing ([#4595](https://github.com/Lightning-AI/lightning/pull/4595))
- Fixed DDP and manual_optimization ([#4976](https://github.com/Lightning-AI/lightning/pull/4976))


## [1.0.8] - 2020-11-24

### Added

- Added casting to python types for numpy scalars when logging `hparams` ([#4647](https://github.com/Lightning-AI/lightning/pull/4647))
- Added warning when progress bar refresh rate is less than 20 on Google Colab to prevent crashing ([#4654](https://github.com/Lightning-AI/lightning/pull/4654))
- Added `F1` class metric ([#4656](https://github.com/Lightning-AI/lightning/pull/4656))

### Changed

- Consistently use `step=trainer.global_step` in `LearningRateMonitor` independently of `logging_interval` ([#4376](https://github.com/Lightning-AI/lightning/pull/4376))
- Metric states are no longer as default added to `state_dict` ([#4685](https://github.com/Lightning-AI/lightning/pull/4685))
- Renamed class metric `Fbeta` >> `FBeta` ([#4656](https://github.com/Lightning-AI/lightning/pull/4656))
- Model summary: add 1 decimal place ([#4745](https://github.com/Lightning-AI/lightning/pull/4745))
- Do not override `PYTHONWARNINGS` ([#4700](https://github.com/Lightning-AI/lightning/pull/4700))
- Changed `init_ddp_connection` moved from `DDP` to `DDPPlugin` ([#4407](https://github.com/Lightning-AI/lightning/pull/4407))


### Fixed

- Fixed checkpoint `hparams` dict casting when `omegaconf` is available ([#4770](https://github.com/Lightning-AI/lightning/pull/4770))
- Fixed incomplete progress bars when total batches not divisible by refresh rate ([#4577](https://github.com/Lightning-AI/lightning/pull/4577))
- Updated SSIM metric ([#4566](https://github.com/Lightning-AI/lightning/pull/4566))
- Fixed batch_arg_name - add `batch_arg_name` to all calls to `_adjust_batch_size`bug ([#4812](https://github.com/Lightning-AI/lightning/pull/4812))
- Fixed `torchtext` data to GPU ([#4785](https://github.com/Lightning-AI/lightning/pull/4785))
- Fixed a crash bug in MLFlow logger ([#4716](https://github.com/Lightning-AI/lightning/pull/4716))

## [1.0.7] - 2020-11-17

### Added

- Added lambda closure to `manual_optimizer_step` ([#4618](https://github.com/Lightning-AI/lightning/pull/4618))

### Changed

- Change Metrics `persistent` default mode to `False` ([#4685](https://github.com/Lightning-AI/lightning/pull/4685))
- LoggerConnector log_metrics will use `total_batch_idx` instead of `global_step` when logging on `training step` ([#4738](https://github.com/Lightning-AI/lightning/pull/4738))


### Fixed

- Prevent crash if `sync_dist=True` on CPU ([#4626](https://github.com/Lightning-AI/lightning/pull/4626))
- Fixed average pbar Metrics ([#4534](https://github.com/Lightning-AI/lightning/pull/4534))
- Fixed `setup` callback hook to correctly pass the LightningModule through ([#4608](https://github.com/Lightning-AI/lightning/pull/4608))
- Allowing decorate model init with saving `hparams` inside ([#4662](https://github.com/Lightning-AI/lightning/pull/4662))
- Fixed `split_idx` set by `LoggerConnector` in `on_trainer_init` to `Trainer`  ([#4697](https://github.com/Lightning-AI/lightning/pull/4697))


## [1.0.6] - 2020-11-11

### Added

- Added metrics aggregation in Horovod and fixed early stopping ([#3775](https://github.com/Lightning-AI/lightning/pull/3775))
- Added `manual_optimizer_step` which work with `AMP Native` and `accumulated_grad_batches` ([#4485](https://github.com/Lightning-AI/lightning/pull/4485))
- Added `persistent(mode)` method to metrics, to enable and disable metric states being added to `state_dict` ([#4482](https://github.com/Lightning-AI/lightning/pull/4482))
- Added congratulations at the end of our notebooks ([#4555](https://github.com/Lightning-AI/lightning/pull/4555))
- Added parameters `move_metrics_to_cpu` in Trainer to disable gpu leak ([#4592](https://github.com/Lightning-AI/lightning/pull/4592))


### Changed

- Changed `fsspec` to tuner ([#4458](https://github.com/Lightning-AI/lightning/pull/4458))
- Unify SLURM/TorchElastic under backend plugin ([#4578](https://github.com/Lightning-AI/lightning/pull/4578),
        [#4580](https://github.com/Lightning-AI/lightning/pull/4580),
        [#4581](https://github.com/Lightning-AI/lightning/pull/4581),
        [#4582](https://github.com/Lightning-AI/lightning/pull/4582),
        [#4583](https://github.com/Lightning-AI/lightning/pull/4583))

### Fixed

- Fixed feature-lack in `hpc_load` ([#4526](https://github.com/Lightning-AI/lightning/pull/4526))
- Fixed metrics states being overridden in DDP mode ([#4482](https://github.com/Lightning-AI/lightning/pull/4482))
- Fixed `lightning_getattr`, `lightning_hasattr` not finding the correct attributes in datamodule ([#4347](https://github.com/Lightning-AI/lightning/pull/4347))
- Fixed automatic optimization AMP by `manual_optimization_step` ([#4485](https://github.com/Lightning-AI/lightning/pull/4485))
- Replace `MisconfigurationException` with warning in `ModelCheckpoint` Callback ([#4560](https://github.com/Lightning-AI/lightning/pull/4560))
- Fixed logged keys in mlflow logger ([#4412](https://github.com/Lightning-AI/lightning/pull/4412))
- Fixed `is_picklable` by catching `AttributeError` ([#4508](https://github.com/Lightning-AI/lightning/pull/4508))
- Fixed multi test dataloaders dict `AttributeError` error ([#4480](https://github.com/Lightning-AI/lightning/pull/4480))
- Fixed show progress bar only for `progress_rank 0` on `DDP_SLURM` ([#4437](https://github.com/Lightning-AI/lightning/pull/4437))

## [1.0.5] - 2020-11-03

### Added

- Added PyTorch 1.7 Stable support ([#3821](https://github.com/Lightning-AI/lightning/pull/3821))
- Added timeout for `tpu_device_exists` to ensure process does not hang indefinitely ([#4340](https://github.com/Lightning-AI/lightning/pull/4340))

### Changed

- W&B log in sync with `Trainer` step ([#4405](https://github.com/Lightning-AI/lightning/pull/4405))
- Hook `on_after_backward` is called only when `optimizer_step` is being called ([#4439](https://github.com/Lightning-AI/lightning/pull/4439))
- Moved `track_and_norm_grad` into `training loop` and called only when `optimizer_step` is being called ([#4439](https://github.com/Lightning-AI/lightning/pull/4439))
- Changed type checker with explicit cast of `ref_model` object ([#4457](https://github.com/Lightning-AI/lightning/pull/4457))
- Changed `distributed_backend` -> `accelerator` ([#4429](https://github.com/Lightning-AI/lightning/pull/4429))

### Deprecated

- Deprecated passing `ModelCheckpoint` instance to `checkpoint_callback` Trainer argument ([#4336](https://github.com/Lightning-AI/lightning/pull/4336))

### Fixed

- Disable saving checkpoints if not trained ([#4372](https://github.com/Lightning-AI/lightning/pull/4372))
- Fixed error using `auto_select_gpus=True` with `gpus=-1` ([#4209](https://github.com/Lightning-AI/lightning/pull/4209))
- Disabled training when `limit_train_batches=0` ([#4371](https://github.com/Lightning-AI/lightning/pull/4371))
- Fixed that metrics do not store computational graph for all seen data ([#4313](https://github.com/Lightning-AI/lightning/pull/4313))
- Fixed AMP unscale for `on_after_backward` ([#4439](https://github.com/Lightning-AI/lightning/pull/4439))
- Fixed TorchScript export when module includes Metrics ([#4428](https://github.com/Lightning-AI/lightning/pull/4428))
- Fixed TorchScript trace method's data to device and docstring ([#4360](https://github.com/Lightning-AI/lightning/pull/4360))
- Fixed CSV logger warning ([#4419](https://github.com/Lightning-AI/lightning/pull/4419))
- Fixed skip DDP parameter sync ([#4301](https://github.com/Lightning-AI/lightning/pull/4301))
- Fixed `WandbLogger` _sanitize_callable function ([#4422](https://github.com/Lightning-AI/lightning/pull/4422))
- Fixed `AMP Native` `_unscale` gradient ([#4441](https://github.com/Lightning-AI/lightning/pull/4441))


## [1.0.4] - 2020-10-27

### Added

- Added `dirpath` and `filename` parameter in `ModelCheckpoint` ([#4213](https://github.com/Lightning-AI/lightning/pull/4213))
- Added plugins docs and DDPPlugin to customize ddp across all accelerators ([#4258](https://github.com/Lightning-AI/lightning/pull/4285))
- Added `strict` option to the scheduler dictionary ([#3586](https://github.com/Lightning-AI/lightning/pull/3586))
- Added `fsspec` support for profilers ([#4162](https://github.com/Lightning-AI/lightning/pull/4162))
- Added autogenerated helptext to `Trainer.add_argparse_args` ([#4344](https://github.com/Lightning-AI/lightning/pull/4344))
- Added support for string values in `Trainer`'s `profiler` parameter ([#3656](https://github.com/Lightning-AI/lightning/pull/3656))
- Added `optimizer_closure` to `optimizer.step` when supported ([#4190](https://github.com/Lightning-AI/lightning/pull/4190))
- Added unification of regression metrics ([#4166](https://github.com/Lightning-AI/lightning/pull/4166))
- Added checkpoint load from Bytes ([#4314](https://github.com/Lightning-AI/lightning/pull/4314))

### Changed

- Improved error messages for invalid `configure_optimizers` returns ([#3587](https://github.com/Lightning-AI/lightning/pull/3587))
- Allow changing the logged step value in `validation_step` ([#4130](https://github.com/Lightning-AI/lightning/pull/4130))
- Allow setting `replace_sampler_ddp=True` with a distributed sampler already added ([#4273](https://github.com/Lightning-AI/lightning/pull/4273))
- Fixed sanitized parameters for `WandbLogger.log_hyperparams` ([#4320](https://github.com/Lightning-AI/lightning/pull/4320))

### Deprecated

- Deprecated `filepath` in `ModelCheckpoint` ([#4213](https://github.com/Lightning-AI/lightning/pull/4213))
- Deprecated `reorder` parameter of the `auc` metric ([#4237](https://github.com/Lightning-AI/lightning/pull/4237))
- Deprecated bool values in `Trainer`'s `profiler` parameter ([#3656](https://github.com/Lightning-AI/lightning/pull/3656))

### Fixed

- Fixed setting device ids in DDP ([#4297](https://github.com/Lightning-AI/lightning/pull/4297))
- Fixed synchronization of best model path in `ddp_accelerator` ([#4323](https://github.com/Lightning-AI/lightning/pull/4323))
- Fixed `WandbLogger` not uploading checkpoint artifacts at the end of training ([#4341](https://github.com/Lightning-AI/lightning/pull/4341))
- Fixed `FBeta` computation ([#4183](https://github.com/Lightning-AI/lightning/pull/4183))
- Fixed `accumulation across batches` has completed `before breaking training loop` ([#4278](https://github.com/Lightning-AI/lightning/pull/4278))
- Fixed `ModelCheckpoint` don't increase current_epoch and global_step when not training ([#4291](https://github.com/Lightning-AI/lightning/pull/4291))
- Fixed `COMET_EXPERIMENT_KEY` environment variable usage in comet logger ([#4230](https://github.com/Lightning-AI/lightning/pull/4230))

## [1.0.3] - 2020-10-20

### Added

- Added persistent flag to `Metric.add_state` ([#4195](https://github.com/Lightning-AI/lightning/pull/4195))

### Changed

- Used `checkpoint_connector.hpc_save` in SLURM ([#4217](https://github.com/Lightning-AI/lightning/pull/4217))
- Moved base req. to root ([#4219](https://github.com/Lightning-AI/lightning/pull/4219))

### Fixed

- Fixed `hparams` assign in init ([#4189](https://github.com/Lightning-AI/lightning/pull/4189))
- Fixed overwrite check for model hooks ([#4010](https://github.com/Lightning-AI/lightning/pull/4010))


## [1.0.2] - 2020-10-15

### Added

- Added trace functionality to the function `to_torchscript` ([#4142](https://github.com/Lightning-AI/lightning/pull/4142))

### Changed

- Called `on_load_checkpoint` before loading `state_dict` ([#4057](https://github.com/Lightning-AI/lightning/pull/4057))

### Removed

- Removed duplicate metric vs step log for train loop ([#4173](https://github.com/Lightning-AI/lightning/pull/4173))

### Fixed

- Fixed the `self.log` problem in `validation_step()` ([#4169](https://github.com/Lightning-AI/lightning/pull/4169))
- Fixed `hparams` saving - save the state when `save_hyperparameters()` is called [in `__init__`] ([#4163](https://github.com/Lightning-AI/lightning/pull/4163))
- Fixed runtime failure while exporting `hparams` to yaml ([#4158](https://github.com/Lightning-AI/lightning/pull/4158))


## [1.0.1] - 2020-10-14

### Added

- Added getstate/setstate method for torch.save serialization ([#4127](https://github.com/Lightning-AI/lightning/pull/4127))


## [1.0.0] - 2020-10-13

### Added

- Added Explained Variance Metric + metric fix ([#4013](https://github.com/Lightning-AI/lightning/pull/4013))
- Added Metric <-> Lightning Module integration tests ([#4008](https://github.com/Lightning-AI/lightning/pull/4008))
- Added parsing OS env vars in `Trainer` ([#4022](https://github.com/Lightning-AI/lightning/pull/4022))
- Added classification metrics ([#4043](https://github.com/Lightning-AI/lightning/pull/4043))
- Updated explained variance metric ([#4024](https://github.com/Lightning-AI/lightning/pull/4024))
- Enabled plugins ([#4041](https://github.com/Lightning-AI/lightning/pull/4041))
- Enabled custom clusters ([#4048](https://github.com/Lightning-AI/lightning/pull/4048))
- Enabled passing in custom accelerators ([#4050](https://github.com/Lightning-AI/lightning/pull/4050))
- Added `LightningModule.toggle_optimizer` ([#4058](https://github.com/Lightning-AI/lightning/pull/4058))
- Added `LightningModule.manual_backward` ([#4063](https://github.com/Lightning-AI/lightning/pull/4063))
- Added `output` argument to `*_batch_end` hooks ([#3965](https://github.com/Lightning-AI/lightning/pull/3965),
    [#3966](https://github.com/Lightning-AI/lightning/pull/3966))
- Added `output` argument to `*_epoch_end` hooks ([#3967](https://github.com/Lightning-AI/lightning/pull/3967))

### Changed

- Integrated metrics API with self.log ([#3961](https://github.com/Lightning-AI/lightning/pull/3961))
- Decoupled Apex ([#4052](https://github.com/Lightning-AI/lightning/pull/4052),
        [#4054](https://github.com/Lightning-AI/lightning/pull/4054),
        [#4055](https://github.com/Lightning-AI/lightning/pull/4055),
        [#4056](https://github.com/Lightning-AI/lightning/pull/4056),
        [#4058](https://github.com/Lightning-AI/lightning/pull/4058),
        [#4060](https://github.com/Lightning-AI/lightning/pull/4060),
        [#4061](https://github.com/Lightning-AI/lightning/pull/4061),
        [#4062](https://github.com/Lightning-AI/lightning/pull/4062),
        [#4063](https://github.com/Lightning-AI/lightning/pull/4063),
        [#4064](https://github.com/Lightning-AI/lightning/pull/4064),
        [#4065](https://github.com/Lightning-AI/lightning/pull/4065))
- Renamed all backends to `Accelerator` ([#4066](https://github.com/Lightning-AI/lightning/pull/4066))
- Enabled manual returns ([#4089](https://github.com/Lightning-AI/lightning/pull/4089))

### Removed

- Removed support for EvalResult and TrainResult ([#3968](https://github.com/Lightning-AI/lightning/pull/3968))
- Removed deprecated trainer flags: `overfit_pct`, `log_save_interval`, `row_log_interval` ([#3969](https://github.com/Lightning-AI/lightning/pull/3969))
- Removed deprecated early_stop_callback ([#3982](https://github.com/Lightning-AI/lightning/pull/3982))
- Removed deprecated model hooks ([#3980](https://github.com/Lightning-AI/lightning/pull/3980))
- Removed deprecated callbacks ([#3979](https://github.com/Lightning-AI/lightning/pull/3979))
- Removed `trainer` argument in `LightningModule.backward` [#4056](https://github.com/Lightning-AI/lightning/pull/4056))

### Fixed

- Fixed `current_epoch` property update to reflect true epoch number inside `LightningDataModule`, when `reload_dataloaders_every_epoch=True`. ([#3974](https://github.com/Lightning-AI/lightning/pull/3974))
- Fixed to print scaler value in progress bar ([#4053](https://github.com/Lightning-AI/lightning/pull/4053))
- Fixed mismatch between docstring and code regarding when `on_load_checkpoint` hook is called ([#3996](https://github.com/Lightning-AI/lightning/pull/3996))


## [0.10.0] - 2020-10-07

### Added

- Added new Metrics API. ([#3868](https://github.com/Lightning-AI/lightning/pull/3868), [#3921](https://github.com/Lightning-AI/lightning/pull/3921))
- Enable PyTorch 1.7 compatibility ([#3541](https://github.com/Lightning-AI/lightning/pull/3541))
- Added `LightningModule.to_torchscript` to support exporting as `ScriptModule` ([#3258](https://github.com/Lightning-AI/lightning/pull/3258))
- Added warning when dropping unpicklable `hparams` ([#2874](https://github.com/Lightning-AI/lightning/pull/2874))
- Added EMB similarity ([#3349](https://github.com/Lightning-AI/lightning/pull/3349))
- Added `ModelCheckpoint.to_yaml` method ([#3048](https://github.com/Lightning-AI/lightning/pull/3048))
- Allow `ModelCheckpoint` monitor to be `None`, meaning it will always save ([#3630](https://github.com/Lightning-AI/lightning/pull/3630))
- Disabled optimizers setup during testing ([#3059](https://github.com/Lightning-AI/lightning/pull/3059))
- Added support for datamodules to save and load checkpoints when training ([#3563](https://github.com/Lightning-AI/lightning/pull/3563))
- Added support for datamodule in learning rate finder ([#3425](https://github.com/Lightning-AI/lightning/pull/3425))
- Added gradient clip test for native AMP ([#3754](https://github.com/Lightning-AI/lightning/pull/3754))
- Added dist lib to enable syncing anything across devices ([#3762](https://github.com/Lightning-AI/lightning/pull/3762))
- Added `broadcast` to `TPUBackend` ([#3814](https://github.com/Lightning-AI/lightning/pull/3814))
- Added `XLADeviceUtils` class to check XLA device type ([#3274](https://github.com/Lightning-AI/lightning/pull/3274))

### Changed

- Refactored accelerator backends:
   * moved TPU `xxx_step` to backend ([#3118](https://github.com/Lightning-AI/lightning/pull/3118))
   * refactored DDP backend `forward` ([#3119](https://github.com/Lightning-AI/lightning/pull/3119))
   * refactored GPU backend `__step` ([#3120](https://github.com/Lightning-AI/lightning/pull/3120))
   * refactored Horovod backend ([#3121](https://github.com/Lightning-AI/lightning/pull/3121),
        [#3122](https://github.com/Lightning-AI/lightning/pull/3122))
   * remove obscure forward call in eval + CPU backend `___step` ([#3123](https://github.com/Lightning-AI/lightning/pull/3123))
   * reduced all simplified forward ([#3126](https://github.com/Lightning-AI/lightning/pull/3126))
   * added hook base method ([#3127](https://github.com/Lightning-AI/lightning/pull/3127))
   * refactor eval loop to use hooks - use `test_mode` for if so we can split later ([#3129](https://github.com/Lightning-AI/lightning/pull/3129))
   * moved `___step_end` hooks ([#3130](https://github.com/Lightning-AI/lightning/pull/3130))
   * training forward refactor ([#3134](https://github.com/Lightning-AI/lightning/pull/3134))
   * training AMP scaling refactor ([#3135](https://github.com/Lightning-AI/lightning/pull/3135))
   * eval step scaling factor ([#3136](https://github.com/Lightning-AI/lightning/pull/3136))
   * add eval loop object to streamline eval loop ([#3138](https://github.com/Lightning-AI/lightning/pull/3138))
   * refactored dataloader process hook ([#3139](https://github.com/Lightning-AI/lightning/pull/3139))
   * refactored inner eval loop ([#3141](https://github.com/Lightning-AI/lightning/pull/3141))
   * final inner eval loop hooks ([#3154](https://github.com/Lightning-AI/lightning/pull/3154))
   * clean up hooks in `run_evaluation` ([#3156](https://github.com/Lightning-AI/lightning/pull/3156))
   * clean up data reset ([#3161](https://github.com/Lightning-AI/lightning/pull/3161))
   * expand eval loop out ([#3165](https://github.com/Lightning-AI/lightning/pull/3165))
   * moved hooks around in eval loop ([#3195](https://github.com/Lightning-AI/lightning/pull/3195))
   * remove `_evaluate` fx ([#3197](https://github.com/Lightning-AI/lightning/pull/3197))
   * `Trainer.fit` hook clean up ([#3198](https://github.com/Lightning-AI/lightning/pull/3198))
   * DDPs train hooks ([#3203](https://github.com/Lightning-AI/lightning/pull/3203))
   * refactor DDP backend ([#3204](https://github.com/Lightning-AI/lightning/pull/3204),
        [#3207](https://github.com/Lightning-AI/lightning/pull/3207),
        [#3208](https://github.com/Lightning-AI/lightning/pull/3208),
        [#3209](https://github.com/Lightning-AI/lightning/pull/3209),
        [#3210](https://github.com/Lightning-AI/lightning/pull/3210))
   * reduced accelerator selection ([#3211](https://github.com/Lightning-AI/lightning/pull/3211))
   * group prepare data hook ([#3212](https://github.com/Lightning-AI/lightning/pull/3212))
   * added data connector ([#3285](https://github.com/Lightning-AI/lightning/pull/3285))
   * modular is_overridden ([#3290](https://github.com/Lightning-AI/lightning/pull/3290))
   * adding `Trainer.tune()` ([#3293](https://github.com/Lightning-AI/lightning/pull/3293))
   * move `run_pretrain_routine` -> `setup_training` ([#3294](https://github.com/Lightning-AI/lightning/pull/3294))
   * move train outside of setup training ([#3297](https://github.com/Lightning-AI/lightning/pull/3297))
   * move `prepare_data` to data connector ([#3307](https://github.com/Lightning-AI/lightning/pull/3307))
   * moved accelerator router ([#3309](https://github.com/Lightning-AI/lightning/pull/3309))
   * train loop refactor - moving train loop to own object ([#3310](https://github.com/Lightning-AI/lightning/pull/3310),
        [#3312](https://github.com/Lightning-AI/lightning/pull/3312),
        [#3313](https://github.com/Lightning-AI/lightning/pull/3313),
        [#3314](https://github.com/Lightning-AI/lightning/pull/3314))
   * duplicate data interface definition up into DataHooks class ([#3344](https://github.com/Lightning-AI/lightning/pull/3344))
   * inner train loop ([#3359](https://github.com/Lightning-AI/lightning/pull/3359),
        [#3361](https://github.com/Lightning-AI/lightning/pull/3361),
        [#3362](https://github.com/Lightning-AI/lightning/pull/3362),
        [#3363](https://github.com/Lightning-AI/lightning/pull/3363),
        [#3365](https://github.com/Lightning-AI/lightning/pull/3365),
        [#3366](https://github.com/Lightning-AI/lightning/pull/3366),
        [#3367](https://github.com/Lightning-AI/lightning/pull/3367),
        [#3368](https://github.com/Lightning-AI/lightning/pull/3368),
        [#3369](https://github.com/Lightning-AI/lightning/pull/3369),
        [#3370](https://github.com/Lightning-AI/lightning/pull/3370),
        [#3371](https://github.com/Lightning-AI/lightning/pull/3371),
        [#3372](https://github.com/Lightning-AI/lightning/pull/3372),
        [#3373](https://github.com/Lightning-AI/lightning/pull/3373),
        [#3374](https://github.com/Lightning-AI/lightning/pull/3374),
        [#3375](https://github.com/Lightning-AI/lightning/pull/3375),
        [#3376](https://github.com/Lightning-AI/lightning/pull/3376),
        [#3385](https://github.com/Lightning-AI/lightning/pull/3385),
        [#3388](https://github.com/Lightning-AI/lightning/pull/3388),
        [#3397](https://github.com/Lightning-AI/lightning/pull/3397))
   * all logging related calls in a connector ([#3395](https://github.com/Lightning-AI/lightning/pull/3395))
   * device parser ([#3400](https://github.com/Lightning-AI/lightning/pull/3400),
        [#3405](https://github.com/Lightning-AI/lightning/pull/3405))
   * added model connector ([#3407](https://github.com/Lightning-AI/lightning/pull/3407))
   * moved eval loop logging to loggers ([#3408](https://github.com/Lightning-AI/lightning/pull/3408))
   * moved eval loop (#3412[#3408](https://github.com/Lightning-AI/lightning/pull/3408))
   * trainer/separate argparse ([#3421](https://github.com/Lightning-AI/lightning/pull/3421),
        [#3428](https://github.com/Lightning-AI/lightning/pull/3428),
        [#3432](https://github.com/Lightning-AI/lightning/pull/3432))
   * move `lr_finder` ([#3434](https://github.com/Lightning-AI/lightning/pull/3434))
   * organize args (#[#3435](https://github.com/Lightning-AI/lightning/pull/3435),
        [#3442](https://github.com/Lightning-AI/lightning/pull/3442),
        [#3447](https://github.com/Lightning-AI/lightning/pull/3447),
        [#3448](https://github.com/Lightning-AI/lightning/pull/3448),
        [#3449](https://github.com/Lightning-AI/lightning/pull/3449),
        [#3456](https://github.com/Lightning-AI/lightning/pull/3456))
   * move specific accelerator code ([#3457](https://github.com/Lightning-AI/lightning/pull/3457))
   * group connectors ([#3472](https://github.com/Lightning-AI/lightning/pull/3472))
   * accelerator connector methods x/n ([#3469](https://github.com/Lightning-AI/lightning/pull/3469),
        [#3470](https://github.com/Lightning-AI/lightning/pull/3470),
        [#3474](https://github.com/Lightning-AI/lightning/pull/3474))
   * merge backends x/n ([#3476](https://github.com/Lightning-AI/lightning/pull/3476),
        [#3477](https://github.com/Lightning-AI/lightning/pull/3477),
        [#3478](https://github.com/Lightning-AI/lightning/pull/3478),
        [#3480](https://github.com/Lightning-AI/lightning/pull/3480),
        [#3482](https://github.com/Lightning-AI/lightning/pull/3482))
   * apex plugin ([#3502](https://github.com/Lightning-AI/lightning/pull/3502))
   * precision plugins ([#3504](https://github.com/Lightning-AI/lightning/pull/3504))
   * Result - make monitor default to `checkpoint_on` to simplify ([#3571](https://github.com/Lightning-AI/lightning/pull/3571))
   * reference to the Trainer on the `LightningDataModule` ([#3684](https://github.com/Lightning-AI/lightning/pull/3684))
   * add `.log` to lightning module ([#3686](https://github.com/Lightning-AI/lightning/pull/3686),
        [#3699](https://github.com/Lightning-AI/lightning/pull/3699),
        [#3701](https://github.com/Lightning-AI/lightning/pull/3701),
        [#3704](https://github.com/Lightning-AI/lightning/pull/3704),
        [#3715](https://github.com/Lightning-AI/lightning/pull/3715))
   * enable tracking original metric when step and epoch are both true ([#3685](https://github.com/Lightning-AI/lightning/pull/3685))
   * deprecated results obj, added support for simpler comms ([#3681](https://github.com/Lightning-AI/lightning/pull/3681))
   * move backends back to individual files ([#3712](https://github.com/Lightning-AI/lightning/pull/3712))
   * fixes logging for eval steps ([#3763](https://github.com/Lightning-AI/lightning/pull/3763))
   * decoupled DDP, DDP spawn ([#3733](https://github.com/Lightning-AI/lightning/pull/3733),
        [#3766](https://github.com/Lightning-AI/lightning/pull/3766),
        [#3767](https://github.com/Lightning-AI/lightning/pull/3767),
        [#3774](https://github.com/Lightning-AI/lightning/pull/3774),
        [#3802](https://github.com/Lightning-AI/lightning/pull/3802),
        [#3806](https://github.com/Lightning-AI/lightning/pull/3806),
        [#3817](https://github.com/Lightning-AI/lightning/pull/3817),
        [#3819](https://github.com/Lightning-AI/lightning/pull/3819),
        [#3927](https://github.com/Lightning-AI/lightning/pull/3927))
   * remove weight loading hack for ddp_cpu ([#3808](https://github.com/Lightning-AI/lightning/pull/3808))
   * separate `torchelastic` from DDP ([#3810](https://github.com/Lightning-AI/lightning/pull/3810))
   * separate SLURM from DDP ([#3809](https://github.com/Lightning-AI/lightning/pull/3809))
   * decoupled DDP2 ([#3816](https://github.com/Lightning-AI/lightning/pull/3816))
   * bug fix with logging val epoch end + monitor ([#3812](https://github.com/Lightning-AI/lightning/pull/3812))
   * callback system and init DDP ([#3836](https://github.com/Lightning-AI/lightning/pull/3836))
   * adding compute environments ([#3837](https://github.com/Lightning-AI/lightning/pull/3837), [#3842](https://github.com/Lightning-AI/lightning/pull/3842))
   * epoch can now log independently ([#3843](https://github.com/Lightning-AI/lightning/pull/3843))
   * test selecting the correct backend. temp backends while slurm and TorchElastic are decoupled ([#3848](https://github.com/Lightning-AI/lightning/pull/3848))
   * fixed `init_slurm_connection` causing hostname errors ([#3856](https://github.com/Lightning-AI/lightning/pull/3856))
   * moves init apex from LM to apex connector ([#3923](https://github.com/Lightning-AI/lightning/pull/3923))
   * moves sync bn to each backend ([#3925](https://github.com/Lightning-AI/lightning/pull/3925))
   * moves configure ddp to each backend ([#3924](https://github.com/Lightning-AI/lightning/pull/3924))
- Deprecation warning ([#3844](https://github.com/Lightning-AI/lightning/pull/3844))
- Changed `LearningRateLogger` to `LearningRateMonitor` ([#3251](https://github.com/Lightning-AI/lightning/pull/3251))
- Used `fsspec` instead of `gfile` for all IO ([#3320](https://github.com/Lightning-AI/lightning/pull/3320))
    * Swapped `torch.load` for `fsspec` load in DDP spawn backend ([#3787](https://github.com/Lightning-AI/lightning/pull/3787))
    * Swapped `torch.load` for `fsspec` load in cloud_io loading ([#3692](https://github.com/Lightning-AI/lightning/pull/3692))
    * Added support for `to_disk()` to use remote filepaths with `fsspec` ([#3930](https://github.com/Lightning-AI/lightning/pull/3930))
    * Updated model_checkpoint's to_yaml to use `fsspec` open ([#3801](https://github.com/Lightning-AI/lightning/pull/3801))
    * Fixed `fsspec` is inconsistent when doing `fs.ls` ([#3805](https://github.com/Lightning-AI/lightning/pull/3805))
- Refactor `GPUStatsMonitor` to improve training speed ([#3257](https://github.com/Lightning-AI/lightning/pull/3257))
- Changed IoU score behavior for classes absent in target and pred ([#3098](https://github.com/Lightning-AI/lightning/pull/3098))
- Changed IoU `remove_bg` bool to `ignore_index` optional int ([#3098](https://github.com/Lightning-AI/lightning/pull/3098))
- Changed defaults of `save_top_k` and `save_last` to `None` in ModelCheckpoint ([#3680](https://github.com/Lightning-AI/lightning/pull/3680))
- `row_log_interval` and `log_save_interval` are now based on training loop's `global_step` instead of epoch-internal batch index ([#3667](https://github.com/Lightning-AI/lightning/pull/3667))
- Silenced some warnings. verified ddp refactors ([#3483](https://github.com/Lightning-AI/lightning/pull/3483))
- Cleaning up stale logger tests ([#3490](https://github.com/Lightning-AI/lightning/pull/3490))
- Allow `ModelCheckpoint` monitor to be `None` ([#3633](https://github.com/Lightning-AI/lightning/pull/3633))
- Enable `None` model checkpoint default ([#3669](https://github.com/Lightning-AI/lightning/pull/3669))
- Skipped `best_model_path` if `checkpoint_callback` is `None` ([#2962](https://github.com/Lightning-AI/lightning/pull/2962))
- Used `raise .. from ..` to explicitly chain exceptions ([#3750](https://github.com/Lightning-AI/lightning/pull/3750))
-  Mocking loggers ([#3596](https://github.com/Lightning-AI/lightning/pull/3596),
    [#3617](https://github.com/Lightning-AI/lightning/pull/3617),
    [#3851](https://github.com/Lightning-AI/lightning/pull/3851),
    [#3859](https://github.com/Lightning-AI/lightning/pull/3859),
    [#3884](https://github.com/Lightning-AI/lightning/pull/3884),
    [#3853](https://github.com/Lightning-AI/lightning/pull/3853),
    [#3910](https://github.com/Lightning-AI/lightning/pull/3910),
    [#3889](https://github.com/Lightning-AI/lightning/pull/3889),
    [#3926](https://github.com/Lightning-AI/lightning/pull/3926))
- Write predictions in LightningModule instead of EvalResult [#3882](https://github.com/Lightning-AI/lightning/pull/3882)

### Deprecated

- Deprecated `TrainResult` and `EvalResult`, use `self.log` and `self.write` from the `LightningModule` to log metrics and write predictions. `training_step` can now only return a scalar (for the loss) or a dictionary with anything you want. ([#3681](https://github.com/Lightning-AI/lightning/pull/3681))
- Deprecate `early_stop_callback` Trainer argument ([#3845](https://github.com/Lightning-AI/lightning/pull/3845))
- Rename Trainer arguments `row_log_interval` >> `log_every_n_steps` and `log_save_interval` >> `flush_logs_every_n_steps` ([#3748](https://github.com/Lightning-AI/lightning/pull/3748))

### Removed

- Removed experimental Metric API ([#3943](https://github.com/Lightning-AI/lightning/pull/3943),
        [#3949](https://github.com/Lightning-AI/lightning/pull/3949),
        [#3946](https://github.com/Lightning-AI/lightning/pull/3946)), listed changes before final removal:
    * Added `EmbeddingSimilarity` metric ([#3349](https://github.com/Lightning-AI/lightning/pull/3349), [#3358](https://github.com/Lightning-AI/lightning/pull/3358))
    * Added hooks to metric module interface ([#2528](https://github.com/Lightning-AI/lightning/pull/2528))
    * Added error when AUROC metric is used for multiclass problems ([#3350](https://github.com/Lightning-AI/lightning/pull/3350))
    * Fixed `ModelCheckpoint` with `save_top_k=-1` option not tracking the best models when a monitor metric is available ([#3735](https://github.com/Lightning-AI/lightning/pull/3735))
    * Fixed counter-intuitive error being thrown in `Accuracy` metric for zero target tensor ([#3764](https://github.com/Lightning-AI/lightning/pull/3764))
    * Fixed aggregation of metrics ([#3517](https://github.com/Lightning-AI/lightning/pull/3517))
    * Fixed Metric aggregation ([#3321](https://github.com/Lightning-AI/lightning/pull/3321))
    * Fixed RMSLE metric ([#3188](https://github.com/Lightning-AI/lightning/pull/3188))
    * Renamed `reduction` to `class_reduction` in classification metrics ([#3322](https://github.com/Lightning-AI/lightning/pull/3322))
    * Changed `class_reduction` similar to sklearn for classification metrics ([#3322](https://github.com/Lightning-AI/lightning/pull/3322))
    * Renaming of precision recall metric ([#3308](https://github.com/Lightning-AI/lightning/pull/3308))

### Fixed

- Fixed `on_train_batch_start` hook to end epoch early ([#3700](https://github.com/Lightning-AI/lightning/pull/3700))
- Fixed `num_sanity_val_steps` is clipped to `limit_val_batches` ([#2917](https://github.com/Lightning-AI/lightning/pull/2917))
- Fixed ONNX model save on GPU ([#3145](https://github.com/Lightning-AI/lightning/pull/3145))
- Fixed `GpuUsageLogger` to work on different platforms ([#3008](https://github.com/Lightning-AI/lightning/pull/3008))
- Fixed auto-scale batch size not dumping `auto_lr_find` parameter ([#3151](https://github.com/Lightning-AI/lightning/pull/3151))
- Fixed `batch_outputs` with optimizer frequencies ([#3229](https://github.com/Lightning-AI/lightning/pull/3229))
- Fixed setting batch size in `LightningModule.datamodule` when using `auto_scale_batch_size` ([#3266](https://github.com/Lightning-AI/lightning/pull/3266))
- Fixed Horovod distributed backend compatibility with native AMP ([#3404](https://github.com/Lightning-AI/lightning/pull/3404))
- Fixed batch size auto scaling exceeding the size of the dataset ([#3271](https://github.com/Lightning-AI/lightning/pull/3271))
- Fixed getting `experiment_id` from MLFlow only once instead of each training loop ([#3394](https://github.com/Lightning-AI/lightning/pull/3394))
- Fixed `overfit_batches` which now correctly disables shuffling for the training loader. ([#3501](https://github.com/Lightning-AI/lightning/pull/3501))
- Fixed gradient norm tracking for `row_log_interval > 1` ([#3489](https://github.com/Lightning-AI/lightning/pull/3489))
- Fixed `ModelCheckpoint` name formatting ([#3164](https://github.com/Lightning-AI/lightning/pull/3163))
- Fixed example implementation of AutoEncoder ([#3190](https://github.com/Lightning-AI/lightning/pull/3190))
- Fixed invalid paths when remote logging with TensorBoard ([#3236](https://github.com/Lightning-AI/lightning/pull/3236))
- Fixed change `t()` to `transpose()` as XLA devices do not support `.t()` on 1-dim tensor ([#3252](https://github.com/Lightning-AI/lightning/pull/3252))
- Fixed (weights only) checkpoints loading without PL ([#3287](https://github.com/Lightning-AI/lightning/pull/3287))
- Fixed `gather_all_tensors` cross GPUs in DDP ([#3319](https://github.com/Lightning-AI/lightning/pull/3319))
- Fixed CometML save dir ([#3419](https://github.com/Lightning-AI/lightning/pull/3419))
- Fixed forward key metrics ([#3467](https://github.com/Lightning-AI/lightning/pull/3467))
- Fixed normalize mode at confusion matrix (replace NaNs with zeros) ([#3465](https://github.com/Lightning-AI/lightning/pull/3465))
- Fixed global step increment in training loop when `training_epoch_end` hook is used ([#3673](https://github.com/Lightning-AI/lightning/pull/3673))
- Fixed dataloader shuffling not getting turned off with `overfit_batches > 0` and `distributed_backend = "ddp"` ([#3534](https://github.com/Lightning-AI/lightning/pull/3534))
- Fixed determinism in `DDPSpawnBackend` when using `seed_everything` in main process ([#3335](https://github.com/Lightning-AI/lightning/pull/3335))
- Fixed `ModelCheckpoint` `period` to actually save every `period` epochs ([#3630](https://github.com/Lightning-AI/lightning/pull/3630))
- Fixed `val_progress_bar` total with `num_sanity_val_steps` ([#3751](https://github.com/Lightning-AI/lightning/pull/3751))
- Fixed Tuner dump: add `current_epoch` to dumped_params ([#3261](https://github.com/Lightning-AI/lightning/pull/3261))
- Fixed `current_epoch` and `global_step` properties mismatch between `Trainer` and `LightningModule` ([#3785](https://github.com/Lightning-AI/lightning/pull/3785))
- Fixed learning rate scheduler for optimizers with internal state ([#3897](https://github.com/Lightning-AI/lightning/pull/3897))
- Fixed `tbptt_reduce_fx` when non-floating tensors are logged ([#3796](https://github.com/Lightning-AI/lightning/pull/3796))
- Fixed model checkpoint frequency ([#3852](https://github.com/Lightning-AI/lightning/pull/3852))
- Fixed logging non-tensor scalar with result breaks subsequent epoch aggregation ([#3855](https://github.com/Lightning-AI/lightning/pull/3855))
- Fixed `TrainerEvaluationLoopMixin` activates `model.train()` at the end ([#3858](https://github.com/Lightning-AI/lightning/pull/3858))
- Fixed `overfit_batches` when using with multiple val/test_dataloaders ([#3857](https://github.com/Lightning-AI/lightning/pull/3857))
- Fixed enables `training_step` to return `None` ([#3862](https://github.com/Lightning-AI/lightning/pull/3862))
- Fixed init nan for checkpointing ([#3863](https://github.com/Lightning-AI/lightning/pull/3863))
- Fixed for `load_from_checkpoint` ([#2776](https://github.com/Lightning-AI/lightning/pull/2776))
- Fixes incorrect `batch_sizes` when Dataloader returns a dict with multiple tensors ([#3668](https://github.com/Lightning-AI/lightning/pull/3668))
- Fixed unexpected signature for `validation_step` ([#3947](https://github.com/Lightning-AI/lightning/pull/3947))

## [0.9.0] - 2020-08-20

### Added

- Added SyncBN for DDP ([#2801](https://github.com/Lightning-AI/lightning/pull/2801),
     [#2838](https://github.com/Lightning-AI/lightning/pull/2838))
- Added basic `CSVLogger` ([#2721](https://github.com/Lightning-AI/lightning/pull/2721))
- Added SSIM metrics ([#2671](https://github.com/Lightning-AI/lightning/pull/2671))
- Added BLEU metrics ([#2535](https://github.com/Lightning-AI/lightning/pull/2535))
- Added support to export a model to ONNX format ([#2596](https://github.com/Lightning-AI/lightning/pull/2596))
- Added support for `Trainer(num_sanity_val_steps=-1)` to check all validation data before training ([#2246](https://github.com/Lightning-AI/lightning/pull/2246))
- Added struct. output:
  * tests for val loop flow ([#2605](https://github.com/Lightning-AI/lightning/pull/2605))
  * `EvalResult` support for train and val. loop ([#2615](https://github.com/Lightning-AI/lightning/pull/2615),
       [#2651](https://github.com/Lightning-AI/lightning/pull/2651))
  * weighted average in results obj ([#2930](https://github.com/Lightning-AI/lightning/pull/2930))
  * fix result obj DP auto reduce ([#3013](https://github.com/Lightning-AI/lightning/pull/3013))
- Added class `LightningDataModule` ([#2668](https://github.com/Lightning-AI/lightning/pull/2668))
- Added support for PyTorch 1.6 ([#2745](https://github.com/Lightning-AI/lightning/pull/2745))
- Added call DataModule hooks implicitly in trainer ([#2755](https://github.com/Lightning-AI/lightning/pull/2755))
- Added support for Mean in DDP Sync ([#2568](https://github.com/Lightning-AI/lightning/pull/2568))
- Added remaining `sklearn` metrics: `AveragePrecision`, `BalancedAccuracy`, `CohenKappaScore`, `DCG`, `Hamming`, `Hinge`, `Jaccard`, `MeanAbsoluteError`, `MeanSquaredError`, `MeanSquaredLogError`, `MedianAbsoluteError`, `R2Score`, `MeanPoissonDeviance`, `MeanGammaDeviance`, `MeanTweedieDeviance`, `ExplainedVariance` ([#2562](https://github.com/Lightning-AI/lightning/pull/2562))
- Added support for `limit_{mode}_batches (int)` to work with infinite dataloader (IterableDataset) ([#2840](https://github.com/Lightning-AI/lightning/pull/2840))
- Added support returning python scalars in DP ([#1935](https://github.com/Lightning-AI/lightning/pull/1935))
- Added support to Tensorboard logger for OmegaConf `hparams` ([#2846](https://github.com/Lightning-AI/lightning/pull/2846))
- Added tracking of basic states in `Trainer` ([#2541](https://github.com/Lightning-AI/lightning/pull/2541))
- Tracks all outputs including TBPTT and multiple optimizers ([#2890](https://github.com/Lightning-AI/lightning/pull/2890))
- Added GPU Usage Logger ([#2932](https://github.com/Lightning-AI/lightning/pull/2932))
- Added `strict=False` for `load_from_checkpoint` ([#2819](https://github.com/Lightning-AI/lightning/pull/2819))
- Added saving test predictions on multiple GPUs ([#2926](https://github.com/Lightning-AI/lightning/pull/2926))
- Auto log the computational graph for loggers that support this ([#3003](https://github.com/Lightning-AI/lightning/pull/3003))
- Added warning when changing monitor and using results obj ([#3014](https://github.com/Lightning-AI/lightning/pull/3014))
- Added a hook `transfer_batch_to_device` to the `LightningDataModule` ([#3038](https://github.com/Lightning-AI/lightning/pull/3038))

### Changed

- Truncated long version numbers in progress bar ([#2594](https://github.com/Lightning-AI/lightning/pull/2594))
- Enabling val/test loop disabling ([#2692](https://github.com/Lightning-AI/lightning/pull/2692))
- Refactored into `accelerator` module:
    * GPU training ([#2704](https://github.com/Lightning-AI/lightning/pull/2704))
    * TPU training ([#2708](https://github.com/Lightning-AI/lightning/pull/2708))
    * DDP(2) backend ([#2796](https://github.com/Lightning-AI/lightning/pull/2796))
    * Retrieve last logged val from result by key ([#3049](https://github.com/Lightning-AI/lightning/pull/3049))
- Using `.comet.config` file for `CometLogger` ([#1913](https://github.com/Lightning-AI/lightning/pull/1913))
- Updated hooks arguments - breaking for `setup` and `teardown` ([#2850](https://github.com/Lightning-AI/lightning/pull/2850))
- Using `gfile` to support remote directories ([#2164](https://github.com/Lightning-AI/lightning/pull/2164))
- Moved optimizer creation after device placement for DDP backends ([#2904](https://github.com/Lightning-AI/lightning/pull/2904))
- Support `**DictConfig` for `hparam` serialization ([#2519](https://github.com/Lightning-AI/lightning/pull/2519))
- Removed callback metrics from test results obj ([#2994](https://github.com/Lightning-AI/lightning/pull/2994))
- Re-enabled naming metrics in ckpt name ([#3060](https://github.com/Lightning-AI/lightning/pull/3060))
- Changed progress bar epoch counting to start from 0 ([#3061](https://github.com/Lightning-AI/lightning/pull/3061))

### Deprecated

- Deprecated Trainer attribute `ckpt_path`, which will now be set by `weights_save_path` ([#2681](https://github.com/Lightning-AI/lightning/pull/2681))

### Removed

- Removed deprecated: ([#2760](https://github.com/Lightning-AI/lightning/pull/2760))
    * core decorator `data_loader`
    * Module hook `on_sanity_check_start` and loading `load_from_metrics`
    * package `pytorch_lightning.logging`
    * Trainer arguments: `show_progress_bar`, `num_tpu_cores`, `use_amp`, `print_nan_grads`
    * LR Finder argument `num_accumulation_steps`

### Fixed

- Fixed `accumulate_grad_batches` for last batch ([#2853](https://github.com/Lightning-AI/lightning/pull/2853))
- Fixed setup call while testing ([#2624](https://github.com/Lightning-AI/lightning/pull/2624))
- Fixed local rank zero casting ([#2640](https://github.com/Lightning-AI/lightning/pull/2640))
- Fixed single scalar return from training ([#2587](https://github.com/Lightning-AI/lightning/pull/2587))
- Fixed Horovod backend to scale LR schedlers with the optimizer ([#2626](https://github.com/Lightning-AI/lightning/pull/2626))
- Fixed `dtype` and `device` properties not getting updated in submodules ([#2657](https://github.com/Lightning-AI/lightning/pull/2657))
- Fixed `fast_dev_run` to run for all dataloaders ([#2581](https://github.com/Lightning-AI/lightning/pull/2581))
- Fixed `save_dir` in loggers getting ignored by default value of `weights_save_path` when user did not specify `weights_save_path` ([#2681](https://github.com/Lightning-AI/lightning/pull/2681))
- Fixed `weights_save_path` getting ignored when `logger=False` is passed to Trainer ([#2681](https://github.com/Lightning-AI/lightning/pull/2681))
- Fixed TPU multi-core and Float16 ([#2632](https://github.com/Lightning-AI/lightning/pull/2632))
- Fixed test metrics not being logged with `LoggerCollection` ([#2723](https://github.com/Lightning-AI/lightning/pull/2723))
- Fixed data transfer to device when using `torchtext.data.Field` and `include_lengths is True` ([#2689](https://github.com/Lightning-AI/lightning/pull/2689))
- Fixed shuffle argument for distributed sampler ([#2789](https://github.com/Lightning-AI/lightning/pull/2789))
- Fixed logging interval ([#2694](https://github.com/Lightning-AI/lightning/pull/2694))
- Fixed loss value in the progress bar is wrong when `accumulate_grad_batches > 1` ([#2738](https://github.com/Lightning-AI/lightning/pull/2738))
- Fixed correct CWD for ddp sub-processes when using Hydra ([#2719](https://github.com/Lightning-AI/lightning/pull/2719))
- Fixed selecting GPUs using `CUDA_VISIBLE_DEVICES` ([#2739](https://github.com/Lightning-AI/lightning/pull/2739))
- Fixed false `num_classes` warning in metrics ([#2781](https://github.com/Lightning-AI/lightning/pull/2781))
- Fixed shell injection vulnerability in subprocess call ([#2786](https://github.com/Lightning-AI/lightning/pull/2786))
- Fixed LR finder and `hparams` compatibility ([#2821](https://github.com/Lightning-AI/lightning/pull/2821))
- Fixed `ModelCheckpoint` not saving the latest information when `save_last=True` ([#2881](https://github.com/Lightning-AI/lightning/pull/2881))
- Fixed ImageNet example: learning rate scheduler, number of workers and batch size when using DDP ([#2889](https://github.com/Lightning-AI/lightning/pull/2889))
- Fixed apex gradient clipping ([#2829](https://github.com/Lightning-AI/lightning/pull/2829))
- Fixed save apex scaler states ([#2828](https://github.com/Lightning-AI/lightning/pull/2828))
- Fixed a model loading issue with inheritance and variable positional arguments ([#2911](https://github.com/Lightning-AI/lightning/pull/2911))
- Fixed passing `non_blocking=True` when transferring a batch object that does not support it ([#2910](https://github.com/Lightning-AI/lightning/pull/2910))
- Fixed checkpointing to remote file paths ([#2925](https://github.com/Lightning-AI/lightning/pull/2925))
- Fixed adding val step argument to metrics ([#2986](https://github.com/Lightning-AI/lightning/pull/2986))
- Fixed an issue that caused `Trainer.test()` to stall in ddp mode ([#2997](https://github.com/Lightning-AI/lightning/pull/2997))
- Fixed gathering of results with tensors of varying shape ([#3020](https://github.com/Lightning-AI/lightning/pull/3020))
- Fixed batch size auto-scaling feature to set the new value on the correct model attribute ([#3043](https://github.com/Lightning-AI/lightning/pull/3043))
- Fixed automatic batch scaling not working with half precision ([#3045](https://github.com/Lightning-AI/lightning/pull/3045))
- Fixed setting device to root gpu ([#3042](https://github.com/Lightning-AI/lightning/pull/3042))

## [0.8.5] - 2020-07-09

### Added

- Added a PSNR metric: peak signal-to-noise ratio ([#2483](https://github.com/Lightning-AI/lightning/pull/2483))
- Added functional regression metrics ([#2492](https://github.com/Lightning-AI/lightning/pull/2492))

### Removed

- Removed auto val reduce ([#2462](https://github.com/Lightning-AI/lightning/pull/2462))

### Fixed

- Flattening Wandb Hyperparameters ([#2459](https://github.com/Lightning-AI/lightning/pull/2459))
- Fixed using the same DDP python interpreter and actually running ([#2482](https://github.com/Lightning-AI/lightning/pull/2482))
- Fixed model summary input type conversion for models that have input dtype different from model parameters ([#2510](https://github.com/Lightning-AI/lightning/pull/2510))
- Made `TensorBoardLogger` and `CometLogger` pickleable ([#2518](https://github.com/Lightning-AI/lightning/pull/2518))
- Fixed a problem with `MLflowLogger` creating multiple run folders ([#2502](https://github.com/Lightning-AI/lightning/pull/2502))
- Fixed global_step increment ([#2455](https://github.com/Lightning-AI/lightning/pull/2455))
- Fixed TPU hanging example ([#2488](https://github.com/Lightning-AI/lightning/pull/2488))
- Fixed `argparse` default value bug ([#2526](https://github.com/Lightning-AI/lightning/pull/2526))
- Fixed Dice and IoU to avoid NaN by adding small eps ([#2545](https://github.com/Lightning-AI/lightning/pull/2545))
- Fixed accumulate gradients schedule at epoch 0 (continued) ([#2513](https://github.com/Lightning-AI/lightning/pull/2513))
- Fixed Trainer `.fit()` returning last not best weights in "ddp_spawn" ([#2565](https://github.com/Lightning-AI/lightning/pull/2565))
- Fixed passing (do not pass) TPU weights back on test ([#2566](https://github.com/Lightning-AI/lightning/pull/2566))
- Fixed DDP tests and `.test()` ([#2512](https://github.com/Lightning-AI/lightning/pull/2512),
     [#2570](https://github.com/Lightning-AI/lightning/pull/2570))

## [0.8.4] - 2020-07-01

### Added

- Added reduce ddp results on eval ([#2434](https://github.com/Lightning-AI/lightning/pull/2434))
- Added a warning when an `IterableDataset` has `__len__` defined ([#2437](https://github.com/Lightning-AI/lightning/pull/2437))

### Changed

- Enabled no returns from eval ([#2446](https://github.com/Lightning-AI/lightning/pull/2446))

### Fixed

- Fixes train outputs ([#2428](https://github.com/Lightning-AI/lightning/pull/2428))
- Fixes Conda dependencies ([#2412](https://github.com/Lightning-AI/lightning/pull/2412))
- Fixed Apex scaling with decoupled backward ([#2433](https://github.com/Lightning-AI/lightning/pull/2433))
- Fixed crashing or wrong displaying progressbar because of missing ipywidgets ([#2417](https://github.com/Lightning-AI/lightning/pull/2417))
- Fixed TPU saving dir ([fc26078e](https://github.com/Lightning-AI/lightning/commit/fc26078e395f8a001f4c6dd7b3fe7ca202f914a3), [04e68f02](https://github.com/Lightning-AI/lightning/commit/04e68f022fc03dd5f1555ee86dea997d42a448ad))
- Fixed logging on rank 0 only ([#2425](https://github.com/Lightning-AI/lightning/pull/2425))


## [0.8.3] - 2020-06-29

### Fixed

- Fixed AMP wrong call ([593837e](https://github.com/Lightning-AI/lightning/commit/593837e1da24ff6c942b24ed803fc1496a304609))
- Fixed batch typo ([92d1e75](https://github.com/Lightning-AI/lightning/commit/92d1e75b2638a493d9d21ed5fe00a22093888285))

## [0.8.2] - 2020-06-28

### Added

- Added TorchText support for moving data to GPU ([#2379](https://github.com/Lightning-AI/lightning/pull/2379))

### Changed

- Changed epoch indexing from 0 instead of 1 ([#2289](https://github.com/Lightning-AI/lightning/pull/2289))
- Refactor Model `backward` ([#2276](https://github.com/Lightning-AI/lightning/pull/2276))
- Refactored `training_batch` + tests to verify correctness ([#2327](https://github.com/Lightning-AI/lightning/pull/2327),
     [#2328](https://github.com/Lightning-AI/lightning/pull/2328))
- Refactored training loop ([#2336](https://github.com/Lightning-AI/lightning/pull/2336))
- Made optimization steps for hooks ([#2363](https://github.com/Lightning-AI/lightning/pull/2363))
- Changed default apex level to 'O2' ([#2362](https://github.com/Lightning-AI/lightning/pull/2362))

### Removed

- Moved `TrainsLogger` to Bolts ([#2384](https://github.com/Lightning-AI/lightning/pull/2384))

### Fixed

- Fixed parsing TPU arguments and TPU tests ([#2094](https://github.com/Lightning-AI/lightning/pull/2094))
- Fixed number batches in case of multiple dataloaders and `limit_{*}_batches` ([#1920](https://github.com/Lightning-AI/lightning/pull/1920),
     [#2226](https://github.com/Lightning-AI/lightning/pull/2226))
- Fixed an issue with forward hooks not being removed after model summary ([#2298](https://github.com/Lightning-AI/lightning/pull/2298))
- Fix for `load_from_checkpoint()` not working with absolute path on Windows ([#2294](https://github.com/Lightning-AI/lightning/pull/2294))
- Fixed an issue how _has_len handles `NotImplementedError` e.g. raised by `torchtext.data.Iterator` ([#2293](https://github.com/Lightning-AI/lightning/pull/2293)), ([#2307](https://github.com/Lightning-AI/lightning/pull/2307))
- Fixed `average_precision` metric ([#2319](https://github.com/Lightning-AI/lightning/pull/2319))
- Fixed ROC metric for CUDA tensors ([#2304](https://github.com/Lightning-AI/lightning/pull/2304))
- Fixed lost compatibility with custom datatypes implementing `.to` ([#2335](https://github.com/Lightning-AI/lightning/pull/2335))
- Fixed loading model with kwargs ([#2387](https://github.com/Lightning-AI/lightning/pull/2387))
- Fixed sum(0) for `trainer.num_val_batches` ([#2268](https://github.com/Lightning-AI/lightning/pull/2268))
- Fixed checking if the parameters are a `DictConfig` Object ([#2216](https://github.com/Lightning-AI/lightning/pull/2216))
- Fixed SLURM weights saving ([#2341](https://github.com/Lightning-AI/lightning/pull/2341))
- Fixed swaps LR scheduler order ([#2356](https://github.com/Lightning-AI/lightning/pull/2356))
- Fixed adding tensorboard `hparams` logging test ([#2342](https://github.com/Lightning-AI/lightning/pull/2342))
- Fixed use model ref for tear down ([#2360](https://github.com/Lightning-AI/lightning/pull/2360))
- Fixed logger crash on DDP ([#2388](https://github.com/Lightning-AI/lightning/pull/2388))
- Fixed several issues with early stopping and checkpoint callbacks ([#1504](https://github.com/Lightning-AI/lightning/pull/1504),
     [#2391](https://github.com/Lightning-AI/lightning/pull/2391))
- Fixed loading past checkpoints from v0.7.x ([#2405](https://github.com/Lightning-AI/lightning/pull/2405))
- Fixed loading model without arguments ([#2403](https://github.com/Lightning-AI/lightning/pull/2403))
- Fixed Windows compatibility issue ([#2358](https://github.com/Lightning-AI/lightning/pull/2358))

## [0.8.1] - 2020-06-19

### Fixed

- Fixed the `load_from_checkpoint` path detected as URL bug ([#2244](https://github.com/Lightning-AI/lightning/pull/2244))
- Fixed hooks - added barrier ([#2245](https://github.com/Lightning-AI/lightning/pull/2245),
     [#2257](https://github.com/Lightning-AI/lightning/pull/2257),
     [#2260](https://github.com/Lightning-AI/lightning/pull/220))
- Fixed `hparams` - remove frame inspection on `self.hparams` ([#2253](https://github.com/Lightning-AI/lightning/pull/2253))
- Fixed setup and on fit calls ([#2252](https://github.com/Lightning-AI/lightning/pull/2252))
- Fixed GPU template ([#2255](https://github.com/Lightning-AI/lightning/pull/2255))

## [0.8.0] - 2020-06-18

### Added

- Added `overfit_batches`, `limit_{val|test}_batches` flags (overfit now uses training set for all three) ([#2213](https://github.com/Lightning-AI/lightning/pull/2213))
- Added metrics
  * Base classes ([#1326](https://github.com/Lightning-AI/lightning/pull/1326),
       [#1877](https://github.com/Lightning-AI/lightning/pull/1877))
  * Sklearn metrics classes ([#1327](https://github.com/Lightning-AI/lightning/pull/1327))
  * Native torch metrics ([#1488](https://github.com/Lightning-AI/lightning/pull/1488),
       [#2062](https://github.com/Lightning-AI/lightning/pull/2062))
  * docs for all Metrics ([#2184](https://github.com/Lightning-AI/lightning/pull/2184),
       [#2209](https://github.com/Lightning-AI/lightning/pull/2209))
  * Regression metrics ([#2221](https://github.com/Lightning-AI/lightning/pull/2221))
- Allow dataloaders without sampler field present ([#1907](https://github.com/Lightning-AI/lightning/pull/1907))
- Added option `save_last` to save the model at the end of every epoch in `ModelCheckpoint` ([#1908](https://github.com/Lightning-AI/lightning/pull/1908))
- Early stopping checks `on_validation_end` ([#1458](https://github.com/Lightning-AI/lightning/pull/1458))
- Speed up single-core TPU training by loading data using `ParallelLoader` ([#2033](https://github.com/Lightning-AI/lightning/pull/2033))
- Added a model hook `transfer_batch_to_device` that enables moving custom data structures to the target device ([#1756](https://github.com/Lightning-AI/lightning/pull/1756))
- Added [black](https://black.readthedocs.io/en/stable/) formatter for the code with code-checker on pull ([#1610](https://github.com/Lightning-AI/lightning/pull/1610))
- Added back the slow spawn ddp implementation as `ddp_spawn` ([#2115](https://github.com/Lightning-AI/lightning/pull/2115))
- Added loading checkpoints from URLs ([#1667](https://github.com/Lightning-AI/lightning/pull/1667))
- Added a callback method `on_keyboard_interrupt` for handling KeyboardInterrupt events during training ([#2134](https://github.com/Lightning-AI/lightning/pull/2134))
- Added a decorator `auto_move_data` that moves data to the correct device when using the LightningModule for inference ([#1905](https://github.com/Lightning-AI/lightning/pull/1905))
- Added `ckpt_path` option to `LightningModule.test(...)` to load particular checkpoint ([#2190](https://github.com/Lightning-AI/lightning/pull/2190))
- Added `setup` and `teardown` hooks for model ([#2229](https://github.com/Lightning-AI/lightning/pull/2229))

### Changed

- Allow user to select individual TPU core to train on ([#1729](https://github.com/Lightning-AI/lightning/pull/1729))
- Removed non-finite values from loss in `LRFinder` ([#1862](https://github.com/Lightning-AI/lightning/pull/1862))
- Allow passing model hyperparameters as complete kwarg list ([#1896](https://github.com/Lightning-AI/lightning/pull/1896))
- Renamed `ModelCheckpoint`'s attributes `best` to `best_model_score` and `kth_best_model` to `kth_best_model_path` ([#1799](https://github.com/Lightning-AI/lightning/pull/1799))
- Re-Enable Logger's `ImportError`s ([#1938](https://github.com/Lightning-AI/lightning/pull/1938))
- Changed the default value of the Trainer argument `weights_summary` from `full` to `top` ([#2029](https://github.com/Lightning-AI/lightning/pull/2029))
- Raise an error when lightning replaces an existing sampler ([#2020](https://github.com/Lightning-AI/lightning/pull/2020))
- Enabled `prepare_data` from correct processes - clarify local vs global rank ([#2166](https://github.com/Lightning-AI/lightning/pull/2166))
- Remove explicit flush from tensorboard logger ([#2126](https://github.com/Lightning-AI/lightning/pull/2126))
- Changed epoch indexing from 1 instead of 0 ([#2206](https://github.com/Lightning-AI/lightning/pull/2206))

### Deprecated

- Deprecated flags: ([#2213](https://github.com/Lightning-AI/lightning/pull/2213))
  * `overfit_pct` in favour of `overfit_batches`
  * `val_percent_check` in favour of `limit_val_batches`
  * `test_percent_check` in favour of `limit_test_batches`
- Deprecated `ModelCheckpoint`'s attributes `best` and `kth_best_model` ([#1799](https://github.com/Lightning-AI/lightning/pull/1799))
- Dropped official support/testing for older PyTorch versions <1.3 ([#1917](https://github.com/Lightning-AI/lightning/pull/1917))
- Deprecated Trainer `proc_rank` in favour of `global_rank` ([#2166](https://github.com/Lightning-AI/lightning/pull/2166),
     [#2269](https://github.com/Lightning-AI/lightning/pull/2269))

### Removed

- Removed unintended Trainer argument `progress_bar_callback`, the callback should be passed in by `Trainer(callbacks=[...])` instead ([#1855](https://github.com/Lightning-AI/lightning/pull/1855))
- Removed obsolete `self._device` in Trainer ([#1849](https://github.com/Lightning-AI/lightning/pull/1849))
- Removed deprecated API ([#2073](https://github.com/Lightning-AI/lightning/pull/2073))
   * Packages: `pytorch_lightning.pt_overrides`, `pytorch_lightning.root_module`
   * Modules: `pytorch_lightning.logging.comet_logger`, `pytorch_lightning.logging.mlflow_logger`, `pytorch_lightning.logging.test_tube_logger`, `pytorch_lightning.overrides.override_data_parallel`, `pytorch_lightning.core.model_saving`, `pytorch_lightning.core.root_module`
   * Trainer arguments: `add_row_log_interval`, `default_save_path`, `gradient_clip`, `nb_gpu_nodes`, `max_nb_epochs`, `min_nb_epochs`, `nb_sanity_val_steps`
   * Trainer attributes: `nb_gpu_nodes`, `num_gpu_nodes`, `gradient_clip`, `max_nb_epochs`, `min_nb_epochs`, `nb_sanity_val_steps`, `default_save_path`, `tng_tqdm_dic`

### Fixed

- Run graceful training teardown on interpreter exit ([#1631](https://github.com/Lightning-AI/lightning/pull/1631))
- Fixed user warning when apex was used together with learning rate schedulers ([#1873](https://github.com/Lightning-AI/lightning/pull/1873))
- Fixed multiple calls of `EarlyStopping` callback ([#1863](https://github.com/Lightning-AI/lightning/pull/1863))
- Fixed an issue with `Trainer.from_argparse_args` when passing in unknown Trainer args ([#1932](https://github.com/Lightning-AI/lightning/pull/1932))
- Fixed bug related to logger not being reset correctly for model after tuner algorithms ([#1933](https://github.com/Lightning-AI/lightning/pull/1933))
- Fixed root node resolution for SLURM cluster with dash in host name ([#1954](https://github.com/Lightning-AI/lightning/pull/1954))
- Fixed `LearningRateLogger` in multi-scheduler setting ([#1944](https://github.com/Lightning-AI/lightning/pull/1944))
- Fixed test configuration check and testing ([#1804](https://github.com/Lightning-AI/lightning/pull/1804))
- Fixed an issue with Trainer constructor silently ignoring unknown/misspelled arguments ([#1820](https://github.com/Lightning-AI/lightning/pull/1820))
- Fixed `save_weights_only` in ModelCheckpoint ([#1780](https://github.com/Lightning-AI/lightning/pull/1780))
- Allow use of same `WandbLogger` instance for multiple training loops ([#2055](https://github.com/Lightning-AI/lightning/pull/2055))
- Fixed an issue with `_auto_collect_arguments` collecting local variables that are not constructor arguments and not working for signatures that have the instance not named `self` ([#2048](https://github.com/Lightning-AI/lightning/pull/2048))
- Fixed mistake in parameters' grad norm tracking ([#2012](https://github.com/Lightning-AI/lightning/pull/2012))
- Fixed CPU and hanging GPU crash ([#2118](https://github.com/Lightning-AI/lightning/pull/2118))
- Fixed an issue with the model summary and `example_input_array` depending on a specific ordering of the submodules in a LightningModule ([#1773](https://github.com/Lightning-AI/lightning/pull/1773))
- Fixed Tpu logging ([#2230](https://github.com/Lightning-AI/lightning/pull/2230))
- Fixed Pid port + duplicate `rank_zero` logging ([#2140](https://github.com/Lightning-AI/lightning/pull/2140),
     [#2231](https://github.com/Lightning-AI/lightning/pull/2231))

## [0.7.6] - 2020-05-16

### Added

- Added callback for logging learning rates ([#1498](https://github.com/Lightning-AI/lightning/pull/1498))
- Added transfer learning example (for a binary classification task in computer vision) ([#1564](https://github.com/Lightning-AI/lightning/pull/1564))
- Added type hints in `Trainer.fit()` and `Trainer.test()` to reflect that also a list of dataloaders can be passed in ([#1723](https://github.com/Lightning-AI/lightning/pull/1723)).
- Added auto scaling of batch size ([#1638](https://github.com/Lightning-AI/lightning/pull/1638))
- The progress bar metrics now also get updated in `training_epoch_end` ([#1724](https://github.com/Lightning-AI/lightning/pull/1724))
- Enable `NeptuneLogger` to work with `distributed_backend=ddp` ([#1753](https://github.com/Lightning-AI/lightning/pull/1753))
- Added option to provide seed to random generators to ensure reproducibility ([#1572](https://github.com/Lightning-AI/lightning/pull/1572))
- Added override for hparams in `load_from_ckpt` ([#1797](https://github.com/Lightning-AI/lightning/pull/1797))
- Added support multi-node distributed execution under `torchelastic` ([#1811](https://github.com/Lightning-AI/lightning/pull/1811),
     [#1818](https://github.com/Lightning-AI/lightning/pull/1818))
- Added using `store_true` for bool args ([#1822](https://github.com/Lightning-AI/lightning/pull/1822),
     [#1842](https://github.com/Lightning-AI/lightning/pull/1842))
- Added dummy logger for internally disabling logging for some features ([#1836](https://github.com/Lightning-AI/lightning/pull/1836))

### Changed

- Enable `non-blocking` for device transfers to GPU ([#1843](https://github.com/Lightning-AI/lightning/pull/1843))
- Replace mata_tags.csv with hparams.yaml ([#1271](https://github.com/Lightning-AI/lightning/pull/1271))
- Reduction when `batch_size < num_gpus` ([#1609](https://github.com/Lightning-AI/lightning/pull/1609))
- Updated LightningTemplateModel to look more like Colab example ([#1577](https://github.com/Lightning-AI/lightning/pull/1577))
- Don't convert `namedtuple` to `tuple` when transferring the batch to target device ([#1589](https://github.com/Lightning-AI/lightning/pull/1589))
- Allow passing hparams as keyword argument to LightningModule when loading from checkpoint ([#1639](https://github.com/Lightning-AI/lightning/pull/1639))
- Args should come after the last positional argument ([#1807](https://github.com/Lightning-AI/lightning/pull/1807))
- Made ddp the default if no backend specified with multiple GPUs ([#1789](https://github.com/Lightning-AI/lightning/pull/1789))

### Deprecated

- Deprecated `tags_csv` in favor of `hparams_file` ([#1271](https://github.com/Lightning-AI/lightning/pull/1271))

### Fixed

- Fixed broken link in PR template ([#1675](https://github.com/Lightning-AI/lightning/pull/1675))
- Fixed ModelCheckpoint not None checking filepath ([#1654](https://github.com/Lightning-AI/lightning/pull/1654))
- Trainer now calls `on_load_checkpoint()` when resuming from a checkpoint ([#1666](https://github.com/Lightning-AI/lightning/pull/1666))
- Fixed sampler logic for ddp with iterable dataset ([#1734](https://github.com/Lightning-AI/lightning/pull/1734))
- Fixed `_reset_eval_dataloader()` for IterableDataset ([#1560](https://github.com/Lightning-AI/lightning/pull/1560))
- Fixed Horovod distributed backend to set the `root_gpu` property ([#1669](https://github.com/Lightning-AI/lightning/pull/1669))
- Fixed wandb logger `global_step` affects other loggers ([#1492](https://github.com/Lightning-AI/lightning/pull/1492))
- Fixed disabling progress bar on non-zero ranks using Horovod backend ([#1709](https://github.com/Lightning-AI/lightning/pull/1709))
- Fixed bugs that prevent lr finder to be used together with early stopping and validation dataloaders ([#1676](https://github.com/Lightning-AI/lightning/pull/1676))
- Fixed a bug in Trainer that prepended the checkpoint path with `version_` when it shouldn't ([#1748](https://github.com/Lightning-AI/lightning/pull/1748))
- Fixed lr key name in case of param groups in LearningRateLogger ([#1719](https://github.com/Lightning-AI/lightning/pull/1719))
- Fixed accumulation parameter and suggestion method for learning rate finder ([#1801](https://github.com/Lightning-AI/lightning/pull/1801))
- Fixed num processes wasn't being set properly and auto sampler was ddp failing ([#1819](https://github.com/Lightning-AI/lightning/pull/1819))
- Fixed bugs in semantic segmentation example ([#1824](https://github.com/Lightning-AI/lightning/pull/1824))
- Fixed saving native AMP scaler state ([#1777](https://github.com/Lightning-AI/lightning/pull/1777))
- Fixed native amp + ddp ([#1788](https://github.com/Lightning-AI/lightning/pull/1788))
- Fixed `hparam` logging with metrics ([#1647](https://github.com/Lightning-AI/lightning/pull/1647))

## [0.7.5] - 2020-04-27

### Changed

- Allow logging of metrics together with `hparams` ([#1630](https://github.com/Lightning-AI/lightning/pull/1630))

### Removed

- Removed Warning from trainer loop ([#1634](https://github.com/Lightning-AI/lightning/pull/1634))

### Fixed

- Fixed ModelCheckpoint not being fixable ([#1632](https://github.com/Lightning-AI/lightning/pull/1632))
- Fixed CPU DDP breaking change and DDP change ([#1635](https://github.com/Lightning-AI/lightning/pull/1635))
- Tested pickling ([#1636](https://github.com/Lightning-AI/lightning/pull/1636))


## [0.7.4] - 2020-04-26

### Added

- Added flag `replace_sampler_ddp` to manually disable sampler replacement in DDP  ([#1513](https://github.com/Lightning-AI/lightning/pull/1513))
- Added `auto_select_gpus` flag to trainer that enables automatic selection of available GPUs on exclusive mode systems.
- Added learning rate finder ([#1347](https://github.com/Lightning-AI/lightning/pull/1347))
- Added support for DDP mode in clusters without SLURM ([#1387](https://github.com/Lightning-AI/lightning/pull/1387))
- Added `test_dataloaders` parameter to `Trainer.test()` ([#1434](https://github.com/Lightning-AI/lightning/pull/1434))
- Added `terminate_on_nan` flag to trainer that performs a NaN check with each training iteration when set to `True` ([#1475](https://github.com/Lightning-AI/lightning/pull/1475))
- Added speed parity tests (max 1 sec difference per epoch)([#1482](https://github.com/Lightning-AI/lightning/pull/1482))
- Added `ddp_cpu` backend for testing ddp without GPUs ([#1158](https://github.com/Lightning-AI/lightning/pull/1158))
- Added [Horovod](http://horovod.ai) support as a distributed backend `Trainer(distributed_backend='horovod')` ([#1529](https://github.com/Lightning-AI/lightning/pull/1529))
- Added support for 8 core distributed training on Kaggle TPU's ([#1568](https://github.com/Lightning-AI/lightning/pull/1568))
- Added support for native AMP ([#1561](https://github.com/Lightning-AI/lightning/pull/1561),
    [#1580](https://github.com/Lightning-AI/lightning/pull/1580))

### Changed

- Changed the default behaviour to no longer include a NaN check with each training iteration ([#1475](https://github.com/Lightning-AI/lightning/pull/1475))
- Decoupled the progress bar from trainer` it is a callback now and can be customized or even be replaced entirely ([#1450](https://github.com/Lightning-AI/lightning/pull/1450)).
- Changed lr schedule step interval behavior to update every backwards pass instead of every forwards pass ([#1477](https://github.com/Lightning-AI/lightning/pull/1477))
- Defines shared proc. rank, remove rank from instances (e.g. loggers) ([#1408](https://github.com/Lightning-AI/lightning/pull/1408))
- Updated semantic segmentation example with custom U-Net and logging ([#1371](https://github.com/Lightning-AI/lightning/pull/1371))
- Disabled val and test shuffling ([#1600](https://github.com/Lightning-AI/lightning/pull/1600))

### Deprecated

- Deprecated `training_tqdm_dict` in favor of `progress_bar_dict` ([#1450](https://github.com/Lightning-AI/lightning/pull/1450)).

### Removed

- Removed `test_dataloaders` parameter from `Trainer.fit()` ([#1434](https://github.com/Lightning-AI/lightning/pull/1434))

### Fixed

- Added the possibility to pass nested metrics dictionaries to loggers ([#1582](https://github.com/Lightning-AI/lightning/pull/1582))
- Fixed memory leak from opt return ([#1528](https://github.com/Lightning-AI/lightning/pull/1528))
- Fixed saving checkpoint before deleting old ones ([#1453](https://github.com/Lightning-AI/lightning/pull/1453))
- Fixed loggers - flushing last logged metrics even before continue, e.g. `trainer.test()` results ([#1459](https://github.com/Lightning-AI/lightning/pull/1459))
- Fixed optimizer configuration when `configure_optimizers` returns dict without `lr_scheduler` ([#1443](https://github.com/Lightning-AI/lightning/pull/1443))
- Fixed `LightningModule` - mixing hparams and arguments in `LightningModule.__init__()` crashes load_from_checkpoint() ([#1505](https://github.com/Lightning-AI/lightning/pull/1505))
- Added a missing call to the `on_before_zero_grad` model hook ([#1493](https://github.com/Lightning-AI/lightning/pull/1493)).
- Allow use of sweeps with `WandbLogger` ([#1512](https://github.com/Lightning-AI/lightning/pull/1512))
- Fixed a bug that caused the `callbacks` Trainer argument to reference a global variable ([#1534](https://github.com/Lightning-AI/lightning/pull/1534)).
- Fixed a bug that set all boolean CLI arguments from `Trainer.add_argparse_args` always to True ([#1571](https://github.com/Lightning-AI/lightning/pull/1571))
- Fixed do not copy the batch when training on a single GPU ([#1576](https://github.com/Lightning-AI/lightning/pull/1576),
    [#1579](https://github.com/Lightning-AI/lightning/pull/1579))
- Fixed soft checkpoint removing on DDP ([#1408](https://github.com/Lightning-AI/lightning/pull/1408))
- Fixed automatic parser bug ([#1585](https://github.com/Lightning-AI/lightning/pull/1585))
- Fixed bool conversion from string ([#1606](https://github.com/Lightning-AI/lightning/pull/1606))

## [0.7.3] - 2020-04-09

### Added

- Added `rank_zero_warn` for warning only in rank 0 ([#1428](https://github.com/Lightning-AI/lightning/pull/1428))

### Fixed

- Fixed default `DistributedSampler` for DDP training ([#1425](https://github.com/Lightning-AI/lightning/pull/1425))
- Fixed workers warning not on windows ([#1430](https://github.com/Lightning-AI/lightning/pull/1430))
- Fixed returning tuple from `run_training_batch` ([#1431](https://github.com/Lightning-AI/lightning/pull/1431))
- Fixed gradient clipping ([#1438](https://github.com/Lightning-AI/lightning/pull/1438))
- Fixed pretty print ([#1441](https://github.com/Lightning-AI/lightning/pull/1441))


## [0.7.2] - 2020-04-07

### Added

- Added same step loggers' metrics aggregation ([#1278](https://github.com/Lightning-AI/lightning/pull/1278))
- Added parity test between a vanilla MNIST model and lightning model ([#1284](https://github.com/Lightning-AI/lightning/pull/1284))
- Added parity test between a vanilla RNN model and lightning model ([#1351](https://github.com/Lightning-AI/lightning/pull/1351))
- Added Reinforcement Learning - Deep Q-network (DQN) lightning example ([#1232](https://github.com/Lightning-AI/lightning/pull/1232))
- Added support for hierarchical `dict` ([#1152](https://github.com/Lightning-AI/lightning/pull/1152))
- Added `TrainsLogger` class ([#1122](https://github.com/Lightning-AI/lightning/pull/1122))
- Added type hints to `pytorch_lightning.core` ([#946](https://github.com/Lightning-AI/lightning/pull/946))
- Added support for `IterableDataset` in validation and testing ([#1104](https://github.com/Lightning-AI/lightning/pull/1104))
- Added support for non-primitive types in `hparams` for `TensorboardLogger` ([#1130](https://github.com/Lightning-AI/lightning/pull/1130))
- Added a check that stops the training when loss or weights contain `NaN` or `inf` values. ([#1097](https://github.com/Lightning-AI/lightning/pull/1097))
- Added support for `IterableDataset` when `val_check_interval=1.0` (default), this will trigger validation at the end of each epoch. ([#1283](https://github.com/Lightning-AI/lightning/pull/1283))
- Added `summary` method to Profilers. ([#1259](https://github.com/Lightning-AI/lightning/pull/1259))
- Added informative errors if user defined dataloader has zero length ([#1280](https://github.com/Lightning-AI/lightning/pull/1280))
- Added testing for python 3.8 ([#915](https://github.com/Lightning-AI/lightning/pull/915))
- Added model configuration checking ([#1199](https://github.com/Lightning-AI/lightning/pull/1199))
- Added support for optimizer frequencies through `LightningModule.configure_optimizers()` ([#1269](https://github.com/Lightning-AI/lightning/pull/1269))
- Added option to run without an optimizer by returning `None` from `configure_optimizers`. ([#1279](https://github.com/Lightning-AI/lightning/pull/1279))
- Added a warning when the number of data loader workers is small. ([#1378](https://github.com/Lightning-AI/lightning/pull/1378))

### Changed

- Changed (renamed and refatored) `TensorRunningMean` -> `TensorRunningAccum`: running accumulations were generalized. ([#1278](https://github.com/Lightning-AI/lightning/pull/1278))
- Changed `progress_bar_refresh_rate` trainer flag to disable progress bar when set to 0. ([#1108](https://github.com/Lightning-AI/lightning/pull/1108))
- Enhanced `load_from_checkpoint` to also forward params to the model ([#1307](https://github.com/Lightning-AI/lightning/pull/1307))
- Updated references to `self.forward()` to instead use the `__call__` interface. ([#1211](https://github.com/Lightning-AI/lightning/pull/1211))
- Changed default behaviour of `configure_optimizers` to use no optimizer rather than Adam. ([#1279](https://github.com/Lightning-AI/lightning/pull/1279))
- Allow to upload models on W&B ([#1339](https://github.com/Lightning-AI/lightning/pull/1339))
- On DP and DDP2 unsqueeze is automated now ([#1319](https://github.com/Lightning-AI/lightning/pull/1319))
- Did not always create a DataLoader during reinstantiation, but the same type as before (if subclass of DataLoader) ([#1346](https://github.com/Lightning-AI/lightning/pull/1346))
- Did not interfere with a default sampler ([#1318](https://github.com/Lightning-AI/lightning/pull/1318))
- Remove default Adam optimizer ([#1317](https://github.com/Lightning-AI/lightning/pull/1317))
- Give warnings for unimplemented required lightning methods ([#1317](https://github.com/Lightning-AI/lightning/pull/1317))
- Made `evaluate` method private >> `Trainer._evaluate(...)`. ([#1260](https://github.com/Lightning-AI/lightning/pull/1260))
- Simplify the PL examples structure (shallower and more readable) ([#1247](https://github.com/Lightning-AI/lightning/pull/1247))
- Changed min max gpu memory to be on their own plots ([#1358](https://github.com/Lightning-AI/lightning/pull/1358))
- Remove `.item` which causes sync issues ([#1254](https://github.com/Lightning-AI/lightning/pull/1254))
- Changed smoothing in TQDM to decrease variability of time remaining between training / eval ([#1194](https://github.com/Lightning-AI/lightning/pull/1194))
- Change default logger to dedicated one ([#1064](https://github.com/Lightning-AI/lightning/pull/1064))

### Deprecated

- Deprecated Trainer argument `print_nan_grads` ([#1097](https://github.com/Lightning-AI/lightning/pull/1097))
- Deprecated Trainer argument `show_progress_bar` ([#1108](https://github.com/Lightning-AI/lightning/pull/1108))

### Removed

- Removed test for no test dataloader in .fit ([#1495](https://github.com/Lightning-AI/lightning/pull/1495))
- Removed duplicated module `pytorch_lightning.utilities.arg_parse` for loading CLI arguments ([#1167](https://github.com/Lightning-AI/lightning/pull/1167))
- Removed wandb logger's `finalize` method ([#1193](https://github.com/Lightning-AI/lightning/pull/1193))
- Dropped `torchvision` dependency in tests and added own MNIST dataset class instead ([#986](https://github.com/Lightning-AI/lightning/pull/986))

### Fixed

- Fixed `model_checkpoint` when saving all models ([#1359](https://github.com/Lightning-AI/lightning/pull/1359))
- `Trainer.add_argparse_args` classmethod fixed. Now it adds a type for the arguments ([#1147](https://github.com/Lightning-AI/lightning/pull/1147))
- Fixed bug related to type checking of `ReduceLROnPlateau` lr schedulers([#1126](https://github.com/Lightning-AI/lightning/pull/1126))
- Fixed a bug to ensure lightning checkpoints to be backward compatible ([#1132](https://github.com/Lightning-AI/lightning/pull/1132))
- Fixed a bug that created an extra dataloader with active `reload_dataloaders_every_epoch` ([#1196](https://github.com/Lightning-AI/lightning/pull/1196))
- Fixed all warnings and errors in the docs build process ([#1191](https://github.com/Lightning-AI/lightning/pull/1191))
- Fixed an issue where `val_percent_check=0` would not disable validation ([#1251](https://github.com/Lightning-AI/lightning/pull/1251))
- Fixed average of incomplete `TensorRunningMean` ([#1309](https://github.com/Lightning-AI/lightning/pull/1309))
- Fixed `WandbLogger.watch` with `wandb.init()` ([#1311](https://github.com/Lightning-AI/lightning/pull/1311))
- Fixed an issue with early stopping that would prevent it from monitoring training metrics when validation is disabled / not implemented ([#1235](https://github.com/Lightning-AI/lightning/pull/1235)).
- Fixed a bug that would cause `trainer.test()` to run on the validation set when overloading `validation_epoch_end` and `test_end` ([#1353](https://github.com/Lightning-AI/lightning/pull/1353))
- Fixed `WandbLogger.watch` - use of the watch method without importing `wandb` ([#1311](https://github.com/Lightning-AI/lightning/pull/1311))
- Fixed `WandbLogger` to be used with 'ddp' - allow reinits in sub-processes ([#1149](https://github.com/Lightning-AI/lightning/pull/1149),
     [#1360](https://github.com/Lightning-AI/lightning/pull/1360))
- Made `training_epoch_end` behave like `validation_epoch_end` ([#1357](https://github.com/Lightning-AI/lightning/pull/1357))
- Fixed `fast_dev_run` running validation twice ([#1365](https://github.com/Lightning-AI/lightning/pull/1365))
- Fixed pickle error from quick patch `__code__` ([#1352](https://github.com/Lightning-AI/lightning/pull/1352))
- Fixed memory leak on GPU0 ([#1094](https://github.com/Lightning-AI/lightning/pull/1094),
     [#1349](https://github.com/Lightning-AI/lightning/pull/1349))
- Fixed checkpointing interval ([#1272](https://github.com/Lightning-AI/lightning/pull/1272))
- Fixed validation and training loops run the partial dataset ([#1192](https://github.com/Lightning-AI/lightning/pull/1192))
- Fixed running `on_validation_end` only on main process in DDP ([#1125](https://github.com/Lightning-AI/lightning/pull/1125))
- Fixed `load_spawn_weights` only in proc rank 0 ([#1385](https://github.com/Lightning-AI/lightning/pull/1385))
- Fixes using deprecated `use_amp` attribute ([#1145](https://github.com/Lightning-AI/lightning/pull/1145))
- Fixed Tensorboard logger error: lightning_logs directory not exists in multi-node DDP on nodes with rank != 0 ([#1377](https://github.com/Lightning-AI/lightning/pull/1377))
- Fixed `Unimplemented backend XLA` error on TPU ([#1387](https://github.com/Lightning-AI/lightning/pull/1387))

## [0.7.1] - 2020-03-07

### Fixed

- Fixes `print` issues and `data_loader` ([#1080](https://github.com/Lightning-AI/lightning/pull/1080))

## [0.7.0] - 2020-03-06

### Added

- Added automatic sampler setup. Depending on DDP or TPU, lightning configures the sampler correctly (user needs to do nothing) ([#926](https://github.com/Lightning-AI/lightning/pull/926))
- Added `reload_dataloaders_every_epoch=False` flag for trainer. Some users require reloading data every epoch ([#926](https://github.com/Lightning-AI/lightning/pull/926))
- Added `progress_bar_refresh_rate=50` flag for trainer. Throttle refresh rate on notebooks ([#926](https://github.com/Lightning-AI/lightning/pull/926))
- Updated governance docs
- Added a check to ensure that the metric used for early stopping exists before training commences ([#542](https://github.com/Lightning-AI/lightning/pull/542))
- Added `optimizer_idx` argument to `backward` hook ([#733](https://github.com/Lightning-AI/lightning/pull/733))
- Added `entity` argument to `WandbLogger` to be passed to `wandb.init` ([#783](https://github.com/Lightning-AI/lightning/pull/783))
- Added a tool for profiling training runs ([#782](https://github.com/Lightning-AI/lightning/pull/782))
- Improved flexibility for naming of TensorBoard logs, can now set `version` to a `str` to just save to that directory, and use `name=''` to prevent experiment-name directory ([#804](https://github.com/Lightning-AI/lightning/pull/804))
- Added option to specify `step` key when logging metrics ([#808](https://github.com/Lightning-AI/lightning/pull/808))
- Added `train_dataloader`, `val_dataloader` and `test_dataloader` arguments to `Trainer.fit()`, for alternative data parsing ([#759](https://github.com/Lightning-AI/lightning/pull/759))
- Added Tensor Processing Unit (TPU) support ([#868](https://github.com/Lightning-AI/lightning/pull/868))
- Added semantic segmentation example ([#751](https://github.com/Lightning-AI/lightning/pull/751),[#876](https://github.com/Lightning-AI/lightning/pull/876),
     [#881](https://github.com/Lightning-AI/lightning/pull/881))
- Split callbacks in multiple files ([#849](https://github.com/Lightning-AI/lightning/pull/849))
- Support for user defined callbacks ([#889](https://github.com/Lightning-AI/lightning/pull/889) and [#950](https://github.com/Lightning-AI/lightning/pull/950))
- Added support for multiple loggers to be passed to `Trainer` as an iterable (e.g. list, tuple, etc.) ([#903](https://github.com/Lightning-AI/lightning/pull/903))
- Added support for step-based learning rate scheduling ([#941](https://github.com/Lightning-AI/lightning/pull/941))
- Added support for logging `hparams` as dict ([#1029](https://github.com/Lightning-AI/lightning/pull/1029))
- Checkpoint and early stopping now work without val. step ([#1041](https://github.com/Lightning-AI/lightning/pull/1041))
- Support graceful training cleanup after Keyboard Interrupt ([#856](https://github.com/Lightning-AI/lightning/pull/856),
     [#1019](https://github.com/Lightning-AI/lightning/pull/1019))
- Added type hints for function arguments ([#912](https://github.com/Lightning-AI/lightning/pull/912), )
- Added default `argparser` for `Trainer` ([#952](https://github.com/Lightning-AI/lightning/pull/1023),
     [#1023](https://github.com/Lightning-AI/lightning/pull/1023))
- Added TPU gradient clipping ([#963](https://github.com/Lightning-AI/lightning/pull/963))
- Added max/min number of steps in `Trainer` ([#728](https://github.com/Lightning-AI/lightning/pull/728))

### Changed

- Improved `NeptuneLogger` by adding `close_after_fit` argument to allow logging after training([#908](https://github.com/Lightning-AI/lightning/pull/1084))
- Changed default TQDM to use `tqdm.auto` for prettier outputs in IPython notebooks ([#752](https://github.com/Lightning-AI/lightning/pull/752))
- Changed `pytorch_lightning.logging` to `pytorch_lightning.loggers` ([#767](https://github.com/Lightning-AI/lightning/pull/767))
- Moved the default `tqdm_dict` definition from Trainer to `LightningModule`, so it can be overridden by the user ([#749](https://github.com/Lightning-AI/lightning/pull/749))
- Moved functionality of `LightningModule.load_from_metrics` into `LightningModule.load_from_checkpoint` ([#995](https://github.com/Lightning-AI/lightning/pull/995))
- Changed Checkpoint path parameter from `filepath` to `dirpath` ([#1016](https://github.com/Lightning-AI/lightning/pull/1016))
- Freezed models `hparams` as `Namespace` property ([#1029](https://github.com/Lightning-AI/lightning/pull/1029))
- Dropped `logging` config in package init ([#1015](https://github.com/Lightning-AI/lightning/pull/1015))
- Renames model steps ([#1051](https://github.com/Lightning-AI/lightning/pull/1051))
  - `training_end` >> `training_epoch_end`
  - `validation_end` >> `validation_epoch_end`
  - `test_end` >> `test_epoch_end`
- Refactor dataloading, supports infinite dataloader ([#955](https://github.com/Lightning-AI/lightning/pull/955))
- Create single file in `TensorBoardLogger` ([#777](https://github.com/Lightning-AI/lightning/pull/777))

### Deprecated

- Deprecated `pytorch_lightning.logging` ([#767](https://github.com/Lightning-AI/lightning/pull/767))
- Deprecated `LightningModule.load_from_metrics` in favour of `LightningModule.load_from_checkpoint` ([#995](https://github.com/Lightning-AI/lightning/pull/995),
     [#1079](https://github.com/Lightning-AI/lightning/pull/1079))
- Deprecated `@data_loader` decorator ([#926](https://github.com/Lightning-AI/lightning/pull/926))
- Deprecated model steps `training_end`, `validation_end` and `test_end` ([#1051](https://github.com/Lightning-AI/lightning/pull/1051),
     [#1056](https://github.com/Lightning-AI/lightning/pull/1056))

### Removed

- Removed dependency on `pandas` ([#736](https://github.com/Lightning-AI/lightning/pull/736))
- Removed dependency on `torchvision` ([#797](https://github.com/Lightning-AI/lightning/pull/797))
- Removed dependency on `scikit-learn` ([#801](https://github.com/Lightning-AI/lightning/pull/801))

### Fixed

- Fixed a bug where early stopping `on_end_epoch` would be called inconsistently when `check_val_every_n_epoch == 0` ([#743](https://github.com/Lightning-AI/lightning/pull/743))
- Fixed a bug where the model checkpointer didn't write to the same directory as the logger ([#771](https://github.com/Lightning-AI/lightning/pull/771))
- Fixed a bug where the `TensorBoardLogger` class would create an additional empty log file during fitting ([#777](https://github.com/Lightning-AI/lightning/pull/777))
- Fixed a bug where `global_step` was advanced incorrectly when using `accumulate_grad_batches > 1` ([#832](https://github.com/Lightning-AI/lightning/pull/832))
- Fixed a bug when calling `self.logger.experiment` with multiple loggers ([#1009](https://github.com/Lightning-AI/lightning/pull/1009))
- Fixed a bug when calling `logger.append_tags` on a `NeptuneLogger` with a single tag ([#1009](https://github.com/Lightning-AI/lightning/pull/1009))
- Fixed sending back data from `.spawn` by saving and loading the trained model in/out of the process ([#1017](https://github.com/Lightning-AI/lightning/pull/1017)
- Fixed port collision on DDP ([#1010](https://github.com/Lightning-AI/lightning/pull/1010))
- Fixed/tested pass overrides ([#918](https://github.com/Lightning-AI/lightning/pull/918))
- Fixed comet logger to log after train ([#892](https://github.com/Lightning-AI/lightning/pull/892))
- Remove deprecated args to learning rate step function ([#890](https://github.com/Lightning-AI/lightning/pull/890))

## [0.6.0] - 2020-01-21

### Added

- Added support for resuming from a specific checkpoint via `resume_from_checkpoint` argument ([#516](https://github.com/Lightning-AI/lightning/pull/516))
- Added support for `ReduceLROnPlateau` scheduler ([#320](https://github.com/Lightning-AI/lightning/pull/320))
- Added support for Apex mode `O2` in conjunction with Data Parallel ([#493](https://github.com/Lightning-AI/lightning/pull/493))
- Added option (`save_top_k`) to save the top k models in the `ModelCheckpoint` class ([#128](https://github.com/Lightning-AI/lightning/pull/128))
- Added `on_train_start` and `on_train_end` hooks to `ModelHooks` ([#598](https://github.com/Lightning-AI/lightning/pull/598))
- Added `TensorBoardLogger` ([#607](https://github.com/Lightning-AI/lightning/pull/607))
- Added support for weight summary of model with multiple inputs ([#543](https://github.com/Lightning-AI/lightning/pull/543))
- Added `map_location` argument to `load_from_metrics` and `load_from_checkpoint` ([#625](https://github.com/Lightning-AI/lightning/pull/625))
- Added option to disable validation by setting `val_percent_check=0` ([#649](https://github.com/Lightning-AI/lightning/pull/649))
- Added `NeptuneLogger` class ([#648](https://github.com/Lightning-AI/lightning/pull/648))
- Added `WandbLogger` class ([#627](https://github.com/Lightning-AI/lightning/pull/627))

### Changed

- Changed the default progress bar to print to stdout instead of stderr ([#531](https://github.com/Lightning-AI/lightning/pull/531))
- Renamed `step_idx` to `step`, `epoch_idx` to `epoch`, `max_num_epochs` to `max_epochs` and `min_num_epochs` to `min_epochs` ([#589](https://github.com/Lightning-AI/lightning/pull/589))
- Renamed `total_batch_nb` to `total_batches`, `nb_val_batches` to `num_val_batches`, `nb_training_batches` to `num_training_batches`, `max_nb_epochs` to `max_epochs`, `min_nb_epochs` to `min_epochs`, `nb_test_batches` to `num_test_batches`, and `nb_val_batches` to `num_val_batches` ([#567](https://github.com/Lightning-AI/lightning/pull/567))
- Changed gradient logging to use parameter names instead of indexes ([#660](https://github.com/Lightning-AI/lightning/pull/660))
- Changed the default logger to `TensorBoardLogger` ([#609](https://github.com/Lightning-AI/lightning/pull/609))
- Changed the directory for tensorboard logging to be the same as model checkpointing ([#706](https://github.com/Lightning-AI/lightning/pull/706))

### Deprecated

- Deprecated `max_nb_epochs` and `min_nb_epochs` ([#567](https://github.com/Lightning-AI/lightning/pull/567))
- Deprecated the `on_sanity_check_start` hook in `ModelHooks` ([#598](https://github.com/Lightning-AI/lightning/pull/598))

### Removed

- Removed the `save_best_only` argument from `ModelCheckpoint`, use `save_top_k=1` instead ([#128](https://github.com/Lightning-AI/lightning/pull/128))

### Fixed

- Fixed a bug which occurred when using Adagrad with cuda ([#554](https://github.com/Lightning-AI/lightning/pull/554))
- Fixed a bug where training would be on the GPU despite setting `gpus=0` or `gpus=[]` ([#561](https://github.com/Lightning-AI/lightning/pull/561))
- Fixed an error with `print_nan_gradients` when some parameters do not require gradient ([#579](https://github.com/Lightning-AI/lightning/pull/579))
- Fixed a bug where the progress bar would show an incorrect number of total steps during the validation sanity check when using multiple validation data loaders ([#597](https://github.com/Lightning-AI/lightning/pull/597))
- Fixed support for PyTorch 1.1.0 ([#552](https://github.com/Lightning-AI/lightning/pull/552))
- Fixed an issue with early stopping when using a `val_check_interval < 1.0` in `Trainer` ([#492](https://github.com/Lightning-AI/lightning/pull/492))
- Fixed bugs relating to the `CometLogger` object that would cause it to not work properly ([#481](https://github.com/Lightning-AI/lightning/pull/481))
- Fixed a bug that would occur when returning `-1` from `on_batch_start` following an early exit or when the batch was `None` ([#509](https://github.com/Lightning-AI/lightning/pull/509))
- Fixed a potential race condition with several processes trying to create checkpoint directories ([#530](https://github.com/Lightning-AI/lightning/pull/530))
- Fixed a bug where batch 'segments' would remain on the GPU when using `truncated_bptt > 1` ([#532](https://github.com/Lightning-AI/lightning/pull/532))
- Fixed a bug when using `IterableDataset` ([#547](https://github.com/Lightning-AI/lightning/pull/547))
- Fixed a bug where `.item` was called on non-tensor objects ([#602](https://github.com/Lightning-AI/lightning/pull/602))
- Fixed a bug where `Trainer.train` would crash on an uninitialized variable if the trainer was run after resuming from a checkpoint that was already at `max_epochs` ([#608](https://github.com/Lightning-AI/lightning/pull/608))
- Fixed a bug where early stopping would begin two epochs early ([#617](https://github.com/Lightning-AI/lightning/pull/617))
- Fixed a bug where `num_training_batches` and `num_test_batches` would sometimes be rounded down to zero ([#649](https://github.com/Lightning-AI/lightning/pull/649))
- Fixed a bug where an additional batch would be processed when manually setting `num_training_batches` ([#653](https://github.com/Lightning-AI/lightning/pull/653))
- Fixed a bug when batches did not have a `.copy` method ([#701](https://github.com/Lightning-AI/lightning/pull/701))
- Fixed a bug when using `log_gpu_memory=True` in Python 3.6 ([#715](https://github.com/Lightning-AI/lightning/pull/715))
- Fixed a bug where checkpoint writing could exit before completion, giving incomplete checkpoints ([#689](https://github.com/Lightning-AI/lightning/pull/689))
- Fixed a bug where `on_train_end` was not called when ealy stopping ([#723](https://github.com/Lightning-AI/lightning/pull/723))

## [0.5.3] - 2019-11-06

### Added

- Added option to disable default logger, checkpointer, and early stopping by passing `logger=False`, `checkpoint_callback=False` and `early_stop_callback=False` respectively
- Added `CometLogger` for use with Comet.ml
- Added `val_check_interval` argument to `Trainer` allowing validition to be performed at every given number of batches
- Added functionality to save and load hyperparameters using the standard checkpoint mechanism
- Added call to `torch.cuda.empty_cache` before training starts
- Added option for user to override the call t `backward`
- Added support for truncated backprop through time via the `truncated_bptt_steps` argument in `Trainer`
- Added option to operate on all outputs from `training_step` in DDP2
- Added a hook for modifying DDP init
- Added a hook for modifying Apex

### Changed

- Changed experiment version to be padded with zeros (e.g. `/dir/version_9` becomes `/dir/version_0009`)
- Changed callback metrics to include any metrics given in logs or progress bar
- Changed the default for `save_best_only` in `ModelCheckpoint` to `True`
- Added `tng_data_loader` for backwards compatibility
- Renamed `MLFlowLogger.client` to `MLFlowLogger.experiment` for consistency
- Moved `global_step` increment to happen after the batch has been processed
- Changed weights restore to first attempt HPC weights before restoring normally, preventing both weights being restored and running out of memory
- Changed progress bar functionality to add multiple progress bars for train/val/test
- Changed calls to `print` to use `logging` instead

### Deprecated

- Deprecated `tng_dataloader`

### Fixed

- Fixed an issue where the number of batches was off by one during training
- Fixed a bug that occurred when setting a ckeckpoint callback and `early_stop_callback=False`
- Fixed an error when importing CometLogger
- Fixed a bug where the `gpus` argument had some unexpected behaviour
- Fixed a bug where the computed total number of batches was sometimes incorrect
- Fixed a bug where the progress bar would sometimes not show the total number of batches in test mode
- Fixed a bug when using the `log_gpu_memory='min_max'` option in `Trainer`
- Fixed a bug where checkpointing would sometimes erase the current directory

## [0.5.2] - 2019-10-10

### Added

- Added `weights_summary` argument to `Trainer` to be set to `full` (full summary), `top` (just top level modules) or other
- Added `tags` argument to `MLFlowLogger`

### Changed

- Changed default for `amp_level` to `O1`

### Removed

- Removed the `print_weights_summary` argument from `Trainer`

### Fixed

- Fixed a bug where logs were not written properly
- Fixed a bug where `logger.finalize` wasn't called after training is complete
- Fixed callback metric errors in DDP
- Fixed a bug where `TestTubeLogger` didn't log to the correct directory

## [0.5.1] - 2019-10-05

### Added

- Added the `LightningLoggerBase` class for experiment loggers
- Added `MLFlowLogger` for logging with `mlflow`
- Added `TestTubeLogger` for logging with `test_tube`
- Added a different implementation of DDP (`distributed_backed='ddp2'`) where every node has one model using all GPUs
- Added support for optimisers which require a closure (e.g. LBFGS)
- Added automatic `MASTER_PORT` default for DDP when not set manually
- Added new GPU memory logging options `'min_max'` (log only the min/max utilization) and `'all'` (log all the GPU memory)

### Changed

- Changed schedulers to always be called with the current epoch
- Changed `test_tube` to an optional dependency
- Changed data loaders to internally use a getter instead of a python property
- Disabled auto GPU loading when restoring weights to prevent out of memory errors
- Changed logging, early stopping and checkpointing to occur by default

### Fixed

- Fixed a bug with samplers that do not specify `set_epoch`
- Fixed a bug when using the `MLFlowLogger` with unsupported data types, this will now raise a warning
- Fixed a bug where gradient norms were always zero using `track_grad_norm`
- Fixed a bug which causes a crash when logging memory

## [0.5.0] - 2019-09-26

### Changed

- Changed `data_batch` argument to `batch` throughout
- Changed `batch_i` argument to `batch_idx` throughout
- Changed `tng_dataloader` method to `train_dataloader`
- Changed `on_tng_metrics` method to `on_training_metrics`
- Changed `gradient_clip` argument to `gradient_clip_val`
- Changed `add_log_row_interval` to `row_log_interval`

### Fixed

- Fixed a bug with tensorboard logging in multi-gpu setup

## [0.4.9] - 2019-09-16

### Added

- Added the flag `log_gpu_memory` to `Trainer` to deactivate logging of GPU memory utilization
- Added SLURM resubmit functionality (port from test-tube)
- Added optional weight_save_path to trainer to remove the need for a checkpoint_callback when using cluster training
- Added option to use single gpu per node with `DistributedDataParallel`

### Changed

- Changed functionality of `validation_end` and `test_end` with multiple dataloaders to be given all of the dataloaders at once rather than in separate calls
- Changed print_nan_grads to only print the parameter value and gradients when they contain NaN
- Changed gpu API to take integers as well (e.g. `gpus=2` instead of `gpus=[0, 1]`)
- All models now loaded on to CPU to avoid device and out of memory issues in PyTorch

### Fixed

- Fixed a bug where data types that implement `.to` but not `.cuda` would not be properly moved onto the GPU
- Fixed a bug where data would not be re-shuffled every epoch when using a `DistributedSampler`

## [0.4.8] - 2019-08-31

### Added

- Added `test_step` and `test_end` methods, used when `Trainer.test` is called
- Added `GradientAccumulationScheduler` callback which can be used to schedule changes to the number of accumulation batches
- Added option to skip the validation sanity check by setting `nb_sanity_val_steps = 0`

### Fixed

- Fixed a bug when setting `nb_sanity_val_steps = 0`

## [0.4.7] - 2019-08-24

### Changed

- Changed the default `val_check_interval` to `1.0`
- Changed defaults for `nb_val_batches`, `nb_tng_batches` and `nb_test_batches` to 0

### Fixed

- Fixed a bug where the full validation set as used despite setting `val_percent_check`
- Fixed a bug where an `Exception` was thrown when using a data set containing a single batch
- Fixed a bug where an `Exception` was thrown if no `val_dataloader` was given
- Fixed a bug where tuples were not properly transferred to the GPU
- Fixed a bug where data of a non standard type was not properly handled by the trainer
- Fixed a bug when loading data as a tuple
- Fixed a bug where `AttributeError` could be suppressed by the `Trainer`

## [0.4.6] - 2019-08-15

### Added

- Added support for data to be given as a `dict` or `list` with a single gpu
- Added support for `configure_optimizers` to return a single optimizer, two list (optimizers and schedulers), or a single list

### Fixed

- Fixed a bug where returning just an optimizer list (i.e. without schedulers) from `configure_optimizers` would throw an `Exception`

## [0.4.5] - 2019-08-13

### Added

- Added `optimizer_step` method that can be overridden to change the standard optimizer behaviour

## [0.4.4] - 2019-08-12

### Added

- Added supoort for multiple validation dataloaders
- Added support for latest test-tube logger (optimised for `torch==1.2.0`)

### Changed

- `validation_step` and `val_dataloader` are now optional
- `lr_scheduler` is now activated after epoch

### Fixed

- Fixed a bug where a warning would show when using `lr_scheduler` in `torch>1.1.0`
- Fixed a bug where an `Exception` would be thrown if using `torch.DistributedDataParallel` without using a `DistributedSampler`, this now throws a `Warning` instead

## [0.4.3] - 2019-08-10

### Fixed

- Fixed a bug where accumulate gradients would scale the loss incorrectly

## [0.4.2] - 2019-08-08

### Changed

- Changed install requirement to `torch==1.2.0`

## [0.4.1] - 2019-08-08

### Changed

- Changed install requirement to `torch==1.1.0`

## [0.4.0] - 2019-08-08

### Added

- Added 16-bit support for a single GPU
- Added support for training continuation (preserves epoch, global step etc.)

### Changed

- Changed `training_step` and `validation_step`, outputs will no longer be automatically reduced

### Removed

- Removed need for `Experiment` object in `Trainer`

### Fixed

- Fixed issues with reducing outputs from generative models (such as images and text)

## [0.3.6] - 2019-07-25

### Added

- Added a decorator to do lazy data loading internally

### Fixed

- Fixed a bug where `Experiment` object was not process safe, potentially causing logs to be overwritten

## [0.3.5] - 2019-07-25

## [0.3.4] - 2019-07-22

## [0.3.3] - 2019-07-22

## [0.3.2] - 2019-07-21

## [0.3.1] - 2019-07-21

## [0.2.x] - 2019-07-09

## [0.1.x] - 2019-06-DD<|MERGE_RESOLUTION|>--- conflicted
+++ resolved
@@ -29,12 +29,11 @@
 
 ### Fixed
 
-<<<<<<< HEAD
 - Fixed issue where pickling the module instance would fail with a DataLoader error ([#17130](https://github.com/Lightning-AI/lightning/pull/17130))
-=======
+
+
 - Fixed WandbLogger not showing "best" aliases for model checkpoints when `ModelCheckpoint(save_top_k>0)` is used ([#17121](https://github.com/Lightning-AI/lightning/pull/17121))
 
->>>>>>> bb861cba
 
 
 ## [2.0.0] - 2023-03-15
