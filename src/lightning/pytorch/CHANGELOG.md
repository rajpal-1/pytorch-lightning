--- conflicted
+++ resolved
@@ -63,11 +63,9 @@
 - Increased the minimum XLA requirement to 1.13 ([#17368](https://github.com/Lightning-AI/lightning/pull/17368))
 
 
-<<<<<<< HEAD
-=======
 - `self.log`ed tensors are now kept in the original device to reduce unnecessary host-to-device synchronizations ([#17334](https://github.com/Lightning-AI/lightning/pull/17334))
 
->>>>>>> b792c90e
+
 ### Deprecated
 
 -
