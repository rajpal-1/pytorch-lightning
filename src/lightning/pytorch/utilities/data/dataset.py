<<<<<<< HEAD
import lightning as L
=======
import os
import tempfile
from abc import ABC, abstractmethod
from typing import Any, Optional, Tuple
>>>>>>> 475b75d5

from torch.utils.data import Dataset as TorchDataset

from lightning.pytorch.utilities.data.fileio import *
from lightning.pytorch.utilities.data.get_index import get_index


def get_aws_credentials():
    from botocore.credentials import InstanceMetadataProvider
    from botocore.utils import InstanceMetadataFetcher

    provider = InstanceMetadataProvider(iam_role_fetcher=InstanceMetadataFetcher(timeout=1000, num_attempts=2))

    credentials = provider.load()

    os.environ["AWS_ACCESS_KEY"] = credentials.access_key
    os.environ["AWS_SECRET_KEY"] = credentials.secret_key
    os.environ["AWS_SESSION_TOKEN"] = credentials.token

    return credentials


class LightningDataset(TorchDataset):
    def __init__(self, data_source: str, path_to_index_file: Optional[str] = None):
        super().__init__()
        self.data_source = data_source

        if path_to_index_file is None:
            tmpdir = tempfile.mkdtemp()
            path_to_index_file = os.path.join(tmpdir, "index.txt")

        path_to_index_file = os.path.abspath(os.path.expandvars(os.path.expanduser(path_to_index_file)))

        os.makedirs(os.path.dirname(path_to_index_file), exist_ok=True)
        self.index_file = path_to_index_file

    def get_index(self) -> Tuple[str, ...]:
        if not os.path.isfile(self.index_file):
            get_index(self.data_source, self.index_file)

        with open(self.index_file) as f:
            index = f.readlines()
        return (line.strip("\n") for line in index)

    @staticmethod
    def open(file: str, mode: str = "r", kwargs_for_open: Optional[Dict] = None, **kwargs):
        return OpenCloudFileObj(file, mode=mode, kwargs_for_open=kwargs_for_open, **kwargs)


class S3LightningDataset(LightningDataset, ABC):
    def __init__(self, data_source: str, path_to_index_file: Optional[str] = None):
        super().__init__(data_source=data_source, path_to_index_file=path_to_index_file)

        self.files = self.get_index()
        self.credentials = get_aws_credentials()

    def __getitem__(self, idx: int) -> Any:
        file_path = self.files[idx]

        with self.open(
            file_path,
            "rb",
            key=self.credentials.access_key,
            secret=self.credentials.secret_key,
            token=self.credentials.token,
        ) as stream:
            return self.load_sample(file_path, stream)

    @abstractmethod
    def load_sample(self, file_path: str, stream: OpenCloudFileObj) -> Any:
        pass

    def __len__(self) -> int:
        return len(self.files)<|MERGE_RESOLUTION|>--- conflicted
+++ resolved
@@ -1,11 +1,8 @@
-<<<<<<< HEAD
 import lightning as L
-=======
 import os
 import tempfile
 from abc import ABC, abstractmethod
 from typing import Any, Optional, Tuple
->>>>>>> 475b75d5
 
 from torch.utils.data import Dataset as TorchDataset
 
