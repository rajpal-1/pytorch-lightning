# Copyright The Lightning AI team.
#
# Licensed under the Apache License, Version 2.0 (the "License");
# you may not use this file except in compliance with the License.
# You may obtain a copy of the License at
#
#     http://www.apache.org/licenses/LICENSE-2.0
#
# Unless required by applicable law or agreed to in writing, software
# distributed under the License is distributed on an "AS IS" BASIS,
# WITHOUT WARRANTIES OR CONDITIONS OF ANY KIND, either express or implied.
# See the License for the specific language governing permissions and
# limitations under the License.
from collections import OrderedDict
from typing import Any, Iterator, List, Optional, Union

import torch
from lightning_utilities import WarningCache

import lightning.pytorch as pl
from lightning.fabric.utilities import move_data_to_device
from lightning.pytorch.callbacks import BasePredictionWriter
from lightning.pytorch.loops.fetchers import _DataFetcher, _DataLoaderIterDataFetcher
from lightning.pytorch.loops.loop import _Loop
from lightning.pytorch.loops.progress import _Progress
from lightning.pytorch.loops.utilities import _no_grad_context, _select_data_fetcher, _verify_dataloader_idx_requirement
from lightning.pytorch.overrides.distributed import _IndexBatchSamplerWrapper
from lightning.pytorch.strategies.launchers import _MultiProcessingLauncher
from lightning.pytorch.trainer import call
from lightning.pytorch.trainer.connectors.data_connector import (
    _check_dataloader_iterable,
    _DataLoaderSource,
    _parse_num_batches,
    _process_dataloader,
    _request_dataloader,
)
from lightning.pytorch.trainer.states import RunningStage, TrainerFn
from lightning.pytorch.utilities.combined_loader import CombinedLoader
from lightning.pytorch.utilities.data import has_len_all_ranks
from lightning.pytorch.utilities.exceptions import MisconfigurationException
from lightning.pytorch.utilities.model_helpers import _ModuleMode
from lightning.pytorch.utilities.signature_utils import is_param_in_hook_signature
from lightning.pytorch.utilities.types import _PREDICT_OUTPUT


class _PredictionLoop(_Loop):
    """Top-level loop where prediction starts."""

    def __init__(self, trainer: "pl.Trainer", inference_mode: bool = True) -> None:
        super().__init__(trainer)
        self.inference_mode = inference_mode
        # dataloaders x batches x samples. used by PredictionWriter
        self.epoch_batch_indices: List[List[List[int]]] = []
        self.current_batch_indices: List[int] = []  # used by PredictionWriter
        self.batch_progress = _Progress()  # across dataloaders
        #  list in "sequential" mode, number otherwise
        self.max_batches: Union[int, float, List[Union[int, float]]] = []

        self._warning_cache = WarningCache()
        self._data_source = _DataLoaderSource(None, "predict_dataloader")
        self._combined_loader: Optional[CombinedLoader] = None
        self._data_fetcher: Optional[_DataFetcher] = None
        self._results = None  # for `trainer._results` access
        self._predictions: List[List[Any]] = []  # dataloaders x batches
        self._return_predictions = False
        self._module_mode = _ModuleMode()

    @property
    def return_predictions(self) -> bool:
        """Whether to return the predictions or not."""
        return self._return_predictions

    @return_predictions.setter
    def return_predictions(self, return_predictions: Optional[bool] = None) -> None:
        # Strategies that spawn or fork don't support returning predictions
        return_supported = not isinstance(self.trainer.strategy.launcher, _MultiProcessingLauncher)
        if return_predictions and not return_supported:
            raise MisconfigurationException(
                "`return_predictions` should be set to `False` when using the strategies that spawn or fork."
                f" Found {return_predictions} with strategy {type(self.trainer.strategy)}."
            )
        # For strategies that support it, `return_predictions` is True by default unless user decide otherwise.
        self._return_predictions = return_supported if return_predictions is None else return_predictions

    @property
    def predictions(self) -> List[Any]:
        """The cached predictions."""
        if self._predictions == []:
            return self._predictions
        return self._predictions[0] if self.num_dataloaders == 1 else self._predictions

    @property
    def num_dataloaders(self) -> int:
        """Returns the number of prediction dataloaders."""
        combined_loader = self._combined_loader
        assert combined_loader is not None
        return len(combined_loader.flattened)

    @property
    def skip(self) -> bool:
        return sum(self.max_batches) == 0 if isinstance(self.max_batches, list) else self.max_batches == 0

    @property
    def _is_sequential(self) -> bool:
        assert self._combined_loader is not None
        return self._combined_loader._mode == "sequential"

    @_no_grad_context
    def run(self) -> Optional[_PREDICT_OUTPUT]:
        self.setup_data()
        if self.skip:
            return None
        self.reset()
        self.on_run_start()
        data_fetcher = self._data_fetcher
        assert data_fetcher is not None
        while True:
            try:
<<<<<<< HEAD
                if self._is_sequential:
                    batch, batch_idx, dataloader_idx = next(data_fetcher)
                else:
                    batch_idx = (
                        data_fetcher.fetched
                        if isinstance(data_fetcher, _DataLoaderIterDataFetcher)
                        else self.batch_progress.current.ready
                    )
                    batch = next(data_fetcher)
                    dataloader_idx = 0

=======
                if isinstance(data_fetcher, _DataLoaderIterDataFetcher):
                    dataloader_iter = next(data_fetcher)
                    # hook's batch_idx and dataloader_idx arguments correctness cannot be guaranteed in this setting
                    batch = data_fetcher._batch
                    batch_idx = data_fetcher._batch_idx
                    dataloader_idx = data_fetcher._dataloader_idx
                else:
                    dataloader_iter = None
                    batch, batch_idx, dataloader_idx = next(data_fetcher)
>>>>>>> b757edc4
                self.batch_progress.is_last_batch = data_fetcher.done
                # run step hooks
                self._predict_step(batch, batch_idx, dataloader_idx, dataloader_iter)
            except StopIteration:
                # this needs to wrap the `*_step` call too (not just `next`) for `dataloader_iter` support
                break
            finally:
                self._restarting = False
        return self.on_run_end()

    def setup_data(self) -> None:
        trainer = self.trainer
        # a default `predict_step` exists in the LightningModule, so no need to check if it's overridden
        if trainer.limit_predict_batches == 0:
            return

        source = self._data_source
        dataloaders = _request_dataloader(source)
        trainer.strategy.barrier("predict_dataloader()")

        if not isinstance(dataloaders, CombinedLoader):
            combined_loader = CombinedLoader(dataloaders, "sequential")
        else:
            combined_loader = dataloaders

        allow_zero_length = trainer.lightning_module.allow_zero_length_dataloader_with_multiple_devices
        if trainer.datamodule is not None:
            allow_zero_length |= trainer.datamodule.allow_zero_length_dataloader_with_multiple_devices

        trainer_fn = TrainerFn.PREDICTING
        stage = RunningStage.PREDICTING
        dataloaders = []
        for dl in combined_loader.flattened:
            _check_dataloader_iterable(dl, source, trainer_fn)
            dl = _process_dataloader(trainer, trainer_fn, stage, dl)
            dataloaders.append(dl)
        combined_loader.flattened = dataloaders
        self._combined_loader = combined_loader

        if self._is_sequential:
            self.max_batches = []
            for dl in combined_loader.flattened:
                # determine number of batches
                length = len(dl) if has_len_all_ranks(dl, trainer.strategy, allow_zero_length) else float("inf")
                num_batches = _parse_num_batches(stage, length, trainer.limit_predict_batches)
                self.max_batches.append(num_batches)
        else:
            has_len_all_ranks_ = has_len_all_ranks(combined_loader, trainer.strategy, allow_zero_length)
            self.max_batches = len(combined_loader) if has_len_all_ranks_ else float("inf")

    def reset(self) -> None:
        """Resets the internal state of the loop for a new run."""
        self.batch_progress.reset_on_run()

        assert self.trainer.state.stage is not None
        data_fetcher = _select_data_fetcher(self.trainer, self.trainer.state.stage)
        combined_loader = self._combined_loader
        assert combined_loader is not None
<<<<<<< HEAD

        data_fetcher.setup(combined_loader)
        iter(data_fetcher)  # creates the iterator inside the fetcher
        if isinstance(combined_loader._iterator, _Sequential):
            # set the per-dataloader limits
            combined_loader._iterator.limits = self.max_batches
=======
        if combined_loader._mode != "sequential":
            raise ValueError('`trainer.predict()` only supports the `CombinedLoader(mode="sequential")` mode.')

        # set the per-dataloader limits
        combined_loader.limits = self.max_batches
        data_fetcher.setup(combined_loader)
        iter(data_fetcher)  # creates the iterator inside the fetcher
>>>>>>> b757edc4

        # add the previous `fetched` value to properly track `is_last_batch` with no prefetching
        data_fetcher.fetched += self.batch_progress.current.ready
        data_fetcher._start_profiler = self._on_before_fetch
        data_fetcher._stop_profiler = self._on_after_fetch
        self._data_fetcher = data_fetcher

        num_dataloaders = self.num_dataloaders
        self.epoch_batch_indices = [[] for _ in range(num_dataloaders)]
        self._predictions = [[] for _ in range(num_dataloaders)]

    def on_run_start(self) -> None:
        """Calls ``_on_predict_model_eval``, ``_on_predict_start`` and ``_on_predict_epoch_start`` hooks."""
        self._verify_dataloader_idx_requirement()
        self._on_predict_model_eval()
        self._on_predict_start()
        self._on_predict_epoch_start()

    def on_run_end(self) -> Optional[_PREDICT_OUTPUT]:
        """Calls ``on_predict_epoch_end`` and ``on_predict_end`` hooks and returns results from all dataloaders."""
        results = self._on_predict_epoch_end()
        self._on_predict_end()
        self._on_predict_model_train()
        return results

    def teardown(self) -> None:
        if self._data_fetcher is not None:
            self._data_fetcher.teardown()
            self._data_fetcher = None

    def _predict_step(
        self, batch: Any, batch_idx: int, dataloader_idx: int, dataloader_iter: Optional[Iterator]
    ) -> None:
        """Runs the actual predict step together with all the necessary bookkeeping and the hooks tied to it.

        Args:
            batch: the current batch to run the prediction on
            batch_idx: The index of the current batch.
            dataloader_idx: the index of the dataloader producing the current batch.
            dataloader_iter: The iterator if using this step flavor.

        """
        trainer = self.trainer
        data_fetcher = self._data_fetcher
        assert data_fetcher is not None

        if not (using_dataloader_iter := isinstance(data_fetcher, _DataLoaderIterDataFetcher)):
            batch = trainer.precision_plugin.convert_input(batch)
            batch = trainer.lightning_module._on_before_batch_transfer(batch, dataloader_idx=dataloader_idx)
            batch = call._call_strategy_hook(trainer, "batch_to_device", batch, dataloader_idx=dataloader_idx)

        self.batch_progress.increment_ready()

        if not using_dataloader_iter:
            any_on_epoch = self._store_data_for_prediction_writer(batch_idx, dataloader_idx)

<<<<<<< HEAD
        step_kwargs = self._build_kwargs(
            batch, batch_idx, dataloader_idx if self._is_sequential and self.num_dataloaders > 1 else None
        )
=======
        # the `_step` methods don't take a batch_idx when `dataloader_iter` is used, but all other hooks still do,
        # so we need different kwargs
        hook_kwargs = self._build_kwargs(batch, batch_idx, dataloader_idx if self.num_dataloaders > 1 else None)
>>>>>>> b757edc4

        call._call_callback_hooks(trainer, "on_predict_batch_start", *hook_kwargs.values())
        call._call_lightning_module_hook(trainer, "on_predict_batch_start", *hook_kwargs.values())

        self.batch_progress.increment_started()

        # configure step_kwargs
        step_args = (
            self._build_step_args_from_hook_kwargs(hook_kwargs, "predict_step")
            if not using_dataloader_iter
            else (dataloader_iter,)
        )
        predictions = call._call_strategy_hook(trainer, "predict_step", *step_args)
        if predictions is None:
            self._warning_cache.warn("predict returned None if it was on purpose, ignore this warning...")

        self.batch_progress.increment_processed()

        if using_dataloader_iter:
            # update the hook kwargs now that the step method might have consumed the iterator
            batch = data_fetcher._batch
            batch_idx = data_fetcher._batch_idx
            dataloader_idx = data_fetcher._dataloader_idx
            hook_kwargs = self._build_kwargs(batch, batch_idx, dataloader_idx if self.num_dataloaders > 1 else None)

        call._call_callback_hooks(trainer, "on_predict_batch_end", predictions, *hook_kwargs.values())
        call._call_lightning_module_hook(trainer, "on_predict_batch_end", predictions, *hook_kwargs.values())

        self.batch_progress.increment_completed()

        if self._return_predictions or any_on_epoch:
            self._predictions[dataloader_idx].append(move_data_to_device(predictions, torch.device("cpu")))

    def _build_kwargs(self, batch: Any, batch_idx: int, dataloader_idx: Optional[int]) -> OrderedDict:
        """Assembles the keyword arguments for the ``predict_step``

        Args:
            batch: the current batch to run the prediction on
            batch_idx: the index of the current batch.
            dataloader_idx: the index of the dataloader producing the current batch. None if not multiple dataloaders
                in sequential mode.

        Returns:
            the dictionary containing all the keyboard arguments for the predict step

        """
        step_kwargs = OrderedDict([("batch", batch), ("batch_idx", batch_idx)])
        if dataloader_idx is not None:
            step_kwargs["dataloader_idx"] = dataloader_idx
        return step_kwargs

    def _build_step_args_from_hook_kwargs(self, hook_kwargs: OrderedDict, step_hook_name: str) -> tuple:
        """Helper method to build args for `predict_step`."""
        kwargs = hook_kwargs.copy()
        step_hook_fx = getattr(self.trainer.lightning_module, step_hook_name)
        if not is_param_in_hook_signature(step_hook_fx, "batch_idx", min_args=2):
            kwargs.pop("batch_idx", None)
        return tuple(kwargs.values())

    def _get_batch_indices(self, dataloader: object) -> List[List[int]]:  # batches x samples
        """Returns a reference to the seen batch indices if the dataloader has a batch sampler wrapped by our
        :class:`~lightning.pytorch.overrides.distributed._IndexBatchSamplerWrapper`."""
        batch_sampler = getattr(dataloader, "batch_sampler", None)
        if not isinstance(batch_sampler, _IndexBatchSamplerWrapper):
            self._warning_cache.warn(
                f"Couldn't infer the batch indices fetched from your dataloader: `{type(dataloader).__name__}`"
            )
            return []
        return batch_sampler.seen_batch_indices

    def _store_data_for_prediction_writer(self, batch_idx: int, dataloader_idx: int) -> bool:
        prediction_writers = [cb for cb in self.trainer.callbacks if isinstance(cb, BasePredictionWriter)]
        any_on_epoch = any(cb.interval.on_epoch for cb in prediction_writers)
        any_on_batch = any(cb.interval.on_batch for cb in prediction_writers)
        if any_on_batch or any_on_epoch:
            combined_loader = self._combined_loader
            assert combined_loader is not None
            dataloader = combined_loader.flattened[dataloader_idx]
            batch_indices = self._get_batch_indices(dataloader)
            if not batch_indices:
                # this is only available with `_IndexBatchSamplerWrapper`, but it's only used on DataLoaders, if this is
                # reached, it's likely because a non-DataLoader was passed
                return any_on_epoch
            batch_indices = batch_indices[batch_idx]
            if any_on_epoch:
                self.epoch_batch_indices[dataloader_idx].append(batch_indices)
            if any_on_batch:
                self.current_batch_indices = batch_indices
        return any_on_epoch

    def _on_before_fetch(self) -> None:
        self.trainer.profiler.start(f"[{type(self).__name__}].predict_next")

    def _on_after_fetch(self) -> None:
        # the dataloader_idx cannot be easily included here because it might be different from the index used on
        # profiler start, since the `__next__` call might use a different iterator
        self.trainer.profiler.stop(f"[{type(self).__name__}].predict_next")

    def _on_predict_start(self) -> None:
        """Calls ``on_predict_start`` hooks."""
        trainer = self.trainer
        call._call_callback_hooks(trainer, "on_predict_start")
        call._call_lightning_module_hook(trainer, "on_predict_start")
        call._call_strategy_hook(trainer, "on_predict_start")

    def _on_predict_model_eval(self) -> None:
        self._module_mode.capture(self.trainer.lightning_module)
        call._call_lightning_module_hook(self.trainer, "on_predict_model_eval")

    def _on_predict_model_train(self) -> None:
        self._module_mode.restore(self.trainer.lightning_module)

    def _on_predict_epoch_start(self) -> None:
        """Calls ``on_predict_epoch_start`` hooks."""
        trainer = self.trainer
        call._call_callback_hooks(trainer, "on_predict_epoch_start")
        call._call_lightning_module_hook(trainer, "on_predict_epoch_start")

    def _on_predict_epoch_end(self) -> Optional[_PREDICT_OUTPUT]:
        """Calls ``on_predict_epoch_end`` hook.

        Returns:
            the results for all dataloaders

        """
        trainer = self.trainer
        call._call_callback_hooks(trainer, "on_predict_epoch_end")
        call._call_lightning_module_hook(trainer, "on_predict_epoch_end")

        if self.return_predictions:
            return self.predictions
        return None

    def _on_predict_end(self) -> None:
        """Resets previous gradient status and calls ``on_predict_end`` hook."""
        if not self.return_predictions:
            self._predictions = []
        self.epoch_batch_indices = []

        trainer = self.trainer
        # hook
        call._call_callback_hooks(trainer, "on_predict_end")
        call._call_lightning_module_hook(trainer, "on_predict_end")
        call._call_strategy_hook(trainer, "on_predict_end")

    def _verify_dataloader_idx_requirement(self) -> None:
        trainer = self.trainer
        assert self._combined_loader is not None
        _verify_dataloader_idx_requirement(
<<<<<<< HEAD
            ("predict_step", "on_predict_batch_start", "on_predict_batch_end"),
            self._is_sequential and self.num_dataloaders > 1,
=======
            ("predict_step",),
            self._combined_loader._mode == "sequential"
            and self.num_dataloaders > 1
            and not isinstance(self._data_fetcher, _DataLoaderIterDataFetcher),
            RunningStage.PREDICTING,
            trainer.lightning_module,
        )
        _verify_dataloader_idx_requirement(
            ("on_predict_batch_start", "on_predict_batch_end"),
            self._combined_loader._mode == "sequential" and self.num_dataloaders > 1,
>>>>>>> b757edc4
            RunningStage.PREDICTING,
            trainer.lightning_module,
        )<|MERGE_RESOLUTION|>--- conflicted
+++ resolved
@@ -116,19 +116,6 @@
         assert data_fetcher is not None
         while True:
             try:
-<<<<<<< HEAD
-                if self._is_sequential:
-                    batch, batch_idx, dataloader_idx = next(data_fetcher)
-                else:
-                    batch_idx = (
-                        data_fetcher.fetched
-                        if isinstance(data_fetcher, _DataLoaderIterDataFetcher)
-                        else self.batch_progress.current.ready
-                    )
-                    batch = next(data_fetcher)
-                    dataloader_idx = 0
-
-=======
                 if isinstance(data_fetcher, _DataLoaderIterDataFetcher):
                     dataloader_iter = next(data_fetcher)
                     # hook's batch_idx and dataloader_idx arguments correctness cannot be guaranteed in this setting
@@ -138,7 +125,6 @@
                 else:
                     dataloader_iter = None
                     batch, batch_idx, dataloader_idx = next(data_fetcher)
->>>>>>> b757edc4
                 self.batch_progress.is_last_batch = data_fetcher.done
                 # run step hooks
                 self._predict_step(batch, batch_idx, dataloader_idx, dataloader_iter)
@@ -197,14 +183,6 @@
         data_fetcher = _select_data_fetcher(self.trainer, self.trainer.state.stage)
         combined_loader = self._combined_loader
         assert combined_loader is not None
-<<<<<<< HEAD
-
-        data_fetcher.setup(combined_loader)
-        iter(data_fetcher)  # creates the iterator inside the fetcher
-        if isinstance(combined_loader._iterator, _Sequential):
-            # set the per-dataloader limits
-            combined_loader._iterator.limits = self.max_batches
-=======
         if combined_loader._mode != "sequential":
             raise ValueError('`trainer.predict()` only supports the `CombinedLoader(mode="sequential")` mode.')
 
@@ -212,7 +190,6 @@
         combined_loader.limits = self.max_batches
         data_fetcher.setup(combined_loader)
         iter(data_fetcher)  # creates the iterator inside the fetcher
->>>>>>> b757edc4
 
         # add the previous `fetched` value to properly track `is_last_batch` with no prefetching
         data_fetcher.fetched += self.batch_progress.current.ready
@@ -269,15 +246,11 @@
         if not using_dataloader_iter:
             any_on_epoch = self._store_data_for_prediction_writer(batch_idx, dataloader_idx)
 
-<<<<<<< HEAD
-        step_kwargs = self._build_kwargs(
+        # the `_step` methods don't take a batch_idx when `dataloader_iter` is used, but all other hooks still do,
+        # so we need different kwargs
+        hook_kwargs = self._build_kwargs(
             batch, batch_idx, dataloader_idx if self._is_sequential and self.num_dataloaders > 1 else None
         )
-=======
-        # the `_step` methods don't take a batch_idx when `dataloader_iter` is used, but all other hooks still do,
-        # so we need different kwargs
-        hook_kwargs = self._build_kwargs(batch, batch_idx, dataloader_idx if self.num_dataloaders > 1 else None)
->>>>>>> b757edc4
 
         call._call_callback_hooks(trainer, "on_predict_batch_start", *hook_kwargs.values())
         call._call_lightning_module_hook(trainer, "on_predict_batch_start", *hook_kwargs.values())
@@ -427,10 +400,6 @@
         trainer = self.trainer
         assert self._combined_loader is not None
         _verify_dataloader_idx_requirement(
-<<<<<<< HEAD
-            ("predict_step", "on_predict_batch_start", "on_predict_batch_end"),
-            self._is_sequential and self.num_dataloaders > 1,
-=======
             ("predict_step",),
             self._combined_loader._mode == "sequential"
             and self.num_dataloaders > 1
@@ -441,7 +410,6 @@
         _verify_dataloader_idx_requirement(
             ("on_predict_batch_start", "on_predict_batch_end"),
             self._combined_loader._mode == "sequential" and self.num_dataloaders > 1,
->>>>>>> b757edc4
             RunningStage.PREDICTING,
             trainer.lightning_module,
         )