# Copyright The Lightning AI team.
#
# Licensed under the Apache License, Version 2.0 (the "License");
# you may not use this file except in compliance with the License.
# You may obtain a copy of the License at
#
#     http://www.apache.org/licenses/LICENSE-2.0
#
# Unless required by applicable law or agreed to in writing, software
# distributed under the License is distributed on an "AS IS" BASIS,
# WITHOUT WARRANTIES OR CONDITIONS OF ANY KIND, either express or implied.
# See the License for the specific language governing permissions and
# limitations under the License.
import math
from collections import OrderedDict
from typing import Any, Dict, Optional, Union

<<<<<<< HEAD
=======
import torch

import lightning.pytorch as pl
>>>>>>> 52c98126
from lightning.pytorch import loops  # import as loops to avoid circular imports
from lightning.pytorch.loops.fetchers import _DataFetcher, _DataLoaderIterDataFetcher
from lightning.pytorch.loops.optimization import _AutomaticOptimization, _ManualOptimization
from lightning.pytorch.loops.optimization.automatic import _OUTPUTS_TYPE as _OPTIMIZER_LOOP_OUTPUTS_TYPE
from lightning.pytorch.loops.optimization.manual import _OUTPUTS_TYPE as _MANUAL_LOOP_OUTPUTS_TYPE
from lightning.pytorch.loops.progress import BatchProgress, SchedulerProgress
from lightning.pytorch.loops.utilities import _is_max_limit_reached
from lightning.pytorch.trainer import call
from lightning.pytorch.trainer.connectors.logger_connector.result import _ResultCollection
from lightning.pytorch.utilities.exceptions import MisconfigurationException, SIGTERMException
from lightning.pytorch.utilities.rank_zero import rank_zero_warn, WarningCache
from lightning.pytorch.utilities.signature_utils import is_param_in_hook_signature

_BATCH_OUTPUTS_TYPE = Optional[Union[_OPTIMIZER_LOOP_OUTPUTS_TYPE, _MANUAL_LOOP_OUTPUTS_TYPE]]


class _TrainingEpochLoop(loops._Loop):
    """
    Iterates over all batches in the dataloader (one epoch) that the user returns in their
    :meth:`~lightning.pytorch.core.module.LightningModule.train_dataloader` method.

    Its main responsibilities are calling the ``*_epoch_{start,end}`` hooks, accumulating outputs if the user request
    them in one of these hooks, and running validation at the requested interval.

    The validation is carried out by yet another loop,
    :class:`~lightning.pytorch.loops.epoch.validation_epoch_loop.ValidationEpochLoop`.

    In the ``run()`` method, the training epoch loop could in theory simply call the
    ``LightningModule.training_step`` already and perform the optimization.
    However, Lightning has built-in support for automatic optimization with multiple optimizers.
    For this reason there are actually two more loops nested under
    :class:`~lightning.pytorch.loops.epoch.training_epoch_loop.TrainingEpochLoop`.

    Args:
        min_steps: The minimum number of steps (batches) to process
        max_steps: The maximum number of steps (batches) to process
    """

    def __init__(self, trainer: "pl.Trainer", min_steps: Optional[int] = None, max_steps: int = -1) -> None:
        super().__init__(trainer)
        if max_steps < -1:
            raise MisconfigurationException(
                f"`max_steps` must be a non-negative integer or -1 (infinite steps). You passed in {max_steps}."
            )
        self.min_steps = min_steps
        self.max_steps = max_steps

        self.batch_progress = BatchProgress()
        self.scheduler_progress = SchedulerProgress()

        self.automatic_optimization = _AutomaticOptimization(trainer)
        self.manual_optimization = _ManualOptimization(trainer)

        self.val_loop = loops._EvaluationLoop(trainer, verbose=False, inference_mode=False)

        self._results = _ResultCollection(training=True)
        self._warning_cache = WarningCache()
        self._batches_that_stepped: int = 0

    @property
    def total_batch_idx(self) -> int:
        """Returns the current batch index (across epochs)"""
        # use `ready` instead of `completed` in case this is accessed after `completed` has been increased
        # but before the next `ready` increase
        return self.batch_progress.total.ready - 1

    @property
    def batch_idx(self) -> int:
        """Returns the current batch index (within this epoch)"""
        # use `ready` instead of `completed` in case this is accessed after `completed` has been increased
        # but before the next `ready` increase
        return self.batch_progress.current.ready - 1

    @property
    def global_step(self) -> int:
        lightning_module = self.trainer.lightning_module
        if lightning_module is None or lightning_module.automatic_optimization:
            return self.automatic_optimization.optim_progress.optimizer_steps
        return self.manual_optimization.optim_step_progress.total.completed

    @property
    def _is_training_done(self) -> bool:
        max_steps_reached = _is_max_limit_reached(self.global_step, self.max_steps)
        return max_steps_reached or self._num_ready_batches_reached()

    @property
    def _is_validation_done(self) -> bool:
        # when we are restarting we want to check whether the val loop has finished
        return not self.restarting or self.val_loop._has_run

    @property
    def done(self) -> bool:
        """Evaluates when to leave the loop."""
        if self._is_training_done and self._is_validation_done:
            return True

        if self.trainer.should_stop:
            # early stopping
            min_epochs = self.trainer.fit_loop.min_epochs
            can_stop_early = self.trainer.fit_loop._can_stop_early
            if not can_stop_early:
                self._warning_cache.info(
                    f"Trainer was signaled to stop but the required `min_epochs={min_epochs!r}` or"
                    f" `min_steps={self.min_steps!r}` has not been met. Training will continue..."
                )
            return can_stop_early

        return False

    def run(self, data_fetcher: _DataFetcher) -> None:
        self.reset()
        self.on_run_start(data_fetcher)
        while not self.done:
            try:
                self.advance(data_fetcher)
                self.on_advance_end()
                self._restarting = False
            except StopIteration:
                break
        self._restarting = False

    def reset(self) -> None:
        """Resets the internal state of the loop for a new run."""
        if self.restarting:
            self.batch_progress.reset_on_restart()
            self.scheduler_progress.reset_on_restart()
            self.automatic_optimization.optim_progress.reset_on_restart()

            trainer = self.trainer
            if trainer.num_training_batches != float("inf"):
                expected_steps = math.ceil(trainer.num_training_batches / trainer.accumulate_grad_batches)
                if self.global_step % expected_steps != 0:
                    rank_zero_warn(
                        "You're resuming from a checkpoint that ended before the epoch ended. This can cause unreliable"
                        " results if further training is done. Consider using an end-of-epoch checkpoint"
                    )
        else:
            self.batch_progress.reset_on_run()
            self.scheduler_progress.reset_on_run()
            self.automatic_optimization.optim_progress.reset_on_run()
            # when the epoch starts, the total val batch progress should be reset as it's supposed to count the batches
            # seen per epoch, this is useful for tracking when validation is run multiple times per epoch
            self.val_loop.batch_progress.total.reset()

    def on_run_start(self, data_fetcher: _DataFetcher) -> None:
        iter(data_fetcher)  # creates the iterator inside the fetcher
        # add the previous `fetched` value to properly track `is_last_batch` with no prefetching
        data_fetcher.fetched += self.batch_progress.current.ready
        data_fetcher._start_profiler = self._on_before_fetch
        data_fetcher._stop_profiler = self._on_after_fetch

    def _on_before_fetch(self) -> None:
        self.trainer.profiler.start(f"[{self.__class__.__name__}].train_dataloader_next")

    def _on_after_fetch(self) -> None:
        self.trainer.profiler.stop(f"[{self.__class__.__name__}].train_dataloader_next")

    def advance(self, data_fetcher: _DataFetcher) -> None:
        """Runs a single training batch.

        Raises:
            StopIteration: When the epoch is canceled by the user returning -1
        """
        if self.restarting and self._should_check_val_fx():
            # skip training and run validation in `on_advance_end`
            return
        # we are going to train first so the val loop does not need to restart
        self.val_loop.restarting = False

        batch_idx = data_fetcher.fetched if isinstance(data_fetcher, _DataLoaderIterDataFetcher) else self.batch_idx + 1
        batch = next(data_fetcher)
        self.batch_progress.is_last_batch = data_fetcher.done

        trainer = self.trainer
        batch = trainer.lightning_module._on_before_batch_transfer(batch, dataloader_idx=0)
        batch = call._call_strategy_hook(trainer, "batch_to_device", batch, dataloader_idx=0)

        kwargs = self._build_kwargs(OrderedDict(), batch, batch_idx)

        self.batch_progress.increment_ready()
        trainer._logger_connector.on_batch_start(batch, batch_idx)

        batch_output: _BATCH_OUTPUTS_TYPE = None  # for mypy
        if batch is None:
            self._warning_cache.warn("train_dataloader yielded None. If this was on purpose, ignore this warning...")
        else:
            # hook
            call._call_callback_hooks(trainer, "on_train_batch_start", batch, batch_idx)
            response = call._call_lightning_module_hook(trainer, "on_train_batch_start", batch, batch_idx)
            call._call_strategy_hook(trainer, "on_train_batch_start", batch, batch_idx)
            if response == -1:
                self.batch_progress.increment_processed()
                raise StopIteration

            self.batch_progress.increment_started()

            with trainer.profiler.profile("run_training_batch"):
                if trainer.lightning_module.automatic_optimization:
                    # in automatic optimization, there can only be one optimizer
                    batch_output = self.automatic_optimization.run(trainer.optimizers[0], kwargs)
                else:
                    batch_output = self.manual_optimization.run(kwargs)

        self.batch_progress.increment_processed()

        # update non-plateau LR schedulers
        # update epoch-interval ones only when we are at the end of training epoch
        self.update_lr_schedulers("step", update_plateau_schedulers=False)
        if self._num_ready_batches_reached():
            self.update_lr_schedulers("epoch", update_plateau_schedulers=False)

        call._call_callback_hooks(trainer, "on_train_batch_end", batch_output, batch, batch_idx)
        call._call_lightning_module_hook(trainer, "on_train_batch_end", batch_output, batch, batch_idx)
        trainer._logger_connector.on_batch_end()

        self.batch_progress.increment_completed()

        # -----------------------------------------
        # SAVE METRICS TO LOGGERS AND PROGRESS_BAR
        # -----------------------------------------
        trainer._logger_connector.update_train_step_metrics()

    def on_advance_end(self) -> None:
        # -----------------------------------------
        # VALIDATE IF NEEDED
        # -----------------------------------------
        should_check_val = self._should_check_val_fx()
        if should_check_val:
            self.trainer.validating = True
            self.val_loop.run()
            self.trainer.training = True

        # update plateau LR scheduler after metrics are logged
        self.update_lr_schedulers("step", update_plateau_schedulers=True)

        if not self._should_accumulate():
            # this is increased once per batch disregarding multiple optimizers on purpose for loggers
            self._batches_that_stepped += 1
        # this will save based on the `batches_that_stepped` value
        self._save_loggers_on_train_batch_end()

        # if training finished, defer exit to the parent. this assumes there will be enough time in between
        # which might not be the case depending on what's in the `*_epoch_end` hooks
        if not self._is_training_done and self.trainer.received_sigterm:
            raise SIGTERMException

    def teardown(self) -> None:
        self._results.cpu()
        self.val_loop.teardown()

    def on_save_checkpoint(self) -> Dict:
        state_dict = super().on_save_checkpoint()
        state_dict["_batches_that_stepped"] = self._batches_that_stepped
        return state_dict

    def on_load_checkpoint(self, state_dict: Dict) -> None:
        self._batches_that_stepped = state_dict.get("_batches_that_stepped", 0)

    def _accumulated_batches_reached(self) -> bool:
        """Determine if accumulation will be finished by the end of the current batch."""
        return self.batch_progress.current.ready % self.trainer.accumulate_grad_batches == 0

    def _num_ready_batches_reached(self) -> bool:
        """Checks if we are in the last batch or if there are more batches to follow."""
        epoch_finished_on_ready = self.batch_progress.current.ready == self.trainer.num_training_batches
        return epoch_finished_on_ready or self.batch_progress.is_last_batch

    def _should_accumulate(self) -> bool:
        """Checks if the optimizer step should be performed or gradients should be accumulated for the current
        step."""
        accumulation_done = self._accumulated_batches_reached()
        # Lightning steps on the final batch
        is_final_batch = self._num_ready_batches_reached()
        # but the strategy might not
        strategy_accumulates_on_final_batch = self.trainer.strategy.handles_gradient_accumulation or not is_final_batch
        return not accumulation_done and strategy_accumulates_on_final_batch

    def update_lr_schedulers(self, interval: str, update_plateau_schedulers: bool) -> None:
        """updates the lr schedulers based on the given interval."""
        if interval == "step" and self._should_accumulate():
            return
        self._update_learning_rates(interval=interval, update_plateau_schedulers=update_plateau_schedulers)

    def _update_learning_rates(self, interval: str, update_plateau_schedulers: bool) -> None:
        """Update learning rates.

        Args:
            interval: either 'epoch' or 'step'.
            update_plateau_schedulers: control whether ``ReduceLROnPlateau`` or non-plateau schedulers get updated.
                This is used so non-plateau schedulers can be updated before running validation. Checkpoints are
                commonly saved during validation, however, on-plateau schedulers might monitor a validation metric
                so they have to be updated separately.
        """
        trainer = self.trainer

        if not trainer.lr_scheduler_configs or not trainer.lightning_module.automatic_optimization:
            return

        for config in trainer.lr_scheduler_configs:
            if update_plateau_schedulers ^ config.reduce_on_plateau:
                continue

            current_idx = self.batch_idx if interval == "step" else trainer.current_epoch
            current_idx += 1  # account for both batch and epoch starts from 0
            # Take step if call to update_learning_rates matches the interval key and
            # the current step modulo the schedulers frequency is zero
            if config.interval == interval and current_idx % config.frequency == 0:
                monitor_val = None
                if config.reduce_on_plateau:
                    monitor_key = config.monitor
                    assert monitor_key is not None
                    monitor_val = self._get_monitor_value(monitor_key)
                    if monitor_val is None:
                        if config.strict:
                            avail_metrics = list(trainer.callback_metrics)
                            raise MisconfigurationException(
                                f"ReduceLROnPlateau conditioned on metric {monitor_key}"
                                f" which is not available. Available metrics are: {avail_metrics}."
                                " Condition can be set using `monitor` key in lr scheduler dict"
                            )
                        rank_zero_warn(
                            f"ReduceLROnPlateau conditioned on metric {monitor_key}"
                            " which is not available but strict is set to `False`."
                            " Skipping learning rate update.",
                            category=RuntimeWarning,
                        )
                        continue

                self.scheduler_progress.increment_ready()

                # update LR
                call._call_lightning_module_hook(
                    trainer,
                    "lr_scheduler_step",
                    config.scheduler,
                    monitor_val,
                )
                self.scheduler_progress.increment_completed()

    def _get_monitor_value(self, key: str) -> Optional[Any]:
        # this is a separate method to aid in testing
        return self.trainer.callback_metrics.get(key)

    def _should_check_val_epoch(self) -> bool:
        return self.trainer.enable_validation and (
            self.trainer.check_val_every_n_epoch is None
            or (self.trainer.current_epoch + 1) % self.trainer.check_val_every_n_epoch == 0
        )

    def _should_check_val_fx(self) -> bool:
        """Decide if we should run validation."""
        if not self._should_check_val_epoch():
            return False

        # val_check_batch is inf for iterable datasets with no length defined
        is_infinite_dataset = self.trainer.val_check_batch == float("inf")
        is_last_batch = self.batch_progress.is_last_batch
        if is_last_batch and is_infinite_dataset:
            return True

        if self.trainer.should_stop and self.trainer.fit_loop._can_stop_early:
            # allow validation if requesting to stop early through `Trainer.should_stop` (e.g. by early stopping)
            # and when the loop allows to stop (min_epochs/steps met)
            return True

        # TODO: let training/eval loop handle logic around limit_*_batches and val_check_batch
        is_val_check_batch = is_last_batch
        if isinstance(self.trainer.limit_train_batches, int) and is_infinite_dataset:
            is_val_check_batch = (self.batch_idx + 1) % self.trainer.limit_train_batches == 0
        elif self.trainer.val_check_batch != float("inf"):
            # if `check_val_every_n_epoch is `None`, run a validation loop every n training batches
            # else condition it based on the batch_idx of the current epoch
            current_iteration = self.total_batch_idx if self.trainer.check_val_every_n_epoch is None else self.batch_idx
            is_val_check_batch = (current_iteration + 1) % self.trainer.val_check_batch == 0

        return is_val_check_batch

    def _save_loggers_on_train_batch_end(self) -> None:
        """Flushes loggers to disk."""
        if self.trainer.should_stop:
            for logger in self.trainer.loggers:
                logger.save()

    def _build_kwargs(self, kwargs: OrderedDict, batch: Any, batch_idx: int) -> OrderedDict:
        """Helper method to build the arguments for the current step.

        Args:
            kwargs: The kwargs passed down to the hooks.
            batch: The current batch to run through the step.
            batch_idx: The current batch idx.

        Returns:
            The kwargs passed down to the hooks.
        """
        kwargs["batch"] = batch
        training_step_fx = getattr(self.trainer.lightning_module, "training_step")
        # the `batch_idx` is optional, but its name can be anything
        # as long as there are two argumetns after 'self', we assume they are the `batch` and `batch_idx`
        if is_param_in_hook_signature(training_step_fx, "batch_idx", min_args=2):
            kwargs["batch_idx"] = batch_idx
        return kwargs<|MERGE_RESOLUTION|>--- conflicted
+++ resolved
@@ -15,12 +15,7 @@
 from collections import OrderedDict
 from typing import Any, Dict, Optional, Union
 
-<<<<<<< HEAD
-=======
-import torch
-
 import lightning.pytorch as pl
->>>>>>> 52c98126
 from lightning.pytorch import loops  # import as loops to avoid circular imports
 from lightning.pytorch.loops.fetchers import _DataFetcher, _DataLoaderIterDataFetcher
 from lightning.pytorch.loops.optimization import _AutomaticOptimization, _ManualOptimization
