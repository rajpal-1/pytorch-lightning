--- conflicted
+++ resolved
@@ -258,20 +258,9 @@
         assert trainer.train_dataloader is not None
         dataloader = trainer.train_dataloader
 
-<<<<<<< HEAD
         assert self._data_fetcher is not None
         self._data_fetcher.setup(dataloader)
         with self.trainer.profiler.profile("run_training_epoch"):
-=======
-        def batch_to_device(batch: Any) -> Any:
-            batch = trainer.lightning_module._on_before_batch_transfer(batch, dataloader_idx=0)
-            batch = call._call_strategy_hook(trainer, "batch_to_device", batch, dataloader_idx=0)
-            return batch
-
-        assert self._data_fetcher is not None
-        self._data_fetcher.setup(dataloader, batch_to_device=batch_to_device)
-        with trainer.profiler.profile("run_training_epoch"):
->>>>>>> 513d2e2e
             self.epoch_loop.run(self._data_fetcher)
 
     def on_advance_end(self) -> None:
