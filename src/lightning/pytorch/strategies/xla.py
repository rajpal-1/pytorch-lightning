# Copyright The Lightning AI team.
#
# Licensed under the Apache License, Version 2.0 (the "License");
# you may not use this file except in compliance with the License.
# You may obtain a copy of the License at
#
#     http://www.apache.org/licenses/LICENSE-2.0
#
# Unless required by applicable law or agreed to in writing, software
# distributed under the License is distributed on an "AS IS" BASIS,
# WITHOUT WARRANTIES OR CONDITIONS OF ANY KIND, either express or implied.
# See the License for the specific language governing permissions and
# limitations under the License.
import io
import os
from typing import Any, Dict, List, Optional, TYPE_CHECKING, Union

import torch
from torch import Tensor
from torch.nn import Module

import lightning.pytorch as pl
from lightning.fabric.accelerators.tpu import _XLA_AVAILABLE
from lightning.fabric.plugins import CheckpointIO, XLACheckpointIO
from lightning.fabric.plugins.environments import XLAEnvironment
from lightning.fabric.utilities.optimizer import _optimizers_to_device
from lightning.fabric.utilities.types import _PATH, ReduceOp
from lightning.pytorch.overrides.base import _LightningModuleWrapperBase
from lightning.pytorch.plugins.io.wrapper import _WrappingCheckpointIO
from lightning.pytorch.plugins.precision import PrecisionPlugin
from lightning.pytorch.strategies.ddp import DDPStrategy
from lightning.pytorch.strategies.launchers.xla import _XLALauncher
from lightning.pytorch.strategies.strategy import TBroadcast
from lightning.pytorch.trainer.states import TrainerFn
from lightning.pytorch.utilities import find_shared_parameters, set_shared_parameters
from lightning.pytorch.utilities.rank_zero import rank_zero_only
from lightning.pytorch.utilities.types import STEP_OUTPUT

if TYPE_CHECKING and _XLA_AVAILABLE:
    from torch_xla.distributed.parallel_loader import MpDeviceLoader
else:
    MpDeviceLoader = None


class XLAStrategy(DDPStrategy):
    """Strategy for training multiple TPU devices using the :func:`torch_xla.distributed.xla_multiprocessing.spawn`
    method."""

    strategy_name = "xla"

    def __init__(
        self,
        accelerator: Optional["pl.accelerators.Accelerator"] = None,
        parallel_devices: Optional[List[torch.device]] = None,
        checkpoint_io: Optional[CheckpointIO] = None,
        precision_plugin: Optional[PrecisionPlugin] = None,
        debug: bool = False,
        **_: Any,
    ) -> None:
        if not _XLA_AVAILABLE:
            raise ModuleNotFoundError(str(_XLA_AVAILABLE))
        super().__init__(
            accelerator=accelerator,
            parallel_devices=parallel_devices,
            cluster_environment=XLAEnvironment(),
            checkpoint_io=checkpoint_io,
            precision_plugin=precision_plugin,
            start_method="fork",
        )
        self._checkpoint_io: Optional[CheckpointIO]
        self.debug = debug
        self._launched = False

    @property
    def checkpoint_io(self) -> CheckpointIO:
        if self._checkpoint_io is None:
            self._checkpoint_io = XLACheckpointIO()
        elif isinstance(self._checkpoint_io, _WrappingCheckpointIO):
            self._checkpoint_io.checkpoint_io = XLACheckpointIO()

        return self._checkpoint_io

    @checkpoint_io.setter
    def checkpoint_io(self, io: Optional[CheckpointIO]) -> None:
        self._checkpoint_io = io

    @property
    def root_device(self) -> torch.device:
        if not self._launched:
            raise RuntimeError("Accessing the XLA device before processes have spawned is not allowed.")
        import torch_xla.core.xla_model as xm

        return xm.xla_device()

<<<<<<< HEAD
    @staticmethod
    def _validate_dataloader(dataloader: object) -> None:
        if not has_len(dataloader):
            raise TypeError(
                "TPUs do not currently support IterableDataset objects, the dataset must implement `__len__`."
                " HINT: You can mock the length on your dataset to bypass this error."
            )
=======
    @property
    def local_rank(self) -> int:
        return self.cluster_environment.local_rank() if self.cluster_environment is not None else 0
>>>>>>> 0489f2ef

    def connect(self, model: "pl.LightningModule") -> None:
        self.wrapped_model = _LightningModuleWrapperBase(model)
        return super().connect(model)

    def _configure_launcher(self) -> None:
        self._launcher = _XLALauncher(self)

    def setup(self, trainer: "pl.Trainer") -> None:
        assert self.accelerator
        self.accelerator.setup(trainer)

        if self.debug:
            os.environ["PT_XLA_DEBUG"] = "1"

        assert self.lightning_module
        shared_params = find_shared_parameters(self.lightning_module)
        self.model_to_device()

        set_shared_parameters(self.lightning_module, shared_params)
        self.setup_precision_plugin()

        if trainer.state.fn == TrainerFn.FITTING:
            self.setup_optimizers(trainer)
            _optimizers_to_device(self.optimizers, self.root_device)

    def _setup_model(self, model: Module) -> Module:  # type: ignore
        return model

    @property
    def distributed_sampler_kwargs(self) -> Dict[str, int]:
        return dict(num_replicas=self.world_size, rank=self.global_rank)

    @property
    def is_distributed(self) -> bool:
        # HOST_WORLD_SIZE is not set outside the xmp.spawn process
        import torch_xla.core.xla_env_vars as xenv
        from torch_xla.experimental import pjrt
        if pjrt.using_pjrt():
            from multiprocessing import current_process
            return current_process().name != 'MainProcess' and self.world_size != 1

        return (xenv.HOST_WORLD_SIZE in os.environ) and self.world_size != 1

    def process_dataloader(self, dataloader: object) -> "MpDeviceLoader":
        from torch_xla.distributed.parallel_loader import MpDeviceLoader

        if isinstance(dataloader, MpDeviceLoader):
            # dataloader is already wrapped by MpDeviceLoader
            return dataloader

        dataloader = MpDeviceLoader(dataloader, self.root_device)
        # Mimic interface to torch.utils.data.DataLoader
        dataloader.dataset = dataloader._loader.dataset
        dataloader.batch_sampler = getattr(dataloader._loader, "batch_sampler", None)
        return dataloader

    def configure_ddp(self) -> None:
        pass

    def model_to_device(self) -> None:
        self.model = self.wrapped_model.to(self.root_device)

    def barrier(self, name: Optional[str] = None, *args: Any, **kwargs: Any) -> None:
        if self.is_distributed:
            import torch_xla.core.xla_model as xm

            xm.rendezvous(name)

    def broadcast(self, obj: TBroadcast, src: int = 0) -> TBroadcast:
        if not self.is_distributed:
            return obj
        buffer = io.BytesIO()
        torch.save(obj, buffer)
        data = bytearray(buffer.getbuffer())
        data_tensor = torch.tensor(data, device=self.root_device, dtype=torch.float)
        import torch_xla.core.xla_model as xm

        data = xm.all_gather(data_tensor)
        buffer = io.BytesIO(data.cpu().byte().numpy())
        obj = torch.load(buffer)
        return obj

    def reduce(
        self, output: Union[Tensor, Any], group: Optional[Any] = None, reduce_op: Optional[Union[ReduceOp, str]] = None
    ) -> Tensor:
        if not isinstance(output, Tensor):
            output = torch.tensor(output, device=self.root_device)

        invalid_reduce_op = isinstance(reduce_op, ReduceOp) and reduce_op != ReduceOp.SUM
        invalid_reduce_op_str = isinstance(reduce_op, str) and reduce_op.lower() not in ("sum", "mean", "avg")
        if invalid_reduce_op or invalid_reduce_op_str:
            raise ValueError(
                "Currently, the XLAStrategy only supports `sum`, `mean`, `avg` for the reduce operation, got:"
                f" {reduce_op}"
            )

        import torch_xla.core.xla_model as xm

        output = xm.mesh_reduce("reduce", output, sum)

        if isinstance(reduce_op, str) and reduce_op.lower() in ("avg", "mean"):
            output = output / self.world_size

        return output

    def setup_distributed(self) -> None:
        self._launched = True
        rank_zero_only.rank = self.global_rank

    def set_world_ranks(self) -> None:
        pass

    def validation_step(self, *args: Any, **kwargs: Any) -> Optional[STEP_OUTPUT]:
        assert self.model is not None
        with self.precision_plugin.val_step_context():
            return self.model(*args, **kwargs)

    def test_step(self, *args: Any, **kwargs: Any) -> Optional[STEP_OUTPUT]:
        assert self.model is not None
        with self.precision_plugin.test_step_context():
            return self.model(*args, **kwargs)

    def predict_step(self, *args: Any, **kwargs: Any) -> STEP_OUTPUT:
        assert self.model is not None
        with self.precision_plugin.predict_step_context():
            return self.model(*args, **kwargs)

    def on_train_batch_start(self, batch: Any, batch_idx: int) -> None:
        self._pod_progress_bar_force_stdout()

    def save_checkpoint(
        self, checkpoint: Dict[str, Any], filepath: _PATH, storage_options: Optional[Any] = None
    ) -> None:
        """Save model/training states as a checkpoint file through state-dump and file-write.

        Args:
            checkpoint: dict containing model and trainer state
            filepath: write-target file's path
            storage_options: parameter for how to save to storage, passed to ``CheckpointIO`` plugin
        """
        # `xla_model.save` needs to be called on all ranks. It internally checks if the local rank is 0
        self.checkpoint_io.save_checkpoint(checkpoint, filepath, storage_options=storage_options)

    def remove_checkpoint(self, filepath: _PATH) -> None:
        """Remove checkpoint filepath from the filesystem.

        Args:
            filepath: Path to checkpoint
        """
        if self.local_rank == 0:
            self.checkpoint_io.remove_checkpoint(filepath)

    def all_gather(self, tensor: Tensor, group: Optional[Any] = None, sync_grads: bool = False) -> Tensor:
        """Function to gather a tensor from several distributed processes.

        Args:
            tensor: tensor of shape (batch, ...)
            group: not available with TPUs
            sync_grads: flag that allows users to synchronize gradients for the all_gather operation
        Return:
            A tensor of shape (world_size, batch, ...)
        """
        if isinstance(tensor, Tensor) and tensor.dim() == 0:
            tensor = tensor.unsqueeze(0)

        import torch_xla.core.functions as xf
        import torch_xla.core.xla_model as xm

        return xf.all_gather(tensor) if sync_grads else xm.all_gather(tensor)

    def teardown(self) -> None:
        super().teardown()
        os.environ.pop("PT_XLA_DEBUG", None)

    @classmethod
    def register_strategies(cls, strategy_registry: Dict) -> None:
        strategy_registry.register("xla_debug", cls, description="XLA strategy with `debug` as True", debug=True)
        strategy_registry.register(
            cls.strategy_name,
            cls,
            description=f"{cls.__class__.__name__}",
        )

    def _pod_progress_bar_force_stdout(self) -> None:
        # Why is it required? The way `pytorch_xla.distributed` streams logs
        # from different vms to the main worker doesn't work well with tqdm
        # Ref: https://github.com/pytorch/xla/blob/master/torch_xla/distributed/xla_dist.py#L140
        # The print statement seems to force tqdm to flush stdout.
        import torch_xla.core.xla_env_vars as xenv
        from torch_xla.utils.utils import getenv_as

        if self.global_rank == 0 and getenv_as(xenv.TPUVM_MODE, int, 0) == 1:
            print()<|MERGE_RESOLUTION|>--- conflicted
+++ resolved
@@ -92,20 +92,6 @@
 
         return xm.xla_device()
 
-<<<<<<< HEAD
-    @staticmethod
-    def _validate_dataloader(dataloader: object) -> None:
-        if not has_len(dataloader):
-            raise TypeError(
-                "TPUs do not currently support IterableDataset objects, the dataset must implement `__len__`."
-                " HINT: You can mock the length on your dataset to bypass this error."
-            )
-=======
-    @property
-    def local_rank(self) -> int:
-        return self.cluster_environment.local_rank() if self.cluster_environment is not None else 0
->>>>>>> 0489f2ef
-
     def connect(self, model: "pl.LightningModule") -> None:
         self.wrapped_model = _LightningModuleWrapperBase(model)
         return super().connect(model)
