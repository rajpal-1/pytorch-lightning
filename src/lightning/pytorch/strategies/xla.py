--- conflicted
+++ resolved
@@ -96,11 +96,7 @@
 
     @property
     def local_rank(self) -> int:
-<<<<<<< HEAD
-        return self._local_rank
-=======
         return self.cluster_environment.local_rank() if self.cluster_environment is not None else 0
->>>>>>> 6b9ddf00
 
     @staticmethod
     def _validate_dataloader(dataloader: object) -> None:
