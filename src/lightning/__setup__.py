--- conflicted
+++ resolved
@@ -51,12 +51,6 @@
     for extra in list(extras):
         name = "-".join(extra.split("-")[1:])
         extras[name] = extras.get(name, []) + extras[extra]
-<<<<<<< HEAD
-    extras["extra"] += extras["cloud"] + extras["ui"] + extras["components"]
-    extras["all"] = extras["extra"] + extras["strategies"] + extras["examples"]
-    extras["dev"] = extras["all"] + extras["test"]  # + extras['docs']
-=======
->>>>>>> 5a5ee473
     extras = {name: sorted(set(reqs)) for name, reqs in extras.items()}
     print("The extras are: ", extras)
     return extras
