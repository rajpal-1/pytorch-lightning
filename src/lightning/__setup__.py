--- conflicted
+++ resolved
@@ -27,26 +27,23 @@
     manifest_path = os.path.join(_PROJECT_ROOT, "MANIFEST.in")
     assert os.path.isfile(manifest_path)
     with open(manifest_path) as fp:
-        lines = fp.readlines()
+        lines = [ln.rstrip() for ln in fp.readlines()]
     if kwargs["pkg_name"] == "lightning":
         lines += [
-            "recursive-include src/lightning *.md" + os.linesep,
+            "recursive-include src/lightning *.md",
             # fixme: this is strange, this shall work with setup find package - include
-            "prune src/lightning_app" + os.linesep,
-            "prune src/pytorch_lightning" + os.linesep,
+            "prune src/lightning_app",
+            "prune src/pytorch_lightning",
         ]
     else:
         lines += [
-            "recursive-include src *.md" + os.linesep,
-            "recursive-include requirements *.txt" + os.linesep,
-<<<<<<< HEAD
-            "recursive-include src/lightning_app/ui *" + os.linesep,
-=======
-            "recursive-include src/lightning_app/cli/*-template *" + os.linesep,  # Add templates
->>>>>>> 1b31039c
+            "recursive-include src *.md",
+            "recursive-include requirements *.txt",
+            "recursive-include src/lightning_app/ui *",
+            "recursive-include src/lightning_app/cli/*-template *",  # Add templates as build-in
         ]
     with open(manifest_path, "w") as fp:
-        fp.writelines(lines)
+        fp.writelines([ln + os.linesep for ln in lines])
 
 
 def _setup_args(**kwargs: Any) -> Dict[str, Any]:
