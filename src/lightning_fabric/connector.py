--- conflicted
+++ resolved
@@ -43,10 +43,6 @@
 from lightning_fabric.plugins.precision.fsdp import FSDPPrecision
 from lightning_fabric.plugins.precision.precision import _PRECISION_INPUT, _PRECISION_INPUT_INT, _PRECISION_INPUT_STR
 from lightning_fabric.strategies import (
-<<<<<<< HEAD
-    DDPStrategy,
-=======
->>>>>>> 3c3bff5e
     DeepSpeedStrategy,
     SingleDeviceStrategy,
     SingleTPUStrategy,
@@ -548,25 +544,4 @@
             )
         if env_value is None:
             return current
-<<<<<<< HEAD
-        return env_value
-
-    @property
-    def is_distributed(self) -> bool:
-        # TODO: deprecate this property
-        # Used for custom plugins.
-        # Custom plugins should implement is_distributed property.
-        if hasattr(self.strategy, "is_distributed") and not isinstance(self.accelerator, TPUAccelerator):
-            return self.strategy.is_distributed
-        distributed_strategy = (
-            DDPStrategy,
-            DeepSpeedStrategy,
-            XLAStrategy,
-        )
-        is_distributed = isinstance(self.strategy, distributed_strategy)
-        if isinstance(self.accelerator, TPUAccelerator):
-            is_distributed |= self.strategy.is_distributed
-        return is_distributed
-=======
-        return env_value
->>>>>>> 3c3bff5e
+        return env_value