# Changelog

All notable changes to this project will be documented in this file.

The format is based on [Keep a Changelog](http://keepachangelog.com/en/1.0.0/).


## [unreleased.Features] - YYYY-MM-DD

### Added

- Added support for summarized model total params size in megabytes ([#5590](https://github.com/PyTorchLightning/pytorch-lightning/pull/5590))


- Added support for multiple train loaders ([#1959](https://github.com/PyTorchLightning/pytorch-lightning/pull/1959))


- Added `Accuracy` metric now generalizes to Top-k accuracy for (multi-dimensional) multi-class inputs using the `top_k` parameter ([#4838](https://github.com/PyTorchLightning/pytorch-lightning/pull/4838))


- Added `Accuracy` metric now enables the computation of subset accuracy for multi-label or multi-dimensional multi-class inputs with the `subset_accuracy` parameter ([#4838](https://github.com/PyTorchLightning/pytorch-lightning/pull/4838))


- Added `HammingDistance` metric to compute the hamming distance (loss) ([#4838](https://github.com/PyTorchLightning/pytorch-lightning/pull/4838))


- Added `max_fpr` parameter to `auroc` metric for computing partial auroc metric ([#3790](https://github.com/PyTorchLightning/pytorch-lightning/pull/3790))


- Added `StatScores` metric to compute the number of true positives, false positives, true negatives and false negatives ([#4839](https://github.com/PyTorchLightning/pytorch-lightning/pull/4839))


- Added `R2Score` metric ([#5241](https://github.com/PyTorchLightning/pytorch-lightning/pull/5241))


- Added `LambdaCallback` ([#5347](https://github.com/PyTorchLightning/pytorch-lightning/pull/5347))


- Added `BackboneLambdaFinetuningCallback` ([#5377](https://github.com/PyTorchLightning/pytorch-lightning/pull/5377))


- Accelerator `all_gather` supports collection ([#5221](https://github.com/PyTorchLightning/pytorch-lightning/pull/5221))


- Added `image_gradients` functional metric to compute the image gradients of a given input image. ([#5056](https://github.com/PyTorchLightning/pytorch-lightning/pull/5056))


- Added `MetricCollection` ([#4318](https://github.com/PyTorchLightning/pytorch-lightning/pull/4318))


- Added `.clone()` method to metrics ([#4318](https://github.com/PyTorchLightning/pytorch-lightning/pull/4318))


- Added `IoU` class interface ([#4704](https://github.com/PyTorchLightning/pytorch-lightning/pull/4704))


- Added missing val/test hooks in `LightningModule` ([#5467](https://github.com/PyTorchLightning/pytorch-lightning/pull/5467))


- `Recall` and `Precision` metrics (and their functional counterparts `recall` and `precision`) can now be generalized to Recall@K and Precision@K with the use of `top_k` parameter ([#4842](https://github.com/PyTorchLightning/pytorch-lightning/pull/4842))


- Added `ModelPruning` Callback ([#5618](https://github.com/PyTorchLightning/pytorch-lightning/pull/5618))


- Added `PyTorchProfiler` ([#5560](https://github.com/PyTorchLightning/pytorch-lightning/pull/5560))


- Added compositional metrics ([#5464](https://github.com/PyTorchLightning/pytorch-lightning/pull/5464))


- Added Trainer method `predict(...)` for high performence predictions ([#5579](https://github.com/PyTorchLightning/pytorch-lightning/pull/5579))


- Added AUC/AUROC class interface ([#5479](https://github.com/PyTorchLightning/pytorch-lightning/pull/5479))


### Changed

- Changed `stat_scores` metric now calculates stat scores over all classes and gains new parameters, in line with the new `StatScores` metric ([#4839](https://github.com/PyTorchLightning/pytorch-lightning/pull/4839))


- Changed `computer_vision_fine_tunning` example to use `BackboneLambdaFinetuningCallback` ([#5377](https://github.com/PyTorchLightning/pytorch-lightning/pull/5377))


- Changed `automatic casting` for LoggerConnector `metrics` ([#5218](https://github.com/PyTorchLightning/pytorch-lightning/pull/5218))


- Changed `iou` [func] to allow float input ([#4704](https://github.com/PyTorchLightning/pytorch-lightning/pull/4704))


- Metric `compute()` method will no longer automatically call `reset()` ([#5409](https://github.com/PyTorchLightning/pytorch-lightning/pull/5409/))


- Set PyTorch 1.4 as min requirements, also for testing and examples `torchvision>=0.5` and `torchtext>=0.5` ([#5418](https://github.com/PyTorchLightning/pytorch-lightning/pull/5418))


- Changed `callbacks` argument in `Trainer` to allow `Callback` input ([#5446](https://github.com/PyTorchLightning/pytorch-lightning/pull/5446))


- Changed the default of `find_unused_parameters` to `False` in DDP ([#5185](https://github.com/PyTorchLightning/pytorch-lightning/pull/5185))


- Changed `ModelCheckpoint` version suffixes to start at 1 ([5008](https://github.com/PyTorchLightning/pytorch-lightning/pull/5008))


- Changed the default value for the `progress_bar_refresh_rate` Trainer argument in Google COLAB notebooks to 20 ([#5516](https://github.com/PyTorchLightning/pytorch-lightning/pull/5516))


<<<<<<< HEAD
- Extended support for purely iteration-based training ([#5726](https://github.com/PyTorchLightning/pytorch-lightning/pull/5726))


- Refactored Accelerators and Plugins (
    [#5715](https://github.com/PyTorchLightning/pytorch-lightning/pull/5715),
    )
=======
- Refactored Accelerators and Plugins 
    * Added base classes for plugins ([#5715](https://github.com/PyTorchLightning/pytorch-lightning/pull/5715))
    * Added parallel plugins for DP, DDP, DDPSpawn, DDP2 and Horovod ([#5714](https://github.com/PyTorchLightning/pytorch-lightning/pull/5714))
>>>>>>> 963c17b6


### Deprecated

- Function `stat_scores_multiple_classes` is deprecated in favor of `stat_scores` ([#4839](https://github.com/PyTorchLightning/pytorch-lightning/pull/4839))


- Moved accelerators and plugins to its `legacy` pkg ([#5645](https://github.com/PyTorchLightning/pytorch-lightning/pull/5645))


- Deprecated `LightningDistributedDataParallel` in favor of new wrapper module `LightningDistributedModule` ([#5185](https://github.com/PyTorchLightning/pytorch-lightning/pull/5185))


- Deprecated `LightningDataParallel` in favor of new wrapper module `LightningParallelModule` ([#5670](https://github.com/PyTorchLightning/pytorch-lightning/pull/5670))


### Removed

- Removed deprecated checkpoint argument `filepath` ([#5321](https://github.com/PyTorchLightning/pytorch-lightning/pull/5321))


- Removed deprecated `Fbeta`, `f1_score` and `fbeta_score` metrics ([#5322](https://github.com/PyTorchLightning/pytorch-lightning/pull/5322))


- Removed deprecated `TrainResult` ([#5323](https://github.com/PyTorchLightning/pytorch-lightning/pull/5323))


- Removed deprecated `EvalResult` ([#5633](https://github.com/PyTorchLightning/pytorch-lightning/pull/5633))


- Removed `LoggerStages` ([#5673](https://github.com/PyTorchLightning/pytorch-lightning/pull/5673))


### Fixed

- Fixed distributed setting and `ddp_cpu` only with `num_processes>1` ([#5297](https://github.com/PyTorchLightning/pytorch-lightning/pull/5297))


- Fixed the saved filename in `ModelCheckpoint` when it already exists ([#4861](https://github.com/PyTorchLightning/pytorch-lightning/pull/4861))


- Fixed `DDPHPCAccelerator` hangs in DDP construction by calling `init_device` ([#5157](https://github.com/PyTorchLightning/pytorch-lightning/pull/5157))


- Fixed `num_workers` for Windows example ([#5375](https://github.com/PyTorchLightning/pytorch-lightning/pull/5375))


- Fixed loading yaml ([#5619](https://github.com/PyTorchLightning/pytorch-lightning/pull/5619))



## [1.1.4] - YYYY-MM-DD

### Added

- Add automatic optimization property setter to lightning module ([#5169](https://github.com/PyTorchLightning/pytorch-lightning/pull/5169))

### Changed

- Changed deprecated `enable_pl_optimizer=True` ([#5244](https://github.com/PyTorchLightning/pytorch-lightning/pull/5244))

### Fixed

- Fixed `transfer_batch_to_device` for DDP with `len(devices_ids) == 1` ([#5195](https://github.com/PyTorchLightning/pytorch-lightning/pull/5195))
- Logging only on `not should_accumulate()` during training ([#5417](https://github.com/PyTorchLightning/pytorch-lightning/pull/5417))
- Resolve interpolation bug with Hydra ([#5406](https://github.com/PyTorchLightning/pytorch-lightning/pull/5406))
- Check environ before selecting a seed to prevent warning message ([#4743](https://github.com/PyTorchLightning/pytorch-lightning/pull/4743))


## [1.1.3] - 2021-01-05

### Added

- Added a check for optimizer attached to `lr_scheduler` ([#5338](https://github.com/PyTorchLightning/pytorch-lightning/pull/5338))
- Added support for passing non-existing filepaths to `resume_from_checkpoint` ([#4402](https://github.com/PyTorchLightning/pytorch-lightning/pull/4402))

### Changed

- Skip restore from `resume_from_checkpoint` while `testing` ([#5161](https://github.com/PyTorchLightning/pytorch-lightning/pull/5161))
- Allowed `log_momentum` for adaptive optimizers in `LearningRateMonitor` ([#5333](https://github.com/PyTorchLightning/pytorch-lightning/pull/5333))
- Disabled checkpointing, earlystopping and logging with `fast_dev_run` ([#5277](https://github.com/PyTorchLightning/pytorch-lightning/pull/5277))
- Distributed group defaults to `WORLD` if `None` ([#5125](https://github.com/PyTorchLightning/pytorch-lightning/pull/5125))

### Fixed

- Fixed `trainer.test` returning non-test metrics ([#5214](https://github.com/PyTorchLightning/pytorch-lightning/pull/5214))
- Fixed metric state reset ([#5273](https://github.com/PyTorchLightning/pytorch-lightning/pull/5273))
- Fixed `--num-nodes` on `DDPSequentialPlugin` ([#5327](https://github.com/PyTorchLightning/pytorch-lightning/pull/5327))
- Fixed invalid value for `weights_summary` ([#5296](https://github.com/PyTorchLightning/pytorch-lightning/pull/5296))
- Fixed `Trainer.test` not using the latest `best_model_path` ([#5161](https://github.com/PyTorchLightning/pytorch-lightning/pull/5161))
- Fixed existence check for hparams not using underlying filesystem ([#5250](https://github.com/PyTorchLightning/pytorch-lightning/pull/5250))
- Fixed `LightningOptimizer` AMP bug ([#5191](https://github.com/PyTorchLightning/pytorch-lightning/pull/5191))
- Fixed casted key to string in `_flatten_dict` ([#5354](https://github.com/PyTorchLightning/pytorch-lightning/pull/5354))


## [1.1.2] - 2020-12-23

### Added

- Support number for logging with `sync_dist=True` ([#5080](https://github.com/PyTorchLightning/pytorch-lightning/pull/5080))
- Added offset logging step when resuming for Wandb logger ([#5050](https://github.com/PyTorchLightning/pytorch-lightning/pull/5050))

### Removed

- `enable_pl_optimizer=False` by default to temporarily fix AMP issues ([#5163](https://github.com/PyTorchLightning/pytorch-lightning/pull/5163))

### Fixed

- Metric reduction with Logging ([#5150](https://github.com/PyTorchLightning/pytorch-lightning/pull/5150))
- Remove nan loss in manual optimization ([#5121](https://github.com/PyTorchLightning/pytorch-lightning/pull/5121))
- Un-balanced logging properly supported ([#5119](https://github.com/PyTorchLightning/pytorch-lightning/pull/5119))
- Fix hanging in DDP HPC accelerators ([#5157](https://github.com/PyTorchLightning/pytorch-lightning/pull/5157))
- Fix saved filename in `ModelCheckpoint` if it already exists ([#4861](https://github.com/PyTorchLightning/pytorch-lightning/pull/4861))
- Fix reset `TensorRunningAccum` ([#5106](https://github.com/PyTorchLightning/pytorch-lightning/pull/5106))
- Updated `DALIClassificationLoader` to not use deprecated arguments ([#4925](https://github.com/PyTorchLightning/pytorch-lightning/pull/4925))
- Corrected call to `torch.no_grad` ([#5124](https://github.com/PyTorchLightning/pytorch-lightning/pull/5124))


## [1.1.1] - 2020-12-15

### Added

- Add a notebook example to reach a quick baseline of ~94% accuracy on CIFAR10 using Resnet in Lightning ([#4818](https://github.com/PyTorchLightning/pytorch-lightning/pull/4818))

### Changed

- Simplify accelerator steps ([#5015](https://github.com/PyTorchLightning/pytorch-lightning/pull/5015))
- Refactor load in checkpoint connector ([#4593](https://github.com/PyTorchLightning/pytorch-lightning/pull/4593))
- Fixed the saved filename in `ModelCheckpoint` when it already exists ([#4861](https://github.com/PyTorchLightning/pytorch-lightning/pull/4861))

### Removed

- Drop duplicate metrics ([#5014](https://github.com/PyTorchLightning/pytorch-lightning/pull/5014))
- Remove beta arg from F1 class and functional ([#5076](https://github.com/PyTorchLightning/pytorch-lightning/pull/5076))

### Fixed

- Fixed trainer by default `None` in `DDPAccelerator` ([#4915](https://github.com/PyTorchLightning/pytorch-lightning/pull/4915))
- Fixed `LightningOptimizer` to expose optimizer attributes ([#5095](https://github.com/PyTorchLightning/pytorch-lightning/pull/5095))
- Do not warn when the `name` key is used in the `lr_scheduler` dict ([#5057](https://github.com/PyTorchLightning/pytorch-lightning/pull/5057))
- Check if optimizer supports closure ([#4981](https://github.com/PyTorchLightning/pytorch-lightning/pull/4981))
- Extend LightningOptimizer to exposure underlying Optimizer attributes + update doc ([#5095](https://github.com/PyTorchLightning/pytorch-lightning/pull/5095))
- Add deprecated metric utility functions back to functional (
    [#5067](https://github.com/PyTorchLightning/pytorch-lightning/pull/5067),
    [#5068](https://github.com/PyTorchLightning/pytorch-lightning/pull/5068))
- Allow any input in `to_onnx` and `to_torchscript` ([#4378](https://github.com/PyTorchLightning/pytorch-lightning/pull/4378))
- Do not warn when the name key is used in the `lr_scheduler` dict ([#5057](https://github.com/PyTorchLightning/pytorch-lightning/pull/5057))
- Fixed `DDPHPCAccelerator` hangs in DDP construction by calling `init_device` ([#5157](https://github.com/PyTorchLightning/pytorch-lightning/pull/5157))


## [1.1.0] - 2020-12-09

### Added

- Added "monitor" key to saved `ModelCheckpoints` ([#4383](https://github.com/PyTorchLightning/pytorch-lightning/pull/4383))
- Added `ConfusionMatrix` class interface ([#4348](https://github.com/PyTorchLightning/pytorch-lightning/pull/4348))
- Added multiclass AUROC metric ([#4236](https://github.com/PyTorchLightning/pytorch-lightning/pull/4236))
- Added global step indexing to the checkpoint name for a better sub-epoch checkpointing experience ([#3807](https://github.com/PyTorchLightning/pytorch-lightning/pull/3807))
- Added optimizer hooks in callbacks ([#4379](https://github.com/PyTorchLightning/pytorch-lightning/pull/4379))
- Added option to log momentum ([#4384](https://github.com/PyTorchLightning/pytorch-lightning/pull/4384))
- Added `current_score` to `ModelCheckpoint.on_save_checkpoint` ([#4721](https://github.com/PyTorchLightning/pytorch-lightning/pull/4721))
- Added logging using `self.log` in train and evaluation for epoch end hooks (
    [#4552](https://github.com/PyTorchLightning/pytorch-lightning/pull/4552),
    [#4495](https://github.com/PyTorchLightning/pytorch-lightning/pull/4495),
    [#4439](https://github.com/PyTorchLightning/pytorch-lightning/pull/4439),
    [#4684](https://github.com/PyTorchLightning/pytorch-lightning/pull/4684),
    [#4913](https://github.com/PyTorchLightning/pytorch-lightning/pull/4913))
- Added ability for DDP plugin to modify optimizer state saving ([#4675](https://github.com/PyTorchLightning/pytorch-lightning/pull/4675))
- Added casting to python types for numpy scalars when logging hparams ([#4647](https://github.com/PyTorchLightning/pytorch-lightning/pull/4647))
- Added `prefix` argument in loggers ([#4557](https://github.com/PyTorchLightning/pytorch-lightning/pull/4557))
- Added printing of total num of params, trainable and non-trainable params in ModelSummary ([#4521](https://github.com/PyTorchLightning/pytorch-lightning/pull/4521))
- Added `PrecisionRecallCurve, ROC, AveragePrecision` class metric ([#4549](https://github.com/PyTorchLightning/pytorch-lightning/pull/4549))
- Added custom `Apex` and `NativeAMP` as `Precision plugins` ([#4355](https://github.com/PyTorchLightning/pytorch-lightning/pull/4355))
- Added `DALI MNIST` example ([#3721](https://github.com/PyTorchLightning/pytorch-lightning/pull/3721))
- Added `sharded plugin` for DDP for multi-gpu training memory optimizations (
    [#4639](https://github.com/PyTorchLightning/pytorch-lightning/pull/4639),
    [#4686](https://github.com/PyTorchLightning/pytorch-lightning/pull/4686),
    [#4675](https://github.com/PyTorchLightning/pytorch-lightning/pull/4675),
    [#4737](https://github.com/PyTorchLightning/pytorch-lightning/pull/4737),
    [#4773](https://github.com/PyTorchLightning/pytorch-lightning/pull/4773))
- Added `experiment_id` to the NeptuneLogger ([#3462](https://github.com/PyTorchLightning/pytorch-lightning/pull/3462))
- Added `Pytorch Geometric` integration example with Lightning ([#4568](https://github.com/PyTorchLightning/pytorch-lightning/pull/4568))
- Added `all_gather` method to `LightningModule` which allows gradient based tensor synchronizations for use-cases such as negative sampling. ([#5012](https://github.com/PyTorchLightning/pytorch-lightning/pull/5012))
- Enabled `self.log` in most functions ([#4969](https://github.com/PyTorchLightning/pytorch-lightning/pull/4969))
- Added changeable extension variable for `ModelCheckpoint` ([#4977](https://github.com/PyTorchLightning/pytorch-lightning/pull/4977))


### Changed

- Tuner algorithms will be skipped if `fast_dev_run=True` ([#3903](https://github.com/PyTorchLightning/pytorch-lightning/pull/3903))
- `WandbLogger` does not force wandb `reinit` arg to True anymore and creates a run only when needed ([#4648](https://github.com/PyTorchLightning/pytorch-lightning/pull/4648))
- Changed `automatic_optimization` to be a model attribute ([#4602](https://github.com/PyTorchLightning/pytorch-lightning/pull/4602))
- Changed `Simple Profiler` report to order by percentage time spent + num calls ([#4880](https://github.com/PyTorchLightning/pytorch-lightning/pull/4880))
- Simplify optimization Logic ([#4984](https://github.com/PyTorchLightning/pytorch-lightning/pull/4984))
- Classification metrics overhaul ([#4837](https://github.com/PyTorchLightning/pytorch-lightning/pull/4837))
- Updated `fast_dev_run` to accept integer representing num_batches ([#4629](https://github.com/PyTorchLightning/pytorch-lightning/pull/4629))
- Refactored optimizer ([#4658](https://github.com/PyTorchLightning/pytorch-lightning/pull/4658))


### Deprecated

- Deprecated `prefix` argument in `ModelCheckpoint` ([#4765](https://github.com/PyTorchLightning/pytorch-lightning/pull/4765))
- Deprecated the old way of assigning hyper-parameters through `self.hparams = ...` ([#4813](https://github.com/PyTorchLightning/pytorch-lightning/pull/4813))
- Deprecated `mode='auto'` from `ModelCheckpoint` and `EarlyStopping` ([#4695](https://github.com/PyTorchLightning/pytorch-lightning/pull/4695))

### Removed

- Removed `reorder` parameter of the `auc` metric ([#5004](https://github.com/PyTorchLightning/pytorch-lightning/pull/5004))
- Removed `multiclass_roc` and `multiclass_precision_recall_curve`, use `roc` and `precision_recall_curve` instead ([#4549](https://github.com/PyTorchLightning/pytorch-lightning/pull/4549))

### Fixed

- Added feature to move tensors to CPU before saving ([#4309](https://github.com/PyTorchLightning/pytorch-lightning/pull/4309))
- Fixed `LoggerConnector` to have logged metrics on root device in DP ([#4138](https://github.com/PyTorchLightning/pytorch-lightning/pull/4138))
- Auto convert tensors to contiguous format when `gather_all` ([#4907](https://github.com/PyTorchLightning/pytorch-lightning/pull/4907))
- Fixed `PYTHONPATH` for ddp test model ([#4528](https://github.com/PyTorchLightning/pytorch-lightning/pull/4528))
- Fixed allowing logger to support indexing ([#4595](https://github.com/PyTorchLightning/pytorch-lightning/pull/4595))
- Fixed DDP and manual_optimization ([#4976](https://github.com/PyTorchLightning/pytorch-lightning/pull/4976))


## [1.0.8] - 2020-11-24

### Added

- Added casting to python types for numpy scalars when logging `hparams` ([#4647](https://github.com/PyTorchLightning/pytorch-lightning/pull/4647))
- Added warning when progress bar refresh rate is less than 20 on Google Colab to prevent crashing ([#4654](https://github.com/PyTorchLightning/pytorch-lightning/pull/4654))
- Added `F1` class metric ([#4656](https://github.com/PyTorchLightning/pytorch-lightning/pull/4656))

### Changed

- Consistently use `step=trainer.global_step` in `LearningRateMonitor` independently of `logging_interval` ([#4376](https://github.com/PyTorchLightning/pytorch-lightning/pull/4376))
- Metric states are no longer as default added to `state_dict` ([#4685](https://github.com/PyTorchLightning/pytorch-lightning/pull/4685))
- Renamed class metric `Fbeta` >> `FBeta` ([#4656](https://github.com/PyTorchLightning/pytorch-lightning/pull/4656))
- Model summary: add 1 decimal place ([#4745](https://github.com/PyTorchLightning/pytorch-lightning/pull/4745))
- Do not override `PYTHONWARNINGS` ([#4700](https://github.com/PyTorchLightning/pytorch-lightning/pull/4700))
- Changed `init_ddp_connection` moved from `DDP` to `DDPPlugin` ([#4407](https://github.com/PyTorchLightning/pytorch-lightning/pull/4407))


### Fixed

- Fixed checkpoint `hparams` dict casting when `omegaconf` is available ([#4770](https://github.com/PyTorchLightning/pytorch-lightning/pull/4770))
- Fixed incomplete progress bars when total batches not divisible by refresh rate ([#4577](https://github.com/PyTorchLightning/pytorch-lightning/pull/4577))
- Updated SSIM metric (#4566)([#4656](https://github.com/PyTorchLightning/pytorch-lightning/pull/4656))
- Fixed batch_arg_name - add `batch_arg_name` to all calls to `_adjust_batch_size`bug ([#4812](https://github.com/PyTorchLightning/pytorch-lightning/pull/4812))
- Fixed `torchtext` data to GPU ([#4785](https://github.com/PyTorchLightning/pytorch-lightning/pull/4785))
- Fixed a crash bug in MLFlow logger ([#4716](https://github.com/PyTorchLightning/pytorch-lightning/pull/4716))

## [1.0.7] - 2020-11-17

### Added

- Added lambda closure to `manual_optimizer_step` ([#4618](https://github.com/PyTorchLightning/pytorch-lightning/pull/4618))

### Changed

- Change Metrics `persistent` default mode to `False` ([#4685](https://github.com/PyTorchLightning/pytorch-lightning/pull/4685))
- LoggerConnector log_metrics will use `total_batch_idx` instead of `global_step` when logging on `training step` ([#4738](https://github.com/PyTorchLightning/pytorch-lightning/pull/4738))


### Fixed

- Prevent crash if `sync_dist=True` on CPU ([#4626](https://github.com/PyTorchLightning/pytorch-lightning/pull/4626))
- Fixed average pbar Metrics ([#4534](https://github.com/PyTorchLightning/pytorch-lightning/pull/4534))
- Fixed `setup` callback hook to correctly pass the LightningModule through ([#4608](https://github.com/PyTorchLightning/pytorch-lightning/pull/4608))
- Allowing decorate model init with saving `hparams` inside ([#4662](https://github.com/PyTorchLightning/pytorch-lightning/pull/4662))
- Fixed `split_idx` set by `LoggerConnector` in `on_trainer_init` to `Trainer`  ([#4697](https://github.com/PyTorchLightning/pytorch-lightning/pull/4697))


## [1.0.6] - 2020-11-11

### Added

- Added metrics aggregation in Horovod and fixed early stopping ([#3775](https://github.com/PyTorchLightning/pytorch-lightning/pull/3775))
- Added `manual_optimizer_step` which work with `AMP Native` and `accumulated_grad_batches` ([#4485](https://github.com/PyTorchLightning/pytorch-lightning/pull/4485))
- Added `persistent(mode)` method to metrics, to enable and disable metric states being added to `state_dict` ([#4482](https://github.com/PyTorchLightning/pytorch-lightning/pull/4482))
- Added congratulations at the end of our notebooks ([#4555](https://github.com/PyTorchLightning/pytorch-lightning/pull/4555))
- Added parameters `move_metrics_to_cpu` in Trainer to disable gpu leak ([#4592](https://github.com/PyTorchLightning/pytorch-lightning/pull/4592))


### Changed

- Changed `fsspec` to tuner ([#4458](https://github.com/PyTorchLightning/pytorch-lightning/pull/4458))
- Unify SLURM/TorchElastic under backend plugin ([#4578](https://github.com/PyTorchLightning/pytorch-lightning/pull/4578),
        [#4580](https://github.com/PyTorchLightning/pytorch-lightning/pull/4580),
        [#4581](https://github.com/PyTorchLightning/pytorch-lightning/pull/4581),
        [#4582](https://github.com/PyTorchLightning/pytorch-lightning/pull/4582),
        [#4583](https://github.com/PyTorchLightning/pytorch-lightning/pull/4583))

### Fixed

- Fixed feature-lack in `hpc_load` ([#4526](https://github.com/PyTorchLightning/pytorch-lightning/pull/4526))
- Fixed metrics states being overridden in DDP mode ([#4482](https://github.com/PyTorchLightning/pytorch-lightning/pull/4482))
- Fixed `lightning_getattr`, `lightning_hasattr` not finding the correct attributes in datamodule ([#4347](https://github.com/PyTorchLightning/pytorch-lightning/pull/4347))
- Fixed automatic optimization AMP by `manual_optimization_step` ([#4485](https://github.com/PyTorchLightning/pytorch-lightning/pull/4485))
- Replace `MisconfigurationException` with warning in `ModelCheckpoint` Callback ([#4560](https://github.com/PyTorchLightning/pytorch-lightning/pull/4560))
- Fixed logged keys in mlflow logger ([#4412](https://github.com/PyTorchLightning/pytorch-lightning/pull/4412))
- Fixed `is_picklable` by catching `AttributeError` ([#4508](https://github.com/PyTorchLightning/pytorch-lightning/pull/4508))
- Fixed multi test dataloaders dict `AttributeError` error ([#4480](https://github.com/PyTorchLightning/pytorch-lightning/pull/4480))
- Fixed show progress bar only for `progress_rank 0` on `DDP_SLURM` ([#4437](https://github.com/PyTorchLightning/pytorch-lightning/pull/4437))

## [1.0.5] - 2020-11-03

### Added

- Added PyTorch 1.7 Stable support ([#3821](https://github.com/PyTorchLightning/pytorch-lightning/pull/3821))
- Added timeout for `tpu_device_exists` to ensure process does not hang indefinitely ([#4340](https://github.com/PyTorchLightning/pytorch-lightning/pull/4340))

### Changed

- W&B log in sync with `Trainer` step ([#4405](https://github.com/PyTorchLightning/pytorch-lightning/pull/4405))
- Hook `on_after_backward` is called only when `optimizer_step` is being called ([#4439](https://github.com/PyTorchLightning/pytorch-lightning/pull/4439))
- Moved `track_and_norm_grad` into `training loop` and called only when `optimizer_step` is being called ([#4439](https://github.com/PyTorchLightning/pytorch-lightning/pull/4439))
- Changed type checker with explicit cast of `ref_model` object ([#4457](https://github.com/PyTorchLightning/pytorch-lightning/pull/4457))
- Changed `distributed_backend` -> `accelerator` ([#4429](https://github.com/PyTorchLightning/pytorch-lightning/pull/4429))

### Deprecated

- Deprecated passing `ModelCheckpoint` instance to `checkpoint_callback` Trainer argument ([#4336](https://github.com/PyTorchLightning/pytorch-lightning/pull/4336))

### Fixed

- Disable saving checkpoints if not trained ([#4372](https://github.com/PyTorchLightning/pytorch-lightning/pull/4372))
- Fixed error using `auto_select_gpus=True` with `gpus=-1` ([#4209](https://github.com/PyTorchLightning/pytorch-lightning/pull/4209))
- Disabled training when `limit_train_batches=0` ([#4371](https://github.com/PyTorchLightning/pytorch-lightning/pull/4371))
- Fixed that metrics do not store computational graph for all seen data ([#4313](https://github.com/PyTorchLightning/pytorch-lightning/pull/4313))
- Fixed AMP unscale for `on_after_backward` ([#4439](https://github.com/PyTorchLightning/pytorch-lightning/pull/4439))
- Fixed TorchScript export when module includes Metrics ([#4428](https://github.com/PyTorchLightning/pytorch-lightning/pull/4428))
- Fixed TorchScript trace method's data to device and docstring ([#4360](https://github.com/PyTorchLightning/pytorch-lightning/pull/4360))
- Fixed CSV logger warning ([#4419](https://github.com/PyTorchLightning/pytorch-lightning/pull/4419))
- Fixed skip DDP parameter sync ([#4301](https://github.com/PyTorchLightning/pytorch-lightning/pull/4301))
- Fixed `WandbLogger` _sanitize_callable function ([#4422](https://github.com/PyTorchLightning/pytorch-lightning/pull/4422))
- Fixed `AMP Native` `_unscale` gradient ([#4441](https://github.com/PyTorchLightning/pytorch-lightning/pull/4441))


## [1.0.4] - 2020-10-27

### Added

- Added `dirpath` and `filename` parameter in `ModelCheckpoint` ([#4213](https://github.com/PyTorchLightning/pytorch-lightning/pull/4213))
- Added plugins docs and DDPPlugin to customize ddp across all accelerators ([#4258](https://github.com/PyTorchLightning/pytorch-lightning/pull/4285))
- Added `strict` option to the scheduler dictionary ([#3586](https://github.com/PyTorchLightning/pytorch-lightning/pull/3586))
- Added `fsspec` support for profilers ([#4162](https://github.com/PyTorchLightning/pytorch-lightning/pull/4162))
- Added autogenerated helptext to `Trainer.add_argparse_args` ([#4344](https://github.com/PyTorchLightning/pytorch-lightning/pull/4344))
- Added support for string values in `Trainer`'s `profiler` parameter ([#3656](https://github.com/PyTorchLightning/pytorch-lightning/pull/3656))
- Added support for string values in `Trainer`'s `profiler` parameter ([#3656](https://github.com/PyTorchLightning/pytorch-lightning/pull/3656))
- Added `optimizer_closure` to `optimizer.step` when supported ([#4190](https://github.com/PyTorchLightning/pytorch-lightning/pull/4190))
- Added unification of regression metrics ([#4166](https://github.com/PyTorchLightning/pytorch-lightning/pull/4166))
- Added checkpoint load from Bytes ([#4314](https://github.com/PyTorchLightning/pytorch-lightning/pull/4314))

### Changed

- Improved error messages for invalid `configure_optimizers` returns ([#3587](https://github.com/PyTorchLightning/pytorch-lightning/pull/3587))
- Allow changing the logged step value in `validation_step` ([#4130](https://github.com/PyTorchLightning/pytorch-lightning/pull/4130))
- Allow setting `replace_sampler_ddp=True` with a distributed sampler already added ([#4273](https://github.com/PyTorchLightning/pytorch-lightning/pull/4273))
- Fixed santized parameters for `WandbLogger.log_hyperparams` ([#4320](https://github.com/PyTorchLightning/pytorch-lightning/pull/4320))

### Deprecated

- Deprecated `filepath` in `ModelCheckpoint` ([#4213](https://github.com/PyTorchLightning/pytorch-lightning/pull/4213))
- Deprecated `reorder` parameter of the `auc` metric ([#4237](https://github.com/PyTorchLightning/pytorch-lightning/pull/4237))
- Deprecated bool values in `Trainer`'s `profiler` parameter ([#3656](https://github.com/PyTorchLightning/pytorch-lightning/pull/3656))

### Fixed

- Fixed setting device ids in DDP ([#4297](https://github.com/PyTorchLightning/pytorch-lightning/pull/4297))
- Fixed synchronization of best model path in `ddp_accelerator` ([#4323](https://github.com/PyTorchLightning/pytorch-lightning/pull/4323))
- Fixed `WandbLogger` not uploading checkpoint artifacts at the end of training ([#4341](https://github.com/PyTorchLightning/pytorch-lightning/pull/4341))
- Fixed `FBeta` computation ([#4183](https://github.com/PyTorchLightning/pytorch-lightning/pull/4183))
- Fixed `accumulation across batches` has completed `before breaking training loop` ([#4278](https://github.com/PyTorchLightning/pytorch-lightning/pull/4278))
- Fixed `ModelCheckpoint` don't increase current_epoch and global_step when not training ([#4291](https://github.com/PyTorchLightning/pytorch-lightning/pull/4291))
- Fixed `COMET_EXPERIMENT_KEY` environment variable usage in comet logger ([#4230](https://github.com/PyTorchLightning/pytorch-lightning/pull/4230))

## [1.0.3] - 2020-10-20

### Added

- Added persistent flag to `Metric.add_state` ([#4195](https://github.com/PyTorchLightning/pytorch-lightning/pull/4195))

### Changed

- Used `checkpoint_connector.hpc_save` in SLURM ([#4217](https://github.com/PyTorchLightning/pytorch-lightning/pull/4217))
- Moved base req. to root ([#4219](https://github.com/PyTorchLightning/pytorch-lightning/pull/4219))

### Fixed

- Fixed `hparams` assign in init ([#4189](https://github.com/PyTorchLightning/pytorch-lightning/pull/4189))
- Fixed overwrite check for model hooks ([#4010](https://github.com/PyTorchLightning/pytorch-lightning/pull/4010))


## [1.0.2] - 2020-10-15

### Added

- Added trace functionality to the function `to_torchscript` ([#4142](https://github.com/PyTorchLightning/pytorch-lightning/pull/4142))

### Changed

- Called `on_load_checkpoint` before loading `state_dict` ([#4057](https://github.com/PyTorchLightning/pytorch-lightning/pull/4057))

### Removed

- Removed duplicate metric vs step log for train loop ([#4173](https://github.com/PyTorchLightning/pytorch-lightning/pull/4173))

### Fixed

- Fixed the `self.log` problem in `validation_step()` ([#4169](https://github.com/PyTorchLightning/pytorch-lightning/pull/4169))
- Fixed `hparams` saving - save the state when `save_hyperparameters()` is called [in `__init__`] ([#4163](https://github.com/PyTorchLightning/pytorch-lightning/pull/4163))
- Fixed runtime failure while exporting `hparams` to yaml ([#4158](https://github.com/PyTorchLightning/pytorch-lightning/pull/4158))


## [1.0.1] - 2020-10-14

### Added

- Added getstate/setstate method for torch.save serialization ([#4127](https://github.com/PyTorchLightning/pytorch-lightning/pull/4127))


## [1.0.0] - 2020-10-13

### Added

- Added Explained Variance Metric + metric fix ([#4013](https://github.com/PyTorchLightning/pytorch-lightning/pull/4013))
- Added Metric <-> Lightning Module integration tests ([#4008](https://github.com/PyTorchLightning/pytorch-lightning/pull/4008))
- Added parsing OS env vars in `Trainer` ([#4022](https://github.com/PyTorchLightning/pytorch-lightning/pull/4022))
- Added classification metrics ([#4043](https://github.com/PyTorchLightning/pytorch-lightning/pull/4043))
- Updated explained variance metric ([#4024](https://github.com/PyTorchLightning/pytorch-lightning/pull/4024))
- Enabled plugins ([#4041](https://github.com/PyTorchLightning/pytorch-lightning/pull/4041))
- Enabled custom clusters ([#4048](https://github.com/PyTorchLightning/pytorch-lightning/pull/4048))
- Enabled passing in custom accelerators ([#4050](https://github.com/PyTorchLightning/pytorch-lightning/pull/4050))
- Added `LightningModule.toggle_optimizer` ([#4058](https://github.com/PyTorchLightning/pytorch-lightning/pull/4058))
- Added `LightningModule.manual_backward` ([#4063](https://github.com/PyTorchLightning/pytorch-lightning/pull/4063))
- Added `output` argument to `*_batch_end` hooks ([#3965](https://github.com/PyTorchLightning/pytorch-lightning/pull/3965),
    [#3966](https://github.com/PyTorchLightning/pytorch-lightning/pull/3966))
- Added `output` argument to `*_epoch_end` hooks ([#3967](https://github.com/PyTorchLightning/pytorch-lightning/pull/3967))

### Changed

- Integrated metrics API with self.log ([#3961](https://github.com/PyTorchLightning/pytorch-lightning/pull/3961))
- Decoupled Apex ([#4052](https://github.com/PyTorchLightning/pytorch-lightning/pull/4052),
        [#4054](https://github.com/PyTorchLightning/pytorch-lightning/pull/4054),
        [#4055](https://github.com/PyTorchLightning/pytorch-lightning/pull/4055),
        [#4056](https://github.com/PyTorchLightning/pytorch-lightning/pull/4056),
        [#4058](https://github.com/PyTorchLightning/pytorch-lightning/pull/4058),
        [#4060](https://github.com/PyTorchLightning/pytorch-lightning/pull/4060),
        [#4061](https://github.com/PyTorchLightning/pytorch-lightning/pull/4061),
        [#4062](https://github.com/PyTorchLightning/pytorch-lightning/pull/4062),
        [#4063](https://github.com/PyTorchLightning/pytorch-lightning/pull/4063),
        [#4064](https://github.com/PyTorchLightning/pytorch-lightning/pull/4064),
        [#4065](https://github.com/PyTorchLightning/pytorch-lightning/pull/4065))
- Renamed all backends to `Accelerator` ([#4066](https://github.com/PyTorchLightning/pytorch-lightning/pull/4066))
- Enabled manual returns ([#4089](https://github.com/PyTorchLightning/pytorch-lightning/pull/4089))

### Removed

- Removed support for EvalResult and TrainResult ([#3968](https://github.com/PyTorchLightning/pytorch-lightning/pull/3968))
- Removed deprecated trainer flags: `overfit_pct`, `log_save_interval`, `row_log_interval` ([#3969](https://github.com/PyTorchLightning/pytorch-lightning/pull/3969))
- Removed deprecated early_stop_callback ([#3982](https://github.com/PyTorchLightning/pytorch-lightning/pull/3982))
- Removed deprecated model hooks ([#3980](https://github.com/PyTorchLightning/pytorch-lightning/pull/3980))
- Removed deprecated callbacks ([#3979](https://github.com/PyTorchLightning/pytorch-lightning/pull/3979))
- Removed `trainer` argument in `LightningModule.backward` [#4056](https://github.com/PyTorchLightning/pytorch-lightning/pull/4056))

### Fixed

- Fixed `current_epoch` property update to reflect true epoch number inside `LightningDataModule`, when `reload_dataloaders_every_epoch=True`. ([#3974](https://github.com/PyTorchLightning/pytorch-lightning/pull/3974))
- Fixed to print scaler value in progress bar ([#4053](https://github.com/PyTorchLightning/pytorch-lightning/pull/4053))
- Fixed mismatch between docstring and code regarding when `on_load_checkpoint` hook is called ([#3996](https://github.com/PyTorchLightning/pytorch-lightning/pull/3996))


## [0.10.0] - 2020-10-07

### Added

- Added new Metrics API. ([#3868](https://github.com/PyTorchLightning/pytorch-lightning/pull/3868), [#3921](https://github.com/PyTorchLightning/pytorch-lightning/pull/3921))
- Enable PyTorch 1.7 compatibility ([#3541](https://github.com/PyTorchLightning/pytorch-lightning/pull/3541))
- Added `LightningModule.to_torchscript` to support exporting as `ScriptModule` ([#3258](https://github.com/PyTorchLightning/pytorch-lightning/pull/3258))
- Added warning when dropping unpicklable `hparams` ([#2874](https://github.com/PyTorchLightning/pytorch-lightning/pull/2874))
- Added EMB similarity ([#3349](https://github.com/PyTorchLightning/pytorch-lightning/pull/3349))
- Added `ModelCheckpoint.to_yaml` method ([#3048](https://github.com/PyTorchLightning/pytorch-lightning/pull/3048))
- Allow `ModelCheckpoint` monitor to be `None`, meaning it will always save ([#3630](https://github.com/PyTorchLightning/pytorch-lightning/pull/3630))
- Disabled optimizers setup during testing ([#3059](https://github.com/PyTorchLightning/pytorch-lightning/pull/3059))
- Added support for datamodules to save and load checkpoints when training ([#3563](https://github.com/PyTorchLightning/pytorch-lightning/pull/3563))
- Added support for datamodule in learning rate finder ([#3425](https://github.com/PyTorchLightning/pytorch-lightning/pull/3425))
- Added gradient clip test for native AMP ([#3754](https://github.com/PyTorchLightning/pytorch-lightning/pull/3754))
- Added dist lib to enable syncing anything across devices ([#3762](https://github.com/PyTorchLightning/pytorch-lightning/pull/3762))
- Added `broadcast` to `TPUBackend` ([#3814](https://github.com/PyTorchLightning/pytorch-lightning/pull/3814))
- Added `XLADeviceUtils` class to check XLA device type ([#3274](https://github.com/PyTorchLightning/pytorch-lightning/pull/3274))

### Changed

- Refactored accelerator backends:
   * moved TPU `xxx_step` to backend ([#3118](https://github.com/PyTorchLightning/pytorch-lightning/pull/3118))
   * refactored DDP backend `forward` ([#3119](https://github.com/PyTorchLightning/pytorch-lightning/pull/3119))
   * refactored GPU backend `__step` ([#3120](https://github.com/PyTorchLightning/pytorch-lightning/pull/3120))
   * refactored Horovod backend ([#3121](https://github.com/PyTorchLightning/pytorch-lightning/pull/3121),
        [#3122](https://github.com/PyTorchLightning/pytorch-lightning/pull/3122))
   * remove obscure forward call in eval + CPU backend `___step` ([#3123](https://github.com/PyTorchLightning/pytorch-lightning/pull/3123))
   * reduced all simplified forward ([#3126](https://github.com/PyTorchLightning/pytorch-lightning/pull/3126))
   * added hook base method ([#3127](https://github.com/PyTorchLightning/pytorch-lightning/pull/3127))
   * refactor eval loop to use hooks - use `test_mode` for if so we can split later ([#3129](https://github.com/PyTorchLightning/pytorch-lightning/pull/3129))
   * moved `___step_end` hooks ([#3130](https://github.com/PyTorchLightning/pytorch-lightning/pull/3130))
   * training forward refactor ([#3134](https://github.com/PyTorchLightning/pytorch-lightning/pull/3134))
   * training AMP scaling refactor ([#3135](https://github.com/PyTorchLightning/pytorch-lightning/pull/3135))
   * eval step scaling factor ([#3136](https://github.com/PyTorchLightning/pytorch-lightning/pull/3136))
   * add eval loop object to streamline eval loop ([#3138](https://github.com/PyTorchLightning/pytorch-lightning/pull/3138))
   * refactored dataloader process hook ([#3139](https://github.com/PyTorchLightning/pytorch-lightning/pull/3139))
   * refactored inner eval loop ([#3141](https://github.com/PyTorchLightning/pytorch-lightning/pull/3141))
   * final inner eval loop hooks ([#3154](https://github.com/PyTorchLightning/pytorch-lightning/pull/3154))
   * clean up hooks in `run_evaluation` ([#3156](https://github.com/PyTorchLightning/pytorch-lightning/pull/3156))
   * clean up data reset ([#3161](https://github.com/PyTorchLightning/pytorch-lightning/pull/3161))
   * expand eval loop out ([#3165](https://github.com/PyTorchLightning/pytorch-lightning/pull/3165))
   * moved hooks around in eval loop ([#3195](https://github.com/PyTorchLightning/pytorch-lightning/pull/3195))
   * remove `_evaluate` fx ([#3197](https://github.com/PyTorchLightning/pytorch-lightning/pull/3197))
   * `Trainer.fit` hook clean up ([#3198](https://github.com/PyTorchLightning/pytorch-lightning/pull/3198))
   * DDPs train hooks ([#3203](https://github.com/PyTorchLightning/pytorch-lightning/pull/3203))
   * refactor DDP backend ([#3204](https://github.com/PyTorchLightning/pytorch-lightning/pull/3204),
        [#3207](https://github.com/PyTorchLightning/pytorch-lightning/pull/3207),
        [#3208](https://github.com/PyTorchLightning/pytorch-lightning/pull/3208),
        [#3209](https://github.com/PyTorchLightning/pytorch-lightning/pull/3209),
        [#3210](https://github.com/PyTorchLightning/pytorch-lightning/pull/3210))
   * reduced accelerator selection ([#3211](https://github.com/PyTorchLightning/pytorch-lightning/pull/3211))
   * group prepare data hook ([#3212](https://github.com/PyTorchLightning/pytorch-lightning/pull/3212))
   * added data connector ([#3285](https://github.com/PyTorchLightning/pytorch-lightning/pull/3285))
   * modular is_overridden ([#3290](https://github.com/PyTorchLightning/pytorch-lightning/pull/3290))
   * adding `Trainer.tune()` ([#3293](https://github.com/PyTorchLightning/pytorch-lightning/pull/3293))
   * move `run_pretrain_routine` -> `setup_training` ([#3294](https://github.com/PyTorchLightning/pytorch-lightning/pull/3294))
   * move train outside of setup training ([#3297](https://github.com/PyTorchLightning/pytorch-lightning/pull/3297))
   * move `prepare_data` to data connector ([#3307](https://github.com/PyTorchLightning/pytorch-lightning/pull/3307))
   * moved accelerator router ([#3309](https://github.com/PyTorchLightning/pytorch-lightning/pull/3309))
   * train loop refactor - moving train loop to own object ([#3310](https://github.com/PyTorchLightning/pytorch-lightning/pull/3310),
        [#3312](https://github.com/PyTorchLightning/pytorch-lightning/pull/3312),
        [#3313](https://github.com/PyTorchLightning/pytorch-lightning/pull/3313),
        [#3314](https://github.com/PyTorchLightning/pytorch-lightning/pull/3314))
   * duplicate data interface definition up into DataHooks class ([#3344](https://github.com/PyTorchLightning/pytorch-lightning/pull/3344))
   * inner train loop ([#3359](https://github.com/PyTorchLightning/pytorch-lightning/pull/3359),
        [#3361](https://github.com/PyTorchLightning/pytorch-lightning/pull/3361),
        [#3362](https://github.com/PyTorchLightning/pytorch-lightning/pull/3362),
        [#3363](https://github.com/PyTorchLightning/pytorch-lightning/pull/3363),
        [#3365](https://github.com/PyTorchLightning/pytorch-lightning/pull/3365),
        [#3366](https://github.com/PyTorchLightning/pytorch-lightning/pull/3366),
        [#3367](https://github.com/PyTorchLightning/pytorch-lightning/pull/3367),
        [#3368](https://github.com/PyTorchLightning/pytorch-lightning/pull/3368),
        [#3369](https://github.com/PyTorchLightning/pytorch-lightning/pull/3369),
        [#3370](https://github.com/PyTorchLightning/pytorch-lightning/pull/3370),
        [#3371](https://github.com/PyTorchLightning/pytorch-lightning/pull/3371),
        [#3372](https://github.com/PyTorchLightning/pytorch-lightning/pull/3372),
        [#3373](https://github.com/PyTorchLightning/pytorch-lightning/pull/3373),
        [#3374](https://github.com/PyTorchLightning/pytorch-lightning/pull/3374),
        [#3375](https://github.com/PyTorchLightning/pytorch-lightning/pull/3375),
        [#3376](https://github.com/PyTorchLightning/pytorch-lightning/pull/3376),
        [#3385](https://github.com/PyTorchLightning/pytorch-lightning/pull/3385),
        [#3388](https://github.com/PyTorchLightning/pytorch-lightning/pull/3388),
        [#3397](https://github.com/PyTorchLightning/pytorch-lightning/pull/3397))
   * all logging related calls in a connector ([#3395](https://github.com/PyTorchLightning/pytorch-lightning/pull/3395))
   * device parser ([#3400](https://github.com/PyTorchLightning/pytorch-lightning/pull/3400),
        [#3405](https://github.com/PyTorchLightning/pytorch-lightning/pull/3405))
   * added model connector ([#3407](https://github.com/PyTorchLightning/pytorch-lightning/pull/3407))
   * moved eval loop logging to loggers ([#3408](https://github.com/PyTorchLightning/pytorch-lightning/pull/3408))
   * moved eval loop (#3412[#3408](https://github.com/PyTorchLightning/pytorch-lightning/pull/3408))
   * trainer/separate argparse ([#3421](https://github.com/PyTorchLightning/pytorch-lightning/pull/3421),
        [#3428](https://github.com/PyTorchLightning/pytorch-lightning/pull/3428),
        [#3432](https://github.com/PyTorchLightning/pytorch-lightning/pull/3432))
   * move `lr_finder` ([#3434](https://github.com/PyTorchLightning/pytorch-lightning/pull/3434))
   * organize args (#[#3435](https://github.com/PyTorchLightning/pytorch-lightning/pull/3435),
        [#3442](https://github.com/PyTorchLightning/pytorch-lightning/pull/3442),
        [#3447](https://github.com/PyTorchLightning/pytorch-lightning/pull/3447),
        [#3448](https://github.com/PyTorchLightning/pytorch-lightning/pull/3448),
        [#3449](https://github.com/PyTorchLightning/pytorch-lightning/pull/3449),
        [#3456](https://github.com/PyTorchLightning/pytorch-lightning/pull/3456))
   * move specific accelerator code ([#3457](https://github.com/PyTorchLightning/pytorch-lightning/pull/3457))
   * group connectors ([#3472](https://github.com/PyTorchLightning/pytorch-lightning/pull/3472))
   * accelerator connector methods x/n ([#3469](https://github.com/PyTorchLightning/pytorch-lightning/pull/3469),
        [#3470](https://github.com/PyTorchLightning/pytorch-lightning/pull/3470),
        [#3474](https://github.com/PyTorchLightning/pytorch-lightning/pull/3474))
   * merge backends x/n ([#3476](https://github.com/PyTorchLightning/pytorch-lightning/pull/3476),
        [#3477](https://github.com/PyTorchLightning/pytorch-lightning/pull/3477),
        [#3478](https://github.com/PyTorchLightning/pytorch-lightning/pull/3478),
        [#3480](https://github.com/PyTorchLightning/pytorch-lightning/pull/3480),
        [#3482](https://github.com/PyTorchLightning/pytorch-lightning/pull/3482))
   * apex plugin ([#3502](https://github.com/PyTorchLightning/pytorch-lightning/pull/3502))
   * precision plugins ([#3504](https://github.com/PyTorchLightning/pytorch-lightning/pull/3504))
   * Result - make monitor default to `checkpoint_on` to simplify ([#3571](https://github.com/PyTorchLightning/pytorch-lightning/pull/3571))
   * reference to the Trainer on the `LightningDataModule` ([#3684](https://github.com/PyTorchLightning/pytorch-lightning/pull/3684))
   * add `.log` to lightning module ([#3686](https://github.com/PyTorchLightning/pytorch-lightning/pull/3686),
        [#3699](https://github.com/PyTorchLightning/pytorch-lightning/pull/3699),
        [#3701](https://github.com/PyTorchLightning/pytorch-lightning/pull/3701),
        [#3704](https://github.com/PyTorchLightning/pytorch-lightning/pull/3704),
        [#3715](https://github.com/PyTorchLightning/pytorch-lightning/pull/3715))
   * enable tracking original metric when step and epoch are both true ([#3685](https://github.com/PyTorchLightning/pytorch-lightning/pull/3685))
   * deprecated results obj, added support for simpler comms ([#3681](https://github.com/PyTorchLightning/pytorch-lightning/pull/3681))
   * move backends back to individual files ([#3712](https://github.com/PyTorchLightning/pytorch-lightning/pull/3712))
   * fixes logging for eval steps ([#3763](https://github.com/PyTorchLightning/pytorch-lightning/pull/3763))
   * decoupled DDP, DDP spawn ([#3733](https://github.com/PyTorchLightning/pytorch-lightning/pull/3733),
        [#3766](https://github.com/PyTorchLightning/pytorch-lightning/pull/3766),
        [#3767](https://github.com/PyTorchLightning/pytorch-lightning/pull/3767),
        [#3774](https://github.com/PyTorchLightning/pytorch-lightning/pull/3774),
        [#3802](https://github.com/PyTorchLightning/pytorch-lightning/pull/3802),
        [#3806](https://github.com/PyTorchLightning/pytorch-lightning/pull/3806))
   * remove weight loading hack for ddp_cpu ([#3808](https://github.com/PyTorchLightning/pytorch-lightning/pull/3808))
   * separate `torchelastic` from DDP ([#3810](https://github.com/PyTorchLightning/pytorch-lightning/pull/3810))
   * separate SLURM from DDP ([#3809](https://github.com/PyTorchLightning/pytorch-lightning/pull/3809))
   * decoupled DDP2 ([#3816](https://github.com/PyTorchLightning/pytorch-lightning/pull/3816))
   * bug fix with logging val epoch end + monitor ([#3812](https://github.com/PyTorchLightning/pytorch-lightning/pull/3812))
   * decoupled DDP, DDP spawn ([#3733](https://github.com/PyTorchLightning/pytorch-lightning/pull/3733),
        [#3817](https://github.com/PyTorchLightning/pytorch-lightning/pull/3817),
        [#3819](https://github.com/PyTorchLightning/pytorch-lightning/pull/3819),
        [#3927](https://github.com/PyTorchLightning/pytorch-lightning/pull/3927))
   * callback system and init DDP ([#3836](https://github.com/PyTorchLightning/pytorch-lightning/pull/3836))
   * adding compute environments ([#3837](https://github.com/PyTorchLightning/pytorch-lightning/pull/3837), [#3842](https://github.com/PyTorchLightning/pytorch-lightning/pull/3842))
   * epoch can now log independently ([#3843](https://github.com/PyTorchLightning/pytorch-lightning/pull/3843))
   * test selecting the correct backend. temp backends while slurm and TorchElastic are decoupled ([#3848](https://github.com/PyTorchLightning/pytorch-lightning/pull/3848))
   * fixed `init_slurm_connection` causing hostname errors ([#3856](https://github.com/PyTorchLightning/pytorch-lightning/pull/3856))
   * moves init apex from LM to apex connector ([#3923](https://github.com/PyTorchLightning/pytorch-lightning/pull/3923))
   * moves sync bn to each backend ([#3925](https://github.com/PyTorchLightning/pytorch-lightning/pull/3925))
   * moves configure ddp to each backend ([#3924](https://github.com/PyTorchLightning/pytorch-lightning/pull/3924))
- Deprecation warning ([#3844](https://github.com/PyTorchLightning/pytorch-lightning/pull/3844))
- Changed `LearningRateLogger` to `LearningRateMonitor` ([#3251](https://github.com/PyTorchLightning/pytorch-lightning/pull/3251))
- Used `fsspec` instead of `gfile` for all IO ([#3320](https://github.com/PyTorchLightning/pytorch-lightning/pull/3320))
    * Swaped `torch.load` for `fsspec` load in DDP spawn backend ([#3787](https://github.com/PyTorchLightning/pytorch-lightning/pull/3787))
    * Swaped `torch.load` for `fsspec` load in cloud_io loading ([#3692](https://github.com/PyTorchLightning/pytorch-lightning/pull/3692))
    * Added support for `to_disk()` to use remote filepaths with `fsspec` ([#3930](https://github.com/PyTorchLightning/pytorch-lightning/pull/3930))
    * Updated model_checkpoint's to_yaml to use `fsspec` open ([#3801](https://github.com/PyTorchLightning/pytorch-lightning/pull/3801))
    * Fixed `fsspec` is inconsistant when doing `fs.ls` ([#3805](https://github.com/PyTorchLightning/pytorch-lightning/pull/3805))
- Refactor `GPUStatsMonitor` to improve training speed ([#3257](https://github.com/PyTorchLightning/pytorch-lightning/pull/3257))
- Changed IoU score behavior for classes absent in target and pred ([#3098](https://github.com/PyTorchLightning/pytorch-lightning/pull/3098))
- Changed IoU `remove_bg` bool to `ignore_index` optional int ([#3098](https://github.com/PyTorchLightning/pytorch-lightning/pull/3098))
- Changed defaults of `save_top_k` and `save_last` to `None` in ModelCheckpoint ([#3680](https://github.com/PyTorchLightning/pytorch-lightning/pull/3680))
- `row_log_interval` and `log_save_interval` are now based on training loop's `global_step` instead of epoch-internal batch index ([#3667](https://github.com/PyTorchLightning/pytorch-lightning/pull/3667))
- Silenced some warnings. verified ddp refactors ([#3483](https://github.com/PyTorchLightning/pytorch-lightning/pull/3483))
- Cleaning up stale logger tests ([#3490](https://github.com/PyTorchLightning/pytorch-lightning/pull/3490))
- Allow `ModelCheckpoint` monitor to be `None` ([#3633](https://github.com/PyTorchLightning/pytorch-lightning/pull/3633))
- Enable `None` model checkpoint default ([#3669](https://github.com/PyTorchLightning/pytorch-lightning/pull/3669))
- Skipped `best_model_path` if `checkpoint_callback` is `None` ([#2962](https://github.com/PyTorchLightning/pytorch-lightning/pull/2962))
- Used `raise .. from ..` to explicitly chain exceptions ([#3750](https://github.com/PyTorchLightning/pytorch-lightning/pull/3750))
-  Mocking loggers ([#3596](https://github.com/PyTorchLightning/pytorch-lightning/pull/3596),
    [#3617](https://github.com/PyTorchLightning/pytorch-lightning/pull/3617),
    [#3851](https://github.com/PyTorchLightning/pytorch-lightning/pull/3851),
    [#3859](https://github.com/PyTorchLightning/pytorch-lightning/pull/3859),
    [#3884](https://github.com/PyTorchLightning/pytorch-lightning/pull/3884),
    [#3853](https://github.com/PyTorchLightning/pytorch-lightning/pull/3853),
    [#3910](https://github.com/PyTorchLightning/pytorch-lightning/pull/3910),
    [#3889](https://github.com/PyTorchLightning/pytorch-lightning/pull/3889),
    [#3926](https://github.com/PyTorchLightning/pytorch-lightning/pull/3926))
- Write predictions in LightningModule instead of EvalResult [#3882](https://github.com/PyTorchLightning/pytorch-lightning/pull/3882)

### Deprecated

- Deprecated `TrainResult` and `EvalResult`, use `self.log` and `self.write` from the `LightningModule` to log metrics and write predictions. `training_step` can now only return a scalar (for the loss) or a dictionary with anything you want. ([#3681](https://github.com/PyTorchLightning/pytorch-lightning/pull/3681))
- Deprecate `early_stop_callback` Trainer argument ([#3845](https://github.com/PyTorchLightning/pytorch-lightning/pull/3845))
- Rename Trainer arguments `row_log_interval` >> `log_every_n_steps` and `log_save_interval` >> `flush_logs_every_n_steps` ([#3748](https://github.com/PyTorchLightning/pytorch-lightning/pull/3748))

### Removed

- Removed experimental Metric API ([#3868](https://github.com/PyTorchLightning/pytorch-lightning/pull/3868),
        [#3943](https://github.com/PyTorchLightning/pytorch-lightning/pull/3943),
        [#3949](https://github.com/PyTorchLightning/pytorch-lightning/pull/3949),
        [#3946](https://github.com/PyTorchLightning/pytorch-lightning/pull/3946)), listed changes before final removal:
    * Added `EmbeddingSimilarity` metric ([#3349](https://github.com/PyTorchLightning/pytorch-lightning/pull/3349), [#3358](https://github.com/PyTorchLightning/pytorch-lightning/pull/3358))
    * Added hooks to metric module interface ([#2528](https://github.com/PyTorchLightning/pytorch-lightning/pull/2528))
    * Added error when AUROC metric is used for multiclass problems ([#3350](https://github.com/PyTorchLightning/pytorch-lightning/pull/3350))
    * Fixed `ModelCheckpoint` with `save_top_k=-1` option not tracking the best models when a monitor metric is available ([#3735](https://github.com/PyTorchLightning/pytorch-lightning/pull/3735))
    * Fixed counter-intuitive error being thrown in `Accuracy` metric for zero target tensor ([#3764](https://github.com/PyTorchLightning/pytorch-lightning/pull/3764))
    * Fixed aggregation of metrics ([#3517](https://github.com/PyTorchLightning/pytorch-lightning/pull/3517))
    * Fixed Metric aggregation ([#3321](https://github.com/PyTorchLightning/pytorch-lightning/pull/3321))
    * Fixed RMSLE metric ([#3188](https://github.com/PyTorchLightning/pytorch-lightning/pull/3188))
    * Renamed `reduction` to `class_reduction` in classification metrics ([#3322](https://github.com/PyTorchLightning/pytorch-lightning/pull/3322))
    * Changed `class_reduction` similar to sklearn for classification metrics ([#3322](https://github.com/PyTorchLightning/pytorch-lightning/pull/3322))
    * Renaming of precision recall metric ([#3308](https://github.com/PyTorchLightning/pytorch-lightning/pull/3308))

### Fixed

- Fixed `on_train_batch_start` hook to end epoch early ([#3700](https://github.com/PyTorchLightning/pytorch-lightning/pull/3700))
- Fixed `num_sanity_val_steps` is clipped to `limit_val_batches` ([#2917](https://github.com/PyTorchLightning/pytorch-lightning/pull/2917))
- Fixed ONNX model save on GPU ([#3145](https://github.com/PyTorchLightning/pytorch-lightning/pull/3145))
- Fixed `GpuUsageLogger` to work on different platforms ([#3008](https://github.com/PyTorchLightning/pytorch-lightning/pull/3008))
- Fixed auto-scale batch size not dumping `auto_lr_find` parameter ([#3151](https://github.com/PyTorchLightning/pytorch-lightning/pull/3151))
- Fixed `batch_outputs` with optimizer frequencies ([#3229](https://github.com/PyTorchLightning/pytorch-lightning/pull/3229))
- Fixed setting batch size in `LightningModule.datamodule` when using `auto_scale_batch_size` ([#3266](https://github.com/PyTorchLightning/pytorch-lightning/pull/3266))
- Fixed Horovod distributed backend compatibility with native AMP ([#3404](https://github.com/PyTorchLightning/pytorch-lightning/pull/3404))
- Fixed batch size auto scaling exceeding the size of the dataset ([#3271](https://github.com/PyTorchLightning/pytorch-lightning/pull/3271))
- Fixed getting `experiment_id` from MLFlow only once instead of each training loop ([#3394](https://github.com/PyTorchLightning/pytorch-lightning/pull/3394))
- Fixed `overfit_batches` which now correctly disables shuffling for the training loader. ([#3501](https://github.com/PyTorchLightning/pytorch-lightning/pull/3501))
- Fixed gradient norm tracking for `row_log_interval > 1` ([#3489](https://github.com/PyTorchLightning/pytorch-lightning/pull/3489))
- Fixed `ModelCheckpoint` name formatting ([3164](https://github.com/PyTorchLightning/pytorch-lightning/pull/3163))
- Fixed auto-scale batch size ([#3151](https://github.com/PyTorchLightning/pytorch-lightning/pull/3151))
- Fixed example implementation of AutoEncoder ([#3190](https://github.com/PyTorchLightning/pytorch-lightning/pull/3190))
- Fixed invalid paths when remote logging with TensorBoard ([#3236](https://github.com/PyTorchLightning/pytorch-lightning/pull/3236))
- Fixed change `t()` to `transpose()` as XLA devices do not support `.t()` on 1-dim tensor ([#3252](https://github.com/PyTorchLightning/pytorch-lightning/pull/3252))
- Fixed (weights only) checkpoints loading without PL ([#3287](https://github.com/PyTorchLightning/pytorch-lightning/pull/3287))
- Fixed `gather_all_tensors` cross GPUs in DDP ([#3319](https://github.com/PyTorchLightning/pytorch-lightning/pull/3319))
- Fixed CometML save dir ([#3419](https://github.com/PyTorchLightning/pytorch-lightning/pull/3419))
- Fixed forward key metrics ([#3467](https://github.com/PyTorchLightning/pytorch-lightning/pull/3467))
- Fixed normalize mode at confusion matrix (replace NaNs with zeros) ([#3465](https://github.com/PyTorchLightning/pytorch-lightning/pull/3465))
- Fixed global step increment in training loop when `training_epoch_end` hook is used ([#3673](https://github.com/PyTorchLightning/pytorch-lightning/pull/3673))
- Fixed dataloader shuffling not getting turned off with `overfit_batches > 0` and `distributed_backend = "ddp"` ([#3534](https://github.com/PyTorchLightning/pytorch-lightning/pull/3534))
- Fixed determinism in `DDPSpawnBackend` when using `seed_everything` in main process ([#3335](https://github.com/PyTorchLightning/pytorch-lightning/pull/3335))
- Fixed `ModelCheckpoint` `period` to actually save every `period` epochs ([#3630](https://github.com/PyTorchLightning/pytorch-lightning/pull/3630))
- Fixed `val_progress_bar` total with `num_sanity_val_steps` ([#3751](https://github.com/PyTorchLightning/pytorch-lightning/pull/3751))
- Fixed Tuner dump: add `current_epoch` to dumped_params ([#3261](https://github.com/PyTorchLightning/pytorch-lightning/pull/3261))
- Fixed `current_epoch` and `global_step` properties mismatch between `Trainer` and `LightningModule` ([#3785](https://github.com/PyTorchLightning/pytorch-lightning/pull/3785))
- Fixed learning rate scheduler for optimizers with internal state ([#3897](https://github.com/PyTorchLightning/pytorch-lightning/pull/3897))
- Fixed `tbptt_reduce_fx` when non-floating tensors are logged ([#3796](https://github.com/PyTorchLightning/pytorch-lightning/pull/3796))
- Fixed model checkpoint frequency ([#3852](https://github.com/PyTorchLightning/pytorch-lightning/pull/3852))
- Fixed logging non-tensor scalar with result breaks subsequent epoch aggregation ([#3855](https://github.com/PyTorchLightning/pytorch-lightning/pull/3855))
- Fixed `TrainerEvaluationLoopMixin` activates `model.train()` at the end ([#3858](https://github.com/PyTorchLightning/pytorch-lightning/pull/3858))
- Fixed `overfit_batches` when using with multiple val/test_dataloaders ([#3857](https://github.com/PyTorchLightning/pytorch-lightning/pull/3857))
- Fixed enables `training_step` to return `None` ([#3862](https://github.com/PyTorchLightning/pytorch-lightning/pull/3862))
- Fixed init nan for checkpointing ([#3863](https://github.com/PyTorchLightning/pytorch-lightning/pull/3863))
- Fixed for `load_from_checkpoint` ([#2776](https://github.com/PyTorchLightning/pytorch-lightning/pull/2776))
- Fixes incorrect `batch_sizes` when Dataloader returns a dict with multiple tensors ([#3668](https://github.com/PyTorchLightning/pytorch-lightning/pull/3668))
- Fixed unexpected signature for `validation_step` ([#3947](https://github.com/PyTorchLightning/pytorch-lightning/pull/3947))

## [0.9.0] - 2020-08-20

### Added

- Added SyncBN for DDP ([#2801](https://github.com/PyTorchLightning/pytorch-lightning/pull/2801),
     [#2838](https://github.com/PyTorchLightning/pytorch-lightning/pull/2838))
- Added basic `CSVLogger` ([#2721](https://github.com/PyTorchLightning/pytorch-lightning/pull/2721))
- Added SSIM metrics ([#2671](https://github.com/PyTorchLightning/pytorch-lightning/pull/2671))
- Added BLEU metrics ([#2535](https://github.com/PyTorchLightning/pytorch-lightning/pull/2535))
- Added support to export a model to ONNX format ([#2596](https://github.com/PyTorchLightning/pytorch-lightning/pull/2596))
- Added support for `Trainer(num_sanity_val_steps=-1)` to check all validation data before training ([#2246](https://github.com/PyTorchLightning/pytorch-lightning/pull/2246))
- Added struct. output:
  * tests for val loop flow ([#2605](https://github.com/PyTorchLightning/pytorch-lightning/pull/2605))
  * `EvalResult` support for train and val. loop ([#2615](https://github.com/PyTorchLightning/pytorch-lightning/pull/2615),
       [#2651](https://github.com/PyTorchLightning/pytorch-lightning/pull/2651))
  * weighted average in results obj ([#2930](https://github.com/PyTorchLightning/pytorch-lightning/pull/2930))
  * fix result obj DP auto reduce ([#3013](https://github.com/PyTorchLightning/pytorch-lightning/pull/3013))
- Added class `LightningDataModule` ([#2668](https://github.com/PyTorchLightning/pytorch-lightning/pull/2668))
- Added support for PyTorch 1.6 ([#2745](https://github.com/PyTorchLightning/pytorch-lightning/pull/2745))
- Added call DataModule hooks implicitly in trainer ([#2755](https://github.com/PyTorchLightning/pytorch-lightning/pull/2755))
- Added support for Mean in DDP Sync ([#2568](https://github.com/PyTorchLightning/pytorch-lightning/pull/2568))
- Added remaining `sklearn` metrics: `AveragePrecision`, `BalancedAccuracy`, `CohenKappaScore`, `DCG`, `Hamming`, `Hinge`, `Jaccard`, `MeanAbsoluteError`, `MeanSquaredError`, `MeanSquaredLogError`, `MedianAbsoluteError`, `R2Score`, `MeanPoissonDeviance`, `MeanGammaDeviance`, `MeanTweedieDeviance`, `ExplainedVariance` ([#2562](https://github.com/PyTorchLightning/pytorch-lightning/pull/2562))
- Added support for `limit_{mode}_batches (int)` to work with infinite dataloader (IterableDataset) ([#2840](https://github.com/PyTorchLightning/pytorch-lightning/pull/2840))
- Added support returning python scalars in DP ([#1935](https://github.com/PyTorchLightning/pytorch-lightning/pull/1935))
- Added support to Tensorboard logger for OmegaConf `hparams` ([#2846](https://github.com/PyTorchLightning/pytorch-lightning/pull/2846))
- Added tracking of basic states in `Trainer` ([#2541](https://github.com/PyTorchLightning/pytorch-lightning/pull/2541))
- Tracks all outputs including TBPTT and multiple optimizers ([#2890](https://github.com/PyTorchLightning/pytorch-lightning/pull/2890))
- Added GPU Usage Logger ([#2932](https://github.com/PyTorchLightning/pytorch-lightning/pull/2932))
- Added `strict=False` for `load_from_checkpoint` ([#2819](https://github.com/PyTorchLightning/pytorch-lightning/pull/2819))
- Added saving test predictions on multiple GPUs ([#2926](https://github.com/PyTorchLightning/pytorch-lightning/pull/2926))
- Auto log the computational graph for loggers that support this ([#3003](https://github.com/PyTorchLightning/pytorch-lightning/pull/3003))
- Added warning when changing monitor and using results obj ([#3014](https://github.com/PyTorchLightning/pytorch-lightning/pull/3014))
- Added a hook `transfer_batch_to_device` to the `LightningDataModule` ([#3038](https://github.com/PyTorchLightning/pytorch-lightning/pull/3038))

### Changed

- Truncated long version numbers in progress bar ([#2594](https://github.com/PyTorchLightning/pytorch-lightning/pull/2594))
- Enabling val/test loop disabling ([#2692](https://github.com/PyTorchLightning/pytorch-lightning/pull/2692))
- Refactored into `accelerator` module:
    * GPU training ([#2704](https://github.com/PyTorchLightning/pytorch-lightning/pull/2704))
    * TPU training ([#2708](https://github.com/PyTorchLightning/pytorch-lightning/pull/2708))
    * DDP(2) backend ([#2796](https://github.com/PyTorchLightning/pytorch-lightning/pull/2796))
    * Retrieve last logged val from result by key ([#3049](https://github.com/PyTorchLightning/pytorch-lightning/pull/3049))
- Using `.comet.config` file for `CometLogger` ([#1913](https://github.com/PyTorchLightning/pytorch-lightning/pull/1913))
- Updated hooks arguments - breaking for `setup` and `teardown` ([#2850](https://github.com/PyTorchLightning/pytorch-lightning/pull/2850))
- Using `gfile` to support remote directories ([#2164](https://github.com/PyTorchLightning/pytorch-lightning/pull/2164))
- Moved optimizer creation after device placement for DDP backends ([#2904](https://github.com/PyTorchLightning/pytorch-lighting/pull/2904))
- Support `**DictConfig` for `hparam` serialization ([#2519](https://github.com/PyTorchLightning/pytorch-lightning/pull/2519))
- Removed callback metrics from test results obj ([#2994](https://github.com/PyTorchLightning/pytorch-lightning/pull/2994))
- Re-enabled naming metrics in ckpt name ([#3060](https://github.com/PyTorchLightning/pytorch-lightning/pull/3060))
- Changed progress bar epoch counting to start from 0 ([#3061](https://github.com/PyTorchLightning/pytorch-lightning/pull/3061))

### Deprecated

- Deprecated Trainer attribute `ckpt_path`, which will now be set by `weights_save_path` ([#2681](https://github.com/PyTorchLightning/pytorch-lightning/pull/2681))

### Removed

- Removed deprecated: ([#2760](https://github.com/PyTorchLightning/pytorch-lightning/pull/2760))
    * core decorator `data_loader`
    * Module hook `on_sanity_check_start` and loading `load_from_metrics`
    * package `pytorch_lightning.logging`
    * Trainer arguments: `show_progress_bar`, `num_tpu_cores`, `use_amp`, `print_nan_grads`
    * LR Finder argument `num_accumulation_steps`

### Fixed

- Fixed `accumulate_grad_batches` for last batch ([#2853](https://github.com/PyTorchLightning/pytorch-lightning/pull/2853))
- Fixed setup call while testing ([#2624](https://github.com/PyTorchLightning/pytorch-lightning/pull/2624))
- Fixed local rank zero casting ([#2640](https://github.com/PyTorchLightning/pytorch-lightning/pull/2640))
- Fixed single scalar return from training ([#2587](https://github.com/PyTorchLightning/pytorch-lightning/pull/2587))
- Fixed Horovod backend to scale LR schedlers with the optimizer ([#2626](https://github.com/PyTorchLightning/pytorch-lightning/pull/2626))
- Fixed `dtype` and `device` properties not getting updated in submodules ([#2657](https://github.com/PyTorchLightning/pytorch-lightning/pull/2657))
- Fixed `fast_dev_run` to run for all dataloaders ([#2581](https://github.com/PyTorchLightning/pytorch-lightning/pull/2581))
- Fixed `save_dir` in loggers getting ignored by default value of `weights_save_path` when user did not specify `weights_save_path` ([#2681](https://github.com/PyTorchLightning/pytorch-lightning/pull/2681))
- Fixed `weights_save_path` getting ignored when `logger=False` is passed to Trainer ([#2681](https://github.com/PyTorchLightning/pytorch-lightning/pull/2681))
- Fixed TPU multi-core and Float16 ([#2632](https://github.com/PyTorchLightning/pytorch-lightning/pull/2632))
- Fixed test metrics not being logged with `LoggerCollection` ([#2723](https://github.com/PyTorchLightning/pytorch-lightning/pull/2723))
- Fixed data transfer to device when using `torchtext.data.Field` and `include_lengths is True` ([#2689](https://github.com/PyTorchLightning/pytorch-lightning/pull/2689))
- Fixed shuffle argument for distributed sampler ([#2789](https://github.com/PyTorchLightning/pytorch-lightning/pull/2789))
- Fixed logging interval ([#2694](https://github.com/PyTorchLightning/pytorch-lightning/pull/2694))
- Fixed loss value in the progress bar is wrong when `accumulate_grad_batches > 1` ([#2738](https://github.com/PyTorchLightning/pytorch-lightning/pull/2738))
- Fixed correct CWD for ddp sub-processes when using Hydra ([#2719](https://github.com/PyTorchLightning/pytorch-lightning/pull/2719))
- Fixed selecting GPUs using `CUDA_VISIBLE_DEVICES` ([#2739](https://github.com/PyTorchLightning/pytorch-lightning/pull/2739),
     [#2796](https://github.com/PyTorchLightning/pytorch-lightning/pull/2796))
- Fixed false `num_classes` warning in metrics ([#2781](https://github.com/PyTorchLightning/pytorch-lightning/pull/2781))
- Fixed shell injection vulnerability in subprocess call ([#2786](https://github.com/PyTorchLightning/pytorch-lightning/pull/2786))
- Fixed LR finder and `hparams` compatibility ([#2821](https://github.com/PyTorchLightning/pytorch-lightning/pull/2821))
- Fixed `ModelCheckpoint` not saving the latest information when `save_last=True` ([#2881](https://github.com/PyTorchLightning/pytorch-lightning/pull/2881))
- Fixed ImageNet example: learning rate scheduler, number of workers and batch size when using DDP ([#2889](https://github.com/PyTorchLightning/pytorch-lightning/pull/2889))
- Fixed apex gradient clipping ([#2829](https://github.com/PyTorchLightning/pytorch-lightning/pull/2829))
- Fixed save apex scaler states ([#2828](https://github.com/PyTorchLightning/pytorch-lightning/pull/2828))
- Fixed a model loading issue with inheritance and variable positional arguments ([#2911](https://github.com/PyTorchLightning/pytorch-lightning/pull/2911))
- Fixed passing `non_blocking=True` when transferring a batch object that does not support it ([#2910](https://github.com/PyTorchLightning/pytorch-lightning/pull/2910))
- Fixed checkpointing to remote file paths ([#2925](https://github.com/PyTorchLightning/pytorch-lightning/pull/2925))
- Fixed adding val step argument to metrics ([#2986](https://github.com/PyTorchLightning/pytorch-lightning/pull/2986))
- Fixed an issue that caused `Trainer.test()` to stall in ddp mode ([#2997](https://github.com/PyTorchLightning/pytorch-lightning/pull/2997))
- Fixed gathering of results with tensors of varying shape ([#3020](https://github.com/PyTorchLightning/pytorch-lightning/pull/3020))
- Fixed batch size auto-scaling feature to set the new value on the correct model attribute ([#3043](https://github.com/PyTorchLightning/pytorch-lightning/pull/3043))
- Fixed automatic batch scaling not working with half precision ([#3045](https://github.com/PyTorchLightning/pytorch-lightning/pull/3045))
- Fixed setting device to root gpu ([#3042](https://github.com/PyTorchLightning/pytorch-lightning/pull/3042))

## [0.8.5] - 2020-07-09

### Added

- Added a PSNR metric: peak signal-to-noise ratio ([#2483](https://github.com/PyTorchLightning/pytorch-lightning/pull/2483))
- Added functional regression metrics ([#2492](https://github.com/PyTorchLightning/pytorch-lightning/pull/2492))

### Removed

- Removed auto val reduce ([#2462](https://github.com/PyTorchLightning/pytorch-lightning/pull/2462))

### Fixed

- Flattening Wandb Hyperparameters ([#2459](https://github.com/PyTorchLightning/pytorch-lightning/pull/2459))
- Fixed using the same DDP python interpreter and actually running ([#2482](https://github.com/PyTorchLightning/pytorch-lightning/pull/2482))
- Fixed model summary input type conversion for models that have input dtype different from model parameters ([#2510](https://github.com/PyTorchLightning/pytorch-lightning/pull/2510))
- Made `TensorBoardLogger` and `CometLogger` pickleable ([#2518](https://github.com/PyTorchLightning/pytorch-lightning/pull/2518))
- Fixed a problem with `MLflowLogger` creating multiple run folders ([#2502](https://github.com/PyTorchLightning/pytorch-lightning/pull/2502))
- Fixed global_step increment ([#2455](https://github.com/PyTorchLightning/pytorch-lightning/pull/2455))
- Fixed TPU hanging example ([#2488](https://github.com/PyTorchLightning/pytorch-lightning/pull/2488))
- Fixed `argparse` default value bug ([#2526](https://github.com/PyTorchLightning/pytorch-lightning/pull/2526))
- Fixed Dice and IoU to avoid NaN by adding small eps ([#2545](https://github.com/PyTorchLightning/pytorch-lightning/pull/2545))
- Fixed accumulate gradients schedule at epoch 0 (continued) ([#2513](https://github.com/PyTorchLightning/pytorch-lightning/pull/2513))
- Fixed Trainer `.fit()` returning last not best weights in "ddp_spawn" ([#2565](https://github.com/PyTorchLightning/pytorch-lightning/pull/2565))
- Fixed passing (do not pass) TPU weights back on test ([#2566](https://github.com/PyTorchLightning/pytorch-lightning/pull/2566))
- Fixed DDP tests and `.test()` ([#2512](https://github.com/PyTorchLightning/pytorch-lightning/pull/2512),
     [#2570](https://github.com/PyTorchLightning/pytorch-lightning/pull/2570))

## [0.8.4] - 2020-07-01

### Added

- Added reduce ddp results on eval ([#2434](https://github.com/PyTorchLightning/pytorch-lightning/pull/2434))
- Added a warning when an `IterableDataset` has `__len__` defined ([#2437](https://github.com/PyTorchLightning/pytorch-lightning/pull/2437))

### Changed

- Enabled no returns from eval ([#2446](https://github.com/PyTorchLightning/pytorch-lightning/pull/2446))

### Fixed

- Fixes train outputs ([#2428](https://github.com/PyTorchLightning/pytorch-lightning/pull/2428))
- Fixes Conda dependencies ([#2412](https://github.com/PyTorchLightning/pytorch-lightning/pull/2412))
- Fixed Apex scaling with decoupled backward ([#2433](https://github.com/PyTorchLightning/pytorch-lightning/pull/2433))
- Fixed crashing or wrong displaying progressbar because of missing ipywidgets ([#2417](https://github.com/PyTorchLightning/pytorch-lightning/pull/2417))
- Fixed TPU saving dir ([fc26078e](https://github.com/PyTorchLightning/pytorch-lightning/commit/fc26078e395f8a001f4c6dd7b3fe7ca202f914a3), [04e68f02](https://github.com/PyTorchLightning/pytorch-lightning/commit/04e68f022fc03dd5f1555ee86dea997d42a448ad))
- Fixed logging on rank 0 only ([#2425](https://github.com/PyTorchLightning/pytorch-lightning/pull/2425))


## [0.8.3] - 2020-06-29

### Fixed

- Fixed AMP wrong call ([593837e](https://github.com/PyTorchLightning/pytorch-lightning/commit/593837e1da24ff6c942b24ed803fc1496a304609))
- Fixed batch typo ([92d1e75](https://github.com/PyTorchLightning/pytorch-lightning/commit/92d1e75b2638a493d9d21ed5fe00a22093888285))

## [0.8.2] - 2020-06-28

### Added

- Added TorchText support for moving data to GPU ([#2379](https://github.com/PyTorchLightning/pytorch-lightning/pull/2379))

### Changed

- Changed epoch indexing from 0 instead of 1 ([#2289](https://github.com/PyTorchLightning/pytorch-lightning/pull/2289))
- Refactor Model `backward` ([#2276](https://github.com/PyTorchLightning/pytorch-lightning/pull/2276))
- Refactored `training_batch` + tests to verify correctness ([#2327](https://github.com/PyTorchLightning/pytorch-lightning/pull/2327),
     [#2328](https://github.com/PyTorchLightning/pytorch-lightning/pull/2328))
- Refactored training loop ([#2336](https://github.com/PyTorchLightning/pytorch-lightning/pull/2336))
- Made optimization steps for hooks ([#2363](https://github.com/PyTorchLightning/pytorch-lightning/pull/2363))
- Changed default apex level to 'O2' ([#2362](https://github.com/PyTorchLightning/pytorch-lightning/pull/2362))

### Removed

- Moved `TrainsLogger` to Bolts ([#2384](https://github.com/PyTorchLightning/pytorch-lightning/pull/2384))

### Fixed

- Fixed parsing TPU arguments and TPU tests ([#2094](https://github.com/PyTorchLightning/pytorch-lightning/pull/2094))
- Fixed number batches in case of multiple dataloaders and `limit_{*}_batches` ([#1920](https://github.com/PyTorchLightning/pytorch-lightning/pull/1920),
     [#2226](https://github.com/PyTorchLightning/pytorch-lightning/pull/2226))
- Fixed an issue with forward hooks not being removed after model summary ([#2298](https://github.com/PyTorchLightning/pytorch-lightning/pull/2298))
- Fix for `load_from_checkpoint()` not working with absolute path on Windows ([#2294](https://github.com/PyTorchLightning/pytorch-lightning/pull/2294))
- Fixed an issue how _has_len handles `NotImplementedError` e.g. raised by `torchtext.data.Iterator` ([#2293](https://github.com/PyTorchLightning/pytorch-lightning/pull/2293)), ([#2307](https://github.com/PyTorchLightning/pytorch-lightning/pull/2307))
- Fixed `average_precision` metric ([#2319](https://github.com/PyTorchLightning/pytorch-lightning/pull/2319))
- Fixed ROC metric for CUDA tensors ([#2304](https://github.com/PyTorchLightning/pytorch-lightning/pull/2304))
- Fixed `average_precision` metric ([#2319](https://github.com/PyTorchLightning/pytorch-lightning/pull/2319))
- Fixed lost compatibility with custom datatypes implementing `.to` ([#2335](https://github.com/PyTorchLightning/pytorch-lightning/pull/2335))
- Fixed loading model with kwargs ([#2387](https://github.com/PyTorchLightning/pytorch-lightning/pull/2387))
- Fixed sum(0) for `trainer.num_val_batches` ([#2268](https://github.com/PyTorchLightning/pytorch-lightning/pull/2268))
- Fixed checking if the parameters are a `DictConfig` Object ([#2216](https://github.com/PyTorchLightning/pytorch-lightning/pull/2216))
- Fixed SLURM weights saving ([#2341](https://github.com/PyTorchLightning/pytorch-lightning/pull/2341))
- Fixed swaps LR scheduler order ([#2356](https://github.com/PyTorchLightning/pytorch-lightning/pull/2356))
- Fixed adding tensorboard `hparams` logging test ([#2342](https://github.com/PyTorchLightning/pytorch-lightning/pull/2342))
- Fixed use model ref for tear down ([#2360](https://github.com/PyTorchLightning/pytorch-lightning/pull/2360))
- Fixed logger crash on DDP ([#2388](https://github.com/PyTorchLightning/pytorch-lightning/pull/2388))
- Fixed several issues with early stopping and checkpoint callbacks ([#1504](https://github.com/PyTorchLightning/pytorch-lightning/pull/1504),
     [#2391](https://github.com/PyTorchLightning/pytorch-lightning/pull/2391))
- Fixed loading past checkpoints from v0.7.x ([#2405](https://github.com/PyTorchLightning/pytorch-lightning/pull/2405))
- Fixed loading model without arguments ([#2403](https://github.com/PyTorchLightning/pytorch-lightning/pull/2403))
- Fixed Windows compatibility issue ([#2358](https://github.com/PyTorchLightning/pytorch-lightning/pull/2358))

## [0.8.1] - 2020-06-19

### Fixed

- Fixed the `load_from_checkpoint` path detected as URL bug ([#2244](https://github.com/PyTorchLightning/pytorch-lightning/pull/2244))
- Fixed hooks - added barrier ([#2245](https://github.com/PyTorchLightning/pytorch-lightning/pull/2245),
     [#2257](https://github.com/PyTorchLightning/pytorch-lightning/pull/2257),
     [#2260](https://github.com/PyTorchLightning/pytorch-lightning/pull/220))
- Fixed `hparams` - remove frame inspection on `self.hparams` ([#2253](https://github.com/PyTorchLightning/pytorch-lightning/pull/2253))
- Fixed setup and on fit calls ([#2252](https://github.com/PyTorchLightning/pytorch-lightning/pull/2252))
- Fixed GPU template ([#2255](https://github.com/PyTorchLightning/pytorch-lightning/pull/2255))

## [0.8.0] - 2020-06-18

### Added

- Added `overfit_batches`, `limit_{val|test}_batches` flags (overfit now uses training set for all three) ([#2213](https://github.com/PyTorchLightning/pytorch-lightning/pull/2213))
- Added metrics
  * Base classes ([#1326](https://github.com/PyTorchLightning/pytorch-lightning/pull/1326),
       [#1877](https://github.com/PyTorchLightning/pytorch-lightning/pull/1877))
  * Sklearn metrics classes ([#1327](https://github.com/PyTorchLightning/pytorch-lightning/pull/1327))
  * Native torch metrics ([#1488](https://github.com/PyTorchLightning/pytorch-lightning/pull/1488),
       [#2062](https://github.com/PyTorchLightning/pytorch-lightning/pull/2062))
  * docs for all Metrics ([#2184](https://github.com/PyTorchLightning/pytorch-lightning/pull/2184),
       [#2209](https://github.com/PyTorchLightning/pytorch-lightning/pull/2209))
  * Regression metrics ([#2221](https://github.com/PyTorchLightning/pytorch-lightning/pull/2221))
- Added type hints in `Trainer.fit()` and `Trainer.test()` to reflect that also a list of dataloaders can be passed in ([#1723](https://github.com/PyTorchLightning/pytorch-lightning/pull/1723))
- Allow dataloaders without sampler field present ([#1907](https://github.com/PyTorchLightning/pytorch-lightning/pull/1907))
- Added option `save_last` to save the model at the end of every epoch in `ModelCheckpoint` [(#1908)](https://github.com/PyTorchLightning/pytorch-lightning/pull/1908)
- Early stopping checks `on_validation_end` ([#1458](https://github.com/PyTorchLightning/pytorch-lightning/pull/1458))
- Attribute `best_model_path` to `ModelCheckpoint` for storing and later retrieving the path to the best saved model file ([#1799](https://github.com/PyTorchLightning/pytorch-lightning/pull/1799))
- Speed up single-core TPU training by loading data using `ParallelLoader` ([#2033](https://github.com/PyTorchLightning/pytorch-lightning/pull/2033))
- Added a model hook `transfer_batch_to_device` that enables moving custom data structures to the target device ([1756](https://github.com/PyTorchLightning/pytorch-lightning/pull/1756))
- Added [black](https://black.readthedocs.io/en/stable/) formatter for the code with code-checker on pull ([1610](https://github.com/PyTorchLightning/pytorch-lightning/pull/1610))
- Added back the slow spawn ddp implementation as `ddp_spawn` ([#2115](https://github.com/PyTorchLightning/pytorch-lightning/pull/2115))
- Added loading checkpoints from URLs ([#1667](https://github.com/PyTorchLightning/pytorch-lightning/pull/1667))
- Added a callback method `on_keyboard_interrupt` for handling KeyboardInterrupt events during training ([#2134](https://github.com/PyTorchLightning/pytorch-lightning/pull/2134))
- Added a decorator `auto_move_data` that moves data to the correct device when using the LightningModule for inference ([#1905](https://github.com/PyTorchLightning/pytorch-lightning/pull/1905))
- Added `ckpt_path` option to `LightningModule.test(...)` to load particular checkpoint ([#2190](https://github.com/PyTorchLightning/pytorch-lightning/pull/2190))
- Added `setup` and `teardown` hooks for model ([#2229](https://github.com/PyTorchLightning/pytorch-lightning/pull/2229))

### Changed

- Allow user to select individual TPU core to train on ([#1729](https://github.com/PyTorchLightning/pytorch-lightning/pull/1729))
- Removed non-finite values from loss in `LRFinder` ([#1862](https://github.com/PyTorchLightning/pytorch-lightning/pull/1862))
- Allow passing model hyperparameters as complete kwarg list ([#1896](https://github.com/PyTorchLightning/pytorch-lightning/pull/1896))
- Renamed `ModelCheckpoint`'s attributes `best` to `best_model_score` and `kth_best_model` to `kth_best_model_path` ([#1799](https://github.com/PyTorchLightning/pytorch-lightning/pull/1799))
- Re-Enable Logger's `ImportError`s ([#1938](https://github.com/PyTorchLightning/pytorch-lightning/pull/1938))
- Changed the default value of the Trainer argument `weights_summary` from `full` to `top` ([#2029](https://github.com/PyTorchLightning/pytorch-lightning/pull/2029))
- Raise an error when lightning replaces an existing sampler ([#2020](https://github.com/PyTorchLightning/pytorch-lightning/pull/2020))
- Enabled `prepare_data` from correct processes - clarify local vs global rank ([#2166](https://github.com/PyTorchLightning/pytorch-lightning/pull/2166))
- Remove explicit flush from tensorboard logger ([#2126](https://github.com/PyTorchLightning/pytorch-lightning/pull/2126))
- Changed epoch indexing from 1 instead of 0 ([#2206](https://github.com/PyTorchLightning/pytorch-lightning/pull/2206))

### Deprecated

- Deprecated flags: ([#2213](https://github.com/PyTorchLightning/pytorch-lightning/pull/2213))
  * `overfit_pct` in favour of `overfit_batches`
  * `val_percent_check` in favour of `limit_val_batches`
  * `test_percent_check` in favour of `limit_test_batches`
- Deprecated `ModelCheckpoint`'s attributes `best` and `kth_best_model` ([#1799](https://github.com/PyTorchLightning/pytorch-lightning/pull/1799))
- Dropped official support/testing for older PyTorch versions <1.3 ([#1917](https://github.com/PyTorchLightning/pytorch-lightning/pull/1917))
- Deprecated Trainer `proc_rank` in favour of `global_rank` ([#2166](https://github.com/PyTorchLightning/pytorch-lightning/pull/2166),
     [#2269](https://github.com/PyTorchLightning/pytorch-lightning/pull/2269))

### Removed

- Removed unintended Trainer argument `progress_bar_callback`, the callback should be passed in by `Trainer(callbacks=[...])` instead ([#1855](https://github.com/PyTorchLightning/pytorch-lightning/pull/1855))
- Removed obsolete `self._device` in Trainer ([#1849](https://github.com/PyTorchLightning/pytorch-lightning/pull/1849))
- Removed deprecated API ([#2073](https://github.com/PyTorchLightning/pytorch-lightning/pull/2073))
   * Packages: `pytorch_lightning.pt_overrides`, `pytorch_lightning.root_module`
   * Modules: `pytorch_lightning.logging.comet_logger`, `pytorch_lightning.logging.mlflow_logger`, `pytorch_lightning.logging.test_tube_logger`, `pytorch_lightning.overrides.override_data_parallel`, `pytorch_lightning.core.model_saving`, `pytorch_lightning.core.root_module`
   * Trainer arguments: `add_row_log_interval`, `default_save_path`, `gradient_clip`, `nb_gpu_nodes`, `max_nb_epochs`, `min_nb_epochs`, `nb_sanity_val_steps`
   * Trainer attributes: `nb_gpu_nodes`, `num_gpu_nodes`, `gradient_clip`, `max_nb_epochs`, `min_nb_epochs`, `nb_sanity_val_steps`, `default_save_path`, `tng_tqdm_dic`

### Fixed

- Run graceful training teardown on interpreter exit ([#1631](https://github.com/PyTorchLightning/pytorch-lightning/pull/1631))
- Fixed user warning when apex was used together with learning rate schedulers ([#1873](https://github.com/PyTorchLightning/pytorch-lightning/pull/1873))
- Fixed multiple calls of `EarlyStopping` callback ([#1863](https://github.com/PyTorchLightning/pytorch-lightning/pull/1863))
- Fixed an issue with `Trainer.from_argparse_args` when passing in unknown Trainer args ([#1932](https://github.com/PyTorchLightning/pytorch-lightning/pull/1932))
- Fixed bug related to logger not being reset correctly for model after tuner algorithms ([#1933](https://github.com/PyTorchLightning/pytorch-lightning/pull/1933))
- Fixed root node resolution for SLURM cluster with dash in host name ([#1954](https://github.com/PyTorchLightning/pytorch-lightning/pull/1954))
- Fixed `LearningRateLogger` in multi-scheduler setting ([#1944](https://github.com/PyTorchLightning/pytorch-lightning/pull/1944))
- Fixed test configuration check and testing ([#1804](https://github.com/PyTorchLightning/pytorch-lightning/pull/1804))
- Fixed an issue with Trainer constructor silently ignoring unknown/misspelled arguments ([#1820](https://github.com/PyTorchLightning/pytorch-lightning/pull/1820))
- Fixed `save_weights_only` in ModelCheckpoint ([#1780](https://github.com/PyTorchLightning/pytorch-lightning/pull/1780))
- Allow use of same `WandbLogger` instance for multiple training loops ([#2055](https://github.com/PyTorchLightning/pytorch-lightning/pull/2055))
- Fixed an issue with `_auto_collect_arguments` collecting local variables that are not constructor arguments and not working for signatures that have the instance not named `self` ([#2048](https://github.com/PyTorchLightning/pytorch-lightning/pull/2048))
- Fixed mistake in parameters' grad norm tracking ([#2012](https://github.com/PyTorchLightning/pytorch-lightning/pull/2012))
- Fixed CPU and hanging GPU crash ([#2118](https://github.com/PyTorchLightning/pytorch-lightning/pull/2118))
- Fixed an issue with the model summary and `example_input_array` depending on a specific ordering of the submodules in a LightningModule ([#1773](https://github.com/PyTorchLightning/pytorch-lightning/pull/1773))
- Fixed Tpu logging ([#2230](https://github.com/PyTorchLightning/pytorch-lightning/pull/2230))
- Fixed Pid port + duplicate `rank_zero` logging ([#2140](https://github.com/PyTorchLightning/pytorch-lightning/pull/2140),
     [#2231](https://github.com/PyTorchLightning/pytorch-lightning/pull/2231))

## [0.7.6] - 2020-05-16

### Added

- Added callback for logging learning rates ([#1498](https://github.com/PyTorchLightning/pytorch-lightning/pull/1498))
- Added transfer learning example (for a binary classification task in computer vision) ([#1564](https://github.com/PyTorchLightning/pytorch-lightning/pull/1564))
- Added type hints in `Trainer.fit()` and `Trainer.test()` to reflect that also a list of dataloaders can be passed in ([#1723](https://github.com/PyTorchLightning/pytorch-lightning/pull/1723)).
- Added auto scaling of batch size ([#1638](https://github.com/PyTorchLightning/pytorch-lightning/pull/1638))
- The progress bar metrics now also get updated in `training_epoch_end` ([#1724](https://github.com/PyTorchLightning/pytorch-lightning/pull/1724))
- Enable `NeptuneLogger` to work with `distributed_backend=ddp` ([#1753](https://github.com/PyTorchLightning/pytorch-lightning/pull/1753))
- Added option to provide seed to random generators to ensure reproducibility ([#1572](https://github.com/PyTorchLightning/pytorch-lightning/pull/1572))
- Added override for hparams in `load_from_ckpt` ([#1797](https://github.com/PyTorchLightning/pytorch-lightning/pull/1797))
- Added support multi-node distributed execution under `torchelastic` ([#1811](https://github.com/PyTorchLightning/pytorch-lightning/pull/1811),
     [#1818](https://github.com/PyTorchLightning/pytorch-lightning/pull/1818))
- Added using `store_true` for bool args ([#1822](https://github.com/PyTorchLightning/pytorch-lightning/pull/1822),
     [#1842](https://github.com/PyTorchLightning/pytorch-lightning/pull/1842))
- Added dummy logger for internally disabling logging for some features ([#1836](https://github.com/PyTorchLightning/pytorch-lightning/pull/1836))

### Changed

- Enable `non-blocking` for device transfers to GPU ([#1843](https://github.com/PyTorchLightning/pytorch-lightning/pull/1843))
- Replace mata_tags.csv with hparams.yaml ([#1271](https://github.com/PyTorchLightning/pytorch-lightning/pull/1271))
- Reduction when `batch_size < num_gpus` ([#1609](https://github.com/PyTorchLightning/pytorch-lightning/pull/1609))
- Updated LightningTemplateModel to look more like Colab example ([#1577](https://github.com/PyTorchLightning/pytorch-lightning/pull/1577))
- Don't convert `namedtuple` to `tuple` when transferring the batch to target device ([#1589](https://github.com/PyTorchLightning/pytorch-lightning/pull/1589))
- Allow passing hparams as keyword argument to LightningModule when loading from checkpoint ([#1639](https://github.com/PyTorchLightning/pytorch-lightning/pull/1639))
- Args should come after the last positional argument ([#1807](https://github.com/PyTorchLightning/pytorch-lightning/pull/1807))
- Made ddp the default if no backend specified with multiple GPUs ([#1789](https://github.com/PyTorchLightning/pytorch-lightning/pull/1789))

### Deprecated

- Deprecated `tags_csv` in favor of `hparams_file` ([#1271](https://github.com/PyTorchLightning/pytorch-lightning/pull/1271))

### Fixed

- Fixed broken link in PR template ([#1675](https://github.com/PyTorchLightning/pytorch-lightning/pull/1675))
- Fixed ModelCheckpoint not None checking filepath ([#1654](https://github.com/PyTorchLightning/pytorch-lightning/pull/1654))
- Trainer now calls `on_load_checkpoint()` when resuming from a checkpoint ([#1666](https://github.com/PyTorchLightning/pytorch-lightning/pull/1666))
- Fixed sampler logic for ddp with iterable dataset ([#1734](https://github.com/PyTorchLightning/pytorch-lightning/pull/1734))
- Fixed `_reset_eval_dataloader()` for IterableDataset ([#1560](https://github.com/PyTorchLightning/pytorch-lightning/pull/1560))
- Fixed Horovod distributed backend to set the `root_gpu` property ([#1669](https://github.com/PyTorchLightning/pytorch-lightning/pull/1669))
- Fixed wandb logger `global_step` affects other loggers ([#1492](https://github.com/PyTorchLightning/pytorch-lightning/pull/1492))
- Fixed disabling progress bar on non-zero ranks using Horovod backend ([#1709](https://github.com/PyTorchLightning/pytorch-lightning/pull/1709))
- Fixed bugs that prevent lr finder to be used together with early stopping and validation dataloaders ([#1676](https://github.com/PyTorchLightning/pytorch-lightning/pull/1676))
- Fixed a bug in Trainer that prepended the checkpoint path with `version_` when it shouldn't ([#1748](https://github.com/PyTorchLightning/pytorch-lightning/pull/1748))
- Fixed lr key name in case of param groups in LearningRateLogger ([#1719](https://github.com/PyTorchLightning/pytorch-lightning/pull/1719))
- Fixed saving native AMP scaler state (introduced in [#1561](https://github.com/PyTorchLightning/pytorch-lightning/pull/1561))
- Fixed accumulation parameter and suggestion method for learning rate finder ([#1801](https://github.com/PyTorchLightning/pytorch-lightning/pull/1801))
- Fixed num processes wasn't being set properly and auto sampler was ddp failing ([#1819](https://github.com/PyTorchLightning/pytorch-lightning/pull/1819))
- Fixed bugs in semantic segmentation example ([#1824](https://github.com/PyTorchLightning/pytorch-lightning/pull/1824))
- Fixed saving native AMP scaler state ([#1561](https://github.com/PyTorchLightning/pytorch-lightning/pull/1561),
     [#1777](https://github.com/PyTorchLightning/pytorch-lightning/pull/1777))
- Fixed native amp + ddp ([#1788](https://github.com/PyTorchLightning/pytorch-lightning/pull/1788))
- Fixed `hparam` logging with metrics ([#1647](https://github.com/PyTorchLightning/pytorch-lightning/pull/1647))

## [0.7.5] - 2020-04-27

### Changed

- Allow logging of metrics together with `hparams` ([#1630](https://github.com/PyTorchLightning/pytorch-lightning/pull/1630))
- Allow metrics logged together with hparams ([#1630](https://github.com/PyTorchLightning/pytorch-lightning/pull/1630))

### Removed

- Removed Warning from trainer loop ([#1634](https://github.com/PyTorchLightning/pytorch-lightning/pull/1634))

### Fixed

- Fixed ModelCheckpoint not being fixable ([#1632](https://github.com/PyTorchLightning/pytorch-lightning/pull/1632))
- Fixed CPU DDP breaking change and DDP change ([#1635](https://github.com/PyTorchLightning/pytorch-lightning/pull/1635))
- Tested pickling ([#1636](https://github.com/PyTorchLightning/pytorch-lightning/pull/1636))


## [0.7.4] - 2020-04-26

### Added

- Added flag `replace_sampler_ddp` to manually disable sampler replacement in DDP  ([#1513](https://github.com/PyTorchLightning/pytorch-lightning/pull/1513))
- Added speed parity tests (max 1 sec difference per epoch)([#1482](https://github.com/PyTorchLightning/pytorch-lightning/pull/1482))
- Added `auto_select_gpus` flag to trainer that enables automatic selection of available GPUs on exclusive mode systems.
- Added learning rate finder ([#1347](https://github.com/PyTorchLightning/pytorch-lightning/pull/1347))
- Added support for ddp mode in clusters without SLURM ([#1387](https://github.com/PyTorchLightning/pytorch-lightning/pull/1387))
- Added `test_dataloaders` parameter to `Trainer.test()` ([#1434](https://github.com/PyTorchLightning/pytorch-lightning/pull/1434))
- Added `terminate_on_nan` flag to trainer that performs a NaN check with each training iteration when set to `True` ([#1475](https://github.com/PyTorchLightning/pytorch-lightning/pull/1475))
- Added speed parity tests (max 1 sec difference per epoch)([#1482](https://github.com/PyTorchLightning/pytorch-lightning/pull/1482))
- Added `terminate_on_nan` flag to trainer that performs a NaN check with each training iteration when set to `True`. ([#1475](https://github.com/PyTorchLightning/pytorch-lightning/pull/1475))
- Added `ddp_cpu` backend for testing ddp without GPUs ([#1158](https://github.com/PyTorchLightning/pytorch-lightning/pull/1158))
- Added [Horovod](http://horovod.ai) support as a distributed backend `Trainer(distributed_backend='horovod')` ([#1529](https://github.com/PyTorchLightning/pytorch-lightning/pull/1529))
- Added support for 8 core distributed training on Kaggle TPU's ([#1568](https://github.com/PyTorchLightning/pytorch-lightning/pull/1568))
- Added support for native AMP ([#1561](https://github.com/PyTorchLightning/pytorch-lightning/pull/1561),
    [#1580](https://github.com/PyTorchLightning/pytorch-lightning/pull/1580))

### Changed

- Changed the default behaviour to no longer include a NaN check with each training iteration. ([#1475](https://github.com/PyTorchLightning/pytorch-lightning/pull/1475))
- Decoupled the progress bar from trainer` it is a callback now and can be customized or even be replaced entirely ([#1450](https://github.com/PyTorchLightning/pytorch-lightning/pull/1450)).
- Changed lr schedule step interval behavior to update every backwards pass instead of every forwards pass ([#1477](https://github.com/PyTorchLightning/pytorch-lightning/pull/1477))
- Defines shared proc. rank, remove rank from instances (e.g. loggers) ([#1408](https://github.com/PyTorchLightning/pytorch-lightning/pull/1408))
- Updated semantic segmentation example with custom U-Net and logging ([#1371](https://github.com/PyTorchLightning/pytorch-lightning/pull/1371))
- Disabled val and test shuffling ([#1600](https://github.com/PyTorchLightning/pytorch-lightning/pull/1600))

### Deprecated

- Deprecated `training_tqdm_dict` in favor of `progress_bar_dict` ([#1450](https://github.com/PyTorchLightning/pytorch-lightning/pull/1450)).

### Removed

- Removed `test_dataloaders` parameter from `Trainer.fit()` ([#1434](https://github.com/PyTorchLightning/pytorch-lightning/pull/1434))

### Fixed

- Added the possibility to pass nested metrics dictionaries to loggers ([#1582](https://github.com/PyTorchLightning/pytorch-lightning/pull/1582))
- Fixed memory leak from opt return ([#1528](https://github.com/PyTorchLightning/pytorch-lightning/pull/1528))
- Fixed saving checkpoint before deleting old ones ([#1453](https://github.com/PyTorchLightning/pytorch-lightning/pull/1453))
- Fixed loggers - flushing last logged metrics even before continue, e.g. `trainer.test()` results ([#1459](https://github.com/PyTorchLightning/pytorch-lightning/pull/1459))
- Fixed optimizer configuration when `configure_optimizers` returns dict without `lr_scheduler` ([#1443](https://github.com/PyTorchLightning/pytorch-lightning/pull/1443))
- Fixed `LightningModule` - mixing hparams and arguments in `LightningModule.__init__()` crashes load_from_checkpoint() ([#1505](https://github.com/PyTorchLightning/pytorch-lightning/pull/1505))
- Added a missing call to the `on_before_zero_grad` model hook ([#1493](https://github.com/PyTorchLightning/pytorch-lightning/pull/1493)).
- Allow use of sweeps with `WandbLogger` ([#1512](https://github.com/PyTorchLightning/pytorch-lightning/pull/1512))
- Fixed a bug that caused the `callbacks` Trainer argument to reference a global variable ([#1534](https://github.com/PyTorchLightning/pytorch-lightning/pull/1534)).
- Fixed a bug that set all boolean CLI arguments from `Trainer.add_argparse_args` always to True ([#1571](https://github.com/PyTorchLightning/pytorch-lightning/pull/1571))
- Fixed do not copy the batch when training on a single GPU ([#1576](https://github.com/PyTorchLightning/pytorch-lightning/pull/1576),
    [#1579](https://github.com/PyTorchLightning/pytorch-lightning/pull/1579))
- Fixed soft checkpoint removing on DDP ([#1408](https://github.com/PyTorchLightning/pytorch-lightning/pull/1408))
- Fixed automatic parser bug ([#1585](https://github.com/PyTorchLightning/pytorch-lightning/pull/1585))
- Fixed bool conversion from string ([#1606](https://github.com/PyTorchLightning/pytorch-lightning/pull/1606))

## [0.7.3] - 2020-04-09

### Added

- Added `rank_zero_warn` for warning only in rank 0 ([#1428](https://github.com/PyTorchLightning/pytorch-lightning/pull/1428))

### Fixed

- Fixed default `DistributedSampler` for DDP training ([#1425](https://github.com/PyTorchLightning/pytorch-lightning/pull/1425))
- Fixed workers warning not on windows ([#1430](https://github.com/PyTorchLightning/pytorch-lightning/pull/1430))
- Fixed returning tuple from `run_training_batch` ([#1431](https://github.com/PyTorchLightning/pytorch-lightning/pull/1431))
- Fixed gradient clipping ([#1438](https://github.com/PyTorchLightning/pytorch-lightning/pull/1438))
- Fixed pretty print ([#1441](https://github.com/PyTorchLightning/pytorch-lightning/pull/1441))


## [0.7.2] - 2020-04-07

### Added

- Added same step loggers' metrics aggregation ([#1278](https://github.com/PyTorchLightning/pytorch-lightning/pull/1278))
- Added parity test between a vanilla MNIST model and lightning model ([#1284](https://github.com/PyTorchLightning/pytorch-lightning/pull/1284))
- Added parity test between a vanilla RNN model and lightning model ([#1351](https://github.com/PyTorchLightning/pytorch-lightning/pull/1351))
- Added Reinforcement Learning - Deep Q-network (DQN) lightning example ([#1232](https://github.com/PyTorchLightning/pytorch-lightning/pull/1232))
- Added support for hierarchical `dict` ([#1152](https://github.com/PyTorchLightning/pytorch-lightning/pull/1152))
- Added `TrainsLogger` class ([#1122](https://github.com/PyTorchLightning/pytorch-lightning/pull/1122))
- Added type hints to `pytorch_lightning.core` ([#946](https://github.com/PyTorchLightning/pytorch-lightning/pull/946))
- Added support for `IterableDataset` in validation and testing ([#1104](https://github.com/PyTorchLightning/pytorch-lightning/pull/1104))
- Added support for non-primitive types in `hparams` for `TensorboardLogger` ([#1130](https://github.com/PyTorchLightning/pytorch-lightning/pull/1130))
- Added a check that stops the training when loss or weights contain `NaN` or `inf` values. ([#1097](https://github.com/PyTorchLightning/pytorch-lightning/pull/1097))
- Added support for `IterableDataset` when `val_check_interval=1.0` (default), this will trigger validation at the end of each epoch. ([#1283](https://github.com/PyTorchLightning/pytorch-lightning/pull/1283))
- Added `summary` method to Profilers. ([#1259](https://github.com/PyTorchLightning/pytorch-lightning/pull/1259))
- Added informative errors if user defined dataloader has zero length ([#1280](https://github.com/PyTorchLightning/pytorch-lightning/pull/1280))
- Added testing for python 3.8 ([#915](https://github.com/PyTorchLightning/pytorch-lightning/pull/915))
- Added a `training_epoch_end` method which is the mirror of `validation_epoch_end`. ([#1357](https://github.com/PyTorchLightning/pytorch-lightning/pull/1357))
- Added model configuration checking ([#1199](https://github.com/PyTorchLightning/pytorch-lightning/pull/1199))
- Added support for optimizer frequencies through `LightningModule.configure_optimizers()` ([#1269](https://github.com/PyTorchLightning/pytorch-lightning/pull/1269))
- Added option to run without an optimizer by returning `None` from `configure_optimizers`. ([#1279](https://github.com/PyTorchLightning/pytorch-lightning/pull/1279))
- Added a warning when the number of data loader workers is small. ([#1378](https://github.com/PyTorchLightning/pytorch-lightning/pull/1378))

### Changed

- Changed (renamed and refatored) `TensorRunningMean` -> `TensorRunningAccum`: running accumulations were generalized. ([#1278](https://github.com/PyTorchLightning/pytorch-lightning/pull/1278))
- Changed `progress_bar_refresh_rate` trainer flag to disable progress bar when set to 0. ([#1108](https://github.com/PyTorchLightning/pytorch-lightning/pull/1108))
- Enhanced `load_from_checkpoint` to also forward params to the model ([#1307](https://github.com/PyTorchLightning/pytorch-lightning/pull/1307))
- Updated references to `self.forward()` to instead use the `__call__` interface. ([#1211](https://github.com/PyTorchLightning/pytorch-lightning/pull/1211))
- Changed default behaviour of `configure_optimizers` to use no optimizer rather than Adam. ([#1279](https://github.com/PyTorchLightning/pytorch-lightning/pull/1279))
- Allow to upload models on W&B ([#1339](https://github.com/PyTorchLightning/pytorch-lightning/pull/1339))
- On DP and DDP2 unsqueeze is automated now ([#1319](https://github.com/PyTorchLightning/pytorch-lightning/pull/1319))
- Did not always create a DataLoader during reinstantiation, but the same type as before (if subclass of DataLoader) ([#1346](https://github.com/PyTorchLightning/pytorch-lightning/pull/1346))
- Did not interfere with a default sampler ([#1318](https://github.com/PyTorchLightning/pytorch-lightning/pull/1318))
- Remove default Adam optimizer ([#1317](https://github.com/PyTorchLightning/pytorch-lightning/pull/1317))
- Give warnings for unimplemented required lightning methods ([#1317](https://github.com/PyTorchLightning/pytorch-lightning/pull/1317))
- Made `evaluate` method private >> `Trainer._evaluate(...)`. ([#1260](https://github.com/PyTorchLightning/pytorch-lightning/pull/1260))
- Simplify the PL examples structure (shallower and more readable) ([#1247](https://github.com/PyTorchLightning/pytorch-lightning/pull/1247))
- Changed min max gpu memory to be on their own plots ([#1358](https://github.com/PyTorchLightning/pytorch-lightning/pull/1358))
- Remove `.item` which causes sync issues ([#1254](https://github.com/PyTorchLightning/pytorch-lightning/pull/1254))
- Changed smoothing in TQDM to decrease variability of time remaining between training / eval ([#1194](https://github.com/PyTorchLightning/pytorch-lightning/pull/1194))
- Change default logger to dedicated one ([#1064](https://github.com/PyTorchLightning/pytorch-lightning/pull/1064))

### Deprecated

- Deprecated Trainer argument `print_nan_grads` ([#1097](https://github.com/PyTorchLightning/pytorch-lightning/pull/1097))
- Deprecated Trainer argument `show_progress_bar` ([#1108](https://github.com/PyTorchLightning/pytorch-lightning/pull/1108))

### Removed

- Removed test for no test dataloader in .fit ([#1495](https://github.com/PyTorchLightning/pytorch-lightning/pull/1495))
- Removed duplicated module `pytorch_lightning.utilities.arg_parse` for loading CLI arguments ([#1167](https://github.com/PyTorchLightning/pytorch-lightning/pull/1167))
- Removed wandb logger's `finalize` method ([#1193](https://github.com/PyTorchLightning/pytorch-lightning/pull/1193))
- Dropped `torchvision` dependency in tests and added own MNIST dataset class instead ([#986](https://github.com/PyTorchLightning/pytorch-lightning/pull/986))

### Fixed

- Fixed `model_checkpoint` when saving all models ([#1359](https://github.com/PyTorchLightning/pytorch-lightning/pull/1359))
- `Trainer.add_argparse_args` classmethod fixed. Now it adds a type for the arguments ([#1147](https://github.com/PyTorchLightning/pytorch-lightning/pull/1147))
- Fixed bug related to type checking of `ReduceLROnPlateau` lr schedulers([#1126](https://github.com/PyTorchLightning/pytorch-lightning/pull/1126))
- Fixed a bug to ensure lightning checkpoints to be backward compatible ([#1132](https://github.com/PyTorchLightning/pytorch-lightning/pull/1132))
- Fixed a bug that created an extra dataloader with active `reload_dataloaders_every_epoch` ([#1196](https://github.com/PyTorchLightning/pytorch-lightning/pull/1196))
- Fixed all warnings and errors in the docs build process ([#1191](https://github.com/PyTorchLightning/pytorch-lightning/pull/1191))
- Fixed an issue where `val_percent_check=0` would not disable validation ([#1251](https://github.com/PyTorchLightning/pytorch-lightning/pull/1251))
- Fixed average of incomplete `TensorRunningMean` ([#1309](https://github.com/PyTorchLightning/pytorch-lightning/pull/1309))
- Fixed `WandbLogger.watch` with `wandb.init()` ([#1311](https://github.com/PyTorchLightning/pytorch-lightning/pull/1311))
- Fixed an issue with early stopping that would prevent it from monitoring training metrics when validation is disabled / not implemented ([#1235](https://github.com/PyTorchLightning/pytorch-lightning/pull/1235)).
- Fixed a bug that would cause `trainer.test()` to run on the validation set when overloading `validation_epoch_end` and `test_end` ([#1353](https://github.com/PyTorchLightning/pytorch-lightning/pull/1353))
- Fixed `WandbLogger.watch` - use of the watch method without importing `wandb` ([#1311](https://github.com/PyTorchLightning/pytorch-lightning/pull/1311))
- Fixed `WandbLogger` to be used with 'ddp' - allow reinits in sub-processes ([#1149](https://github.com/PyTorchLightning/pytorch-lightning/pull/1149),
     [#1360](https://github.com/PyTorchLightning/pytorch-lightning/pull/1360))
- Made `training_epoch_end` behave like `validation_epoch_end` ([#1357](https://github.com/PyTorchLightning/pytorch-lightning/pull/1357))
- Fixed `fast_dev_run` running validation twice ([#1365](https://github.com/PyTorchLightning/pytorch-lightning/pull/1365))
- Fixed pickle error from quick patch `__code__` ([#1352](https://github.com/PyTorchLightning/pytorch-lightning/pull/1352))
- Fixed memory leak on GPU0 ([#1094](https://github.com/PyTorchLightning/pytorch-lightning/pull/1094),
     [#1349](https://github.com/PyTorchLightning/pytorch-lightning/pull/1349))
- Fixed checkpointing interval ([#1272](https://github.com/PyTorchLightning/pytorch-lightning/pull/1272))
- Fixed validation and training loops run the partial dataset ([#1192](https://github.com/PyTorchLightning/pytorch-lightning/pull/1192))
- Fixed running `on_validation_end` only on main process in DDP ([#1125](https://github.com/PyTorchLightning/pytorch-lightning/pull/1125))
- Fixed `load_spawn_weights` only in proc rank 0 ([#1385](https://github.com/PyTorchLightning/pytorch-lightning/pull/1385))
- Fixes `use_amp` issue ([#1145](https://github.com/PyTorchLightning/pytorch-lightning/pull/1145))
- Fixes using deprecated `use_amp` attribute ([#1145](https://github.com/PyTorchLightning/pytorch-lightning/pull/1145))
- Fixed Tensorboard logger error: lightning_logs directory not exists in multi-node DDP on nodes with rank != 0 ([#1377](https://github.com/PyTorchLightning/pytorch-lightning/pull/1377))
- Fixed `Unimplemented backend XLA` error on TPU ([#1387](https://github.com/PyTorchLightning/pytorch-lightning/pull/1387))

## [0.7.1] - 2020-03-07

### Fixed

- Fixes `print` issues and `data_loader` ([#1080](https://github.com/PyTorchLightning/pytorch-lightning/pull/1080))

## [0.7.0] - 2020-03-06

### Added

- Added automatic sampler setup. Depending on DDP or TPU, lightning configures the sampler correctly (user needs to do nothing) ([#926](https://github.com/PyTorchLightning/pytorch-lightning/pull/926))
- Added `reload_dataloaders_every_epoch=False` flag for trainer. Some users require reloading data every epoch ([#926](https://github.com/PyTorchLightning/pytorch-lightning/pull/926))
- Added `progress_bar_refresh_rate=50` flag for trainer. Throttle refresh rate on notebooks ([#926](https://github.com/PyTorchLightning/pytorch-lightning/pull/926))
- Updated governance docs
- Added a check to ensure that the metric used for early stopping exists before training commences ([#542](https://github.com/PyTorchLightning/pytorch-lightning/pull/542))
- Added `optimizer_idx` argument to `backward` hook ([#733](https://github.com/PyTorchLightning/pytorch-lightning/pull/733))
- Added `entity` argument to `WandbLogger` to be passed to `wandb.init` ([#783](https://github.com/PyTorchLightning/pytorch-lightning/pull/783))
- Added a tool for profiling training runs ([#782](https://github.com/PyTorchLightning/pytorch-lightning/pull/782))
- Improved flexibility for naming of TensorBoard logs, can now set `version` to a `str` to just save to that directory, and use `name=''` to prevent experiment-name directory ([#804](https://github.com/PyTorchLightning/pytorch-lightning/pull/804))
- Added option to specify `step` key when logging metrics ([#808](https://github.com/PyTorchLightning/pytorch-lightning/pull/808))
- Added `train_dataloader`, `val_dataloader` and `test_dataloader` arguments to `Trainer.fit()`, for alternative data parsing ([#759](https://github.com/PyTorchLightning/pytorch-lightning/pull/759))
- Added Tensor Processing Unit (TPU) support ([#868](https://github.com/PyTorchLightning/pytorch-lightning/pull/868))
- Added semantic segmentation example ([#751](https://github.com/PyTorchLightning/pytorch-lightning/pull/751),[#876](https://github.com/PyTorchLightning/pytorch-lightning/pull/876),
     [#881](https://github.com/PyTorchLightning/pytorch-lightning/pull/881))
- Split callbacks in multiple files ([#849](https://github.com/PyTorchLightning/pytorch-lightning/pull/849))
- Support for user defined callbacks ([#889](https://github.com/PyTorchLightning/pytorch-lightning/pull/889) and [#950](https://github.com/PyTorchLightning/pytorch-lightning/pull/950))
- Added support for multiple loggers to be passed to `Trainer` as an iterable (e.g. list, tuple, etc.) ([#903](https://github.com/PyTorchLightning/pytorch-lightning/pull/903))
- Added support for step-based learning rate scheduling ([#941](https://github.com/PyTorchLightning/pytorch-lightning/pull/941))
- Added support for logging `hparams` as dict ([#1029](https://github.com/PyTorchLightning/pytorch-lightning/pull/1029))
- Checkpoint and early stopping now work without val. step ([#1041](https://github.com/PyTorchLightning/pytorch-lightning/pull/1041))
- Support graceful training cleanup after Keyboard Interrupt ([#856](https://github.com/PyTorchLightning/pytorch-lightning/pull/856),
     [#1019](https://github.com/PyTorchLightning/pytorch-lightning/pull/1019))
- Added type hints for function arguments ([#912](https://github.com/PyTorchLightning/pytorch-lightning/pull/912), )
- Added default `argparser` for `Trainer` ([#952](https://github.com/PyTorchLightning/pytorch-lightning/pull/1023),
     [#1023](https://github.com/PyTorchLightning/pytorch-lightning/pull/1023))
- Added TPU gradient clipping ([#963](https://github.com/PyTorchLightning/pytorch-lightning/pull/963))
- Added max/min number of steps in `Trainer` ([#728](https://github.com/PyTorchLightning/pytorch-lightning/pull/728))

### Changed

- Improved `NeptuneLogger` by adding `close_after_fit` argument to allow logging after training([#908](https://github.com/PyTorchLightning/pytorch-lightning/pull/1084))
- Changed default TQDM to use `tqdm.auto` for prettier outputs in IPython notebooks ([#752](https://github.com/PyTorchLightning/pytorch-lightning/pull/752))
- Changed `pytorch_lightning.logging` to `pytorch_lightning.loggers` ([#767](https://github.com/PyTorchLightning/pytorch-lightning/pull/767))
- Moved the default `tqdm_dict` definition from Trainer to `LightningModule`, so it can be overridden by the user ([#749](https://github.com/PyTorchLightning/pytorch-lightning/pull/749))
- Moved functionality of `LightningModule.load_from_metrics` into `LightningModule.load_from_checkpoint` ([#995](https://github.com/PyTorchLightning/pytorch-lightning/pull/995))
- Changed Checkpoint path parameter from `filepath` to `dirpath` ([#1016](https://github.com/PyTorchLightning/pytorch-lightning/pull/1016))
- Freezed models `hparams` as `Namespace` property ([#1029](https://github.com/PyTorchLightning/pytorch-lightning/pull/1029))
- Dropped `logging` config in package init ([#1015](https://github.com/PyTorchLightning/pytorch-lightning/pull/1015))
- Renames model steps ([#1051](https://github.com/PyTorchLightning/pytorch-lightning/pull/1051))
  - `training_end` >> `training_epoch_end`
  - `validation_end` >> `validation_epoch_end`
  - `test_end` >> `test_epoch_end`
- Refactor dataloading, supports infinite dataloader ([#955](https://github.com/PyTorchLightning/pytorch-lightning/pull/955))
- Create single file in `TensorBoardLogger` ([#777](https://github.com/PyTorchLightning/pytorch-lightning/pull/777))

### Deprecated

- Deprecated `pytorch_lightning.logging` ([#767](https://github.com/PyTorchLightning/pytorch-lightning/pull/767))
- Deprecated `LightningModule.load_from_metrics` in favour of `LightningModule.load_from_checkpoint` ([#995](https://github.com/PyTorchLightning/pytorch-lightning/pull/995),
     [#1079](https://github.com/PyTorchLightning/pytorch-lightning/pull/1079))
- Deprecated `@data_loader` decorator ([#926](https://github.com/PyTorchLightning/pytorch-lightning/pull/926))
- Deprecated model steps `training_end`, `validation_end` and `test_end` ([#1051](https://github.com/PyTorchLightning/pytorch-lightning/pull/1051),
     [#1056](https://github.com/PyTorchLightning/pytorch-lightning/pull/1056))

### Removed

- Removed dependency on `pandas` ([#736](https://github.com/PyTorchLightning/pytorch-lightning/pull/736))
- Removed dependency on `torchvision` ([#797](https://github.com/PyTorchLightning/pytorch-lightning/pull/797))
- Removed dependency on `scikit-learn` ([#801](https://github.com/PyTorchLightning/pytorch-lightning/pull/801))

### Fixed

- Fixed a bug where early stopping `on_end_epoch` would be called inconsistently when `check_val_every_n_epoch == 0` ([#743](https://github.com/PyTorchLightning/pytorch-lightning/pull/743))
- Fixed a bug where the model checkpointer didn't write to the same directory as the logger ([#771](https://github.com/PyTorchLightning/pytorch-lightning/pull/771))
- Fixed a bug where the `TensorBoardLogger` class would create an additional empty log file during fitting ([#777](https://github.com/PyTorchLightning/pytorch-lightning/pull/777))
- Fixed a bug where `global_step` was advanced incorrectly when using `accumulate_grad_batches > 1` ([#832](https://github.com/PyTorchLightning/pytorch-lightning/pull/832))
- Fixed a bug when calling `self.logger.experiment` with multiple loggers ([#1009](https://github.com/PyTorchLightning/pytorch-lightning/pull/1009))
- Fixed a bug when calling `logger.append_tags` on a `NeptuneLogger` with a single tag ([#1009](https://github.com/PyTorchLightning/pytorch-lightning/pull/1009))
- Fixed sending back data from `.spawn` by saving and loading the trained model in/out of the process ([#1017](https://github.com/PyTorchLightning/pytorch-lightning/pull/1017)
- Fixed port collision on DDP ([#1010](https://github.com/PyTorchLightning/pytorch-lightning/pull/1010))
- Fixed/tested pass overrides ([#918](https://github.com/PyTorchLightning/pytorch-lightning/pull/918))
- Fixed comet logger to log after train ([#892](https://github.com/PyTorchLightning/pytorch-lightning/pull/892))
- Remove deprecated args to learning rate step function ([#890](https://github.com/PyTorchLightning/pytorch-lightning/pull/890))

## [0.6.0] - 2020-01-21

### Added

- Added support for resuming from a specific checkpoint via `resume_from_checkpoint` argument ([#516](https://github.com/PyTorchLightning/pytorch-lightning/pull/516))
- Added support for `ReduceLROnPlateau` scheduler ([#320](https://github.com/PyTorchLightning/pytorch-lightning/pull/320))
- Added support for Apex mode `O2` in conjunction with Data Parallel ([#493](https://github.com/PyTorchLightning/pytorch-lightning/pull/493))
- Added option (`save_top_k`) to save the top k models in the `ModelCheckpoint` class ([#128](https://github.com/PyTorchLightning/pytorch-lightning/pull/128))
- Added `on_train_start` and `on_train_end` hooks to `ModelHooks` ([#598](https://github.com/PyTorchLightning/pytorch-lightning/pull/598))
- Added `TensorBoardLogger` ([#607](https://github.com/PyTorchLightning/pytorch-lightning/pull/607))
- Added support for weight summary of model with multiple inputs ([#543](https://github.com/PyTorchLightning/pytorch-lightning/pull/543))
- Added `map_location` argument to `load_from_metrics` and `load_from_checkpoint` ([#625](https://github.com/PyTorchLightning/pytorch-lightning/pull/625))
- Added option to disable validation by setting `val_percent_check=0` ([#649](https://github.com/PyTorchLightning/pytorch-lightning/pull/649))
- Added `NeptuneLogger` class ([#648](https://github.com/PyTorchLightning/pytorch-lightning/pull/648))
- Added `WandbLogger` class ([#627](https://github.com/PyTorchLightning/pytorch-lightning/pull/627))

### Changed

- Changed the default progress bar to print to stdout instead of stderr ([#531](https://github.com/PyTorchLightning/pytorch-lightning/pull/531))
- Renamed `step_idx` to `step`, `epoch_idx` to `epoch`, `max_num_epochs` to `max_epochs` and `min_num_epochs` to `min_epochs` ([#589](https://github.com/PyTorchLightning/pytorch-lightning/pull/589))
- Renamed `total_batch_nb` to `total_batches`, `nb_val_batches` to `num_val_batches`, `nb_training_batches` to `num_training_batches`, `max_nb_epochs` to `max_epochs`, `min_nb_epochs` to `min_epochs`, `nb_test_batches` to `num_test_batches`, and `nb_val_batches` to `num_val_batches` ([#567](https://github.com/PyTorchLightning/pytorch-lightning/pull/567))
- Changed gradient logging to use parameter names instead of indexes ([#660](https://github.com/PyTorchLightning/pytorch-lightning/pull/660))
- Changed the default logger to `TensorBoardLogger` ([#609](https://github.com/PyTorchLightning/pytorch-lightning/pull/609))
- Changed the directory for tensorboard logging to be the same as model checkpointing ([#706](https://github.com/PyTorchLightning/pytorch-lightning/pull/706))

### Deprecated

- Deprecated `max_nb_epochs` and `min_nb_epochs` ([#567](https://github.com/PyTorchLightning/pytorch-lightning/pull/567))
- Deprecated the `on_sanity_check_start` hook in `ModelHooks` ([#598](https://github.com/PyTorchLightning/pytorch-lightning/pull/598))

### Removed

- Removed the `save_best_only` argument from `ModelCheckpoint`, use `save_top_k=1` instead ([#128](https://github.com/PyTorchLightning/pytorch-lightning/pull/128))

### Fixed

- Fixed a bug which ocurred when using Adagrad with cuda ([#554](https://github.com/PyTorchLightning/pytorch-lightning/pull/554))
- Fixed a bug where training would be on the GPU despite setting `gpus=0` or `gpus=[]` ([#561](https://github.com/PyTorchLightning/pytorch-lightning/pull/561))
- Fixed an error with `print_nan_gradients` when some parameters do not require gradient ([#579](https://github.com/PyTorchLightning/pytorch-lightning/pull/579))
- Fixed a bug where the progress bar would show an incorrect number of total steps during the validation sanity check when using multiple validation data loaders ([#597](https://github.com/PyTorchLightning/pytorch-lightning/pull/597))
- Fixed support for PyTorch 1.1.0 ([#552](https://github.com/PyTorchLightning/pytorch-lightning/pull/552))
- Fixed an issue with early stopping when using a `val_check_interval < 1.0` in `Trainer` ([#492](https://github.com/PyTorchLightning/pytorch-lightning/pull/492))
- Fixed bugs relating to the `CometLogger` object that would cause it to not work properly ([#481](https://github.com/PyTorchLightning/pytorch-lightning/pull/481))
- Fixed a bug that would occur when returning `-1` from `on_batch_start` following an early exit or when the batch was `None` ([#509](https://github.com/PyTorchLightning/pytorch-lightning/pull/509))
- Fixed a potential race condition with several processes trying to create checkpoint directories ([#530](https://github.com/PyTorchLightning/pytorch-lightning/pull/530))
- Fixed a bug where batch 'segments' would remain on the GPU when using `truncated_bptt > 1` ([#532](https://github.com/PyTorchLightning/pytorch-lightning/pull/532))
- Fixed a bug when using `IterableDataset` ([#547](https://github.com/PyTorchLightning/pytorch-lightning/pull/547))
- Fixed a bug where `.item` was called on non-tensor objects ([#602](https://github.com/PyTorchLightning/pytorch-lightning/pull/602))
- Fixed a bug where `Trainer.train` would crash on an uninitialized variable if the trainer was run after resuming from a checkpoint that was already at `max_epochs` ([#608](https://github.com/PyTorchLightning/pytorch-lightning/pull/608))
- Fixed a bug where early stopping would begin two epochs early ([#617](https://github.com/PyTorchLightning/pytorch-lightning/pull/617))
- Fixed a bug where `num_training_batches` and `num_test_batches` would sometimes be rounded down to zero ([#649](https://github.com/PyTorchLightning/pytorch-lightning/pull/649))
- Fixed a bug where an additional batch would be processed when manually setting `num_training_batches` ([#653](https://github.com/PyTorchLightning/pytorch-lightning/pull/653))
- Fixed a bug when batches did not have a `.copy` method ([#701](https://github.com/PyTorchLightning/pytorch-lightning/pull/701))
- Fixed a bug when using `log_gpu_memory=True` in Python 3.6 ([#715](https://github.com/PyTorchLightning/pytorch-lightning/pull/715))
- Fixed a bug where checkpoint writing could exit before completion, giving incomplete checkpoints ([#689](https://github.com/PyTorchLightning/pytorch-lightning/pull/689))
- Fixed a bug where `on_train_end` was not called when ealy stopping ([#723](https://github.com/PyTorchLightning/pytorch-lightning/pull/723))

## [0.5.3] - 2019-11-06

### Added

- Added option to disable default logger, checkpointer, and early stopping by passing `logger=False`, `checkpoint_callback=False` and `early_stop_callback=False` respectively
- Added `CometLogger` for use with Comet.ml
- Added `val_check_interval` argument to `Trainer` allowing validition to be performed at every given number of batches
- Added functionality to save and load hyperparameters using the standard checkpoint mechanism
- Added call to `torch.cuda.empty_cache` before training starts
- Added option for user to override the call t `backward`
- Added support for truncated backprop through time via the `truncated_bptt_steps` argument in `Trainer`
- Added option to operate on all outputs from `training_step` in DDP2
- Added a hook for modifying DDP init
- Added a hook for modifying Apex

### Changed

- Changed experiment version to be padded with zeros (e.g. `/dir/version_9` becomes `/dir/version_0009`)
- Changed callback metrics to include any metrics given in logs or progress bar
- Changed the default for `save_best_only` in `ModelCheckpoint` to `True`
- Added `tng_data_loader` for backwards compatibility
- Renamed `MLFlowLogger.client` to `MLFlowLogger.experiment` for consistency
- Moved `global_step` increment to happen after the batch has been processed
- Changed weights restore to first attempt HPC weights before restoring normally, preventing both weights being restored and running out of memory
- Changed progress bar functionality to add multiple progress bars for train/val/test
- Changed calls to `print` to use `logging` instead

### Deprecated

- Deprecated `tng_dataloader`

### Fixed

- Fixed an issue where the number of batches was off by one during training
- Fixed a bug that occured when setting a ckeckpoint callback and `early_stop_callback=False`
- Fixed an error when importing CometLogger
- Fixed a bug where the `gpus` argument had some unexpected behaviour
- Fixed a bug where the computed total number of batches was sometimes incorrect
- Fixed a bug where the progress bar would sometimes not show the total number of batches in test mode
- Fixed a bug when using the `log_gpu_memory='min_max'` option in `Trainer`
- Fixed a bug where checkpointing would sometimes erase the current directory

## [0.5.2] - 2019-10-10

### Added

- Added `weights_summary` argument to `Trainer` to be set to `full` (full summary), `top` (just top level modules) or other
- Added `tags` argument to `MLFlowLogger`

### Changed

- Changed default for `amp_level` to `O1`

### Removed

- Removed the `print_weights_summary` argument from `Trainer`

### Fixed

- Fixed a bug where logs were not written properly
- Fixed a bug where `logger.finalize` wasn't called after training is complete
- Fixed callback metric errors in DDP
- Fixed a bug where `TestTubeLogger` didn't log to the correct directory

## [0.5.1] - 2019-10-05

### Added

- Added the `LightningLoggerBase` class for experiment loggers
- Added `MLFlowLogger` for logging with `mlflow`
- Added `TestTubeLogger` for logging with `test_tube`
- Added a different implementation of DDP (`distributed_backed='ddp2'`) where every node has one model using all GPUs
- Added support for optimisers which require a closure (e.g. LBFGS)
- Added automatic `MASTER_PORT` defualt for DDP when not set manually
- Added new GPU memory logging options `'min_max'` (log only the min/max utilization) and `'all'` (log all the GPU memory)

### Changed

- Changed schedulers to always be called with the current epoch
- Changed `test_tube` to an optional dependency
- Changed data loaders to internally use a getter instead of a python property
- Disabled auto GPU loading when restoring weights to prevent out of memory errors
- Changed logging, early stopping and checkpointing to occur by default

### Fixed

- Fixed a bug with samplers that do not specify `set_epoch`
- Fixed a bug when using the `MLFlowLogger` with unsupported data types, this will now raise a warning
- Fixed a bug where gradient norms were alwasy zero using `track_grad_norm`
- Fixed a bug which causes a crash when logging memory

## [0.5.0] - 2019-09-26

### Changed

- Changed `data_batch` argument to `batch` throughout
- Changed `batch_i` argument to `batch_idx` throughout
- Changed `tng_dataloader` method to `train_dataloader`
- Changed `on_tng_metrics` method to `on_training_metrics`
- Changed `gradient_clip` argument to `gradient_clip_val`
- Changed `add_log_row_interval` to `row_log_interval`

### Fixed

- Fixed a bug with tensorboard logging in multi-gpu setup

## [0.4.9] - 2019-09-16

### Added

- Added the flag `log_gpu_memory` to `Trainer` to deactivate logging of GPU memory utilization
- Added SLURM resubmit functionality (port from test-tube)
- Added optional weight_save_path to trainer to remove the need for a checkpoint_callback when using cluster training
- Added option to use single gpu per node with `DistributedDataParallel`

### Changed

- Changed functionality of `validation_end` and `test_end` with multiple dataloaders to be given all of the dataloaders at once rather than in seperate calls
- Changed print_nan_grads to only print the parameter value and gradients when they contain NaN
- Changed gpu API to take integers as well (e.g. `gpus=2` instead of `gpus=[0, 1]`)
- All models now loaded on to CPU to avoid device and out of memory issues in PyTorch

### Fixed

- Fixed a bug where data types that implement `.to` but not `.cuda` would not be properly moved onto the GPU
- Fixed a bug where data would not be re-shuffled every epoch when using a `DistributedSampler`

## [0.4.8] - 2019-08-31

### Added

- Added `test_step` and `test_end` methods, used when `Trainer.test` is called
- Added `GradientAccumulationScheduler` callback which can be used to schedule changes to the number of accumulation batches
- Added option to skip the validation sanity check by setting `nb_sanity_val_steps = 0`

### Fixed

- Fixed a bug when setting `nb_sanity_val_steps = 0`

## [0.4.7] - 2019-08-24

### Changed

- Changed the default `val_check_interval` to `1.0`
- Changed defaults for `nb_val_batches`, `nb_tng_batches` and `nb_test_batches` to 0

### Fixed

- Fixed a bug where the full validation set as used despite setting `val_percent_check`
- Fixed a bug where an `Exception` was thrown when using a data set containing a single batch
- Fixed a bug where an `Exception` was thrown if no `val_dataloader` was given
- Fixed a bug where tuples were not properly transfered to the GPU
- Fixed a bug where data of a non standard type was not properly handled by the trainer
- Fixed a bug when loading data as a tuple
- Fixed a bug where `AttributeError` could be suppressed by the `Trainer`

## [0.4.6] - 2019-08-15

### Added

- Added support for data to be given as a `dict` or `list` with a single gpu
- Added support for `configure_optimizers` to return a single optimizer, two list (optimizers and schedulers), or a single list

### Fixed

- Fixed a bug where returning just an optimizer list (i.e. without schedulers) from `configure_optimizers` would throw an `Exception`

## [0.4.5] - 2019-08-13

### Added

- Added `optimizer_step` method that can be overridden to change the standard optimizer behaviour

## [0.4.4] - 2019-08-12

### Added

- Added supoort for multiple validation dataloaders
- Added support for latest test-tube logger (optimised for `torch==1.2.0`)

### Changed

- `validation_step` and `val_dataloader` are now optional
- `lr_scheduler` is now activated after epoch

### Fixed

- Fixed a bug where a warning would show when using `lr_scheduler` in `torch>1.1.0`
- Fixed a bug where an `Exception` would be thrown if using `torch.DistributedDataParallel` without using a `DistributedSampler`, this now throws a `Warning` instead

## [0.4.3] - 2019-08-10

### Fixed

- Fixed a bug where accumulate gradients would scale the loss incorrectly

## [0.4.2] - 2019-08-08

### Changed

- Changed install requirement to `torch==1.2.0`

## [0.4.1] - 2019-08-08

### Changed

- Changed install requirement to `torch==1.1.0`

## [0.4.0] - 2019-08-08

### Added

- Added 16-bit support for a single GPU
- Added support for training continuation (preserves epoch, global step etc.)

### Changed

- Changed `training_step` and `validation_step`, outputs will no longer be automatically reduced

### Removed

- Removed need for `Experiment` object in `Trainer`

### Fixed

- Fixed issues with reducing outputs from generative models (such as images and text)

## [0.3.6] - 2019-07-25

### Added

- Added a decorator to do lazy data loading internally

### Fixed

- Fixed a bug where `Experiment` object was not process safe, potentially causing logs to be overwritten

## [0.3.5] - 2019-07-25

## [0.3.4] - 2019-07-22

## [0.3.3] - 2019-07-22

## [0.3.2] - 2019-07-21

## [0.3.1] - 2019-07-21

## [0.2.x] - 2019-07-09

## [0.1.x] - 2019-06-DD<|MERGE_RESOLUTION|>--- conflicted
+++ resolved
@@ -107,18 +107,13 @@
 - Changed the default value for the `progress_bar_refresh_rate` Trainer argument in Google COLAB notebooks to 20 ([#5516](https://github.com/PyTorchLightning/pytorch-lightning/pull/5516))
 
 
-<<<<<<< HEAD
 - Extended support for purely iteration-based training ([#5726](https://github.com/PyTorchLightning/pytorch-lightning/pull/5726))
 
 
-- Refactored Accelerators and Plugins (
-    [#5715](https://github.com/PyTorchLightning/pytorch-lightning/pull/5715),
-    )
-=======
 - Refactored Accelerators and Plugins 
     * Added base classes for plugins ([#5715](https://github.com/PyTorchLightning/pytorch-lightning/pull/5715))
     * Added parallel plugins for DP, DDP, DDPSpawn, DDP2 and Horovod ([#5714](https://github.com/PyTorchLightning/pytorch-lightning/pull/5714))
->>>>>>> 963c17b6
+
 
 
 ### Deprecated
