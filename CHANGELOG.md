# Changelog

All notable changes to this project will be documented in this file.

The format is based on [Keep a Changelog](http://keepachangelog.com/en/1.0.0/).


## [1.6.0] - 2022-MM-DD

### Added


- Added a flag `SLURMEnvironment(auto_requeue=True|False)` to control whether Lightning handles the requeuing ([#10601](https://github.com/PyTorchLightning/pytorch-lightning/issues/10601))


- Fault Tolerant Manual
    * Add `_SupportsStateDict` protocol to detect if classes are stateful ([#10646](https://github.com/PyTorchLightning/pytorch-lightning/issues/10646))
    * Add `_FaultTolerantMode` enum used to track different supported fault tolerant modes ([#10645](https://github.com/PyTorchLightning/pytorch-lightning/issues/10645))
    * Add a `_rotate_worker_indices` utility to reload the state according the latest worker ([#10647](https://github.com/PyTorchLightning/pytorch-lightning/issues/10647))
    * Add stateful workers ([#10674](https://github.com/PyTorchLightning/pytorch-lightning/issues/10674))
    * Add an utility to collect the states across processes ([#10639](https://github.com/PyTorchLightning/pytorch-lightning/issues/10639))
    * Add logic to reload the states across data loading components ([#10699](https://github.com/PyTorchLightning/pytorch-lightning/issues/10699))
    * Cleanup some fault tolerant utilities ([#10703](https://github.com/PyTorchLightning/pytorch-lightning/issues/10703))
    * Enable Fault Tolerant Manual Training ([#10707](https://github.com/PyTorchLightning/pytorch-lightning/issues/10707))
    * Broadcast the `_terminate_gracefully` to all processes and add support for DDP ([#10638](https://github.com/PyTorchLightning/pytorch-lightning/issues/10638))


- Added support for re-instantiation of custom (subclasses of) `DataLoaders` returned in the `*_dataloader()` methods, i.e., automatic replacement of samplers now works with custom types of `DataLoader` ([#10680](https://github.com/PyTorchLightning/pytorch-lightning/issues/10639))


- Added a function to validate if fault tolerant training is supported. ([#10465](https://github.com/PyTorchLightning/pytorch-lightning/issues/10465))


- Show a better error message when a custom `DataLoader` implementation is not well implemented and we need to reconstruct it ([#10719](https://github.com/PyTorchLightning/pytorch-lightning/issues/10719))


- Save the `Loop`'s state by default in the checkpoint ([#10784](https://github.com/PyTorchLightning/pytorch-lightning/issues/10784))


- Added `Loop.replace` to easily switch one loop for another ([#10324](https://github.com/PyTorchLightning/pytorch-lightning/issues/10324))


- Added support for `--lr_scheduler=ReduceLROnPlateau` to the `LightningCLI` ([#10860](https://github.com/PyTorchLightning/pytorch-lightning/issues/10860))


- Added `LightningCLI.configure_optimizers` to override the `configure_optimizers` return value ([#10860](https://github.com/PyTorchLightning/pytorch-lightning/issues/10860))


- Added a warning that shows when `max_epochs` in the `Trainer` is not set ([#10700](https://github.com/PyTorchLightning/pytorch-lightning/issues/10700))


- Added support for returning a single Callback from `LightningModule.configure_callbacks` without wrapping it into a list ([#11060](https://github.com/PyTorchLightning/pytorch-lightning/issues/11060))


- Added `console_kwargs` for `RichProgressBar` to initialize inner Console ([#10875](https://github.com/PyTorchLightning/pytorch-lightning/pull/10875))


- Added a `PrecisionPlugin.teardown` method ([#10990](https://github.com/PyTorchLightning/pytorch-lightning/issues/10990))



### Changed

- Raised exception in `init_dist_connection()` when torch distibuted is not available ([#10418](https://github.com/PyTorchLightning/pytorch-lightning/issues/10418))


- The `monitor` argument in the `EarlyStopping` callback is no longer optional ([#10328](https://github.com/PyTorchLightning/pytorch-lightning/pull/10328))


- Do not fail if batch size could not be inferred for logging when using DeepSpeed ([#10438](https://github.com/PyTorchLightning/pytorch-lightning/issues/10438))


- Raised `MisconfigurationException` when `enable_progress_bar=False` and a progress bar instance has been passed in the callback list ([#10520](https://github.com/PyTorchLightning/pytorch-lightning/issues/10520))


- Moved `trainer.connectors.env_vars_connector._defaults_from_env_vars` to `utilities.argsparse._defaults_from_env_vars` ([#10501](https://github.com/PyTorchLightning/pytorch-lightning/pull/10501))


- Changes in `LightningCLI` required for the new major release of jsonargparse v4.0.0 ([#10426](https://github.com/PyTorchLightning/pytorch-lightning/pull/10426))


- Renamed `refresh_rate_per_second` parameter to `refresh_rate` for `RichProgressBar` signature ([#10497](https://github.com/PyTorchLightning/pytorch-lightning/pull/10497))


- Moved ownership of the `PrecisionPlugin` into `TrainingTypePlugin` and updated all references ([#10570](https://github.com/PyTorchLightning/pytorch-lightning/pull/10570))


- Fault Tolerant relies on `signal.SIGTERM` to gracefully exit instead of `signal.SIGUSR1` ([#10605](https://github.com/PyTorchLightning/pytorch-lightning/pull/10605))


- Raised an error if the `batch_size` cannot be inferred from the current batch if it contained a string or was a custom batch object ([#10541](https://github.com/PyTorchLightning/pytorch-lightning/pull/10541))


- The validation loop is now disabled when `overfit_batches > 0` is set in the Trainer ([#9709](https://github.com/PyTorchLightning/pytorch-lightning/pull/9709))


- Moved optimizer related logics from `Accelerator` to `TrainingTypePlugin` ([#10596](https://github.com/PyTorchLightning/pytorch-lightning/pull/10596))


- Moved `batch_to_device` method from `Accelerator` to `TrainingTypePlugin` ([#10649](https://github.com/PyTorchLightning/pytorch-lightning/pull/10649))


- The `DDPSpawnPlugin` no longer overrides the `post_dispatch` plugin hook ([#10034](https://github.com/PyTorchLightning/pytorch-lightning/pull/10034))


- The `LightningModule.{add_to_queue,get_from_queue}` hooks no longer get a `torch.multiprocessing.SimpleQueue` and instead receive a list based queue ([#10034](https://github.com/PyTorchLightning/pytorch-lightning/pull/10034))


- Changed `training_step`, `validation_step`, `test_step` and `predict_step` method signatures in `Accelerator` and updated input from caller side ([#10908](https://github.com/PyTorchLightning/pytorch-lightning/pull/10908))


- Changed the name of the temporary checkpoint that the `DDPSpawnPlugin` and related plugins save ([#10934](https://github.com/PyTorchLightning/pytorch-lightning/pull/10934))


- Redesigned process creation for spawn-based plugins (`DDPSpawnPlugin`, `TPUSpawnPlugin`, etc.) ([#10896](https://github.com/PyTorchLightning/pytorch-lightning/pull/10896))
    * All spawn-based plugins now spawn processes immediately upon calling `Trainer.{fit,validate,test,predict}`
    * The hooks/callbacks `prepare_data`, `setup`, `configure_sharded_model` and `teardown` now run under initialized process group for spawn-based plugins just like their non-spawn counterparts
    * Some configuration errors that were previously raised as `MisconfigurationException`s will now be raised as `ProcessRaisedException` (torch>=1.8) or as `Exception` (torch<1.8)
    * Removed the `TrainingTypePlugin.pre_dispatch()` method and merged it with `TrainingTypePlugin.setup()` ([#11137](https://github.com/PyTorchLightning/pytorch-lightning/pull/11137))


- Changed profiler to index and display the names of the hooks with a new pattern [<base class>]<class>.<hook name> ([#11026](https://github.com/PyTorchLightning/pytorch-lightning/pull/11026))


- Changed `batch_to_device` entry in profiling from stage-specific to generic, to match profiling of other hooks ([#11031](https://github.com/PyTorchLightning/pytorch-lightning/pull/11031))


- Changed the info message for finalizing ddp-spawn worker processes to a debug-level message ([#10864](https://github.com/PyTorchLightning/pytorch-lightning/pull/10864))


- Removed duplicated file extension when uploading model checkpoints with `NeptuneLogger` ([#11015](https://github.com/PyTorchLightning/pytorch-lightning/pull/11015))


- Removed `__getstate__` and `__setstate__` of `RichProgressBar` ([#11100](https://github.com/PyTorchLightning/pytorch-lightning/pull/11100))


- The `DDPPlugin` and `DDPSpawnPlugin` and their subclasses now remove the `SyncBatchNorm` wrappers in `teardown()` to enable proper support at inference after fitting ([#11078](https://github.com/PyTorchLightning/pytorch-lightning/pull/11078))


- Moved ownership of the `Accelerator` instance to the `TrainingTypePlugin`; all training-type plugins now take an optional parameter `accelerator` ([#11022](https://github.com/PyTorchLightning/pytorch-lightning/pull/11022))


- Renamed the `TrainingTypePlugin` to `Strategy` ([#11120](https://github.com/PyTorchLightning/pytorch-lightning/pull/11120))
    *Renamed the `DDPPlugin` to `DDPStrategy` ([#11142](https://github.com/PyTorchLightning/pytorch-lightning/pull/11142))


- Marked the `ResultCollection`, `ResultMetric`, and `ResultMetricCollection` classes as protected ([#11130](https://github.com/PyTorchLightning/pytorch-lightning/pull/11130))


- DeepSpeed does not require lightning module zero 3 partitioning ([#10655](https://github.com/PyTorchLightning/pytorch-lightning/pull/10655))


- Renamed the `DDPFullyShardedPlugin` to `DDPFullyShardedStrategy` ([#11143](https://github.com/PyTorchLightning/pytorch-lightning/pull/11143))


### Deprecated

- Deprecated `ClusterEnvironment.master_{address,port}` in favor of `ClusterEnvironment.main_{address,port}` ([#10103](https://github.com/PyTorchLightning/pytorch-lightning/issues/10103))


- Deprecated `DistributedType` in favor of `_StrategyType` ([#10505](https://github.com/PyTorchLightning/pytorch-lightning/pull/10505))


- Deprecated the `precision_plugin` constructor argument from `Accelerator` ([#10570](https://github.com/PyTorchLightning/pytorch-lightning/pull/10570))


- Deprecated `DeviceType` in favor of `_AcceleratorType` ([#10503](https://github.com/PyTorchLightning/pytorch-lightning/pull/10503))


- Deprecated the property `Trainer.slurm_job_id` in favor of the new `SLURMEnvironment.job_id()` method ([#10622](https://github.com/PyTorchLightning/pytorch-lightning/pull/10622))


- Deprecated the access to the attribute `IndexBatchSamplerWrapper.batch_indices` in favor of `IndexBatchSamplerWrapper.seen_batch_indices` ([#10870](https://github.com/PyTorchLightning/pytorch-lightning/pull/10870))


- Deprecated `on_init_start` and `on_init_end` callback hooks ([#10940](https://github.com/PyTorchLightning/pytorch-lightning/pull/10940))


- Deprecated `Trainer.call_hook` in favor of `Trainer._call_callback_hooks`, `Trainer._call_lightning_module_hook`, `Trainer._call_ttp_hook`, and `Trainer._call_accelerator_hook` ([#10979](https://github.com/PyTorchLightning/pytorch-lightning/pull/10979))


- Deprecated `TrainingTypePlugin.post_dispatch` in favor of `TrainingTypePlugin.teardown` ([#10939](https://github.com/PyTorchLightning/pytorch-lightning/pull/10939))


- Deprecated `ModelIO.on_hpc_{save/load}` in favor of `CheckpointHooks.on_{save/load}_checkpoint` ([#10911](https://github.com/PyTorchLightning/pytorch-lightning/pull/10911))


- Deprecated `Trainer.run_stage` in favor of `Trainer.{fit,validate,test,predict}` ([#11000](https://github.com/PyTorchLightning/pytorch-lightning/pull/11000))


- Deprecated `Trainer.verbose_evaluate` in favor of `EvaluationLoop(verbose=...)` ([#10931](https://github.com/PyTorchLightning/pytorch-lightning/pull/10931))


- Deprecated `Trainer.should_rank_save_checkpoint` Trainer property ([#11068](https://github.com/PyTorchLightning/pytorch-lightning/pull/11068))

### Removed

- Removed deprecated parameter `method` in `pytorch_lightning.utilities.model_helpers.is_overridden` ([#10507](https://github.com/PyTorchLightning/pytorch-lightning/pull/10507))


- Remove deprecated method `ClusterEnvironment.creates_children` ([#10339](https://github.com/PyTorchLightning/pytorch-lightning/issues/10339))


- Removed deprecated `TrainerModelHooksMixin.is_function_implemented` and `TrainerModelHooksMixin.has_arg` ([#10322](https://github.com/PyTorchLightning/pytorch-lightning/pull/10322))


- Removed deprecated `pytorch_lightning.utilities.device_dtype_mixin.DeviceDtypeModuleMixin` in favor of `pytorch_lightning.core.mixins.device_dtype_mixin.DeviceDtypeModuleMixin` ([#10442](https://github.com/PyTorchLightning/pytorch-lightning/pull/10442))


- Removed deprecated `LightningModule.loaded_optimizer_states_dict` property ([#10346](https://github.com/PyTorchLightning/pytorch-lightning/pull/10346))


- Removed deprecated `Trainer.fit(train_dataloader=)`, `Trainer.validate(val_dataloaders=)`, and `Trainer.test(test_dataloader=)` ([#10325](https://github.com/PyTorchLightning/pytorch-lightning/pull/10325))


- Removed deprecated `has_prepared_data`, `has_setup_fit`, `has_setup_validate`, `has_setup_test`, `has_setup_predict`, `has_teardown_fit`, `has_teardown_validate`, `has_teardown_test` and `has_teardown_predict` datamodule lifecycle properties  ([#10350](https://github.com/PyTorchLightning/pytorch-lightning/pull/10350))


- Removed deprecated `every_n_val_epochs` parameter of ModelCheckpoint ([#10366](https://github.com/PyTorchLightning/pytorch-lightning/pull/10366))


- Removed deprecated `import pytorch_lightning.profiler.profilers` in favor of `import pytorch_lightning.profiler` ([#10443](https://github.com/PyTorchLightning/pytorch-lightning/pull/10443))


- Removed deprecated property `configure_slurm_dpp` from accelerator connector ([#10370](https://github.com/PyTorchLightning/pytorch-lightning/pull/10370))


- Removed deprecated arguments `num_nodes` and `sync_batchnorm` from `DDPPlugin`, `DDPSpawnPlugin`, `DeepSpeedPlugin` ([#10357](https://github.com/PyTorchLightning/pytorch-lightning/pull/10357))


- Removed deprecated property `is_slurm_managing_tasks` from AcceleratorConnector ([#10353](https://github.com/PyTorchLightning/pytorch-lightning/pull/10353))


- Removed deprecated `LightningModule.log(tbptt_reduce_fx, tbptt_reduce_token, sync_dist_op)` ([#10423](https://github.com/PyTorchLightning/pytorch-lightning/pull/10423))


- Removed deprecated `Plugin.task_idx` ([#10441](https://github.com/PyTorchLightning/pytorch-lightning/pull/10441))


- Removed deprecated method `master_params` from PrecisionPlugin ([#10372](https://github.com/PyTorchLightning/pytorch-lightning/pull/10372))


- Removed the automatic detachment of "extras" returned from `training_step`. For example, `return {'loss': ..., 'foo': foo.detach()}` will now be necessary if `foo` has gradients which you do not want to store ([#10424](https://github.com/PyTorchLightning/pytorch-lightning/pull/10424))


- Removed deprecated passthrough methods and properties from `Accelerator` base class:
  * ([#10403](https://github.com/PyTorchLightning/pytorch-lightning/pull/10403))
  * ([#10448](https://github.com/PyTorchLightning/pytorch-lightning/pull/10448))

- Removed deprecated signature for `transfer_batch_to_device` hook. The new argument `dataloader_idx` is now required ([#10480](https://github.com/PyTorchLightning/pytorch-lightning/pull/10480))


- Removed deprecated `utilities.distributed.rank_zero_{warn/deprecation}` ([#10451](https://github.com/PyTorchLightning/pytorch-lightning/pull/10451))


- Removed deprecated `mode` argument from `ModelSummary` class ([#10449](https://github.com/PyTorchLightning/pytorch-lightning/pull/10449))


- Removed deprecated `Trainer.train_loop` property in favor of `Trainer.fit_loop` ([#10482](https://github.com/PyTorchLightning/pytorch-lightning/pull/10482))


- Removed deprecated `Trainer.train_loop` property in favor of `Trainer.fit_loop` ([#10482](https://github.com/PyTorchLightning/pytorch-lightning/pull/10482))


- Removed deprecated `disable_validation` property from Trainer ([#10450](https://github.com/PyTorchLightning/pytorch-lightning/pull/10450))


- Removed deprecated `CheckpointConnector.hpc_load` property in favor of `CheckpointConnector.restore` ([#10525](https://github.com/PyTorchLightning/pytorch-lightning/pull/10525))


- Removed deprecated `reload_dataloaders_every_epoch` from `Trainer` in favour of `reload_dataloaders_every_n_epochs` ([#10481](https://github.com/PyTorchLightning/pytorch-lightning/pull/10481))


- Removed the `precision_plugin` attribute from `Accelerator` in favor of its equivalent attribute `precision_plugin` in the `TrainingTypePlugin` ([#10570](https://github.com/PyTorchLightning/pytorch-lightning/pull/10570))


- Removed `DeepSpeedPlugin.{precision,amp_type,amp_level}` properties ([#10657](https://github.com/PyTorchLightning/pytorch-lightning/pull/10657))


- Removed argument `return_result` from the `DDPSpawnPlugin.spawn()` method ([#10867](https://github.com/PyTorchLightning/pytorch-lightning/pull/10867))


- Removed the property `TrainingTypePlugin.results` and corresponding properties in subclasses ([#10034](https://github.com/PyTorchLightning/pytorch-lightning/pull/10034))


- Removed the `mp_queue` attribute from `DDPSpawnPlugin` and `TPUSpawnPlugin` ([#10034](https://github.com/PyTorchLightning/pytorch-lightning/pull/10034))


- Removed unnessesary `_move_optimizer_state` method overrides from `TPUSpawnPlugin` and `SingleTPUPlugin` ([#10849](https://github.com/PyTorchLightning/pytorch-lightning/pull/10849))


- Removed `model_sharded_context` method from `Accelerator` ([#10886](https://github.com/PyTorchLightning/pytorch-lightning/pull/10886))


- Removed method `pre_dispatch` from the `PrecisionPlugin` ([#10887](https://github.com/PyTorchLightning/pytorch-lightning/pull/10887))


- Removed method `setup_optimizers_in_pre_dispatch` from the `strategies` and achieve the same logic in `setup` and `pre_dispatch` methods ([#10906](https://github.com/PyTorchLightning/pytorch-lightning/pull/10906))


- Removed methods `pre_dispatch`, `dispatch` and `post_dispatch` from the `Accelerator` ([#10885](https://github.com/PyTorchLightning/pytorch-lightning/pull/10885))


- Removed method `training_step`, `test_step`, `validation_step` and `predict_step` from the `Accelerator` ([#10890](https://github.com/PyTorchLightning/pytorch-lightning/pull/10890))


- Removed `TrainingTypePlugin.start_{training,evaluating,predicting}` hooks and the same in all subclasses ([#10989](https://github.com/PyTorchLightning/pytorch-lightning/pull/10989), [#10896](https://github.com/PyTorchLightning/pytorch-lightning/pull/10896))


- Removed `Accelerator.on_train_start` ([#10999](https://github.com/PyTorchLightning/pytorch-lightning/pull/10999))

### Fixed

- Fixed `NeptuneLogger` when using DDP ([#11030](https://github.com/PyTorchLightning/pytorch-lightning/pull/11030))


- Fixed security vulnerabilities CVE-2020-1747 and CVE-2020-14343 caused by the `PyYAML` dependency ([#11099](https://github.com/PyTorchLightning/pytorch-lightning/pull/11099))


- Fixed a bug to disable logging hyperparameters in logger if there are no hparams ([#11105](https://github.com/PyTorchLightning/pytorch-lightning/issues/11105))


- Avoid the deprecated `onnx.export(example_outputs=...)` in torch 1.10 ([#11116](https://github.com/PyTorchLightning/pytorch-lightning/pull/11116))


- Fixed an issue when torch-scripting a `LightningModule` after training with `Trainer(sync_batchnorm=True)` ([#11078](https://github.com/PyTorchLightning/pytorch-lightning/pull/11078))


- Fixed an `AttributeError` occuring when using a `CombinedLoader` (multiple dataloaders) for prediction ([#11111](https://github.com/PyTorchLightning/pytorch-lightning/pull/11111))


- Fixed bug where `Trainer(track_grad_norm=..., logger=False)' would fail ([#11114](https://github.com/PyTorchLightning/pytorch-lightning/pull/11114))


- Fixed logging on `{test,validation}_epoch_end` with multiple dataloaders ([#11132](https://github.com/PyTorchLightning/pytorch-lightning/pull/11132))


- Fixed double evaluation bug with fault-tolerance enabled where the second call was completely skipped ([#11119](https://github.com/PyTorchLightning/pytorch-lightning/pull/11119))


<<<<<<< HEAD
- Fixed an issue with the `TPUSpawnPlugin` handling the `XLA_USE_BF16` environment variable incorrectly ([#10990](https://github.com/PyTorchLightning/pytorch-lightning/pull/10990))
=======
- Fixed an incorrect warning being produced by the model summary when using `bf16` precision on CPU ([#11161](https://github.com/PyTorchLightning/pytorch-lightning/pull/11161))


-


-
>>>>>>> ba0c9013


## [1.5.6] - 2021-12-15

### Fixed

- Fixed a bug where the DeepSpeedPlugin arguments `cpu_checkpointing` and `contiguous_memory_optimization` were not being forwarded to deepspeed correctly ([#10874](https://github.com/PyTorchLightning/pytorch-lightning/issues/10874))
- Fixed an issue with `NeptuneLogger` causing checkpoints to be uploaded with a duplicated file extension ([#11015](https://github.com/PyTorchLightning/pytorch-lightning/issues/11015))
- Fixed support for logging within callbacks returned from `LightningModule` ([#10991](https://github.com/PyTorchLightning/pytorch-lightning/pull/10991))
- Fixed running sanity check with `RichProgressBar` ([#10913](https://github.com/PyTorchLightning/pytorch-lightning/pull/10913))
- Fixed support for `CombinedLoader` while checking for warning raised with eval dataloaders ([#10994](https://github.com/PyTorchLightning/pytorch-lightning/pull/10994))
- The TQDM progress bar now correctly shows the `on_epoch` logged values on train epoch end ([#11069](https://github.com/PyTorchLightning/pytorch-lightning/pull/11069))
- Fixed bug where the TQDM updated the training progress bar during `trainer.validate` ([#11069](https://github.com/PyTorchLightning/pytorch-lightning/pull/11069))


## [1.5.5] - 2021-12-07

### Fixed

- Disabled batch_size extraction for torchmetric instances because they accumulate the metrics internally ([#10815](https://github.com/PyTorchLightning/pytorch-lightning/pull/10815))
- Fixed an issue with `SignalConnector` not restoring the default signal handlers on teardown when running on SLURM or with fault-tolerant training enabled ([#10611](https://github.com/PyTorchLightning/pytorch-lightning/pull/10611))
- Fixed `SignalConnector._has_already_handler` check for callable type ([#10483](https://github.com/PyTorchLightning/pytorch-lightning/pull/10483))
- Fixed an issue to return the results for each dataloader separately instead of duplicating them for each ([#10810](https://github.com/PyTorchLightning/pytorch-lightning/pull/10810))
- Improved exception message if `rich` version is less than `10.2.2` ([#10839](https://github.com/PyTorchLightning/pytorch-lightning/pull/10839))
- Fixed uploading best model checkpoint in NeptuneLogger ([#10369](https://github.com/PyTorchLightning/pytorch-lightning/pull/10369))
- Fixed early schedule reset logic in PyTorch profiler that was causing data leak ([#10837](https://github.com/PyTorchLightning/pytorch-lightning/pull/10837))
- Fixed a bug that caused incorrect batch indices to be passed to the `BasePredictionWriter` hooks when using a dataloader with `num_workers > 0` ([#10870](https://github.com/PyTorchLightning/pytorch-lightning/pull/10870))
- Fixed an issue with item assignment on the logger on rank > 0 for those who support it ([#10917](https://github.com/PyTorchLightning/pytorch-lightning/pull/10917))
- Fixed importing `torch_xla.debug` for `torch-xla<1.8` ([#10836](https://github.com/PyTorchLightning/pytorch-lightning/pull/10836))
- Fixed an issue with `DDPSpawnPlugin` and related plugins leaving a temporary checkpoint behind ([#10934](https://github.com/PyTorchLightning/pytorch-lightning/pull/10934))
- Fixed a `TypeError` occuring in the `SingalConnector.teardown()` method ([#10961](https://github.com/PyTorchLightning/pytorch-lightning/pull/10961))


## [1.5.4] - 2021-11-30

### Fixed

- Fixed support for `--key.help=class` with the `LightningCLI` ([#10767](https://github.com/PyTorchLightning/pytorch-lightning/pull/10767))
- Fixed `_compare_version` for python packages ([#10762](https://github.com/PyTorchLightning/pytorch-lightning/pull/10762))
- Fixed TensorBoardLogger `SummaryWriter` not close before spawning the processes ([#10777](https://github.com/PyTorchLightning/pytorch-lightning/pull/10777))
- Fixed a consolidation error in Lite when attempting to save the state dict of a sharded optimizer ([#10746](https://github.com/PyTorchLightning/pytorch-lightning/pull/10746))
- Fixed the default logging level for batch hooks associated with training from `on_step=False, on_epoch=True` to `on_step=True, on_epoch=False` ([#10756](https://github.com/PyTorchLightning/pytorch-lightning/pull/10756))

### Removed

- Removed PyTorch 1.6 support ([#10367](https://github.com/PyTorchLightning/pytorch-lightning/pull/10367), [#10738](https://github.com/PyTorchLightning/pytorch-lightning/pull/10738))


## [1.5.3] - 2021-11-24

### Fixed

- Fixed `ShardedTensor` state dict hook registration to check if torch distributed is available ([#10621](https://github.com/PyTorchLightning/pytorch-lightning/pull/10621))
- Fixed an issue with `self.log` not respecting a tensor's `dtype` when applying computations ([#10076](https://github.com/PyTorchLightning/pytorch-lightning/pull/10076))
- Fixed LigtningLite `_wrap_init` popping unexisting keys from DataLoader signature parameters ([#10613](https://github.com/PyTorchLightning/pytorch-lightning/pull/10613))
- Fixed signals being registered within threads ([#10610](https://github.com/PyTorchLightning/pytorch-lightning/pull/10610))
- Fixed an issue that caused Lightning to extract the batch size even though it was set by the user in `LightningModule.log` ([#10408](https://github.com/PyTorchLightning/pytorch-lightning/pull/10408))
- Fixed `Trainer(move_metrics_to_cpu=True)` not moving the evaluation logged results to CPU ([#10631](https://github.com/PyTorchLightning/pytorch-lightning/pull/10631))
- Fixed the `{validation,test}_step` outputs getting moved to CPU with `Trainer(move_metrics_to_cpu=True)` ([#10631](https://github.com/PyTorchLightning/pytorch-lightning/pull/10631))
- Fixed an issue with collecting logged test results with multiple dataloaders ([#10522](https://github.com/PyTorchLightning/pytorch-lightning/pull/10522))


## [1.5.2] - 2021-11-16

### Fixed

- Fixed `CombinedLoader` and `max_size_cycle` didn't receive a `DistributedSampler` ([#10374](https://github.com/PyTorchLightning/pytorch-lightning/issues/10374))
- Fixed an issue where class or init-only variables of dataclasses were passed to the dataclass constructor in `utilities.apply_to_collection` ([#9702](https://github.com/PyTorchLightning/pytorch-lightning/issues/9702))
- Fixed `isinstance` not working with `init_meta_context`, materialized model not being moved to the device ([#10493](https://github.com/PyTorchLightning/metrics/pull/10493))
- Fixed an issue that prevented the Trainer to shutdown workers when execution is interrupted due to failure([#10463](https://github.com/PyTorchLightning/pytorch-lightning/issues/10463))
- Squeeze the early stopping monitor to remove empty tensor dimensions ([#10461](https://github.com/PyTorchLightning/pytorch-lightning/issues/10461))
- Fixed sampler replacement logic with `overfit_batches` to only replace the sample when `SequentialSampler` is not used ([#10486](https://github.com/PyTorchLightning/pytorch-lightning/issues/10486))
- Fixed scripting causing false positive deprecation warnings ([#10470](https://github.com/PyTorchLightning/pytorch-lightning/pull/10470), [#10555](https://github.com/PyTorchLightning/pytorch-lightning/pull/10555))
- Do not fail if batch size could not be inferred for logging when using DeepSpeed ([#10438](https://github.com/PyTorchLightning/pytorch-lightning/issues/10438))
- Fixed propagation of device and dtype information to submodules of LightningLite when they inherit from `DeviceDtypeModuleMixin` ([#10559](https://github.com/PyTorchLightning/pytorch-lightning/issues/10559))


## [1.5.1] - 2021-11-09

### Fixed

- Fixed `apply_to_collection(defaultdict)` ([#10316](https://github.com/PyTorchLightning/pytorch-lightning/issues/10316))
- Fixed failure when `DataLoader(batch_size=None)` is passed ([#10345](https://github.com/PyTorchLightning/pytorch-lightning/issues/10345))
- Fixed interception of `__init__` arguments for sub-classed DataLoader re-instantiation in Lite ([#10334](https://github.com/PyTorchLightning/pytorch-lightning/issues/10334))
- Fixed issue with pickling `CSVLogger` after a call to `CSVLogger.save` ([#10388](https://github.com/PyTorchLightning/pytorch-lightning/pull/10388))
- Fixed an import error being caused by `PostLocalSGD` when `torch.distributed` not available ([#10359](https://github.com/PyTorchLightning/pytorch-lightning/pull/10359))
- Fixed the logging with `on_step=True` in epoch-level hooks causing unintended side-effects. Logging with `on_step=True` in epoch-level hooks will now correctly raise an error ([#10409](https://github.com/PyTorchLightning/pytorch-lightning/pull/10409))
- Fixed deadlocks for distributed training with `RichProgressBar` ([#10428](https://github.com/PyTorchLightning/pytorch-lightning/pull/10428))
- Fixed an issue where the model wrapper in Lite converted non-floating point tensors to float ([#10429](https://github.com/PyTorchLightning/pytorch-lightning/pull/10429))
- Fixed an issue with inferring the dataset type in fault-tolerant training ([#10432](https://github.com/PyTorchLightning/pytorch-lightning/pull/10432))
- Fixed dataloader workers with `persistent_workers` being deleted on every iteration ([#10434](https://github.com/PyTorchLightning/pytorch-lightning/pull/10434))


## [1.5.0] - 2021-11-02

### Added

- Added support for monitoring the learning rate without schedulers in `LearningRateMonitor` ([#9786](https://github.com/PyTorchLightning/pytorch-lightning/issues/9786))
- Added registration of `ShardedTensor` state dict hooks in `LightningModule.__init__` if the PyTorch version supports `ShardedTensor` ([#8944](https://github.com/PyTorchLightning/pytorch-lightning/pull/8944))
- Added error handling including calling of `on_keyboard_interrupt()` and `on_exception()` for all entrypoints (fit, validate, test, predict) ([#8819](https://github.com/PyTorchLightning/pytorch-lightning/pull/8819))
- Added a flavor of `training_step` that takes `dataloader_iter` as an argument ([#8807](https://github.com/PyTorchLightning/pytorch-lightning/pull/8807))
- Added a `state_key` property to the `Callback` base class ([#6886](https://github.com/PyTorchLightning/pytorch-lightning/pull/6886))
- Added progress tracking to loops:
    * Integrated `TrainingEpochLoop.total_batch_idx` ([#8598](https://github.com/PyTorchLightning/pytorch-lightning/pull/8598))
    * Added `BatchProgress` and integrated `TrainingEpochLoop.is_last_batch` ([#9657](https://github.com/PyTorchLightning/pytorch-lightning/pull/9657))
    * Avoid optional `Tracker` attributes ([#9320](https://github.com/PyTorchLightning/pytorch-lightning/pull/9320))
    * Reset `current` progress counters when restarting an epoch loop that had already finished ([#9371](https://github.com/PyTorchLightning/pytorch-lightning/pull/9371))
    * Call `reset_on_restart` in the loop's `reset` hook instead of when loading a checkpoint ([#9561](https://github.com/PyTorchLightning/pytorch-lightning/pull/9561))
    * Use `completed` over `processed` in `reset_on_restart` ([#9656](https://github.com/PyTorchLightning/pytorch-lightning/pull/9656))
    * Renamed `reset_on_epoch` to `reset_on_run` ([#9658](https://github.com/PyTorchLightning/pytorch-lightning/pull/9658))
- Added `batch_size` and `rank_zero_only` arguments for `log_dict` to match `log` ([#8628](https://github.com/PyTorchLightning/pytorch-lightning/pull/8628))
- Added a check for unique GPU ids ([#8666](https://github.com/PyTorchLightning/pytorch-lightning/pull/8666))
- Added `ResultCollection` state_dict to the Loop `state_dict` and added support for distributed reload ([#8641](https://github.com/PyTorchLightning/pytorch-lightning/pull/8641))
- Added DeepSpeed collate checkpoint utility function ([#8701](https://github.com/PyTorchLightning/pytorch-lightning/pull/8701))
- Added a `handles_accumulate_grad_batches` property to the training type plugins ([#8856](https://github.com/PyTorchLightning/pytorch-lightning/pull/8856))
- Added a warning to `WandbLogger` when reusing a wandb run ([#8714](https://github.com/PyTorchLightning/pytorch-lightning/pull/8714))
- Added `log_graph` argument for `watch` method of `WandbLogger` ([#8662](https://github.com/PyTorchLightning/pytorch-lightning/pull/8662))
- `LightningCLI` additions:
  * Added `LightningCLI(run=False|True)` to choose whether to run a `Trainer` subcommand ([#8751](https://github.com/PyTorchLightning/pytorch-lightning/pull/8751))
  * Added support to call any trainer function from the `LightningCLI` via subcommands ([#7508](https://github.com/PyTorchLightning/pytorch-lightning/pull/7508))
  * Allow easy trainer re-instantiation ([#7508](https://github.com/PyTorchLightning/pytorch-lightning/pull/9241))
  * Automatically register all optimizers and learning rate schedulers ([#9565](https://github.com/PyTorchLightning/pytorch-lightning/pull/9565))
  * Allow registering custom optimizers and learning rate schedulers without subclassing the CLI ([#9565](https://github.com/PyTorchLightning/pytorch-lightning/pull/9565))
  * Support shorthand notation to instantiate optimizers and learning rate schedulers ([#9565](https://github.com/PyTorchLightning/pytorch-lightning/pull/9565))
  * Support passing lists of callbacks via command line ([#8815](https://github.com/PyTorchLightning/pytorch-lightning/pull/8815))
  * Support shorthand notation to instantiate models ([#9588](https://github.com/PyTorchLightning/pytorch-lightning/pull/9588))
  * Support shorthand notation to instantiate datamodules ([#10011](https://github.com/PyTorchLightning/pytorch-lightning/pull/10011))
  * Added `multifile` option to `LightningCLI` to enable/disable config saving to preserve multiple files structure ([#9073](https://github.com/PyTorchLightning/pytorch-lightning/pull/9073))
- Fault-tolerant training:
    * Added `FastForwardSampler` and `CaptureIterableDataset` injection to data loading utilities ([#8366](https://github.com/PyTorchLightning/pytorch-lightning/pull/8366))
    * Added `DataFetcher` to control fetching flow ([#8890](https://github.com/PyTorchLightning/pytorch-lightning/pull/8890))
    * Added `SharedCycleIteratorState` to prevent infinite loop ([#8889](https://github.com/PyTorchLightning/pytorch-lightning/pull/8889))
    * Added `CaptureMapDataset` for state management in map-style datasets ([#8891](https://github.com/PyTorchLightning/pytorch-lightning/pull/8891))
    * Added Fault Tolerant Training to `DataFetcher` ([#8891](https://github.com/PyTorchLightning/pytorch-lightning/pull/8891))
    * Replaced old prefetch iterator with new `DataFetcher` in training loop ([#8953](https://github.com/PyTorchLightning/pytorch-lightning/pull/8953))
    * Added partial support for global random state fault-tolerance in map-style datasets ([#8950](https://github.com/PyTorchLightning/pytorch-lightning/pull/8950))
    * Converted state to tuple explicitly when setting Python random state ([#9401](https://github.com/PyTorchLightning/pytorch-lightning/pull/9401))
    * Added support for restarting an optimizer loop (multiple optimizers) ([#9537](https://github.com/PyTorchLightning/pytorch-lightning/pull/9537))
    * Added support for restarting within Evaluation Loop ([#9563](https://github.com/PyTorchLightning/pytorch-lightning/pull/9563))
    * Added mechanism to detect that a signal has been sent so the Trainer can gracefully exit ([#9566](https://github.com/PyTorchLightning/pytorch-lightning/pull/9566))
    * Added support for skipping ahead to validation during the auto-restart of fitting ([#9681](https://github.com/PyTorchLightning/pytorch-lightning/pull/9681))
    * Added support for auto-restart if a fault-tolerant checkpoint is available ([#9722](https://github.com/PyTorchLightning/pytorch-lightning/pull/9722))
- Checkpoint saving and loading extensibility:
  * Added `CheckpointIO` plugin to expose checkpoint IO from training type plugin ([#8743](https://github.com/PyTorchLightning/pytorch-lightning/pull/8743))
  * Refactored `CheckpointConnector` to offload validation logic to the `CheckpointIO` plugin ([#9045](https://github.com/PyTorchLightning/pytorch-lightning/pull/9045))
  * Added `remove_checkpoint` to `CheckpointIO` plugin by moving the responsibility out of the `ModelCheckpoint` callback ([#9373](https://github.com/PyTorchLightning/pytorch-lightning/pull/9373))
  * Added `XLACheckpointIO` plugin ([#9972](https://github.com/PyTorchLightning/pytorch-lightning/pull/9972))
- Loop customization:
    * Added `Closure` and `AbstractClosure` classes ([#8642](https://github.com/PyTorchLightning/pytorch-lightning/pull/8642))
    * Refactored `TrainingBatchLoop` and extracted `OptimizerLoop`, splitting off automatic optimization into its own loop ([#9191](https://github.com/PyTorchLightning/pytorch-lightning/pull/9191))
    * Removed `TrainingBatchLoop.backward()`; manual optimization now calls directly into `Accelerator.backward()` and automatic optimization handles backward in new `OptimizerLoop` ([#9265](https://github.com/PyTorchLightning/pytorch-lightning/pull/9265))
    * Extracted `ManualOptimization` logic from `TrainingBatchLoop` into its own separate loop class ([#9266](https://github.com/PyTorchLightning/pytorch-lightning/pull/9266))
    * Added `OutputResult` and `ManualResult` classes ([#9437](https://github.com/PyTorchLightning/pytorch-lightning/pull/9437), [#9424](https://github.com/PyTorchLightning/pytorch-lightning/pull/9424))
    * Marked `OptimizerLoop.backward` as protected ([#9514](https://github.com/PyTorchLightning/pytorch-lightning/pull/9514))
    * Marked `FitLoop.should_accumulate` as protected ([#9515](https://github.com/PyTorchLightning/pytorch-lightning/pull/9515))
    * Marked several methods in `PredictionLoop` as protected: `on_predict_start`, `on_predict_epoch_end`, `on_predict_end`, `on_predict_model_eval` ([#9516](https://github.com/PyTorchLightning/pytorch-lightning/pull/9516))
    * Marked several methods in `EvaluationLoop` as protected: `get_max_batches`, `on_evaluation_model_eval`, `on_evaluation_model_train`, `on_evaluation_start`, `on_evaluation_epoch_start`, `on_evaluation_epoch_end`, `on_evaluation_end`, `reload_evaluation_dataloaders` ([#9516](https://github.com/PyTorchLightning/pytorch-lightning/pull/9516))
    * Marked several methods in `EvaluationEpochLoop` as protected: `on_evaluation_batch_start`, `evaluation_step`, `evaluation_step_end` ([#9516](https://github.com/PyTorchLightning/pytorch-lightning/pull/9516))
    * Added `yielding_training_step` example ([#9983](https://github.com/PyTorchLightning/pytorch-lightning/pull/9983))
- Added support for saving and loading state of multiple callbacks of the same type ([#7187](https://github.com/PyTorchLightning/pytorch-lightning/pull/7187))
- Added DeepSpeed Stage 1 support ([#8974](https://github.com/PyTorchLightning/pytorch-lightning/pull/8974))
- Added `Python dataclass` support for `LightningDataModule` ([#8272](https://github.com/PyTorchLightning/pytorch-lightning/issues/8272))
- Added sanitization of tensors when they get logged as hyperparameters in `TensorBoardLogger` ([#9031](https://github.com/PyTorchLightning/pytorch-lightning/pull/9031))
- Added `InterBatchParallelDataFetcher` ([#9020](https://github.com/PyTorchLightning/pytorch-lightning/pull/9020))
- Added `DataLoaderIterDataFetcher` ([#9020](https://github.com/PyTorchLightning/pytorch-lightning/pull/9020))
- Added `DataFetcher` within `Fit / Evaluation` Loop  ([#9047](https://github.com/PyTorchLightning/pytorch-lightning/pull/9047))
- Added a friendly error message when DDP attempts to spawn new distributed processes with rank > 0 ([#9005](https://github.com/PyTorchLightning/pytorch-lightning/pull/9005))
- Added Rich integration:
    * Added Rich progress bar ([#8929](https://github.com/PyTorchLightning/pytorch-lightning/pull/8929), [#9559](https://github.com/PyTorchLightning/pytorch-lightning/pull/9559))
    * Added Support for iterable datasets ([#9734](https://github.com/PyTorchLightning/pytorch-lightning/pull/9734))
    * Added `RichModelSummary` callback ([#9546](https://github.com/PyTorchLightning/pytorch-lightning/pull/9546))
    * Added `configure_columns` method to `RichProgressBar` ([#10288](https://github.com/PyTorchLightning/pytorch-lightning/pull/10288))
    * Added `leave` argument to `RichProgressBar` ([#10301](https://github.com/PyTorchLightning/pytorch-lightning/pull/10301))
- Added input validation logic for precision ([#9080](https://github.com/PyTorchLightning/pytorch-lightning/pull/9080))
- Added support for CPU AMP autocast ([#9084](https://github.com/PyTorchLightning/pytorch-lightning/pull/9084))
- Added `on_exception` callback hook ([#9183](https://github.com/PyTorchLightning/pytorch-lightning/pull/9183))
- Added a warning to DeepSpeed when inferring batch size ([#9221](https://github.com/PyTorchLightning/pytorch-lightning/pull/9221))
- Added `ModelSummary` callback ([#9344](https://github.com/PyTorchLightning/pytorch-lightning/pull/9344))
- Added `log_images`, `log_text` and `log_table` to `WandbLogger` ([#9545](https://github.com/PyTorchLightning/pytorch-lightning/pull/9545))
- Added `PL_RECONCILE_PROCESS` environment variable to enable process reconciliation regardless of cluster environment settings ([#9389](https://github.com/PyTorchLightning/pytorch-lightning/pull/9389))
- Added `get_device_stats` to the Accelerator interface and added its implementation for GPU and TPU ([#9586](https://github.com/PyTorchLightning/pytorch-lightning/pull/9586))
- Added a warning when an unknown key is encountered in the optimizer configuration, and when `OneCycleLR` is used with `"interval": "epoch"` ([#9666](https://github.com/PyTorchLightning/pytorch-lightning/pull/9666))
- Added `DeviceStatsMonitor` callback ([#9712](https://github.com/PyTorchLightning/pytorch-lightning/pull/9712))
- Added `enable_progress_bar` to the Trainer constructor ([#9664](https://github.com/PyTorchLightning/pytorch-lightning/pull/9664))
- Added `pl_legacy_patch` load utility for loading old checkpoints that have pickled legacy Lightning attributes ([#9166](https://github.com/PyTorchLightning/pytorch-lightning/pull/9166))
- Added support for `torch.use_deterministic_algorithms` ([#9121](https://github.com/PyTorchLightning/pytorch-lightning/pull/9121))
- Added automatic parameters tying for TPUs ([#9525](https://github.com/PyTorchLightning/pytorch-lightning/pull/9525))
- Added support for `torch.autograd.set_detect_anomaly` through `Trainer` constructor argument `detect_anomaly` ([#9848](https://github.com/PyTorchLightning/pytorch-lightning/pull/9848))
- Added `enable_model_summary` flag to Trainer ([#9699](https://github.com/PyTorchLightning/pytorch-lightning/pull/9699))
- Added `strategy` argument to Trainer ([#8597](https://github.com/PyTorchLightning/pytorch-lightning/pull/8597))
- Added `init_meta_context`, `materialize_module` utilities ([#9920](https://github.com/PyTorchLightning/pytorch-lightning/pull/9920))
- Added `TPUPrecisionPlugin` ([#10020](https://github.com/PyTorchLightning/pytorch-lightning/pull/#10020))
- Added `torch.bfloat16` support:
  * Added bfloat16 support for Lightning Trainer ([#9049](https://github.com/PyTorchLightning/pytorch-lightning/pull/9049))
  * Renamed `TPUHalfPrecisionPlugin` to `TPUBf16PrecisionPlugin` ([#10026](https://github.com/PyTorchLightning/pytorch-lightning/pull/10026))
  * Default to `precision=bf16` on CPU when `precision=16` is passed ([#10033](https://github.com/PyTorchLightning/pytorch-lightning/pull/10033))
  * Added support for `torch.autocast` ([#10053](https://github.com/PyTorchLightning/pytorch-lightning/pull/10053))
- Added `kfold` example for loop customization ([#9965](https://github.com/PyTorchLightning/pytorch-lightning/pull/9965))
- LightningLite:
    * Added `PrecisionPlugin.forward_context`, making it the default implementation for all `{train,val,test,predict}_step_context()` methods ([#9988](https://github.com/PyTorchLightning/pytorch-lightning/pull/9988))
    * Added `DDPSpawnPlugin.spawn()` for spawning new processes of a given function ([#10018](https://github.com/PyTorchLightning/pytorch-lightning/pull/10018), [#10022](https://github.com/PyTorchLightning/pytorch-lightning/pull/10022))
    * Added `TrainingTypePlugin.{_setup_model, _setup_optimizer}` methods ([#9994](https://github.com/PyTorchLightning/pytorch-lightning/pull/9994), [#10064](https://github.com/PyTorchLightning/pytorch-lightning/pull/10064))
    * Implemented `DataParallelPlugin._setup_model` ([#10010](https://github.com/PyTorchLightning/pytorch-lightning/pull/10010))
    * Implemented `DeepSpeedPlugin._setup_model_and_optimizers` ([#10009](https://github.com/PyTorchLightning/pytorch-lightning/pull/10009), [#10064](https://github.com/PyTorchLightning/pytorch-lightning/pull/10064))
    * Implemented `{DDPShardedPlugin,DDPShardedSpawnPlugin}._setup_model_and_optimizers` ([#10028](https://github.com/PyTorchLightning/pytorch-lightning/pull/10028), [#10064](https://github.com/PyTorchLightning/pytorch-lightning/pull/10064))
    * Added optional `model` argument to the `optimizer_step` methods in accelerators and plugins ([#10023](https://github.com/PyTorchLightning/pytorch-lightning/pull/10023))
    * Updated precision attributes in `DeepSpeedPlugin` ([#10164](https://github.com/PyTorchLightning/pytorch-lightning/pull/10164))
    * Added the ability to return a result from rank 0 in `DDPSpawnPlugin.spawn` ([#10162](https://github.com/PyTorchLightning/pytorch-lightning/pull/10162))
    * Added `pytorch_lightning.lite` package ([#10175](https://github.com/PyTorchLightning/pytorch-lightning/pull/10175))
    * Added `LightningLite` documentation ([#10043](https://github.com/PyTorchLightning/pytorch-lightning/pull/10043))
    * Added `LightningLite` examples ([#9987](https://github.com/PyTorchLightning/pytorch-lightning/pull/9987))
    * Make the `_LiteDataLoader` an iterator and add supports for custom dataloader ([#10279](https://github.com/PyTorchLightning/pytorch-lightning/pull/10279))
- Added `use_omegaconf` argument to `save_hparams_to_yaml` plugin ([#9170](https://github.com/PyTorchLightning/pytorch-lightning/pull/9170))
- Added `ckpt_path` argument for `Trainer.fit()` ([#10061](https://github.com/PyTorchLightning/pytorch-lightning/pull/10061))
- Added `auto_device_count` method to `Accelerators` ([#10222](https://github.com/PyTorchLightning/pytorch-lightning/pull/10222))
- Added support for `devices="auto"` ([#10264](https://github.com/PyTorchLightning/pytorch-lightning/pull/10264))
- Added a `filename` argument in `ModelCheckpoint.format_checkpoint_name` ([#9818](https://github.com/PyTorchLightning/pytorch-lightning/pull/9818))
- Added support for empty `gpus` list to run on CPU ([#10246](https://github.com/PyTorchLightning/pytorch-lightning/pull/10246))
- Added a warning if multiple batch sizes are found from ambiguous batch ([#10247](https://github.com/PyTorchLightning/pytorch-lightning/pull/10247))

### Changed

- Trainer now raises a `MisconfigurationException` when its methods are called with `ckpt_path="best"` but a checkpoint callback isn't configured ([#9841](https://github.com/PyTorchLightning/pytorch-lightning/pull/9841))
- Setting `Trainer(accelerator="ddp_cpu")` now does not spawn a subprocess if `num_processes` is kept `1` along with `num_nodes > 1` ([#9603](https://github.com/PyTorchLightning/pytorch-lightning/pull/9603))
- Module imports are now catching `ModuleNotFoundError` instead of `ImportError` ([#9867](https://github.com/PyTorchLightning/pytorch-lightning/pull/9867))
- `pytorch_lightning.loggers.neptune.NeptuneLogger` is now consistent with the new [neptune-client](https://github.com/neptune-ai/neptune-client) API; the old [neptune-client](https://github.com/neptune-ai/neptune-client) API is supported by `NeptuneClient` from the [neptune-contrib](https://github.com/neptune-ai/neptune-contrib) repo ([#6867](https://github.com/PyTorchLightning/pytorch-lightning/pull/6867))
- Parsing of `enums` type hyperparameters to be saved in the `haprams.yaml` file by TensorBoard and CSV loggers has been fixed and made in line with how OmegaConf parses it ([#9170](https://github.com/PyTorchLightning/pytorch-lightning/pull/9170))
- Parsing of the `gpus` Trainer argument has changed: `gpus="n"` (str) no longer selects the GPU index n and instead selects the first n devices ([#8770](https://github.com/PyTorchLightning/pytorch-lightning/pull/8770))
- `iteration_count` and other index attributes in the loops has been replaced with progress dataclasses ([#8477](https://github.com/PyTorchLightning/pytorch-lightning/pull/8477))
- The `trainer.lightning_module` reference is now properly set at the very beginning of a run ([#8536](https://github.com/PyTorchLightning/pytorch-lightning/pull/8536))
- The model weights now get loaded in all cases when the checkpoint path gets provided in validate/test/predict, regardless of whether the model instance is provided or not ([#8352](https://github.com/PyTorchLightning/pytorch-lightning/pull/8352))
- The `Trainer` functions `reset_{train,val,test,predict}_dataloader`, `reset_train_val_dataloaders`, and `request_dataloader` `model` argument is now optional ([#8536](https://github.com/PyTorchLightning/pytorch-lightning/pull/8536))
- Saved checkpoints will no longer use the type of a `Callback` as the key to avoid issues with unpickling ([#6886](https://github.com/PyTorchLightning/pytorch-lightning/pull/6886))
- Improved string conversion for `ResultCollection` ([#8622](https://github.com/PyTorchLightning/pytorch-lightning/pull/8622))
- `LightningCLI` changes:
    * `LightningCLI.init_parser` now returns the parser instance ([#8721](https://github.com/PyTorchLightning/pytorch-lightning/pull/8721))
    * `LightningCLI.add_core_arguments_to_parser`, `LightningCLI.parse_arguments` now take a `parser` argument ([#8721](https://github.com/PyTorchLightning/pytorch-lightning/pull/8721))
    * `LightningCLI.instantiate_trainer` now takes a config and a list of callbacks ([#8721](https://github.com/PyTorchLightning/pytorch-lightning/pull/8721))
    * Split `LightningCLI.add_core_arguments_to_parser` into `LightningCLI.add_default_arguments_to_parser` + `LightningCLI.add_core_arguments_to_parser` ([#8721](https://github.com/PyTorchLightning/pytorch-lightning/pull/8721))
- The accelerator and training type plugin `setup` hooks no longer have a `model` argument ([#8536](https://github.com/PyTorchLightning/pytorch-lightning/pull/8536))
- The accelerator and training type plugin `update_global_step` hook has been removed ([#8856](https://github.com/PyTorchLightning/pytorch-lightning/pull/8856))
- The coverage of `self.log`-ing in any `LightningModule` or `Callback` hook has been improved ([#8498](https://github.com/PyTorchLightning/pytorch-lightning/pull/8498))
- `self.log`-ing without a `Trainer` reference now raises a warning instead of an exception ([#9733](https://github.com/PyTorchLightning/pytorch-lightning/pull/9733))
- Removed restrictions in the Trainer that loggers can only log from rank 0; the existing logger behavior has not changed ([#8608](https://github.com/PyTorchLightning/pytorch-lightning/pull/8608))
- `Trainer.request_dataloader` now takes a `RunningStage` enum instance ([#8858](https://github.com/PyTorchLightning/pytorch-lightning/pull/8858))
- Changed `rank_zero_warn` to `NotImplementedError` in the `{train, val, test, predict}_dataloader` hooks that `Lightning(Data)Module` uses ([#9161](https://github.com/PyTorchLightning/pytorch-lightning/pull/9161))
- Moved `block_ddp_sync_behaviour` out of `TrainingBatchLoop` to loop utilities ([#9192](https://github.com/PyTorchLightning/pytorch-lightning/pull/9192))
- Executing the `optimizer_closure` is now required when overriding the `optimizer_step` hook ([#9360](https://github.com/PyTorchLightning/pytorch-lightning/pull/9360))
- Changed logging of `LightningModule` and `LightningDataModule` hyperparameters to raise an exception only if there are colliding keys with different values ([#9496](https://github.com/PyTorchLightning/pytorch-lightning/pull/9496))
- `seed_everything` now fails when an invalid seed value is passed instead of selecting a random seed ([#8787](https://github.com/PyTorchLightning/pytorch-lightning/pull/8787))
- The Trainer now calls `TrainingTypePlugin` collective APIs directly instead of going through the Accelerator reference ([#9677](https://github.com/PyTorchLightning/pytorch-lightning/pull/9677), [#9901](https://github.com/PyTorchLightning/pytorch-lightning/pull/9901))
- The tuner now usees a unique filename to save a temporary checkpoint ([#9682](https://github.com/PyTorchLightning/pytorch-lightning/pull/9682))
- Changed `HorovodPlugin.all_gather` to return a `torch.Tensor` instead of a list ([#9696](https://github.com/PyTorchLightning/pytorch-lightning/pull/9696))
- Changed Trainer connectors to be protected attributes:
    * Configuration Validator ([#9779](https://github.com/PyTorchLightning/pytorch-lightning/pull/9779))
- The `current_epoch` and `global_step` attributes now get restored irrespective of the Trainer task ([#9413](https://github.com/PyTorchLightning/pytorch-lightning/pull/9413))
- Trainer now raises an exception when requesting `amp_level` with native `amp_backend` ([#9755](https://github.com/PyTorchLightning/pytorch-lightning/pull/9755))
- Update the logic to check for accumulation steps with deepspeed ([#9826](https://github.com/PyTorchLightning/pytorch-lightning/pull/9826))
- `pytorch_lightning.utilities.grads.grad_norm` now raises an exception if parameter `norm_type <= 0` ([#9765](https://github.com/PyTorchLightning/pytorch-lightning/pull/9765))
- Updated error message for interactive incompatible plugins ([#9896](https://github.com/PyTorchLightning/pytorch-lightning/pull/9896))
- Moved the `optimizer_step` and `clip_gradients` hook from the `Accelerator` and `TrainingTypePlugin` into the `PrecisionPlugin` ([#10143](https://github.com/PyTorchLightning/pytorch-lightning/pull/10143), [#10029](https://github.com/PyTorchLightning/pytorch-lightning/pull/10029))
- `NativeMixedPrecisionPlugin` and its subclasses now take an optional `GradScaler` instance ([#10055](https://github.com/PyTorchLightning/pytorch-lightning/pull/10055))
- Trainer is now raising a `MisconfigurationException` instead of a warning if `Trainer.{validate/test}` is missing required methods ([#10016](https://github.com/PyTorchLightning/pytorch-lightning/pull/10016))
- Changed default value of the `max_steps` Trainer argument from `None` to -1 ([#9460](https://github.com/PyTorchLightning/pytorch-lightning/pull/9460))
- LightningModule now raises an error when calling `log(on_step=False, on_epoch=False)` ([#10227](https://github.com/PyTorchLightning/pytorch-lightning/pull/10227))
- Quantization aware training observers are now disabled by default during validating/testing/predicting stages ([#8540](https://github.com/PyTorchLightning/pytorch-lightning/pull/8540))
- Raised `MisconfigurationException` when total length of `dataloader` across ranks is zero, and give warning when total length is non-zero, but only local rank length is zero. ([#9827](https://github.com/PyTorchLightning/pytorch-lightning/pull/9827))
- Changed the model size calculation using `ByteCounter` ([#10123](https://github.com/PyTorchLightning/pytorch-lightning/pull/10123))
- Enabled `on_load_checkpoint` for `LightningDataModule` for all `trainer_fn` ([#10238](https://github.com/PyTorchLightning/pytorch-lightning/pull/10238))
- Allowed separate config files for parameters with class type when LightningCLI is in `subclass_mode=False` ([#10286](https://github.com/PyTorchLightning/pytorch-lightning/pull/10286))

### Deprecated

- Deprecated Trainer argument `terminate_on_nan` in favor of `detect_anomaly`([#9175](https://github.com/PyTorchLightning/pytorch-lightning/pull/9175))
- Deprecated `Trainer.terminate_on_nan` public attribute access ([#9849](https://github.com/PyTorchLightning/pytorch-lightning/pull/9849))
- Deprecated `LightningModule.summarize()` in favor of `pytorch_lightning.utilities.model_summary.summarize()` ([#8513](https://github.com/PyTorchLightning/pytorch-lightning/pull/8513))
- Deprecated `LightningModule.model_size` ([#8343](https://github.com/PyTorchLightning/pytorch-lightning/pull/8343))
- Deprecated `DataModule` properties: `train_transforms`, `val_transforms`, `test_transforms`, `size`, `dims` ([#8851](https://github.com/PyTorchLightning/pytorch-lightning/pull/8851))
- Deprecated `add_to_queue`, `get_from_queue` from `LightningModule` in favor of corresponding methods in the `DDPSpawnPlugin` ([#9118](https://github.com/PyTorchLightning/pytorch-lightning/pull/9118))
- Deprecated `LightningModule.get_progress_bar_dict` and `Trainer.progress_bar_dict` in favor of `pytorch_lightning.callbacks.progress.base.get_standard_metrics` and `ProgressBarBase.get_metrics` ([#8985](https://github.com/PyTorchLightning/pytorch-lightning/pull/8985))
- Deprecated `prepare_data_per_node` flag on Trainer and set it as a property of `DataHooks`, accessible in the `LightningModule` and `LightningDataModule` ([#8958](https://github.com/PyTorchLightning/pytorch-lightning/pull/8958))
- Deprecated the `TestTubeLogger` ([#9065](https://github.com/PyTorchLightning/pytorch-lightning/pull/9065))
- Deprecated `on_{train/val/test/predict}_dataloader()` from `LightningModule` and `LightningDataModule` ([#9098](https://github.com/PyTorchLightning/pytorch-lightning/pull/9098))
- Deprecated `on_keyboard_interrupt` callback hook in favor of new `on_exception` hook ([#9260](https://github.com/PyTorchLightning/pytorch-lightning/pull/9260))
- Deprecated passing `process_position` to the `Trainer` constructor in favor of adding the `ProgressBar` callback with `process_position` directly to the list of callbacks ([#9222](https://github.com/PyTorchLightning/pytorch-lightning/pull/9222))
- Deprecated passing `flush_logs_every_n_steps` as a Trainer argument, instead pass it to the logger init if supported ([#9366](https://github.com/PyTorchLightning/pytorch-lightning/pull/9366))
- Deprecated `LightningLoggerBase.close`, `LoggerCollection.close` in favor of `LightningLoggerBase.finalize`, `LoggerCollection.finalize` ([#9422](https://github.com/PyTorchLightning/pytorch-lightning/pull/9422))
- Deprecated passing `progress_bar_refresh_rate` to the `Trainer` constructor in favor of adding the `ProgressBar` callback with `refresh_rate` directly to the list of callbacks, or passing `enable_progress_bar=False` to disable the progress bar ([#9616](https://github.com/PyTorchLightning/pytorch-lightning/pull/9616))
- Deprecated `LightningDistributed` and moved the broadcast logic to `DDPPlugin` and `DDPSpawnPlugin` directly ([#9691](https://github.com/PyTorchLightning/pytorch-lightning/pull/9691))
- Deprecated passing `stochastic_weight_avg` to the `Trainer` constructor in favor of adding the `StochasticWeightAveraging` callback directly to the list of callbacks ([#8989](https://github.com/PyTorchLightning/pytorch-lightning/pull/8989))
- Deprecated Accelerator collective API `barrier`, `broadcast`, and `all_gather` in favor of calling the `TrainingTypePlugin` collective API directly ([#9677](https://github.com/PyTorchLightning/pytorch-lightning/pull/9677))
- Deprecated `checkpoint_callback` from the `Trainer` constructor in favor of `enable_checkpointing` ([#9754](https://github.com/PyTorchLightning/pytorch-lightning/pull/9754))
- Deprecated the `LightningModule.on_post_move_to_device` method ([#9525](https://github.com/PyTorchLightning/pytorch-lightning/pull/9525))
- Deprecated `pytorch_lightning.core.decorators.parameter_validation` in favor of `pytorch_lightning.utilities.parameter_tying.set_shared_parameters` ([#9525](https://github.com/PyTorchLightning/pytorch-lightning/pull/9525))
- Deprecated passing `weights_summary` to the `Trainer` constructor in favor of adding the `ModelSummary` callback with `max_depth` directly to the list of callbacks ([#9699](https://github.com/PyTorchLightning/pytorch-lightning/pull/9699))
- Deprecated `log_gpu_memory`, `gpu_metrics`, and util funcs in favor of `DeviceStatsMonitor` callback ([#9921](https://github.com/PyTorchLightning/pytorch-lightning/pull/9921))
- Deprecated `GPUStatsMonitor` and `XLAStatsMonitor` in favor of `DeviceStatsMonitor` callback ([#9924](https://github.com/PyTorchLightning/pytorch-lightning/pull/9924))
- Deprecated setting `Trainer(max_steps=None)`; To turn off the limit, set `Trainer(max_steps=-1)` (default) ([#9460](https://github.com/PyTorchLightning/pytorch-lightning/pull/9460))
- Deprecated access to the `AcceleratorConnector.is_slurm_managing_tasks` attribute and marked it as protected ([#10101](https://github.com/PyTorchLightning/pytorch-lightning/pull/10101))
- Deprecated access to the `AcceleratorConnector.configure_slurm_ddp` method and marked it as protected ([#10101](https://github.com/PyTorchLightning/pytorch-lightning/pull/10101))
- Deprecated passing `resume_from_checkpoint` to the `Trainer` constructor in favor of `trainer.fit(ckpt_path=)` ([#10061](https://github.com/PyTorchLightning/pytorch-lightning/pull/10061))
- Deprecated `ClusterEnvironment.creates_children()` in favor of `ClusterEnvironment.creates_processes_externally` (property) ([#10106](https://github.com/PyTorchLightning/pytorch-lightning/pull/10106))
- Deprecated `PrecisionPlugin.master_params()` in favor of `PrecisionPlugin.main_params()` ([#10105](https://github.com/PyTorchLightning/pytorch-lightning/pull/10105))
- Deprecated `lr_sch_names` from `LearningRateMonitor` ([#10066](https://github.com/PyTorchLightning/pytorch-lightning/pull/10066))
- Deprecated `ProgressBar` callback in favor of `TQDMProgressBar` ([#10134](https://github.com/PyTorchLightning/pytorch-lightning/pull/10134))

### Removed

- Removed deprecated `metrics` ([#8586](https://github.com/PyTorchLightning/pytorch-lightning/pull/8586/))
- Removed the deprecated `outputs` argument in both the `LightningModule.on_train_epoch_end` and `Callback.on_train_epoch_end` hooks ([#8587](https://github.com/PyTorchLightning/pytorch-lightning/pull/8587))
- Removed the deprecated `TrainerLoggingMixin` class ([#8609](https://github.com/PyTorchLightning/pytorch-lightning/pull/8609))
- Removed the deprecated `TrainerTrainingTricksMixin` class ([#8679](https://github.com/PyTorchLightning/pytorch-lightning/pull/8679))
- Removed the deprecated `optimizer_idx` from `training_step` as an accepted argument in manual optimization ([#8576](https://github.com/PyTorchLightning/pytorch-lightning/pull/8576))
- Removed support for the deprecated `on_save_checkpoint` signature. The hook now takes a `checkpoint` positional parameter ([#8697](https://github.com/PyTorchLightning/pytorch-lightning/pull/8697))
- Removed support for the deprecated `on_load_checkpoint` signature. The hook now takes a `pl_module` positional parameter ([#8697](https://github.com/PyTorchLightning/pytorch-lightning/pull/8697))
- Removed the deprecated `save_function` property in `ModelCheckpoint` ([#8680](https://github.com/PyTorchLightning/pytorch-lightning/pull/8680))
- Removed the deprecated `model` argument from `ModelCheckpoint.save_checkpoint` ([#8688](https://github.com/PyTorchLightning/pytorch-lightning/pull/8688))
- Removed the deprecated `sync_step` argument from `WandbLogger` ([#8763](https://github.com/PyTorchLightning/pytorch-lightning/pull/8763))
- Removed the deprecated `Trainer.truncated_bptt_steps` in favor of `LightningModule.truncated_bptt_steps` ([#8826](https://github.com/PyTorchLightning/pytorch-lightning/pull/8826))
- Removed `LightningModule.write_predictions` and `LightningModule.write_predictions_dict` ([#8850](https://github.com/PyTorchLightning/pytorch-lightning/pull/8850))
- Removed `on_reset_*_dataloader` hooks in TrainingType Plugins and Accelerators ([#8858](https://github.com/PyTorchLightning/pytorch-lightning/pull/8858))
- Removed deprecated `GradInformation` module in favor of `pytorch_lightning.utilities.grads` ([#8831](https://github.com/PyTorchLightning/pytorch-lightning/pull/8831/))
- Removed `TrainingTypePlugin.on_save` and `Accelerator.on_save` ([#9023](https://github.com/PyTorchLightning/pytorch-lightning/pull/9023))
- Removed `{Accelerator,TrainingTypePlugin,PrecisionPlugin}.post_optimizer_step` ([#9746](https://github.com/PyTorchLightning/pytorch-lightning/pull/9746))
- Removed deprecated `connect_precision_plugin` and `connect_training_type_plugin` from `Accelerator` ([#9019](https://github.com/PyTorchLightning/pytorch-lightning/pull/9019))
- Removed `on_train_epoch_end` from `Accelerator` ([#9035](https://github.com/PyTorchLightning/pytorch-lightning/pull/9035))
- Removed `InterBatchProcessor` in favor of `DataLoaderIterDataFetcher` ([#9052](https://github.com/PyTorchLightning/pytorch-lightning/pull/9052))
- Removed `Plugin` in `base_plugin.py` in favor of accessing `TrainingTypePlugin` and `PrecisionPlugin` directly instead ([#9066](https://github.com/PyTorchLightning/pytorch-lightning/pull/9066))
- Removed `teardown` from `ParallelPlugin` ([#8943](https://github.com/PyTorchLightning/pytorch-lightning/pull/8943))
- Removed deprecated `profiled_functions` argument from `PyTorchProfiler` ([#9178](https://github.com/PyTorchLightning/pytorch-lightning/pull/9178))
- Removed deprecated `pytorch_lighting.utilities.argparse_utils` module ([#9166](https://github.com/PyTorchLightning/pytorch-lightning/pull/9166))
- Removed deprecated property `Trainer.running_sanity_check` in favor of `Trainer.sanity_checking` ([#9209](https://github.com/PyTorchLightning/pytorch-lightning/pull/9209))
- Removed deprecated `BaseProfiler.output_filename` arg from it and its descendants in favor of `dirpath` and `filename` ([#9214](https://github.com/PyTorchLightning/pytorch-lightning/pull/9214))
- Removed deprecated property `ModelCheckpoint.period` in favor of `ModelCheckpoint.every_n_epochs` ([#9213](https://github.com/PyTorchLightning/pytorch-lightning/pull/9213))
- Removed deprecated `auto_move_data` decorator ([#9231](https://github.com/PyTorchLightning/pytorch-lightning/pull/9231))
- Removed deprecated property `LightningModule.datamodule` in favor of `Trainer.datamodule` ([#9233](https://github.com/PyTorchLightning/pytorch-lightning/pull/9233))
- Removed deprecated properties `DeepSpeedPlugin.cpu_offload*` in favor of `offload_optimizer`, `offload_parameters` and `pin_memory` ([#9244](https://github.com/PyTorchLightning/pytorch-lightning/pull/9244))
- Removed deprecated property `AcceleratorConnector.is_using_torchelastic` in favor of `TorchElasticEnvironment.is_using_torchelastic()` ([#9729](https://github.com/PyTorchLightning/pytorch-lightning/pull/9729))
- Removed `pytorch_lightning.utilities.debugging.InternalDebugger` ([#9680](https://github.com/PyTorchLightning/pytorch-lightning/pull/9680))
- Removed `call_configure_sharded_model_hook` property from `Accelerator` and `TrainingTypePlugin` ([#9612](https://github.com/PyTorchLightning/pytorch-lightning/pull/9612))
- Removed `TrainerProperties` mixin and moved property definitions directly into `Trainer` ([#9495](https://github.com/PyTorchLightning/pytorch-lightning/pull/9495))
- Removed a redundant warning with `ModelCheckpoint(monitor=None)` callback ([#9875](https://github.com/PyTorchLightning/pytorch-lightning/pull/9875))
- Remove `epoch` from `trainer.logged_metrics` ([#9904](https://github.com/PyTorchLightning/pytorch-lightning/pull/9904))
- Remove deprecated `distributed_backend` from `Trainer` ([#10017](https://github.com/PyTorchLightning/pytorch-lightning/pull/10017))
- Removed `process_idx` from the `{DDPSpawnPlugin,TPUSpawnPlugin}.new_process` methods ([#10022](https://github.com/PyTorchLightning/pytorch-lightning/pull/10022))
- Removed automatic patching of `{train,val,test,predict}_dataloader()` on the `LightningModule` ([#9764](https://github.com/PyTorchLightning/pytorch-lightning/pull/9764))
- Removed `pytorch_lightning.trainer.connectors.OptimizerConnector` ([#10120](https://github.com/PyTorchLightning/pytorch-lightning/pull/10120))

### Fixed

- Fixed ImageNet evaluation in example ([#10179](https://github.com/PyTorchLightning/pytorch-lightning/pull/10179))
- Fixed an issue with logger outputs not being finalized correctly after prediction runs ([#8685](https://github.com/PyTorchLightning/pytorch-lightning/pull/8685))
- Fixed `move_metrics_to_cpu` moving the loss to CPU while training on device ([#9308](https://github.com/PyTorchLightning/pytorch-lightning/pull/9308))
- Fixed incorrect main progress bar indicator when resuming training mid-epoch ([#9310](https://github.com/PyTorchLightning/pytorch-lightning/pull/9310))
- Fixed an issue with freeing memory of datafetchers during teardown ([#9387](https://github.com/PyTorchLightning/pytorch-lightning/pull/9387))
- Fixed a bug where the training step output needed to be `deepcopy`-ed ([#9349](https://github.com/PyTorchLightning/pytorch-lightning/pull/9349))
- Fixed an issue with freeing memory allocated by the data iterators in `Loop.on_run_end` ([#9386](https://github.com/PyTorchLightning/pytorch-lightning/pull/9386), [#9915](https://github.com/PyTorchLightning/pytorch-lightning/pull/9915))
- Fixed `BasePredictionWriter` not returning the batch indices in a non-distributed setting ([#9432](https://github.com/PyTorchLightning/pytorch-lightning/pull/9432))
- Fixed an error when running in XLA environments with no TPU attached ([#9572](https://github.com/PyTorchLightning/pytorch-lightning/pull/9572))
- Fixed check on torchmetrics logged whose `compute()` output is a multielement tensor ([#9582](https://github.com/PyTorchLightning/pytorch-lightning/pull/9582))
- Fixed gradient accumulation for `DDPShardedPlugin` ([#9122](https://github.com/PyTorchLightning/pytorch-lightning/pull/9122))
- Fixed missing DeepSpeed distributed call ([#9540](https://github.com/PyTorchLightning/pytorch-lightning/pull/9540))
- Fixed an issue with wrapped LightningModule during evaluation; The LightningModule no longer gets wrapped with data-parallel modules when not fitting in `DDPPlugin`, `DDPSpawnPlugin`, `DDPShardedPlugin`, `DDPSpawnShardedPlugin` ([#9096](https://github.com/PyTorchLightning/pytorch-lightning/pull/9096))
- Fixed `trainer.accumulate_grad_batches` to be an int on init. The default value for it is now `None` inside Trainer ([#9652](https://github.com/PyTorchLightning/pytorch-lightning/pull/9652))
- Fixed `broadcast` in `DDPPlugin` and `DDPSpawnPlugin` to respect the `src` input ([#9691](https://github.com/PyTorchLightning/pytorch-lightning/pull/9691))
- Fixed `self.log(on_epoch=True, reduce_fx=sum))` for the `on_batch_start` and `on_train_batch_start` hooks ([#9791](https://github.com/PyTorchLightning/pytorch-lightning/pull/9791))
- Fixed `self.log(on_epoch=True)` for the `on_batch_start` and `on_train_batch_start` hooks ([#9780](https://github.com/PyTorchLightning/pytorch-lightning/pull/9780))
- Fixed restoring training state during `Trainer.fit` only ([#9413](https://github.com/PyTorchLightning/pytorch-lightning/pull/9413))
- Fixed DeepSpeed and Lightning both calling the scheduler ([#9788](https://github.com/PyTorchLightning/pytorch-lightning/pull/9788))
- Fixed missing arguments when saving hyperparameters from the parent class but not from the child class ([#9800](https://github.com/PyTorchLightning/pytorch-lightning/pull/9800))
- Fixed DeepSpeed GPU device IDs ([#9847](https://github.com/PyTorchLightning/pytorch-lightning/pull/9847))
- Reset `val_dataloader` in `tuner/batch_size_scaling` ([#9857](https://github.com/PyTorchLightning/pytorch-lightning/pull/9857))
- Fixed use of `LightningCLI` in computer_vision_fine_tuning.py example ([#9934](https://github.com/PyTorchLightning/pytorch-lightning/pull/9934))
- Fixed issue with non-init dataclass fields in `apply_to_collection` ([#9963](https://github.com/PyTorchLightning/pytorch-lightning/issues/9963))
- Reset `val_dataloader` in `tuner/batch_size_scaling` for binsearch ([#9975](https://github.com/PyTorchLightning/pytorch-lightning/pull/9975))
- Fixed logic to check for spawn in dataloader `TrainerDataLoadingMixin._worker_check` ([#9902](https://github.com/PyTorchLightning/pytorch-lightning/pull/9902))
- Fixed `train_dataloader` getting loaded twice when resuming from a checkpoint during `Trainer.fit()` ([#9671](https://github.com/PyTorchLightning/pytorch-lightning/pull/9671))
- Fixed `LearningRateMonitor` logging with multiple param groups optimizer with no scheduler ([#10044](https://github.com/PyTorchLightning/pytorch-lightning/pull/10044))
- Fixed undesired side effects being caused by `Trainer` patching dataloader methods on the `LightningModule` ([#9764](https://github.com/PyTorchLightning/pytorch-lightning/pull/9764))
- Fixed gradients not being unscaled when clipping or logging the gradient norm ([#9287](https://github.com/PyTorchLightning/pytorch-lightning/pull/9287))
- Fixed `on_before_optimizer_step` getting called before the optimizer closure (including backward) has run ([#10167](https://github.com/PyTorchLightning/pytorch-lightning/pull/10167))
- Fixed monitor value in `ModelCheckpoint` getting moved to the wrong device in a special case where it becomes NaN ([#10118](https://github.com/PyTorchLightning/pytorch-lightning/pull/10118))
- Fixed creation of `dirpath` in `BaseProfiler` if it doesn't exist ([#10073](https://github.com/PyTorchLightning/pytorch-lightning/pull/10073))
- Fixed incorrect handling of sigterm ([#10189](https://github.com/PyTorchLightning/pytorch-lightning/pull/10189))
- Fixed bug where `log(on_step=True, on_epoch=True, sync_dist=True)` wouldn't reduce the value on step ([#10227](https://github.com/PyTorchLightning/pytorch-lightning/pull/10227))
- Fixed an issue with `pl.utilities.seed.reset_seed` converting the `PL_SEED_WORKERS` environment variable to `bool` ([#10099](https://github.com/PyTorchLightning/pytorch-lightning/pull/10099))
- Fixed iterating over a logger collection when `fast_dev_run > 0` ([#10232](https://github.com/PyTorchLightning/pytorch-lightning/pull/10232))
- Fixed `batch_size` in `ResultCollection` not being reset to 1 on epoch end ([#10242](https://github.com/PyTorchLightning/pytorch-lightning/pull/10242))
- Fixed `distrib_type` not being set when training plugin instances are being passed to the Trainer ([#10251](https://github.com/PyTorchLightning/pytorch-lightning/pull/10251))


## [1.4.9] - 2021-09-30

- Fixed `lr_find` to generate same results on multiple calls ([#9704](https://github.com/PyTorchLightning/pytorch-lightning/pull/9704))
- Fixed `reset` metrics on validation epoch end ([#9717](https://github.com/PyTorchLightning/pytorch-lightning/pull/9717))
- Fixed input validation for `gradient_clip_val`, `gradient_clip_algorithm`, `track_grad_norm` and `terminate_on_nan` Trainer arguments ([#9595](https://github.com/PyTorchLightning/pytorch-lightning/pull/9595))
- Reset metrics before each task starts ([#9410](https://github.com/PyTorchLightning/pytorch-lightning/pull/9410))


## [1.4.8] - 2021-09-22

- Fixed error reporting in DDP process reconciliation when processes are launched by an external agent ([#9389](https://github.com/PyTorchLightning/pytorch-lightning/pull/9389))
- Added PL_RECONCILE_PROCESS environment variable to enable process reconciliation regardless of cluster environment settings ([#9389](https://github.com/PyTorchLightning/pytorch-lightning/pull/9389))
- Fixed `add_argparse_args` raising `TypeError` when args are typed as `typing.Generic` in Python 3.6 ([#9554](https://github.com/PyTorchLightning/pytorch-lightning/pull/9554))
- Fixed back-compatibility for saving hyperparameters from a single container and inferring its argument name by reverting [#9125](https://github.com/PyTorchLightning/pytorch-lightning/pull/9125) ([#9642](https://github.com/PyTorchLightning/pytorch-lightning/pull/9642))


## [1.4.7] - 2021-09-14

- Fixed logging of nan parameters ([#9364](https://github.com/PyTorchLightning/pytorch-lightning/pull/9364))
- Fixed `replace_sampler` missing the batch size under specific conditions ([#9367](https://github.com/PyTorchLightning/pytorch-lightning/pull/9367))
- Pass init args to ShardedDataParallel ([#9483](https://github.com/PyTorchLightning/pytorch-lightning/pull/9483))
- Fixed collision of user argument when using ShardedDDP ([#9512](https://github.com/PyTorchLightning/pytorch-lightning/pull/9512))
- Fixed DeepSpeed crash for RNNs ([#9489](https://github.com/PyTorchLightning/pytorch-lightning/pull/9489))


## [1.4.6] - 2021-09-07

- Fixed an issues with export to ONNX format when a model has multiple inputs ([#8800](https://github.com/PyTorchLightning/pytorch-lightning/pull/8800))
- Removed deprecation warnings being called for `on_{task}_dataloader` ([#9279](https://github.com/PyTorchLightning/pytorch-lightning/pull/9279))
- Fixed save/load/resume from checkpoint for DeepSpeed Plugin (
    [#8397](https://github.com/PyTorchLightning/pytorch-lightning/pull/8397),
    [#8644](https://github.com/PyTorchLightning/pytorch-lightning/pull/8644),
    [#8627](https://github.com/PyTorchLightning/pytorch-lightning/pull/8627))
- Fixed `EarlyStopping` running on train epoch end when `check_val_every_n_epoch>1` is set ([#9156](https://github.com/PyTorchLightning/pytorch-lightning/pull/9156))
- Fixed an issue with logger outputs not being finalized correctly after prediction runs ([#8333](https://github.com/PyTorchLightning/pytorch-lightning/issues/8333))
- Fixed the Apex and DeepSpeed plugin closure running after the `on_before_optimizer_step` hook ([#9288](https://github.com/PyTorchLightning/pytorch-lightning/issues/9288))
- Fixed the Native AMP plugin closure not running with manual optimization ([#9288](https://github.com/PyTorchLightning/pytorch-lightning/issues/9288))
- Fixed bug where data-loading functions where not getting the correct running stage passed ([#8858](https://github.com/PyTorchLightning/pytorch-lightning/pull/8858))
- Fixed intra-epoch evaluation outputs staying in memory when the respective `*_epoch_end` hook wasn't overridden ([#9261](https://github.com/PyTorchLightning/pytorch-lightning/pull/9261))
- Fixed error handling in DDP process reconciliation when `_sync_dir` was not initialized ([#9267](https://github.com/PyTorchLightning/pytorch-lightning/pull/9267))
- Fixed PyTorch Profiler not enabled for manual optimization ([#9316](https://github.com/PyTorchLightning/pytorch-lightning/pull/9316))
- Fixed inspection of other args when a container is specified in `save_hyperparameters` ([#9125](https://github.com/PyTorchLightning/pytorch-lightning/pull/9125))
- Fixed signature of `Timer.on_train_epoch_end` and `StochasticWeightAveraging.on_train_epoch_end` to prevent unwanted deprecation warnings ([#9347](https://github.com/PyTorchLightning/pytorch-lightning/pull/9347))


## [1.4.5] - 2021-08-31

- Fixed reduction using `self.log(sync_dict=True, reduce_fx={mean,max})` ([#9142](https://github.com/PyTorchLightning/pytorch-lightning/pull/9142))
- Fixed not setting a default value for `max_epochs` if `max_time` was specified on the `Trainer` constructor ([#9072](https://github.com/PyTorchLightning/pytorch-lightning/pull/9072))
- Fixed the CometLogger, no longer modifies the metrics in place. Instead creates a copy of metrics before performing any operations ([#9150](https://github.com/PyTorchLightning/pytorch-lightning/pull/9150))
- Fixed `DDP` "CUDA error: initialization error" due to a `copy` instead of `deepcopy` on `ResultCollection` ([#9239](https://github.com/PyTorchLightning/pytorch-lightning/pull/9239))


## [1.4.4] - 2021-08-24

- Fixed a bug in the binary search mode of auto batch size scaling where exception was raised if the first trainer run resulted in OOM ([#8954](https://github.com/PyTorchLightning/pytorch-lightning/pull/8954))
- Fixed a bug causing logging with `log_gpu_memory='min_max'` not working ([#9013](https://github.com/PyTorchLightning/pytorch-lightning/pull/9013))


## [1.4.3] - 2021-08-17

- Fixed plateau scheduler stepping on incomplete epoch ([#8861](https://github.com/PyTorchLightning/pytorch-lightning/pull/8861))
- Fixed infinite loop with `CycleIterator` and multiple loaders ([#8889](https://github.com/PyTorchLightning/pytorch-lightning/pull/8889))
- Fixed `StochasticWeightAveraging` with a list of learning rates not applying them to each param group ([#8747](https://github.com/PyTorchLightning/pytorch-lightning/issues/8747))
- Restore original loaders if replaced by entrypoint ([#8885](https://github.com/PyTorchLightning/pytorch-lightning/pull/8885))
- Fixed lost reference to `_Metadata` object in `ResultMetricCollection` ([#8932](https://github.com/PyTorchLightning/pytorch-lightning/pull/8932))
- Ensure the existence of `DDPPlugin._sync_dir` in `reconciliate_processes` ([#8939](https://github.com/PyTorchLightning/pytorch-lightning/pull/8939))


## [1.4.2] - 2021-08-10

- Fixed recursive call for `apply_to_collection(include_none=False)` ([#8719](https://github.com/PyTorchLightning/pytorch-lightning/pull/8719))
- Fixed truncated backprop through time enablement when set as a property on the LightningModule and not the Trainer ([#8804](https://github.com/PyTorchLightning/pytorch-lightning/pull/8804/))
- Fixed comments and exception message for metrics_to_scalars ([#8782](https://github.com/PyTorchLightning/pytorch-lightning/pull/8782/))
- Fixed typo error in LightningLoggerBase.after_save_checkpoint docstring ([#8737](https://github.com/PyTorchLightning/pytorch-lightning/pull/8737/))


## [1.4.1] - 2021-08-03

- Fixed `trainer.fit_loop.split_idx` always returning `None` ([#8601](https://github.com/PyTorchLightning/pytorch-lightning/pull/8601))
- Fixed references for `ResultCollection.extra` ([#8622](https://github.com/PyTorchLightning/pytorch-lightning/pull/8622))
- Fixed reference issues during epoch end result collection ([#8621](https://github.com/PyTorchLightning/pytorch-lightning/pull/8621))
- Fixed horovod auto-detection when horovod is not installed and the launcher is `mpirun` ([#8610](https://github.com/PyTorchLightning/pytorch-lightning/pull/8610))
- Fixed an issue with `training_step` outputs not getting collected correctly for `training_epoch_end` ([#8613](https://github.com/PyTorchLightning/pytorch-lightning/pull/8613))
- Fixed distributed types support for CPUs ([#8667](https://github.com/PyTorchLightning/pytorch-lightning/pull/8667))
- Fixed a deadlock issue with DDP and torchelastic ([#8655](https://github.com/PyTorchLightning/pytorch-lightning/pull/8655))
- Fixed `accelerator=ddp` choice for CPU ([#8645](https://github.com/PyTorchLightning/pytorch-lightning/pull/8645))


## [1.4.0] - 2021-07-27

### Added

- Added `extract_batch_size` utility and corresponding tests to extract batch dimension from multiple batch types ([#8357](https://github.com/PyTorchLightning/pytorch-lightning/pull/8357/))
- Added support for named parameter groups in `LearningRateMonitor` ([#7987](https://github.com/PyTorchLightning/pytorch-lightning/pull/7987))
- Added `dataclass` support for `pytorch_lightning.utilities.apply_to_collection` ([#7935](https://github.com/PyTorchLightning/pytorch-lightning/pull/7935))
- Added support to `LightningModule.to_torchscript` for saving to custom filesystems with `fsspec` ([#7617](https://github.com/PyTorchLightning/pytorch-lightning/pull/7617))
- Added `KubeflowEnvironment` for use with the `PyTorchJob` operator in Kubeflow
- Added LightningCLI support for config files on object stores ([#7521](https://github.com/PyTorchLightning/pytorch-lightning/pull/7521))
- Added `ModelPruning(prune_on_train_epoch_end=True|False)` to choose when to apply pruning ([#7704](https://github.com/PyTorchLightning/pytorch-lightning/pull/7704))
- Added support for checkpointing based on a provided time interval during training ([#7515](https://github.com/PyTorchLightning/pytorch-lightning/pull/7515))
- Progress tracking
  * Added dataclasses for progress tracking ([#6603](https://github.com/PyTorchLightning/pytorch-lightning/pull/6603),
    [#7574](https://github.com/PyTorchLightning/pytorch-lightning/pull/7574),
    [#8140](https://github.com/PyTorchLightning/pytorch-lightning/pull/8140),
    [#8362](https://github.com/PyTorchLightning/pytorch-lightning/pull/8362))
  * Add `{,load_}state_dict` to the progress tracking dataclasses ([#8140](https://github.com/PyTorchLightning/pytorch-lightning/pull/8140))
  * Connect the progress tracking dataclasses to the loops ([#8244](https://github.com/PyTorchLightning/pytorch-lightning/pull/8244),
    [#8362](https://github.com/PyTorchLightning/pytorch-lightning/pull/8362))
  * Do not reset the progress tracking dataclasses total counters ([#8475](https://github.com/PyTorchLightning/pytorch-lightning/pull/8475))
- Added support for passing a `LightningDataModule` positionally as the second argument to `trainer.{validate,test,predict}` ([#7431](https://github.com/PyTorchLightning/pytorch-lightning/pull/7431))
- Added argument `trainer.predict(ckpt_path)` ([#7430](https://github.com/PyTorchLightning/pytorch-lightning/pull/7430))
- Added `clip_grad_by_value` support for TPUs ([#7025](https://github.com/PyTorchLightning/pytorch-lightning/pull/7025))
- Added support for passing any class to `is_overridden` ([#7918](https://github.com/PyTorchLightning/pytorch-lightning/pull/7918))
- Added `sub_dir` parameter to `TensorBoardLogger` ([#6195](https://github.com/PyTorchLightning/pytorch-lightning/pull/6195))
- Added correct `dataloader_idx` to batch transfer hooks ([#6241](https://github.com/PyTorchLightning/pytorch-lightning/pull/6241))
- Added `include_none=bool` argument to `apply_to_collection` ([#7769](https://github.com/PyTorchLightning/pytorch-lightning/pull/7769))
- Added `apply_to_collections` to apply a function to two zipped collections ([#7769](https://github.com/PyTorchLightning/pytorch-lightning/pull/7769))
- Added `ddp_fully_sharded` support ([#7487](https://github.com/PyTorchLightning/pytorch-lightning/pull/7487))
- Added `should_rank_save_checkpoint` property to Training Plugins ([#7684](https://github.com/PyTorchLightning/pytorch-lightning/pull/7684))
- Added `log_grad_norm` hook to `LightningModule` to customize the logging of gradient norms ([#7873](https://github.com/PyTorchLightning/pytorch-lightning/pull/7873))
- Added `save_config_filename` init argument to `LightningCLI` to ease resolving name conflicts ([#7741](https://github.com/PyTorchLightning/pytorch-lightning/pull/7741))
- Added `save_config_overwrite` init argument to `LightningCLI` to ease overwriting existing config files ([#8059](https://github.com/PyTorchLightning/pytorch-lightning/pull/8059))
- Added reset dataloader hooks to Training Plugins and Accelerators ([#7861](https://github.com/PyTorchLightning/pytorch-lightning/pull/7861))
- Added trainer stage hooks for Training Plugins and Accelerators ([#7864](https://github.com/PyTorchLightning/pytorch-lightning/pull/7864))
- Added the `on_before_optimizer_step` hook ([#8048](https://github.com/PyTorchLightning/pytorch-lightning/pull/8048))
- Added IPU Accelerator ([#7867](https://github.com/PyTorchLightning/pytorch-lightning/pull/7867))
- Fault-tolerant training
    * Added `{,load_}state_dict` to `ResultCollection` ([#7948](https://github.com/PyTorchLightning/pytorch-lightning/pull/7948))
    * Added `{,load_}state_dict` to `Loops` ([#8197](https://github.com/PyTorchLightning/pytorch-lightning/pull/8197))
    * Added `FastForwardSampler` and `CaptureIterableDataset` ([#8307](https://github.com/PyTorchLightning/pytorch-lightning/pull/8307))
    * Set `Loop.restarting=False` at the end of the first iteration ([#8362](https://github.com/PyTorchLightning/pytorch-lightning/pull/8362))
    * Save the loops state with the checkpoint (opt-in) ([#8362](https://github.com/PyTorchLightning/pytorch-lightning/pull/8362))
    * Save a checkpoint to restore the state on exception (opt-in) ([#8362](https://github.com/PyTorchLightning/pytorch-lightning/pull/8362))
    * Added `state_dict` and `load_state_dict` utilities for `CombinedLoader` + utilities for dataloader ([#8364](https://github.com/PyTorchLightning/pytorch-lightning/pull/8364))
- Added `rank_zero_only` to `LightningModule.log` function ([#7966](https://github.com/PyTorchLightning/pytorch-lightning/pull/7966))
- Added `metric_attribute` to `LightningModule.log` function ([#7966](https://github.com/PyTorchLightning/pytorch-lightning/pull/7966))
- Added a warning if `Trainer(log_every_n_steps)` is a value too high for the training dataloader ([#7734](https://github.com/PyTorchLightning/pytorch-lightning/pull/7734))
- Added LightningCLI support for argument links applied on instantiation ([#7895](https://github.com/PyTorchLightning/pytorch-lightning/pull/7895))
- Added LightningCLI support for configurable callbacks that should always be present ([#7964](https://github.com/PyTorchLightning/pytorch-lightning/pull/7964))
- Added DeepSpeed Infinity Support, and updated to DeepSpeed 0.4.0 ([#7234](https://github.com/PyTorchLightning/pytorch-lightning/pull/7234))
- Added support for `torch.nn.UninitializedParameter` in `ModelSummary` ([#7642](https://github.com/PyTorchLightning/pytorch-lightning/pull/7642))
- Added support `LightningModule.save_hyperparameters` when `LightningModule` is a dataclass ([#7992](https://github.com/PyTorchLightning/pytorch-lightning/pull/7992))
- Added support for overriding `optimizer_zero_grad` and `optimizer_step` when using accumulate_grad_batches ([#7980](https://github.com/PyTorchLightning/pytorch-lightning/pull/7980))
- Added `logger` boolean flag to `save_hyperparameters` ([#7960](https://github.com/PyTorchLightning/pytorch-lightning/pull/7960))
- Added support for calling scripts using the module syntax (`python -m package.script`) ([#8073](https://github.com/PyTorchLightning/pytorch-lightning/pull/8073))
- Added support for optimizers and learning rate schedulers to `LightningCLI` ([#8093](https://github.com/PyTorchLightning/pytorch-lightning/pull/8093))
- Added XLA Profiler ([#8014](https://github.com/PyTorchLightning/pytorch-lightning/pull/8014))
- Added `PrecisionPlugin.{pre,post}_backward` ([#8328](https://github.com/PyTorchLightning/pytorch-lightning/pull/8328))
- Added `on_load_checkpoint` and `on_save_checkpoint` hooks to the `PrecisionPlugin` base class ([#7831](https://github.com/PyTorchLightning/pytorch-lightning/pull/7831))
- Added `max_depth` parameter in `ModelSummary` ([#8062](https://github.com/PyTorchLightning/pytorch-lightning/pull/8062))
- Added `XLAStatsMonitor` callback ([#8235](https://github.com/PyTorchLightning/pytorch-lightning/pull/8235))
- Added `restore` function and `restarting` attribute to base `Loop` ([#8247](https://github.com/PyTorchLightning/pytorch-lightning/pull/8247))
- Added support for `save_hyperparameters` in `LightningDataModule` ([#3792](https://github.com/PyTorchLightning/pytorch-lightning/pull/3792))
- Added the `ModelCheckpoint(save_on_train_epoch_end)` to choose when to run the saving logic ([#8389](https://github.com/PyTorchLightning/pytorch-lightning/pull/8389))
- Added `LSFEnvironment` for distributed training with the LSF resource manager `jsrun` ([#5102](https://github.com/PyTorchLightning/pytorch-lightning/pull/5102))
- Added support for `accelerator='cpu'|'gpu'|'tpu'|'ipu'|'auto'` ([#7808](https://github.com/PyTorchLightning/pytorch-lightning/pull/7808))
- Added `tpu_spawn_debug` to plugin registry ([#7933](https://github.com/PyTorchLightning/pytorch-lightning/pull/7933))
- Enabled traditional/manual launching of DDP processes through `LOCAL_RANK` and `NODE_RANK` environment variable assignments ([#7480](https://github.com/PyTorchLightning/pytorch-lightning/pull/7480))
- Added `quantize_on_fit_end` argument to `QuantizationAwareTraining` ([#8464](https://github.com/PyTorchLightning/pytorch-lightning/pull/8464))
- Added experimental support for loop specialization ([#8226](https://github.com/PyTorchLightning/pytorch-lightning/pull/8226))
- Added support for `devices` flag to Trainer ([#8440](https://github.com/PyTorchLightning/pytorch-lightning/pull/8440))
- Added private `prevent_trainer_and_dataloaders_deepcopy` context manager on the `LightningModule` ([#8472](https://github.com/PyTorchLightning/pytorch-lightning/pull/8472))
- Added support for providing callables to the Lightning CLI instead of types ([#8400](https://github.com/PyTorchLightning/pytorch-lightning/pull/8400))

### Changed

- Decoupled device parsing logic from Accelerator connector to Trainer ([#8180](https://github.com/PyTorchLightning/pytorch-lightning/pull/8180))
- Changed the `Trainer`'s `checkpoint_callback` argument to allow only boolean values ([#7539](https://github.com/PyTorchLightning/pytorch-lightning/pull/7539))
- Log epoch metrics before the `on_evaluation_end` hook ([#7272](https://github.com/PyTorchLightning/pytorch-lightning/pull/7272))
- Explicitly disallow calling `self.log(on_epoch=False)` during epoch-only or single-call hooks ([#7874](https://github.com/PyTorchLightning/pytorch-lightning/pull/7874))
- Changed these `Trainer` methods to be protected: `call_setup_hook`, `call_configure_sharded_model`, `pre_dispatch`, `dispatch`, `post_dispatch`, `call_teardown_hook`, `run_train`, `run_sanity_check`, `run_evaluate`, `run_evaluation`, `run_predict`, `track_output_for_epoch_end`
- Changed `metrics_to_scalars` to work with any collection or value ([#7888](https://github.com/PyTorchLightning/pytorch-lightning/pull/7888))
- Changed `clip_grad_norm` to use `torch.nn.utils.clip_grad_norm_` ([#7025](https://github.com/PyTorchLightning/pytorch-lightning/pull/7025))
- Validation is now always run inside the training epoch scope ([#7357](https://github.com/PyTorchLightning/pytorch-lightning/pull/7357))
- `ModelCheckpoint` now runs at the end of the training epoch by default ([#8389](https://github.com/PyTorchLightning/pytorch-lightning/pull/8389))
- `EarlyStopping` now runs at the end of the training epoch by default ([#8286](https://github.com/PyTorchLightning/pytorch-lightning/pull/8286))
- Refactored Loops
    * Moved attributes `global_step`, `current_epoch`, `max/min_steps`, `max/min_epochs`, `batch_idx`, and `total_batch_idx` to TrainLoop ([#7437](https://github.com/PyTorchLightning/pytorch-lightning/pull/7437))
    * Refactored result handling in training loop ([#7506](https://github.com/PyTorchLightning/pytorch-lightning/pull/7506))
    * Moved attributes `hiddens` and `split_idx` to TrainLoop ([#7507](https://github.com/PyTorchLightning/pytorch-lightning/pull/7507))
    * Refactored the logic around manual and automatic optimization inside the optimizer loop ([#7526](https://github.com/PyTorchLightning/pytorch-lightning/pull/7526))
    * Simplified "should run validation" logic ([#7682](https://github.com/PyTorchLightning/pytorch-lightning/pull/7682))
    * Simplified logic for updating the learning rate for schedulers ([#7682](https://github.com/PyTorchLightning/pytorch-lightning/pull/7682))
    * Removed the `on_epoch` guard from the "should stop" validation check ([#7701](https://github.com/PyTorchLightning/pytorch-lightning/pull/7701))
    * Refactored internal loop interface; added new classes `FitLoop`, `TrainingEpochLoop`, `TrainingBatchLoop` ([#7871](https://github.com/PyTorchLightning/pytorch-lightning/pull/7871), [#8077](https://github.com/PyTorchLightning/pytorch-lightning/pull/8077))
    * Removed `pytorch_lightning/trainer/training_loop.py` ([#7985](https://github.com/PyTorchLightning/pytorch-lightning/pull/7985))
    * Refactored evaluation loop interface; added new classes `DataLoaderLoop`, `EvaluationLoop`, `EvaluationEpochLoop` ([#7990](https://github.com/PyTorchLightning/pytorch-lightning/pull/7990), [#8077](https://github.com/PyTorchLightning/pytorch-lightning/pull/8077))
    * Removed `pytorch_lightning/trainer/evaluation_loop.py` ([#8056](https://github.com/PyTorchLightning/pytorch-lightning/pull/8056))
    * Restricted public access to several internal functions ([#8024](https://github.com/PyTorchLightning/pytorch-lightning/pull/8024))
    * Refactored trainer `_run_*` functions and separate evaluation loops ([#8065](https://github.com/PyTorchLightning/pytorch-lightning/pull/8065))
    * Refactored prediction loop interface; added new classes `PredictionLoop`, `PredictionEpochLoop` ([#7700](https://github.com/PyTorchLightning/pytorch-lightning/pull/7700), [#8077](https://github.com/PyTorchLightning/pytorch-lightning/pull/8077))
    * Removed `pytorch_lightning/trainer/predict_loop.py` ([#8094](https://github.com/PyTorchLightning/pytorch-lightning/pull/8094))
    * Moved result teardown to the loops ([#8245](https://github.com/PyTorchLightning/pytorch-lightning/pull/8245))
    * Improve `Loop` API to better handle children `state_dict` and `progress` ([#8334](https://github.com/PyTorchLightning/pytorch-lightning/pull/8334))
- Refactored logging
    * Renamed and moved `core/step_result.py` to `trainer/connectors/logger_connector/result.py` ([#7736](https://github.com/PyTorchLightning/pytorch-lightning/pull/7736))
    * Dramatically simplify the `LoggerConnector` ([#7882](https://github.com/PyTorchLightning/pytorch-lightning/pull/7882))
    * `trainer.{logged,progress_bar,callback}_metrics` are now updated on-demand ([#7882](https://github.com/PyTorchLightning/pytorch-lightning/pull/7882))
    * Completely overhaul the `Result` object in favor of `ResultMetric` ([#7882](https://github.com/PyTorchLightning/pytorch-lightning/pull/7882))
    * Improve epoch-level reduction time and overall memory usage ([#7882](https://github.com/PyTorchLightning/pytorch-lightning/pull/7882))
    * Allow passing `self.log(batch_size=...)` ([#7891](https://github.com/PyTorchLightning/pytorch-lightning/pull/7891))
    * Each of the training loops now keeps its own results collection ([#7891](https://github.com/PyTorchLightning/pytorch-lightning/pull/7891))
    * Remove `EpochResultStore` and `HookResultStore` in favor of `ResultCollection` ([#7909](https://github.com/PyTorchLightning/pytorch-lightning/pull/7909))
    * Remove `MetricsHolder` ([#7909](https://github.com/PyTorchLightning/pytorch-lightning/pull/7909))
- Moved `ignore_scalar_return_in_dp` warning suppression to the DataParallelPlugin class ([#7421](https://github.com/PyTorchLightning/pytorch-lightning/pull/7421/))
- Changed the behaviour when logging evaluation step metrics to no longer append `/epoch_*` to the metric name ([#7351](https://github.com/PyTorchLightning/pytorch-lightning/pull/7351))
- Raised `ValueError` when a `None` value is `self.log`-ed ([#7771](https://github.com/PyTorchLightning/pytorch-lightning/pull/7771))
- Changed `resolve_training_type_plugins` to allow setting `num_nodes` and `sync_batchnorm` from `Trainer` setting ([#7026](https://github.com/PyTorchLightning/pytorch-lightning/pull/7026))
- Default `seed_everything(workers=True)` in the `LightningCLI` ([#7504](https://github.com/PyTorchLightning/pytorch-lightning/pull/7504))
- Changed `model.state_dict()` in `CheckpointConnector` to allow `training_type_plugin` to customize the model's `state_dict()` ([#7474](https://github.com/PyTorchLightning/pytorch-lightning/pull/7474))
- `MLflowLogger` now uses the env variable `MLFLOW_TRACKING_URI` as default tracking URI ([#7457](https://github.com/PyTorchLightning/pytorch-lightning/pull/7457))
- Changed `Trainer` arg and functionality from `reload_dataloaders_every_epoch` to `reload_dataloaders_every_n_epochs` ([#5043](https://github.com/PyTorchLightning/pytorch-lightning/pull/5043))
- Changed `WandbLogger(log_model={True/'all'})` to log models as artifacts ([#6231](https://github.com/PyTorchLightning/pytorch-lightning/pull/6231))
- MLFlowLogger now accepts `run_name` as an constructor argument ([#7622](https://github.com/PyTorchLightning/pytorch-lightning/issues/7622))
- Changed `teardown()` in `Accelerator` to allow `training_type_plugin` to customize `teardown` logic ([#7579](https://github.com/PyTorchLightning/pytorch-lightning/pull/7579))
- `Trainer.fit` now raises an error when using manual optimization with unsupported features such as `gradient_clip_val` or `accumulate_grad_batches` ([#7788](https://github.com/PyTorchLightning/pytorch-lightning/pull/7788))
- Accelerator hooks are called regardless if `LightningModule` overrides the same hooks ([#7826](https://github.com/PyTorchLightning/pytorch-lightning/pull/7826))
- Moved profilers to their own file ([#7822](https://github.com/PyTorchLightning/pytorch-lightning/pull/7822))
- The `on_after_backward` hook is now called on accumulating iterations. Use the `on_before_optimizer_step` hook to mimic the old behaviour ([#8328](https://github.com/PyTorchLightning/pytorch-lightning/pull/8328))
- The mixed precision loss is no longer unscaled before the `on_after_backward` hook. Use the `on_before_optimizer_step` hook to mimic the old behaviour  ([#8328](https://github.com/PyTorchLightning/pytorch-lightning/pull/8328))
- The `TrainingTypePlugin.{pre,post}_backward` hooks no longer take the `optimizer, opt_idx, should_accumulate` arguments ([#8328](https://github.com/PyTorchLightning/pytorch-lightning/pull/8328))
- The `PrecisionPlugin.backward` hooks no longer returns a value ([#8328](https://github.com/PyTorchLightning/pytorch-lightning/pull/8328))
- The `PrecisionPlugin.backward` hooks no longer takes a `should_accumulate` argument ([#8328](https://github.com/PyTorchLightning/pytorch-lightning/pull/8328))
- Added the `on_before_backward` hook ([#7865](https://github.com/PyTorchLightning/pytorch-lightning/pull/7865))
- `LightningCLI` now aborts with a clearer message if config already exists and disables save config during `fast_dev_run`([#7963](https://github.com/PyTorchLightning/pytorch-lightning/pull/7963))
- Saved the `LightningCLI` config on `setup` and only on the main process ([#8017](https://github.com/PyTorchLightning/pytorch-lightning/pull/8017))
- Dropped the `LightningCLI` `ArgumentParser` when pickling ([#8017](https://github.com/PyTorchLightning/pytorch-lightning/pull/8017))
- Skip `broadcast` if distributed not initialized for the spawn plugins ([#8017](https://github.com/PyTorchLightning/pytorch-lightning/pull/8017))
- `Trainer(resume_from_checkpoint=...)` now restores the model directly after `LightningModule.setup()`, which is before `LightningModule.configure_sharded_model()` ([#7652](https://github.com/PyTorchLightning/pytorch-lightning/pull/7652))
- Moved `torch.cuda.set_device()` to enable collective calls earlier in setup ([#8312](https://github.com/PyTorchLightning/pytorch-lightning/pull/8312))
- Used XLA utility API to move data to CPU (Single TPU core) ([#8078](https://github.com/PyTorchLightning/pytorch-lightning/pull/8078))
- Improved error messages in `replace_sampler` when the `DataLoader` attributes are not included in the signature or the signature is missing optional arguments ([#8519](https://github.com/PyTorchLightning/pytorch-lightning/pull/8519))
- Moved `DeviceDtypeModuleMixin` and `HyperparametersMixin` mixin to `core` ([#8396](https://github.com/PyTorchLightning/pytorch-lightning/pull/8396))
- Return the `default_root_dir` as the `log_dir` when the logger is a `LoggerCollection` ([#8187](https://github.com/PyTorchLightning/pytorch-lightning/pull/8187))

### Deprecated

- Deprecated `LightningModule.loaded_optimizer_states_dict` ([#8229](https://github.com/PyTorchLightning/pytorch-lightning/pull/8229))
- Standardized the dataloaders arguments of `trainer.{fit,valdiate,test,tune}` ([#7431](https://github.com/PyTorchLightning/pytorch-lightning/pull/7431))
- Deprecated `DataModule` properties: `has_prepared_data`, `has_setup_fit`, `has_setup_validate`, `has_setup_test`, `has_setup_predict`, `has_teardown_fit`, `has_teardown_validate`, `has_teardown_test`, `has_teardown_predict` ([#7657](https://github.com/PyTorchLightning/pytorch-lightning/pull/7657/))
- Deprecated `TrainerModelHooksMixin` in favor of `pytorch_lightning.utilities.signature_utils` ([#7422](https://github.com/PyTorchLightning/pytorch-lightning/pull/7422))
- Deprecated `num_nodes` and `sync_batchnorm` arguments in `DDPPlugin` and `DDPSpawnPlugin` ([#7026](https://github.com/PyTorchLightning/pytorch-lightning/pull/7026))
- Deprecated `self.log(sync_dist_op)` in favor of `self.log(reduce_fx)`. ([#7891](https://github.com/PyTorchLightning/pytorch-lightning/pull/7891))
- Deprecated `is_overridden(model=...)` in favor of `is_overridden(instance=...)` ([#7918](https://github.com/PyTorchLightning/pytorch-lightning/pull/7918))
- Deprecated automatically detaching returned extras with grads ([#7994](https://github.com/PyTorchLightning/pytorch-lightning/pull/7994))
- Deprecated default value of `monitor` argument in EarlyStopping callback to enforce `monitor` as a required argument ([#7907](https://github.com/PyTorchLightning/pytorch-lightning/pull/7907))
- Deprecated importing `rank_zero_{warn,deprecation}` directly from `pytorch_lightning.utilities.distributed` ([#8085](https://github.com/PyTorchLightning/pytorch-lightning/pull/8085))
- Deprecated the use of `CheckpointConnector.hpc_load()` in favor of `CheckpointConnector.restore()` ([#7652](https://github.com/PyTorchLightning/pytorch-lightning/pull/7652))
- Deprecated `ModelCheckpoint(every_n_val_epochs)` in favor of `ModelCheckpoint(every_n_epochs)` ([#8383](https://github.com/PyTorchLightning/pytorch-lightning/pull/8383))
- Deprecated `DDPPlugin.task_idx` in favor of `DDPPlugin.local_rank` ([#8203](https://github.com/PyTorchLightning/pytorch-lightning/pull/8203))
- Deprecated the `Trainer.train_loop` property in favor of `Trainer.fit_loop` ([#8025](https://github.com/PyTorchLightning/pytorch-lightning/pull/8025))
- Deprecated the `Trainer.disable_validation` property in favor of `not Trainer.enable_validation` ([#8291](https://github.com/PyTorchLightning/pytorch-lightning/pull/8291))
- Deprecated `mode` parameter in `ModelSummary` in favor of `max_depth` ([#8062](https://github.com/PyTorchLightning/pytorch-lightning/pull/8062))
- Deprecated `reload_dataloaders_every_epoch` argument of `Trainer` in favor of `reload_dataloaders_every_n_epochs` ([#5043](https://github.com/PyTorchLightning/pytorch-lightning/pull/5043))
- Deprecated `distributed_backend` argument for `Trainer` ([#8575](https://github.com/PyTorchLightning/pytorch-lightning/pull/8575))

### Removed

- Dropped official support/testing for PyTorch <1.6 ([#8288](https://github.com/PyTorchLightning/pytorch-lightning/pull/8288))
- Removed `ProfilerConnector` ([#7654](https://github.com/PyTorchLightning/pytorch-lightning/pull/7654))
- Pruned deprecated classif. metrics from `pytorch_lightning.metrics.functional.classification` ([#7499](https://github.com/PyTorchLightning/pytorch-lightning/pull/7499))
- Removed deprecated data parallel classes `LightningDataParallel` and `LightningDistributedDataParallel` from `pytorch_lightning.overrides.data_parallel` ([#7510](https://github.com/PyTorchLightning/pytorch-lightning/pull/7510))
- Removed deprecated trainer attributes - `get_model` and `accelerator_backend` ([#7502](https://github.com/PyTorchLightning/pytorch-lightning/pull/7502))
- Removed support for automatically monitoring the `val_loss` key with `ModelCheckpoint`. Pass your `monitor` of choice to the `ModelCheckpoint` instance instead ([#8293](https://github.com/PyTorchLightning/pytorch-lightning/pull/8293))
- Removed support for `self.log(tbptt_reduce_fx)` and `self.log(tbptt_pad_token)`. Please, open a discussion explaining your use-case if you relied on these. ([#7644](https://github.com/PyTorchLightning/pytorch-lightning/pull/7644))
- Removed deprecated utils modules `model_utils`, `warning_utils`, `xla_device_utils` and partially `argparse_utils` ([#7503](https://github.com/PyTorchLightning/pytorch-lightning/pull/7503))
- Removed `RPCPlugin` and `RPCSequentialPlugin`. If you were successfully using these plugins, please open a GitHub discussion about your use case ([#8101](https://github.com/PyTorchLightning/pytorch-lightning/pull/8101))
- Removed deprecated trainer attributes - `on_cpu`, `on_tpu`, `use_tpu`, `on_gpu`, `use_dp`, `use_ddp`, `use_ddp2`, `use_horovod`, `use_single_gpu` ([#7501](https://github.com/PyTorchLightning/pytorch-lightning/pull/7501))
- Removed deprecated `optimizer` argument in `LightningModule.manual_backward()`; Toggling optimizers in manual optimization should be done using `LightningModule.{un}toggle_optimizer()` ([#8287](https://github.com/PyTorchLightning/pytorch-lightning/pull/8287))
- Removed DeepSpeed FP16 Exception as FP32 is now supported ([#8462](https://github.com/PyTorchLightning/pytorch-lightning/pull/8462))
- Removed environment variable `PL_EXP_VERSION` from DDP subprocesses ([7403](https://github.com/PyTorchLightning/pytorch-lightning/pull/7403))

### Fixed

- Fixed the `GPUStatsMonitor` callbacks to use the correct GPU IDs if `CUDA_VISIBLE_DEVICES` set ([#8260](https://github.com/PyTorchLightning/pytorch-lightning/pull/8260))
- Fixed `lr_scheduler` checkpointed state by calling `update_lr_schedulers` before saving checkpoints ([#7877](https://github.com/PyTorchLightning/pytorch-lightning/pull/7877))
- Fixed ambiguous warning when both overfit and train dataloader shuffling are enabled ([#7685](https://github.com/PyTorchLightning/pytorch-lightning/pull/7685))
- Fixed dev debugger memory growing due to tracking events even when disabled ([#7875](https://github.com/PyTorchLightning/pytorch-lightning/pull/7875))
- Fixed `None` loss keys getting added in `training_epoch_end` when using manual optimization and not returning a loss ([#7772](https://github.com/PyTorchLightning/pytorch-lightning/pull/7772))
- Fixed a bug where `precision=64` with `accelerator='ddp_spawn'` would throw a pickle error ([#6924](https://github.com/PyTorchLightning/pytorch-lightning/pull/6924))
- Do not override the existing `epoch` value in `logged_metrics` when already logged by the user ([#7982](https://github.com/PyTorchLightning/pytorch-lightning/issues/7982))
- Support for manual optimization with DeepSpeed ([#7970](https://github.com/PyTorchLightning/pytorch-lightning/pull/7970))
- Fixed `dataloader_idx` argument value when predicting with only one `DataLoader` ([#7941](https://github.com/PyTorchLightning/pytorch-lightning/pull/7941))
- Fixed passing the `stage` argument of `Callback.{setup,teardown}` as a keyword ([#7973](https://github.com/PyTorchLightning/pytorch-lightning/pull/7973))
- Fixed metrics generated during `validation sanity checking` are cleaned on end ([#8171](https://github.com/PyTorchLightning/pytorch-lightning/pull/8171))
- Fixed `log_gpu_memory` metrics not being added to `logging` when nothing else is logged ([#8174](https://github.com/PyTorchLightning/pytorch-lightning/pull/8174))
- Fixed a bug where calling `log` with a `Metric` instance would raise an error if it was a nested attribute of the model ([#8181](https://github.com/PyTorchLightning/pytorch-lightning/pull/8181))
- Fixed a bug where using `precision=64` would cause buffers with complex dtype to be cast to real ([#8208](https://github.com/PyTorchLightning/pytorch-lightning/pull/8208))
- Fixed `is_overridden` returning true for wrapped functions with no changes ([#8296](https://github.com/PyTorchLightning/pytorch-lightning/pull/8296))
- Fixed a bug where `truncated_bptt_steps` would throw an AttributeError when the target RNN has multiple hidden states ([#8145](https://github.com/PyTorchLightning/pytorch-lightning/pull/8145))
- Fixed `self.optimizers()` not returning a single optimizer if it had been wrapped ([#8326](https://github.com/PyTorchLightning/pytorch-lightning/pull/8326))
- Fixed the `on_after_backward` hook not getting called when using manual optimization and no plugins ([#8328](https://github.com/PyTorchLightning/pytorch-lightning/pull/8328))
- Fixed the `LightningModule.backward` hook only getting called with the `apex` plugin when using manual optimization ([#8328](https://github.com/PyTorchLightning/pytorch-lightning/pull/8328))
- Fixed moving batch to device before sending it to the `on_*_batch_start`/`on_*_batch_end` callbacks and model hooks ([#7378](https://github.com/PyTorchLightning/pytorch-lightning/pull/7378))
- Fixed passing a custom `DDPPlugin` when choosing `accelerator="ddp_cpu"` for the accelerator ([#6208](https://github.com/PyTorchLightning/pytorch-lightning/pull/6208))
- Fixed missing call to `LightningModule.untoggle_optimizer` in training loop when running gradient accumulation with multiple optimizers ([#8284](https://github.com/PyTorchLightning/pytorch-lightning/pull/8284))
- Fixed hash of LightningEnum to work with value instead of name ([#8421](https://github.com/PyTorchLightning/pytorch-lightning/pull/8421)).
- Fixed a bug where an extra checkpoint was saved at the end of training if the `val_check_interval` did not align with the number of training batches ([#7724](https://github.com/PyTorchLightning/pytorch-lightning/pull/7724))
- Fixed hash of LightningEnum to work with value instead of name([#8421](https://github.com/PyTorchLightning/pytorch-lightning/pull/8421)).
- Fixed `move_data_to_device` to return the batch if the object `to` function didn't return `self` ([#8433](https://github.com/PyTorchLightning/pytorch-lightning/pull/8433))
- Fixed progress bar updates for Pod Training ([#8258](https://github.com/PyTorchLightning/pytorch-lightning/pull/8258))
- Fixed clearing dataloader references before attaching new dataloaders in consecutive `Trainer.{fit,validate,test,predict}´ runs ([#8442](https://github.com/PyTorchLightning/pytorch-lightning/pull/8442))
- Fixed memory leaks on GPU by moving `optimizer_states`, `ResultCollection.extra`, `ResultMetric` attributes, and `LoggerConnector` metrics to `cpu`. Also, delete the DDP wrapper on `teardown` ([#8490](https://github.com/PyTorchLightning/pytorch-lightning/pull/8490))
- Fixed `SWA` callback using LightningModule `prevent_trainer_and_dataloaders_deepcopy` to avoid OOM ([#8472](https://github.com/PyTorchLightning/pytorch-lightning/pull/8472))
- Fixed `ModelPruning` callback `on_save_checkpoint` to avoid making a `deepcopy` potentially leading to OOM ([#8472](https://github.com/PyTorchLightning/pytorch-lightning/pull/8472))
- Fixed the sampler replacement logic for `DataLoader`s which do not define all `DataLoader` attributes as `__init__` parameters ([#8519](https://github.com/PyTorchLightning/pytorch-lightning/pull/8519))
- Fixed DeepSpeed Windows support ([#8488](https://github.com/PyTorchLightning/pytorch-lightning/pull/8488))
- Fixed DeepSpeed not properly setting the trainer `lr_schedulers` attribute ([#8527](https://github.com/PyTorchLightning/pytorch-lightning/pull/8527))
- Fixed experiment version and log-dir divergence in DDP when using multiple `Trainer` instances in sequence ([7403](https://github.com/PyTorchLightning/pytorch-lightning/pull/7403))
- Enabled manual optimization for TPUs ([#8458](https://github.com/PyTorchLightning/pytorch-lightning/pull/8458))
- Fixed `accumulate_grad_batches` not been recomputed during model reload ([#5334](https://github.com/PyTorchLightning/pytorch-lightning/pull/5334))
- Fixed a `TypeError` when wrapping optimizers in the `HorovodPlugin` and running `Trainer.test` ([#7840](https://github.com/PyTorchLightning/pytorch-lightning/pull/7840))
- Fixed `BackboneFinetuning` restoration ([#8501](https://github.com/PyTorchLightning/pytorch-lightning/pull/8501))
- Fixed `lr_scheduler` with metric (e.g. `torch.optim.lr_scheduler.ReduceLROnPlateau`) when using `automatic_optimization = False` ([#7643](https://github.com/PyTorchLightning/pytorch-lightning/pull/7643))
- Fixed `DeepSpeed` breaking with no schedulers ([#8580](https://github.com/PyTorchLightning/pytorch-lightning/pull/8580))


## [1.3.8] - 2021-07-01

### Fixed

- Fixed a sync deadlock when checkpointing a `LightningModule` that uses a torchmetrics 0.4 `Metric` ([#8218](https://github.com/PyTorchLightning/pytorch-lightning/pull/8218))
- Fixed compatibility TorchMetrics v0.4 ([#8206](https://github.com/PyTorchLightning/pytorch-lightning/pull/8206))
- Added torchelastic check when sanitizing GPUs ([#8095](https://github.com/PyTorchLightning/pytorch-lightning/pull/8095))
- Fixed a DDP info message that was never shown ([#8111](https://github.com/PyTorchLightning/pytorch-lightning/pull/8111))
- Fixed metrics deprecation message at module import level ([#8163](https://github.com/PyTorchLightning/pytorch-lightning/pull/8163))
- Fixed a bug where an infinite recursion would be triggered when using the `BaseFinetuning` callback on a model that contains a `ModuleDict` ([#8170](https://github.com/PyTorchLightning/pytorch-lightning/pull/8170))
- Added a mechanism to detect `deadlock` for `DDP` when only 1 process trigger an `Exception`. The mechanism will `kill the processes` when it happens ([#8167](https://github.com/PyTorchLightning/pytorch-lightning/pull/8167))
- Fixed NCCL error when selecting non-consecutive device ids ([#8165](https://github.com/PyTorchLightning/pytorch-lightning/pull/8165))
- Fixed SWA to also work with `IterableDataset` ([#8172](https://github.com/PyTorchLightning/pytorch-lightning/pull/8172))


## [1.3.7] - 2021-06-22

### Fixed

- Fixed a bug where skipping an optimizer while using amp causes amp to trigger an assertion error ([#7975](https://github.com/PyTorchLightning/pytorch-lightning/pull/7975))
- Fixed deprecation messages not showing due to incorrect stacklevel ([#8002](https://github.com/PyTorchLightning/pytorch-lightning/pull/8002), [#8005](https://github.com/PyTorchLightning/pytorch-lightning/pull/8005))
- Fixed setting a `DistributedSampler` when using a distributed plugin in a custom accelerator ([#7814](https://github.com/PyTorchLightning/pytorch-lightning/pull/7814))
- Improved `PyTorchProfiler` chrome traces names ([#8009](https://github.com/PyTorchLightning/pytorch-lightning/pull/8009))
- Fixed moving the best score to device in `EarlyStopping` callback for TPU devices ([#7959](https://github.com/PyTorchLightning/pytorch-lightning/pull/7959))
- Fixes access to `callback_metrics` in ddp_spawn ([#7916](https://github.com/PyTorchLightning/pytorch-lightning/pull/7916))


## [1.3.6] - 2021-06-15

### Fixed

- Fixed logs overwriting issue for remote filesystems ([#7889](https://github.com/PyTorchLightning/pytorch-lightning/pull/7889))
- Fixed `DataModule.prepare_data` could only be called on the global rank 0 process ([#7945](https://github.com/PyTorchLightning/pytorch-lightning/pull/7945))
- Fixed setting `worker_init_fn` to seed dataloaders correctly when using DDP ([#7942](https://github.com/PyTorchLightning/pytorch-lightning/pull/7942))
- Fixed `BaseFinetuning` callback to properly handle parent modules w/ parameters ([#7931](https://github.com/PyTorchLightning/pytorch-lightning/pull/7931))


## [1.3.5] - 2021-06-08

### Added

- Added warning to Training Step output ([#7779](https://github.com/PyTorchLightning/pytorch-lightning/pull/7779))

### Fixed

- Fixed `LearningRateMonitor` and `BackboneFinetuning` ([#7835](https://github.com/PyTorchLightning/pytorch-lightning/pull/7835))
- Minor improvements to `apply_to_collection` and type signature of `log_dict` ([#7851](https://github.com/PyTorchLightning/pytorch-lightning/pull/7851))
- Fixed docker versions ([#7834](https://github.com/PyTorchLightning/pytorch-lightning/pull/7834))
- Fixed sharded training check for fp16 precision ([#7825](https://github.com/PyTorchLightning/pytorch-lightning/pull/7825))
- Fixed support for torch Module type hints in LightningCLI ([#7807](https://github.com/PyTorchLightning/pytorch-lightning/pull/7807))

### Changed

- Move `training_output` validation to after `train_step_end` ([#7868](https://github.com/PyTorchLightning/pytorch-lightning/pull/7868))


## [1.3.4] - 2021-06-01

### Fixed

- Fixed info message when max training time reached ([#7780](https://github.com/PyTorchLightning/pytorch-lightning/pull/7780))
- Fixed missing `__len__` method to `IndexBatchSamplerWrapper` ([#7681](https://github.com/PyTorchLightning/pytorch-lightning/pull/7681))


## [1.3.3] - 2021-05-27

### Changed

- Changed calling of `untoggle_optimizer(opt_idx)` out of the closure function ([#7563](https://github.com/PyTorchLightning/pytorch-lightning/pull/7563))

### Fixed

- Fixed `ProgressBar` pickling after calling `trainer.predict` ([#7608](https://github.com/PyTorchLightning/pytorch-lightning/pull/7608))
- Fixed broadcasting in multi-node, multi-gpu DDP using torch 1.7 ([#7592](https://github.com/PyTorchLightning/pytorch-lightning/pull/7592))
- Fixed dataloaders are not reset when tuning the model ([#7566](https://github.com/PyTorchLightning/pytorch-lightning/pull/7566))
- Fixed print errors in `ProgressBar` when `trainer.fit` is not called ([#7674](https://github.com/PyTorchLightning/pytorch-lightning/pull/7674))
- Fixed global step update when the epoch is skipped ([#7677](https://github.com/PyTorchLightning/pytorch-lightning/pull/7677))
- Fixed training loop total batch counter when accumulate grad batches was enabled ([#7692](https://github.com/PyTorchLightning/pytorch-lightning/pull/7692))


## [1.3.2] - 2021-05-18

### Changed

- `DataModule`s now avoid duplicate `{setup,teardown,prepare_data}` calls for the same stage ([#7238](https://github.com/PyTorchLightning/pytorch-lightning/pull/7238))

### Fixed

- Fixed parsing of multiple training dataloaders ([#7433](https://github.com/PyTorchLightning/pytorch-lightning/pull/7433))
- Fixed recursive passing of `wrong_type` keyword argument in `pytorch_lightning.utilities.apply_to_collection` ([#7433](https://github.com/PyTorchLightning/pytorch-lightning/pull/7433))
- Fixed setting correct `DistribType` for `ddp_cpu` (spawn) backend ([#7492](https://github.com/PyTorchLightning/pytorch-lightning/pull/7492))
- Fixed incorrect number of calls to LR scheduler when `check_val_every_n_epoch > 1` ([#7032](https://github.com/PyTorchLightning/pytorch-lightning/pull/7032))


## [1.3.1] - 2021-05-11

### Fixed

- Fixed DeepSpeed with IterableDatasets ([#7362](https://github.com/PyTorchLightning/pytorch-lightning/pull/7362))
- Fixed `Trainer.current_epoch` not getting restored after tuning ([#7434](https://github.com/PyTorchLightning/pytorch-lightning/pull/7434))
- Fixed local rank displayed in console log ([#7395](https://github.com/PyTorchLightning/pytorch-lightning/pull/7395))


## [1.3.0] - 2021-05-06

### Added

- Added support for the `EarlyStopping` callback to run at the end of the training epoch ([#6944](https://github.com/PyTorchLightning/pytorch-lightning/pull/6944))
- Added synchronization points before and after `setup` hooks are run ([#7202](https://github.com/PyTorchLightning/pytorch-lightning/pull/7202))
- Added a `teardown` hook to `ClusterEnvironment` ([#6942](https://github.com/PyTorchLightning/pytorch-lightning/pull/6942))
- Added utils for metrics to scalar conversions ([#7180](https://github.com/PyTorchLightning/pytorch-lightning/pull/7180))
- Added utils for NaN/Inf detection for gradients and parameters ([#6834](https://github.com/PyTorchLightning/pytorch-lightning/pull/6834))
- Added more explicit exception message when trying to execute `trainer.test()` or `trainer.validate()` with `fast_dev_run=True` ([#6667](https://github.com/PyTorchLightning/pytorch-lightning/pull/6667))
- Added `LightningCLI` class to provide simple reproducibility with minimum boilerplate training CLI (
    [#4492](https://github.com/PyTorchLightning/pytorch-lightning/pull/4492),
    [#6862](https://github.com/PyTorchLightning/pytorch-lightning/pull/6862),
    [#7156](https://github.com/PyTorchLightning/pytorch-lightning/pull/7156),
    [#7299](https://github.com/PyTorchLightning/pytorch-lightning/pull/7299))
- Added `gradient_clip_algorithm` argument to Trainer for gradient clipping by value ([#6123](https://github.com/PyTorchLightning/pytorch-lightning/pull/6123)).
- Added a way to print to terminal without breaking up the progress bar ([#5470](https://github.com/PyTorchLightning/pytorch-lightning/pull/5470))
- Added support to checkpoint after training steps in `ModelCheckpoint` callback ([#6146](https://github.com/PyTorchLightning/pytorch-lightning/pull/6146))
- Added `TrainerStatus.{INITIALIZING,RUNNING,FINISHED,INTERRUPTED}` ([#7173](https://github.com/PyTorchLightning/pytorch-lightning/pull/7173))
- Added `Trainer.validate()` method to perform one evaluation epoch over the validation set ([#4948](https://github.com/PyTorchLightning/pytorch-lightning/pull/4948))
- Added `LightningEnvironment` for Lightning-specific DDP ([#5915](https://github.com/PyTorchLightning/pytorch-lightning/pull/5915))
- Added `teardown()` hook to LightningDataModule ([#4673](https://github.com/PyTorchLightning/pytorch-lightning/pull/4673))
- Added `auto_insert_metric_name` parameter to `ModelCheckpoint` ([#6277](https://github.com/PyTorchLightning/pytorch-lightning/pull/6277))
- Added arg to `self.log` that enables users to give custom names when dealing with multiple dataloaders ([#6274](https://github.com/PyTorchLightning/pytorch-lightning/pull/6274))
- Added `teardown` method to `BaseProfiler` to enable subclasses defining post-profiling steps outside of `__del__` ([#6370](https://github.com/PyTorchLightning/pytorch-lightning/pull/6370))
- Added `setup` method to `BaseProfiler` to enable subclasses defining pre-profiling steps for every process ([#6633](https://github.com/PyTorchLightning/pytorch-lightning/pull/6633))
- Added no return warning to predict ([#6139](https://github.com/PyTorchLightning/pytorch-lightning/pull/6139))
- Added `Trainer.predict` config validation ([#6543](https://github.com/PyTorchLightning/pytorch-lightning/pull/6543))
- Added `AbstractProfiler` interface ([#6621](https://github.com/PyTorchLightning/pytorch-lightning/pull/6621))
- Added support for including module names for forward in the autograd trace of `PyTorchProfiler` ([#6349](https://github.com/PyTorchLightning/pytorch-lightning/pull/6349))
- Added support for the PyTorch 1.8.1 autograd profiler ([#6618](https://github.com/PyTorchLightning/pytorch-lightning/pull/6618))
- Added `outputs` parameter to callback's `on_validation_epoch_end` & `on_test_epoch_end` hooks ([#6120](https://github.com/PyTorchLightning/pytorch-lightning/pull/6120))
- Added `configure_sharded_model` hook ([#6679](https://github.com/PyTorchLightning/pytorch-lightning/pull/6679))
- Added support for `precision=64`, enabling training with double precision ([#6595](https://github.com/PyTorchLightning/pytorch-lightning/pull/6595))
- Added support for DDP communication hooks ([#6736](https://github.com/PyTorchLightning/pytorch-lightning/pull/6736))
- Added `artifact_location` argument to `MLFlowLogger` which will be passed to the `MlflowClient.create_experiment` call ([#6677](https://github.com/PyTorchLightning/pytorch-lightning/pull/6677))
- Added `model` parameter to precision plugins' `clip_gradients` signature (
    [#6764](https://github.com/PyTorchLightning/pytorch-lightning/pull/6764),
    [#7231](https://github.com/PyTorchLightning/pytorch-lightning/pull/7231))
- Added `is_last_batch` attribute to `Trainer` ([#6825](https://github.com/PyTorchLightning/pytorch-lightning/pull/6825))
- Added `LightningModule.lr_schedulers()` for manual optimization  ([#6567](https://github.com/PyTorchLightning/pytorch-lightning/pull/6567))
- Added `MpModelWrapper` in TPU Spawn ([#7045](https://github.com/PyTorchLightning/pytorch-lightning/pull/7045))
- Added `max_time` Trainer argument to limit training time ([#6823](https://github.com/PyTorchLightning/pytorch-lightning/pull/6823))
- Added `on_predict_{batch,epoch}_{start,end}` hooks ([#7141](https://github.com/PyTorchLightning/pytorch-lightning/pull/7141))
- Added new `EarlyStopping` parameters `stopping_threshold` and `divergence_threshold` ([#6868](https://github.com/PyTorchLightning/pytorch-lightning/pull/6868))
- Added `debug` flag to TPU Training Plugins (PT_XLA_DEBUG) ([#7219](https://github.com/PyTorchLightning/pytorch-lightning/pull/7219))
- Added new `UnrepeatedDistributedSampler` and `IndexBatchSamplerWrapper` for tracking distributed predictions ([#7215](https://github.com/PyTorchLightning/pytorch-lightning/pull/7215))
- Added `trainer.predict(return_predictions=None|False|True)` ([#7215](https://github.com/PyTorchLightning/pytorch-lightning/pull/7215))
- Added `BasePredictionWriter` callback to implement prediction saving ([#7127](https://github.com/PyTorchLightning/pytorch-lightning/pull/7127))
- Added `trainer.tune(scale_batch_size_kwargs, lr_find_kwargs)` arguments to configure the tuning algorithms ([#7258](https://github.com/PyTorchLightning/pytorch-lightning/pull/7258))
- Added `tpu_distributed` check for TPU Spawn barrier ([#7241](https://github.com/PyTorchLightning/pytorch-lightning/pull/7241))
- Added device updates to TPU Spawn for Pod training ([#7243](https://github.com/PyTorchLightning/pytorch-lightning/pull/7243))
- Added warning when missing `Callback` and using `resume_from_checkpoint` ([#7254](https://github.com/PyTorchLightning/pytorch-lightning/pull/7254))
- DeepSpeed single file saving ([#6900](https://github.com/PyTorchLightning/pytorch-lightning/pull/6900))
- Added Training type Plugins Registry (
    [#6982](https://github.com/PyTorchLightning/pytorch-lightning/pull/6982),
    [#7063](https://github.com/PyTorchLightning/pytorch-lightning/pull/7063),
    [#7214](https://github.com/PyTorchLightning/pytorch-lightning/pull/7214),
    [#7224](https://github.com/PyTorchLightning/pytorch-lightning/pull/7224)
)
- Add `ignore` param to `save_hyperparameters` ([#6056](https://github.com/PyTorchLightning/pytorch-lightning/pull/6056))

### Changed

- Changed `LightningModule.truncated_bptt_steps` to be property ([#7323](https://github.com/PyTorchLightning/pytorch-lightning/pull/7323))
- Changed `EarlyStopping` callback from by default running `EarlyStopping.on_validation_end` if only training is run. Set `check_on_train_epoch_end` to run the callback at the end of the train epoch instead of at the end of the validation epoch ([#7069](https://github.com/PyTorchLightning/pytorch-lightning/pull/7069))
- Renamed `pytorch_lightning.callbacks.swa` to `pytorch_lightning.callbacks.stochastic_weight_avg` ([#6259](https://github.com/PyTorchLightning/pytorch-lightning/pull/6259))
- Refactor `RunningStage` and `TrainerState` usage (
    [#4945](https://github.com/PyTorchLightning/pytorch-lightning/pull/4945),
    [#7173](https://github.com/PyTorchLightning/pytorch-lightning/pull/7173))
    * Added `RunningStage.SANITY_CHECKING`
    * Added `TrainerFn.{FITTING,VALIDATING,TESTING,PREDICTING,TUNING}`
    * Changed `trainer.evaluating` to return `True` if validating or testing
- Changed `setup()` and `teardown()` stage argument to take any of `{fit,validate,test,predict}` ([#6386](https://github.com/PyTorchLightning/pytorch-lightning/pull/6386))
- Changed profilers to save separate report files per state and rank ([#6621](https://github.com/PyTorchLightning/pytorch-lightning/pull/6621))
- The trainer no longer tries to save a checkpoint on exception or run callback's `on_train_end` functions ([#6864](https://github.com/PyTorchLightning/pytorch-lightning/pull/6864))
- Changed `PyTorchProfiler` to use `torch.autograd.profiler.record_function` to record functions ([#6349](https://github.com/PyTorchLightning/pytorch-lightning/pull/6349))
- Disabled `lr_scheduler.step()` in manual optimization  ([#6825](https://github.com/PyTorchLightning/pytorch-lightning/pull/6825))
- Changed warnings and recommendations for dataloaders in `ddp_spawn` ([#6762](https://github.com/PyTorchLightning/pytorch-lightning/pull/6762))
- `pl.seed_everything` will now also set the seed on the `DistributedSampler` ([#7024](https://github.com/PyTorchLightning/pytorch-lightning/pull/7024))
- Changed default setting for communication of multi-node training using `DDPShardedPlugin` ([#6937](https://github.com/PyTorchLightning/pytorch-lightning/pull/6937))
- `trainer.tune()` now returns the tuning result ([#7258](https://github.com/PyTorchLightning/pytorch-lightning/pull/7258))
- `LightningModule.from_datasets()` now accepts `IterableDataset` instances as training datasets. ([#7503](https://github.com/PyTorchLightning/pytorch-lightning/pull/7503))
- Changed `resume_from_checkpoint` warning to an error when the checkpoint file does not exist ([#7075](https://github.com/PyTorchLightning/pytorch-lightning/pull/7075))
- Automatically set `sync_batchnorm` for `training_type_plugin` ([#6536](https://github.com/PyTorchLightning/pytorch-lightning/pull/6536))
- Allowed training type plugin to delay optimizer creation ([#6331](https://github.com/PyTorchLightning/pytorch-lightning/pull/6331))
- Removed ModelSummary validation from train loop on_trainer_init ([#6610](https://github.com/PyTorchLightning/pytorch-lightning/pull/6610))
- Moved `save_function` to accelerator ([#6689](https://github.com/PyTorchLightning/pytorch-lightning/pull/6689))
- Updated DeepSpeed ZeRO ([#6546](https://github.com/PyTorchLightning/pytorch-lightning/pull/6546),
    [#6752](https://github.com/PyTorchLightning/pytorch-lightning/pull/6752),
    [#6142](https://github.com/PyTorchLightning/pytorch-lightning/pull/6142),
    [#6321](https://github.com/PyTorchLightning/pytorch-lightning/pull/6321))
- Improved verbose logging for `EarlyStopping` callback ([#6811](https://github.com/PyTorchLightning/pytorch-lightning/pull/6811))
- Run ddp_spawn dataloader checks on Windows ([#6930](https://github.com/PyTorchLightning/pytorch-lightning/pull/6930))
- Updated mlflow with using `resolve_tags` ([#6746](https://github.com/PyTorchLightning/pytorch-lightning/pull/6746))
- Moved `save_hyperparameters` to its own function ([#7119](https://github.com/PyTorchLightning/pytorch-lightning/pull/7119))
- Replaced `_DataModuleWrapper` with `__new__` ([#7289](https://github.com/PyTorchLightning/pytorch-lightning/pull/7289))
- Reset `current_fx` properties on lightning module in teardown ([#7247](https://github.com/PyTorchLightning/pytorch-lightning/pull/7247))
- Auto-set `DataLoader.worker_init_fn` with `seed_everything` ([#6960](https://github.com/PyTorchLightning/pytorch-lightning/pull/6960))
- Remove `model.trainer` call inside of dataloading mixin ([#7317](https://github.com/PyTorchLightning/pytorch-lightning/pull/7317))
- Split profilers module ([#6261](https://github.com/PyTorchLightning/pytorch-lightning/pull/6261))
- Ensure accelerator is valid if running interactively ([#5970](https://github.com/PyTorchLightning/pytorch-lightning/pull/5970))
- Disabled batch transfer in DP mode ([#6098](https://github.com/PyTorchLightning/pytorch-lightning/pull/6098))

### Deprecated

- Deprecated `outputs` in both `LightningModule.on_train_epoch_end` and `Callback.on_train_epoch_end` hooks ([#7339](https://github.com/PyTorchLightning/pytorch-lightning/pull/7339))
- Deprecated `Trainer.truncated_bptt_steps` in favor of `LightningModule.truncated_bptt_steps` ([#7323](https://github.com/PyTorchLightning/pytorch-lightning/pull/7323))
- Deprecated `outputs` in both `LightningModule.on_train_epoch_end` and `Callback.on_train_epoch_end` hooks ([#7339](https://github.com/PyTorchLightning/pytorch-lightning/pull/7339))
- Deprecated `LightningModule.grad_norm` in favor of `pytorch_lightning.utilities.grads.grad_norm` ([#7292](https://github.com/PyTorchLightning/pytorch-lightning/pull/7292))
- Deprecated the `save_function` property from the `ModelCheckpoint` callback ([#7201](https://github.com/PyTorchLightning/pytorch-lightning/pull/7201))
- Deprecated `LightningModule.write_predictions` and `LightningModule.write_predictions_dict` ([#7066](https://github.com/PyTorchLightning/pytorch-lightning/pull/7066))
- Deprecated `TrainerLoggingMixin` in favor of a separate utilities module for metric handling ([#7180](https://github.com/PyTorchLightning/pytorch-lightning/pull/7180))
- Deprecated `TrainerTrainingTricksMixin` in favor of a separate utilities module for NaN/Inf detection for gradients and parameters ([#6834](https://github.com/PyTorchLightning/pytorch-lightning/pull/6834))
- `period` has been deprecated in favor of `every_n_val_epochs` in the `ModelCheckpoint` callback ([#6146](https://github.com/PyTorchLightning/pytorch-lightning/pull/6146))
- Deprecated `trainer.running_sanity_check` in favor of `trainer.sanity_checking` ([#4945](https://github.com/PyTorchLightning/pytorch-lightning/pull/4945))
- Deprecated `Profiler(output_filename)` in favor of `dirpath` and `filename` ([#6621](https://github.com/PyTorchLightning/pytorch-lightning/pull/6621))
- Deprecated `PytorchProfiler(profiled_functions)` in favor of `record_functions` ([#6349](https://github.com/PyTorchLightning/pytorch-lightning/pull/6349))
- Deprecated `@auto_move_data` in favor of `trainer.predict` ([#6993](https://github.com/PyTorchLightning/pytorch-lightning/pull/6993))
- Deprecated `Callback.on_load_checkpoint(checkpoint)` in favor of `Callback.on_load_checkpoint(trainer, pl_module, checkpoint)` ([#7253](https://github.com/PyTorchLightning/pytorch-lightning/pull/7253))
- Deprecated metrics in favor of `torchmetrics` (
    [#6505](https://github.com/PyTorchLightning/pytorch-lightning/pull/6505),
    [#6530](https://github.com/PyTorchLightning/pytorch-lightning/pull/6530),
    [#6540](https://github.com/PyTorchLightning/pytorch-lightning/pull/6540),
    [#6547](https://github.com/PyTorchLightning/pytorch-lightning/pull/6547),
    [#6515](https://github.com/PyTorchLightning/pytorch-lightning/pull/6515),
    [#6572](https://github.com/PyTorchLightning/pytorch-lightning/pull/6572),
    [#6573](https://github.com/PyTorchLightning/pytorch-lightning/pull/6573),
    [#6584](https://github.com/PyTorchLightning/pytorch-lightning/pull/6584),
    [#6636](https://github.com/PyTorchLightning/pytorch-lightning/pull/6636),
    [#6637](https://github.com/PyTorchLightning/pytorch-lightning/pull/6637),
    [#6649](https://github.com/PyTorchLightning/pytorch-lightning/pull/6649),
    [#6659](https://github.com/PyTorchLightning/pytorch-lightning/pull/6659),
    [#7131](https://github.com/PyTorchLightning/pytorch-lightning/pull/7131),
)
- Deprecated the `LightningModule.datamodule` getter and setter methods; access them through `Trainer.datamodule` instead ([#7168](https://github.com/PyTorchLightning/pytorch-lightning/pull/7168))
- Deprecated the use of `Trainer(gpus="i")` (string) for selecting the i-th GPU; from v1.5 this will set the number of GPUs instead of the index ([#6388](https://github.com/PyTorchLightning/pytorch-lightning/pull/6388))

### Removed

- Removed the `exp_save_path` property from the `LightningModule` ([#7266](https://github.com/PyTorchLightning/pytorch-lightning/pull/7266))
- Removed training loop explicitly calling `EarlyStopping.on_validation_end` if no validation is run ([#7069](https://github.com/PyTorchLightning/pytorch-lightning/pull/7069))
- Removed `automatic_optimization` as a property from the training loop in favor of `LightningModule.automatic_optimization` ([#7130](https://github.com/PyTorchLightning/pytorch-lightning/pull/7130))
- Removed evaluation loop legacy returns for `*_epoch_end` hooks ([#6973](https://github.com/PyTorchLightning/pytorch-lightning/pull/6973))
- Removed support for passing a bool value to `profiler` argument of Trainer ([#6164](https://github.com/PyTorchLightning/pytorch-lightning/pull/6164))
- Removed no return warning from val/test step ([#6139](https://github.com/PyTorchLightning/pytorch-lightning/pull/6139))
- Removed passing a `ModelCheckpoint` instance to `Trainer(checkpoint_callback)` ([#6166](https://github.com/PyTorchLightning/pytorch-lightning/pull/6166))
- Removed deprecated Trainer argument `enable_pl_optimizer` and `automatic_optimization` ([#6163](https://github.com/PyTorchLightning/pytorch-lightning/pull/6163))
- Removed deprecated metrics ([#6161](https://github.com/PyTorchLightning/pytorch-lightning/pull/6161))
    * from `pytorch_lightning.metrics.functional.classification` removed `to_onehot`, `to_categorical`, `get_num_classes`, `roc`, `multiclass_roc`, `average_precision`, `precision_recall_curve`, `multiclass_precision_recall_curve`
    * from `pytorch_lightning.metrics.functional.reduction` removed `reduce`, `class_reduce`
- Removed deprecated `ModelCheckpoint` arguments `prefix`, `mode="auto"` ([#6162](https://github.com/PyTorchLightning/pytorch-lightning/pull/6162))
- Removed `mode='auto'` from `EarlyStopping` ([#6167](https://github.com/PyTorchLightning/pytorch-lightning/pull/6167))
- Removed `epoch` and `step` arguments from `ModelCheckpoint.format_checkpoint_name()`, these are now included in the `metrics` argument ([#7344](https://github.com/PyTorchLightning/pytorch-lightning/pull/7344))
- Removed legacy references for magic keys in the `Result` object ([#6016](https://github.com/PyTorchLightning/pytorch-lightning/pull/6016))
- Removed deprecated `LightningModule` `hparams` setter ([#6207](https://github.com/PyTorchLightning/pytorch-lightning/pull/6207))
- Removed legacy code to log or include metrics in the progress bar by returning them in a dict with the `"log"/"progress_bar"` magic keys. Use `self.log` instead ([#6734](https://github.com/PyTorchLightning/pytorch-lightning/pull/6734))
- Removed `trainer.fit()` return value of `1`. It has no return now ([#7237](https://github.com/PyTorchLightning/pytorch-lightning/pull/7237))
- Removed `logger_connector` legacy code ([#6733](https://github.com/PyTorchLightning/pytorch-lightning/pull/6733))
- Removed unused mixin attributes ([#6487](https://github.com/PyTorchLightning/pytorch-lightning/pull/6487))

### Fixed

- Fixed NaN errors in progress bars when training with iterable datasets with no length defined ([#7306](https://github.com/PyTorchLightning/pytorch-lightning/pull/7306))
- Fixed attaching train and validation dataloaders when `reload_dataloaders_every_epoch=True` and `num_sanity_val_steps=0` ([#7207](https://github.com/PyTorchLightning/pytorch-lightning/pull/7207))
- Added a barrier in the accelerator `teardown` to synchronize processes before execution finishes ([#6814](https://github.com/PyTorchLightning/pytorch-lightning/pull/6814))
- Fixed multi-node DDP sub-process launch by using `local_rank` instead of `global_rank` for main process assertion ([#7061](https://github.com/PyTorchLightning/pytorch-lightning/pull/7061))
- Fixed incorrect removal of `WORLD_SIZE` environment variable in DDP training when launching with torch distributed/torchelastic ([#6942](https://github.com/PyTorchLightning/pytorch-lightning/pull/6942))
- Made the `Plugin.reduce` method more consistent across all Plugins to reflect a mean-reduction by default ([#6011](https://github.com/PyTorchLightning/pytorch-lightning/pull/6011))
- Move lightning module to correct device type when using LightningDistributedWrapper ([#6070](https://github.com/PyTorchLightning/pytorch-lightning/pull/6070))
- Do not print top-k verbose log with `ModelCheckpoint(monitor=None)` ([#6109](https://github.com/PyTorchLightning/pytorch-lightning/pull/6109))
- Fixed `ModelCheckpoint(save_top_k=0, save_last=True)` not saving the `last` checkpoint ([#6136](https://github.com/PyTorchLightning/pytorch-lightning/pull/6136))
- Fixed `.teardown(stage='fit')` and `.on_fit_{start,end}()` getting called during `trainer.test` ([#6386](https://github.com/PyTorchLightning/pytorch-lightning/pull/6386))
- Fixed LightningModule `all_gather` on cpu tensors ([#6416](https://github.com/PyTorchLightning/pytorch-lightning/pull/6416))
- Fixed torch distributed not available in setup hook for DDP ([#6506](https://github.com/PyTorchLightning/pytorch-lightning/pull/6506))
- Fixed `trainer.tuner.{lr_find,scale_batch_size}` not setting the `Trainer` state properly ([#7258](https://github.com/PyTorchLightning/pytorch-lightning/pull/7258))
- Fixed bug where the learning rate schedulers did not follow the optimizer frequencies ([#4868](https://github.com/PyTorchLightning/pytorch-lightning/pull/4868))
- Fixed pickle error checker to now check for `pickle.PickleError` to catch all pickle errors ([#6917](https://github.com/PyTorchLightning/pytorch-lightning/pull/6917))
- Fixed a bug where the outputs object passed to `LightningModule.training_epoch_end` was different from the object passed to the `on_train_end_epoch` hook ([#6969](https://github.com/PyTorchLightning/pytorch-lightning/pull/6969))
- Fixed a bug where the outputs passed to `train_batch_end` would be lists even when using a single optimizer and no truncated backprop through time steps ([#6969](https://github.com/PyTorchLightning/pytorch-lightning/pull/6969))
- Fixed bug for trainer error handling which would cause hang for distributed training ([#6864](https://github.com/PyTorchLightning/pytorch-lightning/pull/6864))
- Fixed `self.device` not returning the correct device in replicas of data-parallel ([#6414](https://github.com/PyTorchLightning/pytorch-lightning/pull/6414))
- Fixed `lr_find` trying beyond `num_training` steps and suggesting a too high learning rate ([#7076](https://github.com/PyTorchLightning/pytorch-lightning/pull/7076))
- Fixed logger creating incorrect version folder in DDP with repeated `Trainer.fit` calls ([#7077](https://github.com/PyTorchLightning/pytorch-lightning/pull/7077))
- Fixed metric objects passed directly to `self.log` not being reset correctly ([#7055](https://github.com/PyTorchLightning/pytorch-lightning/pull/7055))
- Fixed `CombinedLoader` in distributed settings for validation / testing ([#7102](https://github.com/PyTorchLightning/pytorch-lightning/pull/7102))
- Fixed the save_dir in `WandbLogger` when the run was initiated externally ([#7106](https://github.com/PyTorchLightning/pytorch-lightning/pull/7106))
- Fixed `num_sanity_val_steps` affecting reproducibility of training data shuffling ([#7014](https://github.com/PyTorchLightning/pytorch-lightning/pull/7014))
- Fixed resetting device after `fitting/evaluating/predicting` ([#7188](https://github.com/PyTorchLightning/pytorch-lightning/pull/7188))
- Fixed bug where `trainer.tuner.scale_batch_size(max_trials=0)` would not return the correct batch size result ([#7262](https://github.com/PyTorchLightning/pytorch-lightning/pull/7262))
- Fixed metrics not being properly logged with `precision=16` and `manual_optimization` ([#7228](https://github.com/PyTorchLightning/pytorch-lightning/pull/7228))
- Fixed `BaseFinetuning` properly reloading `optimizer_states` when using `resume_from_checkpoint` ([#6891](https://github.com/PyTorchLightning/pytorch-lightning/pull/6891))
- Fixed `parameters_to_ignore` not properly set to DDPWrapper ([#7239](https://github.com/PyTorchLightning/pytorch-lightning/pull/7239))
- Fixed parsing of `fast_dev_run=True` with the built-in `ArgumentParser` ([#7240](https://github.com/PyTorchLightning/pytorch-lightning/pull/7240))
- Fixed handling an `IterableDataset` that fails to produce a batch at the beginning of an epoch ([#7294](https://github.com/PyTorchLightning/pytorch-lightning/pull/7294))
- Fixed `LightningModule.save_hyperparameters()` when attempting to save an empty container ([#7268](https://github.com/PyTorchLightning/pytorch-lightning/pull/7268))
- Fixed `apex` not properly instantiated when running with `ddp` ([#7274](https://github.com/PyTorchLightning/pytorch-lightning/pull/7274))
- Fixed optimizer `state` not moved to `GPU` ([#7277](https://github.com/PyTorchLightning/pytorch-lightning/pull/7277))
- Fixed custom init args for `WandbLogger` ([#6989](https://github.com/PyTorchLightning/pytorch-lightning/pull/6989))
- Fixed a bug where an error would be raised if the train dataloader sometimes produced None for a batch ([#7342](https://github.com/PyTorchLightning/pytorch-lightning/pull/7342))
- Fixed examples (
    [#6600](https://github.com/PyTorchLightning/pytorch-lightning/pull/6600),
    [#6638](https://github.com/PyTorchLightning/pytorch-lightning/pull/6638),
    [#7096](https://github.com/PyTorchLightning/pytorch-lightning/pull/7096),
    [#7246](https://github.com/PyTorchLightning/pytorch-lightning/pull/7246),
    [#6357](https://github.com/PyTorchLightning/pytorch-lightning/pull/6357),
    [#6476](https://github.com/PyTorchLightning/pytorch-lightning/pull/6476),
    [#6294](https://github.com/PyTorchLightning/pytorch-lightning/pull/6294),
    [#6373](https://github.com/PyTorchLightning/pytorch-lightning/pull/6373),
    [#6088](https://github.com/PyTorchLightning/pytorch-lightning/pull/6088),
    [#7398](https://github.com/PyTorchLightning/pytorch-lightning/pull/7398)
)
- Resolved schedule step bug for PyTorch Profiler ([#6674](https://github.com/PyTorchLightning/pytorch-lightning/pull/6674),
    [#6681](https://github.com/PyTorchLightning/pytorch-lightning/pull/6681))
- Updated logic for checking TPUs availability ([#6767](https://github.com/PyTorchLightning/pytorch-lightning/pull/6767))
- Resolve TPU miss rendezvous ([#6781](https://github.com/PyTorchLightning/pytorch-lightning/pull/6781))
- Fixed auto-scaling mode when calling tune method on trainer ([#7321](https://github.com/PyTorchLightning/pytorch-lightning/pull/7321))
- Fixed finetuning complex models correctly unfreezes ([#6880](https://github.com/PyTorchLightning/pytorch-lightning/pull/6880))
- Ensure we set the eval/train flag correctly on accelerator model ([#6877](https://github.com/PyTorchLightning/pytorch-lightning/pull/6877))
- Set better defaults for `rank_zero_only.rank` when training is launched with SLURM and torchelastic ([#6802](https://github.com/PyTorchLightning/pytorch-lightning/pull/6802))
- Fixed matching the number of outputs of backward with forward for AllGatherGrad ([#6625](https://github.com/PyTorchLightning/pytorch-lightning/pull/6625))
- Fixed the `gradient_clip_algorithm` has no effect ([#6928](https://github.com/PyTorchLightning/pytorch-lightning/pull/6928))
- Fixed CUDA OOM detection and handling ([#6934](https://github.com/PyTorchLightning/pytorch-lightning/pull/6934))
- Fixed `unfreeze_and_add_param_group` expects `modules` rather than `module` ([#6822](https://github.com/PyTorchLightning/pytorch-lightning/pull/6822))
- Fixed DPP + SyncBN when move on device ([#6838](https://github.com/PyTorchLightning/pytorch-lightning/pull/6838))
- Fixed missing arguments in `lr_find` call ([#6784](https://github.com/PyTorchLightning/pytorch-lightning/pull/6784))
- Fixed `set_default_tensor_type` to `torch.DoubleTensor` with precision=64 ([#7108](https://github.com/PyTorchLightning/pytorch-lightning/pull/7108))
- Fixed `NeptuneLogger.log_text(step=None)` ([#7194](https://github.com/PyTorchLightning/pytorch-lightning/pull/7194))
- Fixed importing torchtext batch ([#6365](https://github.com/PyTorchLightning/pytorch-lightning/pull/6365),
    [#6323](https://github.com/PyTorchLightning/pytorch-lightning/pull/6323),
    [#6211](https://github.com/PyTorchLightning/pytorch-lightning/pull/6211))


## [1.2.9] - 2021-04-20

### Fixed

- Fixed the order to call for world ranks & the `root_device` property in `TPUSpawnPlugin` ([#7074](https://github.com/PyTorchLightning/pytorch-lightning/pull/7074))
- Fixed multi-gpu join for Horovod ([#6954](https://github.com/PyTorchLightning/pytorch-lightning/pull/6954))
- Fixed parsing for pre-release package versions ([#6999](https://github.com/PyTorchLightning/pytorch-lightning/pull/6999))


## [1.2.8] - 2021-04-14

### Added

- Added TPUSpawn + IterableDataset error message ([#6875](https://github.com/PyTorchLightning/pytorch-lightning/pull/6875))

### Fixed

- Fixed process rank not being available right away after `Trainer` instantiation ([#6941](https://github.com/PyTorchLightning/pytorch-lightning/pull/6941))
- Fixed `sync_dist` for tpus ([#6950](https://github.com/PyTorchLightning/pytorch-lightning/pull/6950))
- Fixed `AttributeError` for `require_backward_grad_sync` when running manual optimization with sharded plugin ([#6915](https://github.com/PyTorchLightning/pytorch-lightning/pull/6915))
- Fixed `--gpus` default for parser returned by `Trainer.add_argparse_args` ([#6898](https://github.com/PyTorchLightning/pytorch-lightning/pull/6898))
- Fixed TPU Spawn all gather ([#6896](https://github.com/PyTorchLightning/pytorch-lightning/pull/6896))
- Fixed `EarlyStopping` logic when `min_epochs` or `min_steps` requirement is not met ([#6705](https://github.com/PyTorchLightning/pytorch-lightning/pull/6705))
- Fixed csv extension check ([#6436](https://github.com/PyTorchLightning/pytorch-lightning/pull/6436))
- Fixed checkpoint issue when using Horovod distributed backend ([#6958](https://github.com/PyTorchLightning/pytorch-lightning/pull/6958))
- Fixed tensorboard exception raising ([#6901](https://github.com/PyTorchLightning/pytorch-lightning/pull/6901))
- Fixed setting the eval/train flag correctly on accelerator model ([#6983](https://github.com/PyTorchLightning/pytorch-lightning/pull/6983))
- Fixed DDP_SPAWN compatibility with bug_report_model.py ([#6892](https://github.com/PyTorchLightning/pytorch-lightning/pull/6892))
- Fixed bug where `BaseFinetuning.flatten_modules()` was duplicating leaf node parameters ([#6879](https://github.com/PyTorchLightning/pytorch-lightning/pull/6879))
- Set better defaults for `rank_zero_only.rank` when training is launched with SLURM and torchelastic:
    * Support SLURM and torchelastic global rank environment variables ([#5715](https://github.com/PyTorchLightning/pytorch-lightning/pull/5715))
    * Remove hardcoding of local rank in accelerator connector ([#6878](https://github.com/PyTorchLightning/pytorch-lightning/pull/6878))


## [1.2.7] - 2021-04-06

### Fixed

- Fixed resolve a bug with omegaconf and xm.save ([#6741](https://github.com/PyTorchLightning/pytorch-lightning/pull/6741))
- Fixed an issue with IterableDataset when __len__ is not defined ([#6828](https://github.com/PyTorchLightning/pytorch-lightning/pull/6828))
- Sanitize None params during pruning ([#6836](https://github.com/PyTorchLightning/pytorch-lightning/pull/6836))
- Enforce an epoch scheduler interval when using SWA ([#6588](https://github.com/PyTorchLightning/pytorch-lightning/pull/6588))
- Fixed TPU Colab hang issue, post training ([#6816](https://github.com/PyTorchLightning/pytorch-lightning/pull/6816))
- Fixed a bug where `TensorBoardLogger` would give a warning and not log correctly to a symbolic link `save_dir` ([#6730](https://github.com/PyTorchLightning/pytorch-lightning/pull/6730))
- Fixed bug where `predict` could not be used when `progress_bar_refresh_rate=0` ([#6884](https://github.com/PyTorchLightning/pytorch-lightning/pull/6884))


## [1.2.6] - 2021-03-30

### Changed

- Changed the behavior of `on_epoch_start` to run at the beginning of validation & test epoch ([#6498](https://github.com/PyTorchLightning/pytorch-lightning/pull/6498))

### Removed

- Removed legacy code to include `step` dictionary returns in `callback_metrics`. Use `self.log_dict` instead. ([#6682](https://github.com/PyTorchLightning/pytorch-lightning/pull/6682))

### Fixed

- Fixed `DummyLogger.log_hyperparams` raising a `TypeError` when running with `fast_dev_run=True` ([#6398](https://github.com/PyTorchLightning/pytorch-lightning/pull/6398))
- Fixed error on TPUs when there was no `ModelCheckpoint` ([#6654](https://github.com/PyTorchLightning/pytorch-lightning/pull/6654))
- Fixed `trainer.test` freeze on TPUs ([#6654](https://github.com/PyTorchLightning/pytorch-lightning/pull/6654))
- Fixed a bug where gradients were disabled after calling `Trainer.predict` ([#6657](https://github.com/PyTorchLightning/pytorch-lightning/pull/6657))
- Fixed bug where no TPUs were detected in a TPU pod env ([#6719](https://github.com/PyTorchLightning/pytorch-lightning/pull/6719))


## [1.2.5] - 2021-03-23

### Changed

- Update Gradient Clipping for the TPU Accelerator ([#6576](https://github.com/PyTorchLightning/pytorch-lightning/pull/6576))
- Refactored setup for typing friendly ([#6590](https://github.com/PyTorchLightning/pytorch-lightning/pull/6590))

### Fixed

- Fixed a bug where `all_gather` would not work correctly with `tpu_cores=8` ([#6587](https://github.com/PyTorchLightning/pytorch-lightning/pull/6587))
- Fixed comparing required versions ([#6434](https://github.com/PyTorchLightning/pytorch-lightning/pull/6434))
- Fixed duplicate logs appearing in console when using the python logging module ([#6275](https://github.com/PyTorchLightning/pytorch-lightning/pull/6275))
- Added Autocast in validation, test and predict modes for Native AMP ([#6565](https://github.com/PyTorchLightning/pytorch-lightning/pull/6565))


## [1.2.4] - 2021-03-16

### Changed

- Changed the default of `find_unused_parameters` back to `True` in DDP and DDP Spawn ([#6438](https://github.com/PyTorchLightning/pytorch-lightning/pull/6438))

### Fixed

- Expose DeepSpeed loss parameters to allow users to fix loss instability ([#6115](https://github.com/PyTorchLightning/pytorch-lightning/pull/6115))
- Fixed DP reduction with collection ([#6324](https://github.com/PyTorchLightning/pytorch-lightning/pull/6324))
- Fixed an issue where the tuner would not tune the learning rate if also tuning the batch size ([#4688](https://github.com/PyTorchLightning/pytorch-lightning/pull/4688))
- Fixed broadcast to use PyTorch `broadcast_object_list` and add `reduce_decision` ([#6410](https://github.com/PyTorchLightning/pytorch-lightning/pull/6410))
- Fixed logger creating directory structure too early in DDP ([#6380](https://github.com/PyTorchLightning/pytorch-lightning/pull/6380))
- Fixed DeepSpeed additional memory use on rank 0 when default device not set early enough ([#6460](https://github.com/PyTorchLightning/pytorch-lightning/pull/6460))
- Fixed an issue with `Tuner.scale_batch_size` not finding the batch size attribute in the datamodule ([#5968](https://github.com/PyTorchLightning/pytorch-lightning/pull/5968))
- Fixed an exception in the layer summary when the model contains torch.jit scripted submodules ([#6511](https://github.com/PyTorchLightning/pytorch-lightning/pull/6511))
- Fixed when Train loop config was run during `Trainer.predict` ([#6541](https://github.com/PyTorchLightning/pytorch-lightning/pull/6541))


## [1.2.3] - 2021-03-09

### Fixed

- Fixed `ModelPruning(make_pruning_permanent=True)` pruning buffers getting removed when saved during training ([#6073](https://github.com/PyTorchLightning/pytorch-lightning/pull/6073))
- Fixed when `_stable_1d_sort` to work when `n >= N` ([#6177](https://github.com/PyTorchLightning/pytorch-lightning/pull/6177))
- Fixed `AttributeError` when `logger=None` on TPU ([#6221](https://github.com/PyTorchLightning/pytorch-lightning/pull/6221))
- Fixed PyTorch Profiler with `emit_nvtx` ([#6260](https://github.com/PyTorchLightning/pytorch-lightning/pull/6260))
- Fixed `trainer.test` from `best_path` hangs after calling `trainer.fit`  ([#6272](https://github.com/PyTorchLightning/pytorch-lightning/pull/6272))
- Fixed `SingleTPU` calling `all_gather` ([#6296](https://github.com/PyTorchLightning/pytorch-lightning/pull/6296))
- Ensure we check DeepSpeed/Sharded in multi-node DDP ([#6297](https://github.com/PyTorchLightning/pytorch-lightning/pull/6297)
- Check `LightningOptimizer` doesn't delete optimizer hooks ([#6305](https://github.com/PyTorchLightning/pytorch-lightning/pull/6305)
- Resolve memory leak for evaluation ([#6326](https://github.com/PyTorchLightning/pytorch-lightning/pull/6326)
- Ensure that clip gradients is only called if the value is greater than 0 ([#6330](https://github.com/PyTorchLightning/pytorch-lightning/pull/6330)
- Fixed `Trainer` not resetting `lightning_optimizers` when calling `Trainer.fit()` multiple times ([#6372](https://github.com/PyTorchLightning/pytorch-lightning/pull/6372))


## [1.2.2] - 2021-03-02

### Added

- Added `checkpoint` parameter to callback's `on_save_checkpoint` hook ([#6072](https://github.com/PyTorchLightning/pytorch-lightning/pull/6072))

### Changed

- Changed the order of `backward`, `step`, `zero_grad` to `zero_grad`, `backward`, `step` ([#6147](https://github.com/PyTorchLightning/pytorch-lightning/pull/6147))
- Changed default for DeepSpeed CPU Offload to False, due to prohibitively slow speeds at smaller scale ([#6262](https://github.com/PyTorchLightning/pytorch-lightning/pull/6262))

### Fixed

- Fixed epoch level schedulers not being called when `val_check_interval < 1.0` ([#6075](https://github.com/PyTorchLightning/pytorch-lightning/pull/6075))
- Fixed multiple early stopping callbacks ([#6197](https://github.com/PyTorchLightning/pytorch-lightning/pull/6197))
- Fixed incorrect usage of `detach()`, `cpu()`, `to()` ([#6216](https://github.com/PyTorchLightning/pytorch-lightning/pull/6216))
- Fixed LBFGS optimizer support which didn't converge in automatic optimization ([#6147](https://github.com/PyTorchLightning/pytorch-lightning/pull/6147))
- Prevent `WandbLogger` from dropping values ([#5931](https://github.com/PyTorchLightning/pytorch-lightning/pull/5931))
- Fixed error thrown when using valid distributed mode in multi node ([#6297](https://github.com/PyTorchLightning/pytorch-lightning/pull/6297)


## [1.2.1] - 2021-02-23

### Fixed

- Fixed incorrect yield logic for the amp autocast context manager ([#6080](https://github.com/PyTorchLightning/pytorch-lightning/pull/6080))
- Fixed priority of plugin/accelerator when setting distributed mode ([#6089](https://github.com/PyTorchLightning/pytorch-lightning/pull/6089))
- Fixed error message for AMP + CPU incompatibility ([#6107](https://github.com/PyTorchLightning/pytorch-lightning/pull/6107))
- Disabled batch transfer in DP mode ([#6093](https://github.com/PyTorchLightning/pytorch-lightning/pull/6093))


## [1.2.0] - 2021-02-18

### Added

- Added `DataType`, `AverageMethod` and `MDMCAverageMethod` enum in metrics ([#5657](https://github.com/PyTorchLightning/pytorch-lightning/pull/5689))
- Added support for summarized model total params size in megabytes ([#5590](https://github.com/PyTorchLightning/pytorch-lightning/pull/5590))
- Added support for multiple train loaders ([#1959](https://github.com/PyTorchLightning/pytorch-lightning/pull/1959))
- Added `Accuracy` metric now generalizes to Top-k accuracy for (multi-dimensional) multi-class inputs using the `top_k` parameter ([#4838](https://github.com/PyTorchLightning/pytorch-lightning/pull/4838))
- Added `Accuracy` metric now enables the computation of subset accuracy for multi-label or multi-dimensional multi-class inputs with the `subset_accuracy` parameter ([#4838](https://github.com/PyTorchLightning/pytorch-lightning/pull/4838))
- Added `HammingDistance` metric to compute the hamming distance (loss) ([#4838](https://github.com/PyTorchLightning/pytorch-lightning/pull/4838))
- Added `max_fpr` parameter to `auroc` metric for computing partial auroc metric ([#3790](https://github.com/PyTorchLightning/pytorch-lightning/pull/3790))
- Added `StatScores` metric to compute the number of true positives, false positives, true negatives and false negatives ([#4839](https://github.com/PyTorchLightning/pytorch-lightning/pull/4839))
- Added `R2Score` metric ([#5241](https://github.com/PyTorchLightning/pytorch-lightning/pull/5241))
- Added `LambdaCallback` ([#5347](https://github.com/PyTorchLightning/pytorch-lightning/pull/5347))
- Added `BackboneLambdaFinetuningCallback` ([#5377](https://github.com/PyTorchLightning/pytorch-lightning/pull/5377))
- Accelerator `all_gather` supports collection ([#5221](https://github.com/PyTorchLightning/pytorch-lightning/pull/5221))
- Added `image_gradients` functional metric to compute the image gradients of a given input image. ([#5056](https://github.com/PyTorchLightning/pytorch-lightning/pull/5056))
- Added `MetricCollection` ([#4318](https://github.com/PyTorchLightning/pytorch-lightning/pull/4318))
- Added `.clone()` method to metrics ([#4318](https://github.com/PyTorchLightning/pytorch-lightning/pull/4318))
- Added `IoU` class interface ([#4704](https://github.com/PyTorchLightning/pytorch-lightning/pull/4704))
- Support to tie weights after moving model to TPU via `on_post_move_to_device` hook
- Added missing val/test hooks in `LightningModule` ([#5467](https://github.com/PyTorchLightning/pytorch-lightning/pull/5467))
- The `Recall` and `Precision` metrics (and their functional counterparts `recall` and `precision`) can now be generalized to Recall@K and Precision@K with the use of `top_k` parameter ([#4842](https://github.com/PyTorchLightning/pytorch-lightning/pull/4842))
- Added `ModelPruning` Callback ([#5618](https://github.com/PyTorchLightning/pytorch-lightning/pull/5618),
    [#5825](https://github.com/PyTorchLightning/pytorch-lightning/pull/5825),
    [#6045](https://github.com/PyTorchLightning/pytorch-lightning/pull/6045))
- Added `PyTorchProfiler` ([#5560](https://github.com/PyTorchLightning/pytorch-lightning/pull/5560))
- Added compositional metrics ([#5464](https://github.com/PyTorchLightning/pytorch-lightning/pull/5464))
- Added Trainer method `predict(...)` for high performence predictions ([#5579](https://github.com/PyTorchLightning/pytorch-lightning/pull/5579))
- Added `on_before_batch_transfer` and `on_after_batch_transfer` data hooks ([#3671](https://github.com/PyTorchLightning/pytorch-lightning/pull/3671))
- Added AUC/AUROC class interface ([#5479](https://github.com/PyTorchLightning/pytorch-lightning/pull/5479))
- Added `PredictLoop` object ([#5752](https://github.com/PyTorchLightning/pytorch-lightning/pull/5752))
- Added `QuantizationAwareTraining` callback ([#5706](https://github.com/PyTorchLightning/pytorch-lightning/pull/5706),
    [#6040](https://github.com/PyTorchLightning/pytorch-lightning/pull/6040))
- Added `LightningModule.configure_callbacks` to enable the definition of model-specific callbacks ([#5621](https://github.com/PyTorchLightning/pytorch-lightning/pull/5621))
- Added `dim` to `PSNR` metric for mean-squared-error reduction ([#5957](https://github.com/PyTorchLightning/pytorch-lightning/pull/5957))
- Added promxial policy optimization template to pl_examples ([#5394](https://github.com/PyTorchLightning/pytorch-lightning/pull/5394))
- Added `log_graph` to `CometLogger` ([#5295](https://github.com/PyTorchLightning/pytorch-lightning/pull/5295))
- Added possibility for nested loaders ([#5404](https://github.com/PyTorchLightning/pytorch-lightning/pull/5404))
- Added `sync_step` to Wandb logger ([#5351](https://github.com/PyTorchLightning/pytorch-lightning/pull/5351))
- Added `StochasticWeightAveraging` callback ([#5640](https://github.com/PyTorchLightning/pytorch-lightning/pull/5640))
- Added `LightningDataModule.from_datasets(...)` ([#5133](https://github.com/PyTorchLightning/pytorch-lightning/pull/5133))
- Added `PL_TORCH_DISTRIBUTED_BACKEND` env variable to select backend ([#5981](https://github.com/PyTorchLightning/pytorch-lightning/pull/5981))
- Added `Trainer` flag to activate Stochastic Weight Averaging (SWA) `Trainer(stochastic_weight_avg=True)` ([#6038](https://github.com/PyTorchLightning/pytorch-lightning/pull/6038))
- Added DeepSpeed integration ([#5954](https://github.com/PyTorchLightning/pytorch-lightning/pull/5954),
    [#6042](https://github.com/PyTorchLightning/pytorch-lightning/pull/6042))

### Changed

- Changed `stat_scores` metric now calculates stat scores over all classes and gains new parameters, in line with the new `StatScores` metric ([#4839](https://github.com/PyTorchLightning/pytorch-lightning/pull/4839))
- Changed `computer_vision_fine_tunning` example to use `BackboneLambdaFinetuningCallback` ([#5377](https://github.com/PyTorchLightning/pytorch-lightning/pull/5377))
- Changed `automatic casting` for LoggerConnector `metrics` ([#5218](https://github.com/PyTorchLightning/pytorch-lightning/pull/5218))
- Changed `iou` [func] to allow float input ([#4704](https://github.com/PyTorchLightning/pytorch-lightning/pull/4704))
- Metric `compute()` method will no longer automatically call `reset()` ([#5409](https://github.com/PyTorchLightning/pytorch-lightning/pull/5409))
- Set PyTorch 1.4 as min requirements, also for testing and examples `torchvision>=0.5` and `torchtext>=0.5` ([#5418](https://github.com/PyTorchLightning/pytorch-lightning/pull/5418))
- Changed `callbacks` argument in `Trainer` to allow `Callback` input ([#5446](https://github.com/PyTorchLightning/pytorch-lightning/pull/5446))
- Changed the default of `find_unused_parameters` to `False` in DDP ([#5185](https://github.com/PyTorchLightning/pytorch-lightning/pull/5185))
- Changed `ModelCheckpoint` version suffixes to start at 1 ([#5008](https://github.com/PyTorchLightning/pytorch-lightning/pull/5008))
- Progress bar metrics tensors are now converted to float ([#5692](https://github.com/PyTorchLightning/pytorch-lightning/pull/5692))
- Changed the default value for the `progress_bar_refresh_rate` Trainer argument in Google COLAB notebooks to 20 ([#5516](https://github.com/PyTorchLightning/pytorch-lightning/pull/5516))
- Extended support for purely iteration-based training ([#5726](https://github.com/PyTorchLightning/pytorch-lightning/pull/5726))
- Made `LightningModule.global_rank`, `LightningModule.local_rank` and `LightningModule.logger` read-only properties ([#5730](https://github.com/PyTorchLightning/pytorch-lightning/pull/5730))
- Forced `ModelCheckpoint` callbacks to run after all others to guarantee all states are saved to the checkpoint ([#5731](https://github.com/PyTorchLightning/pytorch-lightning/pull/5731))
- Refactored Accelerators and Plugins:
    * Added base classes for plugins ([#5715](https://github.com/PyTorchLightning/pytorch-lightning/pull/5715))
    * Added parallel plugins for DP, DDP, DDPSpawn, DDP2 and Horovod ([#5714](https://github.com/PyTorchLightning/pytorch-lightning/pull/5714))
    * Precision Plugins ([#5718](https://github.com/PyTorchLightning/pytorch-lightning/pull/5718))
    * Added new Accelerators for CPU, GPU and TPU ([#5719](https://github.com/PyTorchLightning/pytorch-lightning/pull/5719))
    * Added RPC and Sharded plugins ([#5732](https://github.com/PyTorchLightning/pytorch-lightning/pull/5732))
    * Added missing `LightningModule`-wrapper logic to new plugins and accelerator ([#5734](https://github.com/PyTorchLightning/pytorch-lightning/pull/5734))
    * Moved device-specific teardown logic from training loop to accelerator ([#5973](https://github.com/PyTorchLightning/pytorch-lightning/pull/5973))
    * Moved accelerator_connector.py to the connectors subfolder ([#6033](https://github.com/PyTorchLightning/pytorch-lightning/pull/6033))
    * Trainer only references accelerator ([#6039](https://github.com/PyTorchLightning/pytorch-lightning/pull/6039))
    * Made parallel devices optional across all plugins ([#6051](https://github.com/PyTorchLightning/pytorch-lightning/pull/6051))
    * Cleaning ([#5948](https://github.com/PyTorchLightning/pytorch-lightning/pull/5948),
        [#5949](https://github.com/PyTorchLightning/pytorch-lightning/pull/5949),
        [#5950](https://github.com/PyTorchLightning/pytorch-lightning/pull/5950))
- Enabled `self.log` in callbacks ([#5094](https://github.com/PyTorchLightning/pytorch-lightning/pull/5094))
- Renamed xxx_AVAILABLE as protected ([#5082](https://github.com/PyTorchLightning/pytorch-lightning/pull/5082))
- Unified module names in Utils ([#5199](https://github.com/PyTorchLightning/pytorch-lightning/pull/5199))
- Separated utils: imports & enums ([#5256](https://github.com/PyTorchLightning/pytorch-lightning/pull/5256)
    [#5874](https://github.com/PyTorchLightning/pytorch-lightning/pull/5874))
- Refactor: clean trainer device & distributed getters ([#5300](https://github.com/PyTorchLightning/pytorch-lightning/pull/5300))
- Simplified training phase as LightningEnum ([#5419](https://github.com/PyTorchLightning/pytorch-lightning/pull/5419))
- Updated metrics to use LightningEnum ([#5689](https://github.com/PyTorchLightning/pytorch-lightning/pull/5689))
- Changed the seq of `on_train_batch_end`, `on_batch_end` & `on_train_epoch_end`, `on_epoch_end hooks` ([#5688](https://github.com/PyTorchLightning/pytorch-lightning/pull/5688))
- Refactored `setup_training` and remove `test_mode` ([#5388](https://github.com/PyTorchLightning/pytorch-lightning/pull/5388))
- Disabled training with zero `num_training_batches` when insufficient `limit_train_batches` ([#5703](https://github.com/PyTorchLightning/pytorch-lightning/pull/5703))
- Refactored `EpochResultStore` ([#5522](https://github.com/PyTorchLightning/pytorch-lightning/pull/5522))
- Update `lr_finder` to check for attribute if not running `fast_dev_run` ([#5990](https://github.com/PyTorchLightning/pytorch-lightning/pull/5990))
- LightningOptimizer manual optimizer is more flexible and expose `toggle_model` ([#5771](https://github.com/PyTorchLightning/pytorch-lightning/pull/5771))
- `MlflowLogger` limit parameter value length to 250 char ([#5893](https://github.com/PyTorchLightning/pytorch-lightning/pull/5893))
- Re-introduced fix for Hydra directory sync with multiple process ([#5993](https://github.com/PyTorchLightning/pytorch-lightning/pull/5993))

### Deprecated

- Function `stat_scores_multiple_classes` is deprecated in favor of `stat_scores` ([#4839](https://github.com/PyTorchLightning/pytorch-lightning/pull/4839))
- Moved accelerators and plugins to its `legacy` pkg ([#5645](https://github.com/PyTorchLightning/pytorch-lightning/pull/5645))
- Deprecated `LightningDistributedDataParallel` in favor of new wrapper module `LightningDistributedModule` ([#5185](https://github.com/PyTorchLightning/pytorch-lightning/pull/5185))
- Deprecated `LightningDataParallel` in favor of new wrapper module `LightningParallelModule` ([#5670](https://github.com/PyTorchLightning/pytorch-lightning/pull/5670))
- Renamed utils modules ([#5199](https://github.com/PyTorchLightning/pytorch-lightning/pull/5199))
    * `argparse_utils` >> `argparse`
    * `model_utils` >> `model_helpers`
    * `warning_utils` >> `warnings`
    * `xla_device_utils` >> `xla_device`
- Deprecated using `'val_loss'` to set the `ModelCheckpoint` monitor ([#6012](https://github.com/PyTorchLightning/pytorch-lightning/pull/6012))
- Deprecated `.get_model()` with explicit `.lightning_module` property ([#6035](https://github.com/PyTorchLightning/pytorch-lightning/pull/6035))
- Deprecated Trainer attribute `accelerator_backend` in favor of `accelerator` ([#6034](https://github.com/PyTorchLightning/pytorch-lightning/pull/6034))

### Removed

- Removed deprecated checkpoint argument `filepath` ([#5321](https://github.com/PyTorchLightning/pytorch-lightning/pull/5321))
- Removed deprecated `Fbeta`, `f1_score` and `fbeta_score` metrics ([#5322](https://github.com/PyTorchLightning/pytorch-lightning/pull/5322))
- Removed deprecated `TrainResult` ([#5323](https://github.com/PyTorchLightning/pytorch-lightning/pull/5323))
- Removed deprecated `EvalResult` ([#5633](https://github.com/PyTorchLightning/pytorch-lightning/pull/5633))
- Removed `LoggerStages` ([#5673](https://github.com/PyTorchLightning/pytorch-lightning/pull/5673))

### Fixed

- Fixed distributed setting and `ddp_cpu` only with `num_processes>1` ([#5297](https://github.com/PyTorchLightning/pytorch-lightning/pull/5297))
- Fixed `num_workers` for Windows example ([#5375](https://github.com/PyTorchLightning/pytorch-lightning/pull/5375))
- Fixed loading yaml ([#5619](https://github.com/PyTorchLightning/pytorch-lightning/pull/5619))
- Fixed support custom DataLoader with DDP if they can be re-instantiated ([#5745](https://github.com/PyTorchLightning/pytorch-lightning/pull/5745))
- Fixed repeated `.fit()` calls ignore max_steps iteration bound ([#5936](https://github.com/PyTorchLightning/pytorch-lightning/pull/5936))
- Fixed throwing `MisconfigurationError` on unknown mode ([#5255](https://github.com/PyTorchLightning/pytorch-lightning/pull/5255))
- Resolve bug with Finetuning ([#5744](https://github.com/PyTorchLightning/pytorch-lightning/pull/5744))
- Fixed `ModelCheckpoint` race condition in file existence check ([#5155](https://github.com/PyTorchLightning/pytorch-lightning/pull/5155))
- Fixed some compatibility with PyTorch 1.8 ([#5864](https://github.com/PyTorchLightning/pytorch-lightning/pull/5864))
- Fixed forward cache ([#5895](https://github.com/PyTorchLightning/pytorch-lightning/pull/5895))
- Fixed recursive detach of tensors to CPU ([#6007](https://github.com/PyTorchLightning/pytorch-lightning/pull/6007))
- Fixed passing wrong strings for scheduler interval doesn't throw an error ([#5923](https://github.com/PyTorchLightning/pytorch-lightning/pull/5923))
- Fixed wrong `requires_grad` state after `return None` with multiple optimizers ([#5738](https://github.com/PyTorchLightning/pytorch-lightning/pull/5638))
- Fixed add `on_epoch_end` hook at the end of `validation`, `test` epoch ([#5986](https://github.com/PyTorchLightning/pytorch-lightning/pull/5986))
- Fixed missing `process_dataloader` call for `TPUSpawn` when in distributed mode ([#6015](https://github.com/PyTorchLightning/pytorch-lightning/pull/6015))
- Fixed progress bar flickering by appending 0 to floats/strings ([#6009](https://github.com/PyTorchLightning/pytorch-lightning/pull/6009))
- Fixed synchronization issues with TPU training ([#6027](https://github.com/PyTorchLightning/pytorch-lightning/pull/6027))
- Fixed `hparams.yaml` saved twice when using `TensorBoardLogger` ([#5953](https://github.com/PyTorchLightning/pytorch-lightning/pull/5953))
- Fixed basic examples ([#5912](https://github.com/PyTorchLightning/pytorch-lightning/pull/5912),
    [#5985](https://github.com/PyTorchLightning/pytorch-lightning/pull/5985))
- Fixed `fairscale` compatible with PT 1.8 ([#5996](https://github.com/PyTorchLightning/pytorch-lightning/pull/5996))
- Ensured `process_dataloader` is called when `tpu_cores > 1` to use Parallel DataLoader ([#6015](https://github.com/PyTorchLightning/pytorch-lightning/pull/6015))
- Attempted SLURM auto resume call when non-shell call fails ([#6002](https://github.com/PyTorchLightning/pytorch-lightning/pull/6002))
- Fixed wrapping optimizers upon assignment ([#6006](https://github.com/PyTorchLightning/pytorch-lightning/pull/6006))
- Fixed allowing hashing of metrics with lists in their state ([#5939](https://github.com/PyTorchLightning/pytorch-lightning/pull/5939))


## [1.1.8] - 2021-02-08

### Fixed

- Separate epoch validation from step validation ([#5208](https://github.com/PyTorchLightning/pytorch-lightning/pull/5208))
- Fixed `toggle_optimizers` not handling all optimizer parameters ([#5775](https://github.com/PyTorchLightning/pytorch-lightning/pull/5775))


## [1.1.7] - 2021-02-03

### Fixed

- Fixed `TensorBoardLogger` not closing `SummaryWriter` on `finalize` ([#5696](https://github.com/PyTorchLightning/pytorch-lightning/pull/5696))
- Fixed filtering of pytorch  "unsqueeze" warning when using DP ([#5622](https://github.com/PyTorchLightning/pytorch-lightning/pull/5622))
- Fixed `num_classes` argument in F1 metric ([#5663](https://github.com/PyTorchLightning/pytorch-lightning/pull/5663))
- Fixed `log_dir` property ([#5537](https://github.com/PyTorchLightning/pytorch-lightning/pull/5537))
- Fixed a race condition in `ModelCheckpoint` when checking if a checkpoint file exists ([#5144](https://github.com/PyTorchLightning/pytorch-lightning/pull/5144))
- Remove unnecessary intermediate layers in Dockerfiles ([#5697](https://github.com/PyTorchLightning/pytorch-lightning/pull/5697))
- Fixed auto learning rate ordering ([#5638](https://github.com/PyTorchLightning/pytorch-lightning/pull/5638))


## [1.1.6] - 2021-01-26

### Changed

- Increased TPU check timeout from 20s to 100s ([#5598](https://github.com/PyTorchLightning/pytorch-lightning/pull/5598))
- Ignored `step` param in Neptune logger's log_metric method ([#5510](https://github.com/PyTorchLightning/pytorch-lightning/pull/5510))
- Pass batch outputs to `on_train_batch_end` instead of `epoch_end` outputs ([#4369](https://github.com/PyTorchLightning/pytorch-lightning/pull/4369))

### Fixed

- Fixed `toggle_optimizer` to reset `requires_grad` state  ([#5574](https://github.com/PyTorchLightning/pytorch-lightning/pull/5574))
- Fixed FileNotFoundError for best checkpoint when using DDP with Hydra ([#5629](https://github.com/PyTorchLightning/pytorch-lightning/pull/5629))
- Fixed an error when logging a progress bar metric with a reserved name ([#5620](https://github.com/PyTorchLightning/pytorch-lightning/pull/5620))
- Fixed `Metric`'s `state_dict` not included when child modules ([#5614](https://github.com/PyTorchLightning/pytorch-lightning/pull/5614))
- Fixed Neptune logger creating multiple experiments when GPUs > 1 ([#3256](https://github.com/PyTorchLightning/pytorch-lightning/pull/3256))
- Fixed duplicate logs appearing in console when using the python logging module ([#5509](https://github.com/PyTorchLightning/pytorch-lightning/pull/5509))
- Fixed tensor printing in `trainer.test()` ([#5138](https://github.com/PyTorchLightning/pytorch-lightning/pull/5138))
- Fixed not using dataloader when `hparams` present ([#4559](https://github.com/PyTorchLightning/pytorch-lightning/pull/4559))


## [1.1.5] - 2021-01-19

### Fixed

- Fixed a visual bug in the progress bar display initialization ([#4579](https://github.com/PyTorchLightning/pytorch-lightning/pull/4579))
- Fixed logging `on_train_batch_end` in a callback with multiple optimizers ([#5521](https://github.com/PyTorchLightning/pytorch-lightning/pull/5521))
- Fixed `reinit_scheduler_properties` with correct optimizer ([#5519](https://github.com/PyTorchLightning/pytorch-lightning/pull/5519))
- Fixed `val_check_interval` with `fast_dev_run` ([#5540](https://github.com/PyTorchLightning/pytorch-lightning/pull/5540))


## [1.1.4] - 2021-01-12

### Added

- Add automatic optimization property setter to lightning module ([#5169](https://github.com/PyTorchLightning/pytorch-lightning/pull/5169))

### Changed

- Changed deprecated `enable_pl_optimizer=True` ([#5244](https://github.com/PyTorchLightning/pytorch-lightning/pull/5244))

### Fixed

- Fixed `transfer_batch_to_device` for DDP with `len(devices_ids) == 1` ([#5195](https://github.com/PyTorchLightning/pytorch-lightning/pull/5195))
- Logging only on `not should_accumulate()` during training ([#5417](https://github.com/PyTorchLightning/pytorch-lightning/pull/5417))
- Resolve interpolation bug with Hydra ([#5406](https://github.com/PyTorchLightning/pytorch-lightning/pull/5406))
- Check environ before selecting a seed to prevent warning message ([#4743](https://github.com/PyTorchLightning/pytorch-lightning/pull/4743))
- Fixed signature mismatch in `model_to_device` of `DDPCPUHPCAccelerator` ([#5505](https://github.com/PyTorchLightning/pytorch-lightning/pull/5505))

## [1.1.3] - 2021-01-05

### Added

- Added a check for optimizer attached to `lr_scheduler` ([#5338](https://github.com/PyTorchLightning/pytorch-lightning/pull/5338))
- Added support for passing non-existing filepaths to `resume_from_checkpoint` ([#4402](https://github.com/PyTorchLightning/pytorch-lightning/pull/4402))

### Changed

- Skip restore from `resume_from_checkpoint` while `testing` ([#5161](https://github.com/PyTorchLightning/pytorch-lightning/pull/5161))
- Allowed `log_momentum` for adaptive optimizers in `LearningRateMonitor` ([#5333](https://github.com/PyTorchLightning/pytorch-lightning/pull/5333))
- Disabled checkpointing, earlystopping and logging with `fast_dev_run` ([#5277](https://github.com/PyTorchLightning/pytorch-lightning/pull/5277))
- Distributed group defaults to `WORLD` if `None` ([#5125](https://github.com/PyTorchLightning/pytorch-lightning/pull/5125))

### Fixed

- Fixed `trainer.test` returning non-test metrics ([#5214](https://github.com/PyTorchLightning/pytorch-lightning/pull/5214))
- Fixed metric state reset ([#5273](https://github.com/PyTorchLightning/pytorch-lightning/pull/5273))
- Fixed `--num-nodes` on `DDPSequentialPlugin` ([#5327](https://github.com/PyTorchLightning/pytorch-lightning/pull/5327))
- Fixed invalid value for `weights_summary` ([#5296](https://github.com/PyTorchLightning/pytorch-lightning/pull/5296))
- Fixed `Trainer.test` not using the latest `best_model_path` ([#5161](https://github.com/PyTorchLightning/pytorch-lightning/pull/5161))
- Fixed existence check for hparams not using underlying filesystem ([#5250](https://github.com/PyTorchLightning/pytorch-lightning/pull/5250))
- Fixed `LightningOptimizer` AMP bug ([#5191](https://github.com/PyTorchLightning/pytorch-lightning/pull/5191))
- Fixed casted key to string in `_flatten_dict` ([#5354](https://github.com/PyTorchLightning/pytorch-lightning/pull/5354))


## [1.1.2] - 2020-12-23

### Added

- Support number for logging with `sync_dist=True` ([#5080](https://github.com/PyTorchLightning/pytorch-lightning/pull/5080))
- Added offset logging step when resuming for Wandb logger ([#5050](https://github.com/PyTorchLightning/pytorch-lightning/pull/5050))

### Removed

- `enable_pl_optimizer=False` by default to temporarily fix AMP issues ([#5163](https://github.com/PyTorchLightning/pytorch-lightning/pull/5163))

### Fixed

- Metric reduction with Logging ([#5150](https://github.com/PyTorchLightning/pytorch-lightning/pull/5150))
- Remove nan loss in manual optimization ([#5121](https://github.com/PyTorchLightning/pytorch-lightning/pull/5121))
- Un-balanced logging properly supported ([#5119](https://github.com/PyTorchLightning/pytorch-lightning/pull/5119))
- Fix hanging in DDP HPC accelerators ([#5157](https://github.com/PyTorchLightning/pytorch-lightning/pull/5157))
- Fix reset `TensorRunningAccum` ([#5106](https://github.com/PyTorchLightning/pytorch-lightning/pull/5106))
- Updated `DALIClassificationLoader` to not use deprecated arguments ([#4925](https://github.com/PyTorchLightning/pytorch-lightning/pull/4925))
- Corrected call to `torch.no_grad` ([#5124](https://github.com/PyTorchLightning/pytorch-lightning/pull/5124))


## [1.1.1] - 2020-12-15

### Added

- Add a notebook example to reach a quick baseline of ~94% accuracy on CIFAR10 using Resnet in Lightning ([#4818](https://github.com/PyTorchLightning/pytorch-lightning/pull/4818))

### Changed

- Simplify accelerator steps ([#5015](https://github.com/PyTorchLightning/pytorch-lightning/pull/5015))
- Refactor load in checkpoint connector ([#4593](https://github.com/PyTorchLightning/pytorch-lightning/pull/4593))
- Fixed the saved filename in `ModelCheckpoint` when it already exists ([#4861](https://github.com/PyTorchLightning/pytorch-lightning/pull/4861))

### Removed

- Drop duplicate metrics ([#5014](https://github.com/PyTorchLightning/pytorch-lightning/pull/5014))
- Remove beta arg from F1 class and functional ([#5076](https://github.com/PyTorchLightning/pytorch-lightning/pull/5076))

### Fixed

- Fixed trainer by default `None` in `DDPAccelerator` ([#4915](https://github.com/PyTorchLightning/pytorch-lightning/pull/4915))
- Fixed `LightningOptimizer` to expose optimizer attributes ([#5095](https://github.com/PyTorchLightning/pytorch-lightning/pull/5095))
- Do not warn when the `name` key is used in the `lr_scheduler` dict ([#5057](https://github.com/PyTorchLightning/pytorch-lightning/pull/5057))
- Check if optimizer supports closure ([#4981](https://github.com/PyTorchLightning/pytorch-lightning/pull/4981))
- Add deprecated metric utility functions back to functional (
    [#5067](https://github.com/PyTorchLightning/pytorch-lightning/pull/5067),
    [#5068](https://github.com/PyTorchLightning/pytorch-lightning/pull/5068))
- Allow any input in `to_onnx` and `to_torchscript` ([#4378](https://github.com/PyTorchLightning/pytorch-lightning/pull/4378))
- Fixed `DDPHPCAccelerator` hangs in DDP construction by calling `init_device` ([#5157](https://github.com/PyTorchLightning/pytorch-lightning/pull/5157))


## [1.1.0] - 2020-12-09

### Added

- Added "monitor" key to saved `ModelCheckpoints` ([#4383](https://github.com/PyTorchLightning/pytorch-lightning/pull/4383))
- Added `ConfusionMatrix` class interface ([#4348](https://github.com/PyTorchLightning/pytorch-lightning/pull/4348))
- Added multiclass AUROC metric ([#4236](https://github.com/PyTorchLightning/pytorch-lightning/pull/4236))
- Added global step indexing to the checkpoint name for a better sub-epoch checkpointing experience ([#3807](https://github.com/PyTorchLightning/pytorch-lightning/pull/3807))
- Added optimizer hooks in callbacks ([#4379](https://github.com/PyTorchLightning/pytorch-lightning/pull/4379))
- Added option to log momentum ([#4384](https://github.com/PyTorchLightning/pytorch-lightning/pull/4384))
- Added `current_score` to `ModelCheckpoint.on_save_checkpoint` ([#4721](https://github.com/PyTorchLightning/pytorch-lightning/pull/4721))
- Added logging using `self.log` in train and evaluation for epoch end hooks (
    [#4552](https://github.com/PyTorchLightning/pytorch-lightning/pull/4552),
    [#4495](https://github.com/PyTorchLightning/pytorch-lightning/pull/4495),
    [#4439](https://github.com/PyTorchLightning/pytorch-lightning/pull/4439),
    [#4684](https://github.com/PyTorchLightning/pytorch-lightning/pull/4684),
    [#4913](https://github.com/PyTorchLightning/pytorch-lightning/pull/4913))
- Added ability for DDP plugin to modify optimizer state saving ([#4675](https://github.com/PyTorchLightning/pytorch-lightning/pull/4675))
- Added `prefix` argument in loggers ([#4557](https://github.com/PyTorchLightning/pytorch-lightning/pull/4557))
- Added printing of total num of params, trainable and non-trainable params in ModelSummary ([#4521](https://github.com/PyTorchLightning/pytorch-lightning/pull/4521))
- Added `PrecisionRecallCurve, ROC, AveragePrecision` class metric ([#4549](https://github.com/PyTorchLightning/pytorch-lightning/pull/4549))
- Added custom `Apex` and `NativeAMP` as `Precision plugins` ([#4355](https://github.com/PyTorchLightning/pytorch-lightning/pull/4355))
- Added `DALI MNIST` example ([#3721](https://github.com/PyTorchLightning/pytorch-lightning/pull/3721))
- Added `sharded plugin` for DDP for multi-gpu training memory optimizations (
    [#4639](https://github.com/PyTorchLightning/pytorch-lightning/pull/4639),
    [#4686](https://github.com/PyTorchLightning/pytorch-lightning/pull/4686),
    [#4737](https://github.com/PyTorchLightning/pytorch-lightning/pull/4737),
    [#4773](https://github.com/PyTorchLightning/pytorch-lightning/pull/4773))
- Added `experiment_id` to the NeptuneLogger ([#3462](https://github.com/PyTorchLightning/pytorch-lightning/pull/3462))
- Added `Pytorch Geometric` integration example with Lightning ([#4568](https://github.com/PyTorchLightning/pytorch-lightning/pull/4568))
- Added `all_gather` method to `LightningModule` which allows gradient based tensor synchronizations for use-cases such as negative sampling. ([#5012](https://github.com/PyTorchLightning/pytorch-lightning/pull/5012))
- Enabled `self.log` in most functions ([#4969](https://github.com/PyTorchLightning/pytorch-lightning/pull/4969))
- Added changeable extension variable for `ModelCheckpoint` ([#4977](https://github.com/PyTorchLightning/pytorch-lightning/pull/4977))


### Changed

- Tuner algorithms will be skipped if `fast_dev_run=True` ([#3903](https://github.com/PyTorchLightning/pytorch-lightning/pull/3903))
- `WandbLogger` does not force wandb `reinit` arg to True anymore and creates a run only when needed ([#4648](https://github.com/PyTorchLightning/pytorch-lightning/pull/4648))
- Changed `automatic_optimization` to be a model attribute ([#4602](https://github.com/PyTorchLightning/pytorch-lightning/pull/4602))
- Changed `Simple Profiler` report to order by percentage time spent + num calls ([#4880](https://github.com/PyTorchLightning/pytorch-lightning/pull/4880))
- Simplify optimization Logic ([#4984](https://github.com/PyTorchLightning/pytorch-lightning/pull/4984))
- Classification metrics overhaul ([#4837](https://github.com/PyTorchLightning/pytorch-lightning/pull/4837))
- Updated `fast_dev_run` to accept integer representing num_batches ([#4629](https://github.com/PyTorchLightning/pytorch-lightning/pull/4629))
- Refactored optimizer ([#4658](https://github.com/PyTorchLightning/pytorch-lightning/pull/4658))


### Deprecated

- Deprecated `prefix` argument in `ModelCheckpoint` ([#4765](https://github.com/PyTorchLightning/pytorch-lightning/pull/4765))
- Deprecated the old way of assigning hyper-parameters through `self.hparams = ...` ([#4813](https://github.com/PyTorchLightning/pytorch-lightning/pull/4813))
- Deprecated `mode='auto'` from `ModelCheckpoint` and `EarlyStopping` ([#4695](https://github.com/PyTorchLightning/pytorch-lightning/pull/4695))

### Removed

- Removed `reorder` parameter of the `auc` metric ([#5004](https://github.com/PyTorchLightning/pytorch-lightning/pull/5004))
- Removed `multiclass_roc` and `multiclass_precision_recall_curve`, use `roc` and `precision_recall_curve` instead ([#4549](https://github.com/PyTorchLightning/pytorch-lightning/pull/4549))

### Fixed

- Added feature to move tensors to CPU before saving ([#4309](https://github.com/PyTorchLightning/pytorch-lightning/pull/4309))
- Fixed `LoggerConnector` to have logged metrics on root device in DP ([#4138](https://github.com/PyTorchLightning/pytorch-lightning/pull/4138))
- Auto convert tensors to contiguous format when `gather_all` ([#4907](https://github.com/PyTorchLightning/pytorch-lightning/pull/4907))
- Fixed `PYTHONPATH` for ddp test model ([#4528](https://github.com/PyTorchLightning/pytorch-lightning/pull/4528))
- Fixed allowing logger to support indexing ([#4595](https://github.com/PyTorchLightning/pytorch-lightning/pull/4595))
- Fixed DDP and manual_optimization ([#4976](https://github.com/PyTorchLightning/pytorch-lightning/pull/4976))


## [1.0.8] - 2020-11-24

### Added

- Added casting to python types for numpy scalars when logging `hparams` ([#4647](https://github.com/PyTorchLightning/pytorch-lightning/pull/4647))
- Added warning when progress bar refresh rate is less than 20 on Google Colab to prevent crashing ([#4654](https://github.com/PyTorchLightning/pytorch-lightning/pull/4654))
- Added `F1` class metric ([#4656](https://github.com/PyTorchLightning/pytorch-lightning/pull/4656))

### Changed

- Consistently use `step=trainer.global_step` in `LearningRateMonitor` independently of `logging_interval` ([#4376](https://github.com/PyTorchLightning/pytorch-lightning/pull/4376))
- Metric states are no longer as default added to `state_dict` ([#4685](https://github.com/PyTorchLightning/pytorch-lightning/pull/4685))
- Renamed class metric `Fbeta` >> `FBeta` ([#4656](https://github.com/PyTorchLightning/pytorch-lightning/pull/4656))
- Model summary: add 1 decimal place ([#4745](https://github.com/PyTorchLightning/pytorch-lightning/pull/4745))
- Do not override `PYTHONWARNINGS` ([#4700](https://github.com/PyTorchLightning/pytorch-lightning/pull/4700))
- Changed `init_ddp_connection` moved from `DDP` to `DDPPlugin` ([#4407](https://github.com/PyTorchLightning/pytorch-lightning/pull/4407))


### Fixed

- Fixed checkpoint `hparams` dict casting when `omegaconf` is available ([#4770](https://github.com/PyTorchLightning/pytorch-lightning/pull/4770))
- Fixed incomplete progress bars when total batches not divisible by refresh rate ([#4577](https://github.com/PyTorchLightning/pytorch-lightning/pull/4577))
- Updated SSIM metric ([#4566](https://github.com/PyTorchLightning/pytorch-lightning/pull/4566))
- Fixed batch_arg_name - add `batch_arg_name` to all calls to `_adjust_batch_size`bug ([#4812](https://github.com/PyTorchLightning/pytorch-lightning/pull/4812))
- Fixed `torchtext` data to GPU ([#4785](https://github.com/PyTorchLightning/pytorch-lightning/pull/4785))
- Fixed a crash bug in MLFlow logger ([#4716](https://github.com/PyTorchLightning/pytorch-lightning/pull/4716))

## [1.0.7] - 2020-11-17

### Added

- Added lambda closure to `manual_optimizer_step` ([#4618](https://github.com/PyTorchLightning/pytorch-lightning/pull/4618))

### Changed

- Change Metrics `persistent` default mode to `False` ([#4685](https://github.com/PyTorchLightning/pytorch-lightning/pull/4685))
- LoggerConnector log_metrics will use `total_batch_idx` instead of `global_step` when logging on `training step` ([#4738](https://github.com/PyTorchLightning/pytorch-lightning/pull/4738))


### Fixed

- Prevent crash if `sync_dist=True` on CPU ([#4626](https://github.com/PyTorchLightning/pytorch-lightning/pull/4626))
- Fixed average pbar Metrics ([#4534](https://github.com/PyTorchLightning/pytorch-lightning/pull/4534))
- Fixed `setup` callback hook to correctly pass the LightningModule through ([#4608](https://github.com/PyTorchLightning/pytorch-lightning/pull/4608))
- Allowing decorate model init with saving `hparams` inside ([#4662](https://github.com/PyTorchLightning/pytorch-lightning/pull/4662))
- Fixed `split_idx` set by `LoggerConnector` in `on_trainer_init` to `Trainer`  ([#4697](https://github.com/PyTorchLightning/pytorch-lightning/pull/4697))


## [1.0.6] - 2020-11-11

### Added

- Added metrics aggregation in Horovod and fixed early stopping ([#3775](https://github.com/PyTorchLightning/pytorch-lightning/pull/3775))
- Added `manual_optimizer_step` which work with `AMP Native` and `accumulated_grad_batches` ([#4485](https://github.com/PyTorchLightning/pytorch-lightning/pull/4485))
- Added `persistent(mode)` method to metrics, to enable and disable metric states being added to `state_dict` ([#4482](https://github.com/PyTorchLightning/pytorch-lightning/pull/4482))
- Added congratulations at the end of our notebooks ([#4555](https://github.com/PyTorchLightning/pytorch-lightning/pull/4555))
- Added parameters `move_metrics_to_cpu` in Trainer to disable gpu leak ([#4592](https://github.com/PyTorchLightning/pytorch-lightning/pull/4592))


### Changed

- Changed `fsspec` to tuner ([#4458](https://github.com/PyTorchLightning/pytorch-lightning/pull/4458))
- Unify SLURM/TorchElastic under backend plugin ([#4578](https://github.com/PyTorchLightning/pytorch-lightning/pull/4578),
        [#4580](https://github.com/PyTorchLightning/pytorch-lightning/pull/4580),
        [#4581](https://github.com/PyTorchLightning/pytorch-lightning/pull/4581),
        [#4582](https://github.com/PyTorchLightning/pytorch-lightning/pull/4582),
        [#4583](https://github.com/PyTorchLightning/pytorch-lightning/pull/4583))

### Fixed

- Fixed feature-lack in `hpc_load` ([#4526](https://github.com/PyTorchLightning/pytorch-lightning/pull/4526))
- Fixed metrics states being overridden in DDP mode ([#4482](https://github.com/PyTorchLightning/pytorch-lightning/pull/4482))
- Fixed `lightning_getattr`, `lightning_hasattr` not finding the correct attributes in datamodule ([#4347](https://github.com/PyTorchLightning/pytorch-lightning/pull/4347))
- Fixed automatic optimization AMP by `manual_optimization_step` ([#4485](https://github.com/PyTorchLightning/pytorch-lightning/pull/4485))
- Replace `MisconfigurationException` with warning in `ModelCheckpoint` Callback ([#4560](https://github.com/PyTorchLightning/pytorch-lightning/pull/4560))
- Fixed logged keys in mlflow logger ([#4412](https://github.com/PyTorchLightning/pytorch-lightning/pull/4412))
- Fixed `is_picklable` by catching `AttributeError` ([#4508](https://github.com/PyTorchLightning/pytorch-lightning/pull/4508))
- Fixed multi test dataloaders dict `AttributeError` error ([#4480](https://github.com/PyTorchLightning/pytorch-lightning/pull/4480))
- Fixed show progress bar only for `progress_rank 0` on `DDP_SLURM` ([#4437](https://github.com/PyTorchLightning/pytorch-lightning/pull/4437))

## [1.0.5] - 2020-11-03

### Added

- Added PyTorch 1.7 Stable support ([#3821](https://github.com/PyTorchLightning/pytorch-lightning/pull/3821))
- Added timeout for `tpu_device_exists` to ensure process does not hang indefinitely ([#4340](https://github.com/PyTorchLightning/pytorch-lightning/pull/4340))

### Changed

- W&B log in sync with `Trainer` step ([#4405](https://github.com/PyTorchLightning/pytorch-lightning/pull/4405))
- Hook `on_after_backward` is called only when `optimizer_step` is being called ([#4439](https://github.com/PyTorchLightning/pytorch-lightning/pull/4439))
- Moved `track_and_norm_grad` into `training loop` and called only when `optimizer_step` is being called ([#4439](https://github.com/PyTorchLightning/pytorch-lightning/pull/4439))
- Changed type checker with explicit cast of `ref_model` object ([#4457](https://github.com/PyTorchLightning/pytorch-lightning/pull/4457))
- Changed `distributed_backend` -> `accelerator` ([#4429](https://github.com/PyTorchLightning/pytorch-lightning/pull/4429))

### Deprecated

- Deprecated passing `ModelCheckpoint` instance to `checkpoint_callback` Trainer argument ([#4336](https://github.com/PyTorchLightning/pytorch-lightning/pull/4336))

### Fixed

- Disable saving checkpoints if not trained ([#4372](https://github.com/PyTorchLightning/pytorch-lightning/pull/4372))
- Fixed error using `auto_select_gpus=True` with `gpus=-1` ([#4209](https://github.com/PyTorchLightning/pytorch-lightning/pull/4209))
- Disabled training when `limit_train_batches=0` ([#4371](https://github.com/PyTorchLightning/pytorch-lightning/pull/4371))
- Fixed that metrics do not store computational graph for all seen data ([#4313](https://github.com/PyTorchLightning/pytorch-lightning/pull/4313))
- Fixed AMP unscale for `on_after_backward` ([#4439](https://github.com/PyTorchLightning/pytorch-lightning/pull/4439))
- Fixed TorchScript export when module includes Metrics ([#4428](https://github.com/PyTorchLightning/pytorch-lightning/pull/4428))
- Fixed TorchScript trace method's data to device and docstring ([#4360](https://github.com/PyTorchLightning/pytorch-lightning/pull/4360))
- Fixed CSV logger warning ([#4419](https://github.com/PyTorchLightning/pytorch-lightning/pull/4419))
- Fixed skip DDP parameter sync ([#4301](https://github.com/PyTorchLightning/pytorch-lightning/pull/4301))
- Fixed `WandbLogger` _sanitize_callable function ([#4422](https://github.com/PyTorchLightning/pytorch-lightning/pull/4422))
- Fixed `AMP Native` `_unscale` gradient ([#4441](https://github.com/PyTorchLightning/pytorch-lightning/pull/4441))


## [1.0.4] - 2020-10-27

### Added

- Added `dirpath` and `filename` parameter in `ModelCheckpoint` ([#4213](https://github.com/PyTorchLightning/pytorch-lightning/pull/4213))
- Added plugins docs and DDPPlugin to customize ddp across all accelerators ([#4258](https://github.com/PyTorchLightning/pytorch-lightning/pull/4285))
- Added `strict` option to the scheduler dictionary ([#3586](https://github.com/PyTorchLightning/pytorch-lightning/pull/3586))
- Added `fsspec` support for profilers ([#4162](https://github.com/PyTorchLightning/pytorch-lightning/pull/4162))
- Added autogenerated helptext to `Trainer.add_argparse_args` ([#4344](https://github.com/PyTorchLightning/pytorch-lightning/pull/4344))
- Added support for string values in `Trainer`'s `profiler` parameter ([#3656](https://github.com/PyTorchLightning/pytorch-lightning/pull/3656))
- Added `optimizer_closure` to `optimizer.step` when supported ([#4190](https://github.com/PyTorchLightning/pytorch-lightning/pull/4190))
- Added unification of regression metrics ([#4166](https://github.com/PyTorchLightning/pytorch-lightning/pull/4166))
- Added checkpoint load from Bytes ([#4314](https://github.com/PyTorchLightning/pytorch-lightning/pull/4314))

### Changed

- Improved error messages for invalid `configure_optimizers` returns ([#3587](https://github.com/PyTorchLightning/pytorch-lightning/pull/3587))
- Allow changing the logged step value in `validation_step` ([#4130](https://github.com/PyTorchLightning/pytorch-lightning/pull/4130))
- Allow setting `replace_sampler_ddp=True` with a distributed sampler already added ([#4273](https://github.com/PyTorchLightning/pytorch-lightning/pull/4273))
- Fixed santized parameters for `WandbLogger.log_hyperparams` ([#4320](https://github.com/PyTorchLightning/pytorch-lightning/pull/4320))

### Deprecated

- Deprecated `filepath` in `ModelCheckpoint` ([#4213](https://github.com/PyTorchLightning/pytorch-lightning/pull/4213))
- Deprecated `reorder` parameter of the `auc` metric ([#4237](https://github.com/PyTorchLightning/pytorch-lightning/pull/4237))
- Deprecated bool values in `Trainer`'s `profiler` parameter ([#3656](https://github.com/PyTorchLightning/pytorch-lightning/pull/3656))

### Fixed

- Fixed setting device ids in DDP ([#4297](https://github.com/PyTorchLightning/pytorch-lightning/pull/4297))
- Fixed synchronization of best model path in `ddp_accelerator` ([#4323](https://github.com/PyTorchLightning/pytorch-lightning/pull/4323))
- Fixed `WandbLogger` not uploading checkpoint artifacts at the end of training ([#4341](https://github.com/PyTorchLightning/pytorch-lightning/pull/4341))
- Fixed `FBeta` computation ([#4183](https://github.com/PyTorchLightning/pytorch-lightning/pull/4183))
- Fixed `accumulation across batches` has completed `before breaking training loop` ([#4278](https://github.com/PyTorchLightning/pytorch-lightning/pull/4278))
- Fixed `ModelCheckpoint` don't increase current_epoch and global_step when not training ([#4291](https://github.com/PyTorchLightning/pytorch-lightning/pull/4291))
- Fixed `COMET_EXPERIMENT_KEY` environment variable usage in comet logger ([#4230](https://github.com/PyTorchLightning/pytorch-lightning/pull/4230))

## [1.0.3] - 2020-10-20

### Added

- Added persistent flag to `Metric.add_state` ([#4195](https://github.com/PyTorchLightning/pytorch-lightning/pull/4195))

### Changed

- Used `checkpoint_connector.hpc_save` in SLURM ([#4217](https://github.com/PyTorchLightning/pytorch-lightning/pull/4217))
- Moved base req. to root ([#4219](https://github.com/PyTorchLightning/pytorch-lightning/pull/4219))

### Fixed

- Fixed `hparams` assign in init ([#4189](https://github.com/PyTorchLightning/pytorch-lightning/pull/4189))
- Fixed overwrite check for model hooks ([#4010](https://github.com/PyTorchLightning/pytorch-lightning/pull/4010))


## [1.0.2] - 2020-10-15

### Added

- Added trace functionality to the function `to_torchscript` ([#4142](https://github.com/PyTorchLightning/pytorch-lightning/pull/4142))

### Changed

- Called `on_load_checkpoint` before loading `state_dict` ([#4057](https://github.com/PyTorchLightning/pytorch-lightning/pull/4057))

### Removed

- Removed duplicate metric vs step log for train loop ([#4173](https://github.com/PyTorchLightning/pytorch-lightning/pull/4173))

### Fixed

- Fixed the `self.log` problem in `validation_step()` ([#4169](https://github.com/PyTorchLightning/pytorch-lightning/pull/4169))
- Fixed `hparams` saving - save the state when `save_hyperparameters()` is called [in `__init__`] ([#4163](https://github.com/PyTorchLightning/pytorch-lightning/pull/4163))
- Fixed runtime failure while exporting `hparams` to yaml ([#4158](https://github.com/PyTorchLightning/pytorch-lightning/pull/4158))


## [1.0.1] - 2020-10-14

### Added

- Added getstate/setstate method for torch.save serialization ([#4127](https://github.com/PyTorchLightning/pytorch-lightning/pull/4127))


## [1.0.0] - 2020-10-13

### Added

- Added Explained Variance Metric + metric fix ([#4013](https://github.com/PyTorchLightning/pytorch-lightning/pull/4013))
- Added Metric <-> Lightning Module integration tests ([#4008](https://github.com/PyTorchLightning/pytorch-lightning/pull/4008))
- Added parsing OS env vars in `Trainer` ([#4022](https://github.com/PyTorchLightning/pytorch-lightning/pull/4022))
- Added classification metrics ([#4043](https://github.com/PyTorchLightning/pytorch-lightning/pull/4043))
- Updated explained variance metric ([#4024](https://github.com/PyTorchLightning/pytorch-lightning/pull/4024))
- Enabled plugins ([#4041](https://github.com/PyTorchLightning/pytorch-lightning/pull/4041))
- Enabled custom clusters ([#4048](https://github.com/PyTorchLightning/pytorch-lightning/pull/4048))
- Enabled passing in custom accelerators ([#4050](https://github.com/PyTorchLightning/pytorch-lightning/pull/4050))
- Added `LightningModule.toggle_optimizer` ([#4058](https://github.com/PyTorchLightning/pytorch-lightning/pull/4058))
- Added `LightningModule.manual_backward` ([#4063](https://github.com/PyTorchLightning/pytorch-lightning/pull/4063))
- Added `output` argument to `*_batch_end` hooks ([#3965](https://github.com/PyTorchLightning/pytorch-lightning/pull/3965),
    [#3966](https://github.com/PyTorchLightning/pytorch-lightning/pull/3966))
- Added `output` argument to `*_epoch_end` hooks ([#3967](https://github.com/PyTorchLightning/pytorch-lightning/pull/3967))

### Changed

- Integrated metrics API with self.log ([#3961](https://github.com/PyTorchLightning/pytorch-lightning/pull/3961))
- Decoupled Apex ([#4052](https://github.com/PyTorchLightning/pytorch-lightning/pull/4052),
        [#4054](https://github.com/PyTorchLightning/pytorch-lightning/pull/4054),
        [#4055](https://github.com/PyTorchLightning/pytorch-lightning/pull/4055),
        [#4056](https://github.com/PyTorchLightning/pytorch-lightning/pull/4056),
        [#4058](https://github.com/PyTorchLightning/pytorch-lightning/pull/4058),
        [#4060](https://github.com/PyTorchLightning/pytorch-lightning/pull/4060),
        [#4061](https://github.com/PyTorchLightning/pytorch-lightning/pull/4061),
        [#4062](https://github.com/PyTorchLightning/pytorch-lightning/pull/4062),
        [#4063](https://github.com/PyTorchLightning/pytorch-lightning/pull/4063),
        [#4064](https://github.com/PyTorchLightning/pytorch-lightning/pull/4064),
        [#4065](https://github.com/PyTorchLightning/pytorch-lightning/pull/4065))
- Renamed all backends to `Accelerator` ([#4066](https://github.com/PyTorchLightning/pytorch-lightning/pull/4066))
- Enabled manual returns ([#4089](https://github.com/PyTorchLightning/pytorch-lightning/pull/4089))

### Removed

- Removed support for EvalResult and TrainResult ([#3968](https://github.com/PyTorchLightning/pytorch-lightning/pull/3968))
- Removed deprecated trainer flags: `overfit_pct`, `log_save_interval`, `row_log_interval` ([#3969](https://github.com/PyTorchLightning/pytorch-lightning/pull/3969))
- Removed deprecated early_stop_callback ([#3982](https://github.com/PyTorchLightning/pytorch-lightning/pull/3982))
- Removed deprecated model hooks ([#3980](https://github.com/PyTorchLightning/pytorch-lightning/pull/3980))
- Removed deprecated callbacks ([#3979](https://github.com/PyTorchLightning/pytorch-lightning/pull/3979))
- Removed `trainer` argument in `LightningModule.backward` [#4056](https://github.com/PyTorchLightning/pytorch-lightning/pull/4056))

### Fixed

- Fixed `current_epoch` property update to reflect true epoch number inside `LightningDataModule`, when `reload_dataloaders_every_epoch=True`. ([#3974](https://github.com/PyTorchLightning/pytorch-lightning/pull/3974))
- Fixed to print scaler value in progress bar ([#4053](https://github.com/PyTorchLightning/pytorch-lightning/pull/4053))
- Fixed mismatch between docstring and code regarding when `on_load_checkpoint` hook is called ([#3996](https://github.com/PyTorchLightning/pytorch-lightning/pull/3996))


## [0.10.0] - 2020-10-07

### Added

- Added new Metrics API. ([#3868](https://github.com/PyTorchLightning/pytorch-lightning/pull/3868), [#3921](https://github.com/PyTorchLightning/pytorch-lightning/pull/3921))
- Enable PyTorch 1.7 compatibility ([#3541](https://github.com/PyTorchLightning/pytorch-lightning/pull/3541))
- Added `LightningModule.to_torchscript` to support exporting as `ScriptModule` ([#3258](https://github.com/PyTorchLightning/pytorch-lightning/pull/3258))
- Added warning when dropping unpicklable `hparams` ([#2874](https://github.com/PyTorchLightning/pytorch-lightning/pull/2874))
- Added EMB similarity ([#3349](https://github.com/PyTorchLightning/pytorch-lightning/pull/3349))
- Added `ModelCheckpoint.to_yaml` method ([#3048](https://github.com/PyTorchLightning/pytorch-lightning/pull/3048))
- Allow `ModelCheckpoint` monitor to be `None`, meaning it will always save ([#3630](https://github.com/PyTorchLightning/pytorch-lightning/pull/3630))
- Disabled optimizers setup during testing ([#3059](https://github.com/PyTorchLightning/pytorch-lightning/pull/3059))
- Added support for datamodules to save and load checkpoints when training ([#3563](https://github.com/PyTorchLightning/pytorch-lightning/pull/3563))
- Added support for datamodule in learning rate finder ([#3425](https://github.com/PyTorchLightning/pytorch-lightning/pull/3425))
- Added gradient clip test for native AMP ([#3754](https://github.com/PyTorchLightning/pytorch-lightning/pull/3754))
- Added dist lib to enable syncing anything across devices ([#3762](https://github.com/PyTorchLightning/pytorch-lightning/pull/3762))
- Added `broadcast` to `TPUBackend` ([#3814](https://github.com/PyTorchLightning/pytorch-lightning/pull/3814))
- Added `XLADeviceUtils` class to check XLA device type ([#3274](https://github.com/PyTorchLightning/pytorch-lightning/pull/3274))

### Changed

- Refactored accelerator backends:
   * moved TPU `xxx_step` to backend ([#3118](https://github.com/PyTorchLightning/pytorch-lightning/pull/3118))
   * refactored DDP backend `forward` ([#3119](https://github.com/PyTorchLightning/pytorch-lightning/pull/3119))
   * refactored GPU backend `__step` ([#3120](https://github.com/PyTorchLightning/pytorch-lightning/pull/3120))
   * refactored Horovod backend ([#3121](https://github.com/PyTorchLightning/pytorch-lightning/pull/3121),
        [#3122](https://github.com/PyTorchLightning/pytorch-lightning/pull/3122))
   * remove obscure forward call in eval + CPU backend `___step` ([#3123](https://github.com/PyTorchLightning/pytorch-lightning/pull/3123))
   * reduced all simplified forward ([#3126](https://github.com/PyTorchLightning/pytorch-lightning/pull/3126))
   * added hook base method ([#3127](https://github.com/PyTorchLightning/pytorch-lightning/pull/3127))
   * refactor eval loop to use hooks - use `test_mode` for if so we can split later ([#3129](https://github.com/PyTorchLightning/pytorch-lightning/pull/3129))
   * moved `___step_end` hooks ([#3130](https://github.com/PyTorchLightning/pytorch-lightning/pull/3130))
   * training forward refactor ([#3134](https://github.com/PyTorchLightning/pytorch-lightning/pull/3134))
   * training AMP scaling refactor ([#3135](https://github.com/PyTorchLightning/pytorch-lightning/pull/3135))
   * eval step scaling factor ([#3136](https://github.com/PyTorchLightning/pytorch-lightning/pull/3136))
   * add eval loop object to streamline eval loop ([#3138](https://github.com/PyTorchLightning/pytorch-lightning/pull/3138))
   * refactored dataloader process hook ([#3139](https://github.com/PyTorchLightning/pytorch-lightning/pull/3139))
   * refactored inner eval loop ([#3141](https://github.com/PyTorchLightning/pytorch-lightning/pull/3141))
   * final inner eval loop hooks ([#3154](https://github.com/PyTorchLightning/pytorch-lightning/pull/3154))
   * clean up hooks in `run_evaluation` ([#3156](https://github.com/PyTorchLightning/pytorch-lightning/pull/3156))
   * clean up data reset ([#3161](https://github.com/PyTorchLightning/pytorch-lightning/pull/3161))
   * expand eval loop out ([#3165](https://github.com/PyTorchLightning/pytorch-lightning/pull/3165))
   * moved hooks around in eval loop ([#3195](https://github.com/PyTorchLightning/pytorch-lightning/pull/3195))
   * remove `_evaluate` fx ([#3197](https://github.com/PyTorchLightning/pytorch-lightning/pull/3197))
   * `Trainer.fit` hook clean up ([#3198](https://github.com/PyTorchLightning/pytorch-lightning/pull/3198))
   * DDPs train hooks ([#3203](https://github.com/PyTorchLightning/pytorch-lightning/pull/3203))
   * refactor DDP backend ([#3204](https://github.com/PyTorchLightning/pytorch-lightning/pull/3204),
        [#3207](https://github.com/PyTorchLightning/pytorch-lightning/pull/3207),
        [#3208](https://github.com/PyTorchLightning/pytorch-lightning/pull/3208),
        [#3209](https://github.com/PyTorchLightning/pytorch-lightning/pull/3209),
        [#3210](https://github.com/PyTorchLightning/pytorch-lightning/pull/3210))
   * reduced accelerator selection ([#3211](https://github.com/PyTorchLightning/pytorch-lightning/pull/3211))
   * group prepare data hook ([#3212](https://github.com/PyTorchLightning/pytorch-lightning/pull/3212))
   * added data connector ([#3285](https://github.com/PyTorchLightning/pytorch-lightning/pull/3285))
   * modular is_overridden ([#3290](https://github.com/PyTorchLightning/pytorch-lightning/pull/3290))
   * adding `Trainer.tune()` ([#3293](https://github.com/PyTorchLightning/pytorch-lightning/pull/3293))
   * move `run_pretrain_routine` -> `setup_training` ([#3294](https://github.com/PyTorchLightning/pytorch-lightning/pull/3294))
   * move train outside of setup training ([#3297](https://github.com/PyTorchLightning/pytorch-lightning/pull/3297))
   * move `prepare_data` to data connector ([#3307](https://github.com/PyTorchLightning/pytorch-lightning/pull/3307))
   * moved accelerator router ([#3309](https://github.com/PyTorchLightning/pytorch-lightning/pull/3309))
   * train loop refactor - moving train loop to own object ([#3310](https://github.com/PyTorchLightning/pytorch-lightning/pull/3310),
        [#3312](https://github.com/PyTorchLightning/pytorch-lightning/pull/3312),
        [#3313](https://github.com/PyTorchLightning/pytorch-lightning/pull/3313),
        [#3314](https://github.com/PyTorchLightning/pytorch-lightning/pull/3314))
   * duplicate data interface definition up into DataHooks class ([#3344](https://github.com/PyTorchLightning/pytorch-lightning/pull/3344))
   * inner train loop ([#3359](https://github.com/PyTorchLightning/pytorch-lightning/pull/3359),
        [#3361](https://github.com/PyTorchLightning/pytorch-lightning/pull/3361),
        [#3362](https://github.com/PyTorchLightning/pytorch-lightning/pull/3362),
        [#3363](https://github.com/PyTorchLightning/pytorch-lightning/pull/3363),
        [#3365](https://github.com/PyTorchLightning/pytorch-lightning/pull/3365),
        [#3366](https://github.com/PyTorchLightning/pytorch-lightning/pull/3366),
        [#3367](https://github.com/PyTorchLightning/pytorch-lightning/pull/3367),
        [#3368](https://github.com/PyTorchLightning/pytorch-lightning/pull/3368),
        [#3369](https://github.com/PyTorchLightning/pytorch-lightning/pull/3369),
        [#3370](https://github.com/PyTorchLightning/pytorch-lightning/pull/3370),
        [#3371](https://github.com/PyTorchLightning/pytorch-lightning/pull/3371),
        [#3372](https://github.com/PyTorchLightning/pytorch-lightning/pull/3372),
        [#3373](https://github.com/PyTorchLightning/pytorch-lightning/pull/3373),
        [#3374](https://github.com/PyTorchLightning/pytorch-lightning/pull/3374),
        [#3375](https://github.com/PyTorchLightning/pytorch-lightning/pull/3375),
        [#3376](https://github.com/PyTorchLightning/pytorch-lightning/pull/3376),
        [#3385](https://github.com/PyTorchLightning/pytorch-lightning/pull/3385),
        [#3388](https://github.com/PyTorchLightning/pytorch-lightning/pull/3388),
        [#3397](https://github.com/PyTorchLightning/pytorch-lightning/pull/3397))
   * all logging related calls in a connector ([#3395](https://github.com/PyTorchLightning/pytorch-lightning/pull/3395))
   * device parser ([#3400](https://github.com/PyTorchLightning/pytorch-lightning/pull/3400),
        [#3405](https://github.com/PyTorchLightning/pytorch-lightning/pull/3405))
   * added model connector ([#3407](https://github.com/PyTorchLightning/pytorch-lightning/pull/3407))
   * moved eval loop logging to loggers ([#3408](https://github.com/PyTorchLightning/pytorch-lightning/pull/3408))
   * moved eval loop (#3412[#3408](https://github.com/PyTorchLightning/pytorch-lightning/pull/3408))
   * trainer/separate argparse ([#3421](https://github.com/PyTorchLightning/pytorch-lightning/pull/3421),
        [#3428](https://github.com/PyTorchLightning/pytorch-lightning/pull/3428),
        [#3432](https://github.com/PyTorchLightning/pytorch-lightning/pull/3432))
   * move `lr_finder` ([#3434](https://github.com/PyTorchLightning/pytorch-lightning/pull/3434))
   * organize args (#[#3435](https://github.com/PyTorchLightning/pytorch-lightning/pull/3435),
        [#3442](https://github.com/PyTorchLightning/pytorch-lightning/pull/3442),
        [#3447](https://github.com/PyTorchLightning/pytorch-lightning/pull/3447),
        [#3448](https://github.com/PyTorchLightning/pytorch-lightning/pull/3448),
        [#3449](https://github.com/PyTorchLightning/pytorch-lightning/pull/3449),
        [#3456](https://github.com/PyTorchLightning/pytorch-lightning/pull/3456))
   * move specific accelerator code ([#3457](https://github.com/PyTorchLightning/pytorch-lightning/pull/3457))
   * group connectors ([#3472](https://github.com/PyTorchLightning/pytorch-lightning/pull/3472))
   * accelerator connector methods x/n ([#3469](https://github.com/PyTorchLightning/pytorch-lightning/pull/3469),
        [#3470](https://github.com/PyTorchLightning/pytorch-lightning/pull/3470),
        [#3474](https://github.com/PyTorchLightning/pytorch-lightning/pull/3474))
   * merge backends x/n ([#3476](https://github.com/PyTorchLightning/pytorch-lightning/pull/3476),
        [#3477](https://github.com/PyTorchLightning/pytorch-lightning/pull/3477),
        [#3478](https://github.com/PyTorchLightning/pytorch-lightning/pull/3478),
        [#3480](https://github.com/PyTorchLightning/pytorch-lightning/pull/3480),
        [#3482](https://github.com/PyTorchLightning/pytorch-lightning/pull/3482))
   * apex plugin ([#3502](https://github.com/PyTorchLightning/pytorch-lightning/pull/3502))
   * precision plugins ([#3504](https://github.com/PyTorchLightning/pytorch-lightning/pull/3504))
   * Result - make monitor default to `checkpoint_on` to simplify ([#3571](https://github.com/PyTorchLightning/pytorch-lightning/pull/3571))
   * reference to the Trainer on the `LightningDataModule` ([#3684](https://github.com/PyTorchLightning/pytorch-lightning/pull/3684))
   * add `.log` to lightning module ([#3686](https://github.com/PyTorchLightning/pytorch-lightning/pull/3686),
        [#3699](https://github.com/PyTorchLightning/pytorch-lightning/pull/3699),
        [#3701](https://github.com/PyTorchLightning/pytorch-lightning/pull/3701),
        [#3704](https://github.com/PyTorchLightning/pytorch-lightning/pull/3704),
        [#3715](https://github.com/PyTorchLightning/pytorch-lightning/pull/3715))
   * enable tracking original metric when step and epoch are both true ([#3685](https://github.com/PyTorchLightning/pytorch-lightning/pull/3685))
   * deprecated results obj, added support for simpler comms ([#3681](https://github.com/PyTorchLightning/pytorch-lightning/pull/3681))
   * move backends back to individual files ([#3712](https://github.com/PyTorchLightning/pytorch-lightning/pull/3712))
   * fixes logging for eval steps ([#3763](https://github.com/PyTorchLightning/pytorch-lightning/pull/3763))
   * decoupled DDP, DDP spawn ([#3733](https://github.com/PyTorchLightning/pytorch-lightning/pull/3733),
        [#3766](https://github.com/PyTorchLightning/pytorch-lightning/pull/3766),
        [#3767](https://github.com/PyTorchLightning/pytorch-lightning/pull/3767),
        [#3774](https://github.com/PyTorchLightning/pytorch-lightning/pull/3774),
        [#3802](https://github.com/PyTorchLightning/pytorch-lightning/pull/3802),
        [#3806](https://github.com/PyTorchLightning/pytorch-lightning/pull/3806),
        [#3817](https://github.com/PyTorchLightning/pytorch-lightning/pull/3817),
        [#3819](https://github.com/PyTorchLightning/pytorch-lightning/pull/3819),
        [#3927](https://github.com/PyTorchLightning/pytorch-lightning/pull/3927))
   * remove weight loading hack for ddp_cpu ([#3808](https://github.com/PyTorchLightning/pytorch-lightning/pull/3808))
   * separate `torchelastic` from DDP ([#3810](https://github.com/PyTorchLightning/pytorch-lightning/pull/3810))
   * separate SLURM from DDP ([#3809](https://github.com/PyTorchLightning/pytorch-lightning/pull/3809))
   * decoupled DDP2 ([#3816](https://github.com/PyTorchLightning/pytorch-lightning/pull/3816))
   * bug fix with logging val epoch end + monitor ([#3812](https://github.com/PyTorchLightning/pytorch-lightning/pull/3812))
   * callback system and init DDP ([#3836](https://github.com/PyTorchLightning/pytorch-lightning/pull/3836))
   * adding compute environments ([#3837](https://github.com/PyTorchLightning/pytorch-lightning/pull/3837), [#3842](https://github.com/PyTorchLightning/pytorch-lightning/pull/3842))
   * epoch can now log independently ([#3843](https://github.com/PyTorchLightning/pytorch-lightning/pull/3843))
   * test selecting the correct backend. temp backends while slurm and TorchElastic are decoupled ([#3848](https://github.com/PyTorchLightning/pytorch-lightning/pull/3848))
   * fixed `init_slurm_connection` causing hostname errors ([#3856](https://github.com/PyTorchLightning/pytorch-lightning/pull/3856))
   * moves init apex from LM to apex connector ([#3923](https://github.com/PyTorchLightning/pytorch-lightning/pull/3923))
   * moves sync bn to each backend ([#3925](https://github.com/PyTorchLightning/pytorch-lightning/pull/3925))
   * moves configure ddp to each backend ([#3924](https://github.com/PyTorchLightning/pytorch-lightning/pull/3924))
- Deprecation warning ([#3844](https://github.com/PyTorchLightning/pytorch-lightning/pull/3844))
- Changed `LearningRateLogger` to `LearningRateMonitor` ([#3251](https://github.com/PyTorchLightning/pytorch-lightning/pull/3251))
- Used `fsspec` instead of `gfile` for all IO ([#3320](https://github.com/PyTorchLightning/pytorch-lightning/pull/3320))
    * Swaped `torch.load` for `fsspec` load in DDP spawn backend ([#3787](https://github.com/PyTorchLightning/pytorch-lightning/pull/3787))
    * Swaped `torch.load` for `fsspec` load in cloud_io loading ([#3692](https://github.com/PyTorchLightning/pytorch-lightning/pull/3692))
    * Added support for `to_disk()` to use remote filepaths with `fsspec` ([#3930](https://github.com/PyTorchLightning/pytorch-lightning/pull/3930))
    * Updated model_checkpoint's to_yaml to use `fsspec` open ([#3801](https://github.com/PyTorchLightning/pytorch-lightning/pull/3801))
    * Fixed `fsspec` is inconsistent when doing `fs.ls` ([#3805](https://github.com/PyTorchLightning/pytorch-lightning/pull/3805))
- Refactor `GPUStatsMonitor` to improve training speed ([#3257](https://github.com/PyTorchLightning/pytorch-lightning/pull/3257))
- Changed IoU score behavior for classes absent in target and pred ([#3098](https://github.com/PyTorchLightning/pytorch-lightning/pull/3098))
- Changed IoU `remove_bg` bool to `ignore_index` optional int ([#3098](https://github.com/PyTorchLightning/pytorch-lightning/pull/3098))
- Changed defaults of `save_top_k` and `save_last` to `None` in ModelCheckpoint ([#3680](https://github.com/PyTorchLightning/pytorch-lightning/pull/3680))
- `row_log_interval` and `log_save_interval` are now based on training loop's `global_step` instead of epoch-internal batch index ([#3667](https://github.com/PyTorchLightning/pytorch-lightning/pull/3667))
- Silenced some warnings. verified ddp refactors ([#3483](https://github.com/PyTorchLightning/pytorch-lightning/pull/3483))
- Cleaning up stale logger tests ([#3490](https://github.com/PyTorchLightning/pytorch-lightning/pull/3490))
- Allow `ModelCheckpoint` monitor to be `None` ([#3633](https://github.com/PyTorchLightning/pytorch-lightning/pull/3633))
- Enable `None` model checkpoint default ([#3669](https://github.com/PyTorchLightning/pytorch-lightning/pull/3669))
- Skipped `best_model_path` if `checkpoint_callback` is `None` ([#2962](https://github.com/PyTorchLightning/pytorch-lightning/pull/2962))
- Used `raise .. from ..` to explicitly chain exceptions ([#3750](https://github.com/PyTorchLightning/pytorch-lightning/pull/3750))
-  Mocking loggers ([#3596](https://github.com/PyTorchLightning/pytorch-lightning/pull/3596),
    [#3617](https://github.com/PyTorchLightning/pytorch-lightning/pull/3617),
    [#3851](https://github.com/PyTorchLightning/pytorch-lightning/pull/3851),
    [#3859](https://github.com/PyTorchLightning/pytorch-lightning/pull/3859),
    [#3884](https://github.com/PyTorchLightning/pytorch-lightning/pull/3884),
    [#3853](https://github.com/PyTorchLightning/pytorch-lightning/pull/3853),
    [#3910](https://github.com/PyTorchLightning/pytorch-lightning/pull/3910),
    [#3889](https://github.com/PyTorchLightning/pytorch-lightning/pull/3889),
    [#3926](https://github.com/PyTorchLightning/pytorch-lightning/pull/3926))
- Write predictions in LightningModule instead of EvalResult [#3882](https://github.com/PyTorchLightning/pytorch-lightning/pull/3882)

### Deprecated

- Deprecated `TrainResult` and `EvalResult`, use `self.log` and `self.write` from the `LightningModule` to log metrics and write predictions. `training_step` can now only return a scalar (for the loss) or a dictionary with anything you want. ([#3681](https://github.com/PyTorchLightning/pytorch-lightning/pull/3681))
- Deprecate `early_stop_callback` Trainer argument ([#3845](https://github.com/PyTorchLightning/pytorch-lightning/pull/3845))
- Rename Trainer arguments `row_log_interval` >> `log_every_n_steps` and `log_save_interval` >> `flush_logs_every_n_steps` ([#3748](https://github.com/PyTorchLightning/pytorch-lightning/pull/3748))

### Removed

- Removed experimental Metric API ([#3943](https://github.com/PyTorchLightning/pytorch-lightning/pull/3943),
        [#3949](https://github.com/PyTorchLightning/pytorch-lightning/pull/3949),
        [#3946](https://github.com/PyTorchLightning/pytorch-lightning/pull/3946)), listed changes before final removal:
    * Added `EmbeddingSimilarity` metric ([#3349](https://github.com/PyTorchLightning/pytorch-lightning/pull/3349), [#3358](https://github.com/PyTorchLightning/pytorch-lightning/pull/3358))
    * Added hooks to metric module interface ([#2528](https://github.com/PyTorchLightning/pytorch-lightning/pull/2528))
    * Added error when AUROC metric is used for multiclass problems ([#3350](https://github.com/PyTorchLightning/pytorch-lightning/pull/3350))
    * Fixed `ModelCheckpoint` with `save_top_k=-1` option not tracking the best models when a monitor metric is available ([#3735](https://github.com/PyTorchLightning/pytorch-lightning/pull/3735))
    * Fixed counter-intuitive error being thrown in `Accuracy` metric for zero target tensor ([#3764](https://github.com/PyTorchLightning/pytorch-lightning/pull/3764))
    * Fixed aggregation of metrics ([#3517](https://github.com/PyTorchLightning/pytorch-lightning/pull/3517))
    * Fixed Metric aggregation ([#3321](https://github.com/PyTorchLightning/pytorch-lightning/pull/3321))
    * Fixed RMSLE metric ([#3188](https://github.com/PyTorchLightning/pytorch-lightning/pull/3188))
    * Renamed `reduction` to `class_reduction` in classification metrics ([#3322](https://github.com/PyTorchLightning/pytorch-lightning/pull/3322))
    * Changed `class_reduction` similar to sklearn for classification metrics ([#3322](https://github.com/PyTorchLightning/pytorch-lightning/pull/3322))
    * Renaming of precision recall metric ([#3308](https://github.com/PyTorchLightning/pytorch-lightning/pull/3308))

### Fixed

- Fixed `on_train_batch_start` hook to end epoch early ([#3700](https://github.com/PyTorchLightning/pytorch-lightning/pull/3700))
- Fixed `num_sanity_val_steps` is clipped to `limit_val_batches` ([#2917](https://github.com/PyTorchLightning/pytorch-lightning/pull/2917))
- Fixed ONNX model save on GPU ([#3145](https://github.com/PyTorchLightning/pytorch-lightning/pull/3145))
- Fixed `GpuUsageLogger` to work on different platforms ([#3008](https://github.com/PyTorchLightning/pytorch-lightning/pull/3008))
- Fixed auto-scale batch size not dumping `auto_lr_find` parameter ([#3151](https://github.com/PyTorchLightning/pytorch-lightning/pull/3151))
- Fixed `batch_outputs` with optimizer frequencies ([#3229](https://github.com/PyTorchLightning/pytorch-lightning/pull/3229))
- Fixed setting batch size in `LightningModule.datamodule` when using `auto_scale_batch_size` ([#3266](https://github.com/PyTorchLightning/pytorch-lightning/pull/3266))
- Fixed Horovod distributed backend compatibility with native AMP ([#3404](https://github.com/PyTorchLightning/pytorch-lightning/pull/3404))
- Fixed batch size auto scaling exceeding the size of the dataset ([#3271](https://github.com/PyTorchLightning/pytorch-lightning/pull/3271))
- Fixed getting `experiment_id` from MLFlow only once instead of each training loop ([#3394](https://github.com/PyTorchLightning/pytorch-lightning/pull/3394))
- Fixed `overfit_batches` which now correctly disables shuffling for the training loader. ([#3501](https://github.com/PyTorchLightning/pytorch-lightning/pull/3501))
- Fixed gradient norm tracking for `row_log_interval > 1` ([#3489](https://github.com/PyTorchLightning/pytorch-lightning/pull/3489))
- Fixed `ModelCheckpoint` name formatting ([#3164](https://github.com/PyTorchLightning/pytorch-lightning/pull/3163))
- Fixed example implementation of AutoEncoder ([#3190](https://github.com/PyTorchLightning/pytorch-lightning/pull/3190))
- Fixed invalid paths when remote logging with TensorBoard ([#3236](https://github.com/PyTorchLightning/pytorch-lightning/pull/3236))
- Fixed change `t()` to `transpose()` as XLA devices do not support `.t()` on 1-dim tensor ([#3252](https://github.com/PyTorchLightning/pytorch-lightning/pull/3252))
- Fixed (weights only) checkpoints loading without PL ([#3287](https://github.com/PyTorchLightning/pytorch-lightning/pull/3287))
- Fixed `gather_all_tensors` cross GPUs in DDP ([#3319](https://github.com/PyTorchLightning/pytorch-lightning/pull/3319))
- Fixed CometML save dir ([#3419](https://github.com/PyTorchLightning/pytorch-lightning/pull/3419))
- Fixed forward key metrics ([#3467](https://github.com/PyTorchLightning/pytorch-lightning/pull/3467))
- Fixed normalize mode at confusion matrix (replace NaNs with zeros) ([#3465](https://github.com/PyTorchLightning/pytorch-lightning/pull/3465))
- Fixed global step increment in training loop when `training_epoch_end` hook is used ([#3673](https://github.com/PyTorchLightning/pytorch-lightning/pull/3673))
- Fixed dataloader shuffling not getting turned off with `overfit_batches > 0` and `distributed_backend = "ddp"` ([#3534](https://github.com/PyTorchLightning/pytorch-lightning/pull/3534))
- Fixed determinism in `DDPSpawnBackend` when using `seed_everything` in main process ([#3335](https://github.com/PyTorchLightning/pytorch-lightning/pull/3335))
- Fixed `ModelCheckpoint` `period` to actually save every `period` epochs ([#3630](https://github.com/PyTorchLightning/pytorch-lightning/pull/3630))
- Fixed `val_progress_bar` total with `num_sanity_val_steps` ([#3751](https://github.com/PyTorchLightning/pytorch-lightning/pull/3751))
- Fixed Tuner dump: add `current_epoch` to dumped_params ([#3261](https://github.com/PyTorchLightning/pytorch-lightning/pull/3261))
- Fixed `current_epoch` and `global_step` properties mismatch between `Trainer` and `LightningModule` ([#3785](https://github.com/PyTorchLightning/pytorch-lightning/pull/3785))
- Fixed learning rate scheduler for optimizers with internal state ([#3897](https://github.com/PyTorchLightning/pytorch-lightning/pull/3897))
- Fixed `tbptt_reduce_fx` when non-floating tensors are logged ([#3796](https://github.com/PyTorchLightning/pytorch-lightning/pull/3796))
- Fixed model checkpoint frequency ([#3852](https://github.com/PyTorchLightning/pytorch-lightning/pull/3852))
- Fixed logging non-tensor scalar with result breaks subsequent epoch aggregation ([#3855](https://github.com/PyTorchLightning/pytorch-lightning/pull/3855))
- Fixed `TrainerEvaluationLoopMixin` activates `model.train()` at the end ([#3858](https://github.com/PyTorchLightning/pytorch-lightning/pull/3858))
- Fixed `overfit_batches` when using with multiple val/test_dataloaders ([#3857](https://github.com/PyTorchLightning/pytorch-lightning/pull/3857))
- Fixed enables `training_step` to return `None` ([#3862](https://github.com/PyTorchLightning/pytorch-lightning/pull/3862))
- Fixed init nan for checkpointing ([#3863](https://github.com/PyTorchLightning/pytorch-lightning/pull/3863))
- Fixed for `load_from_checkpoint` ([#2776](https://github.com/PyTorchLightning/pytorch-lightning/pull/2776))
- Fixes incorrect `batch_sizes` when Dataloader returns a dict with multiple tensors ([#3668](https://github.com/PyTorchLightning/pytorch-lightning/pull/3668))
- Fixed unexpected signature for `validation_step` ([#3947](https://github.com/PyTorchLightning/pytorch-lightning/pull/3947))

## [0.9.0] - 2020-08-20

### Added

- Added SyncBN for DDP ([#2801](https://github.com/PyTorchLightning/pytorch-lightning/pull/2801),
     [#2838](https://github.com/PyTorchLightning/pytorch-lightning/pull/2838))
- Added basic `CSVLogger` ([#2721](https://github.com/PyTorchLightning/pytorch-lightning/pull/2721))
- Added SSIM metrics ([#2671](https://github.com/PyTorchLightning/pytorch-lightning/pull/2671))
- Added BLEU metrics ([#2535](https://github.com/PyTorchLightning/pytorch-lightning/pull/2535))
- Added support to export a model to ONNX format ([#2596](https://github.com/PyTorchLightning/pytorch-lightning/pull/2596))
- Added support for `Trainer(num_sanity_val_steps=-1)` to check all validation data before training ([#2246](https://github.com/PyTorchLightning/pytorch-lightning/pull/2246))
- Added struct. output:
  * tests for val loop flow ([#2605](https://github.com/PyTorchLightning/pytorch-lightning/pull/2605))
  * `EvalResult` support for train and val. loop ([#2615](https://github.com/PyTorchLightning/pytorch-lightning/pull/2615),
       [#2651](https://github.com/PyTorchLightning/pytorch-lightning/pull/2651))
  * weighted average in results obj ([#2930](https://github.com/PyTorchLightning/pytorch-lightning/pull/2930))
  * fix result obj DP auto reduce ([#3013](https://github.com/PyTorchLightning/pytorch-lightning/pull/3013))
- Added class `LightningDataModule` ([#2668](https://github.com/PyTorchLightning/pytorch-lightning/pull/2668))
- Added support for PyTorch 1.6 ([#2745](https://github.com/PyTorchLightning/pytorch-lightning/pull/2745))
- Added call DataModule hooks implicitly in trainer ([#2755](https://github.com/PyTorchLightning/pytorch-lightning/pull/2755))
- Added support for Mean in DDP Sync ([#2568](https://github.com/PyTorchLightning/pytorch-lightning/pull/2568))
- Added remaining `sklearn` metrics: `AveragePrecision`, `BalancedAccuracy`, `CohenKappaScore`, `DCG`, `Hamming`, `Hinge`, `Jaccard`, `MeanAbsoluteError`, `MeanSquaredError`, `MeanSquaredLogError`, `MedianAbsoluteError`, `R2Score`, `MeanPoissonDeviance`, `MeanGammaDeviance`, `MeanTweedieDeviance`, `ExplainedVariance` ([#2562](https://github.com/PyTorchLightning/pytorch-lightning/pull/2562))
- Added support for `limit_{mode}_batches (int)` to work with infinite dataloader (IterableDataset) ([#2840](https://github.com/PyTorchLightning/pytorch-lightning/pull/2840))
- Added support returning python scalars in DP ([#1935](https://github.com/PyTorchLightning/pytorch-lightning/pull/1935))
- Added support to Tensorboard logger for OmegaConf `hparams` ([#2846](https://github.com/PyTorchLightning/pytorch-lightning/pull/2846))
- Added tracking of basic states in `Trainer` ([#2541](https://github.com/PyTorchLightning/pytorch-lightning/pull/2541))
- Tracks all outputs including TBPTT and multiple optimizers ([#2890](https://github.com/PyTorchLightning/pytorch-lightning/pull/2890))
- Added GPU Usage Logger ([#2932](https://github.com/PyTorchLightning/pytorch-lightning/pull/2932))
- Added `strict=False` for `load_from_checkpoint` ([#2819](https://github.com/PyTorchLightning/pytorch-lightning/pull/2819))
- Added saving test predictions on multiple GPUs ([#2926](https://github.com/PyTorchLightning/pytorch-lightning/pull/2926))
- Auto log the computational graph for loggers that support this ([#3003](https://github.com/PyTorchLightning/pytorch-lightning/pull/3003))
- Added warning when changing monitor and using results obj ([#3014](https://github.com/PyTorchLightning/pytorch-lightning/pull/3014))
- Added a hook `transfer_batch_to_device` to the `LightningDataModule` ([#3038](https://github.com/PyTorchLightning/pytorch-lightning/pull/3038))

### Changed

- Truncated long version numbers in progress bar ([#2594](https://github.com/PyTorchLightning/pytorch-lightning/pull/2594))
- Enabling val/test loop disabling ([#2692](https://github.com/PyTorchLightning/pytorch-lightning/pull/2692))
- Refactored into `accelerator` module:
    * GPU training ([#2704](https://github.com/PyTorchLightning/pytorch-lightning/pull/2704))
    * TPU training ([#2708](https://github.com/PyTorchLightning/pytorch-lightning/pull/2708))
    * DDP(2) backend ([#2796](https://github.com/PyTorchLightning/pytorch-lightning/pull/2796))
    * Retrieve last logged val from result by key ([#3049](https://github.com/PyTorchLightning/pytorch-lightning/pull/3049))
- Using `.comet.config` file for `CometLogger` ([#1913](https://github.com/PyTorchLightning/pytorch-lightning/pull/1913))
- Updated hooks arguments - breaking for `setup` and `teardown` ([#2850](https://github.com/PyTorchLightning/pytorch-lightning/pull/2850))
- Using `gfile` to support remote directories ([#2164](https://github.com/PyTorchLightning/pytorch-lightning/pull/2164))
- Moved optimizer creation after device placement for DDP backends ([#2904](https://github.com/PyTorchLightning/pytorch-lighting/pull/2904))
- Support `**DictConfig` for `hparam` serialization ([#2519](https://github.com/PyTorchLightning/pytorch-lightning/pull/2519))
- Removed callback metrics from test results obj ([#2994](https://github.com/PyTorchLightning/pytorch-lightning/pull/2994))
- Re-enabled naming metrics in ckpt name ([#3060](https://github.com/PyTorchLightning/pytorch-lightning/pull/3060))
- Changed progress bar epoch counting to start from 0 ([#3061](https://github.com/PyTorchLightning/pytorch-lightning/pull/3061))

### Deprecated

- Deprecated Trainer attribute `ckpt_path`, which will now be set by `weights_save_path` ([#2681](https://github.com/PyTorchLightning/pytorch-lightning/pull/2681))

### Removed

- Removed deprecated: ([#2760](https://github.com/PyTorchLightning/pytorch-lightning/pull/2760))
    * core decorator `data_loader`
    * Module hook `on_sanity_check_start` and loading `load_from_metrics`
    * package `pytorch_lightning.logging`
    * Trainer arguments: `show_progress_bar`, `num_tpu_cores`, `use_amp`, `print_nan_grads`
    * LR Finder argument `num_accumulation_steps`

### Fixed

- Fixed `accumulate_grad_batches` for last batch ([#2853](https://github.com/PyTorchLightning/pytorch-lightning/pull/2853))
- Fixed setup call while testing ([#2624](https://github.com/PyTorchLightning/pytorch-lightning/pull/2624))
- Fixed local rank zero casting ([#2640](https://github.com/PyTorchLightning/pytorch-lightning/pull/2640))
- Fixed single scalar return from training ([#2587](https://github.com/PyTorchLightning/pytorch-lightning/pull/2587))
- Fixed Horovod backend to scale LR schedlers with the optimizer ([#2626](https://github.com/PyTorchLightning/pytorch-lightning/pull/2626))
- Fixed `dtype` and `device` properties not getting updated in submodules ([#2657](https://github.com/PyTorchLightning/pytorch-lightning/pull/2657))
- Fixed `fast_dev_run` to run for all dataloaders ([#2581](https://github.com/PyTorchLightning/pytorch-lightning/pull/2581))
- Fixed `save_dir` in loggers getting ignored by default value of `weights_save_path` when user did not specify `weights_save_path` ([#2681](https://github.com/PyTorchLightning/pytorch-lightning/pull/2681))
- Fixed `weights_save_path` getting ignored when `logger=False` is passed to Trainer ([#2681](https://github.com/PyTorchLightning/pytorch-lightning/pull/2681))
- Fixed TPU multi-core and Float16 ([#2632](https://github.com/PyTorchLightning/pytorch-lightning/pull/2632))
- Fixed test metrics not being logged with `LoggerCollection` ([#2723](https://github.com/PyTorchLightning/pytorch-lightning/pull/2723))
- Fixed data transfer to device when using `torchtext.data.Field` and `include_lengths is True` ([#2689](https://github.com/PyTorchLightning/pytorch-lightning/pull/2689))
- Fixed shuffle argument for distributed sampler ([#2789](https://github.com/PyTorchLightning/pytorch-lightning/pull/2789))
- Fixed logging interval ([#2694](https://github.com/PyTorchLightning/pytorch-lightning/pull/2694))
- Fixed loss value in the progress bar is wrong when `accumulate_grad_batches > 1` ([#2738](https://github.com/PyTorchLightning/pytorch-lightning/pull/2738))
- Fixed correct CWD for ddp sub-processes when using Hydra ([#2719](https://github.com/PyTorchLightning/pytorch-lightning/pull/2719))
- Fixed selecting GPUs using `CUDA_VISIBLE_DEVICES` ([#2739](https://github.com/PyTorchLightning/pytorch-lightning/pull/2739))
- Fixed false `num_classes` warning in metrics ([#2781](https://github.com/PyTorchLightning/pytorch-lightning/pull/2781))
- Fixed shell injection vulnerability in subprocess call ([#2786](https://github.com/PyTorchLightning/pytorch-lightning/pull/2786))
- Fixed LR finder and `hparams` compatibility ([#2821](https://github.com/PyTorchLightning/pytorch-lightning/pull/2821))
- Fixed `ModelCheckpoint` not saving the latest information when `save_last=True` ([#2881](https://github.com/PyTorchLightning/pytorch-lightning/pull/2881))
- Fixed ImageNet example: learning rate scheduler, number of workers and batch size when using DDP ([#2889](https://github.com/PyTorchLightning/pytorch-lightning/pull/2889))
- Fixed apex gradient clipping ([#2829](https://github.com/PyTorchLightning/pytorch-lightning/pull/2829))
- Fixed save apex scaler states ([#2828](https://github.com/PyTorchLightning/pytorch-lightning/pull/2828))
- Fixed a model loading issue with inheritance and variable positional arguments ([#2911](https://github.com/PyTorchLightning/pytorch-lightning/pull/2911))
- Fixed passing `non_blocking=True` when transferring a batch object that does not support it ([#2910](https://github.com/PyTorchLightning/pytorch-lightning/pull/2910))
- Fixed checkpointing to remote file paths ([#2925](https://github.com/PyTorchLightning/pytorch-lightning/pull/2925))
- Fixed adding val step argument to metrics ([#2986](https://github.com/PyTorchLightning/pytorch-lightning/pull/2986))
- Fixed an issue that caused `Trainer.test()` to stall in ddp mode ([#2997](https://github.com/PyTorchLightning/pytorch-lightning/pull/2997))
- Fixed gathering of results with tensors of varying shape ([#3020](https://github.com/PyTorchLightning/pytorch-lightning/pull/3020))
- Fixed batch size auto-scaling feature to set the new value on the correct model attribute ([#3043](https://github.com/PyTorchLightning/pytorch-lightning/pull/3043))
- Fixed automatic batch scaling not working with half precision ([#3045](https://github.com/PyTorchLightning/pytorch-lightning/pull/3045))
- Fixed setting device to root gpu ([#3042](https://github.com/PyTorchLightning/pytorch-lightning/pull/3042))

## [0.8.5] - 2020-07-09

### Added

- Added a PSNR metric: peak signal-to-noise ratio ([#2483](https://github.com/PyTorchLightning/pytorch-lightning/pull/2483))
- Added functional regression metrics ([#2492](https://github.com/PyTorchLightning/pytorch-lightning/pull/2492))

### Removed

- Removed auto val reduce ([#2462](https://github.com/PyTorchLightning/pytorch-lightning/pull/2462))

### Fixed

- Flattening Wandb Hyperparameters ([#2459](https://github.com/PyTorchLightning/pytorch-lightning/pull/2459))
- Fixed using the same DDP python interpreter and actually running ([#2482](https://github.com/PyTorchLightning/pytorch-lightning/pull/2482))
- Fixed model summary input type conversion for models that have input dtype different from model parameters ([#2510](https://github.com/PyTorchLightning/pytorch-lightning/pull/2510))
- Made `TensorBoardLogger` and `CometLogger` pickleable ([#2518](https://github.com/PyTorchLightning/pytorch-lightning/pull/2518))
- Fixed a problem with `MLflowLogger` creating multiple run folders ([#2502](https://github.com/PyTorchLightning/pytorch-lightning/pull/2502))
- Fixed global_step increment ([#2455](https://github.com/PyTorchLightning/pytorch-lightning/pull/2455))
- Fixed TPU hanging example ([#2488](https://github.com/PyTorchLightning/pytorch-lightning/pull/2488))
- Fixed `argparse` default value bug ([#2526](https://github.com/PyTorchLightning/pytorch-lightning/pull/2526))
- Fixed Dice and IoU to avoid NaN by adding small eps ([#2545](https://github.com/PyTorchLightning/pytorch-lightning/pull/2545))
- Fixed accumulate gradients schedule at epoch 0 (continued) ([#2513](https://github.com/PyTorchLightning/pytorch-lightning/pull/2513))
- Fixed Trainer `.fit()` returning last not best weights in "ddp_spawn" ([#2565](https://github.com/PyTorchLightning/pytorch-lightning/pull/2565))
- Fixed passing (do not pass) TPU weights back on test ([#2566](https://github.com/PyTorchLightning/pytorch-lightning/pull/2566))
- Fixed DDP tests and `.test()` ([#2512](https://github.com/PyTorchLightning/pytorch-lightning/pull/2512),
     [#2570](https://github.com/PyTorchLightning/pytorch-lightning/pull/2570))

## [0.8.4] - 2020-07-01

### Added

- Added reduce ddp results on eval ([#2434](https://github.com/PyTorchLightning/pytorch-lightning/pull/2434))
- Added a warning when an `IterableDataset` has `__len__` defined ([#2437](https://github.com/PyTorchLightning/pytorch-lightning/pull/2437))

### Changed

- Enabled no returns from eval ([#2446](https://github.com/PyTorchLightning/pytorch-lightning/pull/2446))

### Fixed

- Fixes train outputs ([#2428](https://github.com/PyTorchLightning/pytorch-lightning/pull/2428))
- Fixes Conda dependencies ([#2412](https://github.com/PyTorchLightning/pytorch-lightning/pull/2412))
- Fixed Apex scaling with decoupled backward ([#2433](https://github.com/PyTorchLightning/pytorch-lightning/pull/2433))
- Fixed crashing or wrong displaying progressbar because of missing ipywidgets ([#2417](https://github.com/PyTorchLightning/pytorch-lightning/pull/2417))
- Fixed TPU saving dir ([fc26078e](https://github.com/PyTorchLightning/pytorch-lightning/commit/fc26078e395f8a001f4c6dd7b3fe7ca202f914a3), [04e68f02](https://github.com/PyTorchLightning/pytorch-lightning/commit/04e68f022fc03dd5f1555ee86dea997d42a448ad))
- Fixed logging on rank 0 only ([#2425](https://github.com/PyTorchLightning/pytorch-lightning/pull/2425))


## [0.8.3] - 2020-06-29

### Fixed

- Fixed AMP wrong call ([593837e](https://github.com/PyTorchLightning/pytorch-lightning/commit/593837e1da24ff6c942b24ed803fc1496a304609))
- Fixed batch typo ([92d1e75](https://github.com/PyTorchLightning/pytorch-lightning/commit/92d1e75b2638a493d9d21ed5fe00a22093888285))

## [0.8.2] - 2020-06-28

### Added

- Added TorchText support for moving data to GPU ([#2379](https://github.com/PyTorchLightning/pytorch-lightning/pull/2379))

### Changed

- Changed epoch indexing from 0 instead of 1 ([#2289](https://github.com/PyTorchLightning/pytorch-lightning/pull/2289))
- Refactor Model `backward` ([#2276](https://github.com/PyTorchLightning/pytorch-lightning/pull/2276))
- Refactored `training_batch` + tests to verify correctness ([#2327](https://github.com/PyTorchLightning/pytorch-lightning/pull/2327),
     [#2328](https://github.com/PyTorchLightning/pytorch-lightning/pull/2328))
- Refactored training loop ([#2336](https://github.com/PyTorchLightning/pytorch-lightning/pull/2336))
- Made optimization steps for hooks ([#2363](https://github.com/PyTorchLightning/pytorch-lightning/pull/2363))
- Changed default apex level to 'O2' ([#2362](https://github.com/PyTorchLightning/pytorch-lightning/pull/2362))

### Removed

- Moved `TrainsLogger` to Bolts ([#2384](https://github.com/PyTorchLightning/pytorch-lightning/pull/2384))

### Fixed

- Fixed parsing TPU arguments and TPU tests ([#2094](https://github.com/PyTorchLightning/pytorch-lightning/pull/2094))
- Fixed number batches in case of multiple dataloaders and `limit_{*}_batches` ([#1920](https://github.com/PyTorchLightning/pytorch-lightning/pull/1920),
     [#2226](https://github.com/PyTorchLightning/pytorch-lightning/pull/2226))
- Fixed an issue with forward hooks not being removed after model summary ([#2298](https://github.com/PyTorchLightning/pytorch-lightning/pull/2298))
- Fix for `load_from_checkpoint()` not working with absolute path on Windows ([#2294](https://github.com/PyTorchLightning/pytorch-lightning/pull/2294))
- Fixed an issue how _has_len handles `NotImplementedError` e.g. raised by `torchtext.data.Iterator` ([#2293](https://github.com/PyTorchLightning/pytorch-lightning/pull/2293)), ([#2307](https://github.com/PyTorchLightning/pytorch-lightning/pull/2307))
- Fixed `average_precision` metric ([#2319](https://github.com/PyTorchLightning/pytorch-lightning/pull/2319))
- Fixed ROC metric for CUDA tensors ([#2304](https://github.com/PyTorchLightning/pytorch-lightning/pull/2304))
- Fixed lost compatibility with custom datatypes implementing `.to` ([#2335](https://github.com/PyTorchLightning/pytorch-lightning/pull/2335))
- Fixed loading model with kwargs ([#2387](https://github.com/PyTorchLightning/pytorch-lightning/pull/2387))
- Fixed sum(0) for `trainer.num_val_batches` ([#2268](https://github.com/PyTorchLightning/pytorch-lightning/pull/2268))
- Fixed checking if the parameters are a `DictConfig` Object ([#2216](https://github.com/PyTorchLightning/pytorch-lightning/pull/2216))
- Fixed SLURM weights saving ([#2341](https://github.com/PyTorchLightning/pytorch-lightning/pull/2341))
- Fixed swaps LR scheduler order ([#2356](https://github.com/PyTorchLightning/pytorch-lightning/pull/2356))
- Fixed adding tensorboard `hparams` logging test ([#2342](https://github.com/PyTorchLightning/pytorch-lightning/pull/2342))
- Fixed use model ref for tear down ([#2360](https://github.com/PyTorchLightning/pytorch-lightning/pull/2360))
- Fixed logger crash on DDP ([#2388](https://github.com/PyTorchLightning/pytorch-lightning/pull/2388))
- Fixed several issues with early stopping and checkpoint callbacks ([#1504](https://github.com/PyTorchLightning/pytorch-lightning/pull/1504),
     [#2391](https://github.com/PyTorchLightning/pytorch-lightning/pull/2391))
- Fixed loading past checkpoints from v0.7.x ([#2405](https://github.com/PyTorchLightning/pytorch-lightning/pull/2405))
- Fixed loading model without arguments ([#2403](https://github.com/PyTorchLightning/pytorch-lightning/pull/2403))
- Fixed Windows compatibility issue ([#2358](https://github.com/PyTorchLightning/pytorch-lightning/pull/2358))

## [0.8.1] - 2020-06-19

### Fixed

- Fixed the `load_from_checkpoint` path detected as URL bug ([#2244](https://github.com/PyTorchLightning/pytorch-lightning/pull/2244))
- Fixed hooks - added barrier ([#2245](https://github.com/PyTorchLightning/pytorch-lightning/pull/2245),
     [#2257](https://github.com/PyTorchLightning/pytorch-lightning/pull/2257),
     [#2260](https://github.com/PyTorchLightning/pytorch-lightning/pull/220))
- Fixed `hparams` - remove frame inspection on `self.hparams` ([#2253](https://github.com/PyTorchLightning/pytorch-lightning/pull/2253))
- Fixed setup and on fit calls ([#2252](https://github.com/PyTorchLightning/pytorch-lightning/pull/2252))
- Fixed GPU template ([#2255](https://github.com/PyTorchLightning/pytorch-lightning/pull/2255))

## [0.8.0] - 2020-06-18

### Added

- Added `overfit_batches`, `limit_{val|test}_batches` flags (overfit now uses training set for all three) ([#2213](https://github.com/PyTorchLightning/pytorch-lightning/pull/2213))
- Added metrics
  * Base classes ([#1326](https://github.com/PyTorchLightning/pytorch-lightning/pull/1326),
       [#1877](https://github.com/PyTorchLightning/pytorch-lightning/pull/1877))
  * Sklearn metrics classes ([#1327](https://github.com/PyTorchLightning/pytorch-lightning/pull/1327))
  * Native torch metrics ([#1488](https://github.com/PyTorchLightning/pytorch-lightning/pull/1488),
       [#2062](https://github.com/PyTorchLightning/pytorch-lightning/pull/2062))
  * docs for all Metrics ([#2184](https://github.com/PyTorchLightning/pytorch-lightning/pull/2184),
       [#2209](https://github.com/PyTorchLightning/pytorch-lightning/pull/2209))
  * Regression metrics ([#2221](https://github.com/PyTorchLightning/pytorch-lightning/pull/2221))
- Allow dataloaders without sampler field present ([#1907](https://github.com/PyTorchLightning/pytorch-lightning/pull/1907))
- Added option `save_last` to save the model at the end of every epoch in `ModelCheckpoint` ([#1908](https://github.com/PyTorchLightning/pytorch-lightning/pull/1908))
- Early stopping checks `on_validation_end` ([#1458](https://github.com/PyTorchLightning/pytorch-lightning/pull/1458))
- Speed up single-core TPU training by loading data using `ParallelLoader` ([#2033](https://github.com/PyTorchLightning/pytorch-lightning/pull/2033))
- Added a model hook `transfer_batch_to_device` that enables moving custom data structures to the target device ([#1756](https://github.com/PyTorchLightning/pytorch-lightning/pull/1756))
- Added [black](https://black.readthedocs.io/en/stable/) formatter for the code with code-checker on pull ([#1610](https://github.com/PyTorchLightning/pytorch-lightning/pull/1610))
- Added back the slow spawn ddp implementation as `ddp_spawn` ([#2115](https://github.com/PyTorchLightning/pytorch-lightning/pull/2115))
- Added loading checkpoints from URLs ([#1667](https://github.com/PyTorchLightning/pytorch-lightning/pull/1667))
- Added a callback method `on_keyboard_interrupt` for handling KeyboardInterrupt events during training ([#2134](https://github.com/PyTorchLightning/pytorch-lightning/pull/2134))
- Added a decorator `auto_move_data` that moves data to the correct device when using the LightningModule for inference ([#1905](https://github.com/PyTorchLightning/pytorch-lightning/pull/1905))
- Added `ckpt_path` option to `LightningModule.test(...)` to load particular checkpoint ([#2190](https://github.com/PyTorchLightning/pytorch-lightning/pull/2190))
- Added `setup` and `teardown` hooks for model ([#2229](https://github.com/PyTorchLightning/pytorch-lightning/pull/2229))

### Changed

- Allow user to select individual TPU core to train on ([#1729](https://github.com/PyTorchLightning/pytorch-lightning/pull/1729))
- Removed non-finite values from loss in `LRFinder` ([#1862](https://github.com/PyTorchLightning/pytorch-lightning/pull/1862))
- Allow passing model hyperparameters as complete kwarg list ([#1896](https://github.com/PyTorchLightning/pytorch-lightning/pull/1896))
- Renamed `ModelCheckpoint`'s attributes `best` to `best_model_score` and `kth_best_model` to `kth_best_model_path` ([#1799](https://github.com/PyTorchLightning/pytorch-lightning/pull/1799))
- Re-Enable Logger's `ImportError`s ([#1938](https://github.com/PyTorchLightning/pytorch-lightning/pull/1938))
- Changed the default value of the Trainer argument `weights_summary` from `full` to `top` ([#2029](https://github.com/PyTorchLightning/pytorch-lightning/pull/2029))
- Raise an error when lightning replaces an existing sampler ([#2020](https://github.com/PyTorchLightning/pytorch-lightning/pull/2020))
- Enabled `prepare_data` from correct processes - clarify local vs global rank ([#2166](https://github.com/PyTorchLightning/pytorch-lightning/pull/2166))
- Remove explicit flush from tensorboard logger ([#2126](https://github.com/PyTorchLightning/pytorch-lightning/pull/2126))
- Changed epoch indexing from 1 instead of 0 ([#2206](https://github.com/PyTorchLightning/pytorch-lightning/pull/2206))

### Deprecated

- Deprecated flags: ([#2213](https://github.com/PyTorchLightning/pytorch-lightning/pull/2213))
  * `overfit_pct` in favour of `overfit_batches`
  * `val_percent_check` in favour of `limit_val_batches`
  * `test_percent_check` in favour of `limit_test_batches`
- Deprecated `ModelCheckpoint`'s attributes `best` and `kth_best_model` ([#1799](https://github.com/PyTorchLightning/pytorch-lightning/pull/1799))
- Dropped official support/testing for older PyTorch versions <1.3 ([#1917](https://github.com/PyTorchLightning/pytorch-lightning/pull/1917))
- Deprecated Trainer `proc_rank` in favour of `global_rank` ([#2166](https://github.com/PyTorchLightning/pytorch-lightning/pull/2166),
     [#2269](https://github.com/PyTorchLightning/pytorch-lightning/pull/2269))

### Removed

- Removed unintended Trainer argument `progress_bar_callback`, the callback should be passed in by `Trainer(callbacks=[...])` instead ([#1855](https://github.com/PyTorchLightning/pytorch-lightning/pull/1855))
- Removed obsolete `self._device` in Trainer ([#1849](https://github.com/PyTorchLightning/pytorch-lightning/pull/1849))
- Removed deprecated API ([#2073](https://github.com/PyTorchLightning/pytorch-lightning/pull/2073))
   * Packages: `pytorch_lightning.pt_overrides`, `pytorch_lightning.root_module`
   * Modules: `pytorch_lightning.logging.comet_logger`, `pytorch_lightning.logging.mlflow_logger`, `pytorch_lightning.logging.test_tube_logger`, `pytorch_lightning.overrides.override_data_parallel`, `pytorch_lightning.core.model_saving`, `pytorch_lightning.core.root_module`
   * Trainer arguments: `add_row_log_interval`, `default_save_path`, `gradient_clip`, `nb_gpu_nodes`, `max_nb_epochs`, `min_nb_epochs`, `nb_sanity_val_steps`
   * Trainer attributes: `nb_gpu_nodes`, `num_gpu_nodes`, `gradient_clip`, `max_nb_epochs`, `min_nb_epochs`, `nb_sanity_val_steps`, `default_save_path`, `tng_tqdm_dic`

### Fixed

- Run graceful training teardown on interpreter exit ([#1631](https://github.com/PyTorchLightning/pytorch-lightning/pull/1631))
- Fixed user warning when apex was used together with learning rate schedulers ([#1873](https://github.com/PyTorchLightning/pytorch-lightning/pull/1873))
- Fixed multiple calls of `EarlyStopping` callback ([#1863](https://github.com/PyTorchLightning/pytorch-lightning/pull/1863))
- Fixed an issue with `Trainer.from_argparse_args` when passing in unknown Trainer args ([#1932](https://github.com/PyTorchLightning/pytorch-lightning/pull/1932))
- Fixed bug related to logger not being reset correctly for model after tuner algorithms ([#1933](https://github.com/PyTorchLightning/pytorch-lightning/pull/1933))
- Fixed root node resolution for SLURM cluster with dash in host name ([#1954](https://github.com/PyTorchLightning/pytorch-lightning/pull/1954))
- Fixed `LearningRateLogger` in multi-scheduler setting ([#1944](https://github.com/PyTorchLightning/pytorch-lightning/pull/1944))
- Fixed test configuration check and testing ([#1804](https://github.com/PyTorchLightning/pytorch-lightning/pull/1804))
- Fixed an issue with Trainer constructor silently ignoring unknown/misspelled arguments ([#1820](https://github.com/PyTorchLightning/pytorch-lightning/pull/1820))
- Fixed `save_weights_only` in ModelCheckpoint ([#1780](https://github.com/PyTorchLightning/pytorch-lightning/pull/1780))
- Allow use of same `WandbLogger` instance for multiple training loops ([#2055](https://github.com/PyTorchLightning/pytorch-lightning/pull/2055))
- Fixed an issue with `_auto_collect_arguments` collecting local variables that are not constructor arguments and not working for signatures that have the instance not named `self` ([#2048](https://github.com/PyTorchLightning/pytorch-lightning/pull/2048))
- Fixed mistake in parameters' grad norm tracking ([#2012](https://github.com/PyTorchLightning/pytorch-lightning/pull/2012))
- Fixed CPU and hanging GPU crash ([#2118](https://github.com/PyTorchLightning/pytorch-lightning/pull/2118))
- Fixed an issue with the model summary and `example_input_array` depending on a specific ordering of the submodules in a LightningModule ([#1773](https://github.com/PyTorchLightning/pytorch-lightning/pull/1773))
- Fixed Tpu logging ([#2230](https://github.com/PyTorchLightning/pytorch-lightning/pull/2230))
- Fixed Pid port + duplicate `rank_zero` logging ([#2140](https://github.com/PyTorchLightning/pytorch-lightning/pull/2140),
     [#2231](https://github.com/PyTorchLightning/pytorch-lightning/pull/2231))

## [0.7.6] - 2020-05-16

### Added

- Added callback for logging learning rates ([#1498](https://github.com/PyTorchLightning/pytorch-lightning/pull/1498))
- Added transfer learning example (for a binary classification task in computer vision) ([#1564](https://github.com/PyTorchLightning/pytorch-lightning/pull/1564))
- Added type hints in `Trainer.fit()` and `Trainer.test()` to reflect that also a list of dataloaders can be passed in ([#1723](https://github.com/PyTorchLightning/pytorch-lightning/pull/1723)).
- Added auto scaling of batch size ([#1638](https://github.com/PyTorchLightning/pytorch-lightning/pull/1638))
- The progress bar metrics now also get updated in `training_epoch_end` ([#1724](https://github.com/PyTorchLightning/pytorch-lightning/pull/1724))
- Enable `NeptuneLogger` to work with `distributed_backend=ddp` ([#1753](https://github.com/PyTorchLightning/pytorch-lightning/pull/1753))
- Added option to provide seed to random generators to ensure reproducibility ([#1572](https://github.com/PyTorchLightning/pytorch-lightning/pull/1572))
- Added override for hparams in `load_from_ckpt` ([#1797](https://github.com/PyTorchLightning/pytorch-lightning/pull/1797))
- Added support multi-node distributed execution under `torchelastic` ([#1811](https://github.com/PyTorchLightning/pytorch-lightning/pull/1811),
     [#1818](https://github.com/PyTorchLightning/pytorch-lightning/pull/1818))
- Added using `store_true` for bool args ([#1822](https://github.com/PyTorchLightning/pytorch-lightning/pull/1822),
     [#1842](https://github.com/PyTorchLightning/pytorch-lightning/pull/1842))
- Added dummy logger for internally disabling logging for some features ([#1836](https://github.com/PyTorchLightning/pytorch-lightning/pull/1836))

### Changed

- Enable `non-blocking` for device transfers to GPU ([#1843](https://github.com/PyTorchLightning/pytorch-lightning/pull/1843))
- Replace mata_tags.csv with hparams.yaml ([#1271](https://github.com/PyTorchLightning/pytorch-lightning/pull/1271))
- Reduction when `batch_size < num_gpus` ([#1609](https://github.com/PyTorchLightning/pytorch-lightning/pull/1609))
- Updated LightningTemplateModel to look more like Colab example ([#1577](https://github.com/PyTorchLightning/pytorch-lightning/pull/1577))
- Don't convert `namedtuple` to `tuple` when transferring the batch to target device ([#1589](https://github.com/PyTorchLightning/pytorch-lightning/pull/1589))
- Allow passing hparams as keyword argument to LightningModule when loading from checkpoint ([#1639](https://github.com/PyTorchLightning/pytorch-lightning/pull/1639))
- Args should come after the last positional argument ([#1807](https://github.com/PyTorchLightning/pytorch-lightning/pull/1807))
- Made ddp the default if no backend specified with multiple GPUs ([#1789](https://github.com/PyTorchLightning/pytorch-lightning/pull/1789))

### Deprecated

- Deprecated `tags_csv` in favor of `hparams_file` ([#1271](https://github.com/PyTorchLightning/pytorch-lightning/pull/1271))

### Fixed

- Fixed broken link in PR template ([#1675](https://github.com/PyTorchLightning/pytorch-lightning/pull/1675))
- Fixed ModelCheckpoint not None checking filepath ([#1654](https://github.com/PyTorchLightning/pytorch-lightning/pull/1654))
- Trainer now calls `on_load_checkpoint()` when resuming from a checkpoint ([#1666](https://github.com/PyTorchLightning/pytorch-lightning/pull/1666))
- Fixed sampler logic for ddp with iterable dataset ([#1734](https://github.com/PyTorchLightning/pytorch-lightning/pull/1734))
- Fixed `_reset_eval_dataloader()` for IterableDataset ([#1560](https://github.com/PyTorchLightning/pytorch-lightning/pull/1560))
- Fixed Horovod distributed backend to set the `root_gpu` property ([#1669](https://github.com/PyTorchLightning/pytorch-lightning/pull/1669))
- Fixed wandb logger `global_step` affects other loggers ([#1492](https://github.com/PyTorchLightning/pytorch-lightning/pull/1492))
- Fixed disabling progress bar on non-zero ranks using Horovod backend ([#1709](https://github.com/PyTorchLightning/pytorch-lightning/pull/1709))
- Fixed bugs that prevent lr finder to be used together with early stopping and validation dataloaders ([#1676](https://github.com/PyTorchLightning/pytorch-lightning/pull/1676))
- Fixed a bug in Trainer that prepended the checkpoint path with `version_` when it shouldn't ([#1748](https://github.com/PyTorchLightning/pytorch-lightning/pull/1748))
- Fixed lr key name in case of param groups in LearningRateLogger ([#1719](https://github.com/PyTorchLightning/pytorch-lightning/pull/1719))
- Fixed accumulation parameter and suggestion method for learning rate finder ([#1801](https://github.com/PyTorchLightning/pytorch-lightning/pull/1801))
- Fixed num processes wasn't being set properly and auto sampler was ddp failing ([#1819](https://github.com/PyTorchLightning/pytorch-lightning/pull/1819))
- Fixed bugs in semantic segmentation example ([#1824](https://github.com/PyTorchLightning/pytorch-lightning/pull/1824))
- Fixed saving native AMP scaler state ([#1777](https://github.com/PyTorchLightning/pytorch-lightning/pull/1777))
- Fixed native amp + ddp ([#1788](https://github.com/PyTorchLightning/pytorch-lightning/pull/1788))
- Fixed `hparam` logging with metrics ([#1647](https://github.com/PyTorchLightning/pytorch-lightning/pull/1647))

## [0.7.5] - 2020-04-27

### Changed

- Allow logging of metrics together with `hparams` ([#1630](https://github.com/PyTorchLightning/pytorch-lightning/pull/1630))

### Removed

- Removed Warning from trainer loop ([#1634](https://github.com/PyTorchLightning/pytorch-lightning/pull/1634))

### Fixed

- Fixed ModelCheckpoint not being fixable ([#1632](https://github.com/PyTorchLightning/pytorch-lightning/pull/1632))
- Fixed CPU DDP breaking change and DDP change ([#1635](https://github.com/PyTorchLightning/pytorch-lightning/pull/1635))
- Tested pickling ([#1636](https://github.com/PyTorchLightning/pytorch-lightning/pull/1636))


## [0.7.4] - 2020-04-26

### Added

- Added flag `replace_sampler_ddp` to manually disable sampler replacement in DDP  ([#1513](https://github.com/PyTorchLightning/pytorch-lightning/pull/1513))
- Added `auto_select_gpus` flag to trainer that enables automatic selection of available GPUs on exclusive mode systems.
- Added learning rate finder ([#1347](https://github.com/PyTorchLightning/pytorch-lightning/pull/1347))
- Added support for DDP mode in clusters without SLURM ([#1387](https://github.com/PyTorchLightning/pytorch-lightning/pull/1387))
- Added `test_dataloaders` parameter to `Trainer.test()` ([#1434](https://github.com/PyTorchLightning/pytorch-lightning/pull/1434))
- Added `terminate_on_nan` flag to trainer that performs a NaN check with each training iteration when set to `True` ([#1475](https://github.com/PyTorchLightning/pytorch-lightning/pull/1475))
- Added speed parity tests (max 1 sec difference per epoch)([#1482](https://github.com/PyTorchLightning/pytorch-lightning/pull/1482))
- Added `ddp_cpu` backend for testing ddp without GPUs ([#1158](https://github.com/PyTorchLightning/pytorch-lightning/pull/1158))
- Added [Horovod](http://horovod.ai) support as a distributed backend `Trainer(distributed_backend='horovod')` ([#1529](https://github.com/PyTorchLightning/pytorch-lightning/pull/1529))
- Added support for 8 core distributed training on Kaggle TPU's ([#1568](https://github.com/PyTorchLightning/pytorch-lightning/pull/1568))
- Added support for native AMP ([#1561](https://github.com/PyTorchLightning/pytorch-lightning/pull/1561),
    [#1580](https://github.com/PyTorchLightning/pytorch-lightning/pull/1580))

### Changed

- Changed the default behaviour to no longer include a NaN check with each training iteration ([#1475](https://github.com/PyTorchLightning/pytorch-lightning/pull/1475))
- Decoupled the progress bar from trainer` it is a callback now and can be customized or even be replaced entirely ([#1450](https://github.com/PyTorchLightning/pytorch-lightning/pull/1450)).
- Changed lr schedule step interval behavior to update every backwards pass instead of every forwards pass ([#1477](https://github.com/PyTorchLightning/pytorch-lightning/pull/1477))
- Defines shared proc. rank, remove rank from instances (e.g. loggers) ([#1408](https://github.com/PyTorchLightning/pytorch-lightning/pull/1408))
- Updated semantic segmentation example with custom U-Net and logging ([#1371](https://github.com/PyTorchLightning/pytorch-lightning/pull/1371))
- Disabled val and test shuffling ([#1600](https://github.com/PyTorchLightning/pytorch-lightning/pull/1600))

### Deprecated

- Deprecated `training_tqdm_dict` in favor of `progress_bar_dict` ([#1450](https://github.com/PyTorchLightning/pytorch-lightning/pull/1450)).

### Removed

- Removed `test_dataloaders` parameter from `Trainer.fit()` ([#1434](https://github.com/PyTorchLightning/pytorch-lightning/pull/1434))

### Fixed

- Added the possibility to pass nested metrics dictionaries to loggers ([#1582](https://github.com/PyTorchLightning/pytorch-lightning/pull/1582))
- Fixed memory leak from opt return ([#1528](https://github.com/PyTorchLightning/pytorch-lightning/pull/1528))
- Fixed saving checkpoint before deleting old ones ([#1453](https://github.com/PyTorchLightning/pytorch-lightning/pull/1453))
- Fixed loggers - flushing last logged metrics even before continue, e.g. `trainer.test()` results ([#1459](https://github.com/PyTorchLightning/pytorch-lightning/pull/1459))
- Fixed optimizer configuration when `configure_optimizers` returns dict without `lr_scheduler` ([#1443](https://github.com/PyTorchLightning/pytorch-lightning/pull/1443))
- Fixed `LightningModule` - mixing hparams and arguments in `LightningModule.__init__()` crashes load_from_checkpoint() ([#1505](https://github.com/PyTorchLightning/pytorch-lightning/pull/1505))
- Added a missing call to the `on_before_zero_grad` model hook ([#1493](https://github.com/PyTorchLightning/pytorch-lightning/pull/1493)).
- Allow use of sweeps with `WandbLogger` ([#1512](https://github.com/PyTorchLightning/pytorch-lightning/pull/1512))
- Fixed a bug that caused the `callbacks` Trainer argument to reference a global variable ([#1534](https://github.com/PyTorchLightning/pytorch-lightning/pull/1534)).
- Fixed a bug that set all boolean CLI arguments from `Trainer.add_argparse_args` always to True ([#1571](https://github.com/PyTorchLightning/pytorch-lightning/pull/1571))
- Fixed do not copy the batch when training on a single GPU ([#1576](https://github.com/PyTorchLightning/pytorch-lightning/pull/1576),
    [#1579](https://github.com/PyTorchLightning/pytorch-lightning/pull/1579))
- Fixed soft checkpoint removing on DDP ([#1408](https://github.com/PyTorchLightning/pytorch-lightning/pull/1408))
- Fixed automatic parser bug ([#1585](https://github.com/PyTorchLightning/pytorch-lightning/pull/1585))
- Fixed bool conversion from string ([#1606](https://github.com/PyTorchLightning/pytorch-lightning/pull/1606))

## [0.7.3] - 2020-04-09

### Added

- Added `rank_zero_warn` for warning only in rank 0 ([#1428](https://github.com/PyTorchLightning/pytorch-lightning/pull/1428))

### Fixed

- Fixed default `DistributedSampler` for DDP training ([#1425](https://github.com/PyTorchLightning/pytorch-lightning/pull/1425))
- Fixed workers warning not on windows ([#1430](https://github.com/PyTorchLightning/pytorch-lightning/pull/1430))
- Fixed returning tuple from `run_training_batch` ([#1431](https://github.com/PyTorchLightning/pytorch-lightning/pull/1431))
- Fixed gradient clipping ([#1438](https://github.com/PyTorchLightning/pytorch-lightning/pull/1438))
- Fixed pretty print ([#1441](https://github.com/PyTorchLightning/pytorch-lightning/pull/1441))


## [0.7.2] - 2020-04-07

### Added

- Added same step loggers' metrics aggregation ([#1278](https://github.com/PyTorchLightning/pytorch-lightning/pull/1278))
- Added parity test between a vanilla MNIST model and lightning model ([#1284](https://github.com/PyTorchLightning/pytorch-lightning/pull/1284))
- Added parity test between a vanilla RNN model and lightning model ([#1351](https://github.com/PyTorchLightning/pytorch-lightning/pull/1351))
- Added Reinforcement Learning - Deep Q-network (DQN) lightning example ([#1232](https://github.com/PyTorchLightning/pytorch-lightning/pull/1232))
- Added support for hierarchical `dict` ([#1152](https://github.com/PyTorchLightning/pytorch-lightning/pull/1152))
- Added `TrainsLogger` class ([#1122](https://github.com/PyTorchLightning/pytorch-lightning/pull/1122))
- Added type hints to `pytorch_lightning.core` ([#946](https://github.com/PyTorchLightning/pytorch-lightning/pull/946))
- Added support for `IterableDataset` in validation and testing ([#1104](https://github.com/PyTorchLightning/pytorch-lightning/pull/1104))
- Added support for non-primitive types in `hparams` for `TensorboardLogger` ([#1130](https://github.com/PyTorchLightning/pytorch-lightning/pull/1130))
- Added a check that stops the training when loss or weights contain `NaN` or `inf` values. ([#1097](https://github.com/PyTorchLightning/pytorch-lightning/pull/1097))
- Added support for `IterableDataset` when `val_check_interval=1.0` (default), this will trigger validation at the end of each epoch. ([#1283](https://github.com/PyTorchLightning/pytorch-lightning/pull/1283))
- Added `summary` method to Profilers. ([#1259](https://github.com/PyTorchLightning/pytorch-lightning/pull/1259))
- Added informative errors if user defined dataloader has zero length ([#1280](https://github.com/PyTorchLightning/pytorch-lightning/pull/1280))
- Added testing for python 3.8 ([#915](https://github.com/PyTorchLightning/pytorch-lightning/pull/915))
- Added model configuration checking ([#1199](https://github.com/PyTorchLightning/pytorch-lightning/pull/1199))
- Added support for optimizer frequencies through `LightningModule.configure_optimizers()` ([#1269](https://github.com/PyTorchLightning/pytorch-lightning/pull/1269))
- Added option to run without an optimizer by returning `None` from `configure_optimizers`. ([#1279](https://github.com/PyTorchLightning/pytorch-lightning/pull/1279))
- Added a warning when the number of data loader workers is small. ([#1378](https://github.com/PyTorchLightning/pytorch-lightning/pull/1378))

### Changed

- Changed (renamed and refatored) `TensorRunningMean` -> `TensorRunningAccum`: running accumulations were generalized. ([#1278](https://github.com/PyTorchLightning/pytorch-lightning/pull/1278))
- Changed `progress_bar_refresh_rate` trainer flag to disable progress bar when set to 0. ([#1108](https://github.com/PyTorchLightning/pytorch-lightning/pull/1108))
- Enhanced `load_from_checkpoint` to also forward params to the model ([#1307](https://github.com/PyTorchLightning/pytorch-lightning/pull/1307))
- Updated references to `self.forward()` to instead use the `__call__` interface. ([#1211](https://github.com/PyTorchLightning/pytorch-lightning/pull/1211))
- Changed default behaviour of `configure_optimizers` to use no optimizer rather than Adam. ([#1279](https://github.com/PyTorchLightning/pytorch-lightning/pull/1279))
- Allow to upload models on W&B ([#1339](https://github.com/PyTorchLightning/pytorch-lightning/pull/1339))
- On DP and DDP2 unsqueeze is automated now ([#1319](https://github.com/PyTorchLightning/pytorch-lightning/pull/1319))
- Did not always create a DataLoader during reinstantiation, but the same type as before (if subclass of DataLoader) ([#1346](https://github.com/PyTorchLightning/pytorch-lightning/pull/1346))
- Did not interfere with a default sampler ([#1318](https://github.com/PyTorchLightning/pytorch-lightning/pull/1318))
- Remove default Adam optimizer ([#1317](https://github.com/PyTorchLightning/pytorch-lightning/pull/1317))
- Give warnings for unimplemented required lightning methods ([#1317](https://github.com/PyTorchLightning/pytorch-lightning/pull/1317))
- Made `evaluate` method private >> `Trainer._evaluate(...)`. ([#1260](https://github.com/PyTorchLightning/pytorch-lightning/pull/1260))
- Simplify the PL examples structure (shallower and more readable) ([#1247](https://github.com/PyTorchLightning/pytorch-lightning/pull/1247))
- Changed min max gpu memory to be on their own plots ([#1358](https://github.com/PyTorchLightning/pytorch-lightning/pull/1358))
- Remove `.item` which causes sync issues ([#1254](https://github.com/PyTorchLightning/pytorch-lightning/pull/1254))
- Changed smoothing in TQDM to decrease variability of time remaining between training / eval ([#1194](https://github.com/PyTorchLightning/pytorch-lightning/pull/1194))
- Change default logger to dedicated one ([#1064](https://github.com/PyTorchLightning/pytorch-lightning/pull/1064))

### Deprecated

- Deprecated Trainer argument `print_nan_grads` ([#1097](https://github.com/PyTorchLightning/pytorch-lightning/pull/1097))
- Deprecated Trainer argument `show_progress_bar` ([#1108](https://github.com/PyTorchLightning/pytorch-lightning/pull/1108))

### Removed

- Removed test for no test dataloader in .fit ([#1495](https://github.com/PyTorchLightning/pytorch-lightning/pull/1495))
- Removed duplicated module `pytorch_lightning.utilities.arg_parse` for loading CLI arguments ([#1167](https://github.com/PyTorchLightning/pytorch-lightning/pull/1167))
- Removed wandb logger's `finalize` method ([#1193](https://github.com/PyTorchLightning/pytorch-lightning/pull/1193))
- Dropped `torchvision` dependency in tests and added own MNIST dataset class instead ([#986](https://github.com/PyTorchLightning/pytorch-lightning/pull/986))

### Fixed

- Fixed `model_checkpoint` when saving all models ([#1359](https://github.com/PyTorchLightning/pytorch-lightning/pull/1359))
- `Trainer.add_argparse_args` classmethod fixed. Now it adds a type for the arguments ([#1147](https://github.com/PyTorchLightning/pytorch-lightning/pull/1147))
- Fixed bug related to type checking of `ReduceLROnPlateau` lr schedulers([#1126](https://github.com/PyTorchLightning/pytorch-lightning/pull/1126))
- Fixed a bug to ensure lightning checkpoints to be backward compatible ([#1132](https://github.com/PyTorchLightning/pytorch-lightning/pull/1132))
- Fixed a bug that created an extra dataloader with active `reload_dataloaders_every_epoch` ([#1196](https://github.com/PyTorchLightning/pytorch-lightning/pull/1196))
- Fixed all warnings and errors in the docs build process ([#1191](https://github.com/PyTorchLightning/pytorch-lightning/pull/1191))
- Fixed an issue where `val_percent_check=0` would not disable validation ([#1251](https://github.com/PyTorchLightning/pytorch-lightning/pull/1251))
- Fixed average of incomplete `TensorRunningMean` ([#1309](https://github.com/PyTorchLightning/pytorch-lightning/pull/1309))
- Fixed `WandbLogger.watch` with `wandb.init()` ([#1311](https://github.com/PyTorchLightning/pytorch-lightning/pull/1311))
- Fixed an issue with early stopping that would prevent it from monitoring training metrics when validation is disabled / not implemented ([#1235](https://github.com/PyTorchLightning/pytorch-lightning/pull/1235)).
- Fixed a bug that would cause `trainer.test()` to run on the validation set when overloading `validation_epoch_end` and `test_end` ([#1353](https://github.com/PyTorchLightning/pytorch-lightning/pull/1353))
- Fixed `WandbLogger.watch` - use of the watch method without importing `wandb` ([#1311](https://github.com/PyTorchLightning/pytorch-lightning/pull/1311))
- Fixed `WandbLogger` to be used with 'ddp' - allow reinits in sub-processes ([#1149](https://github.com/PyTorchLightning/pytorch-lightning/pull/1149),
     [#1360](https://github.com/PyTorchLightning/pytorch-lightning/pull/1360))
- Made `training_epoch_end` behave like `validation_epoch_end` ([#1357](https://github.com/PyTorchLightning/pytorch-lightning/pull/1357))
- Fixed `fast_dev_run` running validation twice ([#1365](https://github.com/PyTorchLightning/pytorch-lightning/pull/1365))
- Fixed pickle error from quick patch `__code__` ([#1352](https://github.com/PyTorchLightning/pytorch-lightning/pull/1352))
- Fixed memory leak on GPU0 ([#1094](https://github.com/PyTorchLightning/pytorch-lightning/pull/1094),
     [#1349](https://github.com/PyTorchLightning/pytorch-lightning/pull/1349))
- Fixed checkpointing interval ([#1272](https://github.com/PyTorchLightning/pytorch-lightning/pull/1272))
- Fixed validation and training loops run the partial dataset ([#1192](https://github.com/PyTorchLightning/pytorch-lightning/pull/1192))
- Fixed running `on_validation_end` only on main process in DDP ([#1125](https://github.com/PyTorchLightning/pytorch-lightning/pull/1125))
- Fixed `load_spawn_weights` only in proc rank 0 ([#1385](https://github.com/PyTorchLightning/pytorch-lightning/pull/1385))
- Fixes using deprecated `use_amp` attribute ([#1145](https://github.com/PyTorchLightning/pytorch-lightning/pull/1145))
- Fixed Tensorboard logger error: lightning_logs directory not exists in multi-node DDP on nodes with rank != 0 ([#1377](https://github.com/PyTorchLightning/pytorch-lightning/pull/1377))
- Fixed `Unimplemented backend XLA` error on TPU ([#1387](https://github.com/PyTorchLightning/pytorch-lightning/pull/1387))

## [0.7.1] - 2020-03-07

### Fixed

- Fixes `print` issues and `data_loader` ([#1080](https://github.com/PyTorchLightning/pytorch-lightning/pull/1080))

## [0.7.0] - 2020-03-06

### Added

- Added automatic sampler setup. Depending on DDP or TPU, lightning configures the sampler correctly (user needs to do nothing) ([#926](https://github.com/PyTorchLightning/pytorch-lightning/pull/926))
- Added `reload_dataloaders_every_epoch=False` flag for trainer. Some users require reloading data every epoch ([#926](https://github.com/PyTorchLightning/pytorch-lightning/pull/926))
- Added `progress_bar_refresh_rate=50` flag for trainer. Throttle refresh rate on notebooks ([#926](https://github.com/PyTorchLightning/pytorch-lightning/pull/926))
- Updated governance docs
- Added a check to ensure that the metric used for early stopping exists before training commences ([#542](https://github.com/PyTorchLightning/pytorch-lightning/pull/542))
- Added `optimizer_idx` argument to `backward` hook ([#733](https://github.com/PyTorchLightning/pytorch-lightning/pull/733))
- Added `entity` argument to `WandbLogger` to be passed to `wandb.init` ([#783](https://github.com/PyTorchLightning/pytorch-lightning/pull/783))
- Added a tool for profiling training runs ([#782](https://github.com/PyTorchLightning/pytorch-lightning/pull/782))
- Improved flexibility for naming of TensorBoard logs, can now set `version` to a `str` to just save to that directory, and use `name=''` to prevent experiment-name directory ([#804](https://github.com/PyTorchLightning/pytorch-lightning/pull/804))
- Added option to specify `step` key when logging metrics ([#808](https://github.com/PyTorchLightning/pytorch-lightning/pull/808))
- Added `train_dataloader`, `val_dataloader` and `test_dataloader` arguments to `Trainer.fit()`, for alternative data parsing ([#759](https://github.com/PyTorchLightning/pytorch-lightning/pull/759))
- Added Tensor Processing Unit (TPU) support ([#868](https://github.com/PyTorchLightning/pytorch-lightning/pull/868))
- Added semantic segmentation example ([#751](https://github.com/PyTorchLightning/pytorch-lightning/pull/751),[#876](https://github.com/PyTorchLightning/pytorch-lightning/pull/876),
     [#881](https://github.com/PyTorchLightning/pytorch-lightning/pull/881))
- Split callbacks in multiple files ([#849](https://github.com/PyTorchLightning/pytorch-lightning/pull/849))
- Support for user defined callbacks ([#889](https://github.com/PyTorchLightning/pytorch-lightning/pull/889) and [#950](https://github.com/PyTorchLightning/pytorch-lightning/pull/950))
- Added support for multiple loggers to be passed to `Trainer` as an iterable (e.g. list, tuple, etc.) ([#903](https://github.com/PyTorchLightning/pytorch-lightning/pull/903))
- Added support for step-based learning rate scheduling ([#941](https://github.com/PyTorchLightning/pytorch-lightning/pull/941))
- Added support for logging `hparams` as dict ([#1029](https://github.com/PyTorchLightning/pytorch-lightning/pull/1029))
- Checkpoint and early stopping now work without val. step ([#1041](https://github.com/PyTorchLightning/pytorch-lightning/pull/1041))
- Support graceful training cleanup after Keyboard Interrupt ([#856](https://github.com/PyTorchLightning/pytorch-lightning/pull/856),
     [#1019](https://github.com/PyTorchLightning/pytorch-lightning/pull/1019))
- Added type hints for function arguments ([#912](https://github.com/PyTorchLightning/pytorch-lightning/pull/912), )
- Added default `argparser` for `Trainer` ([#952](https://github.com/PyTorchLightning/pytorch-lightning/pull/1023),
     [#1023](https://github.com/PyTorchLightning/pytorch-lightning/pull/1023))
- Added TPU gradient clipping ([#963](https://github.com/PyTorchLightning/pytorch-lightning/pull/963))
- Added max/min number of steps in `Trainer` ([#728](https://github.com/PyTorchLightning/pytorch-lightning/pull/728))

### Changed

- Improved `NeptuneLogger` by adding `close_after_fit` argument to allow logging after training([#908](https://github.com/PyTorchLightning/pytorch-lightning/pull/1084))
- Changed default TQDM to use `tqdm.auto` for prettier outputs in IPython notebooks ([#752](https://github.com/PyTorchLightning/pytorch-lightning/pull/752))
- Changed `pytorch_lightning.logging` to `pytorch_lightning.loggers` ([#767](https://github.com/PyTorchLightning/pytorch-lightning/pull/767))
- Moved the default `tqdm_dict` definition from Trainer to `LightningModule`, so it can be overridden by the user ([#749](https://github.com/PyTorchLightning/pytorch-lightning/pull/749))
- Moved functionality of `LightningModule.load_from_metrics` into `LightningModule.load_from_checkpoint` ([#995](https://github.com/PyTorchLightning/pytorch-lightning/pull/995))
- Changed Checkpoint path parameter from `filepath` to `dirpath` ([#1016](https://github.com/PyTorchLightning/pytorch-lightning/pull/1016))
- Freezed models `hparams` as `Namespace` property ([#1029](https://github.com/PyTorchLightning/pytorch-lightning/pull/1029))
- Dropped `logging` config in package init ([#1015](https://github.com/PyTorchLightning/pytorch-lightning/pull/1015))
- Renames model steps ([#1051](https://github.com/PyTorchLightning/pytorch-lightning/pull/1051))
  - `training_end` >> `training_epoch_end`
  - `validation_end` >> `validation_epoch_end`
  - `test_end` >> `test_epoch_end`
- Refactor dataloading, supports infinite dataloader ([#955](https://github.com/PyTorchLightning/pytorch-lightning/pull/955))
- Create single file in `TensorBoardLogger` ([#777](https://github.com/PyTorchLightning/pytorch-lightning/pull/777))

### Deprecated

- Deprecated `pytorch_lightning.logging` ([#767](https://github.com/PyTorchLightning/pytorch-lightning/pull/767))
- Deprecated `LightningModule.load_from_metrics` in favour of `LightningModule.load_from_checkpoint` ([#995](https://github.com/PyTorchLightning/pytorch-lightning/pull/995),
     [#1079](https://github.com/PyTorchLightning/pytorch-lightning/pull/1079))
- Deprecated `@data_loader` decorator ([#926](https://github.com/PyTorchLightning/pytorch-lightning/pull/926))
- Deprecated model steps `training_end`, `validation_end` and `test_end` ([#1051](https://github.com/PyTorchLightning/pytorch-lightning/pull/1051),
     [#1056](https://github.com/PyTorchLightning/pytorch-lightning/pull/1056))

### Removed

- Removed dependency on `pandas` ([#736](https://github.com/PyTorchLightning/pytorch-lightning/pull/736))
- Removed dependency on `torchvision` ([#797](https://github.com/PyTorchLightning/pytorch-lightning/pull/797))
- Removed dependency on `scikit-learn` ([#801](https://github.com/PyTorchLightning/pytorch-lightning/pull/801))

### Fixed

- Fixed a bug where early stopping `on_end_epoch` would be called inconsistently when `check_val_every_n_epoch == 0` ([#743](https://github.com/PyTorchLightning/pytorch-lightning/pull/743))
- Fixed a bug where the model checkpointer didn't write to the same directory as the logger ([#771](https://github.com/PyTorchLightning/pytorch-lightning/pull/771))
- Fixed a bug where the `TensorBoardLogger` class would create an additional empty log file during fitting ([#777](https://github.com/PyTorchLightning/pytorch-lightning/pull/777))
- Fixed a bug where `global_step` was advanced incorrectly when using `accumulate_grad_batches > 1` ([#832](https://github.com/PyTorchLightning/pytorch-lightning/pull/832))
- Fixed a bug when calling `self.logger.experiment` with multiple loggers ([#1009](https://github.com/PyTorchLightning/pytorch-lightning/pull/1009))
- Fixed a bug when calling `logger.append_tags` on a `NeptuneLogger` with a single tag ([#1009](https://github.com/PyTorchLightning/pytorch-lightning/pull/1009))
- Fixed sending back data from `.spawn` by saving and loading the trained model in/out of the process ([#1017](https://github.com/PyTorchLightning/pytorch-lightning/pull/1017)
- Fixed port collision on DDP ([#1010](https://github.com/PyTorchLightning/pytorch-lightning/pull/1010))
- Fixed/tested pass overrides ([#918](https://github.com/PyTorchLightning/pytorch-lightning/pull/918))
- Fixed comet logger to log after train ([#892](https://github.com/PyTorchLightning/pytorch-lightning/pull/892))
- Remove deprecated args to learning rate step function ([#890](https://github.com/PyTorchLightning/pytorch-lightning/pull/890))

## [0.6.0] - 2020-01-21

### Added

- Added support for resuming from a specific checkpoint via `resume_from_checkpoint` argument ([#516](https://github.com/PyTorchLightning/pytorch-lightning/pull/516))
- Added support for `ReduceLROnPlateau` scheduler ([#320](https://github.com/PyTorchLightning/pytorch-lightning/pull/320))
- Added support for Apex mode `O2` in conjunction with Data Parallel ([#493](https://github.com/PyTorchLightning/pytorch-lightning/pull/493))
- Added option (`save_top_k`) to save the top k models in the `ModelCheckpoint` class ([#128](https://github.com/PyTorchLightning/pytorch-lightning/pull/128))
- Added `on_train_start` and `on_train_end` hooks to `ModelHooks` ([#598](https://github.com/PyTorchLightning/pytorch-lightning/pull/598))
- Added `TensorBoardLogger` ([#607](https://github.com/PyTorchLightning/pytorch-lightning/pull/607))
- Added support for weight summary of model with multiple inputs ([#543](https://github.com/PyTorchLightning/pytorch-lightning/pull/543))
- Added `map_location` argument to `load_from_metrics` and `load_from_checkpoint` ([#625](https://github.com/PyTorchLightning/pytorch-lightning/pull/625))
- Added option to disable validation by setting `val_percent_check=0` ([#649](https://github.com/PyTorchLightning/pytorch-lightning/pull/649))
- Added `NeptuneLogger` class ([#648](https://github.com/PyTorchLightning/pytorch-lightning/pull/648))
- Added `WandbLogger` class ([#627](https://github.com/PyTorchLightning/pytorch-lightning/pull/627))

### Changed

- Changed the default progress bar to print to stdout instead of stderr ([#531](https://github.com/PyTorchLightning/pytorch-lightning/pull/531))
- Renamed `step_idx` to `step`, `epoch_idx` to `epoch`, `max_num_epochs` to `max_epochs` and `min_num_epochs` to `min_epochs` ([#589](https://github.com/PyTorchLightning/pytorch-lightning/pull/589))
- Renamed `total_batch_nb` to `total_batches`, `nb_val_batches` to `num_val_batches`, `nb_training_batches` to `num_training_batches`, `max_nb_epochs` to `max_epochs`, `min_nb_epochs` to `min_epochs`, `nb_test_batches` to `num_test_batches`, and `nb_val_batches` to `num_val_batches` ([#567](https://github.com/PyTorchLightning/pytorch-lightning/pull/567))
- Changed gradient logging to use parameter names instead of indexes ([#660](https://github.com/PyTorchLightning/pytorch-lightning/pull/660))
- Changed the default logger to `TensorBoardLogger` ([#609](https://github.com/PyTorchLightning/pytorch-lightning/pull/609))
- Changed the directory for tensorboard logging to be the same as model checkpointing ([#706](https://github.com/PyTorchLightning/pytorch-lightning/pull/706))

### Deprecated

- Deprecated `max_nb_epochs` and `min_nb_epochs` ([#567](https://github.com/PyTorchLightning/pytorch-lightning/pull/567))
- Deprecated the `on_sanity_check_start` hook in `ModelHooks` ([#598](https://github.com/PyTorchLightning/pytorch-lightning/pull/598))

### Removed

- Removed the `save_best_only` argument from `ModelCheckpoint`, use `save_top_k=1` instead ([#128](https://github.com/PyTorchLightning/pytorch-lightning/pull/128))

### Fixed

- Fixed a bug which ocurred when using Adagrad with cuda ([#554](https://github.com/PyTorchLightning/pytorch-lightning/pull/554))
- Fixed a bug where training would be on the GPU despite setting `gpus=0` or `gpus=[]` ([#561](https://github.com/PyTorchLightning/pytorch-lightning/pull/561))
- Fixed an error with `print_nan_gradients` when some parameters do not require gradient ([#579](https://github.com/PyTorchLightning/pytorch-lightning/pull/579))
- Fixed a bug where the progress bar would show an incorrect number of total steps during the validation sanity check when using multiple validation data loaders ([#597](https://github.com/PyTorchLightning/pytorch-lightning/pull/597))
- Fixed support for PyTorch 1.1.0 ([#552](https://github.com/PyTorchLightning/pytorch-lightning/pull/552))
- Fixed an issue with early stopping when using a `val_check_interval < 1.0` in `Trainer` ([#492](https://github.com/PyTorchLightning/pytorch-lightning/pull/492))
- Fixed bugs relating to the `CometLogger` object that would cause it to not work properly ([#481](https://github.com/PyTorchLightning/pytorch-lightning/pull/481))
- Fixed a bug that would occur when returning `-1` from `on_batch_start` following an early exit or when the batch was `None` ([#509](https://github.com/PyTorchLightning/pytorch-lightning/pull/509))
- Fixed a potential race condition with several processes trying to create checkpoint directories ([#530](https://github.com/PyTorchLightning/pytorch-lightning/pull/530))
- Fixed a bug where batch 'segments' would remain on the GPU when using `truncated_bptt > 1` ([#532](https://github.com/PyTorchLightning/pytorch-lightning/pull/532))
- Fixed a bug when using `IterableDataset` ([#547](https://github.com/PyTorchLightning/pytorch-lightning/pull/547))
- Fixed a bug where `.item` was called on non-tensor objects ([#602](https://github.com/PyTorchLightning/pytorch-lightning/pull/602))
- Fixed a bug where `Trainer.train` would crash on an uninitialized variable if the trainer was run after resuming from a checkpoint that was already at `max_epochs` ([#608](https://github.com/PyTorchLightning/pytorch-lightning/pull/608))
- Fixed a bug where early stopping would begin two epochs early ([#617](https://github.com/PyTorchLightning/pytorch-lightning/pull/617))
- Fixed a bug where `num_training_batches` and `num_test_batches` would sometimes be rounded down to zero ([#649](https://github.com/PyTorchLightning/pytorch-lightning/pull/649))
- Fixed a bug where an additional batch would be processed when manually setting `num_training_batches` ([#653](https://github.com/PyTorchLightning/pytorch-lightning/pull/653))
- Fixed a bug when batches did not have a `.copy` method ([#701](https://github.com/PyTorchLightning/pytorch-lightning/pull/701))
- Fixed a bug when using `log_gpu_memory=True` in Python 3.6 ([#715](https://github.com/PyTorchLightning/pytorch-lightning/pull/715))
- Fixed a bug where checkpoint writing could exit before completion, giving incomplete checkpoints ([#689](https://github.com/PyTorchLightning/pytorch-lightning/pull/689))
- Fixed a bug where `on_train_end` was not called when ealy stopping ([#723](https://github.com/PyTorchLightning/pytorch-lightning/pull/723))

## [0.5.3] - 2019-11-06

### Added

- Added option to disable default logger, checkpointer, and early stopping by passing `logger=False`, `checkpoint_callback=False` and `early_stop_callback=False` respectively
- Added `CometLogger` for use with Comet.ml
- Added `val_check_interval` argument to `Trainer` allowing validition to be performed at every given number of batches
- Added functionality to save and load hyperparameters using the standard checkpoint mechanism
- Added call to `torch.cuda.empty_cache` before training starts
- Added option for user to override the call t `backward`
- Added support for truncated backprop through time via the `truncated_bptt_steps` argument in `Trainer`
- Added option to operate on all outputs from `training_step` in DDP2
- Added a hook for modifying DDP init
- Added a hook for modifying Apex

### Changed

- Changed experiment version to be padded with zeros (e.g. `/dir/version_9` becomes `/dir/version_0009`)
- Changed callback metrics to include any metrics given in logs or progress bar
- Changed the default for `save_best_only` in `ModelCheckpoint` to `True`
- Added `tng_data_loader` for backwards compatibility
- Renamed `MLFlowLogger.client` to `MLFlowLogger.experiment` for consistency
- Moved `global_step` increment to happen after the batch has been processed
- Changed weights restore to first attempt HPC weights before restoring normally, preventing both weights being restored and running out of memory
- Changed progress bar functionality to add multiple progress bars for train/val/test
- Changed calls to `print` to use `logging` instead

### Deprecated

- Deprecated `tng_dataloader`

### Fixed

- Fixed an issue where the number of batches was off by one during training
- Fixed a bug that occured when setting a ckeckpoint callback and `early_stop_callback=False`
- Fixed an error when importing CometLogger
- Fixed a bug where the `gpus` argument had some unexpected behaviour
- Fixed a bug where the computed total number of batches was sometimes incorrect
- Fixed a bug where the progress bar would sometimes not show the total number of batches in test mode
- Fixed a bug when using the `log_gpu_memory='min_max'` option in `Trainer`
- Fixed a bug where checkpointing would sometimes erase the current directory

## [0.5.2] - 2019-10-10

### Added

- Added `weights_summary` argument to `Trainer` to be set to `full` (full summary), `top` (just top level modules) or other
- Added `tags` argument to `MLFlowLogger`

### Changed

- Changed default for `amp_level` to `O1`

### Removed

- Removed the `print_weights_summary` argument from `Trainer`

### Fixed

- Fixed a bug where logs were not written properly
- Fixed a bug where `logger.finalize` wasn't called after training is complete
- Fixed callback metric errors in DDP
- Fixed a bug where `TestTubeLogger` didn't log to the correct directory

## [0.5.1] - 2019-10-05

### Added

- Added the `LightningLoggerBase` class for experiment loggers
- Added `MLFlowLogger` for logging with `mlflow`
- Added `TestTubeLogger` for logging with `test_tube`
- Added a different implementation of DDP (`distributed_backed='ddp2'`) where every node has one model using all GPUs
- Added support for optimisers which require a closure (e.g. LBFGS)
- Added automatic `MASTER_PORT` defualt for DDP when not set manually
- Added new GPU memory logging options `'min_max'` (log only the min/max utilization) and `'all'` (log all the GPU memory)

### Changed

- Changed schedulers to always be called with the current epoch
- Changed `test_tube` to an optional dependency
- Changed data loaders to internally use a getter instead of a python property
- Disabled auto GPU loading when restoring weights to prevent out of memory errors
- Changed logging, early stopping and checkpointing to occur by default

### Fixed

- Fixed a bug with samplers that do not specify `set_epoch`
- Fixed a bug when using the `MLFlowLogger` with unsupported data types, this will now raise a warning
- Fixed a bug where gradient norms were alwasy zero using `track_grad_norm`
- Fixed a bug which causes a crash when logging memory

## [0.5.0] - 2019-09-26

### Changed

- Changed `data_batch` argument to `batch` throughout
- Changed `batch_i` argument to `batch_idx` throughout
- Changed `tng_dataloader` method to `train_dataloader`
- Changed `on_tng_metrics` method to `on_training_metrics`
- Changed `gradient_clip` argument to `gradient_clip_val`
- Changed `add_log_row_interval` to `row_log_interval`

### Fixed

- Fixed a bug with tensorboard logging in multi-gpu setup

## [0.4.9] - 2019-09-16

### Added

- Added the flag `log_gpu_memory` to `Trainer` to deactivate logging of GPU memory utilization
- Added SLURM resubmit functionality (port from test-tube)
- Added optional weight_save_path to trainer to remove the need for a checkpoint_callback when using cluster training
- Added option to use single gpu per node with `DistributedDataParallel`

### Changed

- Changed functionality of `validation_end` and `test_end` with multiple dataloaders to be given all of the dataloaders at once rather than in seperate calls
- Changed print_nan_grads to only print the parameter value and gradients when they contain NaN
- Changed gpu API to take integers as well (e.g. `gpus=2` instead of `gpus=[0, 1]`)
- All models now loaded on to CPU to avoid device and out of memory issues in PyTorch

### Fixed

- Fixed a bug where data types that implement `.to` but not `.cuda` would not be properly moved onto the GPU
- Fixed a bug where data would not be re-shuffled every epoch when using a `DistributedSampler`

## [0.4.8] - 2019-08-31

### Added

- Added `test_step` and `test_end` methods, used when `Trainer.test` is called
- Added `GradientAccumulationScheduler` callback which can be used to schedule changes to the number of accumulation batches
- Added option to skip the validation sanity check by setting `nb_sanity_val_steps = 0`

### Fixed

- Fixed a bug when setting `nb_sanity_val_steps = 0`

## [0.4.7] - 2019-08-24

### Changed

- Changed the default `val_check_interval` to `1.0`
- Changed defaults for `nb_val_batches`, `nb_tng_batches` and `nb_test_batches` to 0

### Fixed

- Fixed a bug where the full validation set as used despite setting `val_percent_check`
- Fixed a bug where an `Exception` was thrown when using a data set containing a single batch
- Fixed a bug where an `Exception` was thrown if no `val_dataloader` was given
- Fixed a bug where tuples were not properly transfered to the GPU
- Fixed a bug where data of a non standard type was not properly handled by the trainer
- Fixed a bug when loading data as a tuple
- Fixed a bug where `AttributeError` could be suppressed by the `Trainer`

## [0.4.6] - 2019-08-15

### Added

- Added support for data to be given as a `dict` or `list` with a single gpu
- Added support for `configure_optimizers` to return a single optimizer, two list (optimizers and schedulers), or a single list

### Fixed

- Fixed a bug where returning just an optimizer list (i.e. without schedulers) from `configure_optimizers` would throw an `Exception`

## [0.4.5] - 2019-08-13

### Added

- Added `optimizer_step` method that can be overridden to change the standard optimizer behaviour

## [0.4.4] - 2019-08-12

### Added

- Added supoort for multiple validation dataloaders
- Added support for latest test-tube logger (optimised for `torch==1.2.0`)

### Changed

- `validation_step` and `val_dataloader` are now optional
- `lr_scheduler` is now activated after epoch

### Fixed

- Fixed a bug where a warning would show when using `lr_scheduler` in `torch>1.1.0`
- Fixed a bug where an `Exception` would be thrown if using `torch.DistributedDataParallel` without using a `DistributedSampler`, this now throws a `Warning` instead

## [0.4.3] - 2019-08-10

### Fixed

- Fixed a bug where accumulate gradients would scale the loss incorrectly

## [0.4.2] - 2019-08-08

### Changed

- Changed install requirement to `torch==1.2.0`

## [0.4.1] - 2019-08-08

### Changed

- Changed install requirement to `torch==1.1.0`

## [0.4.0] - 2019-08-08

### Added

- Added 16-bit support for a single GPU
- Added support for training continuation (preserves epoch, global step etc.)

### Changed

- Changed `training_step` and `validation_step`, outputs will no longer be automatically reduced

### Removed

- Removed need for `Experiment` object in `Trainer`

### Fixed

- Fixed issues with reducing outputs from generative models (such as images and text)

## [0.3.6] - 2019-07-25

### Added

- Added a decorator to do lazy data loading internally

### Fixed

- Fixed a bug where `Experiment` object was not process safe, potentially causing logs to be overwritten

## [0.3.5] - 2019-07-25

## [0.3.4] - 2019-07-22

## [0.3.3] - 2019-07-22

## [0.3.2] - 2019-07-21

## [0.3.1] - 2019-07-21

## [0.2.x] - 2019-07-09

## [0.1.x] - 2019-06-DD<|MERGE_RESOLUTION|>--- conflicted
+++ resolved
@@ -338,17 +338,10 @@
 - Fixed double evaluation bug with fault-tolerance enabled where the second call was completely skipped ([#11119](https://github.com/PyTorchLightning/pytorch-lightning/pull/11119))
 
 
-<<<<<<< HEAD
+- Fixed an incorrect warning being produced by the model summary when using `bf16` precision on CPU ([#11161](https://github.com/PyTorchLightning/pytorch-lightning/pull/11161))
+
+
 - Fixed an issue with the `TPUSpawnPlugin` handling the `XLA_USE_BF16` environment variable incorrectly ([#10990](https://github.com/PyTorchLightning/pytorch-lightning/pull/10990))
-=======
-- Fixed an incorrect warning being produced by the model summary when using `bf16` precision on CPU ([#11161](https://github.com/PyTorchLightning/pytorch-lightning/pull/11161))
-
-
--
-
-
--
->>>>>>> ba0c9013
 
 
 ## [1.5.6] - 2021-12-15
