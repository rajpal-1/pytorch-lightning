# Changelog

All notable changes to this project will be documented in this file.

The format is based on [Keep a Changelog](http://keepachangelog.com/en/1.0.0/).


## [1.5.0] - 2021-MM-DD

### Added

<<<<<<< HEAD
- Added utility function for calculating the model size in bytes ([#8500](https://github.com/PyTorchLightning/pytorch-lightning/pull/8500))


-


- Added `state_id` property to the `Callback` base class ([#6886](https://github.com/PyTorchLightning/pytorch-lightning/pull/6886))
=======
>>>>>>> 67015264

- Add support for monitoring the learning rate monitor without schedulers in `LearningRateMonitor` ([#9786](https://github.com/PyTorchLightning/pytorch-lightning/issues/9786))


- Register `ShardedTensor` state dict hooks in `LightningModule.__init__` if the pytorch version supports `ShardedTensor` ([#8944](https://github.com/PyTorchLightning/pytorch-lightning/pull/8944))


- Added error handling including calling of `on_keyboard_interrupt()` and `on_exception()` for all entrypoints (fit, validate, test, predict) ([#8819](https://github.com/PyTorchLightning/pytorch-lightning/pull/8819))


- Added a flavor of `training_step` that takes `dataloader_iter` as an argument ([#8807](https://github.com/PyTorchLightning/pytorch-lightning/pull/8807))


- Added `state_key` property to the `Callback` base class ([#6886](https://github.com/PyTorchLightning/pytorch-lightning/pull/6886))


- Progress tracking
    * Integrate `TrainingEpochLoop.total_batch_idx` ([#8598](https://github.com/PyTorchLightning/pytorch-lightning/pull/8598))
    * Add `BatchProgress` and integrate `TrainingEpochLoop.is_last_batch` ([#9657](https://github.com/PyTorchLightning/pytorch-lightning/pull/9657))
    * Avoid optional `Tracker` attributes ([#9320](https://github.com/PyTorchLightning/pytorch-lightning/pull/9320))
    * Reset `current` progress counters when restarting an epoch loop that had already finished ([#9371](https://github.com/PyTorchLightning/pytorch-lightning/pull/9371))
    * Call `reset_on_restart` in the loop's `reset` hook instead of when loading a checkpoint ([#9561](https://github.com/PyTorchLightning/pytorch-lightning/pull/9561))
    * Use `completed` over `processed` in `reset_on_restart` ([#9656](https://github.com/PyTorchLightning/pytorch-lightning/pull/9656))
    * Rename `reset_on_epoch` to `reset_on_run` ([#9658](https://github.com/PyTorchLightning/pytorch-lightning/pull/9658))


- Added `batch_size` and `rank_zero_only` arguments for `log_dict` to match `log` ([#8628](https://github.com/PyTorchLightning/pytorch-lightning/pull/8628))


- Added check for unique GPU ids ([#8666](https://github.com/PyTorchLightning/pytorch-lightning/pull/8666))


- Added `ResultCollection` state_dict to Loop `state_dict` and support for distributed reload. ([#8641](https://github.com/PyTorchLightning/pytorch-lightning/pull/8641))


- Added DeepSpeed collate checkpoint utility function ([#8701](https://github.com/PyTorchLightning/pytorch-lightning/pull/8701))


- The training type plugins now have a `handles_accumulate_grad_batches` property ([#8856](https://github.com/PyTorchLightning/pytorch-lightning/pull/8856))


- Added a warning to `WandbLogger` when reusing a wandb run ([#8714](https://github.com/PyTorchLightning/pytorch-lightning/pull/8714))


- Added `log_graph` argument for `watch` method of `WandbLogger` ([#8662](https://github.com/PyTorchLightning/pytorch-lightning/pull/8662))


- `LightningCLI` additions:
  * Added `LightningCLI(run=False|True)` to choose whether to run a `Trainer` subcommand ([#8751](https://github.com/PyTorchLightning/pytorch-lightning/pull/8751))
  * Added support to call any trainer function from the `LightningCLI` via subcommands ([#7508](https://github.com/PyTorchLightning/pytorch-lightning/pull/7508))
  * Allow easy trainer re-instantiation ([#7508](https://github.com/PyTorchLightning/pytorch-lightning/pull/9241))
  * Automatically register all optimizers and learning rate schedulers ([#9565](https://github.com/PyTorchLightning/pytorch-lightning/pull/9565))
  * Allow registering custom optimizers and learning rate schedulers without subclassing the CLI ([#9565](https://github.com/PyTorchLightning/pytorch-lightning/pull/9565))
  * Support shorthand notation to instantiate optimizers and learning rate schedulers ([#9565](https://github.com/PyTorchLightning/pytorch-lightning/pull/9565))
  * Support passing lists of callbacks via command line ([#8815](https://github.com/PyTorchLightning/pytorch-lightning/pull/8815))
  * Support shorthand notation to instantiate models ([#9588](https://github.com/PyTorchLightning/pytorch-lightning/pull/9588))
  * Support shorthand notation to instantiate datamodules ([#10011](https://github.com/PyTorchLightning/pytorch-lightning/pull/10011))


- Fault-tolerant training:
    * Added `FastForwardSampler` and `CaptureIterableDataset` injection to data loading utilities ([#8366](https://github.com/PyTorchLightning/pytorch-lightning/pull/8366))
    * Added `DataFetcher` to control fetching flow ([#8890](https://github.com/PyTorchLightning/pytorch-lightning/pull/8890))
    * Added `SharedCycleIteratorState` to prevent infinite loop ([#8889](https://github.com/PyTorchLightning/pytorch-lightning/pull/8889))
    * Added `CaptureMapDataset` for state management in map-style datasets ([#8891](https://github.com/PyTorchLightning/pytorch-lightning/pull/8891))
    * Added Fault Tolerant Training to `DataFetcher` ([#8891](https://github.com/PyTorchLightning/pytorch-lightning/pull/8891))
    * Replaced old prefetch iterator with new `DataFetcher` in training loop ([#8953](https://github.com/PyTorchLightning/pytorch-lightning/pull/8953))
    * Added partial support for global random state fault-tolerance in map-style datasets ([#8950](https://github.com/PyTorchLightning/pytorch-lightning/pull/8950))
    * Converted state to tuple explicitly when setting Python random state ([#9401](https://github.com/PyTorchLightning/pytorch-lightning/pull/9401))
    * Added support for restarting an optimizer loop (multiple optimizers) ([#9537](https://github.com/PyTorchLightning/pytorch-lightning/pull/9537))
    * Added support for restarting within Evaluation Loop ([#9563](https://github.com/PyTorchLightning/pytorch-lightning/pull/9563))
    * Added mechanism to detect a signal has been sent so the Trainer can gracefully exit ([#9566](https://github.com/PyTorchLightning/pytorch-lightning/pull/9566))
    * Support skipping to validation during fitting ([#9681](https://github.com/PyTorchLightning/pytorch-lightning/pull/9681))
    * Added support for auto-restart if fault tolerant checkpoint is available ([#9722](https://github.com/PyTorchLightning/pytorch-lightning/pull/9722))


- Checkpoint saving & loading extensibility:
    * Added `CheckpointIO` to expose checkpoint IO from training type plugin ([#8743](https://github.com/PyTorchLightning/pytorch-lightning/pull/8743))
    * Refactored CheckpointConnector to offload validating logic to the checkpoitn IO plugin ([#9045](https://github.com/PyTorchLightning/pytorch-lightning/pull/9045))


- Loop customization:
    * Added `Closure` and `AbstractClosure` classes ([#8642](https://github.com/PyTorchLightning/pytorch-lightning/pull/8642))
    * Refactored `TrainingBatchLoop` and extracted `OptimizerLoop`, splitting off automatic optimization into its own loop ([#9191](https://github.com/PyTorchLightning/pytorch-lightning/pull/9191))
    * Removed `TrainingBatchLoop.backward()`; manual optimization now calls directly into `Accelerator.backward()` and automatic optimization handles backward in new `OptimizerLoop` ([#9265](https://github.com/PyTorchLightning/pytorch-lightning/pull/9265))
    * Extracted `ManualOptimization` logic from `TrainingBatchLoop` into its own separate loop class ([#9266](https://github.com/PyTorchLightning/pytorch-lightning/pull/9266))
    * Added `OutputResult` and `ManualResult` classes ([#9437](https://github.com/PyTorchLightning/pytorch-lightning/pull/9437), [#9424](https://github.com/PyTorchLightning/pytorch-lightning/pull/9424))
    * Marked `OptimizerLoop.backward` as protected ([#9514](https://github.com/PyTorchLightning/pytorch-lightning/pull/9514))
    * Marked `FitLoop.should_accumulate` as protected ([#9515](https://github.com/PyTorchLightning/pytorch-lightning/pull/9515))
    * Marked several methods in `PredictionLoop` as protected: `on_predict_start`, `on_predict_epoch_end`, `on_predict_end`, `on_predict_model_eval` ([#9516](https://github.com/PyTorchLightning/pytorch-lightning/pull/9516))
    * Marked several methods in `EvaluationLoop` as protected: `get_max_batches`, `on_evaluation_model_eval`, `on_evaluation_model_train`, `on_evaluation_start`, `on_evaluation_epoch_start`, `on_evaluation_epoch_end`, `on_evaluation_end`, `reload_evaluation_dataloaders` ([#9516](https://github.com/PyTorchLightning/pytorch-lightning/pull/9516))
    * Marked several methods in `EvaluationEpochLoop` as protected: `on_evaluation_batch_start`, `evaluation_step`, `evaluation_step_end` ([#9516](https://github.com/PyTorchLightning/pytorch-lightning/pull/9516))


- Added support for saving and loading state of multiple callbacks of the same type ([#7187](https://github.com/PyTorchLightning/pytorch-lightning/pull/7187))


- Added DeepSpeed Stage 1 support ([#8974](https://github.com/PyTorchLightning/pytorch-lightning/pull/8974))

- Added `Python dataclass` support for `LightningDataModule` ([#8272](https://github.com/PyTorchLightning/pytorch-lightning/issues/8272))

- Added sanitization of tensors when they get logged as hyperparameters in `TensorBoardLogger` ([#9031](https://github.com/PyTorchLightning/pytorch-lightning/pull/9031))


- Added `InterBatchParallelDataFetcher` ([#9020](https://github.com/PyTorchLightning/pytorch-lightning/pull/9020))


- Added `DataLoaderIterDataFetcher` ([#9020](https://github.com/PyTorchLightning/pytorch-lightning/pull/9020))


- Added `DataFetcher` within `Fit / Evaluation` Loop  ([#9047](https://github.com/PyTorchLightning/pytorch-lightning/pull/9047))


- Added a friendly error message when DDP attempts to spawn new distributed processes with rank > 0 ([#9005](https://github.com/PyTorchLightning/pytorch-lightning/pull/9005))


- Added Rich Progress Bar:
    * Rich Progress Bar ([#8929](https://github.com/PyTorchLightning/pytorch-lightning/pull/8929))
    * Improvements for rich progress bar ([#9559](https://github.com/PyTorchLightning/pytorch-lightning/pull/9559))
    * Support for Iterable Datasets ([#9734](https://github.com/PyTorchLightning/pytorch-lightning/pull/9734))


- Added validate logic for precision ([#9080](https://github.com/PyTorchLightning/pytorch-lightning/pull/9080))


- Added support for CPU AMP autocast ([#9084](https://github.com/PyTorchLightning/pytorch-lightning/pull/9084))


- Added `on_exception` callback hook ([#9183](https://github.com/PyTorchLightning/pytorch-lightning/pull/9183))


- Added a warning to deepspeed when inferring batch size ([#9221](https://github.com/PyTorchLightning/pytorch-lightning/pull/9221))


- Added `remove_checkpoint` to `CheckpointIO` plugin by moving the responsibility from `ModelCheckpoint` Callback ([#9373](https://github.com/PyTorchLightning/pytorch-lightning/pull/9373))


- Added `ModelSummary` callback ([#9344](https://github.com/PyTorchLightning/pytorch-lightning/pull/9344))


- Added `log_images`, `log_text` and `log_table` to `WandbLogger` ([#9545](https://github.com/PyTorchLightning/pytorch-lightning/pull/9545))


- Added `PL_RECONCILE_PROCESS` environment variable to enable process reconciliation regardless of cluster environment settings ([#9389](https://github.com/PyTorchLightning/pytorch-lightning/pull/9389))


- Added `get_device_stats` to the Accelerator Interface and added its implementation for GPU and TPU ([#9586](https://github.com/PyTorchLightning/pytorch-lightning/pull/9586))


- Added `multifile` option to `LightningCLI` to enable/disable config save to preserve multiple files structure ([#9073](https://github.com/PyTorchLightning/pytorch-lightning/pull/9073))


- Added `RichModelSummary` callback ([#9546](https://github.com/PyTorchLightning/pytorch-lightning/pull/9546))

- Added a warning when an unknown key is encountered in optimizer configuration, and when `OneCycleLR` is used with `"interval": "epoch"` ([#9666](https://github.com/PyTorchLightning/pytorch-lightning/pull/9666))


- Added `DeviceStatsMonitor` callback ([#9712](https://github.com/PyTorchLightning/pytorch-lightning/pull/9712))


- Added `enable_progress_bar` to Trainer constructor ([#9664](https://github.com/PyTorchLightning/pytorch-lightning/pull/9664))


- Added `pl_legacy_patch` load utility for loading old checkpoints that have pickled legacy Lightning attributes ([#9166](https://github.com/PyTorchLightning/pytorch-lightning/pull/9166))


- Added support for `torch.use_deterministic_algorithms` ([#9121](https://github.com/PyTorchLightning/pytorch-lightning/pull/9121))


- Enabled automatic parameters tying for TPUs ([#9525](https://github.com/PyTorchLightning/pytorch-lightning/pull/9525))


- Raise a `MisconfigurationException` when trainer functions are called with `ckpt_path="best"` but `checkpoint_callback` isn't configured ([#9841](https://github.com/PyTorchLightning/pytorch-lightning/pull/9841))


- Added support for `torch.autograd.set_detect_anomaly` through `Trainer` constructor argument `detect_anomaly` ([#9848](https://github.com/PyTorchLightning/pytorch-lightning/pull/9848))


- Added a `len` method to `LightningDataModule` ([#9895](https://github.com/PyTorchLightning/pytorch-lightning/pull/9895))


- Added `enable_model_summary` flag to Trainer ([#9699](https://github.com/PyTorchLightning/pytorch-lightning/pull/9699))


- Added `strategy` argument to Trainer ([#8597](https://github.com/PyTorchLightning/pytorch-lightning/pull/8597))


- Added `TPUPrecisionPlugin` ([#10020](https://github.com/PyTorchLightning/pytorch-lightning/pull/#10020))


- `torch.bfloat16` support:
  * Added bfloat16 support for Lightning Trainer ([#9049](https://github.com/PyTorchLightning/pytorch-lightning/pull/9049))
  * Renamed `TPUHalfPrecisionPlugin` to `TPUBf16PrecisionPlugin` ([#10026](https://github.com/PyTorchLightning/pytorch-lightning/pull/10026))



- Added `kfold` example for loop customization ([#9965](https://github.com/PyTorchLightning/pytorch-lightning/pull/9965))


- LightningLite:
    * Added `PrecisionPlugin.forward_context`, making it the default implementation for all `{train,val,test,predict}_step_context()` methods ([#9988](https://github.com/PyTorchLightning/pytorch-lightning/pull/9988))
    * Added `DDPSpawnPlugin.spawn()` for spawning new processes of a given function ([#10018](https://github.com/PyTorchLightning/pytorch-lightning/pull/10018), [#10022](https://github.com/PyTorchLightning/pytorch-lightning/pull/10022))
    * Added `TrainingTypePlugin.{_setup_model, _setup_optimizer}` methods ([#9994](https://github.com/PyTorchLightning/pytorch-lightning/pull/9994))
    * Implemented `DataParallelPlugin._setup_model` ([#10010](https://github.com/PyTorchLightning/pytorch-lightning/pull/10010))
    * Implemented `DeepSpeedPlugin._setup_models_and_optimizers` ([#10009](https://github.com/PyTorchLightning/pytorch-lightning/pull/10009))

### Changed

- Setting `Trainer(accelerator="ddp_cpu")` now does not spawn a subprocess if `num_processes` is kept `1` along with `num_nodes > 1` ([#9603](https://github.com/PyTorchLightning/pytorch-lightning/pull/9603)).


- Module imports are now catching `ModuleNotFoundError` instead of `ImportError` ([#9867](https://github.com/PyTorchLightning/pytorch-lightning/pull/9867))


- `pytorch_lightning.loggers.neptune.NeptuneLogger` is now consistent with new [neptune-client](https://github.com/neptune-ai/neptune-client) API ([#6867](https://github.com/PyTorchLightning/pytorch-lightning/pull/6867)).

  Old [neptune-client](https://github.com/neptune-ai/neptune-client) API is supported by `NeptuneClient` from [neptune-contrib](https://github.com/neptune-ai/neptune-contrib) repo.


- Parsing of the `gpus` Trainer argument has changed: `gpus="n"` (str) no longer selects the GPU index n and instead selects the first n devices. ([#8770](https://github.com/PyTorchLightning/pytorch-lightning/pull/8770))


- Replace `iteration_count` and other index attributes in the loops with progress dataclasses ([#8477](https://github.com/PyTorchLightning/pytorch-lightning/pull/8477))


- The `trainer.lightning_module` reference is now properly set at the very beginning of the run ([#8536](https://github.com/PyTorchLightning/pytorch-lightning/pull/8536))


- Load ckpt path when model provided in validate/test/predict ([#8352](https://github.com/PyTorchLightning/pytorch-lightning/pull/8352))


- The `Trainer` functions `reset_{train,val,test,predict}_dataloader`, `reset_train_val_dataloaders`, and `request_dataloader` `model` argument is now optional ([#8536](https://github.com/PyTorchLightning/pytorch-lightning/pull/8536))


- Saved checkpoints will no longer use the type of a `Callback` as the key to avoid issues with unpickling ([#6886](https://github.com/PyTorchLightning/pytorch-lightning/pull/6886))


- Improved string conversion for `ResultCollection` ([#8622](https://github.com/PyTorchLightning/pytorch-lightning/pull/8622))


- `LightningCLI` changes:
    * `LightningCLI.init_parser` now returns the parser instance. ([#8721](https://github.com/PyTorchLightning/pytorch-lightning/pull/8721))
    * `LightningCLI.add_core_arguments_to_parser`, `LightningCLI.parse_arguments` now take a `parser` argument. ([#8721](https://github.com/PyTorchLightning/pytorch-lightning/pull/8721))
    * `LightningCLI.instantiate_trainer` now takes a config and a list of callbacks. ([#8721](https://github.com/PyTorchLightning/pytorch-lightning/pull/8721))
    * Split `LightningCLI.add_core_arguments_to_parser` into `LightningCLI.add_default_arguments_to_parser` + `LightningCLI.add_core_arguments_to_parser`. ([#8721](https://github.com/PyTorchLightning/pytorch-lightning/pull/8721))


- The accelerator and training type plugin `setup` hooks no longer have a `model` argument ([#8536](https://github.com/PyTorchLightning/pytorch-lightning/pull/8536))


- The accelerator and training type plugin `update_global_step` hook has been removed ([#8856](https://github.com/PyTorchLightning/pytorch-lightning/pull/8856))


- Improve coverage of `self.log`-ing in any `LightningModule` or `Callback` hook ([#8498](https://github.com/PyTorchLightning/pytorch-lightning/pull/8498))


- `self.log`-ing without a `Trainer` reference now raises a warning instead of an exception ([#9733](https://github.com/PyTorchLightning/pytorch-lightning/pull/9733))


- Removed restrictions in the trainer that loggers can only log from rank 0. Existing logger behavior has not changed. ([#8608](https://github.com/PyTorchLightning/pytorch-lightning/pull/8608))


- `Trainer.request_dataloader` now takes a `RunningStage` enum instance ([#8858](https://github.com/PyTorchLightning/pytorch-lightning/pull/8858))


- Changed `rank_zero_warn` to `NotImplementedError` in the `{train, val, test, predict}_dataloader` hooks that `Lightning(Data)Module` uses ([#9161](https://github.com/PyTorchLightning/pytorch-lightning/pull/9161))


- Moved `block_ddp_sync_behaviour` out of `TrainingBatchLoop` to loop utilities ([#9192](https://github.com/PyTorchLightning/pytorch-lightning/pull/9192))


- Executing the `optimizer_closure` is now required when overriding the `optimizer_step` hook ([#9360](https://github.com/PyTorchLightning/pytorch-lightning/pull/9360))


- Changed logging of `LightningModule` and `LightningDataModule` hyperparameters to raise an exception only if there are colliding keys with different values ([#9496](https://github.com/PyTorchLightning/pytorch-lightning/pull/9496))


- `seed_everything` now fails when an invalid seed value is passed instead of selecting a random seed ([#8787](https://github.com/PyTorchLightning/pytorch-lightning/pull/8787))


- Directly call `TrainingTypePlugin` collective APIs instead of going through the Accelerator ([#9677](https://github.com/PyTorchLightning/pytorch-lightning/pull/9677))


- Use a unique filename to save temp ckpt in tuner ([#9682](https://github.com/PyTorchLightning/pytorch-lightning/pull/9682))


- Changed `HorovodPlugin.all_gather` to return a `torch.Tensor` instead of a list ([#9696](https://github.com/PyTorchLightning/pytorch-lightning/pull/9696))


- Changed Trainer connectors to be protected attributes:
    * Configuration Validator ([#9779](https://github.com/PyTorchLightning/pytorch-lightning/pull/9779))


- Restore `current_epoch` and `global_step` irrespective of trainer task ([#9413](https://github.com/PyTorchLightning/pytorch-lightning/pull/9413))


- Raise an exception if using `amp_level` with native `amp_backend` ([#9755](https://github.com/PyTorchLightning/pytorch-lightning/pull/9755))


- Added `filename` argument in `ModelCheckpoint.format_checkpoint_name` ([#9818](https://github.com/PyTorchLightning/pytorch-lightning/pull/9818))


- Update the logic to check for accumulation steps with deepspeed ([#9826](https://github.com/PyTorchLightning/pytorch-lightning/pull/9826))


- `pytorch_lightning.utilities.grads.grad_norm` now raises an exception if parameter `norm_type <= 0` ([#9765](https://github.com/PyTorchLightning/pytorch-lightning/pull/9765))



- Updated error message for interactive incompatible plugins ([#9896](https://github.com/PyTorchLightning/pytorch-lightning/pull/9896))


- Updated several places in the loops and trainer to access `training_type_plugin` directly instead of `accelerator` ([#9901](https://github.com/PyTorchLightning/pytorch-lightning/pull/9901))



### Deprecated

- Deprecated trainer argument `terminate_on_nan` in favour of `detect_anomaly`([#9175](https://github.com/PyTorchLightning/pytorch-lightning/pull/9175))


- Deprecated `Trainer.terminate_on_nan` public attribute access ([#9849](https://github.com/PyTorchLightning/pytorch-lightning/pull/9849))


- Deprecated `LightningModule.summarize()` in favor of `pytorch_lightning.utilities.model_summary.summarize()`


- Deprecated `LightningModule.model_size` ([#8343](https://github.com/PyTorchLightning/pytorch-lightning/pull/8343))


- Deprecated `DataModule` properties: `train_transforms`, `val_transforms`, `test_transforms`, `size`, `dims` ([#8851](https://github.com/PyTorchLightning/pytorch-lightning/pull/8851))


- Deprecated `add_to_queue`, `get_from_queue` from `LightningModule` in favor of corresponding methods in the `DDPSpawnPlugin` ([9118](https://github.com/PyTorchLightning/pytorch-lightning/pull/9118))


- Deprecated `LightningModule.get_progress_bar_dict` and `Trainer.progress_bar_dict` in favor of `pytorch_lightning.callbacks.progress.base.get_standard_metrics` and `ProgressBarBase.get_metrics` ([#8985](https://github.com/PyTorchLightning/pytorch-lightning/pull/8985))


- Deprecated `prepare_data_per_node` flag on Trainer and set it as a property of `DataHooks`, accessible in the `LightningModule` and `LightningDataModule` ([#8958](https://github.com/PyTorchLightning/pytorch-lightning/pull/8958))


- Deprecated the `TestTubeLogger` ([#9065](https://github.com/PyTorchLightning/pytorch-lightning/pull/9065))


- Deprecated `on_{train/val/test/predict}_dataloader()` from `LightningModule` and `LightningDataModule` [#9098](https://github.com/PyTorchLightning/pytorch-lightning/pull/9098)


- Deprecated `on_keyboard_interrupt` callback hook in favor of new `on_exception` hook ([#9260](https://github.com/PyTorchLightning/pytorch-lightning/pull/9260))


- Deprecated passing `process_position` to the `Trainer` constructor in favor of adding the `ProgressBar` callback with `process_position` directly to the list of callbacks ([#9222](https://github.com/PyTorchLightning/pytorch-lightning/pull/9222))


- Deprecated passing `flush_logs_every_n_steps` as a Trainer argument, instead pass it to the logger init if supported ([#9366](https://github.com/PyTorchLightning/pytorch-lightning/pull/9366))


- Deprecated `LightningLoggerBase.close`, `LoggerCollection.close` in favor of `LightningLoggerBase.finalize`, `LoggerCollection.finalize` ([#9422](https://github.com/PyTorchLightning/pytorch-lightning/pull/9422))


- Deprecated passing `progress_bar_refresh_rate` to the `Trainer` constructor in favor of adding the `ProgressBar` callback with `refresh_rate` directly to the list of callbacks, or passing `enable_progress_bar=False` to disable the progress bar ([#9616](https://github.com/PyTorchLightning/pytorch-lightning/pull/9616))


- Deprecated `LightningDistributed` and move the broadcast logic to `DDPPlugin` and `DDPSpawnPlugin` directly ([#9691](https://github.com/PyTorchLightning/pytorch-lightning/pull/9691))


- Deprecated passing `stochastic_weight_avg` from the `Trainer` constructor in favor of adding the `StochasticWeightAveraging` callback directly to the list of callbacks ([#8989](https://github.com/PyTorchLightning/pytorch-lightning/pull/8989))


- Deprecated Accelerator collective API `barrier`, `broadcast`, and `all_gather`, call `TrainingTypePlugin` collective API directly ([#9677](https://github.com/PyTorchLightning/pytorch-lightning/pull/9677))


- Deprecated `checkpoint_callback` from the `Trainer` constructor in favour of `enable_checkpointing` ([#9754](https://github.com/PyTorchLightning/pytorch-lightning/pull/9754))


- Deprecated the `LightningModule.on_post_move_to_device` method ([#9525](https://github.com/PyTorchLightning/pytorch-lightning/pull/9525))


- Deprecated `pytorch_lightning.core.decorators.parameter_validation` in favor of `pytorch_lightning.utilities.parameter_tying.set_shared_parameters` ([#9525](https://github.com/PyTorchLightning/pytorch-lightning/pull/9525))


- Deprecated passing `weights_summary` to the `Trainer` constructor in favor of adding the `ModelSummary` callback with `max_depth` directly to the list of callbacks ([#9699](https://github.com/PyTorchLightning/pytorch-lightning/pull/9699))


- Deprecated `log_gpu_memory`, `gpu_metrics`, and util funcs in favor of `DeviceStatsMonitor` callback ([#9921](https://github.com/PyTorchLightning/pytorch-lightning/pull/9921))


- Deprecated `GPUStatsMonitor` and `XLAStatsMonitor` in favor of `DeviceStatsMonitor` callback ([#9924](https://github.com/PyTorchLightning/pytorch-lightning/pull/9924))

### Removed

- Removed deprecated `metrics` ([#8586](https://github.com/PyTorchLightning/pytorch-lightning/pull/8586/))


- Removed the deprecated `outputs` argument in both the `LightningModule.on_train_epoch_end` and `Callback.on_train_epoch_end` hooks ([#8587](https://github.com/PyTorchLightning/pytorch-lightning/pull/8587))


- Removed the deprecated `TrainerLoggingMixin` class ([#8609](https://github.com/PyTorchLightning/pytorch-lightning/pull/8609))


- Removed the deprecated `TrainerTrainingTricksMixin` class ([#8679](https://github.com/PyTorchLightning/pytorch-lightning/pull/8679))


- Removed the deprecated `optimizer_idx` from `training_step` as an accepted argument in manual optimization ([#8576](https://github.com/PyTorchLightning/pytorch-lightning/pull/8576))


- Removed support for the deprecated `on_save_checkpoint` signature. The hook now takes a `checkpoint` positional parameter ([#8697](https://github.com/PyTorchLightning/pytorch-lightning/pull/8697))


- Removed support for the deprecated `on_load_checkpoint` signature. The hook now takes a `pl_module` positional parameter ([#8697](https://github.com/PyTorchLightning/pytorch-lightning/pull/8697))


- Removed the deprecated `save_function` property in `ModelCheckpoint` ([#8680](https://github.com/PyTorchLightning/pytorch-lightning/pull/8680))


- Removed the deprecated `model` argument from `ModelCheckpoint.save_checkpoint` ([#8688](https://github.com/PyTorchLightning/pytorch-lightning/pull/8688))


- Removed the deprecated `sync_step` argument from `WandbLogger` ([#8763](https://github.com/PyTorchLightning/pytorch-lightning/pull/8763))


- Removed the deprecated `Trainer.truncated_bptt_steps` in favor of `LightningModule.truncated_bptt_steps` ([#8826](https://github.com/PyTorchLightning/pytorch-lightning/pull/8826))


- Removed `LightningModule.write_predictions` and `LightningModule.write_predictions_dict` ([#8850](https://github.com/PyTorchLightning/pytorch-lightning/pull/8850))


- Removed reset dataloader hooks to Training Plugins and Accelerators ([#8858](https://github.com/PyTorchLightning/pytorch-lightning/pull/8858))


- Removed deprecated `GradInformation` module in favor of `pytorch_lightning.utilities.grads` ([#8831](https://github.com/PyTorchLightning/pytorch-lightning/pull/8831/))


- Removed `TrainingTypePlugin.on_save` and `Accelerator.on_save` ([#9023](https://github.com/PyTorchLightning/pytorch-lightning/pull/9023))


- Removed `{Accelerator,TrainingTypePlugin,PrecisionPlugin}.post_optimizer_step` ([#9746](https://github.com/PyTorchLightning/pytorch-lightning/pull/9746))


- Removed deprecated `connect_precision_plugin` and `connect_training_type_plugin` from `Accelerator` ([#9019](https://github.com/PyTorchLightning/pytorch-lightning/pull/9019))


- Removed `on_train_epoch_end` from `Accelerator` ([#9035](https://github.com/PyTorchLightning/pytorch-lightning/pull/9035))


- Removed `InterBatchProcessor` in favor of `DataLoaderIterDataFetcher` ([#9052](https://github.com/PyTorchLightning/pytorch-lightning/pull/9052))


- Removed `Plugin` in `base_plugin.py`, access `TrainingTypePlugin` and `PrecisionPlugin` directly instead ([#9066](https://github.com/PyTorchLightning/pytorch-lightning/pull/9066))


- Removed `teardown` from `ParallelPlugin` ([#8943](https://github.com/PyTorchLightning/pytorch-lightning/pull/8943))


- Removed deprecated `profiled_functions` argument from `PyTorchProfiler` ([#9178](https://github.com/PyTorchLightning/pytorch-lightning/pull/9178))


- Removed deprecated `pytorch_lighting.utilities.argparse_utils` module ([#9166](https://github.com/PyTorchLightning/pytorch-lightning/pull/9166))


- Removed deprecated property `Trainer.running_sanity_check` in favor of `Trainer.sanity_checking` ([#9209](https://github.com/PyTorchLightning/pytorch-lightning/pull/9209))


- Removed deprecated `BaseProfiler.output_filename` arg from it and its descendants in favor of `dirpath` and `filename` ([#9214](https://github.com/PyTorchLightning/pytorch-lightning/pull/9214))


- Removed deprecated property `ModelCheckpoint.period` in favor of `ModelCheckpoint.every_n_epochs` ([#9213](https://github.com/PyTorchLightning/pytorch-lightning/pull/9213))


- Removed deprecated `auto_move_data` decorator ([#9231](https://github.com/PyTorchLightning/pytorch-lightning/pull/9231))


- Removed deprecated property `LightningModule.datamodule` in favor of `Trainer.datamodule` ([#9233](https://github.com/PyTorchLightning/pytorch-lightning/pull/9233))


- Removed deprecated properties `DeepSpeedPlugin.cpu_offload*` in favor of `offload_optimizer`, `offload_parameters` and `pin_memory` ([#9244](https://github.com/PyTorchLightning/pytorch-lightning/pull/9244))


- Removed deprecated property `AcceleratorConnector.is_using_torchelastic` in favor of `TorchElasticEnvironment.is_using_torchelastic()` ([#9729](https://github.com/PyTorchLightning/pytorch-lightning/pull/9729))


- Removed `pytorch_lightning.utilities.debugging.InternalDebugger` ([#9680](https://github.com/PyTorchLightning/pytorch-lightning/pull/9680))


- Removed `call_configure_sharded_model_hook` property from `Accelerator` and `TrainingTypePlugin` ([#9612](https://github.com/PyTorchLightning/pytorch-lightning/pull/9612))


- Removed `TrainerProperties` mixin and moved property definitions directly into `Trainer` ([#9495](https://github.com/PyTorchLightning/pytorch-lightning/pull/9495))


- Removed a redundant warning with `ModelCheckpoint(monitor=None)` callback ([#9875](https://github.com/PyTorchLightning/pytorch-lightning/pull/9875))


- Remove `epoch` from `trainer.logged_metrics` ([#9904](https://github.com/PyTorchLightning/pytorch-lightning/pull/9904))


- Removed `should_rank_save_checkpoint` property from Trainer ([#9433](https://github.com/PyTorchLightning/pytorch-lightning/pull/9433))


- Remove deprecated `distributed_backend` from `Trainer` ([#10017](https://github.com/PyTorchLightning/pytorch-lightning/pull/10017))


- Removed `process_idx` from the `{DDPSpawnPlugin,TPUSpawnPlugin}.new_process` methods ([#10022](https://github.com/PyTorchLightning/pytorch-lightning/pull/10022))


### Fixed


- Fixed an issue with logger outputs not being finalized correctly after prediction runs ([#8685](https://github.com/PyTorchLightning/pytorch-lightning/pull/8685))


- Fixed `move_metrics_to_cpu` moving the loss on cpu while training on device ([#9308](https://github.com/PyTorchLightning/pytorch-lightning/pull/9308))


- Fixed incorrect main progress bar indicator when resuming training mid-epoch ([#9310](https://github.com/PyTorchLightning/pytorch-lightning/pull/9310))


- Fixed freeing datafetchers during teardown ([#9387](https://github.com/PyTorchLightning/pytorch-lightning/pull/9387))


- Fixed bug where the training step output needed to be `deepcopy`-ed ([#9349](https://github.com/PyTorchLightning/pytorch-lightning/pull/9349))


- Fixed freeing data iterators in loop `on_run_end` ([#9386](https://github.com/PyTorchLightning/pytorch-lightning/pull/9386))


- Fixed `BasePredictionWriter` not returning the batch_indices in a non-distributed setting ([#9432](https://github.com/PyTorchLightning/pytorch-lightning/pull/9432))


- Fixed an error when running on in XLA environments with no TPU attached ([#9572](https://github.com/PyTorchLightning/pytorch-lightning/pull/9572))


- Fixed check on torchmetrics logged whose `compute()` output is a multielement tensor ([#9582](https://github.com/PyTorchLightning/pytorch-lightning/pull/9582))


- Fixed gradient accumulation for `DDPShardedPlugin` ([#9122](https://github.com/PyTorchLightning/pytorch-lightning/pull/9122))


- Fixed missing deepspeed distributed call ([#9540](https://github.com/PyTorchLightning/pytorch-lightning/pull/9540))


- Fixed wrapping issue: avoid wrapping LightningModule with data-parallel modules when not fitting in `DDPPlugin`, `DDPSpawnPlugin`, `DDPShardedPlugin`, `DDPSpawnShardedPlugin` ([#9096](https://github.com/PyTorchLightning/pytorch-lightning/pull/9096))


- Fixed `trainer.accumulate_grad_batches` to be an int on init. Default value for it is now `None` inside Trainer ([#9652](https://github.com/PyTorchLightning/pytorch-lightning/pull/9652))


- Fixed `broadcast` in `DDPPlugin` and ``DDPSpawnPlugin` to respect the `src` input  ([#9691](https://github.com/PyTorchLightning/pytorch-lightning/pull/9691))


- Fixed `self.log(on_epoch=True, reduce_fx=sum))` for the `on_batch_start` and `on_train_batch_start` hooks ([#9791(https://github.com/PyTorchLightning/pytorch-lightning/pull/9791))


- Fixed `self.log(on_epoch=True)` for the `on_batch_start` and `on_train_batch_start` hooks ([#9780](https://github.com/PyTorchLightning/pytorch-lightning/pull/9780))


- Fixed restoring training state during `trainer.fit` only ([#9413](https://github.com/PyTorchLightning/pytorch-lightning/pull/9413))


- Fixed DeepSpeed and Lightning both calling the scheduler ([#9788](https://github.com/PyTorchLightning/pytorch-lightning/pull/9788))


- Fixed missing arguments when saving hyperparameters from the parent class but not from the child class ([#9800](https://github.com/PyTorchLightning/pytorch-lightning/pull/9800))


- Fixed DeepSpeed GPU device IDs ([#9847](https://github.com/PyTorchLightning/pytorch-lightning/pull/9847))


- Reset `val_dataloader` in `tuner/batch_size_scaling` ([#9857](https://github.com/PyTorchLightning/pytorch-lightning/pull/9857))


- Fixed use of `LightningCLI` in computer_vision_fine_tuning.py example ([#9934](https://github.com/PyTorchLightning/pytorch-lightning/pull/9934))


- Fixed issue with non-init dataclass fields in `apply_to_collection` ([#9963](https://github.com/PyTorchLightning/pytorch-lightning/issues/9963))

- Reset `val_dataloader` in `tuner/batch_size_scaling` for binsearch ([#9975](https://github.com/PyTorchLightning/pytorch-lightning/pull/9975))


- Fixed logic to check for spawn in dataloader `TrainerDataLoadingMixin._worker_check` ([#9902](https://github.com/PyTorchLightning/pytorch-lightning/pull/9902))


- Fixed `train_dataloader` getting loaded twice when resuming from a checkpoint during `Trainer.fit()` ([#9671](https://github.com/PyTorchLightning/pytorch-lightning/pull/9671))



## [1.4.9] - 2021-09-30

- Fixed `lr_find` to generate same results on multiple calls ([#9704](https://github.com/PyTorchLightning/pytorch-lightning/pull/9704))
- Fixed `reset` metrics on validation epoch end ([#9717](https://github.com/PyTorchLightning/pytorch-lightning/pull/9717))
- Fixed input validation for `gradient_clip_val`, `gradient_clip_algorithm`, `track_grad_norm` and `terminate_on_nan` Trainer arguments ([#9595](https://github.com/PyTorchLightning/pytorch-lightning/pull/9595))
- Reset metrics before each task starts ([#9410](https://github.com/PyTorchLightning/pytorch-lightning/pull/9410))


## [1.4.8] - 2021-09-22

- Fixed error reporting in DDP process reconciliation when processes are launched by an external agent ([#9389](https://github.com/PyTorchLightning/pytorch-lightning/pull/9389))
- Added PL_RECONCILE_PROCESS environment variable to enable process reconciliation regardless of cluster environment settings ([#9389](https://github.com/PyTorchLightning/pytorch-lightning/pull/9389))
- Fixed `add_argparse_args` raising `TypeError` when args are typed as `typing.Generic` in Python 3.6 ([#9554](https://github.com/PyTorchLightning/pytorch-lightning/pull/9554))
- Fixed back-compatibility for saving hyperparameters from a single container and inferring its argument name by reverting [#9125](https://github.com/PyTorchLightning/pytorch-lightning/pull/9125) ([#9642](https://github.com/PyTorchLightning/pytorch-lightning/pull/9642))


## [1.4.7] - 2021-09-14

- Fixed logging of nan parameters ([#9364](https://github.com/PyTorchLightning/pytorch-lightning/pull/9364))
- Fixed `replace_sampler` missing the batch size under specific conditions ([#9367](https://github.com/PyTorchLightning/pytorch-lightning/pull/9367))
- Pass init args to ShardedDataParallel ([#9483](https://github.com/PyTorchLightning/pytorch-lightning/pull/9483))
- Fixed collision of user argument when using ShardedDDP ([#9512](https://github.com/PyTorchLightning/pytorch-lightning/pull/9512))
- Fixed DeepSpeed crash for RNNs ([#9489](https://github.com/PyTorchLightning/pytorch-lightning/pull/9489))


## [1.4.6] - 2021-09-07

- Fixed an issues with export to ONNX format when a model has multiple inputs ([#8800](https://github.com/PyTorchLightning/pytorch-lightning/pull/8800))
- Removed deprecation warnings being called for `on_{task}_dataloader` ([#9279](https://github.com/PyTorchLightning/pytorch-lightning/pull/9279))
- Fixed save/load/resume from checkpoint for DeepSpeed Plugin (
    [#8397](https://github.com/PyTorchLightning/pytorch-lightning/pull/8397),
    [#8644](https://github.com/PyTorchLightning/pytorch-lightning/pull/8644),
    [#8627](https://github.com/PyTorchLightning/pytorch-lightning/pull/8627))
- Fixed `EarlyStopping` running on train epoch end when `check_val_every_n_epoch>1` is set ([#9156](https://github.com/PyTorchLightning/pytorch-lightning/pull/9156))
- Fixed an issue with logger outputs not being finalized correctly after prediction runs ([#8333](https://github.com/PyTorchLightning/pytorch-lightning/issues/8333))
- Fixed the Apex and DeepSpeed plugin closure running after the `on_before_optimizer_step` hook ([#9288](https://github.com/PyTorchLightning/pytorch-lightning/issues/9288))
- Fixed the Native AMP plugin closure not running with manual optimization ([#9288](https://github.com/PyTorchLightning/pytorch-lightning/issues/9288))
- Fixed bug where data-loading functions where not getting the correct running stage passed ([#8858](https://github.com/PyTorchLightning/pytorch-lightning/pull/8858))
- Fixed intra-epoch evaluation outputs staying in memory when the respective `*_epoch_end` hook wasn't overridden ([#9261](https://github.com/PyTorchLightning/pytorch-lightning/pull/9261))
- Fixed error handling in DDP process reconciliation when `_sync_dir` was not initialized ([#9267](https://github.com/PyTorchLightning/pytorch-lightning/pull/9267))
- Fixed PyTorch Profiler not enabled for manual optimization ([#9316](https://github.com/PyTorchLightning/pytorch-lightning/pull/9316))
- Fixed inspection of other args when a container is specified in `save_hyperparameters` ([#9125](https://github.com/PyTorchLightning/pytorch-lightning/pull/9125))
- Fixed signature of `Timer.on_train_epoch_end` and `StochasticWeightAveraging.on_train_epoch_end` to prevent unwanted deprecation warnings ([#9347](https://github.com/PyTorchLightning/pytorch-lightning/pull/9347))


## [1.4.5] - 2021-08-31

- Fixed reduction using `self.log(sync_dict=True, reduce_fx={mean,max})` ([#9142](https://github.com/PyTorchLightning/pytorch-lightning/pull/9142))
- Fixed not setting a default value for `max_epochs` if `max_time` was specified on the `Trainer` constructor ([#9072](https://github.com/PyTorchLightning/pytorch-lightning/pull/9072))
- Fixed the CometLogger, no longer modifies the metrics in place. Instead creates a copy of metrics before performing any operations ([#9150](https://github.com/PyTorchLightning/pytorch-lightning/pull/9150))
- Fixed `DDP` "CUDA error: initialization error" due to a `copy` instead of `deepcopy` on `ResultCollection` ([#9239](https://github.com/PyTorchLightning/pytorch-lightning/pull/9239))


## [1.4.4] - 2021-08-24

- Fixed a bug in the binary search mode of auto batch size scaling where exception was raised if the first trainer run resulted in OOM ([#8954](https://github.com/PyTorchLightning/pytorch-lightning/pull/8954))
- Fixed a bug causing logging with `log_gpu_memory='min_max'` not working ([#9013](https://github.com/PyTorchLightning/pytorch-lightning/pull/9013))


## [1.4.3] - 2021-08-17

- Fixed plateau scheduler stepping on incomplete epoch ([#8861](https://github.com/PyTorchLightning/pytorch-lightning/pull/8861))
- Fixed infinite loop with `CycleIterator` and multiple loaders ([#8889](https://github.com/PyTorchLightning/pytorch-lightning/pull/8889))
- Fixed `StochasticWeightAveraging` with a list of learning rates not applying them to each param group ([#8747](https://github.com/PyTorchLightning/pytorch-lightning/issues/8747))
- Restore original loaders if replaced by entrypoint ([#8885](https://github.com/PyTorchLightning/pytorch-lightning/pull/8885))
- Fixed lost reference to `_Metadata` object in `ResultMetricCollection` ([#8932](https://github.com/PyTorchLightning/pytorch-lightning/pull/8932))
- Ensure the existence of `DDPPlugin._sync_dir` in `reconciliate_processes` ([#8939](https://github.com/PyTorchLightning/pytorch-lightning/pull/8939))


## [1.4.2] - 2021-08-10

- Fixed recursive call for `apply_to_collection(include_none=False)` ([#8719](https://github.com/PyTorchLightning/pytorch-lightning/pull/8719))
- Fixed truncated backprop through time enablement when set as a property on the LightningModule and not the Trainer ([#8804](https://github.com/PyTorchLightning/pytorch-lightning/pull/8804/))
- Fixed comments and exception message for metrics_to_scalars ([#8782](https://github.com/PyTorchLightning/pytorch-lightning/pull/8782/))
- Fixed typo error in LightningLoggerBase.after_save_checkpoint docstring ([#8737](https://github.com/PyTorchLightning/pytorch-lightning/pull/8737/))


## [1.4.1] - 2021-08-03

- Fixed `trainer.fit_loop.split_idx` always returning `None` ([#8601](https://github.com/PyTorchLightning/pytorch-lightning/pull/8601))
- Fixed references for `ResultCollection.extra` ([#8622](https://github.com/PyTorchLightning/pytorch-lightning/pull/8622))
- Fixed reference issues during epoch end result collection ([#8621](https://github.com/PyTorchLightning/pytorch-lightning/pull/8621))
- Fixed horovod auto-detection when horovod is not installed and the launcher is `mpirun` ([#8610](https://github.com/PyTorchLightning/pytorch-lightning/pull/8610))
- Fixed an issue with `training_step` outputs not getting collected correctly for `training_epoch_end` ([#8613](https://github.com/PyTorchLightning/pytorch-lightning/pull/8613))
- Fixed distributed types support for CPUs ([#8667](https://github.com/PyTorchLightning/pytorch-lightning/pull/8667))
- Fixed a deadlock issue with DDP and torchelastic ([#8655](https://github.com/PyTorchLightning/pytorch-lightning/pull/8655))
- Fixed `accelerator=ddp` choice for CPU ([#8645](https://github.com/PyTorchLightning/pytorch-lightning/pull/8645))


## [1.4.0] - 2021-07-27

### Added

- Added `extract_batch_size` utility and corresponding tests to extract batch dimension from multiple batch types ([#8357](https://github.com/PyTorchLightning/pytorch-lightning/pull/8357/))
- Added support for named parameter groups in `LearningRateMonitor` ([#7987](https://github.com/PyTorchLightning/pytorch-lightning/pull/7987))
- Added `dataclass` support for `pytorch_lightning.utilities.apply_to_collection` ([#7935](https://github.com/PyTorchLightning/pytorch-lightning/pull/7935))
- Added support to `LightningModule.to_torchscript` for saving to custom filesystems with `fsspec` ([#7617](https://github.com/PyTorchLightning/pytorch-lightning/pull/7617))
- Added `KubeflowEnvironment` for use with the `PyTorchJob` operator in Kubeflow
- Added LightningCLI support for config files on object stores ([#7521](https://github.com/PyTorchLightning/pytorch-lightning/pull/7521))
- Added `ModelPruning(prune_on_train_epoch_end=True|False)` to choose when to apply pruning ([#7704](https://github.com/PyTorchLightning/pytorch-lightning/pull/7704))
- Added support for checkpointing based on a provided time interval during training ([#7515](https://github.com/PyTorchLightning/pytorch-lightning/pull/7515))
- Progress tracking
  * Added dataclasses for progress tracking ([#6603](https://github.com/PyTorchLightning/pytorch-lightning/pull/6603),
    [#7574](https://github.com/PyTorchLightning/pytorch-lightning/pull/7574),
    [#8140](https://github.com/PyTorchLightning/pytorch-lightning/pull/8140),
    [#8362](https://github.com/PyTorchLightning/pytorch-lightning/pull/8362))
  * Add `{,load_}state_dict` to the progress tracking dataclasses ([#8140](https://github.com/PyTorchLightning/pytorch-lightning/pull/8140))
  * Connect the progress tracking dataclasses to the loops ([#8244](https://github.com/PyTorchLightning/pytorch-lightning/pull/8244),
    [#8362](https://github.com/PyTorchLightning/pytorch-lightning/pull/8362))
  * Do not reset the progress tracking dataclasses total counters ([#8475](https://github.com/PyTorchLightning/pytorch-lightning/pull/8475))
- Added support for passing a `LightningDataModule` positionally as the second argument to `trainer.{validate,test,predict}` ([#7431](https://github.com/PyTorchLightning/pytorch-lightning/pull/7431))
- Added argument `trainer.predict(ckpt_path)` ([#7430](https://github.com/PyTorchLightning/pytorch-lightning/pull/7430))
- Added `clip_grad_by_value` support for TPUs ([#7025](https://github.com/PyTorchLightning/pytorch-lightning/pull/7025))
- Added support for passing any class to `is_overridden` ([#7918](https://github.com/PyTorchLightning/pytorch-lightning/pull/7918))
- Added `sub_dir` parameter to `TensorBoardLogger` ([#6195](https://github.com/PyTorchLightning/pytorch-lightning/pull/6195))
- Added correct `dataloader_idx` to batch transfer hooks ([#6241](https://github.com/PyTorchLightning/pytorch-lightning/pull/6241))
- Added `include_none=bool` argument to `apply_to_collection` ([#7769](https://github.com/PyTorchLightning/pytorch-lightning/pull/7769))
- Added `apply_to_collections` to apply a function to two zipped collections ([#7769](https://github.com/PyTorchLightning/pytorch-lightning/pull/7769))
- Added `ddp_fully_sharded` support ([#7487](https://github.com/PyTorchLightning/pytorch-lightning/pull/7487))
- Added `should_rank_save_checkpoint` property to Training Plugins ([#7684](https://github.com/PyTorchLightning/pytorch-lightning/pull/7684))
- Added `log_grad_norm` hook to `LightningModule` to customize the logging of gradient norms ([#7873](https://github.com/PyTorchLightning/pytorch-lightning/pull/7873))
- Added `save_config_filename` init argument to `LightningCLI` to ease resolving name conflicts ([#7741](https://github.com/PyTorchLightning/pytorch-lightning/pull/7741))
- Added `save_config_overwrite` init argument to `LightningCLI` to ease overwriting existing config files ([#8059](https://github.com/PyTorchLightning/pytorch-lightning/pull/8059))
- Added reset dataloader hooks to Training Plugins and Accelerators ([#7861](https://github.com/PyTorchLightning/pytorch-lightning/pull/7861))
- Added trainer stage hooks for Training Plugins and Accelerators ([#7864](https://github.com/PyTorchLightning/pytorch-lightning/pull/7864))
- Added the `on_before_optimizer_step` hook ([#8048](https://github.com/PyTorchLightning/pytorch-lightning/pull/8048))
- Added IPU Accelerator ([#7867](https://github.com/PyTorchLightning/pytorch-lightning/pull/7867))
- Fault-tolerant training
    * Added `{,load_}state_dict` to `ResultCollection` ([#7948](https://github.com/PyTorchLightning/pytorch-lightning/pull/7948))
    * Added `{,load_}state_dict` to `Loops` ([#8197](https://github.com/PyTorchLightning/pytorch-lightning/pull/8197))
    * Added `FastForwardSampler` and `CaptureIterableDataset` ([#8307](https://github.com/PyTorchLightning/pytorch-lightning/pull/8307))
    * Set `Loop.restarting=False` at the end of the first iteration ([#8362](https://github.com/PyTorchLightning/pytorch-lightning/pull/8362))
    * Save the loops state with the checkpoint (opt-in) ([#8362](https://github.com/PyTorchLightning/pytorch-lightning/pull/8362))
    * Save a checkpoint to restore the state on exception (opt-in) ([#8362](https://github.com/PyTorchLightning/pytorch-lightning/pull/8362))
    * Added `state_dict` and `load_state_dict` utilities for `CombinedLoader` + utilities for dataloader ([#8364](https://github.com/PyTorchLightning/pytorch-lightning/pull/8364))
- Added `rank_zero_only` to `LightningModule.log` function ([#7966](https://github.com/PyTorchLightning/pytorch-lightning/pull/7966))
- Added `metric_attribute` to `LightningModule.log` function ([#7966](https://github.com/PyTorchLightning/pytorch-lightning/pull/7966))
- Added a warning if `Trainer(log_every_n_steps)` is a value too high for the training dataloader ([#7734](https://github.com/PyTorchLightning/pytorch-lightning/pull/7734))
- Added LightningCLI support for argument links applied on instantiation ([#7895](https://github.com/PyTorchLightning/pytorch-lightning/pull/7895))
- Added LightningCLI support for configurable callbacks that should always be present ([#7964](https://github.com/PyTorchLightning/pytorch-lightning/pull/7964))
- Added DeepSpeed Infinity Support, and updated to DeepSpeed 0.4.0 ([#7234](https://github.com/PyTorchLightning/pytorch-lightning/pull/7234))
- Added support for `torch.nn.UninitializedParameter` in `ModelSummary` ([#7642](https://github.com/PyTorchLightning/pytorch-lightning/pull/7642))
- Added support `LightningModule.save_hyperparameters` when `LightningModule` is a dataclass ([#7992](https://github.com/PyTorchLightning/pytorch-lightning/pull/7992))
- Added support for overriding `optimizer_zero_grad` and `optimizer_step` when using accumulate_grad_batches ([#7980](https://github.com/PyTorchLightning/pytorch-lightning/pull/7980))
- Added `logger` boolean flag to `save_hyperparameters` ([#7960](https://github.com/PyTorchLightning/pytorch-lightning/pull/7960))
- Added support for calling scripts using the module syntax (`python -m package.script`) ([#8073](https://github.com/PyTorchLightning/pytorch-lightning/pull/8073))
- Added support for optimizers and learning rate schedulers to `LightningCLI` ([#8093](https://github.com/PyTorchLightning/pytorch-lightning/pull/8093))
- Added XLA Profiler ([#8014](https://github.com/PyTorchLightning/pytorch-lightning/pull/8014))
- Added `PrecisionPlugin.{pre,post}_backward` ([#8328](https://github.com/PyTorchLightning/pytorch-lightning/pull/8328))
- Added `on_load_checkpoint` and `on_save_checkpoint` hooks to the `PrecisionPlugin` base class ([#7831](https://github.com/PyTorchLightning/pytorch-lightning/pull/7831))
- Added `max_depth` parameter in `ModelSummary` ([#8062](https://github.com/PyTorchLightning/pytorch-lightning/pull/8062))
- Added `XLAStatsMonitor` callback ([#8235](https://github.com/PyTorchLightning/pytorch-lightning/pull/8235))
- Added `restore` function and `restarting` attribute to base `Loop` ([#8247](https://github.com/PyTorchLightning/pytorch-lightning/pull/8247))
- Added support for `save_hyperparameters` in `LightningDataModule` ([#3792](https://github.com/PyTorchLightning/pytorch-lightning/pull/3792))
- Added the `ModelCheckpoint(save_on_train_epoch_end)` to choose when to run the saving logic ([#8389](https://github.com/PyTorchLightning/pytorch-lightning/pull/8389))
- Added `LSFEnvironment` for distributed training with the LSF resource manager `jsrun` ([#5102](https://github.com/PyTorchLightning/pytorch-lightning/pull/5102))
- Added support for `accelerator='cpu'|'gpu'|'tpu'|'ipu'|'auto'` ([#7808](https://github.com/PyTorchLightning/pytorch-lightning/pull/7808))
- Added `tpu_spawn_debug` to plugin registry ([#7933](https://github.com/PyTorchLightning/pytorch-lightning/pull/7933))
- Enabled traditional/manual launching of DDP processes through `LOCAL_RANK` and `NODE_RANK` environment variable assignments ([#7480](https://github.com/PyTorchLightning/pytorch-lightning/pull/7480))
- Added `quantize_on_fit_end` argument to `QuantizationAwareTraining` ([#8464](https://github.com/PyTorchLightning/pytorch-lightning/pull/8464))
- Added experimental support for loop specialization ([#8226](https://github.com/PyTorchLightning/pytorch-lightning/pull/8226))
- Added support for `devices` flag to Trainer ([#8440](https://github.com/PyTorchLightning/pytorch-lightning/pull/8440))
- Added private `prevent_trainer_and_dataloaders_deepcopy` context manager on the `LightningModule` ([#8472](https://github.com/PyTorchLightning/pytorch-lightning/pull/8472))
- Added support for providing callables to the Lightning CLI instead of types ([#8400](https://github.com/PyTorchLightning/pytorch-lightning/pull/8400))


### Changed

- Decoupled device parsing logic from Accelerator connector to Trainer ([#8180](https://github.com/PyTorchLightning/pytorch-lightning/pull/8180))
- Changed the `Trainer`'s `checkpoint_callback` argument to allow only boolean values ([#7539](https://github.com/PyTorchLightning/pytorch-lightning/pull/7539))
- Log epoch metrics before the `on_evaluation_end` hook ([#7272](https://github.com/PyTorchLightning/pytorch-lightning/pull/7272))
- Explicitly disallow calling `self.log(on_epoch=False)` during epoch-only or single-call hooks ([#7874](https://github.com/PyTorchLightning/pytorch-lightning/pull/7874))
- Changed these `Trainer` methods to be protected: `call_setup_hook`, `call_configure_sharded_model`, `pre_dispatch`, `dispatch`, `post_dispatch`, `call_teardown_hook`, `run_train`, `run_sanity_check`, `run_evaluate`, `run_evaluation`, `run_predict`, `track_output_for_epoch_end`
- Changed `metrics_to_scalars` to work with any collection or value ([#7888](https://github.com/PyTorchLightning/pytorch-lightning/pull/7888))
- Changed `clip_grad_norm` to use `torch.nn.utils.clip_grad_norm_` ([#7025](https://github.com/PyTorchLightning/pytorch-lightning/pull/7025))
- Validation is now always run inside the training epoch scope ([#7357](https://github.com/PyTorchLightning/pytorch-lightning/pull/7357))
- `ModelCheckpoint` now runs at the end of the training epoch by default ([#8389](https://github.com/PyTorchLightning/pytorch-lightning/pull/8389))
- `EarlyStopping` now runs at the end of the training epoch by default ([#8286](https://github.com/PyTorchLightning/pytorch-lightning/pull/8286))
- Refactored Loops
    * Moved attributes `global_step`, `current_epoch`, `max/min_steps`, `max/min_epochs`, `batch_idx`, and `total_batch_idx` to TrainLoop ([#7437](https://github.com/PyTorchLightning/pytorch-lightning/pull/7437))
    * Refactored result handling in training loop ([#7506](https://github.com/PyTorchLightning/pytorch-lightning/pull/7506))
    * Moved attributes `hiddens` and `split_idx` to TrainLoop ([#7507](https://github.com/PyTorchLightning/pytorch-lightning/pull/7507))
    * Refactored the logic around manual and automatic optimization inside the optimizer loop ([#7526](https://github.com/PyTorchLightning/pytorch-lightning/pull/7526))
    * Simplified "should run validation" logic ([#7682](https://github.com/PyTorchLightning/pytorch-lightning/pull/7682))
    * Simplified logic for updating the learning rate for schedulers ([#7682](https://github.com/PyTorchLightning/pytorch-lightning/pull/7682))
    * Removed the `on_epoch` guard from the "should stop" validation check ([#7701](https://github.com/PyTorchLightning/pytorch-lightning/pull/7701))
    * Refactored internal loop interface; added new classes `FitLoop`, `TrainingEpochLoop`, `TrainingBatchLoop` ([#7871](https://github.com/PyTorchLightning/pytorch-lightning/pull/7871), [#8077](https://github.com/PyTorchLightning/pytorch-lightning/pull/8077))
    * Removed `pytorch_lightning/trainer/training_loop.py` ([#7985](https://github.com/PyTorchLightning/pytorch-lightning/pull/7985))
    * Refactored evaluation loop interface; added new classes `DataLoaderLoop`, `EvaluationLoop`, `EvaluationEpochLoop` ([#7990](https://github.com/PyTorchLightning/pytorch-lightning/pull/7990), [#8077](https://github.com/PyTorchLightning/pytorch-lightning/pull/8077))
    * Removed `pytorch_lightning/trainer/evaluation_loop.py` ([#8056](https://github.com/PyTorchLightning/pytorch-lightning/pull/8056))
    * Restricted public access to several internal functions ([#8024](https://github.com/PyTorchLightning/pytorch-lightning/pull/8024))
    * Refactored trainer `_run_*` functions and separate evaluation loops ([#8065](https://github.com/PyTorchLightning/pytorch-lightning/pull/8065))
    * Refactored prediction loop interface; added new classes `PredictionLoop`, `PredictionEpochLoop` ([#7700](https://github.com/PyTorchLightning/pytorch-lightning/pull/7700), [#8077](https://github.com/PyTorchLightning/pytorch-lightning/pull/8077))
    * Removed `pytorch_lightning/trainer/predict_loop.py` ([#8094](https://github.com/PyTorchLightning/pytorch-lightning/pull/8094))
    * Moved result teardown to the loops ([#8245](https://github.com/PyTorchLightning/pytorch-lightning/pull/8245))
    * Improve `Loop` API to better handle children `state_dict` and `progress` ([#8334](https://github.com/PyTorchLightning/pytorch-lightning/pull/8334))
- Refactored logging
    * Renamed and moved `core/step_result.py` to `trainer/connectors/logger_connector/result.py` ([#7736](https://github.com/PyTorchLightning/pytorch-lightning/pull/7736))
    * Dramatically simplify the `LoggerConnector` ([#7882](https://github.com/PyTorchLightning/pytorch-lightning/pull/7882))
    * `trainer.{logged,progress_bar,callback}_metrics` are now updated on-demand ([#7882](https://github.com/PyTorchLightning/pytorch-lightning/pull/7882))
    * Completely overhaul the `Result` object in favor of `ResultMetric` ([#7882](https://github.com/PyTorchLightning/pytorch-lightning/pull/7882))
    * Improve epoch-level reduction time and overall memory usage ([#7882](https://github.com/PyTorchLightning/pytorch-lightning/pull/7882))
    * Allow passing `self.log(batch_size=...)` ([#7891](https://github.com/PyTorchLightning/pytorch-lightning/pull/7891))
    * Each of the training loops now keeps its own results collection ([#7891](https://github.com/PyTorchLightning/pytorch-lightning/pull/7891))
    * Remove `EpochResultStore` and `HookResultStore` in favor of `ResultCollection` ([#7909](https://github.com/PyTorchLightning/pytorch-lightning/pull/7909))
    * Remove `MetricsHolder` ([#7909](https://github.com/PyTorchLightning/pytorch-lightning/pull/7909))
- Moved `ignore_scalar_return_in_dp` warning suppression to the DataParallelPlugin class ([#7421](https://github.com/PyTorchLightning/pytorch-lightning/pull/7421/))
- Changed the behaviour when logging evaluation step metrics to no longer append `/epoch_*` to the metric name ([#7351](https://github.com/PyTorchLightning/pytorch-lightning/pull/7351))
- Raised `ValueError` when a `None` value is `self.log`-ed ([#7771](https://github.com/PyTorchLightning/pytorch-lightning/pull/7771))
- Changed `resolve_training_type_plugins` to allow setting `num_nodes` and `sync_batchnorm` from `Trainer` setting ([#7026](https://github.com/PyTorchLightning/pytorch-lightning/pull/7026))
- Default `seed_everything(workers=True)` in the `LightningCLI` ([#7504](https://github.com/PyTorchLightning/pytorch-lightning/pull/7504))
- Changed `model.state_dict()` in `CheckpointConnector` to allow `training_type_plugin` to customize the model's `state_dict()` ([#7474](https://github.com/PyTorchLightning/pytorch-lightning/pull/7474))
- `MLflowLogger` now uses the env variable `MLFLOW_TRACKING_URI` as default tracking URI ([#7457](https://github.com/PyTorchLightning/pytorch-lightning/pull/7457))
- Changed `Trainer` arg and functionality from `reload_dataloaders_every_epoch` to `reload_dataloaders_every_n_epochs` ([#5043](https://github.com/PyTorchLightning/pytorch-lightning/pull/5043))
- Changed `WandbLogger(log_model={True/'all'})` to log models as artifacts ([#6231](https://github.com/PyTorchLightning/pytorch-lightning/pull/6231))
- MLFlowLogger now accepts `run_name` as an constructor argument ([#7622](https://github.com/PyTorchLightning/pytorch-lightning/issues/7622))
- Changed `teardown()` in `Accelerator` to allow `training_type_plugin` to customize `teardown` logic ([#7579](https://github.com/PyTorchLightning/pytorch-lightning/pull/7579))
- `Trainer.fit` now raises an error when using manual optimization with unsupported features such as `gradient_clip_val` or `accumulate_grad_batches` ([#7788](https://github.com/PyTorchLightning/pytorch-lightning/pull/7788))
- Accelerator hooks are called regardless if `LightningModule` overrides the same hooks ([#7826](https://github.com/PyTorchLightning/pytorch-lightning/pull/7826))
- Moved profilers to their own file ([#7822](https://github.com/PyTorchLightning/pytorch-lightning/pull/7822))
- The `on_after_backward` hook is now called on accumulating iterations. Use the `on_before_optimizer_step` hook to mimic the old behaviour ([#8328](https://github.com/PyTorchLightning/pytorch-lightning/pull/8328))
- The mixed precision loss is no longer unscaled before the `on_after_backward` hook. Use the `on_before_optimizer_step` hook to mimic the old behaviour  ([#8328](https://github.com/PyTorchLightning/pytorch-lightning/pull/8328))
- The `TrainingTypePlugin.{pre,post}_backward` hooks no longer take the `optimizer, opt_idx, should_accumulate` arguments ([#8328](https://github.com/PyTorchLightning/pytorch-lightning/pull/8328))
- The `PrecisionPlugin.backward` hooks no longer returns a value ([#8328](https://github.com/PyTorchLightning/pytorch-lightning/pull/8328))
- The `PrecisionPlugin.backward` hooks no longer takes a `should_accumulate` argument ([#8328](https://github.com/PyTorchLightning/pytorch-lightning/pull/8328))
- Added the `on_before_backward` hook ([#7865](https://github.com/PyTorchLightning/pytorch-lightning/pull/7865))
- `LightningCLI` now aborts with a clearer message if config already exists and disables save config during `fast_dev_run`([#7963](https://github.com/PyTorchLightning/pytorch-lightning/pull/7963))
- Saved the `LightningCLI` config on `setup` and only on the main process ([#8017](https://github.com/PyTorchLightning/pytorch-lightning/pull/8017))
- Dropped the `LightningCLI` `ArgumentParser` when pickling ([#8017](https://github.com/PyTorchLightning/pytorch-lightning/pull/8017))
- Skip `broadcast` if distributed not initialized for the spawn plugins ([#8017](https://github.com/PyTorchLightning/pytorch-lightning/pull/8017))
- `Trainer(resume_from_checkpoint=...)` now restores the model directly after `LightningModule.setup()`, which is before `LightningModule.configure_sharded_model()` ([#7652](https://github.com/PyTorchLightning/pytorch-lightning/pull/7652))
- Moved `torch.cuda.set_device()` to enable collective calls earlier in setup ([#8312](https://github.com/PyTorchLightning/pytorch-lightning/pull/8312))
- Used XLA utility API to move data to CPU (Single TPU core) ([#8078](https://github.com/PyTorchLightning/pytorch-lightning/pull/8078))
- Improved error messages in `replace_sampler` when the `DataLoader` attributes are not included in the signature or the signature is missing optional arguments ([#8519](https://github.com/PyTorchLightning/pytorch-lightning/pull/8519))
- Moved `DeviceDtypeModuleMixin` and `HyperparametersMixin` mixin to `core` ([#8396](https://github.com/PyTorchLightning/pytorch-lightning/pull/8396))
- Return the `default_root_dir` as the `log_dir` when the logger is a `LoggerCollection` ([#8187](https://github.com/PyTorchLightning/pytorch-lightning/pull/8187))

### Deprecated

- Deprecated `LightningModule.loaded_optimizer_states_dict` ([#8229](https://github.com/PyTorchLightning/pytorch-lightning/pull/8229))
- Standardized the dataloaders arguments of `trainer.{fit,valdiate,test,tune}` ([#7431](https://github.com/PyTorchLightning/pytorch-lightning/pull/7431))
- Deprecated `DataModule` properties: `has_prepared_data`, `has_setup_fit`, `has_setup_validate`, `has_setup_test`, `has_setup_predict`, `has_teardown_fit`, `has_teardown_validate`, `has_teardown_test`, `has_teardown_predict` ([#7657](https://github.com/PyTorchLightning/pytorch-lightning/pull/7657/))
- Deprecated `TrainerModelHooksMixin` in favor of `pytorch_lightning.utilities.signature_utils` ([#7422](https://github.com/PyTorchLightning/pytorch-lightning/pull/7422))
- Deprecated `num_nodes` and `sync_batchnorm` arguments in `DDPPlugin` and `DDPSpawnPlugin` ([#7026](https://github.com/PyTorchLightning/pytorch-lightning/pull/7026))
- Deprecated `self.log(sync_dist_op)` in favor of `self.log(reduce_fx)`. ([#7891](https://github.com/PyTorchLightning/pytorch-lightning/pull/7891))
- Deprecated `is_overridden(model=...)` in favor of `is_overridden(instance=...)` ([#7918](https://github.com/PyTorchLightning/pytorch-lightning/pull/7918))
- Deprecated automatically detaching returned extras with grads ([#7994](https://github.com/PyTorchLightning/pytorch-lightning/pull/7994))
- Deprecated default value of `monitor` argument in EarlyStopping callback to enforce `monitor` as a required argument ([#7907](https://github.com/PyTorchLightning/pytorch-lightning/pull/7907))
- Deprecated importing `rank_zero_{warn,deprecation}` directly from `pytorch_lightning.utilities.distributed` ([#8085](https://github.com/PyTorchLightning/pytorch-lightning/pull/8085))
- Deprecated the use of `CheckpointConnector.hpc_load()` in favor of `CheckpointConnector.restore()` ([#7652](https://github.com/PyTorchLightning/pytorch-lightning/pull/7652))
- Deprecated `ModelCheckpoint(every_n_val_epochs)` in favor of `ModelCheckpoint(every_n_epochs)` ([#8383](https://github.com/PyTorchLightning/pytorch-lightning/pull/8383))
- Deprecated `DDPPlugin.task_idx` in favor of `DDPPlugin.local_rank` ([#8203](https://github.com/PyTorchLightning/pytorch-lightning/pull/8203))
- Deprecated the `Trainer.train_loop` property in favor of `Trainer.fit_loop` ([#8025](https://github.com/PyTorchLightning/pytorch-lightning/pull/8025))
- Deprecated the `Trainer.disable_validation` property in favor of `not Trainer.enable_validation` ([#8291](https://github.com/PyTorchLightning/pytorch-lightning/pull/8291))
- Deprecated `mode` parameter in `ModelSummary` in favor of `max_depth` ([#8062](https://github.com/PyTorchLightning/pytorch-lightning/pull/8062))
- Deprecated `reload_dataloaders_every_epoch` argument of `Trainer` in favor of `reload_dataloaders_every_n_epochs` ([#5043](https://github.com/PyTorchLightning/pytorch-lightning/pull/5043))
- Deprecated `distributed_backend` argument for `Trainer` ([#8575](https://github.com/PyTorchLightning/pytorch-lightning/pull/8575))

### Removed

- Dropped official support/testing for PyTorch <1.6 ([#8288](https://github.com/PyTorchLightning/pytorch-lightning/pull/8288))
- Removed `ProfilerConnector` ([#7654](https://github.com/PyTorchLightning/pytorch-lightning/pull/7654))
- Pruned deprecated classif. metrics from `pytorch_lightning.metrics.functional.classification` ([#7499](https://github.com/PyTorchLightning/pytorch-lightning/pull/7499))
- Removed deprecated data parallel classes `LightningDataParallel` and `LightningDistributedDataParallel` from `pytorch_lightning.overrides.data_parallel` ([#7510](https://github.com/PyTorchLightning/pytorch-lightning/pull/7510))
- Removed deprecated trainer attributes - `get_model` and `accelerator_backend` ([#7502](https://github.com/PyTorchLightning/pytorch-lightning/pull/7502))
- Removed support for automatically monitoring the `val_loss` key with `ModelCheckpoint`. Pass your `monitor` of choice to the `ModelCheckpoint` instance instead ([#8293](https://github.com/PyTorchLightning/pytorch-lightning/pull/8293))
- Removed support for `self.log(tbptt_reduce_fx)` and `self.log(tbptt_pad_token)`. Please, open a discussion explaining your use-case if you relied on these. ([#7644](https://github.com/PyTorchLightning/pytorch-lightning/pull/7644))
- Removed deprecated utils modules `model_utils`, `warning_utils`, `xla_device_utils` and partially `argparse_utils` ([#7503](https://github.com/PyTorchLightning/pytorch-lightning/pull/7503))
- Removed `RPCPlugin` and `RPCSequentialPlugin`. If you were successfully using these plugins, please open a GitHub discussion about your use case ([#8101](https://github.com/PyTorchLightning/pytorch-lightning/pull/8101))
- Removed deprecated trainer attributes - `on_cpu`, `on_tpu`, `use_tpu`, `on_gpu`, `use_dp`, `use_ddp`, `use_ddp2`, `use_horovod`, `use_single_gpu` ([#7501](https://github.com/PyTorchLightning/pytorch-lightning/pull/7501))
- Removed deprecated `optimizer` argument in `LightningModule.manual_backward()`; Toggling optimizers in manual optimization should be done using `LightningModule.{un}toggle_optimizer()` ([#8287](https://github.com/PyTorchLightning/pytorch-lightning/pull/8287))
- Removed DeepSpeed FP16 Exception as FP32 is now supported ([#8462](https://github.com/PyTorchLightning/pytorch-lightning/pull/8462))
- Removed environment variable `PL_EXP_VERSION` from DDP subprocesses ([7403](https://github.com/PyTorchLightning/pytorch-lightning/pull/7403))

### Fixed

- Fixed the `GPUStatsMonitor` callbacks to use the correct GPU IDs if `CUDA_VISIBLE_DEVICES` set ([#8260](https://github.com/PyTorchLightning/pytorch-lightning/pull/8260))
- Fixed `lr_scheduler` checkpointed state by calling `update_lr_schedulers` before saving checkpoints ([#7877](https://github.com/PyTorchLightning/pytorch-lightning/pull/7877))
- Fixed ambiguous warning when both overfit and train dataloader shuffling are enabled ([#7685](https://github.com/PyTorchLightning/pytorch-lightning/pull/7685))
- Fixed dev debugger memory growing due to tracking events even when disabled ([#7875](https://github.com/PyTorchLightning/pytorch-lightning/pull/7875))
- Fixed `None` loss keys getting added in `training_epoch_end` when using manual optimization and not returning a loss ([#7772](https://github.com/PyTorchLightning/pytorch-lightning/pull/7772))
- Fixed a bug where `precision=64` with `accelerator='ddp_spawn'` would throw a pickle error ([#6924](https://github.com/PyTorchLightning/pytorch-lightning/pull/6924))
- Do not override the existing `epoch` value in `logged_metrics` when already logged by the user ([#7982](https://github.com/PyTorchLightning/pytorch-lightning/issues/7982))
- Support for manual optimization with DeepSpeed ([#7970](https://github.com/PyTorchLightning/pytorch-lightning/pull/7970))
- Fixed `dataloader_idx` argument value when predicting with only one `DataLoader` ([#7941](https://github.com/PyTorchLightning/pytorch-lightning/pull/7941))
- Fixed passing the `stage` argument of `Callback.{setup,teardown}` as a keyword ([#7973](https://github.com/PyTorchLightning/pytorch-lightning/pull/7973))
- Fixed metrics generated during `validation sanity checking` are cleaned on end ([#8171](https://github.com/PyTorchLightning/pytorch-lightning/pull/8171))
- Fixed `log_gpu_memory` metrics not being added to `logging` when nothing else is logged ([#8174](https://github.com/PyTorchLightning/pytorch-lightning/pull/8174))
- Fixed a bug where calling `log` with a `Metric` instance would raise an error if it was a nested attribute of the model ([#8181](https://github.com/PyTorchLightning/pytorch-lightning/pull/8181))
- Fixed a bug where using `precision=64` would cause buffers with complex dtype to be cast to real ([#8208](https://github.com/PyTorchLightning/pytorch-lightning/pull/8208))
- Fixed `is_overridden` returning true for wrapped functions with no changes ([#8296](https://github.com/PyTorchLightning/pytorch-lightning/pull/8296))
- Fixed a bug where `truncated_bptt_steps` would throw an AttributeError when the target RNN has multiple hidden states ([#8145](https://github.com/PyTorchLightning/pytorch-lightning/pull/8145))
- Fixed `self.optimizers()` not returning a single optimizer if it had been wrapped ([#8326](https://github.com/PyTorchLightning/pytorch-lightning/pull/8326))
- Fixed the `on_after_backward` hook not getting called when using manual optimization and no plugins ([#8328](https://github.com/PyTorchLightning/pytorch-lightning/pull/8328))
- Fixed the `LightningModule.backward` hook only getting called with the `apex` plugin when using manual optimization ([#8328](https://github.com/PyTorchLightning/pytorch-lightning/pull/8328))
- Fixed moving batch to device before sending it to the `on_*_batch_start`/`on_*_batch_end` callbacks and model hooks ([#7378](https://github.com/PyTorchLightning/pytorch-lightning/pull/7378))
- Fixed passing a custom `DDPPlugin` when choosing `accelerator="ddp_cpu"` for the accelerator ([#6208](https://github.com/PyTorchLightning/pytorch-lightning/pull/6208))
- Fixed missing call to `LightningModule.untoggle_optimizer` in training loop when running gradient accumulation with multiple optimizers ([#8284](https://github.com/PyTorchLightning/pytorch-lightning/pull/8284))
- Fixed hash of LightningEnum to work with value instead of name ([#8421](https://github.com/PyTorchLightning/pytorch-lightning/pull/8421)).
- Fixed a bug where an extra checkpoint was saved at the end of training if the `val_check_interval` did not align with the number of training batches ([#7724](https://github.com/PyTorchLightning/pytorch-lightning/pull/7724))
- Fixed hash of LightningEnum to work with value instead of name([#8421](https://github.com/PyTorchLightning/pytorch-lightning/pull/8421)).
- Fixed `move_data_to_device` to return the batch if the object `to` function didn't return `self` ([#8433](https://github.com/PyTorchLightning/pytorch-lightning/pull/8433))
- Fixed progress bar updates for Pod Training ([#8258](https://github.com/PyTorchLightning/pytorch-lightning/pull/8258))
- Fixed clearing dataloader references before attaching new dataloaders in consecutive `Trainer.{fit,validate,test,predict}´ runs ([#8442](https://github.com/PyTorchLightning/pytorch-lightning/pull/8442))
- Fixed memory leaks on GPU by moving `optimizer_states`, `ResultCollection.extra`, `ResultMetric` attributes, and `LoggerConnector` metrics to `cpu`. Also, delete the DDP wrapper on `teardown` ([#8490](https://github.com/PyTorchLightning/pytorch-lightning/pull/8490))
- Fixed `SWA` callback using LightningModule `prevent_trainer_and_dataloaders_deepcopy` to avoid OOM ([#8472](https://github.com/PyTorchLightning/pytorch-lightning/pull/8472))
- Fixed `ModelPruning` callback `on_save_checkpoint` to avoid making a `deepcopy` potentially leading to OOM ([#8472](https://github.com/PyTorchLightning/pytorch-lightning/pull/8472))
- Fixed the sampler replacement logic for `DataLoader`s which do not define all `DataLoader` attributes as `__init__` parameters ([#8519](https://github.com/PyTorchLightning/pytorch-lightning/pull/8519))
- Fixed DeepSpeed Windows support ([#8488](https://github.com/PyTorchLightning/pytorch-lightning/pull/8488))
- Fixed DeepSpeed not properly setting the trainer `lr_schedulers` attribute ([#8527](https://github.com/PyTorchLightning/pytorch-lightning/pull/8527))
- Fixed experiment version and log-dir divergence in DDP when using multiple `Trainer` instances in sequence ([7403](https://github.com/PyTorchLightning/pytorch-lightning/pull/7403))
- Enabled manual optimization for TPUs ([#8458](https://github.com/PyTorchLightning/pytorch-lightning/pull/8458))
- Fixed `accumulate_grad_batches` not been recomputed during model reload ([#5334](https://github.com/PyTorchLightning/pytorch-lightning/pull/5334))
- Fixed a `TypeError` when wrapping optimizers in the `HorovodPlugin` and running `Trainer.test` ([#7840](https://github.com/PyTorchLightning/pytorch-lightning/pull/7840))
- Fixed `BackboneFinetuning` restoration ([#8501](https://github.com/PyTorchLightning/pytorch-lightning/pull/8501))
- Fixed `lr_scheduler` with metric (e.g. `torch.optim.lr_scheduler.ReduceLROnPlateau`) when using `automatic_optimization = False` ([#7643](https://github.com/PyTorchLightning/pytorch-lightning/pull/7643))
- Fixed `DeepSpeed` breaking with no schedulers ([#8580](https://github.com/PyTorchLightning/pytorch-lightning/pull/8580))


## [1.3.8] - 2021-07-01

### Fixed

- Fixed a sync deadlock when checkpointing a `LightningModule` that uses a torchmetrics 0.4 `Metric` ([#8218](https://github.com/PyTorchLightning/pytorch-lightning/pull/8218))
- Fixed compatibility TorchMetrics v0.4 ([#8206](https://github.com/PyTorchLightning/pytorch-lightning/pull/8206))
- Added torchelastic check when sanitizing GPUs ([#8095](https://github.com/PyTorchLightning/pytorch-lightning/pull/8095))
- Fixed a DDP info message that was never shown ([#8111](https://github.com/PyTorchLightning/pytorch-lightning/pull/8111))
- Fixed metrics deprecation message at module import level ([#8163](https://github.com/PyTorchLightning/pytorch-lightning/pull/8163))
- Fixed a bug where an infinite recursion would be triggered when using the `BaseFinetuning` callback on a model that contains a `ModuleDict` ([#8170](https://github.com/PyTorchLightning/pytorch-lightning/pull/8170))
- Added a mechanism to detect `deadlock` for `DDP` when only 1 process trigger an `Exception`. The mechanism will `kill the processes` when it happens ([#8167](https://github.com/PyTorchLightning/pytorch-lightning/pull/8167))
- Fixed NCCL error when selecting non-consecutive device ids ([#8165](https://github.com/PyTorchLightning/pytorch-lightning/pull/8165))
- Fixed SWA to also work with `IterableDataset` ([#8172](https://github.com/PyTorchLightning/pytorch-lightning/pull/8172))


## [1.3.7] - 2021-06-22

### Fixed

- Fixed a bug where skipping an optimizer while using amp causes amp to trigger an assertion error ([#7975](https://github.com/PyTorchLightning/pytorch-lightning/pull/7975))
- Fixed deprecation messages not showing due to incorrect stacklevel ([#8002](https://github.com/PyTorchLightning/pytorch-lightning/pull/8002), [#8005](https://github.com/PyTorchLightning/pytorch-lightning/pull/8005))
- Fixed setting a `DistributedSampler` when using a distributed plugin in a custom accelerator ([#7814](https://github.com/PyTorchLightning/pytorch-lightning/pull/7814))
- Improved `PyTorchProfiler` chrome traces names ([#8009](https://github.com/PyTorchLightning/pytorch-lightning/pull/8009))
- Fixed moving the best score to device in `EarlyStopping` callback for TPU devices ([#7959](https://github.com/PyTorchLightning/pytorch-lightning/pull/7959))
- Fixes access to `callback_metrics` in ddp_spawn ([#7916](https://github.com/PyTorchLightning/pytorch-lightning/pull/7916))


## [1.3.6] - 2021-06-15

### Fixed

- Fixed logs overwriting issue for remote filesystems ([#7889](https://github.com/PyTorchLightning/pytorch-lightning/pull/7889))
- Fixed `DataModule.prepare_data` could only be called on the global rank 0 process ([#7945](https://github.com/PyTorchLightning/pytorch-lightning/pull/7945))
- Fixed setting `worker_init_fn` to seed dataloaders correctly when using DDP ([#7942](https://github.com/PyTorchLightning/pytorch-lightning/pull/7942))
- Fixed `BaseFinetuning` callback to properly handle parent modules w/ parameters ([#7931](https://github.com/PyTorchLightning/pytorch-lightning/pull/7931))


## [1.3.5] - 2021-06-08

### Added

- Added warning to Training Step output ([#7779](https://github.com/PyTorchLightning/pytorch-lightning/pull/7779))

### Fixed

- Fixed `LearningRateMonitor` and `BackboneFinetuning` ([#7835](https://github.com/PyTorchLightning/pytorch-lightning/pull/7835))
- Minor improvements to `apply_to_collection` and type signature of `log_dict` ([#7851](https://github.com/PyTorchLightning/pytorch-lightning/pull/7851))
- Fixed docker versions ([#7834](https://github.com/PyTorchLightning/pytorch-lightning/pull/7834))
- Fixed sharded training check for fp16 precision ([#7825](https://github.com/PyTorchLightning/pytorch-lightning/pull/7825))
- Fixed support for torch Module type hints in LightningCLI ([#7807](https://github.com/PyTorchLightning/pytorch-lightning/pull/7807))

### Changed

- Move `training_output` validation to after `train_step_end` ([#7868](https://github.com/PyTorchLightning/pytorch-lightning/pull/7868))


## [1.3.4] - 2021-06-01

### Fixed

- Fixed info message when max training time reached ([#7780](https://github.com/PyTorchLightning/pytorch-lightning/pull/7780))
- Fixed missing `__len__` method to `IndexBatchSamplerWrapper` ([#7681](https://github.com/PyTorchLightning/pytorch-lightning/pull/7681))


## [1.3.3] - 2021-05-27

### Changed

- Changed calling of `untoggle_optimizer(opt_idx)` out of the closure function ([#7563](https://github.com/PyTorchLightning/pytorch-lightning/pull/7563))

### Fixed

- Fixed `ProgressBar` pickling after calling `trainer.predict` ([#7608](https://github.com/PyTorchLightning/pytorch-lightning/pull/7608))
- Fixed broadcasting in multi-node, multi-gpu DDP using torch 1.7 ([#7592](https://github.com/PyTorchLightning/pytorch-lightning/pull/7592))
- Fixed dataloaders are not reset when tuning the model ([#7566](https://github.com/PyTorchLightning/pytorch-lightning/pull/7566))
- Fixed print errors in `ProgressBar` when `trainer.fit` is not called ([#7674](https://github.com/PyTorchLightning/pytorch-lightning/pull/7674))
- Fixed global step update when the epoch is skipped ([#7677](https://github.com/PyTorchLightning/pytorch-lightning/pull/7677))
- Fixed training loop total batch counter when accumulate grad batches was enabled ([#7692](https://github.com/PyTorchLightning/pytorch-lightning/pull/7692))


## [1.3.2] - 2021-05-18

### Changed

- `DataModule`s now avoid duplicate `{setup,teardown,prepare_data}` calls for the same stage ([#7238](https://github.com/PyTorchLightning/pytorch-lightning/pull/7238))

### Fixed

- Fixed parsing of multiple training dataloaders ([#7433](https://github.com/PyTorchLightning/pytorch-lightning/pull/7433))
- Fixed recursive passing of `wrong_type` keyword argument in `pytorch_lightning.utilities.apply_to_collection` ([#7433](https://github.com/PyTorchLightning/pytorch-lightning/pull/7433))
- Fixed setting correct `DistribType` for `ddp_cpu` (spawn) backend ([#7492](https://github.com/PyTorchLightning/pytorch-lightning/pull/7492))
- Fixed incorrect number of calls to LR scheduler when `check_val_every_n_epoch > 1` ([#7032](https://github.com/PyTorchLightning/pytorch-lightning/pull/7032))


## [1.3.1] - 2021-05-11

### Fixed

- Fixed DeepSpeed with IterableDatasets ([#7362](https://github.com/PyTorchLightning/pytorch-lightning/pull/7362))
- Fixed `Trainer.current_epoch` not getting restored after tuning ([#7434](https://github.com/PyTorchLightning/pytorch-lightning/pull/7434))
- Fixed local rank displayed in console log ([#7395](https://github.com/PyTorchLightning/pytorch-lightning/pull/7395))


## [1.3.0] - 2021-05-06

### Added

- Added support for the `EarlyStopping` callback to run at the end of the training epoch ([#6944](https://github.com/PyTorchLightning/pytorch-lightning/pull/6944))
- Added synchronization points before and after `setup` hooks are run ([#7202](https://github.com/PyTorchLightning/pytorch-lightning/pull/7202))
- Added a `teardown` hook to `ClusterEnvironment` ([#6942](https://github.com/PyTorchLightning/pytorch-lightning/pull/6942))
- Added utils for metrics to scalar conversions ([#7180](https://github.com/PyTorchLightning/pytorch-lightning/pull/7180))
- Added utils for NaN/Inf detection for gradients and parameters ([#6834](https://github.com/PyTorchLightning/pytorch-lightning/pull/6834))
- Added more explicit exception message when trying to execute `trainer.test()` or `trainer.validate()` with `fast_dev_run=True` ([#6667](https://github.com/PyTorchLightning/pytorch-lightning/pull/6667))
- Added `LightningCLI` class to provide simple reproducibility with minimum boilerplate training CLI (
    [#4492](https://github.com/PyTorchLightning/pytorch-lightning/pull/4492),
    [#6862](https://github.com/PyTorchLightning/pytorch-lightning/pull/6862),
    [#7156](https://github.com/PyTorchLightning/pytorch-lightning/pull/7156),
    [#7299](https://github.com/PyTorchLightning/pytorch-lightning/pull/7299))
- Added `gradient_clip_algorithm` argument to Trainer for gradient clipping by value ([#6123](https://github.com/PyTorchLightning/pytorch-lightning/pull/6123)).
- Added a way to print to terminal without breaking up the progress bar ([#5470](https://github.com/PyTorchLightning/pytorch-lightning/pull/5470))
- Added support to checkpoint after training steps in `ModelCheckpoint` callback ([#6146](https://github.com/PyTorchLightning/pytorch-lightning/pull/6146))
- Added `TrainerStatus.{INITIALIZING,RUNNING,FINISHED,INTERRUPTED}` ([#7173](https://github.com/PyTorchLightning/pytorch-lightning/pull/7173))
- Added `Trainer.validate()` method to perform one evaluation epoch over the validation set ([#4948](https://github.com/PyTorchLightning/pytorch-lightning/pull/4948))
- Added `LightningEnvironment` for Lightning-specific DDP ([#5915](https://github.com/PyTorchLightning/pytorch-lightning/pull/5915))
- Added `teardown()` hook to LightningDataModule ([#4673](https://github.com/PyTorchLightning/pytorch-lightning/pull/4673))
- Added `auto_insert_metric_name` parameter to `ModelCheckpoint` ([#6277](https://github.com/PyTorchLightning/pytorch-lightning/pull/6277))
- Added arg to `self.log` that enables users to give custom names when dealing with multiple dataloaders ([#6274](https://github.com/PyTorchLightning/pytorch-lightning/pull/6274))
- Added `teardown` method to `BaseProfiler` to enable subclasses defining post-profiling steps outside of `__del__` ([#6370](https://github.com/PyTorchLightning/pytorch-lightning/pull/6370))
- Added `setup` method to `BaseProfiler` to enable subclasses defining pre-profiling steps for every process ([#6633](https://github.com/PyTorchLightning/pytorch-lightning/pull/6633))
- Added no return warning to predict ([#6139](https://github.com/PyTorchLightning/pytorch-lightning/pull/6139))
- Added `Trainer.predict` config validation ([#6543](https://github.com/PyTorchLightning/pytorch-lightning/pull/6543))
- Added `AbstractProfiler` interface ([#6621](https://github.com/PyTorchLightning/pytorch-lightning/pull/6621))
- Added support for including module names for forward in the autograd trace of `PyTorchProfiler` ([#6349](https://github.com/PyTorchLightning/pytorch-lightning/pull/6349))
- Added support for the PyTorch 1.8.1 autograd profiler ([#6618](https://github.com/PyTorchLightning/pytorch-lightning/pull/6618))
- Added `outputs` parameter to callback's `on_validation_epoch_end` & `on_test_epoch_end` hooks ([#6120](https://github.com/PyTorchLightning/pytorch-lightning/pull/6120))
- Added `configure_sharded_model` hook ([#6679](https://github.com/PyTorchLightning/pytorch-lightning/pull/6679))
- Added support for `precision=64`, enabling training with double precision ([#6595](https://github.com/PyTorchLightning/pytorch-lightning/pull/6595))
- Added support for DDP communication hooks ([#6736](https://github.com/PyTorchLightning/pytorch-lightning/pull/6736))
- Added `artifact_location` argument to `MLFlowLogger` which will be passed to the `MlflowClient.create_experiment` call ([#6677](https://github.com/PyTorchLightning/pytorch-lightning/pull/6677))
- Added `model` parameter to precision plugins' `clip_gradients` signature (
    [#6764](https://github.com/PyTorchLightning/pytorch-lightning/pull/6764),
    [#7231](https://github.com/PyTorchLightning/pytorch-lightning/pull/7231))
- Added `is_last_batch` attribute to `Trainer` ([#6825](https://github.com/PyTorchLightning/pytorch-lightning/pull/6825))
- Added `LightningModule.lr_schedulers()` for manual optimization  ([#6567](https://github.com/PyTorchLightning/pytorch-lightning/pull/6567))
- Added `MpModelWrapper` in TPU Spawn ([#7045](https://github.com/PyTorchLightning/pytorch-lightning/pull/7045))
- Added `max_time` Trainer argument to limit training time ([#6823](https://github.com/PyTorchLightning/pytorch-lightning/pull/6823))
- Added `on_predict_{batch,epoch}_{start,end}` hooks ([#7141](https://github.com/PyTorchLightning/pytorch-lightning/pull/7141))
- Added new `EarlyStopping` parameters `stopping_threshold` and `divergence_threshold` ([#6868](https://github.com/PyTorchLightning/pytorch-lightning/pull/6868))
- Added `debug` flag to TPU Training Plugins (PT_XLA_DEBUG) ([#7219](https://github.com/PyTorchLightning/pytorch-lightning/pull/7219))
- Added new `UnrepeatedDistributedSampler` and `IndexBatchSamplerWrapper` for tracking distributed predictions ([#7215](https://github.com/PyTorchLightning/pytorch-lightning/pull/7215))
- Added `trainer.predict(return_predictions=None|False|True)` ([#7215](https://github.com/PyTorchLightning/pytorch-lightning/pull/7215))
- Added `BasePredictionWriter` callback to implement prediction saving ([#7127](https://github.com/PyTorchLightning/pytorch-lightning/pull/7127))
- Added `trainer.tune(scale_batch_size_kwargs, lr_find_kwargs)` arguments to configure the tuning algorithms ([#7258](https://github.com/PyTorchLightning/pytorch-lightning/pull/7258))
- Added `tpu_distributed` check for TPU Spawn barrier ([#7241](https://github.com/PyTorchLightning/pytorch-lightning/pull/7241))
- Added device updates to TPU Spawn for Pod training ([#7243](https://github.com/PyTorchLightning/pytorch-lightning/pull/7243))
- Added warning when missing `Callback` and using `resume_from_checkpoint` ([#7254](https://github.com/PyTorchLightning/pytorch-lightning/pull/7254))
- DeepSpeed single file saving ([#6900](https://github.com/PyTorchLightning/pytorch-lightning/pull/6900))
- Added Training type Plugins Registry (
    [#6982](https://github.com/PyTorchLightning/pytorch-lightning/pull/6982),
    [#7063](https://github.com/PyTorchLightning/pytorch-lightning/pull/7063),
    [#7214](https://github.com/PyTorchLightning/pytorch-lightning/pull/7214),
    [#7224](https://github.com/PyTorchLightning/pytorch-lightning/pull/7224)
)
- Add `ignore` param to `save_hyperparameters` ([#6056](https://github.com/PyTorchLightning/pytorch-lightning/pull/6056))

### Changed

- Changed `LightningModule.truncated_bptt_steps` to be property ([#7323](https://github.com/PyTorchLightning/pytorch-lightning/pull/7323))
- Changed `EarlyStopping` callback from by default running `EarlyStopping.on_validation_end` if only training is run. Set `check_on_train_epoch_end` to run the callback at the end of the train epoch instead of at the end of the validation epoch ([#7069](https://github.com/PyTorchLightning/pytorch-lightning/pull/7069))
- Renamed `pytorch_lightning.callbacks.swa` to `pytorch_lightning.callbacks.stochastic_weight_avg` ([#6259](https://github.com/PyTorchLightning/pytorch-lightning/pull/6259))
- Refactor `RunningStage` and `TrainerState` usage (
    [#4945](https://github.com/PyTorchLightning/pytorch-lightning/pull/4945),
    [#7173](https://github.com/PyTorchLightning/pytorch-lightning/pull/7173))
    * Added `RunningStage.SANITY_CHECKING`
    * Added `TrainerFn.{FITTING,VALIDATING,TESTING,PREDICTING,TUNING}`
    * Changed `trainer.evaluating` to return `True` if validating or testing
- Changed `setup()` and `teardown()` stage argument to take any of `{fit,validate,test,predict}` ([#6386](https://github.com/PyTorchLightning/pytorch-lightning/pull/6386))
- Changed profilers to save separate report files per state and rank ([#6621](https://github.com/PyTorchLightning/pytorch-lightning/pull/6621))
- The trainer no longer tries to save a checkpoint on exception or run callback's `on_train_end` functions ([#6864](https://github.com/PyTorchLightning/pytorch-lightning/pull/6864))
- Changed `PyTorchProfiler` to use `torch.autograd.profiler.record_function` to record functions ([#6349](https://github.com/PyTorchLightning/pytorch-lightning/pull/6349))
- Disabled `lr_scheduler.step()` in manual optimization  ([#6825](https://github.com/PyTorchLightning/pytorch-lightning/pull/6825))
- Changed warnings and recommendations for dataloaders in `ddp_spawn` ([#6762](https://github.com/PyTorchLightning/pytorch-lightning/pull/6762))
- `pl.seed_everything` will now also set the seed on the `DistributedSampler` ([#7024](https://github.com/PyTorchLightning/pytorch-lightning/pull/7024))
- Changed default setting for communication of multi-node training using `DDPShardedPlugin` ([#6937](https://github.com/PyTorchLightning/pytorch-lightning/pull/6937))
- `trainer.tune()` now returns the tuning result ([#7258](https://github.com/PyTorchLightning/pytorch-lightning/pull/7258))
- `LightningModule.from_datasets()` now accepts `IterableDataset` instances as training datasets. ([#7503](https://github.com/PyTorchLightning/pytorch-lightning/pull/7503))
- Changed `resume_from_checkpoint` warning to an error when the checkpoint file does not exist ([#7075](https://github.com/PyTorchLightning/pytorch-lightning/pull/7075))
- Automatically set `sync_batchnorm` for `training_type_plugin` ([#6536](https://github.com/PyTorchLightning/pytorch-lightning/pull/6536))
- Allowed training type plugin to delay optimizer creation ([#6331](https://github.com/PyTorchLightning/pytorch-lightning/pull/6331))
- Removed ModelSummary validation from train loop on_trainer_init ([#6610](https://github.com/PyTorchLightning/pytorch-lightning/pull/6610))
- Moved `save_function` to accelerator ([#6689](https://github.com/PyTorchLightning/pytorch-lightning/pull/6689))
- Updated DeepSpeed ZeRO ([#6546](https://github.com/PyTorchLightning/pytorch-lightning/pull/6546),
    [#6752](https://github.com/PyTorchLightning/pytorch-lightning/pull/6752),
    [#6142](https://github.com/PyTorchLightning/pytorch-lightning/pull/6142),
    [#6321](https://github.com/PyTorchLightning/pytorch-lightning/pull/6321))
- Improved verbose logging for `EarlyStopping` callback ([#6811](https://github.com/PyTorchLightning/pytorch-lightning/pull/6811))
- Run ddp_spawn dataloader checks on Windows ([#6930](https://github.com/PyTorchLightning/pytorch-lightning/pull/6930))
- Updated mlflow with using `resolve_tags` ([#6746](https://github.com/PyTorchLightning/pytorch-lightning/pull/6746))
- Moved `save_hyperparameters` to its own function ([#7119](https://github.com/PyTorchLightning/pytorch-lightning/pull/7119))
- Replaced `_DataModuleWrapper` with `__new__` ([#7289](https://github.com/PyTorchLightning/pytorch-lightning/pull/7289))
- Reset `current_fx` properties on lightning module in teardown ([#7247](https://github.com/PyTorchLightning/pytorch-lightning/pull/7247))
- Auto-set `DataLoader.worker_init_fn` with `seed_everything` ([#6960](https://github.com/PyTorchLightning/pytorch-lightning/pull/6960))
- Remove `model.trainer` call inside of dataloading mixin ([#7317](https://github.com/PyTorchLightning/pytorch-lightning/pull/7317))
- Split profilers module ([#6261](https://github.com/PyTorchLightning/pytorch-lightning/pull/6261))
- Ensure accelerator is valid if running interactively ([#5970](https://github.com/PyTorchLightning/pytorch-lightning/pull/5970))
- Disabled batch transfer in DP mode ([#6098](https://github.com/PyTorchLightning/pytorch-lightning/pull/6098))

### Deprecated

- Deprecated `outputs` in both `LightningModule.on_train_epoch_end` and `Callback.on_train_epoch_end` hooks ([#7339](https://github.com/PyTorchLightning/pytorch-lightning/pull/7339))
- Deprecated `Trainer.truncated_bptt_steps` in favor of `LightningModule.truncated_bptt_steps` ([#7323](https://github.com/PyTorchLightning/pytorch-lightning/pull/7323))
- Deprecated `outputs` in both `LightningModule.on_train_epoch_end` and `Callback.on_train_epoch_end` hooks ([#7339](https://github.com/PyTorchLightning/pytorch-lightning/pull/7339))
- Deprecated `LightningModule.grad_norm` in favor of `pytorch_lightning.utilities.grads.grad_norm` ([#7292](https://github.com/PyTorchLightning/pytorch-lightning/pull/7292))
- Deprecated the `save_function` property from the `ModelCheckpoint` callback ([#7201](https://github.com/PyTorchLightning/pytorch-lightning/pull/7201))
- Deprecated `LightningModule.write_predictions` and `LightningModule.write_predictions_dict` ([#7066](https://github.com/PyTorchLightning/pytorch-lightning/pull/7066))
- Deprecated `TrainerLoggingMixin` in favor of a separate utilities module for metric handling ([#7180](https://github.com/PyTorchLightning/pytorch-lightning/pull/7180))
- Deprecated `TrainerTrainingTricksMixin` in favor of a separate utilities module for NaN/Inf detection for gradients and parameters ([#6834](https://github.com/PyTorchLightning/pytorch-lightning/pull/6834))
- `period` has been deprecated in favor of `every_n_val_epochs` in the `ModelCheckpoint` callback ([#6146](https://github.com/PyTorchLightning/pytorch-lightning/pull/6146))
- Deprecated `trainer.running_sanity_check` in favor of `trainer.sanity_checking` ([#4945](https://github.com/PyTorchLightning/pytorch-lightning/pull/4945))
- Deprecated `Profiler(output_filename)` in favor of `dirpath` and `filename` ([#6621](https://github.com/PyTorchLightning/pytorch-lightning/pull/6621))
- Deprecated `PytorchProfiler(profiled_functions)` in favor of `record_functions` ([#6349](https://github.com/PyTorchLightning/pytorch-lightning/pull/6349))
- Deprecated `@auto_move_data` in favor of `trainer.predict` ([#6993](https://github.com/PyTorchLightning/pytorch-lightning/pull/6993))
- Deprecated `Callback.on_load_checkpoint(checkpoint)` in favor of `Callback.on_load_checkpoint(trainer, pl_module, checkpoint)` ([#7253](https://github.com/PyTorchLightning/pytorch-lightning/pull/7253))
- Deprecated metrics in favor of `torchmetrics` (
    [#6505](https://github.com/PyTorchLightning/pytorch-lightning/pull/6505),
    [#6530](https://github.com/PyTorchLightning/pytorch-lightning/pull/6530),
    [#6540](https://github.com/PyTorchLightning/pytorch-lightning/pull/6540),
    [#6547](https://github.com/PyTorchLightning/pytorch-lightning/pull/6547),
    [#6515](https://github.com/PyTorchLightning/pytorch-lightning/pull/6515),
    [#6572](https://github.com/PyTorchLightning/pytorch-lightning/pull/6572),
    [#6573](https://github.com/PyTorchLightning/pytorch-lightning/pull/6573),
    [#6584](https://github.com/PyTorchLightning/pytorch-lightning/pull/6584),
    [#6636](https://github.com/PyTorchLightning/pytorch-lightning/pull/6636),
    [#6637](https://github.com/PyTorchLightning/pytorch-lightning/pull/6637),
    [#6649](https://github.com/PyTorchLightning/pytorch-lightning/pull/6649),
    [#6659](https://github.com/PyTorchLightning/pytorch-lightning/pull/6659),
    [#7131](https://github.com/PyTorchLightning/pytorch-lightning/pull/7131),
)
- Deprecated the `LightningModule.datamodule` getter and setter methods; access them through `Trainer.datamodule` instead ([#7168](https://github.com/PyTorchLightning/pytorch-lightning/pull/7168))
- Deprecated the use of `Trainer(gpus="i")` (string) for selecting the i-th GPU; from v1.5 this will set the number of GPUs instead of the index ([#6388](https://github.com/PyTorchLightning/pytorch-lightning/pull/6388))

### Removed

- Removed the `exp_save_path` property from the `LightningModule` ([#7266](https://github.com/PyTorchLightning/pytorch-lightning/pull/7266))
- Removed training loop explicitly calling `EarlyStopping.on_validation_end` if no validation is run ([#7069](https://github.com/PyTorchLightning/pytorch-lightning/pull/7069))
- Removed `automatic_optimization` as a property from the training loop in favor of `LightningModule.automatic_optimization` ([#7130](https://github.com/PyTorchLightning/pytorch-lightning/pull/7130))
- Removed evaluation loop legacy returns for `*_epoch_end` hooks ([#6973](https://github.com/PyTorchLightning/pytorch-lightning/pull/6973))
- Removed support for passing a bool value to `profiler` argument of Trainer ([#6164](https://github.com/PyTorchLightning/pytorch-lightning/pull/6164))
- Removed no return warning from val/test step ([#6139](https://github.com/PyTorchLightning/pytorch-lightning/pull/6139))
- Removed passing a `ModelCheckpoint` instance to `Trainer(checkpoint_callback)` ([#6166](https://github.com/PyTorchLightning/pytorch-lightning/pull/6166))
- Removed deprecated Trainer argument `enable_pl_optimizer` and `automatic_optimization` ([#6163](https://github.com/PyTorchLightning/pytorch-lightning/pull/6163))
- Removed deprecated metrics ([#6161](https://github.com/PyTorchLightning/pytorch-lightning/pull/6161))
    * from `pytorch_lightning.metrics.functional.classification` removed `to_onehot`, `to_categorical`, `get_num_classes`, `roc`, `multiclass_roc`, `average_precision`, `precision_recall_curve`, `multiclass_precision_recall_curve`
    * from `pytorch_lightning.metrics.functional.reduction` removed `reduce`, `class_reduce`
- Removed deprecated `ModelCheckpoint` arguments `prefix`, `mode="auto"` ([#6162](https://github.com/PyTorchLightning/pytorch-lightning/pull/6162))
- Removed `mode='auto'` from `EarlyStopping` ([#6167](https://github.com/PyTorchLightning/pytorch-lightning/pull/6167))
- Removed `epoch` and `step` arguments from `ModelCheckpoint.format_checkpoint_name()`, these are now included in the `metrics` argument ([#7344](https://github.com/PyTorchLightning/pytorch-lightning/pull/7344))
- Removed legacy references for magic keys in the `Result` object ([#6016](https://github.com/PyTorchLightning/pytorch-lightning/pull/6016))
- Removed deprecated `LightningModule` `hparams` setter ([#6207](https://github.com/PyTorchLightning/pytorch-lightning/pull/6207))
- Removed legacy code to log or include metrics in the progress bar by returning them in a dict with the `"log"/"progress_bar"` magic keys. Use `self.log` instead ([#6734](https://github.com/PyTorchLightning/pytorch-lightning/pull/6734))
- Removed `trainer.fit()` return value of `1`. It has no return now ([#7237](https://github.com/PyTorchLightning/pytorch-lightning/pull/7237))
- Removed `logger_connector` legacy code ([#6733](https://github.com/PyTorchLightning/pytorch-lightning/pull/6733))
- Removed unused mixin attributes ([#6487](https://github.com/PyTorchLightning/pytorch-lightning/pull/6487))

### Fixed

- Fixed NaN errors in progress bars when training with iterable datasets with no length defined ([#7306](https://github.com/PyTorchLightning/pytorch-lightning/pull/7306))
- Fixed attaching train and validation dataloaders when `reload_dataloaders_every_epoch=True` and `num_sanity_val_steps=0` ([#7207](https://github.com/PyTorchLightning/pytorch-lightning/pull/7207))
- Added a barrier in the accelerator `teardown` to synchronize processes before execution finishes ([#6814](https://github.com/PyTorchLightning/pytorch-lightning/pull/6814))
- Fixed multi-node DDP sub-process launch by using `local_rank` instead of `global_rank` for main process assertion ([#7061](https://github.com/PyTorchLightning/pytorch-lightning/pull/7061))
- Fixed incorrect removal of `WORLD_SIZE` environment variable in DDP training when launching with torch distributed/torchelastic ([#6942](https://github.com/PyTorchLightning/pytorch-lightning/pull/6942))
- Made the `Plugin.reduce` method more consistent across all Plugins to reflect a mean-reduction by default ([#6011](https://github.com/PyTorchLightning/pytorch-lightning/pull/6011))
- Move lightning module to correct device type when using LightningDistributedWrapper ([#6070](https://github.com/PyTorchLightning/pytorch-lightning/pull/6070))
- Do not print top-k verbose log with `ModelCheckpoint(monitor=None)` ([#6109](https://github.com/PyTorchLightning/pytorch-lightning/pull/6109))
- Fixed `ModelCheckpoint(save_top_k=0, save_last=True)` not saving the `last` checkpoint ([#6136](https://github.com/PyTorchLightning/pytorch-lightning/pull/6136))
- Fixed `.teardown(stage='fit')` and `.on_fit_{start,end}()` getting called during `trainer.test` ([#6386](https://github.com/PyTorchLightning/pytorch-lightning/pull/6386))
- Fixed LightningModule `all_gather` on cpu tensors ([#6416](https://github.com/PyTorchLightning/pytorch-lightning/pull/6416))
- Fixed torch distributed not available in setup hook for DDP ([#6506](https://github.com/PyTorchLightning/pytorch-lightning/pull/6506))
- Fixed `trainer.tuner.{lr_find,scale_batch_size}` not setting the `Trainer` state properly ([#7258](https://github.com/PyTorchLightning/pytorch-lightning/pull/7258))
- Fixed bug where the learning rate schedulers did not follow the optimizer frequencies ([#4868](https://github.com/PyTorchLightning/pytorch-lightning/pull/4868))
- Fixed pickle error checker to now check for `pickle.PickleError` to catch all pickle errors ([#6917](https://github.com/PyTorchLightning/pytorch-lightning/pull/6917))
- Fixed a bug where the outputs object passed to `LightningModule.training_epoch_end` was different from the object passed to the `on_train_end_epoch` hook ([#6969](https://github.com/PyTorchLightning/pytorch-lightning/pull/6969))
- Fixed a bug where the outputs passed to `train_batch_end` would be lists even when using a single optimizer and no truncated backprop through time steps ([#6969](https://github.com/PyTorchLightning/pytorch-lightning/pull/6969))
- Fixed bug for trainer error handling which would cause hang for distributed training ([#6864](https://github.com/PyTorchLightning/pytorch-lightning/pull/6864))
- Fixed `self.device` not returning the correct device in replicas of data-parallel ([#6414](https://github.com/PyTorchLightning/pytorch-lightning/pull/6414))
- Fixed `lr_find` trying beyond `num_training` steps and suggesting a too high learning rate ([#7076](https://github.com/PyTorchLightning/pytorch-lightning/pull/7076))
- Fixed logger creating incorrect version folder in DDP with repeated `Trainer.fit` calls ([#7077](https://github.com/PyTorchLightning/pytorch-lightning/pull/7077))
- Fixed metric objects passed directly to `self.log` not being reset correctly ([#7055](https://github.com/PyTorchLightning/pytorch-lightning/pull/7055))
- Fixed `CombinedLoader` in distributed settings for validation / testing ([#7102](https://github.com/PyTorchLightning/pytorch-lightning/pull/7102))
- Fixed the save_dir in `WandbLogger` when the run was initiated externally ([#7106](https://github.com/PyTorchLightning/pytorch-lightning/pull/7106))
- Fixed `num_sanity_val_steps` affecting reproducibility of training data shuffling ([#7014](https://github.com/PyTorchLightning/pytorch-lightning/pull/7014))
- Fixed resetting device after `fitting/evaluating/predicting` ([#7188](https://github.com/PyTorchLightning/pytorch-lightning/pull/7188))
- Fixed bug where `trainer.tuner.scale_batch_size(max_trials=0)` would not return the correct batch size result ([#7262](https://github.com/PyTorchLightning/pytorch-lightning/pull/7262))
- Fixed metrics not being properly logged with `precision=16` and `manual_optimization` ([#7228](https://github.com/PyTorchLightning/pytorch-lightning/pull/7228))
- Fixed `BaseFinetuning` properly reloading `optimizer_states` when using `resume_from_checkpoint` ([#6891](https://github.com/PyTorchLightning/pytorch-lightning/pull/6891))
- Fixed `parameters_to_ignore` not properly set to DDPWrapper ([#7239](https://github.com/PyTorchLightning/pytorch-lightning/pull/7239))
- Fixed parsing of `fast_dev_run=True` with the built-in `ArgumentParser` ([#7240](https://github.com/PyTorchLightning/pytorch-lightning/pull/7240))
- Fixed handling an `IterableDataset` that fails to produce a batch at the beginning of an epoch ([#7294](https://github.com/PyTorchLightning/pytorch-lightning/pull/7294))
- Fixed `LightningModule.save_hyperparameters()` when attempting to save an empty container ([#7268](https://github.com/PyTorchLightning/pytorch-lightning/pull/7268))
- Fixed `apex` not properly instantiated when running with `ddp` ([#7274](https://github.com/PyTorchLightning/pytorch-lightning/pull/7274))
- Fixed optimizer `state` not moved to `GPU` ([#7277](https://github.com/PyTorchLightning/pytorch-lightning/pull/7277))
- Fixed custom init args for `WandbLogger` ([#6989](https://github.com/PyTorchLightning/pytorch-lightning/pull/6989))
- Fixed a bug where an error would be raised if the train dataloader sometimes produced None for a batch ([#7342](https://github.com/PyTorchLightning/pytorch-lightning/pull/7342))
- Fixed examples (
    [#6600](https://github.com/PyTorchLightning/pytorch-lightning/pull/6600),
    [#6638](https://github.com/PyTorchLightning/pytorch-lightning/pull/6638),
    [#7096](https://github.com/PyTorchLightning/pytorch-lightning/pull/7096),
    [#7246](https://github.com/PyTorchLightning/pytorch-lightning/pull/7246),
    [#6357](https://github.com/PyTorchLightning/pytorch-lightning/pull/6357),
    [#6476](https://github.com/PyTorchLightning/pytorch-lightning/pull/6476),
    [#6294](https://github.com/PyTorchLightning/pytorch-lightning/pull/6294),
    [#6373](https://github.com/PyTorchLightning/pytorch-lightning/pull/6373),
    [#6088](https://github.com/PyTorchLightning/pytorch-lightning/pull/6088),
    [#7398](https://github.com/PyTorchLightning/pytorch-lightning/pull/7398)
)
- Resolved schedule step bug for PyTorch Profiler ([#6674](https://github.com/PyTorchLightning/pytorch-lightning/pull/6674),
    [#6681](https://github.com/PyTorchLightning/pytorch-lightning/pull/6681))
- Updated logic for checking TPUs availability ([#6767](https://github.com/PyTorchLightning/pytorch-lightning/pull/6767))
- Resolve TPU miss rendezvous ([#6781](https://github.com/PyTorchLightning/pytorch-lightning/pull/6781))
- Fixed auto-scaling mode when calling tune method on trainer ([#7321](https://github.com/PyTorchLightning/pytorch-lightning/pull/7321))
- Fixed finetuning complex models correctly unfreezes ([#6880](https://github.com/PyTorchLightning/pytorch-lightning/pull/6880))
- Ensure we set the eval/train flag correctly on accelerator model ([#6877](https://github.com/PyTorchLightning/pytorch-lightning/pull/6877))
- Set better defaults for `rank_zero_only.rank` when training is launched with SLURM and torchelastic ([#6802](https://github.com/PyTorchLightning/pytorch-lightning/pull/6802))
- Fixed matching the number of outputs of backward with forward for AllGatherGrad ([#6625](https://github.com/PyTorchLightning/pytorch-lightning/pull/6625))
- Fixed the `gradient_clip_algorithm` has no effect ([#6928](https://github.com/PyTorchLightning/pytorch-lightning/pull/6928))
- Fixed CUDA OOM detection and handling ([#6934](https://github.com/PyTorchLightning/pytorch-lightning/pull/6934))
- Fixed `unfreeze_and_add_param_group` expects `modules` rather than `module` ([#6822](https://github.com/PyTorchLightning/pytorch-lightning/pull/6822))
- Fixed DPP + SyncBN when move on device ([#6838](https://github.com/PyTorchLightning/pytorch-lightning/pull/6838))
- Fixed missing arguments in `lr_find` call ([#6784](https://github.com/PyTorchLightning/pytorch-lightning/pull/6784))
- Fixed `set_default_tensor_type` to `torch.DoubleTensor` with precision=64 ([#7108](https://github.com/PyTorchLightning/pytorch-lightning/pull/7108))
- Fixed `NeptuneLogger.log_text(step=None)` ([#7194](https://github.com/PyTorchLightning/pytorch-lightning/pull/7194))
- Fixed importing torchtext batch ([#6365](https://github.com/PyTorchLightning/pytorch-lightning/pull/6365),
    [#6323](https://github.com/PyTorchLightning/pytorch-lightning/pull/6323),
    [#6211](https://github.com/PyTorchLightning/pytorch-lightning/pull/6211))


## [1.2.9] - 2021-04-20

### Fixed

- Fixed the order to call for world ranks & the `root_device` property in `TPUSpawnPlugin` ([#7074](https://github.com/PyTorchLightning/pytorch-lightning/pull/7074))
- Fixed multi-gpu join for Horovod ([#6954](https://github.com/PyTorchLightning/pytorch-lightning/pull/6954))
- Fixed parsing for pre-release package versions ([#6999](https://github.com/PyTorchLightning/pytorch-lightning/pull/6999))


## [1.2.8] - 2021-04-14

### Added

- Added TPUSpawn + IterableDataset error message ([#6875](https://github.com/PyTorchLightning/pytorch-lightning/pull/6875))

### Fixed

- Fixed process rank not being available right away after `Trainer` instantiation ([#6941](https://github.com/PyTorchLightning/pytorch-lightning/pull/6941))
- Fixed `sync_dist` for tpus ([#6950](https://github.com/PyTorchLightning/pytorch-lightning/pull/6950))
- Fixed `AttributeError` for `require_backward_grad_sync` when running manual optimization with sharded plugin ([#6915](https://github.com/PyTorchLightning/pytorch-lightning/pull/6915))
- Fixed `--gpus` default for parser returned by `Trainer.add_argparse_args` ([#6898](https://github.com/PyTorchLightning/pytorch-lightning/pull/6898))
- Fixed TPU Spawn all gather ([#6896](https://github.com/PyTorchLightning/pytorch-lightning/pull/6896))
- Fixed `EarlyStopping` logic when `min_epochs` or `min_steps` requirement is not met ([#6705](https://github.com/PyTorchLightning/pytorch-lightning/pull/6705))
- Fixed csv extension check ([#6436](https://github.com/PyTorchLightning/pytorch-lightning/pull/6436))
- Fixed checkpoint issue when using Horovod distributed backend ([#6958](https://github.com/PyTorchLightning/pytorch-lightning/pull/6958))
- Fixed tensorboard exception raising ([#6901](https://github.com/PyTorchLightning/pytorch-lightning/pull/6901))
- Fixed setting the eval/train flag correctly on accelerator model ([#6983](https://github.com/PyTorchLightning/pytorch-lightning/pull/6983))
- Fixed DDP_SPAWN compatibility with bug_report_model.py ([#6892](https://github.com/PyTorchLightning/pytorch-lightning/pull/6892))
- Fixed bug where `BaseFinetuning.flatten_modules()` was duplicating leaf node parameters ([#6879](https://github.com/PyTorchLightning/pytorch-lightning/pull/6879))
- Set better defaults for `rank_zero_only.rank` when training is launched with SLURM and torchelastic:
    * Support SLURM and torchelastic global rank environment variables ([#5715](https://github.com/PyTorchLightning/pytorch-lightning/pull/5715))
    * Remove hardcoding of local rank in accelerator connector ([#6878](https://github.com/PyTorchLightning/pytorch-lightning/pull/6878))


## [1.2.7] - 2021-04-06

### Fixed

- Fixed resolve a bug with omegaconf and xm.save ([#6741](https://github.com/PyTorchLightning/pytorch-lightning/pull/6741))
- Fixed an issue with IterableDataset when __len__ is not defined ([#6828](https://github.com/PyTorchLightning/pytorch-lightning/pull/6828))
- Sanitize None params during pruning ([#6836](https://github.com/PyTorchLightning/pytorch-lightning/pull/6836))
- Enforce an epoch scheduler interval when using SWA ([#6588](https://github.com/PyTorchLightning/pytorch-lightning/pull/6588))
- Fixed TPU Colab hang issue, post training ([#6816](https://github.com/PyTorchLightning/pytorch-lightning/pull/6816))
- Fixed a bug where `TensorBoardLogger` would give a warning and not log correctly to a symbolic link `save_dir` ([#6730](https://github.com/PyTorchLightning/pytorch-lightning/pull/6730))
- Fixed bug where `predict` could not be used when `progress_bar_refresh_rate=0` ([#6884](https://github.com/PyTorchLightning/pytorch-lightning/pull/6884))


## [1.2.6] - 2021-03-30

### Changed

- Changed the behavior of `on_epoch_start` to run at the beginning of validation & test epoch ([#6498](https://github.com/PyTorchLightning/pytorch-lightning/pull/6498))

### Removed

- Removed legacy code to include `step` dictionary returns in `callback_metrics`. Use `self.log_dict` instead. ([#6682](https://github.com/PyTorchLightning/pytorch-lightning/pull/6682))

### Fixed

- Fixed `DummyLogger.log_hyperparams` raising a `TypeError` when running with `fast_dev_run=True` ([#6398](https://github.com/PyTorchLightning/pytorch-lightning/pull/6398))
- Fixed error on TPUs when there was no `ModelCheckpoint` ([#6654](https://github.com/PyTorchLightning/pytorch-lightning/pull/6654))
- Fixed `trainer.test` freeze on TPUs ([#6654](https://github.com/PyTorchLightning/pytorch-lightning/pull/6654))
- Fixed a bug where gradients were disabled after calling `Trainer.predict` ([#6657](https://github.com/PyTorchLightning/pytorch-lightning/pull/6657))
- Fixed bug where no TPUs were detected in a TPU pod env ([#6719](https://github.com/PyTorchLightning/pytorch-lightning/pull/6719))


## [1.2.5] - 2021-03-23

### Changed

- Update Gradient Clipping for the TPU Accelerator ([#6576](https://github.com/PyTorchLightning/pytorch-lightning/pull/6576))
- Refactored setup for typing friendly ([#6590](https://github.com/PyTorchLightning/pytorch-lightning/pull/6590))

### Fixed

- Fixed a bug where `all_gather` would not work correctly with `tpu_cores=8` ([#6587](https://github.com/PyTorchLightning/pytorch-lightning/pull/6587))
- Fixed comparing required versions ([#6434](https://github.com/PyTorchLightning/pytorch-lightning/pull/6434))
- Fixed duplicate logs appearing in console when using the python logging module ([#6275](https://github.com/PyTorchLightning/pytorch-lightning/pull/6275))
- Added Autocast in validation, test and predict modes for Native AMP ([#6565](https://github.com/PyTorchLightning/pytorch-lightning/pull/6565))


## [1.2.4] - 2021-03-16

### Changed

- Changed the default of `find_unused_parameters` back to `True` in DDP and DDP Spawn ([#6438](https://github.com/PyTorchLightning/pytorch-lightning/pull/6438))

### Fixed

- Expose DeepSpeed loss parameters to allow users to fix loss instability ([#6115](https://github.com/PyTorchLightning/pytorch-lightning/pull/6115))
- Fixed DP reduction with collection ([#6324](https://github.com/PyTorchLightning/pytorch-lightning/pull/6324))
- Fixed an issue where the tuner would not tune the learning rate if also tuning the batch size ([#4688](https://github.com/PyTorchLightning/pytorch-lightning/pull/4688))
- Fixed broadcast to use PyTorch `broadcast_object_list` and add `reduce_decision` ([#6410](https://github.com/PyTorchLightning/pytorch-lightning/pull/6410))
- Fixed logger creating directory structure too early in DDP ([#6380](https://github.com/PyTorchLightning/pytorch-lightning/pull/6380))
- Fixed DeepSpeed additional memory use on rank 0 when default device not set early enough ([#6460](https://github.com/PyTorchLightning/pytorch-lightning/pull/6460))
- Fixed an issue with `Tuner.scale_batch_size` not finding the batch size attribute in the datamodule ([#5968](https://github.com/PyTorchLightning/pytorch-lightning/pull/5968))
- Fixed an exception in the layer summary when the model contains torch.jit scripted submodules ([#6511](https://github.com/PyTorchLightning/pytorch-lightning/pull/6511))
- Fixed when Train loop config was run during `Trainer.predict` ([#6541](https://github.com/PyTorchLightning/pytorch-lightning/pull/6541))


## [1.2.3] - 2021-03-09

### Fixed

- Fixed `ModelPruning(make_pruning_permanent=True)` pruning buffers getting removed when saved during training ([#6073](https://github.com/PyTorchLightning/pytorch-lightning/pull/6073))
- Fixed when `_stable_1d_sort` to work when `n >= N` ([#6177](https://github.com/PyTorchLightning/pytorch-lightning/pull/6177))
- Fixed `AttributeError` when `logger=None` on TPU ([#6221](https://github.com/PyTorchLightning/pytorch-lightning/pull/6221))
- Fixed PyTorch Profiler with `emit_nvtx` ([#6260](https://github.com/PyTorchLightning/pytorch-lightning/pull/6260))
- Fixed `trainer.test` from `best_path` hangs after calling `trainer.fit`  ([#6272](https://github.com/PyTorchLightning/pytorch-lightning/pull/6272))
- Fixed `SingleTPU` calling `all_gather` ([#6296](https://github.com/PyTorchLightning/pytorch-lightning/pull/6296))
- Ensure we check DeepSpeed/Sharded in multi-node DDP ([#6297](https://github.com/PyTorchLightning/pytorch-lightning/pull/6297)
- Check `LightningOptimizer` doesn't delete optimizer hooks ([#6305](https://github.com/PyTorchLightning/pytorch-lightning/pull/6305)
- Resolve memory leak for evaluation ([#6326](https://github.com/PyTorchLightning/pytorch-lightning/pull/6326)
- Ensure that clip gradients is only called if the value is greater than 0 ([#6330](https://github.com/PyTorchLightning/pytorch-lightning/pull/6330)
- Fixed `Trainer` not resetting `lightning_optimizers` when calling `Trainer.fit()` multiple times ([#6372](https://github.com/PyTorchLightning/pytorch-lightning/pull/6372))


## [1.2.2] - 2021-03-02

### Added

- Added `checkpoint` parameter to callback's `on_save_checkpoint` hook ([#6072](https://github.com/PyTorchLightning/pytorch-lightning/pull/6072))

### Changed

- Changed the order of `backward`, `step`, `zero_grad` to `zero_grad`, `backward`, `step` ([#6147](https://github.com/PyTorchLightning/pytorch-lightning/pull/6147))
- Changed default for DeepSpeed CPU Offload to False, due to prohibitively slow speeds at smaller scale ([#6262](https://github.com/PyTorchLightning/pytorch-lightning/pull/6262))

### Fixed

- Fixed epoch level schedulers not being called when `val_check_interval < 1.0` ([#6075](https://github.com/PyTorchLightning/pytorch-lightning/pull/6075))
- Fixed multiple early stopping callbacks ([#6197](https://github.com/PyTorchLightning/pytorch-lightning/pull/6197))
- Fixed incorrect usage of `detach()`, `cpu()`, `to()` ([#6216](https://github.com/PyTorchLightning/pytorch-lightning/pull/6216))
- Fixed LBFGS optimizer support which didn't converge in automatic optimization ([#6147](https://github.com/PyTorchLightning/pytorch-lightning/pull/6147))
- Prevent `WandbLogger` from dropping values ([#5931](https://github.com/PyTorchLightning/pytorch-lightning/pull/5931))
- Fixed error thrown when using valid distributed mode in multi node ([#6297](https://github.com/PyTorchLightning/pytorch-lightning/pull/6297)


## [1.2.1] - 2021-02-23

### Fixed

- Fixed incorrect yield logic for the amp autocast context manager ([#6080](https://github.com/PyTorchLightning/pytorch-lightning/pull/6080))
- Fixed priority of plugin/accelerator when setting distributed mode ([#6089](https://github.com/PyTorchLightning/pytorch-lightning/pull/6089))
- Fixed error message for AMP + CPU incompatibility ([#6107](https://github.com/PyTorchLightning/pytorch-lightning/pull/6107))
- Disabled batch transfer in DP mode ([#6093](https://github.com/PyTorchLightning/pytorch-lightning/pull/6093))


## [1.2.0] - 2021-02-18

### Added

- Added `DataType`, `AverageMethod` and `MDMCAverageMethod` enum in metrics ([#5657](https://github.com/PyTorchLightning/pytorch-lightning/pull/5689))
- Added support for summarized model total params size in megabytes ([#5590](https://github.com/PyTorchLightning/pytorch-lightning/pull/5590))
- Added support for multiple train loaders ([#1959](https://github.com/PyTorchLightning/pytorch-lightning/pull/1959))
- Added `Accuracy` metric now generalizes to Top-k accuracy for (multi-dimensional) multi-class inputs using the `top_k` parameter ([#4838](https://github.com/PyTorchLightning/pytorch-lightning/pull/4838))
- Added `Accuracy` metric now enables the computation of subset accuracy for multi-label or multi-dimensional multi-class inputs with the `subset_accuracy` parameter ([#4838](https://github.com/PyTorchLightning/pytorch-lightning/pull/4838))
- Added `HammingDistance` metric to compute the hamming distance (loss) ([#4838](https://github.com/PyTorchLightning/pytorch-lightning/pull/4838))
- Added `max_fpr` parameter to `auroc` metric for computing partial auroc metric ([#3790](https://github.com/PyTorchLightning/pytorch-lightning/pull/3790))
- Added `StatScores` metric to compute the number of true positives, false positives, true negatives and false negatives ([#4839](https://github.com/PyTorchLightning/pytorch-lightning/pull/4839))
- Added `R2Score` metric ([#5241](https://github.com/PyTorchLightning/pytorch-lightning/pull/5241))
- Added `LambdaCallback` ([#5347](https://github.com/PyTorchLightning/pytorch-lightning/pull/5347))
- Added `BackboneLambdaFinetuningCallback` ([#5377](https://github.com/PyTorchLightning/pytorch-lightning/pull/5377))
- Accelerator `all_gather` supports collection ([#5221](https://github.com/PyTorchLightning/pytorch-lightning/pull/5221))
- Added `image_gradients` functional metric to compute the image gradients of a given input image. ([#5056](https://github.com/PyTorchLightning/pytorch-lightning/pull/5056))
- Added `MetricCollection` ([#4318](https://github.com/PyTorchLightning/pytorch-lightning/pull/4318))
- Added `.clone()` method to metrics ([#4318](https://github.com/PyTorchLightning/pytorch-lightning/pull/4318))
- Added `IoU` class interface ([#4704](https://github.com/PyTorchLightning/pytorch-lightning/pull/4704))
- Support to tie weights after moving model to TPU via `on_post_move_to_device` hook
- Added missing val/test hooks in `LightningModule` ([#5467](https://github.com/PyTorchLightning/pytorch-lightning/pull/5467))
- The `Recall` and `Precision` metrics (and their functional counterparts `recall` and `precision`) can now be generalized to Recall@K and Precision@K with the use of `top_k` parameter ([#4842](https://github.com/PyTorchLightning/pytorch-lightning/pull/4842))
- Added `ModelPruning` Callback ([#5618](https://github.com/PyTorchLightning/pytorch-lightning/pull/5618),
    [#5825](https://github.com/PyTorchLightning/pytorch-lightning/pull/5825),
    [#6045](https://github.com/PyTorchLightning/pytorch-lightning/pull/6045))
- Added `PyTorchProfiler` ([#5560](https://github.com/PyTorchLightning/pytorch-lightning/pull/5560))
- Added compositional metrics ([#5464](https://github.com/PyTorchLightning/pytorch-lightning/pull/5464))
- Added Trainer method `predict(...)` for high performence predictions ([#5579](https://github.com/PyTorchLightning/pytorch-lightning/pull/5579))
- Added `on_before_batch_transfer` and `on_after_batch_transfer` data hooks ([#3671](https://github.com/PyTorchLightning/pytorch-lightning/pull/3671))
- Added AUC/AUROC class interface ([#5479](https://github.com/PyTorchLightning/pytorch-lightning/pull/5479))
- Added `PredictLoop` object ([#5752](https://github.com/PyTorchLightning/pytorch-lightning/pull/5752))
- Added `QuantizationAwareTraining` callback ([#5706](https://github.com/PyTorchLightning/pytorch-lightning/pull/5706),
    [#6040](https://github.com/PyTorchLightning/pytorch-lightning/pull/6040))
- Added `LightningModule.configure_callbacks` to enable the definition of model-specific callbacks ([#5621](https://github.com/PyTorchLightning/pytorch-lightning/pull/5621))
- Added `dim` to `PSNR` metric for mean-squared-error reduction ([#5957](https://github.com/PyTorchLightning/pytorch-lightning/pull/5957))
- Added promxial policy optimization template to pl_examples ([#5394](https://github.com/PyTorchLightning/pytorch-lightning/pull/5394))
- Added `log_graph` to `CometLogger` ([#5295](https://github.com/PyTorchLightning/pytorch-lightning/pull/5295))
- Added possibility for nested loaders ([#5404](https://github.com/PyTorchLightning/pytorch-lightning/pull/5404))
- Added `sync_step` to Wandb logger ([#5351](https://github.com/PyTorchLightning/pytorch-lightning/pull/5351))
- Added `StochasticWeightAveraging` callback ([#5640](https://github.com/PyTorchLightning/pytorch-lightning/pull/5640))
- Added `LightningDataModule.from_datasets(...)` ([#5133](https://github.com/PyTorchLightning/pytorch-lightning/pull/5133))
- Added `PL_TORCH_DISTRIBUTED_BACKEND` env variable to select backend ([#5981](https://github.com/PyTorchLightning/pytorch-lightning/pull/5981))
- Added `Trainer` flag to activate Stochastic Weight Averaging (SWA) `Trainer(stochastic_weight_avg=True)` ([#6038](https://github.com/PyTorchLightning/pytorch-lightning/pull/6038))
- Added DeepSpeed integration ([#5954](https://github.com/PyTorchLightning/pytorch-lightning/pull/5954),
    [#6042](https://github.com/PyTorchLightning/pytorch-lightning/pull/6042))

### Changed

- Changed `stat_scores` metric now calculates stat scores over all classes and gains new parameters, in line with the new `StatScores` metric ([#4839](https://github.com/PyTorchLightning/pytorch-lightning/pull/4839))
- Changed `computer_vision_fine_tunning` example to use `BackboneLambdaFinetuningCallback` ([#5377](https://github.com/PyTorchLightning/pytorch-lightning/pull/5377))
- Changed `automatic casting` for LoggerConnector `metrics` ([#5218](https://github.com/PyTorchLightning/pytorch-lightning/pull/5218))
- Changed `iou` [func] to allow float input ([#4704](https://github.com/PyTorchLightning/pytorch-lightning/pull/4704))
- Metric `compute()` method will no longer automatically call `reset()` ([#5409](https://github.com/PyTorchLightning/pytorch-lightning/pull/5409))
- Set PyTorch 1.4 as min requirements, also for testing and examples `torchvision>=0.5` and `torchtext>=0.5` ([#5418](https://github.com/PyTorchLightning/pytorch-lightning/pull/5418))
- Changed `callbacks` argument in `Trainer` to allow `Callback` input ([#5446](https://github.com/PyTorchLightning/pytorch-lightning/pull/5446))
- Changed the default of `find_unused_parameters` to `False` in DDP ([#5185](https://github.com/PyTorchLightning/pytorch-lightning/pull/5185))
- Changed `ModelCheckpoint` version suffixes to start at 1 ([#5008](https://github.com/PyTorchLightning/pytorch-lightning/pull/5008))
- Progress bar metrics tensors are now converted to float ([#5692](https://github.com/PyTorchLightning/pytorch-lightning/pull/5692))
- Changed the default value for the `progress_bar_refresh_rate` Trainer argument in Google COLAB notebooks to 20 ([#5516](https://github.com/PyTorchLightning/pytorch-lightning/pull/5516))
- Extended support for purely iteration-based training ([#5726](https://github.com/PyTorchLightning/pytorch-lightning/pull/5726))
- Made `LightningModule.global_rank`, `LightningModule.local_rank` and `LightningModule.logger` read-only properties ([#5730](https://github.com/PyTorchLightning/pytorch-lightning/pull/5730))
- Forced `ModelCheckpoint` callbacks to run after all others to guarantee all states are saved to the checkpoint ([#5731](https://github.com/PyTorchLightning/pytorch-lightning/pull/5731))
- Refactored Accelerators and Plugins:
    * Added base classes for plugins ([#5715](https://github.com/PyTorchLightning/pytorch-lightning/pull/5715))
    * Added parallel plugins for DP, DDP, DDPSpawn, DDP2 and Horovod ([#5714](https://github.com/PyTorchLightning/pytorch-lightning/pull/5714))
    * Precision Plugins ([#5718](https://github.com/PyTorchLightning/pytorch-lightning/pull/5718))
    * Added new Accelerators for CPU, GPU and TPU ([#5719](https://github.com/PyTorchLightning/pytorch-lightning/pull/5719))
    * Added RPC and Sharded plugins ([#5732](https://github.com/PyTorchLightning/pytorch-lightning/pull/5732))
    * Added missing `LightningModule`-wrapper logic to new plugins and accelerator ([#5734](https://github.com/PyTorchLightning/pytorch-lightning/pull/5734))
    * Moved device-specific teardown logic from training loop to accelerator ([#5973](https://github.com/PyTorchLightning/pytorch-lightning/pull/5973))
    * Moved accelerator_connector.py to the connectors subfolder ([#6033](https://github.com/PyTorchLightning/pytorch-lightning/pull/6033))
    * Trainer only references accelerator ([#6039](https://github.com/PyTorchLightning/pytorch-lightning/pull/6039))
    * Made parallel devices optional across all plugins ([#6051](https://github.com/PyTorchLightning/pytorch-lightning/pull/6051))
    * Cleaning ([#5948](https://github.com/PyTorchLightning/pytorch-lightning/pull/5948),
        [#5949](https://github.com/PyTorchLightning/pytorch-lightning/pull/5949),
        [#5950](https://github.com/PyTorchLightning/pytorch-lightning/pull/5950))
- Enabled `self.log` in callbacks ([#5094](https://github.com/PyTorchLightning/pytorch-lightning/pull/5094))
- Renamed xxx_AVAILABLE as protected ([#5082](https://github.com/PyTorchLightning/pytorch-lightning/pull/5082))
- Unified module names in Utils ([#5199](https://github.com/PyTorchLightning/pytorch-lightning/pull/5199))
- Separated utils: imports & enums ([#5256](https://github.com/PyTorchLightning/pytorch-lightning/pull/5256)
    [#5874](https://github.com/PyTorchLightning/pytorch-lightning/pull/5874))
- Refactor: clean trainer device & distributed getters ([#5300](https://github.com/PyTorchLightning/pytorch-lightning/pull/5300))
- Simplified training phase as LightningEnum ([#5419](https://github.com/PyTorchLightning/pytorch-lightning/pull/5419))
- Updated metrics to use LightningEnum ([#5689](https://github.com/PyTorchLightning/pytorch-lightning/pull/5689))
- Changed the seq of `on_train_batch_end`, `on_batch_end` & `on_train_epoch_end`, `on_epoch_end hooks` ([#5688](https://github.com/PyTorchLightning/pytorch-lightning/pull/5688))
- Refactored `setup_training` and remove `test_mode` ([#5388](https://github.com/PyTorchLightning/pytorch-lightning/pull/5388))
- Disabled training with zero `num_training_batches` when insufficient `limit_train_batches` ([#5703](https://github.com/PyTorchLightning/pytorch-lightning/pull/5703))
- Refactored `EpochResultStore` ([#5522](https://github.com/PyTorchLightning/pytorch-lightning/pull/5522))
- Update `lr_finder` to check for attribute if not running `fast_dev_run` ([#5990](https://github.com/PyTorchLightning/pytorch-lightning/pull/5990))
- LightningOptimizer manual optimizer is more flexible and expose `toggle_model` ([#5771](https://github.com/PyTorchLightning/pytorch-lightning/pull/5771))
- `MlflowLogger` limit parameter value length to 250 char ([#5893](https://github.com/PyTorchLightning/pytorch-lightning/pull/5893))
- Re-introduced fix for Hydra directory sync with multiple process ([#5993](https://github.com/PyTorchLightning/pytorch-lightning/pull/5993))

### Deprecated

- Function `stat_scores_multiple_classes` is deprecated in favor of `stat_scores` ([#4839](https://github.com/PyTorchLightning/pytorch-lightning/pull/4839))
- Moved accelerators and plugins to its `legacy` pkg ([#5645](https://github.com/PyTorchLightning/pytorch-lightning/pull/5645))
- Deprecated `LightningDistributedDataParallel` in favor of new wrapper module `LightningDistributedModule` ([#5185](https://github.com/PyTorchLightning/pytorch-lightning/pull/5185))
- Deprecated `LightningDataParallel` in favor of new wrapper module `LightningParallelModule` ([#5670](https://github.com/PyTorchLightning/pytorch-lightning/pull/5670))
- Renamed utils modules ([#5199](https://github.com/PyTorchLightning/pytorch-lightning/pull/5199))
    * `argparse_utils` >> `argparse`
    * `model_utils` >> `model_helpers`
    * `warning_utils` >> `warnings`
    * `xla_device_utils` >> `xla_device`
- Deprecated using `'val_loss'` to set the `ModelCheckpoint` monitor ([#6012](https://github.com/PyTorchLightning/pytorch-lightning/pull/6012))
- Deprecated `.get_model()` with explicit `.lightning_module` property ([#6035](https://github.com/PyTorchLightning/pytorch-lightning/pull/6035))
- Deprecated Trainer attribute `accelerator_backend` in favor of `accelerator` ([#6034](https://github.com/PyTorchLightning/pytorch-lightning/pull/6034))

### Removed

- Removed deprecated checkpoint argument `filepath` ([#5321](https://github.com/PyTorchLightning/pytorch-lightning/pull/5321))
- Removed deprecated `Fbeta`, `f1_score` and `fbeta_score` metrics ([#5322](https://github.com/PyTorchLightning/pytorch-lightning/pull/5322))
- Removed deprecated `TrainResult` ([#5323](https://github.com/PyTorchLightning/pytorch-lightning/pull/5323))
- Removed deprecated `EvalResult` ([#5633](https://github.com/PyTorchLightning/pytorch-lightning/pull/5633))
- Removed `LoggerStages` ([#5673](https://github.com/PyTorchLightning/pytorch-lightning/pull/5673))

### Fixed

- Fixed distributed setting and `ddp_cpu` only with `num_processes>1` ([#5297](https://github.com/PyTorchLightning/pytorch-lightning/pull/5297))
- Fixed `num_workers` for Windows example ([#5375](https://github.com/PyTorchLightning/pytorch-lightning/pull/5375))
- Fixed loading yaml ([#5619](https://github.com/PyTorchLightning/pytorch-lightning/pull/5619))
- Fixed support custom DataLoader with DDP if they can be re-instantiated ([#5745](https://github.com/PyTorchLightning/pytorch-lightning/pull/5745))
- Fixed repeated `.fit()` calls ignore max_steps iteration bound ([#5936](https://github.com/PyTorchLightning/pytorch-lightning/pull/5936))
- Fixed throwing `MisconfigurationError` on unknown mode ([#5255](https://github.com/PyTorchLightning/pytorch-lightning/pull/5255))
- Resolve bug with Finetuning ([#5744](https://github.com/PyTorchLightning/pytorch-lightning/pull/5744))
- Fixed `ModelCheckpoint` race condition in file existence check ([#5155](https://github.com/PyTorchLightning/pytorch-lightning/pull/5155))
- Fixed some compatibility with PyTorch 1.8 ([#5864](https://github.com/PyTorchLightning/pytorch-lightning/pull/5864))
- Fixed forward cache ([#5895](https://github.com/PyTorchLightning/pytorch-lightning/pull/5895))
- Fixed recursive detach of tensors to CPU ([#6007](https://github.com/PyTorchLightning/pytorch-lightning/pull/6007))
- Fixed passing wrong strings for scheduler interval doesn't throw an error ([#5923](https://github.com/PyTorchLightning/pytorch-lightning/pull/5923))
- Fixed wrong `requires_grad` state after `return None` with multiple optimizers ([#5738](https://github.com/PyTorchLightning/pytorch-lightning/pull/5638))
- Fixed add `on_epoch_end` hook at the end of `validation`, `test` epoch ([#5986](https://github.com/PyTorchLightning/pytorch-lightning/pull/5986))
- Fixed missing `process_dataloader` call for `TPUSpawn` when in distributed mode ([#6015](https://github.com/PyTorchLightning/pytorch-lightning/pull/6015))
- Fixed progress bar flickering by appending 0 to floats/strings ([#6009](https://github.com/PyTorchLightning/pytorch-lightning/pull/6009))
- Fixed synchronization issues with TPU training ([#6027](https://github.com/PyTorchLightning/pytorch-lightning/pull/6027))
- Fixed `hparams.yaml` saved twice when using `TensorBoardLogger` ([#5953](https://github.com/PyTorchLightning/pytorch-lightning/pull/5953))
- Fixed basic examples ([#5912](https://github.com/PyTorchLightning/pytorch-lightning/pull/5912),
    [#5985](https://github.com/PyTorchLightning/pytorch-lightning/pull/5985))
- Fixed `fairscale` compatible with PT 1.8 ([#5996](https://github.com/PyTorchLightning/pytorch-lightning/pull/5996))
- Ensured `process_dataloader` is called when `tpu_cores > 1` to use Parallel DataLoader ([#6015](https://github.com/PyTorchLightning/pytorch-lightning/pull/6015))
- Attempted SLURM auto resume call when non-shell call fails ([#6002](https://github.com/PyTorchLightning/pytorch-lightning/pull/6002))
- Fixed wrapping optimizers upon assignment ([#6006](https://github.com/PyTorchLightning/pytorch-lightning/pull/6006))
- Fixed allowing hashing of metrics with lists in their state ([#5939](https://github.com/PyTorchLightning/pytorch-lightning/pull/5939))


## [1.1.8] - 2021-02-08

### Fixed

- Separate epoch validation from step validation ([#5208](https://github.com/PyTorchLightning/pytorch-lightning/pull/5208))
- Fixed `toggle_optimizers` not handling all optimizer parameters ([#5775](https://github.com/PyTorchLightning/pytorch-lightning/pull/5775))


## [1.1.7] - 2021-02-03

### Fixed

- Fixed `TensorBoardLogger` not closing `SummaryWriter` on `finalize` ([#5696](https://github.com/PyTorchLightning/pytorch-lightning/pull/5696))
- Fixed filtering of pytorch  "unsqueeze" warning when using DP ([#5622](https://github.com/PyTorchLightning/pytorch-lightning/pull/5622))
- Fixed `num_classes` argument in F1 metric ([#5663](https://github.com/PyTorchLightning/pytorch-lightning/pull/5663))
- Fixed `log_dir` property ([#5537](https://github.com/PyTorchLightning/pytorch-lightning/pull/5537))
- Fixed a race condition in `ModelCheckpoint` when checking if a checkpoint file exists ([#5144](https://github.com/PyTorchLightning/pytorch-lightning/pull/5144))
- Remove unnecessary intermediate layers in Dockerfiles ([#5697](https://github.com/PyTorchLightning/pytorch-lightning/pull/5697))
- Fixed auto learning rate ordering ([#5638](https://github.com/PyTorchLightning/pytorch-lightning/pull/5638))


## [1.1.6] - 2021-01-26

### Changed

- Increased TPU check timeout from 20s to 100s ([#5598](https://github.com/PyTorchLightning/pytorch-lightning/pull/5598))
- Ignored `step` param in Neptune logger's log_metric method ([#5510](https://github.com/PyTorchLightning/pytorch-lightning/pull/5510))
- Pass batch outputs to `on_train_batch_end` instead of `epoch_end` outputs ([#4369](https://github.com/PyTorchLightning/pytorch-lightning/pull/4369))

### Fixed

- Fixed `toggle_optimizer` to reset `requires_grad` state  ([#5574](https://github.com/PyTorchLightning/pytorch-lightning/pull/5574))
- Fixed FileNotFoundError for best checkpoint when using DDP with Hydra ([#5629](https://github.com/PyTorchLightning/pytorch-lightning/pull/5629))
- Fixed an error when logging a progress bar metric with a reserved name ([#5620](https://github.com/PyTorchLightning/pytorch-lightning/pull/5620))
- Fixed `Metric`'s `state_dict` not included when child modules ([#5614](https://github.com/PyTorchLightning/pytorch-lightning/pull/5614))
- Fixed Neptune logger creating multiple experiments when GPUs > 1 ([#3256](https://github.com/PyTorchLightning/pytorch-lightning/pull/3256))
- Fixed duplicate logs appearing in console when using the python logging module ([#5509](https://github.com/PyTorchLightning/pytorch-lightning/pull/5509))
- Fixed tensor printing in `trainer.test()` ([#5138](https://github.com/PyTorchLightning/pytorch-lightning/pull/5138))
- Fixed not using dataloader when `hparams` present ([#4559](https://github.com/PyTorchLightning/pytorch-lightning/pull/4559))


## [1.1.5] - 2021-01-19

### Fixed

- Fixed a visual bug in the progress bar display initialization ([#4579](https://github.com/PyTorchLightning/pytorch-lightning/pull/4579))
- Fixed logging `on_train_batch_end` in a callback with multiple optimizers ([#5521](https://github.com/PyTorchLightning/pytorch-lightning/pull/5521))
- Fixed `reinit_scheduler_properties` with correct optimizer ([#5519](https://github.com/PyTorchLightning/pytorch-lightning/pull/5519))
- Fixed `val_check_interval` with `fast_dev_run` ([#5540](https://github.com/PyTorchLightning/pytorch-lightning/pull/5540))


## [1.1.4] - 2021-01-12

### Added

- Add automatic optimization property setter to lightning module ([#5169](https://github.com/PyTorchLightning/pytorch-lightning/pull/5169))

### Changed

- Changed deprecated `enable_pl_optimizer=True` ([#5244](https://github.com/PyTorchLightning/pytorch-lightning/pull/5244))

### Fixed

- Fixed `transfer_batch_to_device` for DDP with `len(devices_ids) == 1` ([#5195](https://github.com/PyTorchLightning/pytorch-lightning/pull/5195))
- Logging only on `not should_accumulate()` during training ([#5417](https://github.com/PyTorchLightning/pytorch-lightning/pull/5417))
- Resolve interpolation bug with Hydra ([#5406](https://github.com/PyTorchLightning/pytorch-lightning/pull/5406))
- Check environ before selecting a seed to prevent warning message ([#4743](https://github.com/PyTorchLightning/pytorch-lightning/pull/4743))
- Fixed signature mismatch in `model_to_device` of `DDPCPUHPCAccelerator` ([#5505](https://github.com/PyTorchLightning/pytorch-lightning/pull/5505))

## [1.1.3] - 2021-01-05

### Added

- Added a check for optimizer attached to `lr_scheduler` ([#5338](https://github.com/PyTorchLightning/pytorch-lightning/pull/5338))
- Added support for passing non-existing filepaths to `resume_from_checkpoint` ([#4402](https://github.com/PyTorchLightning/pytorch-lightning/pull/4402))

### Changed

- Skip restore from `resume_from_checkpoint` while `testing` ([#5161](https://github.com/PyTorchLightning/pytorch-lightning/pull/5161))
- Allowed `log_momentum` for adaptive optimizers in `LearningRateMonitor` ([#5333](https://github.com/PyTorchLightning/pytorch-lightning/pull/5333))
- Disabled checkpointing, earlystopping and logging with `fast_dev_run` ([#5277](https://github.com/PyTorchLightning/pytorch-lightning/pull/5277))
- Distributed group defaults to `WORLD` if `None` ([#5125](https://github.com/PyTorchLightning/pytorch-lightning/pull/5125))

### Fixed

- Fixed `trainer.test` returning non-test metrics ([#5214](https://github.com/PyTorchLightning/pytorch-lightning/pull/5214))
- Fixed metric state reset ([#5273](https://github.com/PyTorchLightning/pytorch-lightning/pull/5273))
- Fixed `--num-nodes` on `DDPSequentialPlugin` ([#5327](https://github.com/PyTorchLightning/pytorch-lightning/pull/5327))
- Fixed invalid value for `weights_summary` ([#5296](https://github.com/PyTorchLightning/pytorch-lightning/pull/5296))
- Fixed `Trainer.test` not using the latest `best_model_path` ([#5161](https://github.com/PyTorchLightning/pytorch-lightning/pull/5161))
- Fixed existence check for hparams not using underlying filesystem ([#5250](https://github.com/PyTorchLightning/pytorch-lightning/pull/5250))
- Fixed `LightningOptimizer` AMP bug ([#5191](https://github.com/PyTorchLightning/pytorch-lightning/pull/5191))
- Fixed casted key to string in `_flatten_dict` ([#5354](https://github.com/PyTorchLightning/pytorch-lightning/pull/5354))


## [1.1.2] - 2020-12-23

### Added

- Support number for logging with `sync_dist=True` ([#5080](https://github.com/PyTorchLightning/pytorch-lightning/pull/5080))
- Added offset logging step when resuming for Wandb logger ([#5050](https://github.com/PyTorchLightning/pytorch-lightning/pull/5050))

### Removed

- `enable_pl_optimizer=False` by default to temporarily fix AMP issues ([#5163](https://github.com/PyTorchLightning/pytorch-lightning/pull/5163))

### Fixed

- Metric reduction with Logging ([#5150](https://github.com/PyTorchLightning/pytorch-lightning/pull/5150))
- Remove nan loss in manual optimization ([#5121](https://github.com/PyTorchLightning/pytorch-lightning/pull/5121))
- Un-balanced logging properly supported ([#5119](https://github.com/PyTorchLightning/pytorch-lightning/pull/5119))
- Fix hanging in DDP HPC accelerators ([#5157](https://github.com/PyTorchLightning/pytorch-lightning/pull/5157))
- Fix reset `TensorRunningAccum` ([#5106](https://github.com/PyTorchLightning/pytorch-lightning/pull/5106))
- Updated `DALIClassificationLoader` to not use deprecated arguments ([#4925](https://github.com/PyTorchLightning/pytorch-lightning/pull/4925))
- Corrected call to `torch.no_grad` ([#5124](https://github.com/PyTorchLightning/pytorch-lightning/pull/5124))


## [1.1.1] - 2020-12-15

### Added

- Add a notebook example to reach a quick baseline of ~94% accuracy on CIFAR10 using Resnet in Lightning ([#4818](https://github.com/PyTorchLightning/pytorch-lightning/pull/4818))

### Changed

- Simplify accelerator steps ([#5015](https://github.com/PyTorchLightning/pytorch-lightning/pull/5015))
- Refactor load in checkpoint connector ([#4593](https://github.com/PyTorchLightning/pytorch-lightning/pull/4593))
- Fixed the saved filename in `ModelCheckpoint` when it already exists ([#4861](https://github.com/PyTorchLightning/pytorch-lightning/pull/4861))

### Removed

- Drop duplicate metrics ([#5014](https://github.com/PyTorchLightning/pytorch-lightning/pull/5014))
- Remove beta arg from F1 class and functional ([#5076](https://github.com/PyTorchLightning/pytorch-lightning/pull/5076))

### Fixed

- Fixed trainer by default `None` in `DDPAccelerator` ([#4915](https://github.com/PyTorchLightning/pytorch-lightning/pull/4915))
- Fixed `LightningOptimizer` to expose optimizer attributes ([#5095](https://github.com/PyTorchLightning/pytorch-lightning/pull/5095))
- Do not warn when the `name` key is used in the `lr_scheduler` dict ([#5057](https://github.com/PyTorchLightning/pytorch-lightning/pull/5057))
- Check if optimizer supports closure ([#4981](https://github.com/PyTorchLightning/pytorch-lightning/pull/4981))
- Add deprecated metric utility functions back to functional (
    [#5067](https://github.com/PyTorchLightning/pytorch-lightning/pull/5067),
    [#5068](https://github.com/PyTorchLightning/pytorch-lightning/pull/5068))
- Allow any input in `to_onnx` and `to_torchscript` ([#4378](https://github.com/PyTorchLightning/pytorch-lightning/pull/4378))
- Fixed `DDPHPCAccelerator` hangs in DDP construction by calling `init_device` ([#5157](https://github.com/PyTorchLightning/pytorch-lightning/pull/5157))


## [1.1.0] - 2020-12-09

### Added

- Added "monitor" key to saved `ModelCheckpoints` ([#4383](https://github.com/PyTorchLightning/pytorch-lightning/pull/4383))
- Added `ConfusionMatrix` class interface ([#4348](https://github.com/PyTorchLightning/pytorch-lightning/pull/4348))
- Added multiclass AUROC metric ([#4236](https://github.com/PyTorchLightning/pytorch-lightning/pull/4236))
- Added global step indexing to the checkpoint name for a better sub-epoch checkpointing experience ([#3807](https://github.com/PyTorchLightning/pytorch-lightning/pull/3807))
- Added optimizer hooks in callbacks ([#4379](https://github.com/PyTorchLightning/pytorch-lightning/pull/4379))
- Added option to log momentum ([#4384](https://github.com/PyTorchLightning/pytorch-lightning/pull/4384))
- Added `current_score` to `ModelCheckpoint.on_save_checkpoint` ([#4721](https://github.com/PyTorchLightning/pytorch-lightning/pull/4721))
- Added logging using `self.log` in train and evaluation for epoch end hooks (
    [#4552](https://github.com/PyTorchLightning/pytorch-lightning/pull/4552),
    [#4495](https://github.com/PyTorchLightning/pytorch-lightning/pull/4495),
    [#4439](https://github.com/PyTorchLightning/pytorch-lightning/pull/4439),
    [#4684](https://github.com/PyTorchLightning/pytorch-lightning/pull/4684),
    [#4913](https://github.com/PyTorchLightning/pytorch-lightning/pull/4913))
- Added ability for DDP plugin to modify optimizer state saving ([#4675](https://github.com/PyTorchLightning/pytorch-lightning/pull/4675))
- Added `prefix` argument in loggers ([#4557](https://github.com/PyTorchLightning/pytorch-lightning/pull/4557))
- Added printing of total num of params, trainable and non-trainable params in ModelSummary ([#4521](https://github.com/PyTorchLightning/pytorch-lightning/pull/4521))
- Added `PrecisionRecallCurve, ROC, AveragePrecision` class metric ([#4549](https://github.com/PyTorchLightning/pytorch-lightning/pull/4549))
- Added custom `Apex` and `NativeAMP` as `Precision plugins` ([#4355](https://github.com/PyTorchLightning/pytorch-lightning/pull/4355))
- Added `DALI MNIST` example ([#3721](https://github.com/PyTorchLightning/pytorch-lightning/pull/3721))
- Added `sharded plugin` for DDP for multi-gpu training memory optimizations (
    [#4639](https://github.com/PyTorchLightning/pytorch-lightning/pull/4639),
    [#4686](https://github.com/PyTorchLightning/pytorch-lightning/pull/4686),
    [#4737](https://github.com/PyTorchLightning/pytorch-lightning/pull/4737),
    [#4773](https://github.com/PyTorchLightning/pytorch-lightning/pull/4773))
- Added `experiment_id` to the NeptuneLogger ([#3462](https://github.com/PyTorchLightning/pytorch-lightning/pull/3462))
- Added `Pytorch Geometric` integration example with Lightning ([#4568](https://github.com/PyTorchLightning/pytorch-lightning/pull/4568))
- Added `all_gather` method to `LightningModule` which allows gradient based tensor synchronizations for use-cases such as negative sampling. ([#5012](https://github.com/PyTorchLightning/pytorch-lightning/pull/5012))
- Enabled `self.log` in most functions ([#4969](https://github.com/PyTorchLightning/pytorch-lightning/pull/4969))
- Added changeable extension variable for `ModelCheckpoint` ([#4977](https://github.com/PyTorchLightning/pytorch-lightning/pull/4977))


### Changed

- Tuner algorithms will be skipped if `fast_dev_run=True` ([#3903](https://github.com/PyTorchLightning/pytorch-lightning/pull/3903))
- `WandbLogger` does not force wandb `reinit` arg to True anymore and creates a run only when needed ([#4648](https://github.com/PyTorchLightning/pytorch-lightning/pull/4648))
- Changed `automatic_optimization` to be a model attribute ([#4602](https://github.com/PyTorchLightning/pytorch-lightning/pull/4602))
- Changed `Simple Profiler` report to order by percentage time spent + num calls ([#4880](https://github.com/PyTorchLightning/pytorch-lightning/pull/4880))
- Simplify optimization Logic ([#4984](https://github.com/PyTorchLightning/pytorch-lightning/pull/4984))
- Classification metrics overhaul ([#4837](https://github.com/PyTorchLightning/pytorch-lightning/pull/4837))
- Updated `fast_dev_run` to accept integer representing num_batches ([#4629](https://github.com/PyTorchLightning/pytorch-lightning/pull/4629))
- Refactored optimizer ([#4658](https://github.com/PyTorchLightning/pytorch-lightning/pull/4658))


### Deprecated

- Deprecated `prefix` argument in `ModelCheckpoint` ([#4765](https://github.com/PyTorchLightning/pytorch-lightning/pull/4765))
- Deprecated the old way of assigning hyper-parameters through `self.hparams = ...` ([#4813](https://github.com/PyTorchLightning/pytorch-lightning/pull/4813))
- Deprecated `mode='auto'` from `ModelCheckpoint` and `EarlyStopping` ([#4695](https://github.com/PyTorchLightning/pytorch-lightning/pull/4695))

### Removed

- Removed `reorder` parameter of the `auc` metric ([#5004](https://github.com/PyTorchLightning/pytorch-lightning/pull/5004))
- Removed `multiclass_roc` and `multiclass_precision_recall_curve`, use `roc` and `precision_recall_curve` instead ([#4549](https://github.com/PyTorchLightning/pytorch-lightning/pull/4549))

### Fixed

- Added feature to move tensors to CPU before saving ([#4309](https://github.com/PyTorchLightning/pytorch-lightning/pull/4309))
- Fixed `LoggerConnector` to have logged metrics on root device in DP ([#4138](https://github.com/PyTorchLightning/pytorch-lightning/pull/4138))
- Auto convert tensors to contiguous format when `gather_all` ([#4907](https://github.com/PyTorchLightning/pytorch-lightning/pull/4907))
- Fixed `PYTHONPATH` for ddp test model ([#4528](https://github.com/PyTorchLightning/pytorch-lightning/pull/4528))
- Fixed allowing logger to support indexing ([#4595](https://github.com/PyTorchLightning/pytorch-lightning/pull/4595))
- Fixed DDP and manual_optimization ([#4976](https://github.com/PyTorchLightning/pytorch-lightning/pull/4976))


## [1.0.8] - 2020-11-24

### Added

- Added casting to python types for numpy scalars when logging `hparams` ([#4647](https://github.com/PyTorchLightning/pytorch-lightning/pull/4647))
- Added warning when progress bar refresh rate is less than 20 on Google Colab to prevent crashing ([#4654](https://github.com/PyTorchLightning/pytorch-lightning/pull/4654))
- Added `F1` class metric ([#4656](https://github.com/PyTorchLightning/pytorch-lightning/pull/4656))

### Changed

- Consistently use `step=trainer.global_step` in `LearningRateMonitor` independently of `logging_interval` ([#4376](https://github.com/PyTorchLightning/pytorch-lightning/pull/4376))
- Metric states are no longer as default added to `state_dict` ([#4685](https://github.com/PyTorchLightning/pytorch-lightning/pull/4685))
- Renamed class metric `Fbeta` >> `FBeta` ([#4656](https://github.com/PyTorchLightning/pytorch-lightning/pull/4656))
- Model summary: add 1 decimal place ([#4745](https://github.com/PyTorchLightning/pytorch-lightning/pull/4745))
- Do not override `PYTHONWARNINGS` ([#4700](https://github.com/PyTorchLightning/pytorch-lightning/pull/4700))
- Changed `init_ddp_connection` moved from `DDP` to `DDPPlugin` ([#4407](https://github.com/PyTorchLightning/pytorch-lightning/pull/4407))


### Fixed

- Fixed checkpoint `hparams` dict casting when `omegaconf` is available ([#4770](https://github.com/PyTorchLightning/pytorch-lightning/pull/4770))
- Fixed incomplete progress bars when total batches not divisible by refresh rate ([#4577](https://github.com/PyTorchLightning/pytorch-lightning/pull/4577))
- Updated SSIM metric ([#4566](https://github.com/PyTorchLightning/pytorch-lightning/pull/4566))
- Fixed batch_arg_name - add `batch_arg_name` to all calls to `_adjust_batch_size`bug ([#4812](https://github.com/PyTorchLightning/pytorch-lightning/pull/4812))
- Fixed `torchtext` data to GPU ([#4785](https://github.com/PyTorchLightning/pytorch-lightning/pull/4785))
- Fixed a crash bug in MLFlow logger ([#4716](https://github.com/PyTorchLightning/pytorch-lightning/pull/4716))

## [1.0.7] - 2020-11-17

### Added

- Added lambda closure to `manual_optimizer_step` ([#4618](https://github.com/PyTorchLightning/pytorch-lightning/pull/4618))

### Changed

- Change Metrics `persistent` default mode to `False` ([#4685](https://github.com/PyTorchLightning/pytorch-lightning/pull/4685))
- LoggerConnector log_metrics will use `total_batch_idx` instead of `global_step` when logging on `training step` ([#4738](https://github.com/PyTorchLightning/pytorch-lightning/pull/4738))


### Fixed

- Prevent crash if `sync_dist=True` on CPU ([#4626](https://github.com/PyTorchLightning/pytorch-lightning/pull/4626))
- Fixed average pbar Metrics ([#4534](https://github.com/PyTorchLightning/pytorch-lightning/pull/4534))
- Fixed `setup` callback hook to correctly pass the LightningModule through ([#4608](https://github.com/PyTorchLightning/pytorch-lightning/pull/4608))
- Allowing decorate model init with saving `hparams` inside ([#4662](https://github.com/PyTorchLightning/pytorch-lightning/pull/4662))
- Fixed `split_idx` set by `LoggerConnector` in `on_trainer_init` to `Trainer`  ([#4697](https://github.com/PyTorchLightning/pytorch-lightning/pull/4697))


## [1.0.6] - 2020-11-11

### Added

- Added metrics aggregation in Horovod and fixed early stopping ([#3775](https://github.com/PyTorchLightning/pytorch-lightning/pull/3775))
- Added `manual_optimizer_step` which work with `AMP Native` and `accumulated_grad_batches` ([#4485](https://github.com/PyTorchLightning/pytorch-lightning/pull/4485))
- Added `persistent(mode)` method to metrics, to enable and disable metric states being added to `state_dict` ([#4482](https://github.com/PyTorchLightning/pytorch-lightning/pull/4482))
- Added congratulations at the end of our notebooks ([#4555](https://github.com/PyTorchLightning/pytorch-lightning/pull/4555))
- Added parameters `move_metrics_to_cpu` in Trainer to disable gpu leak ([#4592](https://github.com/PyTorchLightning/pytorch-lightning/pull/4592))


### Changed

- Changed `fsspec` to tuner ([#4458](https://github.com/PyTorchLightning/pytorch-lightning/pull/4458))
- Unify SLURM/TorchElastic under backend plugin ([#4578](https://github.com/PyTorchLightning/pytorch-lightning/pull/4578),
        [#4580](https://github.com/PyTorchLightning/pytorch-lightning/pull/4580),
        [#4581](https://github.com/PyTorchLightning/pytorch-lightning/pull/4581),
        [#4582](https://github.com/PyTorchLightning/pytorch-lightning/pull/4582),
        [#4583](https://github.com/PyTorchLightning/pytorch-lightning/pull/4583))

### Fixed

- Fixed feature-lack in `hpc_load` ([#4526](https://github.com/PyTorchLightning/pytorch-lightning/pull/4526))
- Fixed metrics states being overridden in DDP mode ([#4482](https://github.com/PyTorchLightning/pytorch-lightning/pull/4482))
- Fixed `lightning_getattr`, `lightning_hasattr` not finding the correct attributes in datamodule ([#4347](https://github.com/PyTorchLightning/pytorch-lightning/pull/4347))
- Fixed automatic optimization AMP by `manual_optimization_step` ([#4485](https://github.com/PyTorchLightning/pytorch-lightning/pull/4485))
- Replace `MisconfigurationException` with warning in `ModelCheckpoint` Callback ([#4560](https://github.com/PyTorchLightning/pytorch-lightning/pull/4560))
- Fixed logged keys in mlflow logger ([#4412](https://github.com/PyTorchLightning/pytorch-lightning/pull/4412))
- Fixed `is_picklable` by catching `AttributeError` ([#4508](https://github.com/PyTorchLightning/pytorch-lightning/pull/4508))
- Fixed multi test dataloaders dict `AttributeError` error ([#4480](https://github.com/PyTorchLightning/pytorch-lightning/pull/4480))
- Fixed show progress bar only for `progress_rank 0` on `DDP_SLURM` ([#4437](https://github.com/PyTorchLightning/pytorch-lightning/pull/4437))

## [1.0.5] - 2020-11-03

### Added

- Added PyTorch 1.7 Stable support ([#3821](https://github.com/PyTorchLightning/pytorch-lightning/pull/3821))
- Added timeout for `tpu_device_exists` to ensure process does not hang indefinitely ([#4340](https://github.com/PyTorchLightning/pytorch-lightning/pull/4340))

### Changed

- W&B log in sync with `Trainer` step ([#4405](https://github.com/PyTorchLightning/pytorch-lightning/pull/4405))
- Hook `on_after_backward` is called only when `optimizer_step` is being called ([#4439](https://github.com/PyTorchLightning/pytorch-lightning/pull/4439))
- Moved `track_and_norm_grad` into `training loop` and called only when `optimizer_step` is being called ([#4439](https://github.com/PyTorchLightning/pytorch-lightning/pull/4439))
- Changed type checker with explicit cast of `ref_model` object ([#4457](https://github.com/PyTorchLightning/pytorch-lightning/pull/4457))
- Changed `distributed_backend` -> `accelerator` ([#4429](https://github.com/PyTorchLightning/pytorch-lightning/pull/4429))

### Deprecated

- Deprecated passing `ModelCheckpoint` instance to `checkpoint_callback` Trainer argument ([#4336](https://github.com/PyTorchLightning/pytorch-lightning/pull/4336))

### Fixed

- Disable saving checkpoints if not trained ([#4372](https://github.com/PyTorchLightning/pytorch-lightning/pull/4372))
- Fixed error using `auto_select_gpus=True` with `gpus=-1` ([#4209](https://github.com/PyTorchLightning/pytorch-lightning/pull/4209))
- Disabled training when `limit_train_batches=0` ([#4371](https://github.com/PyTorchLightning/pytorch-lightning/pull/4371))
- Fixed that metrics do not store computational graph for all seen data ([#4313](https://github.com/PyTorchLightning/pytorch-lightning/pull/4313))
- Fixed AMP unscale for `on_after_backward` ([#4439](https://github.com/PyTorchLightning/pytorch-lightning/pull/4439))
- Fixed TorchScript export when module includes Metrics ([#4428](https://github.com/PyTorchLightning/pytorch-lightning/pull/4428))
- Fixed TorchScript trace method's data to device and docstring ([#4360](https://github.com/PyTorchLightning/pytorch-lightning/pull/4360))
- Fixed CSV logger warning ([#4419](https://github.com/PyTorchLightning/pytorch-lightning/pull/4419))
- Fixed skip DDP parameter sync ([#4301](https://github.com/PyTorchLightning/pytorch-lightning/pull/4301))
- Fixed `WandbLogger` _sanitize_callable function ([#4422](https://github.com/PyTorchLightning/pytorch-lightning/pull/4422))
- Fixed `AMP Native` `_unscale` gradient ([#4441](https://github.com/PyTorchLightning/pytorch-lightning/pull/4441))


## [1.0.4] - 2020-10-27

### Added

- Added `dirpath` and `filename` parameter in `ModelCheckpoint` ([#4213](https://github.com/PyTorchLightning/pytorch-lightning/pull/4213))
- Added plugins docs and DDPPlugin to customize ddp across all accelerators ([#4258](https://github.com/PyTorchLightning/pytorch-lightning/pull/4285))
- Added `strict` option to the scheduler dictionary ([#3586](https://github.com/PyTorchLightning/pytorch-lightning/pull/3586))
- Added `fsspec` support for profilers ([#4162](https://github.com/PyTorchLightning/pytorch-lightning/pull/4162))
- Added autogenerated helptext to `Trainer.add_argparse_args` ([#4344](https://github.com/PyTorchLightning/pytorch-lightning/pull/4344))
- Added support for string values in `Trainer`'s `profiler` parameter ([#3656](https://github.com/PyTorchLightning/pytorch-lightning/pull/3656))
- Added `optimizer_closure` to `optimizer.step` when supported ([#4190](https://github.com/PyTorchLightning/pytorch-lightning/pull/4190))
- Added unification of regression metrics ([#4166](https://github.com/PyTorchLightning/pytorch-lightning/pull/4166))
- Added checkpoint load from Bytes ([#4314](https://github.com/PyTorchLightning/pytorch-lightning/pull/4314))

### Changed

- Improved error messages for invalid `configure_optimizers` returns ([#3587](https://github.com/PyTorchLightning/pytorch-lightning/pull/3587))
- Allow changing the logged step value in `validation_step` ([#4130](https://github.com/PyTorchLightning/pytorch-lightning/pull/4130))
- Allow setting `replace_sampler_ddp=True` with a distributed sampler already added ([#4273](https://github.com/PyTorchLightning/pytorch-lightning/pull/4273))
- Fixed santized parameters for `WandbLogger.log_hyperparams` ([#4320](https://github.com/PyTorchLightning/pytorch-lightning/pull/4320))

### Deprecated

- Deprecated `filepath` in `ModelCheckpoint` ([#4213](https://github.com/PyTorchLightning/pytorch-lightning/pull/4213))
- Deprecated `reorder` parameter of the `auc` metric ([#4237](https://github.com/PyTorchLightning/pytorch-lightning/pull/4237))
- Deprecated bool values in `Trainer`'s `profiler` parameter ([#3656](https://github.com/PyTorchLightning/pytorch-lightning/pull/3656))

### Fixed

- Fixed setting device ids in DDP ([#4297](https://github.com/PyTorchLightning/pytorch-lightning/pull/4297))
- Fixed synchronization of best model path in `ddp_accelerator` ([#4323](https://github.com/PyTorchLightning/pytorch-lightning/pull/4323))
- Fixed `WandbLogger` not uploading checkpoint artifacts at the end of training ([#4341](https://github.com/PyTorchLightning/pytorch-lightning/pull/4341))
- Fixed `FBeta` computation ([#4183](https://github.com/PyTorchLightning/pytorch-lightning/pull/4183))
- Fixed `accumulation across batches` has completed `before breaking training loop` ([#4278](https://github.com/PyTorchLightning/pytorch-lightning/pull/4278))
- Fixed `ModelCheckpoint` don't increase current_epoch and global_step when not training ([#4291](https://github.com/PyTorchLightning/pytorch-lightning/pull/4291))
- Fixed `COMET_EXPERIMENT_KEY` environment variable usage in comet logger ([#4230](https://github.com/PyTorchLightning/pytorch-lightning/pull/4230))

## [1.0.3] - 2020-10-20

### Added

- Added persistent flag to `Metric.add_state` ([#4195](https://github.com/PyTorchLightning/pytorch-lightning/pull/4195))

### Changed

- Used `checkpoint_connector.hpc_save` in SLURM ([#4217](https://github.com/PyTorchLightning/pytorch-lightning/pull/4217))
- Moved base req. to root ([#4219](https://github.com/PyTorchLightning/pytorch-lightning/pull/4219))

### Fixed

- Fixed `hparams` assign in init ([#4189](https://github.com/PyTorchLightning/pytorch-lightning/pull/4189))
- Fixed overwrite check for model hooks ([#4010](https://github.com/PyTorchLightning/pytorch-lightning/pull/4010))


## [1.0.2] - 2020-10-15

### Added

- Added trace functionality to the function `to_torchscript` ([#4142](https://github.com/PyTorchLightning/pytorch-lightning/pull/4142))

### Changed

- Called `on_load_checkpoint` before loading `state_dict` ([#4057](https://github.com/PyTorchLightning/pytorch-lightning/pull/4057))

### Removed

- Removed duplicate metric vs step log for train loop ([#4173](https://github.com/PyTorchLightning/pytorch-lightning/pull/4173))

### Fixed

- Fixed the `self.log` problem in `validation_step()` ([#4169](https://github.com/PyTorchLightning/pytorch-lightning/pull/4169))
- Fixed `hparams` saving - save the state when `save_hyperparameters()` is called [in `__init__`] ([#4163](https://github.com/PyTorchLightning/pytorch-lightning/pull/4163))
- Fixed runtime failure while exporting `hparams` to yaml ([#4158](https://github.com/PyTorchLightning/pytorch-lightning/pull/4158))


## [1.0.1] - 2020-10-14

### Added

- Added getstate/setstate method for torch.save serialization ([#4127](https://github.com/PyTorchLightning/pytorch-lightning/pull/4127))


## [1.0.0] - 2020-10-13

### Added

- Added Explained Variance Metric + metric fix ([#4013](https://github.com/PyTorchLightning/pytorch-lightning/pull/4013))
- Added Metric <-> Lightning Module integration tests ([#4008](https://github.com/PyTorchLightning/pytorch-lightning/pull/4008))
- Added parsing OS env vars in `Trainer` ([#4022](https://github.com/PyTorchLightning/pytorch-lightning/pull/4022))
- Added classification metrics ([#4043](https://github.com/PyTorchLightning/pytorch-lightning/pull/4043))
- Updated explained variance metric ([#4024](https://github.com/PyTorchLightning/pytorch-lightning/pull/4024))
- Enabled plugins ([#4041](https://github.com/PyTorchLightning/pytorch-lightning/pull/4041))
- Enabled custom clusters ([#4048](https://github.com/PyTorchLightning/pytorch-lightning/pull/4048))
- Enabled passing in custom accelerators ([#4050](https://github.com/PyTorchLightning/pytorch-lightning/pull/4050))
- Added `LightningModule.toggle_optimizer` ([#4058](https://github.com/PyTorchLightning/pytorch-lightning/pull/4058))
- Added `LightningModule.manual_backward` ([#4063](https://github.com/PyTorchLightning/pytorch-lightning/pull/4063))
- Added `output` argument to `*_batch_end` hooks ([#3965](https://github.com/PyTorchLightning/pytorch-lightning/pull/3965),
    [#3966](https://github.com/PyTorchLightning/pytorch-lightning/pull/3966))
- Added `output` argument to `*_epoch_end` hooks ([#3967](https://github.com/PyTorchLightning/pytorch-lightning/pull/3967))

### Changed

- Integrated metrics API with self.log ([#3961](https://github.com/PyTorchLightning/pytorch-lightning/pull/3961))
- Decoupled Apex ([#4052](https://github.com/PyTorchLightning/pytorch-lightning/pull/4052),
        [#4054](https://github.com/PyTorchLightning/pytorch-lightning/pull/4054),
        [#4055](https://github.com/PyTorchLightning/pytorch-lightning/pull/4055),
        [#4056](https://github.com/PyTorchLightning/pytorch-lightning/pull/4056),
        [#4058](https://github.com/PyTorchLightning/pytorch-lightning/pull/4058),
        [#4060](https://github.com/PyTorchLightning/pytorch-lightning/pull/4060),
        [#4061](https://github.com/PyTorchLightning/pytorch-lightning/pull/4061),
        [#4062](https://github.com/PyTorchLightning/pytorch-lightning/pull/4062),
        [#4063](https://github.com/PyTorchLightning/pytorch-lightning/pull/4063),
        [#4064](https://github.com/PyTorchLightning/pytorch-lightning/pull/4064),
        [#4065](https://github.com/PyTorchLightning/pytorch-lightning/pull/4065))
- Renamed all backends to `Accelerator` ([#4066](https://github.com/PyTorchLightning/pytorch-lightning/pull/4066))
- Enabled manual returns ([#4089](https://github.com/PyTorchLightning/pytorch-lightning/pull/4089))

### Removed

- Removed support for EvalResult and TrainResult ([#3968](https://github.com/PyTorchLightning/pytorch-lightning/pull/3968))
- Removed deprecated trainer flags: `overfit_pct`, `log_save_interval`, `row_log_interval` ([#3969](https://github.com/PyTorchLightning/pytorch-lightning/pull/3969))
- Removed deprecated early_stop_callback ([#3982](https://github.com/PyTorchLightning/pytorch-lightning/pull/3982))
- Removed deprecated model hooks ([#3980](https://github.com/PyTorchLightning/pytorch-lightning/pull/3980))
- Removed deprecated callbacks ([#3979](https://github.com/PyTorchLightning/pytorch-lightning/pull/3979))
- Removed `trainer` argument in `LightningModule.backward` [#4056](https://github.com/PyTorchLightning/pytorch-lightning/pull/4056))

### Fixed

- Fixed `current_epoch` property update to reflect true epoch number inside `LightningDataModule`, when `reload_dataloaders_every_epoch=True`. ([#3974](https://github.com/PyTorchLightning/pytorch-lightning/pull/3974))
- Fixed to print scaler value in progress bar ([#4053](https://github.com/PyTorchLightning/pytorch-lightning/pull/4053))
- Fixed mismatch between docstring and code regarding when `on_load_checkpoint` hook is called ([#3996](https://github.com/PyTorchLightning/pytorch-lightning/pull/3996))


## [0.10.0] - 2020-10-07

### Added

- Added new Metrics API. ([#3868](https://github.com/PyTorchLightning/pytorch-lightning/pull/3868), [#3921](https://github.com/PyTorchLightning/pytorch-lightning/pull/3921))
- Enable PyTorch 1.7 compatibility ([#3541](https://github.com/PyTorchLightning/pytorch-lightning/pull/3541))
- Added `LightningModule.to_torchscript` to support exporting as `ScriptModule` ([#3258](https://github.com/PyTorchLightning/pytorch-lightning/pull/3258))
- Added warning when dropping unpicklable `hparams` ([#2874](https://github.com/PyTorchLightning/pytorch-lightning/pull/2874))
- Added EMB similarity ([#3349](https://github.com/PyTorchLightning/pytorch-lightning/pull/3349))
- Added `ModelCheckpoint.to_yaml` method ([#3048](https://github.com/PyTorchLightning/pytorch-lightning/pull/3048))
- Allow `ModelCheckpoint` monitor to be `None`, meaning it will always save ([#3630](https://github.com/PyTorchLightning/pytorch-lightning/pull/3630))
- Disabled optimizers setup during testing ([#3059](https://github.com/PyTorchLightning/pytorch-lightning/pull/3059))
- Added support for datamodules to save and load checkpoints when training ([#3563](https://github.com/PyTorchLightning/pytorch-lightning/pull/3563))
- Added support for datamodule in learning rate finder ([#3425](https://github.com/PyTorchLightning/pytorch-lightning/pull/3425))
- Added gradient clip test for native AMP ([#3754](https://github.com/PyTorchLightning/pytorch-lightning/pull/3754))
- Added dist lib to enable syncing anything across devices ([#3762](https://github.com/PyTorchLightning/pytorch-lightning/pull/3762))
- Added `broadcast` to `TPUBackend` ([#3814](https://github.com/PyTorchLightning/pytorch-lightning/pull/3814))
- Added `XLADeviceUtils` class to check XLA device type ([#3274](https://github.com/PyTorchLightning/pytorch-lightning/pull/3274))

### Changed

- Refactored accelerator backends:
   * moved TPU `xxx_step` to backend ([#3118](https://github.com/PyTorchLightning/pytorch-lightning/pull/3118))
   * refactored DDP backend `forward` ([#3119](https://github.com/PyTorchLightning/pytorch-lightning/pull/3119))
   * refactored GPU backend `__step` ([#3120](https://github.com/PyTorchLightning/pytorch-lightning/pull/3120))
   * refactored Horovod backend ([#3121](https://github.com/PyTorchLightning/pytorch-lightning/pull/3121),
        [#3122](https://github.com/PyTorchLightning/pytorch-lightning/pull/3122))
   * remove obscure forward call in eval + CPU backend `___step` ([#3123](https://github.com/PyTorchLightning/pytorch-lightning/pull/3123))
   * reduced all simplified forward ([#3126](https://github.com/PyTorchLightning/pytorch-lightning/pull/3126))
   * added hook base method ([#3127](https://github.com/PyTorchLightning/pytorch-lightning/pull/3127))
   * refactor eval loop to use hooks - use `test_mode` for if so we can split later ([#3129](https://github.com/PyTorchLightning/pytorch-lightning/pull/3129))
   * moved `___step_end` hooks ([#3130](https://github.com/PyTorchLightning/pytorch-lightning/pull/3130))
   * training forward refactor ([#3134](https://github.com/PyTorchLightning/pytorch-lightning/pull/3134))
   * training AMP scaling refactor ([#3135](https://github.com/PyTorchLightning/pytorch-lightning/pull/3135))
   * eval step scaling factor ([#3136](https://github.com/PyTorchLightning/pytorch-lightning/pull/3136))
   * add eval loop object to streamline eval loop ([#3138](https://github.com/PyTorchLightning/pytorch-lightning/pull/3138))
   * refactored dataloader process hook ([#3139](https://github.com/PyTorchLightning/pytorch-lightning/pull/3139))
   * refactored inner eval loop ([#3141](https://github.com/PyTorchLightning/pytorch-lightning/pull/3141))
   * final inner eval loop hooks ([#3154](https://github.com/PyTorchLightning/pytorch-lightning/pull/3154))
   * clean up hooks in `run_evaluation` ([#3156](https://github.com/PyTorchLightning/pytorch-lightning/pull/3156))
   * clean up data reset ([#3161](https://github.com/PyTorchLightning/pytorch-lightning/pull/3161))
   * expand eval loop out ([#3165](https://github.com/PyTorchLightning/pytorch-lightning/pull/3165))
   * moved hooks around in eval loop ([#3195](https://github.com/PyTorchLightning/pytorch-lightning/pull/3195))
   * remove `_evaluate` fx ([#3197](https://github.com/PyTorchLightning/pytorch-lightning/pull/3197))
   * `Trainer.fit` hook clean up ([#3198](https://github.com/PyTorchLightning/pytorch-lightning/pull/3198))
   * DDPs train hooks ([#3203](https://github.com/PyTorchLightning/pytorch-lightning/pull/3203))
   * refactor DDP backend ([#3204](https://github.com/PyTorchLightning/pytorch-lightning/pull/3204),
        [#3207](https://github.com/PyTorchLightning/pytorch-lightning/pull/3207),
        [#3208](https://github.com/PyTorchLightning/pytorch-lightning/pull/3208),
        [#3209](https://github.com/PyTorchLightning/pytorch-lightning/pull/3209),
        [#3210](https://github.com/PyTorchLightning/pytorch-lightning/pull/3210))
   * reduced accelerator selection ([#3211](https://github.com/PyTorchLightning/pytorch-lightning/pull/3211))
   * group prepare data hook ([#3212](https://github.com/PyTorchLightning/pytorch-lightning/pull/3212))
   * added data connector ([#3285](https://github.com/PyTorchLightning/pytorch-lightning/pull/3285))
   * modular is_overridden ([#3290](https://github.com/PyTorchLightning/pytorch-lightning/pull/3290))
   * adding `Trainer.tune()` ([#3293](https://github.com/PyTorchLightning/pytorch-lightning/pull/3293))
   * move `run_pretrain_routine` -> `setup_training` ([#3294](https://github.com/PyTorchLightning/pytorch-lightning/pull/3294))
   * move train outside of setup training ([#3297](https://github.com/PyTorchLightning/pytorch-lightning/pull/3297))
   * move `prepare_data` to data connector ([#3307](https://github.com/PyTorchLightning/pytorch-lightning/pull/3307))
   * moved accelerator router ([#3309](https://github.com/PyTorchLightning/pytorch-lightning/pull/3309))
   * train loop refactor - moving train loop to own object ([#3310](https://github.com/PyTorchLightning/pytorch-lightning/pull/3310),
        [#3312](https://github.com/PyTorchLightning/pytorch-lightning/pull/3312),
        [#3313](https://github.com/PyTorchLightning/pytorch-lightning/pull/3313),
        [#3314](https://github.com/PyTorchLightning/pytorch-lightning/pull/3314))
   * duplicate data interface definition up into DataHooks class ([#3344](https://github.com/PyTorchLightning/pytorch-lightning/pull/3344))
   * inner train loop ([#3359](https://github.com/PyTorchLightning/pytorch-lightning/pull/3359),
        [#3361](https://github.com/PyTorchLightning/pytorch-lightning/pull/3361),
        [#3362](https://github.com/PyTorchLightning/pytorch-lightning/pull/3362),
        [#3363](https://github.com/PyTorchLightning/pytorch-lightning/pull/3363),
        [#3365](https://github.com/PyTorchLightning/pytorch-lightning/pull/3365),
        [#3366](https://github.com/PyTorchLightning/pytorch-lightning/pull/3366),
        [#3367](https://github.com/PyTorchLightning/pytorch-lightning/pull/3367),
        [#3368](https://github.com/PyTorchLightning/pytorch-lightning/pull/3368),
        [#3369](https://github.com/PyTorchLightning/pytorch-lightning/pull/3369),
        [#3370](https://github.com/PyTorchLightning/pytorch-lightning/pull/3370),
        [#3371](https://github.com/PyTorchLightning/pytorch-lightning/pull/3371),
        [#3372](https://github.com/PyTorchLightning/pytorch-lightning/pull/3372),
        [#3373](https://github.com/PyTorchLightning/pytorch-lightning/pull/3373),
        [#3374](https://github.com/PyTorchLightning/pytorch-lightning/pull/3374),
        [#3375](https://github.com/PyTorchLightning/pytorch-lightning/pull/3375),
        [#3376](https://github.com/PyTorchLightning/pytorch-lightning/pull/3376),
        [#3385](https://github.com/PyTorchLightning/pytorch-lightning/pull/3385),
        [#3388](https://github.com/PyTorchLightning/pytorch-lightning/pull/3388),
        [#3397](https://github.com/PyTorchLightning/pytorch-lightning/pull/3397))
   * all logging related calls in a connector ([#3395](https://github.com/PyTorchLightning/pytorch-lightning/pull/3395))
   * device parser ([#3400](https://github.com/PyTorchLightning/pytorch-lightning/pull/3400),
        [#3405](https://github.com/PyTorchLightning/pytorch-lightning/pull/3405))
   * added model connector ([#3407](https://github.com/PyTorchLightning/pytorch-lightning/pull/3407))
   * moved eval loop logging to loggers ([#3408](https://github.com/PyTorchLightning/pytorch-lightning/pull/3408))
   * moved eval loop (#3412[#3408](https://github.com/PyTorchLightning/pytorch-lightning/pull/3408))
   * trainer/separate argparse ([#3421](https://github.com/PyTorchLightning/pytorch-lightning/pull/3421),
        [#3428](https://github.com/PyTorchLightning/pytorch-lightning/pull/3428),
        [#3432](https://github.com/PyTorchLightning/pytorch-lightning/pull/3432))
   * move `lr_finder` ([#3434](https://github.com/PyTorchLightning/pytorch-lightning/pull/3434))
   * organize args (#[#3435](https://github.com/PyTorchLightning/pytorch-lightning/pull/3435),
        [#3442](https://github.com/PyTorchLightning/pytorch-lightning/pull/3442),
        [#3447](https://github.com/PyTorchLightning/pytorch-lightning/pull/3447),
        [#3448](https://github.com/PyTorchLightning/pytorch-lightning/pull/3448),
        [#3449](https://github.com/PyTorchLightning/pytorch-lightning/pull/3449),
        [#3456](https://github.com/PyTorchLightning/pytorch-lightning/pull/3456))
   * move specific accelerator code ([#3457](https://github.com/PyTorchLightning/pytorch-lightning/pull/3457))
   * group connectors ([#3472](https://github.com/PyTorchLightning/pytorch-lightning/pull/3472))
   * accelerator connector methods x/n ([#3469](https://github.com/PyTorchLightning/pytorch-lightning/pull/3469),
        [#3470](https://github.com/PyTorchLightning/pytorch-lightning/pull/3470),
        [#3474](https://github.com/PyTorchLightning/pytorch-lightning/pull/3474))
   * merge backends x/n ([#3476](https://github.com/PyTorchLightning/pytorch-lightning/pull/3476),
        [#3477](https://github.com/PyTorchLightning/pytorch-lightning/pull/3477),
        [#3478](https://github.com/PyTorchLightning/pytorch-lightning/pull/3478),
        [#3480](https://github.com/PyTorchLightning/pytorch-lightning/pull/3480),
        [#3482](https://github.com/PyTorchLightning/pytorch-lightning/pull/3482))
   * apex plugin ([#3502](https://github.com/PyTorchLightning/pytorch-lightning/pull/3502))
   * precision plugins ([#3504](https://github.com/PyTorchLightning/pytorch-lightning/pull/3504))
   * Result - make monitor default to `checkpoint_on` to simplify ([#3571](https://github.com/PyTorchLightning/pytorch-lightning/pull/3571))
   * reference to the Trainer on the `LightningDataModule` ([#3684](https://github.com/PyTorchLightning/pytorch-lightning/pull/3684))
   * add `.log` to lightning module ([#3686](https://github.com/PyTorchLightning/pytorch-lightning/pull/3686),
        [#3699](https://github.com/PyTorchLightning/pytorch-lightning/pull/3699),
        [#3701](https://github.com/PyTorchLightning/pytorch-lightning/pull/3701),
        [#3704](https://github.com/PyTorchLightning/pytorch-lightning/pull/3704),
        [#3715](https://github.com/PyTorchLightning/pytorch-lightning/pull/3715))
   * enable tracking original metric when step and epoch are both true ([#3685](https://github.com/PyTorchLightning/pytorch-lightning/pull/3685))
   * deprecated results obj, added support for simpler comms ([#3681](https://github.com/PyTorchLightning/pytorch-lightning/pull/3681))
   * move backends back to individual files ([#3712](https://github.com/PyTorchLightning/pytorch-lightning/pull/3712))
   * fixes logging for eval steps ([#3763](https://github.com/PyTorchLightning/pytorch-lightning/pull/3763))
   * decoupled DDP, DDP spawn ([#3733](https://github.com/PyTorchLightning/pytorch-lightning/pull/3733),
        [#3766](https://github.com/PyTorchLightning/pytorch-lightning/pull/3766),
        [#3767](https://github.com/PyTorchLightning/pytorch-lightning/pull/3767),
        [#3774](https://github.com/PyTorchLightning/pytorch-lightning/pull/3774),
        [#3802](https://github.com/PyTorchLightning/pytorch-lightning/pull/3802),
        [#3806](https://github.com/PyTorchLightning/pytorch-lightning/pull/3806),
        [#3817](https://github.com/PyTorchLightning/pytorch-lightning/pull/3817),
        [#3819](https://github.com/PyTorchLightning/pytorch-lightning/pull/3819),
        [#3927](https://github.com/PyTorchLightning/pytorch-lightning/pull/3927))
   * remove weight loading hack for ddp_cpu ([#3808](https://github.com/PyTorchLightning/pytorch-lightning/pull/3808))
   * separate `torchelastic` from DDP ([#3810](https://github.com/PyTorchLightning/pytorch-lightning/pull/3810))
   * separate SLURM from DDP ([#3809](https://github.com/PyTorchLightning/pytorch-lightning/pull/3809))
   * decoupled DDP2 ([#3816](https://github.com/PyTorchLightning/pytorch-lightning/pull/3816))
   * bug fix with logging val epoch end + monitor ([#3812](https://github.com/PyTorchLightning/pytorch-lightning/pull/3812))
   * callback system and init DDP ([#3836](https://github.com/PyTorchLightning/pytorch-lightning/pull/3836))
   * adding compute environments ([#3837](https://github.com/PyTorchLightning/pytorch-lightning/pull/3837), [#3842](https://github.com/PyTorchLightning/pytorch-lightning/pull/3842))
   * epoch can now log independently ([#3843](https://github.com/PyTorchLightning/pytorch-lightning/pull/3843))
   * test selecting the correct backend. temp backends while slurm and TorchElastic are decoupled ([#3848](https://github.com/PyTorchLightning/pytorch-lightning/pull/3848))
   * fixed `init_slurm_connection` causing hostname errors ([#3856](https://github.com/PyTorchLightning/pytorch-lightning/pull/3856))
   * moves init apex from LM to apex connector ([#3923](https://github.com/PyTorchLightning/pytorch-lightning/pull/3923))
   * moves sync bn to each backend ([#3925](https://github.com/PyTorchLightning/pytorch-lightning/pull/3925))
   * moves configure ddp to each backend ([#3924](https://github.com/PyTorchLightning/pytorch-lightning/pull/3924))
- Deprecation warning ([#3844](https://github.com/PyTorchLightning/pytorch-lightning/pull/3844))
- Changed `LearningRateLogger` to `LearningRateMonitor` ([#3251](https://github.com/PyTorchLightning/pytorch-lightning/pull/3251))
- Used `fsspec` instead of `gfile` for all IO ([#3320](https://github.com/PyTorchLightning/pytorch-lightning/pull/3320))
    * Swaped `torch.load` for `fsspec` load in DDP spawn backend ([#3787](https://github.com/PyTorchLightning/pytorch-lightning/pull/3787))
    * Swaped `torch.load` for `fsspec` load in cloud_io loading ([#3692](https://github.com/PyTorchLightning/pytorch-lightning/pull/3692))
    * Added support for `to_disk()` to use remote filepaths with `fsspec` ([#3930](https://github.com/PyTorchLightning/pytorch-lightning/pull/3930))
    * Updated model_checkpoint's to_yaml to use `fsspec` open ([#3801](https://github.com/PyTorchLightning/pytorch-lightning/pull/3801))
    * Fixed `fsspec` is inconsistent when doing `fs.ls` ([#3805](https://github.com/PyTorchLightning/pytorch-lightning/pull/3805))
- Refactor `GPUStatsMonitor` to improve training speed ([#3257](https://github.com/PyTorchLightning/pytorch-lightning/pull/3257))
- Changed IoU score behavior for classes absent in target and pred ([#3098](https://github.com/PyTorchLightning/pytorch-lightning/pull/3098))
- Changed IoU `remove_bg` bool to `ignore_index` optional int ([#3098](https://github.com/PyTorchLightning/pytorch-lightning/pull/3098))
- Changed defaults of `save_top_k` and `save_last` to `None` in ModelCheckpoint ([#3680](https://github.com/PyTorchLightning/pytorch-lightning/pull/3680))
- `row_log_interval` and `log_save_interval` are now based on training loop's `global_step` instead of epoch-internal batch index ([#3667](https://github.com/PyTorchLightning/pytorch-lightning/pull/3667))
- Silenced some warnings. verified ddp refactors ([#3483](https://github.com/PyTorchLightning/pytorch-lightning/pull/3483))
- Cleaning up stale logger tests ([#3490](https://github.com/PyTorchLightning/pytorch-lightning/pull/3490))
- Allow `ModelCheckpoint` monitor to be `None` ([#3633](https://github.com/PyTorchLightning/pytorch-lightning/pull/3633))
- Enable `None` model checkpoint default ([#3669](https://github.com/PyTorchLightning/pytorch-lightning/pull/3669))
- Skipped `best_model_path` if `checkpoint_callback` is `None` ([#2962](https://github.com/PyTorchLightning/pytorch-lightning/pull/2962))
- Used `raise .. from ..` to explicitly chain exceptions ([#3750](https://github.com/PyTorchLightning/pytorch-lightning/pull/3750))
-  Mocking loggers ([#3596](https://github.com/PyTorchLightning/pytorch-lightning/pull/3596),
    [#3617](https://github.com/PyTorchLightning/pytorch-lightning/pull/3617),
    [#3851](https://github.com/PyTorchLightning/pytorch-lightning/pull/3851),
    [#3859](https://github.com/PyTorchLightning/pytorch-lightning/pull/3859),
    [#3884](https://github.com/PyTorchLightning/pytorch-lightning/pull/3884),
    [#3853](https://github.com/PyTorchLightning/pytorch-lightning/pull/3853),
    [#3910](https://github.com/PyTorchLightning/pytorch-lightning/pull/3910),
    [#3889](https://github.com/PyTorchLightning/pytorch-lightning/pull/3889),
    [#3926](https://github.com/PyTorchLightning/pytorch-lightning/pull/3926))
- Write predictions in LightningModule instead of EvalResult [#3882](https://github.com/PyTorchLightning/pytorch-lightning/pull/3882)

### Deprecated

- Deprecated `TrainResult` and `EvalResult`, use `self.log` and `self.write` from the `LightningModule` to log metrics and write predictions. `training_step` can now only return a scalar (for the loss) or a dictionary with anything you want. ([#3681](https://github.com/PyTorchLightning/pytorch-lightning/pull/3681))
- Deprecate `early_stop_callback` Trainer argument ([#3845](https://github.com/PyTorchLightning/pytorch-lightning/pull/3845))
- Rename Trainer arguments `row_log_interval` >> `log_every_n_steps` and `log_save_interval` >> `flush_logs_every_n_steps` ([#3748](https://github.com/PyTorchLightning/pytorch-lightning/pull/3748))

### Removed

- Removed experimental Metric API ([#3943](https://github.com/PyTorchLightning/pytorch-lightning/pull/3943),
        [#3949](https://github.com/PyTorchLightning/pytorch-lightning/pull/3949),
        [#3946](https://github.com/PyTorchLightning/pytorch-lightning/pull/3946)), listed changes before final removal:
    * Added `EmbeddingSimilarity` metric ([#3349](https://github.com/PyTorchLightning/pytorch-lightning/pull/3349), [#3358](https://github.com/PyTorchLightning/pytorch-lightning/pull/3358))
    * Added hooks to metric module interface ([#2528](https://github.com/PyTorchLightning/pytorch-lightning/pull/2528))
    * Added error when AUROC metric is used for multiclass problems ([#3350](https://github.com/PyTorchLightning/pytorch-lightning/pull/3350))
    * Fixed `ModelCheckpoint` with `save_top_k=-1` option not tracking the best models when a monitor metric is available ([#3735](https://github.com/PyTorchLightning/pytorch-lightning/pull/3735))
    * Fixed counter-intuitive error being thrown in `Accuracy` metric for zero target tensor ([#3764](https://github.com/PyTorchLightning/pytorch-lightning/pull/3764))
    * Fixed aggregation of metrics ([#3517](https://github.com/PyTorchLightning/pytorch-lightning/pull/3517))
    * Fixed Metric aggregation ([#3321](https://github.com/PyTorchLightning/pytorch-lightning/pull/3321))
    * Fixed RMSLE metric ([#3188](https://github.com/PyTorchLightning/pytorch-lightning/pull/3188))
    * Renamed `reduction` to `class_reduction` in classification metrics ([#3322](https://github.com/PyTorchLightning/pytorch-lightning/pull/3322))
    * Changed `class_reduction` similar to sklearn for classification metrics ([#3322](https://github.com/PyTorchLightning/pytorch-lightning/pull/3322))
    * Renaming of precision recall metric ([#3308](https://github.com/PyTorchLightning/pytorch-lightning/pull/3308))

### Fixed

- Fixed `on_train_batch_start` hook to end epoch early ([#3700](https://github.com/PyTorchLightning/pytorch-lightning/pull/3700))
- Fixed `num_sanity_val_steps` is clipped to `limit_val_batches` ([#2917](https://github.com/PyTorchLightning/pytorch-lightning/pull/2917))
- Fixed ONNX model save on GPU ([#3145](https://github.com/PyTorchLightning/pytorch-lightning/pull/3145))
- Fixed `GpuUsageLogger` to work on different platforms ([#3008](https://github.com/PyTorchLightning/pytorch-lightning/pull/3008))
- Fixed auto-scale batch size not dumping `auto_lr_find` parameter ([#3151](https://github.com/PyTorchLightning/pytorch-lightning/pull/3151))
- Fixed `batch_outputs` with optimizer frequencies ([#3229](https://github.com/PyTorchLightning/pytorch-lightning/pull/3229))
- Fixed setting batch size in `LightningModule.datamodule` when using `auto_scale_batch_size` ([#3266](https://github.com/PyTorchLightning/pytorch-lightning/pull/3266))
- Fixed Horovod distributed backend compatibility with native AMP ([#3404](https://github.com/PyTorchLightning/pytorch-lightning/pull/3404))
- Fixed batch size auto scaling exceeding the size of the dataset ([#3271](https://github.com/PyTorchLightning/pytorch-lightning/pull/3271))
- Fixed getting `experiment_id` from MLFlow only once instead of each training loop ([#3394](https://github.com/PyTorchLightning/pytorch-lightning/pull/3394))
- Fixed `overfit_batches` which now correctly disables shuffling for the training loader. ([#3501](https://github.com/PyTorchLightning/pytorch-lightning/pull/3501))
- Fixed gradient norm tracking for `row_log_interval > 1` ([#3489](https://github.com/PyTorchLightning/pytorch-lightning/pull/3489))
- Fixed `ModelCheckpoint` name formatting ([#3164](https://github.com/PyTorchLightning/pytorch-lightning/pull/3163))
- Fixed example implementation of AutoEncoder ([#3190](https://github.com/PyTorchLightning/pytorch-lightning/pull/3190))
- Fixed invalid paths when remote logging with TensorBoard ([#3236](https://github.com/PyTorchLightning/pytorch-lightning/pull/3236))
- Fixed change `t()` to `transpose()` as XLA devices do not support `.t()` on 1-dim tensor ([#3252](https://github.com/PyTorchLightning/pytorch-lightning/pull/3252))
- Fixed (weights only) checkpoints loading without PL ([#3287](https://github.com/PyTorchLightning/pytorch-lightning/pull/3287))
- Fixed `gather_all_tensors` cross GPUs in DDP ([#3319](https://github.com/PyTorchLightning/pytorch-lightning/pull/3319))
- Fixed CometML save dir ([#3419](https://github.com/PyTorchLightning/pytorch-lightning/pull/3419))
- Fixed forward key metrics ([#3467](https://github.com/PyTorchLightning/pytorch-lightning/pull/3467))
- Fixed normalize mode at confusion matrix (replace NaNs with zeros) ([#3465](https://github.com/PyTorchLightning/pytorch-lightning/pull/3465))
- Fixed global step increment in training loop when `training_epoch_end` hook is used ([#3673](https://github.com/PyTorchLightning/pytorch-lightning/pull/3673))
- Fixed dataloader shuffling not getting turned off with `overfit_batches > 0` and `distributed_backend = "ddp"` ([#3534](https://github.com/PyTorchLightning/pytorch-lightning/pull/3534))
- Fixed determinism in `DDPSpawnBackend` when using `seed_everything` in main process ([#3335](https://github.com/PyTorchLightning/pytorch-lightning/pull/3335))
- Fixed `ModelCheckpoint` `period` to actually save every `period` epochs ([#3630](https://github.com/PyTorchLightning/pytorch-lightning/pull/3630))
- Fixed `val_progress_bar` total with `num_sanity_val_steps` ([#3751](https://github.com/PyTorchLightning/pytorch-lightning/pull/3751))
- Fixed Tuner dump: add `current_epoch` to dumped_params ([#3261](https://github.com/PyTorchLightning/pytorch-lightning/pull/3261))
- Fixed `current_epoch` and `global_step` properties mismatch between `Trainer` and `LightningModule` ([#3785](https://github.com/PyTorchLightning/pytorch-lightning/pull/3785))
- Fixed learning rate scheduler for optimizers with internal state ([#3897](https://github.com/PyTorchLightning/pytorch-lightning/pull/3897))
- Fixed `tbptt_reduce_fx` when non-floating tensors are logged ([#3796](https://github.com/PyTorchLightning/pytorch-lightning/pull/3796))
- Fixed model checkpoint frequency ([#3852](https://github.com/PyTorchLightning/pytorch-lightning/pull/3852))
- Fixed logging non-tensor scalar with result breaks subsequent epoch aggregation ([#3855](https://github.com/PyTorchLightning/pytorch-lightning/pull/3855))
- Fixed `TrainerEvaluationLoopMixin` activates `model.train()` at the end ([#3858](https://github.com/PyTorchLightning/pytorch-lightning/pull/3858))
- Fixed `overfit_batches` when using with multiple val/test_dataloaders ([#3857](https://github.com/PyTorchLightning/pytorch-lightning/pull/3857))
- Fixed enables `training_step` to return `None` ([#3862](https://github.com/PyTorchLightning/pytorch-lightning/pull/3862))
- Fixed init nan for checkpointing ([#3863](https://github.com/PyTorchLightning/pytorch-lightning/pull/3863))
- Fixed for `load_from_checkpoint` ([#2776](https://github.com/PyTorchLightning/pytorch-lightning/pull/2776))
- Fixes incorrect `batch_sizes` when Dataloader returns a dict with multiple tensors ([#3668](https://github.com/PyTorchLightning/pytorch-lightning/pull/3668))
- Fixed unexpected signature for `validation_step` ([#3947](https://github.com/PyTorchLightning/pytorch-lightning/pull/3947))

## [0.9.0] - 2020-08-20

### Added

- Added SyncBN for DDP ([#2801](https://github.com/PyTorchLightning/pytorch-lightning/pull/2801),
     [#2838](https://github.com/PyTorchLightning/pytorch-lightning/pull/2838))
- Added basic `CSVLogger` ([#2721](https://github.com/PyTorchLightning/pytorch-lightning/pull/2721))
- Added SSIM metrics ([#2671](https://github.com/PyTorchLightning/pytorch-lightning/pull/2671))
- Added BLEU metrics ([#2535](https://github.com/PyTorchLightning/pytorch-lightning/pull/2535))
- Added support to export a model to ONNX format ([#2596](https://github.com/PyTorchLightning/pytorch-lightning/pull/2596))
- Added support for `Trainer(num_sanity_val_steps=-1)` to check all validation data before training ([#2246](https://github.com/PyTorchLightning/pytorch-lightning/pull/2246))
- Added struct. output:
  * tests for val loop flow ([#2605](https://github.com/PyTorchLightning/pytorch-lightning/pull/2605))
  * `EvalResult` support for train and val. loop ([#2615](https://github.com/PyTorchLightning/pytorch-lightning/pull/2615),
       [#2651](https://github.com/PyTorchLightning/pytorch-lightning/pull/2651))
  * weighted average in results obj ([#2930](https://github.com/PyTorchLightning/pytorch-lightning/pull/2930))
  * fix result obj DP auto reduce ([#3013](https://github.com/PyTorchLightning/pytorch-lightning/pull/3013))
- Added class `LightningDataModule` ([#2668](https://github.com/PyTorchLightning/pytorch-lightning/pull/2668))
- Added support for PyTorch 1.6 ([#2745](https://github.com/PyTorchLightning/pytorch-lightning/pull/2745))
- Added call DataModule hooks implicitly in trainer ([#2755](https://github.com/PyTorchLightning/pytorch-lightning/pull/2755))
- Added support for Mean in DDP Sync ([#2568](https://github.com/PyTorchLightning/pytorch-lightning/pull/2568))
- Added remaining `sklearn` metrics: `AveragePrecision`, `BalancedAccuracy`, `CohenKappaScore`, `DCG`, `Hamming`, `Hinge`, `Jaccard`, `MeanAbsoluteError`, `MeanSquaredError`, `MeanSquaredLogError`, `MedianAbsoluteError`, `R2Score`, `MeanPoissonDeviance`, `MeanGammaDeviance`, `MeanTweedieDeviance`, `ExplainedVariance` ([#2562](https://github.com/PyTorchLightning/pytorch-lightning/pull/2562))
- Added support for `limit_{mode}_batches (int)` to work with infinite dataloader (IterableDataset) ([#2840](https://github.com/PyTorchLightning/pytorch-lightning/pull/2840))
- Added support returning python scalars in DP ([#1935](https://github.com/PyTorchLightning/pytorch-lightning/pull/1935))
- Added support to Tensorboard logger for OmegaConf `hparams` ([#2846](https://github.com/PyTorchLightning/pytorch-lightning/pull/2846))
- Added tracking of basic states in `Trainer` ([#2541](https://github.com/PyTorchLightning/pytorch-lightning/pull/2541))
- Tracks all outputs including TBPTT and multiple optimizers ([#2890](https://github.com/PyTorchLightning/pytorch-lightning/pull/2890))
- Added GPU Usage Logger ([#2932](https://github.com/PyTorchLightning/pytorch-lightning/pull/2932))
- Added `strict=False` for `load_from_checkpoint` ([#2819](https://github.com/PyTorchLightning/pytorch-lightning/pull/2819))
- Added saving test predictions on multiple GPUs ([#2926](https://github.com/PyTorchLightning/pytorch-lightning/pull/2926))
- Auto log the computational graph for loggers that support this ([#3003](https://github.com/PyTorchLightning/pytorch-lightning/pull/3003))
- Added warning when changing monitor and using results obj ([#3014](https://github.com/PyTorchLightning/pytorch-lightning/pull/3014))
- Added a hook `transfer_batch_to_device` to the `LightningDataModule` ([#3038](https://github.com/PyTorchLightning/pytorch-lightning/pull/3038))

### Changed

- Truncated long version numbers in progress bar ([#2594](https://github.com/PyTorchLightning/pytorch-lightning/pull/2594))
- Enabling val/test loop disabling ([#2692](https://github.com/PyTorchLightning/pytorch-lightning/pull/2692))
- Refactored into `accelerator` module:
    * GPU training ([#2704](https://github.com/PyTorchLightning/pytorch-lightning/pull/2704))
    * TPU training ([#2708](https://github.com/PyTorchLightning/pytorch-lightning/pull/2708))
    * DDP(2) backend ([#2796](https://github.com/PyTorchLightning/pytorch-lightning/pull/2796))
    * Retrieve last logged val from result by key ([#3049](https://github.com/PyTorchLightning/pytorch-lightning/pull/3049))
- Using `.comet.config` file for `CometLogger` ([#1913](https://github.com/PyTorchLightning/pytorch-lightning/pull/1913))
- Updated hooks arguments - breaking for `setup` and `teardown` ([#2850](https://github.com/PyTorchLightning/pytorch-lightning/pull/2850))
- Using `gfile` to support remote directories ([#2164](https://github.com/PyTorchLightning/pytorch-lightning/pull/2164))
- Moved optimizer creation after device placement for DDP backends ([#2904](https://github.com/PyTorchLightning/pytorch-lighting/pull/2904))
- Support `**DictConfig` for `hparam` serialization ([#2519](https://github.com/PyTorchLightning/pytorch-lightning/pull/2519))
- Removed callback metrics from test results obj ([#2994](https://github.com/PyTorchLightning/pytorch-lightning/pull/2994))
- Re-enabled naming metrics in ckpt name ([#3060](https://github.com/PyTorchLightning/pytorch-lightning/pull/3060))
- Changed progress bar epoch counting to start from 0 ([#3061](https://github.com/PyTorchLightning/pytorch-lightning/pull/3061))

### Deprecated

- Deprecated Trainer attribute `ckpt_path`, which will now be set by `weights_save_path` ([#2681](https://github.com/PyTorchLightning/pytorch-lightning/pull/2681))

### Removed

- Removed deprecated: ([#2760](https://github.com/PyTorchLightning/pytorch-lightning/pull/2760))
    * core decorator `data_loader`
    * Module hook `on_sanity_check_start` and loading `load_from_metrics`
    * package `pytorch_lightning.logging`
    * Trainer arguments: `show_progress_bar`, `num_tpu_cores`, `use_amp`, `print_nan_grads`
    * LR Finder argument `num_accumulation_steps`

### Fixed

- Fixed `accumulate_grad_batches` for last batch ([#2853](https://github.com/PyTorchLightning/pytorch-lightning/pull/2853))
- Fixed setup call while testing ([#2624](https://github.com/PyTorchLightning/pytorch-lightning/pull/2624))
- Fixed local rank zero casting ([#2640](https://github.com/PyTorchLightning/pytorch-lightning/pull/2640))
- Fixed single scalar return from training ([#2587](https://github.com/PyTorchLightning/pytorch-lightning/pull/2587))
- Fixed Horovod backend to scale LR schedlers with the optimizer ([#2626](https://github.com/PyTorchLightning/pytorch-lightning/pull/2626))
- Fixed `dtype` and `device` properties not getting updated in submodules ([#2657](https://github.com/PyTorchLightning/pytorch-lightning/pull/2657))
- Fixed `fast_dev_run` to run for all dataloaders ([#2581](https://github.com/PyTorchLightning/pytorch-lightning/pull/2581))
- Fixed `save_dir` in loggers getting ignored by default value of `weights_save_path` when user did not specify `weights_save_path` ([#2681](https://github.com/PyTorchLightning/pytorch-lightning/pull/2681))
- Fixed `weights_save_path` getting ignored when `logger=False` is passed to Trainer ([#2681](https://github.com/PyTorchLightning/pytorch-lightning/pull/2681))
- Fixed TPU multi-core and Float16 ([#2632](https://github.com/PyTorchLightning/pytorch-lightning/pull/2632))
- Fixed test metrics not being logged with `LoggerCollection` ([#2723](https://github.com/PyTorchLightning/pytorch-lightning/pull/2723))
- Fixed data transfer to device when using `torchtext.data.Field` and `include_lengths is True` ([#2689](https://github.com/PyTorchLightning/pytorch-lightning/pull/2689))
- Fixed shuffle argument for distributed sampler ([#2789](https://github.com/PyTorchLightning/pytorch-lightning/pull/2789))
- Fixed logging interval ([#2694](https://github.com/PyTorchLightning/pytorch-lightning/pull/2694))
- Fixed loss value in the progress bar is wrong when `accumulate_grad_batches > 1` ([#2738](https://github.com/PyTorchLightning/pytorch-lightning/pull/2738))
- Fixed correct CWD for ddp sub-processes when using Hydra ([#2719](https://github.com/PyTorchLightning/pytorch-lightning/pull/2719))
- Fixed selecting GPUs using `CUDA_VISIBLE_DEVICES` ([#2739](https://github.com/PyTorchLightning/pytorch-lightning/pull/2739))
- Fixed false `num_classes` warning in metrics ([#2781](https://github.com/PyTorchLightning/pytorch-lightning/pull/2781))
- Fixed shell injection vulnerability in subprocess call ([#2786](https://github.com/PyTorchLightning/pytorch-lightning/pull/2786))
- Fixed LR finder and `hparams` compatibility ([#2821](https://github.com/PyTorchLightning/pytorch-lightning/pull/2821))
- Fixed `ModelCheckpoint` not saving the latest information when `save_last=True` ([#2881](https://github.com/PyTorchLightning/pytorch-lightning/pull/2881))
- Fixed ImageNet example: learning rate scheduler, number of workers and batch size when using DDP ([#2889](https://github.com/PyTorchLightning/pytorch-lightning/pull/2889))
- Fixed apex gradient clipping ([#2829](https://github.com/PyTorchLightning/pytorch-lightning/pull/2829))
- Fixed save apex scaler states ([#2828](https://github.com/PyTorchLightning/pytorch-lightning/pull/2828))
- Fixed a model loading issue with inheritance and variable positional arguments ([#2911](https://github.com/PyTorchLightning/pytorch-lightning/pull/2911))
- Fixed passing `non_blocking=True` when transferring a batch object that does not support it ([#2910](https://github.com/PyTorchLightning/pytorch-lightning/pull/2910))
- Fixed checkpointing to remote file paths ([#2925](https://github.com/PyTorchLightning/pytorch-lightning/pull/2925))
- Fixed adding val step argument to metrics ([#2986](https://github.com/PyTorchLightning/pytorch-lightning/pull/2986))
- Fixed an issue that caused `Trainer.test()` to stall in ddp mode ([#2997](https://github.com/PyTorchLightning/pytorch-lightning/pull/2997))
- Fixed gathering of results with tensors of varying shape ([#3020](https://github.com/PyTorchLightning/pytorch-lightning/pull/3020))
- Fixed batch size auto-scaling feature to set the new value on the correct model attribute ([#3043](https://github.com/PyTorchLightning/pytorch-lightning/pull/3043))
- Fixed automatic batch scaling not working with half precision ([#3045](https://github.com/PyTorchLightning/pytorch-lightning/pull/3045))
- Fixed setting device to root gpu ([#3042](https://github.com/PyTorchLightning/pytorch-lightning/pull/3042))

## [0.8.5] - 2020-07-09

### Added

- Added a PSNR metric: peak signal-to-noise ratio ([#2483](https://github.com/PyTorchLightning/pytorch-lightning/pull/2483))
- Added functional regression metrics ([#2492](https://github.com/PyTorchLightning/pytorch-lightning/pull/2492))

### Removed

- Removed auto val reduce ([#2462](https://github.com/PyTorchLightning/pytorch-lightning/pull/2462))

### Fixed

- Flattening Wandb Hyperparameters ([#2459](https://github.com/PyTorchLightning/pytorch-lightning/pull/2459))
- Fixed using the same DDP python interpreter and actually running ([#2482](https://github.com/PyTorchLightning/pytorch-lightning/pull/2482))
- Fixed model summary input type conversion for models that have input dtype different from model parameters ([#2510](https://github.com/PyTorchLightning/pytorch-lightning/pull/2510))
- Made `TensorBoardLogger` and `CometLogger` pickleable ([#2518](https://github.com/PyTorchLightning/pytorch-lightning/pull/2518))
- Fixed a problem with `MLflowLogger` creating multiple run folders ([#2502](https://github.com/PyTorchLightning/pytorch-lightning/pull/2502))
- Fixed global_step increment ([#2455](https://github.com/PyTorchLightning/pytorch-lightning/pull/2455))
- Fixed TPU hanging example ([#2488](https://github.com/PyTorchLightning/pytorch-lightning/pull/2488))
- Fixed `argparse` default value bug ([#2526](https://github.com/PyTorchLightning/pytorch-lightning/pull/2526))
- Fixed Dice and IoU to avoid NaN by adding small eps ([#2545](https://github.com/PyTorchLightning/pytorch-lightning/pull/2545))
- Fixed accumulate gradients schedule at epoch 0 (continued) ([#2513](https://github.com/PyTorchLightning/pytorch-lightning/pull/2513))
- Fixed Trainer `.fit()` returning last not best weights in "ddp_spawn" ([#2565](https://github.com/PyTorchLightning/pytorch-lightning/pull/2565))
- Fixed passing (do not pass) TPU weights back on test ([#2566](https://github.com/PyTorchLightning/pytorch-lightning/pull/2566))
- Fixed DDP tests and `.test()` ([#2512](https://github.com/PyTorchLightning/pytorch-lightning/pull/2512),
     [#2570](https://github.com/PyTorchLightning/pytorch-lightning/pull/2570))

## [0.8.4] - 2020-07-01

### Added

- Added reduce ddp results on eval ([#2434](https://github.com/PyTorchLightning/pytorch-lightning/pull/2434))
- Added a warning when an `IterableDataset` has `__len__` defined ([#2437](https://github.com/PyTorchLightning/pytorch-lightning/pull/2437))

### Changed

- Enabled no returns from eval ([#2446](https://github.com/PyTorchLightning/pytorch-lightning/pull/2446))

### Fixed

- Fixes train outputs ([#2428](https://github.com/PyTorchLightning/pytorch-lightning/pull/2428))
- Fixes Conda dependencies ([#2412](https://github.com/PyTorchLightning/pytorch-lightning/pull/2412))
- Fixed Apex scaling with decoupled backward ([#2433](https://github.com/PyTorchLightning/pytorch-lightning/pull/2433))
- Fixed crashing or wrong displaying progressbar because of missing ipywidgets ([#2417](https://github.com/PyTorchLightning/pytorch-lightning/pull/2417))
- Fixed TPU saving dir ([fc26078e](https://github.com/PyTorchLightning/pytorch-lightning/commit/fc26078e395f8a001f4c6dd7b3fe7ca202f914a3), [04e68f02](https://github.com/PyTorchLightning/pytorch-lightning/commit/04e68f022fc03dd5f1555ee86dea997d42a448ad))
- Fixed logging on rank 0 only ([#2425](https://github.com/PyTorchLightning/pytorch-lightning/pull/2425))


## [0.8.3] - 2020-06-29

### Fixed

- Fixed AMP wrong call ([593837e](https://github.com/PyTorchLightning/pytorch-lightning/commit/593837e1da24ff6c942b24ed803fc1496a304609))
- Fixed batch typo ([92d1e75](https://github.com/PyTorchLightning/pytorch-lightning/commit/92d1e75b2638a493d9d21ed5fe00a22093888285))

## [0.8.2] - 2020-06-28

### Added

- Added TorchText support for moving data to GPU ([#2379](https://github.com/PyTorchLightning/pytorch-lightning/pull/2379))

### Changed

- Changed epoch indexing from 0 instead of 1 ([#2289](https://github.com/PyTorchLightning/pytorch-lightning/pull/2289))
- Refactor Model `backward` ([#2276](https://github.com/PyTorchLightning/pytorch-lightning/pull/2276))
- Refactored `training_batch` + tests to verify correctness ([#2327](https://github.com/PyTorchLightning/pytorch-lightning/pull/2327),
     [#2328](https://github.com/PyTorchLightning/pytorch-lightning/pull/2328))
- Refactored training loop ([#2336](https://github.com/PyTorchLightning/pytorch-lightning/pull/2336))
- Made optimization steps for hooks ([#2363](https://github.com/PyTorchLightning/pytorch-lightning/pull/2363))
- Changed default apex level to 'O2' ([#2362](https://github.com/PyTorchLightning/pytorch-lightning/pull/2362))

### Removed

- Moved `TrainsLogger` to Bolts ([#2384](https://github.com/PyTorchLightning/pytorch-lightning/pull/2384))

### Fixed

- Fixed parsing TPU arguments and TPU tests ([#2094](https://github.com/PyTorchLightning/pytorch-lightning/pull/2094))
- Fixed number batches in case of multiple dataloaders and `limit_{*}_batches` ([#1920](https://github.com/PyTorchLightning/pytorch-lightning/pull/1920),
     [#2226](https://github.com/PyTorchLightning/pytorch-lightning/pull/2226))
- Fixed an issue with forward hooks not being removed after model summary ([#2298](https://github.com/PyTorchLightning/pytorch-lightning/pull/2298))
- Fix for `load_from_checkpoint()` not working with absolute path on Windows ([#2294](https://github.com/PyTorchLightning/pytorch-lightning/pull/2294))
- Fixed an issue how _has_len handles `NotImplementedError` e.g. raised by `torchtext.data.Iterator` ([#2293](https://github.com/PyTorchLightning/pytorch-lightning/pull/2293)), ([#2307](https://github.com/PyTorchLightning/pytorch-lightning/pull/2307))
- Fixed `average_precision` metric ([#2319](https://github.com/PyTorchLightning/pytorch-lightning/pull/2319))
- Fixed ROC metric for CUDA tensors ([#2304](https://github.com/PyTorchLightning/pytorch-lightning/pull/2304))
- Fixed lost compatibility with custom datatypes implementing `.to` ([#2335](https://github.com/PyTorchLightning/pytorch-lightning/pull/2335))
- Fixed loading model with kwargs ([#2387](https://github.com/PyTorchLightning/pytorch-lightning/pull/2387))
- Fixed sum(0) for `trainer.num_val_batches` ([#2268](https://github.com/PyTorchLightning/pytorch-lightning/pull/2268))
- Fixed checking if the parameters are a `DictConfig` Object ([#2216](https://github.com/PyTorchLightning/pytorch-lightning/pull/2216))
- Fixed SLURM weights saving ([#2341](https://github.com/PyTorchLightning/pytorch-lightning/pull/2341))
- Fixed swaps LR scheduler order ([#2356](https://github.com/PyTorchLightning/pytorch-lightning/pull/2356))
- Fixed adding tensorboard `hparams` logging test ([#2342](https://github.com/PyTorchLightning/pytorch-lightning/pull/2342))
- Fixed use model ref for tear down ([#2360](https://github.com/PyTorchLightning/pytorch-lightning/pull/2360))
- Fixed logger crash on DDP ([#2388](https://github.com/PyTorchLightning/pytorch-lightning/pull/2388))
- Fixed several issues with early stopping and checkpoint callbacks ([#1504](https://github.com/PyTorchLightning/pytorch-lightning/pull/1504),
     [#2391](https://github.com/PyTorchLightning/pytorch-lightning/pull/2391))
- Fixed loading past checkpoints from v0.7.x ([#2405](https://github.com/PyTorchLightning/pytorch-lightning/pull/2405))
- Fixed loading model without arguments ([#2403](https://github.com/PyTorchLightning/pytorch-lightning/pull/2403))
- Fixed Windows compatibility issue ([#2358](https://github.com/PyTorchLightning/pytorch-lightning/pull/2358))

## [0.8.1] - 2020-06-19

### Fixed

- Fixed the `load_from_checkpoint` path detected as URL bug ([#2244](https://github.com/PyTorchLightning/pytorch-lightning/pull/2244))
- Fixed hooks - added barrier ([#2245](https://github.com/PyTorchLightning/pytorch-lightning/pull/2245),
     [#2257](https://github.com/PyTorchLightning/pytorch-lightning/pull/2257),
     [#2260](https://github.com/PyTorchLightning/pytorch-lightning/pull/220))
- Fixed `hparams` - remove frame inspection on `self.hparams` ([#2253](https://github.com/PyTorchLightning/pytorch-lightning/pull/2253))
- Fixed setup and on fit calls ([#2252](https://github.com/PyTorchLightning/pytorch-lightning/pull/2252))
- Fixed GPU template ([#2255](https://github.com/PyTorchLightning/pytorch-lightning/pull/2255))

## [0.8.0] - 2020-06-18

### Added

- Added `overfit_batches`, `limit_{val|test}_batches` flags (overfit now uses training set for all three) ([#2213](https://github.com/PyTorchLightning/pytorch-lightning/pull/2213))
- Added metrics
  * Base classes ([#1326](https://github.com/PyTorchLightning/pytorch-lightning/pull/1326),
       [#1877](https://github.com/PyTorchLightning/pytorch-lightning/pull/1877))
  * Sklearn metrics classes ([#1327](https://github.com/PyTorchLightning/pytorch-lightning/pull/1327))
  * Native torch metrics ([#1488](https://github.com/PyTorchLightning/pytorch-lightning/pull/1488),
       [#2062](https://github.com/PyTorchLightning/pytorch-lightning/pull/2062))
  * docs for all Metrics ([#2184](https://github.com/PyTorchLightning/pytorch-lightning/pull/2184),
       [#2209](https://github.com/PyTorchLightning/pytorch-lightning/pull/2209))
  * Regression metrics ([#2221](https://github.com/PyTorchLightning/pytorch-lightning/pull/2221))
- Allow dataloaders without sampler field present ([#1907](https://github.com/PyTorchLightning/pytorch-lightning/pull/1907))
- Added option `save_last` to save the model at the end of every epoch in `ModelCheckpoint` ([#1908](https://github.com/PyTorchLightning/pytorch-lightning/pull/1908))
- Early stopping checks `on_validation_end` ([#1458](https://github.com/PyTorchLightning/pytorch-lightning/pull/1458))
- Speed up single-core TPU training by loading data using `ParallelLoader` ([#2033](https://github.com/PyTorchLightning/pytorch-lightning/pull/2033))
- Added a model hook `transfer_batch_to_device` that enables moving custom data structures to the target device ([#1756](https://github.com/PyTorchLightning/pytorch-lightning/pull/1756))
- Added [black](https://black.readthedocs.io/en/stable/) formatter for the code with code-checker on pull ([#1610](https://github.com/PyTorchLightning/pytorch-lightning/pull/1610))
- Added back the slow spawn ddp implementation as `ddp_spawn` ([#2115](https://github.com/PyTorchLightning/pytorch-lightning/pull/2115))
- Added loading checkpoints from URLs ([#1667](https://github.com/PyTorchLightning/pytorch-lightning/pull/1667))
- Added a callback method `on_keyboard_interrupt` for handling KeyboardInterrupt events during training ([#2134](https://github.com/PyTorchLightning/pytorch-lightning/pull/2134))
- Added a decorator `auto_move_data` that moves data to the correct device when using the LightningModule for inference ([#1905](https://github.com/PyTorchLightning/pytorch-lightning/pull/1905))
- Added `ckpt_path` option to `LightningModule.test(...)` to load particular checkpoint ([#2190](https://github.com/PyTorchLightning/pytorch-lightning/pull/2190))
- Added `setup` and `teardown` hooks for model ([#2229](https://github.com/PyTorchLightning/pytorch-lightning/pull/2229))

### Changed

- Allow user to select individual TPU core to train on ([#1729](https://github.com/PyTorchLightning/pytorch-lightning/pull/1729))
- Removed non-finite values from loss in `LRFinder` ([#1862](https://github.com/PyTorchLightning/pytorch-lightning/pull/1862))
- Allow passing model hyperparameters as complete kwarg list ([#1896](https://github.com/PyTorchLightning/pytorch-lightning/pull/1896))
- Renamed `ModelCheckpoint`'s attributes `best` to `best_model_score` and `kth_best_model` to `kth_best_model_path` ([#1799](https://github.com/PyTorchLightning/pytorch-lightning/pull/1799))
- Re-Enable Logger's `ImportError`s ([#1938](https://github.com/PyTorchLightning/pytorch-lightning/pull/1938))
- Changed the default value of the Trainer argument `weights_summary` from `full` to `top` ([#2029](https://github.com/PyTorchLightning/pytorch-lightning/pull/2029))
- Raise an error when lightning replaces an existing sampler ([#2020](https://github.com/PyTorchLightning/pytorch-lightning/pull/2020))
- Enabled `prepare_data` from correct processes - clarify local vs global rank ([#2166](https://github.com/PyTorchLightning/pytorch-lightning/pull/2166))
- Remove explicit flush from tensorboard logger ([#2126](https://github.com/PyTorchLightning/pytorch-lightning/pull/2126))
- Changed epoch indexing from 1 instead of 0 ([#2206](https://github.com/PyTorchLightning/pytorch-lightning/pull/2206))

### Deprecated

- Deprecated flags: ([#2213](https://github.com/PyTorchLightning/pytorch-lightning/pull/2213))
  * `overfit_pct` in favour of `overfit_batches`
  * `val_percent_check` in favour of `limit_val_batches`
  * `test_percent_check` in favour of `limit_test_batches`
- Deprecated `ModelCheckpoint`'s attributes `best` and `kth_best_model` ([#1799](https://github.com/PyTorchLightning/pytorch-lightning/pull/1799))
- Dropped official support/testing for older PyTorch versions <1.3 ([#1917](https://github.com/PyTorchLightning/pytorch-lightning/pull/1917))
- Deprecated Trainer `proc_rank` in favour of `global_rank` ([#2166](https://github.com/PyTorchLightning/pytorch-lightning/pull/2166),
     [#2269](https://github.com/PyTorchLightning/pytorch-lightning/pull/2269))

### Removed

- Removed unintended Trainer argument `progress_bar_callback`, the callback should be passed in by `Trainer(callbacks=[...])` instead ([#1855](https://github.com/PyTorchLightning/pytorch-lightning/pull/1855))
- Removed obsolete `self._device` in Trainer ([#1849](https://github.com/PyTorchLightning/pytorch-lightning/pull/1849))
- Removed deprecated API ([#2073](https://github.com/PyTorchLightning/pytorch-lightning/pull/2073))
   * Packages: `pytorch_lightning.pt_overrides`, `pytorch_lightning.root_module`
   * Modules: `pytorch_lightning.logging.comet_logger`, `pytorch_lightning.logging.mlflow_logger`, `pytorch_lightning.logging.test_tube_logger`, `pytorch_lightning.overrides.override_data_parallel`, `pytorch_lightning.core.model_saving`, `pytorch_lightning.core.root_module`
   * Trainer arguments: `add_row_log_interval`, `default_save_path`, `gradient_clip`, `nb_gpu_nodes`, `max_nb_epochs`, `min_nb_epochs`, `nb_sanity_val_steps`
   * Trainer attributes: `nb_gpu_nodes`, `num_gpu_nodes`, `gradient_clip`, `max_nb_epochs`, `min_nb_epochs`, `nb_sanity_val_steps`, `default_save_path`, `tng_tqdm_dic`

### Fixed

- Run graceful training teardown on interpreter exit ([#1631](https://github.com/PyTorchLightning/pytorch-lightning/pull/1631))
- Fixed user warning when apex was used together with learning rate schedulers ([#1873](https://github.com/PyTorchLightning/pytorch-lightning/pull/1873))
- Fixed multiple calls of `EarlyStopping` callback ([#1863](https://github.com/PyTorchLightning/pytorch-lightning/pull/1863))
- Fixed an issue with `Trainer.from_argparse_args` when passing in unknown Trainer args ([#1932](https://github.com/PyTorchLightning/pytorch-lightning/pull/1932))
- Fixed bug related to logger not being reset correctly for model after tuner algorithms ([#1933](https://github.com/PyTorchLightning/pytorch-lightning/pull/1933))
- Fixed root node resolution for SLURM cluster with dash in host name ([#1954](https://github.com/PyTorchLightning/pytorch-lightning/pull/1954))
- Fixed `LearningRateLogger` in multi-scheduler setting ([#1944](https://github.com/PyTorchLightning/pytorch-lightning/pull/1944))
- Fixed test configuration check and testing ([#1804](https://github.com/PyTorchLightning/pytorch-lightning/pull/1804))
- Fixed an issue with Trainer constructor silently ignoring unknown/misspelled arguments ([#1820](https://github.com/PyTorchLightning/pytorch-lightning/pull/1820))
- Fixed `save_weights_only` in ModelCheckpoint ([#1780](https://github.com/PyTorchLightning/pytorch-lightning/pull/1780))
- Allow use of same `WandbLogger` instance for multiple training loops ([#2055](https://github.com/PyTorchLightning/pytorch-lightning/pull/2055))
- Fixed an issue with `_auto_collect_arguments` collecting local variables that are not constructor arguments and not working for signatures that have the instance not named `self` ([#2048](https://github.com/PyTorchLightning/pytorch-lightning/pull/2048))
- Fixed mistake in parameters' grad norm tracking ([#2012](https://github.com/PyTorchLightning/pytorch-lightning/pull/2012))
- Fixed CPU and hanging GPU crash ([#2118](https://github.com/PyTorchLightning/pytorch-lightning/pull/2118))
- Fixed an issue with the model summary and `example_input_array` depending on a specific ordering of the submodules in a LightningModule ([#1773](https://github.com/PyTorchLightning/pytorch-lightning/pull/1773))
- Fixed Tpu logging ([#2230](https://github.com/PyTorchLightning/pytorch-lightning/pull/2230))
- Fixed Pid port + duplicate `rank_zero` logging ([#2140](https://github.com/PyTorchLightning/pytorch-lightning/pull/2140),
     [#2231](https://github.com/PyTorchLightning/pytorch-lightning/pull/2231))

## [0.7.6] - 2020-05-16

### Added

- Added callback for logging learning rates ([#1498](https://github.com/PyTorchLightning/pytorch-lightning/pull/1498))
- Added transfer learning example (for a binary classification task in computer vision) ([#1564](https://github.com/PyTorchLightning/pytorch-lightning/pull/1564))
- Added type hints in `Trainer.fit()` and `Trainer.test()` to reflect that also a list of dataloaders can be passed in ([#1723](https://github.com/PyTorchLightning/pytorch-lightning/pull/1723)).
- Added auto scaling of batch size ([#1638](https://github.com/PyTorchLightning/pytorch-lightning/pull/1638))
- The progress bar metrics now also get updated in `training_epoch_end` ([#1724](https://github.com/PyTorchLightning/pytorch-lightning/pull/1724))
- Enable `NeptuneLogger` to work with `distributed_backend=ddp` ([#1753](https://github.com/PyTorchLightning/pytorch-lightning/pull/1753))
- Added option to provide seed to random generators to ensure reproducibility ([#1572](https://github.com/PyTorchLightning/pytorch-lightning/pull/1572))
- Added override for hparams in `load_from_ckpt` ([#1797](https://github.com/PyTorchLightning/pytorch-lightning/pull/1797))
- Added support multi-node distributed execution under `torchelastic` ([#1811](https://github.com/PyTorchLightning/pytorch-lightning/pull/1811),
     [#1818](https://github.com/PyTorchLightning/pytorch-lightning/pull/1818))
- Added using `store_true` for bool args ([#1822](https://github.com/PyTorchLightning/pytorch-lightning/pull/1822),
     [#1842](https://github.com/PyTorchLightning/pytorch-lightning/pull/1842))
- Added dummy logger for internally disabling logging for some features ([#1836](https://github.com/PyTorchLightning/pytorch-lightning/pull/1836))

### Changed

- Enable `non-blocking` for device transfers to GPU ([#1843](https://github.com/PyTorchLightning/pytorch-lightning/pull/1843))
- Replace mata_tags.csv with hparams.yaml ([#1271](https://github.com/PyTorchLightning/pytorch-lightning/pull/1271))
- Reduction when `batch_size < num_gpus` ([#1609](https://github.com/PyTorchLightning/pytorch-lightning/pull/1609))
- Updated LightningTemplateModel to look more like Colab example ([#1577](https://github.com/PyTorchLightning/pytorch-lightning/pull/1577))
- Don't convert `namedtuple` to `tuple` when transferring the batch to target device ([#1589](https://github.com/PyTorchLightning/pytorch-lightning/pull/1589))
- Allow passing hparams as keyword argument to LightningModule when loading from checkpoint ([#1639](https://github.com/PyTorchLightning/pytorch-lightning/pull/1639))
- Args should come after the last positional argument ([#1807](https://github.com/PyTorchLightning/pytorch-lightning/pull/1807))
- Made ddp the default if no backend specified with multiple GPUs ([#1789](https://github.com/PyTorchLightning/pytorch-lightning/pull/1789))

### Deprecated

- Deprecated `tags_csv` in favor of `hparams_file` ([#1271](https://github.com/PyTorchLightning/pytorch-lightning/pull/1271))

### Fixed

- Fixed broken link in PR template ([#1675](https://github.com/PyTorchLightning/pytorch-lightning/pull/1675))
- Fixed ModelCheckpoint not None checking filepath ([#1654](https://github.com/PyTorchLightning/pytorch-lightning/pull/1654))
- Trainer now calls `on_load_checkpoint()` when resuming from a checkpoint ([#1666](https://github.com/PyTorchLightning/pytorch-lightning/pull/1666))
- Fixed sampler logic for ddp with iterable dataset ([#1734](https://github.com/PyTorchLightning/pytorch-lightning/pull/1734))
- Fixed `_reset_eval_dataloader()` for IterableDataset ([#1560](https://github.com/PyTorchLightning/pytorch-lightning/pull/1560))
- Fixed Horovod distributed backend to set the `root_gpu` property ([#1669](https://github.com/PyTorchLightning/pytorch-lightning/pull/1669))
- Fixed wandb logger `global_step` affects other loggers ([#1492](https://github.com/PyTorchLightning/pytorch-lightning/pull/1492))
- Fixed disabling progress bar on non-zero ranks using Horovod backend ([#1709](https://github.com/PyTorchLightning/pytorch-lightning/pull/1709))
- Fixed bugs that prevent lr finder to be used together with early stopping and validation dataloaders ([#1676](https://github.com/PyTorchLightning/pytorch-lightning/pull/1676))
- Fixed a bug in Trainer that prepended the checkpoint path with `version_` when it shouldn't ([#1748](https://github.com/PyTorchLightning/pytorch-lightning/pull/1748))
- Fixed lr key name in case of param groups in LearningRateLogger ([#1719](https://github.com/PyTorchLightning/pytorch-lightning/pull/1719))
- Fixed accumulation parameter and suggestion method for learning rate finder ([#1801](https://github.com/PyTorchLightning/pytorch-lightning/pull/1801))
- Fixed num processes wasn't being set properly and auto sampler was ddp failing ([#1819](https://github.com/PyTorchLightning/pytorch-lightning/pull/1819))
- Fixed bugs in semantic segmentation example ([#1824](https://github.com/PyTorchLightning/pytorch-lightning/pull/1824))
- Fixed saving native AMP scaler state ([#1777](https://github.com/PyTorchLightning/pytorch-lightning/pull/1777))
- Fixed native amp + ddp ([#1788](https://github.com/PyTorchLightning/pytorch-lightning/pull/1788))
- Fixed `hparam` logging with metrics ([#1647](https://github.com/PyTorchLightning/pytorch-lightning/pull/1647))

## [0.7.5] - 2020-04-27

### Changed

- Allow logging of metrics together with `hparams` ([#1630](https://github.com/PyTorchLightning/pytorch-lightning/pull/1630))

### Removed

- Removed Warning from trainer loop ([#1634](https://github.com/PyTorchLightning/pytorch-lightning/pull/1634))

### Fixed

- Fixed ModelCheckpoint not being fixable ([#1632](https://github.com/PyTorchLightning/pytorch-lightning/pull/1632))
- Fixed CPU DDP breaking change and DDP change ([#1635](https://github.com/PyTorchLightning/pytorch-lightning/pull/1635))
- Tested pickling ([#1636](https://github.com/PyTorchLightning/pytorch-lightning/pull/1636))


## [0.7.4] - 2020-04-26

### Added

- Added flag `replace_sampler_ddp` to manually disable sampler replacement in DDP  ([#1513](https://github.com/PyTorchLightning/pytorch-lightning/pull/1513))
- Added `auto_select_gpus` flag to trainer that enables automatic selection of available GPUs on exclusive mode systems.
- Added learning rate finder ([#1347](https://github.com/PyTorchLightning/pytorch-lightning/pull/1347))
- Added support for DDP mode in clusters without SLURM ([#1387](https://github.com/PyTorchLightning/pytorch-lightning/pull/1387))
- Added `test_dataloaders` parameter to `Trainer.test()` ([#1434](https://github.com/PyTorchLightning/pytorch-lightning/pull/1434))
- Added `terminate_on_nan` flag to trainer that performs a NaN check with each training iteration when set to `True` ([#1475](https://github.com/PyTorchLightning/pytorch-lightning/pull/1475))
- Added speed parity tests (max 1 sec difference per epoch)([#1482](https://github.com/PyTorchLightning/pytorch-lightning/pull/1482))
- Added `ddp_cpu` backend for testing ddp without GPUs ([#1158](https://github.com/PyTorchLightning/pytorch-lightning/pull/1158))
- Added [Horovod](http://horovod.ai) support as a distributed backend `Trainer(distributed_backend='horovod')` ([#1529](https://github.com/PyTorchLightning/pytorch-lightning/pull/1529))
- Added support for 8 core distributed training on Kaggle TPU's ([#1568](https://github.com/PyTorchLightning/pytorch-lightning/pull/1568))
- Added support for native AMP ([#1561](https://github.com/PyTorchLightning/pytorch-lightning/pull/1561),
    [#1580](https://github.com/PyTorchLightning/pytorch-lightning/pull/1580))

### Changed

- Changed the default behaviour to no longer include a NaN check with each training iteration ([#1475](https://github.com/PyTorchLightning/pytorch-lightning/pull/1475))
- Decoupled the progress bar from trainer` it is a callback now and can be customized or even be replaced entirely ([#1450](https://github.com/PyTorchLightning/pytorch-lightning/pull/1450)).
- Changed lr schedule step interval behavior to update every backwards pass instead of every forwards pass ([#1477](https://github.com/PyTorchLightning/pytorch-lightning/pull/1477))
- Defines shared proc. rank, remove rank from instances (e.g. loggers) ([#1408](https://github.com/PyTorchLightning/pytorch-lightning/pull/1408))
- Updated semantic segmentation example with custom U-Net and logging ([#1371](https://github.com/PyTorchLightning/pytorch-lightning/pull/1371))
- Disabled val and test shuffling ([#1600](https://github.com/PyTorchLightning/pytorch-lightning/pull/1600))

### Deprecated

- Deprecated `training_tqdm_dict` in favor of `progress_bar_dict` ([#1450](https://github.com/PyTorchLightning/pytorch-lightning/pull/1450)).

### Removed

- Removed `test_dataloaders` parameter from `Trainer.fit()` ([#1434](https://github.com/PyTorchLightning/pytorch-lightning/pull/1434))

### Fixed

- Added the possibility to pass nested metrics dictionaries to loggers ([#1582](https://github.com/PyTorchLightning/pytorch-lightning/pull/1582))
- Fixed memory leak from opt return ([#1528](https://github.com/PyTorchLightning/pytorch-lightning/pull/1528))
- Fixed saving checkpoint before deleting old ones ([#1453](https://github.com/PyTorchLightning/pytorch-lightning/pull/1453))
- Fixed loggers - flushing last logged metrics even before continue, e.g. `trainer.test()` results ([#1459](https://github.com/PyTorchLightning/pytorch-lightning/pull/1459))
- Fixed optimizer configuration when `configure_optimizers` returns dict without `lr_scheduler` ([#1443](https://github.com/PyTorchLightning/pytorch-lightning/pull/1443))
- Fixed `LightningModule` - mixing hparams and arguments in `LightningModule.__init__()` crashes load_from_checkpoint() ([#1505](https://github.com/PyTorchLightning/pytorch-lightning/pull/1505))
- Added a missing call to the `on_before_zero_grad` model hook ([#1493](https://github.com/PyTorchLightning/pytorch-lightning/pull/1493)).
- Allow use of sweeps with `WandbLogger` ([#1512](https://github.com/PyTorchLightning/pytorch-lightning/pull/1512))
- Fixed a bug that caused the `callbacks` Trainer argument to reference a global variable ([#1534](https://github.com/PyTorchLightning/pytorch-lightning/pull/1534)).
- Fixed a bug that set all boolean CLI arguments from `Trainer.add_argparse_args` always to True ([#1571](https://github.com/PyTorchLightning/pytorch-lightning/pull/1571))
- Fixed do not copy the batch when training on a single GPU ([#1576](https://github.com/PyTorchLightning/pytorch-lightning/pull/1576),
    [#1579](https://github.com/PyTorchLightning/pytorch-lightning/pull/1579))
- Fixed soft checkpoint removing on DDP ([#1408](https://github.com/PyTorchLightning/pytorch-lightning/pull/1408))
- Fixed automatic parser bug ([#1585](https://github.com/PyTorchLightning/pytorch-lightning/pull/1585))
- Fixed bool conversion from string ([#1606](https://github.com/PyTorchLightning/pytorch-lightning/pull/1606))

## [0.7.3] - 2020-04-09

### Added

- Added `rank_zero_warn` for warning only in rank 0 ([#1428](https://github.com/PyTorchLightning/pytorch-lightning/pull/1428))

### Fixed

- Fixed default `DistributedSampler` for DDP training ([#1425](https://github.com/PyTorchLightning/pytorch-lightning/pull/1425))
- Fixed workers warning not on windows ([#1430](https://github.com/PyTorchLightning/pytorch-lightning/pull/1430))
- Fixed returning tuple from `run_training_batch` ([#1431](https://github.com/PyTorchLightning/pytorch-lightning/pull/1431))
- Fixed gradient clipping ([#1438](https://github.com/PyTorchLightning/pytorch-lightning/pull/1438))
- Fixed pretty print ([#1441](https://github.com/PyTorchLightning/pytorch-lightning/pull/1441))


## [0.7.2] - 2020-04-07

### Added

- Added same step loggers' metrics aggregation ([#1278](https://github.com/PyTorchLightning/pytorch-lightning/pull/1278))
- Added parity test between a vanilla MNIST model and lightning model ([#1284](https://github.com/PyTorchLightning/pytorch-lightning/pull/1284))
- Added parity test between a vanilla RNN model and lightning model ([#1351](https://github.com/PyTorchLightning/pytorch-lightning/pull/1351))
- Added Reinforcement Learning - Deep Q-network (DQN) lightning example ([#1232](https://github.com/PyTorchLightning/pytorch-lightning/pull/1232))
- Added support for hierarchical `dict` ([#1152](https://github.com/PyTorchLightning/pytorch-lightning/pull/1152))
- Added `TrainsLogger` class ([#1122](https://github.com/PyTorchLightning/pytorch-lightning/pull/1122))
- Added type hints to `pytorch_lightning.core` ([#946](https://github.com/PyTorchLightning/pytorch-lightning/pull/946))
- Added support for `IterableDataset` in validation and testing ([#1104](https://github.com/PyTorchLightning/pytorch-lightning/pull/1104))
- Added support for non-primitive types in `hparams` for `TensorboardLogger` ([#1130](https://github.com/PyTorchLightning/pytorch-lightning/pull/1130))
- Added a check that stops the training when loss or weights contain `NaN` or `inf` values. ([#1097](https://github.com/PyTorchLightning/pytorch-lightning/pull/1097))
- Added support for `IterableDataset` when `val_check_interval=1.0` (default), this will trigger validation at the end of each epoch. ([#1283](https://github.com/PyTorchLightning/pytorch-lightning/pull/1283))
- Added `summary` method to Profilers. ([#1259](https://github.com/PyTorchLightning/pytorch-lightning/pull/1259))
- Added informative errors if user defined dataloader has zero length ([#1280](https://github.com/PyTorchLightning/pytorch-lightning/pull/1280))
- Added testing for python 3.8 ([#915](https://github.com/PyTorchLightning/pytorch-lightning/pull/915))
- Added model configuration checking ([#1199](https://github.com/PyTorchLightning/pytorch-lightning/pull/1199))
- Added support for optimizer frequencies through `LightningModule.configure_optimizers()` ([#1269](https://github.com/PyTorchLightning/pytorch-lightning/pull/1269))
- Added option to run without an optimizer by returning `None` from `configure_optimizers`. ([#1279](https://github.com/PyTorchLightning/pytorch-lightning/pull/1279))
- Added a warning when the number of data loader workers is small. ([#1378](https://github.com/PyTorchLightning/pytorch-lightning/pull/1378))

### Changed

- Changed (renamed and refatored) `TensorRunningMean` -> `TensorRunningAccum`: running accumulations were generalized. ([#1278](https://github.com/PyTorchLightning/pytorch-lightning/pull/1278))
- Changed `progress_bar_refresh_rate` trainer flag to disable progress bar when set to 0. ([#1108](https://github.com/PyTorchLightning/pytorch-lightning/pull/1108))
- Enhanced `load_from_checkpoint` to also forward params to the model ([#1307](https://github.com/PyTorchLightning/pytorch-lightning/pull/1307))
- Updated references to `self.forward()` to instead use the `__call__` interface. ([#1211](https://github.com/PyTorchLightning/pytorch-lightning/pull/1211))
- Changed default behaviour of `configure_optimizers` to use no optimizer rather than Adam. ([#1279](https://github.com/PyTorchLightning/pytorch-lightning/pull/1279))
- Allow to upload models on W&B ([#1339](https://github.com/PyTorchLightning/pytorch-lightning/pull/1339))
- On DP and DDP2 unsqueeze is automated now ([#1319](https://github.com/PyTorchLightning/pytorch-lightning/pull/1319))
- Did not always create a DataLoader during reinstantiation, but the same type as before (if subclass of DataLoader) ([#1346](https://github.com/PyTorchLightning/pytorch-lightning/pull/1346))
- Did not interfere with a default sampler ([#1318](https://github.com/PyTorchLightning/pytorch-lightning/pull/1318))
- Remove default Adam optimizer ([#1317](https://github.com/PyTorchLightning/pytorch-lightning/pull/1317))
- Give warnings for unimplemented required lightning methods ([#1317](https://github.com/PyTorchLightning/pytorch-lightning/pull/1317))
- Made `evaluate` method private >> `Trainer._evaluate(...)`. ([#1260](https://github.com/PyTorchLightning/pytorch-lightning/pull/1260))
- Simplify the PL examples structure (shallower and more readable) ([#1247](https://github.com/PyTorchLightning/pytorch-lightning/pull/1247))
- Changed min max gpu memory to be on their own plots ([#1358](https://github.com/PyTorchLightning/pytorch-lightning/pull/1358))
- Remove `.item` which causes sync issues ([#1254](https://github.com/PyTorchLightning/pytorch-lightning/pull/1254))
- Changed smoothing in TQDM to decrease variability of time remaining between training / eval ([#1194](https://github.com/PyTorchLightning/pytorch-lightning/pull/1194))
- Change default logger to dedicated one ([#1064](https://github.com/PyTorchLightning/pytorch-lightning/pull/1064))

### Deprecated

- Deprecated Trainer argument `print_nan_grads` ([#1097](https://github.com/PyTorchLightning/pytorch-lightning/pull/1097))
- Deprecated Trainer argument `show_progress_bar` ([#1108](https://github.com/PyTorchLightning/pytorch-lightning/pull/1108))

### Removed

- Removed test for no test dataloader in .fit ([#1495](https://github.com/PyTorchLightning/pytorch-lightning/pull/1495))
- Removed duplicated module `pytorch_lightning.utilities.arg_parse` for loading CLI arguments ([#1167](https://github.com/PyTorchLightning/pytorch-lightning/pull/1167))
- Removed wandb logger's `finalize` method ([#1193](https://github.com/PyTorchLightning/pytorch-lightning/pull/1193))
- Dropped `torchvision` dependency in tests and added own MNIST dataset class instead ([#986](https://github.com/PyTorchLightning/pytorch-lightning/pull/986))

### Fixed

- Fixed `model_checkpoint` when saving all models ([#1359](https://github.com/PyTorchLightning/pytorch-lightning/pull/1359))
- `Trainer.add_argparse_args` classmethod fixed. Now it adds a type for the arguments ([#1147](https://github.com/PyTorchLightning/pytorch-lightning/pull/1147))
- Fixed bug related to type checking of `ReduceLROnPlateau` lr schedulers([#1126](https://github.com/PyTorchLightning/pytorch-lightning/pull/1126))
- Fixed a bug to ensure lightning checkpoints to be backward compatible ([#1132](https://github.com/PyTorchLightning/pytorch-lightning/pull/1132))
- Fixed a bug that created an extra dataloader with active `reload_dataloaders_every_epoch` ([#1196](https://github.com/PyTorchLightning/pytorch-lightning/pull/1196))
- Fixed all warnings and errors in the docs build process ([#1191](https://github.com/PyTorchLightning/pytorch-lightning/pull/1191))
- Fixed an issue where `val_percent_check=0` would not disable validation ([#1251](https://github.com/PyTorchLightning/pytorch-lightning/pull/1251))
- Fixed average of incomplete `TensorRunningMean` ([#1309](https://github.com/PyTorchLightning/pytorch-lightning/pull/1309))
- Fixed `WandbLogger.watch` with `wandb.init()` ([#1311](https://github.com/PyTorchLightning/pytorch-lightning/pull/1311))
- Fixed an issue with early stopping that would prevent it from monitoring training metrics when validation is disabled / not implemented ([#1235](https://github.com/PyTorchLightning/pytorch-lightning/pull/1235)).
- Fixed a bug that would cause `trainer.test()` to run on the validation set when overloading `validation_epoch_end` and `test_end` ([#1353](https://github.com/PyTorchLightning/pytorch-lightning/pull/1353))
- Fixed `WandbLogger.watch` - use of the watch method without importing `wandb` ([#1311](https://github.com/PyTorchLightning/pytorch-lightning/pull/1311))
- Fixed `WandbLogger` to be used with 'ddp' - allow reinits in sub-processes ([#1149](https://github.com/PyTorchLightning/pytorch-lightning/pull/1149),
     [#1360](https://github.com/PyTorchLightning/pytorch-lightning/pull/1360))
- Made `training_epoch_end` behave like `validation_epoch_end` ([#1357](https://github.com/PyTorchLightning/pytorch-lightning/pull/1357))
- Fixed `fast_dev_run` running validation twice ([#1365](https://github.com/PyTorchLightning/pytorch-lightning/pull/1365))
- Fixed pickle error from quick patch `__code__` ([#1352](https://github.com/PyTorchLightning/pytorch-lightning/pull/1352))
- Fixed memory leak on GPU0 ([#1094](https://github.com/PyTorchLightning/pytorch-lightning/pull/1094),
     [#1349](https://github.com/PyTorchLightning/pytorch-lightning/pull/1349))
- Fixed checkpointing interval ([#1272](https://github.com/PyTorchLightning/pytorch-lightning/pull/1272))
- Fixed validation and training loops run the partial dataset ([#1192](https://github.com/PyTorchLightning/pytorch-lightning/pull/1192))
- Fixed running `on_validation_end` only on main process in DDP ([#1125](https://github.com/PyTorchLightning/pytorch-lightning/pull/1125))
- Fixed `load_spawn_weights` only in proc rank 0 ([#1385](https://github.com/PyTorchLightning/pytorch-lightning/pull/1385))
- Fixes using deprecated `use_amp` attribute ([#1145](https://github.com/PyTorchLightning/pytorch-lightning/pull/1145))
- Fixed Tensorboard logger error: lightning_logs directory not exists in multi-node DDP on nodes with rank != 0 ([#1377](https://github.com/PyTorchLightning/pytorch-lightning/pull/1377))
- Fixed `Unimplemented backend XLA` error on TPU ([#1387](https://github.com/PyTorchLightning/pytorch-lightning/pull/1387))

## [0.7.1] - 2020-03-07

### Fixed

- Fixes `print` issues and `data_loader` ([#1080](https://github.com/PyTorchLightning/pytorch-lightning/pull/1080))

## [0.7.0] - 2020-03-06

### Added

- Added automatic sampler setup. Depending on DDP or TPU, lightning configures the sampler correctly (user needs to do nothing) ([#926](https://github.com/PyTorchLightning/pytorch-lightning/pull/926))
- Added `reload_dataloaders_every_epoch=False` flag for trainer. Some users require reloading data every epoch ([#926](https://github.com/PyTorchLightning/pytorch-lightning/pull/926))
- Added `progress_bar_refresh_rate=50` flag for trainer. Throttle refresh rate on notebooks ([#926](https://github.com/PyTorchLightning/pytorch-lightning/pull/926))
- Updated governance docs
- Added a check to ensure that the metric used for early stopping exists before training commences ([#542](https://github.com/PyTorchLightning/pytorch-lightning/pull/542))
- Added `optimizer_idx` argument to `backward` hook ([#733](https://github.com/PyTorchLightning/pytorch-lightning/pull/733))
- Added `entity` argument to `WandbLogger` to be passed to `wandb.init` ([#783](https://github.com/PyTorchLightning/pytorch-lightning/pull/783))
- Added a tool for profiling training runs ([#782](https://github.com/PyTorchLightning/pytorch-lightning/pull/782))
- Improved flexibility for naming of TensorBoard logs, can now set `version` to a `str` to just save to that directory, and use `name=''` to prevent experiment-name directory ([#804](https://github.com/PyTorchLightning/pytorch-lightning/pull/804))
- Added option to specify `step` key when logging metrics ([#808](https://github.com/PyTorchLightning/pytorch-lightning/pull/808))
- Added `train_dataloader`, `val_dataloader` and `test_dataloader` arguments to `Trainer.fit()`, for alternative data parsing ([#759](https://github.com/PyTorchLightning/pytorch-lightning/pull/759))
- Added Tensor Processing Unit (TPU) support ([#868](https://github.com/PyTorchLightning/pytorch-lightning/pull/868))
- Added semantic segmentation example ([#751](https://github.com/PyTorchLightning/pytorch-lightning/pull/751),[#876](https://github.com/PyTorchLightning/pytorch-lightning/pull/876),
     [#881](https://github.com/PyTorchLightning/pytorch-lightning/pull/881))
- Split callbacks in multiple files ([#849](https://github.com/PyTorchLightning/pytorch-lightning/pull/849))
- Support for user defined callbacks ([#889](https://github.com/PyTorchLightning/pytorch-lightning/pull/889) and [#950](https://github.com/PyTorchLightning/pytorch-lightning/pull/950))
- Added support for multiple loggers to be passed to `Trainer` as an iterable (e.g. list, tuple, etc.) ([#903](https://github.com/PyTorchLightning/pytorch-lightning/pull/903))
- Added support for step-based learning rate scheduling ([#941](https://github.com/PyTorchLightning/pytorch-lightning/pull/941))
- Added support for logging `hparams` as dict ([#1029](https://github.com/PyTorchLightning/pytorch-lightning/pull/1029))
- Checkpoint and early stopping now work without val. step ([#1041](https://github.com/PyTorchLightning/pytorch-lightning/pull/1041))
- Support graceful training cleanup after Keyboard Interrupt ([#856](https://github.com/PyTorchLightning/pytorch-lightning/pull/856),
     [#1019](https://github.com/PyTorchLightning/pytorch-lightning/pull/1019))
- Added type hints for function arguments ([#912](https://github.com/PyTorchLightning/pytorch-lightning/pull/912), )
- Added default `argparser` for `Trainer` ([#952](https://github.com/PyTorchLightning/pytorch-lightning/pull/1023),
     [#1023](https://github.com/PyTorchLightning/pytorch-lightning/pull/1023))
- Added TPU gradient clipping ([#963](https://github.com/PyTorchLightning/pytorch-lightning/pull/963))
- Added max/min number of steps in `Trainer` ([#728](https://github.com/PyTorchLightning/pytorch-lightning/pull/728))

### Changed

- Improved `NeptuneLogger` by adding `close_after_fit` argument to allow logging after training([#908](https://github.com/PyTorchLightning/pytorch-lightning/pull/1084))
- Changed default TQDM to use `tqdm.auto` for prettier outputs in IPython notebooks ([#752](https://github.com/PyTorchLightning/pytorch-lightning/pull/752))
- Changed `pytorch_lightning.logging` to `pytorch_lightning.loggers` ([#767](https://github.com/PyTorchLightning/pytorch-lightning/pull/767))
- Moved the default `tqdm_dict` definition from Trainer to `LightningModule`, so it can be overridden by the user ([#749](https://github.com/PyTorchLightning/pytorch-lightning/pull/749))
- Moved functionality of `LightningModule.load_from_metrics` into `LightningModule.load_from_checkpoint` ([#995](https://github.com/PyTorchLightning/pytorch-lightning/pull/995))
- Changed Checkpoint path parameter from `filepath` to `dirpath` ([#1016](https://github.com/PyTorchLightning/pytorch-lightning/pull/1016))
- Freezed models `hparams` as `Namespace` property ([#1029](https://github.com/PyTorchLightning/pytorch-lightning/pull/1029))
- Dropped `logging` config in package init ([#1015](https://github.com/PyTorchLightning/pytorch-lightning/pull/1015))
- Renames model steps ([#1051](https://github.com/PyTorchLightning/pytorch-lightning/pull/1051))
  - `training_end` >> `training_epoch_end`
  - `validation_end` >> `validation_epoch_end`
  - `test_end` >> `test_epoch_end`
- Refactor dataloading, supports infinite dataloader ([#955](https://github.com/PyTorchLightning/pytorch-lightning/pull/955))
- Create single file in `TensorBoardLogger` ([#777](https://github.com/PyTorchLightning/pytorch-lightning/pull/777))

### Deprecated

- Deprecated `pytorch_lightning.logging` ([#767](https://github.com/PyTorchLightning/pytorch-lightning/pull/767))
- Deprecated `LightningModule.load_from_metrics` in favour of `LightningModule.load_from_checkpoint` ([#995](https://github.com/PyTorchLightning/pytorch-lightning/pull/995),
     [#1079](https://github.com/PyTorchLightning/pytorch-lightning/pull/1079))
- Deprecated `@data_loader` decorator ([#926](https://github.com/PyTorchLightning/pytorch-lightning/pull/926))
- Deprecated model steps `training_end`, `validation_end` and `test_end` ([#1051](https://github.com/PyTorchLightning/pytorch-lightning/pull/1051),
     [#1056](https://github.com/PyTorchLightning/pytorch-lightning/pull/1056))

### Removed

- Removed dependency on `pandas` ([#736](https://github.com/PyTorchLightning/pytorch-lightning/pull/736))
- Removed dependency on `torchvision` ([#797](https://github.com/PyTorchLightning/pytorch-lightning/pull/797))
- Removed dependency on `scikit-learn` ([#801](https://github.com/PyTorchLightning/pytorch-lightning/pull/801))

### Fixed

- Fixed a bug where early stopping `on_end_epoch` would be called inconsistently when `check_val_every_n_epoch == 0` ([#743](https://github.com/PyTorchLightning/pytorch-lightning/pull/743))
- Fixed a bug where the model checkpointer didn't write to the same directory as the logger ([#771](https://github.com/PyTorchLightning/pytorch-lightning/pull/771))
- Fixed a bug where the `TensorBoardLogger` class would create an additional empty log file during fitting ([#777](https://github.com/PyTorchLightning/pytorch-lightning/pull/777))
- Fixed a bug where `global_step` was advanced incorrectly when using `accumulate_grad_batches > 1` ([#832](https://github.com/PyTorchLightning/pytorch-lightning/pull/832))
- Fixed a bug when calling `self.logger.experiment` with multiple loggers ([#1009](https://github.com/PyTorchLightning/pytorch-lightning/pull/1009))
- Fixed a bug when calling `logger.append_tags` on a `NeptuneLogger` with a single tag ([#1009](https://github.com/PyTorchLightning/pytorch-lightning/pull/1009))
- Fixed sending back data from `.spawn` by saving and loading the trained model in/out of the process ([#1017](https://github.com/PyTorchLightning/pytorch-lightning/pull/1017)
- Fixed port collision on DDP ([#1010](https://github.com/PyTorchLightning/pytorch-lightning/pull/1010))
- Fixed/tested pass overrides ([#918](https://github.com/PyTorchLightning/pytorch-lightning/pull/918))
- Fixed comet logger to log after train ([#892](https://github.com/PyTorchLightning/pytorch-lightning/pull/892))
- Remove deprecated args to learning rate step function ([#890](https://github.com/PyTorchLightning/pytorch-lightning/pull/890))

## [0.6.0] - 2020-01-21

### Added

- Added support for resuming from a specific checkpoint via `resume_from_checkpoint` argument ([#516](https://github.com/PyTorchLightning/pytorch-lightning/pull/516))
- Added support for `ReduceLROnPlateau` scheduler ([#320](https://github.com/PyTorchLightning/pytorch-lightning/pull/320))
- Added support for Apex mode `O2` in conjunction with Data Parallel ([#493](https://github.com/PyTorchLightning/pytorch-lightning/pull/493))
- Added option (`save_top_k`) to save the top k models in the `ModelCheckpoint` class ([#128](https://github.com/PyTorchLightning/pytorch-lightning/pull/128))
- Added `on_train_start` and `on_train_end` hooks to `ModelHooks` ([#598](https://github.com/PyTorchLightning/pytorch-lightning/pull/598))
- Added `TensorBoardLogger` ([#607](https://github.com/PyTorchLightning/pytorch-lightning/pull/607))
- Added support for weight summary of model with multiple inputs ([#543](https://github.com/PyTorchLightning/pytorch-lightning/pull/543))
- Added `map_location` argument to `load_from_metrics` and `load_from_checkpoint` ([#625](https://github.com/PyTorchLightning/pytorch-lightning/pull/625))
- Added option to disable validation by setting `val_percent_check=0` ([#649](https://github.com/PyTorchLightning/pytorch-lightning/pull/649))
- Added `NeptuneLogger` class ([#648](https://github.com/PyTorchLightning/pytorch-lightning/pull/648))
- Added `WandbLogger` class ([#627](https://github.com/PyTorchLightning/pytorch-lightning/pull/627))

### Changed

- Changed the default progress bar to print to stdout instead of stderr ([#531](https://github.com/PyTorchLightning/pytorch-lightning/pull/531))
- Renamed `step_idx` to `step`, `epoch_idx` to `epoch`, `max_num_epochs` to `max_epochs` and `min_num_epochs` to `min_epochs` ([#589](https://github.com/PyTorchLightning/pytorch-lightning/pull/589))
- Renamed `total_batch_nb` to `total_batches`, `nb_val_batches` to `num_val_batches`, `nb_training_batches` to `num_training_batches`, `max_nb_epochs` to `max_epochs`, `min_nb_epochs` to `min_epochs`, `nb_test_batches` to `num_test_batches`, and `nb_val_batches` to `num_val_batches` ([#567](https://github.com/PyTorchLightning/pytorch-lightning/pull/567))
- Changed gradient logging to use parameter names instead of indexes ([#660](https://github.com/PyTorchLightning/pytorch-lightning/pull/660))
- Changed the default logger to `TensorBoardLogger` ([#609](https://github.com/PyTorchLightning/pytorch-lightning/pull/609))
- Changed the directory for tensorboard logging to be the same as model checkpointing ([#706](https://github.com/PyTorchLightning/pytorch-lightning/pull/706))

### Deprecated

- Deprecated `max_nb_epochs` and `min_nb_epochs` ([#567](https://github.com/PyTorchLightning/pytorch-lightning/pull/567))
- Deprecated the `on_sanity_check_start` hook in `ModelHooks` ([#598](https://github.com/PyTorchLightning/pytorch-lightning/pull/598))

### Removed

- Removed the `save_best_only` argument from `ModelCheckpoint`, use `save_top_k=1` instead ([#128](https://github.com/PyTorchLightning/pytorch-lightning/pull/128))

### Fixed

- Fixed a bug which ocurred when using Adagrad with cuda ([#554](https://github.com/PyTorchLightning/pytorch-lightning/pull/554))
- Fixed a bug where training would be on the GPU despite setting `gpus=0` or `gpus=[]` ([#561](https://github.com/PyTorchLightning/pytorch-lightning/pull/561))
- Fixed an error with `print_nan_gradients` when some parameters do not require gradient ([#579](https://github.com/PyTorchLightning/pytorch-lightning/pull/579))
- Fixed a bug where the progress bar would show an incorrect number of total steps during the validation sanity check when using multiple validation data loaders ([#597](https://github.com/PyTorchLightning/pytorch-lightning/pull/597))
- Fixed support for PyTorch 1.1.0 ([#552](https://github.com/PyTorchLightning/pytorch-lightning/pull/552))
- Fixed an issue with early stopping when using a `val_check_interval < 1.0` in `Trainer` ([#492](https://github.com/PyTorchLightning/pytorch-lightning/pull/492))
- Fixed bugs relating to the `CometLogger` object that would cause it to not work properly ([#481](https://github.com/PyTorchLightning/pytorch-lightning/pull/481))
- Fixed a bug that would occur when returning `-1` from `on_batch_start` following an early exit or when the batch was `None` ([#509](https://github.com/PyTorchLightning/pytorch-lightning/pull/509))
- Fixed a potential race condition with several processes trying to create checkpoint directories ([#530](https://github.com/PyTorchLightning/pytorch-lightning/pull/530))
- Fixed a bug where batch 'segments' would remain on the GPU when using `truncated_bptt > 1` ([#532](https://github.com/PyTorchLightning/pytorch-lightning/pull/532))
- Fixed a bug when using `IterableDataset` ([#547](https://github.com/PyTorchLightning/pytorch-lightning/pull/547))
- Fixed a bug where `.item` was called on non-tensor objects ([#602](https://github.com/PyTorchLightning/pytorch-lightning/pull/602))
- Fixed a bug where `Trainer.train` would crash on an uninitialized variable if the trainer was run after resuming from a checkpoint that was already at `max_epochs` ([#608](https://github.com/PyTorchLightning/pytorch-lightning/pull/608))
- Fixed a bug where early stopping would begin two epochs early ([#617](https://github.com/PyTorchLightning/pytorch-lightning/pull/617))
- Fixed a bug where `num_training_batches` and `num_test_batches` would sometimes be rounded down to zero ([#649](https://github.com/PyTorchLightning/pytorch-lightning/pull/649))
- Fixed a bug where an additional batch would be processed when manually setting `num_training_batches` ([#653](https://github.com/PyTorchLightning/pytorch-lightning/pull/653))
- Fixed a bug when batches did not have a `.copy` method ([#701](https://github.com/PyTorchLightning/pytorch-lightning/pull/701))
- Fixed a bug when using `log_gpu_memory=True` in Python 3.6 ([#715](https://github.com/PyTorchLightning/pytorch-lightning/pull/715))
- Fixed a bug where checkpoint writing could exit before completion, giving incomplete checkpoints ([#689](https://github.com/PyTorchLightning/pytorch-lightning/pull/689))
- Fixed a bug where `on_train_end` was not called when ealy stopping ([#723](https://github.com/PyTorchLightning/pytorch-lightning/pull/723))

## [0.5.3] - 2019-11-06

### Added

- Added option to disable default logger, checkpointer, and early stopping by passing `logger=False`, `checkpoint_callback=False` and `early_stop_callback=False` respectively
- Added `CometLogger` for use with Comet.ml
- Added `val_check_interval` argument to `Trainer` allowing validition to be performed at every given number of batches
- Added functionality to save and load hyperparameters using the standard checkpoint mechanism
- Added call to `torch.cuda.empty_cache` before training starts
- Added option for user to override the call t `backward`
- Added support for truncated backprop through time via the `truncated_bptt_steps` argument in `Trainer`
- Added option to operate on all outputs from `training_step` in DDP2
- Added a hook for modifying DDP init
- Added a hook for modifying Apex

### Changed

- Changed experiment version to be padded with zeros (e.g. `/dir/version_9` becomes `/dir/version_0009`)
- Changed callback metrics to include any metrics given in logs or progress bar
- Changed the default for `save_best_only` in `ModelCheckpoint` to `True`
- Added `tng_data_loader` for backwards compatibility
- Renamed `MLFlowLogger.client` to `MLFlowLogger.experiment` for consistency
- Moved `global_step` increment to happen after the batch has been processed
- Changed weights restore to first attempt HPC weights before restoring normally, preventing both weights being restored and running out of memory
- Changed progress bar functionality to add multiple progress bars for train/val/test
- Changed calls to `print` to use `logging` instead

### Deprecated

- Deprecated `tng_dataloader`

### Fixed

- Fixed an issue where the number of batches was off by one during training
- Fixed a bug that occured when setting a ckeckpoint callback and `early_stop_callback=False`
- Fixed an error when importing CometLogger
- Fixed a bug where the `gpus` argument had some unexpected behaviour
- Fixed a bug where the computed total number of batches was sometimes incorrect
- Fixed a bug where the progress bar would sometimes not show the total number of batches in test mode
- Fixed a bug when using the `log_gpu_memory='min_max'` option in `Trainer`
- Fixed a bug where checkpointing would sometimes erase the current directory

## [0.5.2] - 2019-10-10

### Added

- Added `weights_summary` argument to `Trainer` to be set to `full` (full summary), `top` (just top level modules) or other
- Added `tags` argument to `MLFlowLogger`

### Changed

- Changed default for `amp_level` to `O1`

### Removed

- Removed the `print_weights_summary` argument from `Trainer`

### Fixed

- Fixed a bug where logs were not written properly
- Fixed a bug where `logger.finalize` wasn't called after training is complete
- Fixed callback metric errors in DDP
- Fixed a bug where `TestTubeLogger` didn't log to the correct directory

## [0.5.1] - 2019-10-05

### Added

- Added the `LightningLoggerBase` class for experiment loggers
- Added `MLFlowLogger` for logging with `mlflow`
- Added `TestTubeLogger` for logging with `test_tube`
- Added a different implementation of DDP (`distributed_backed='ddp2'`) where every node has one model using all GPUs
- Added support for optimisers which require a closure (e.g. LBFGS)
- Added automatic `MASTER_PORT` defualt for DDP when not set manually
- Added new GPU memory logging options `'min_max'` (log only the min/max utilization) and `'all'` (log all the GPU memory)

### Changed

- Changed schedulers to always be called with the current epoch
- Changed `test_tube` to an optional dependency
- Changed data loaders to internally use a getter instead of a python property
- Disabled auto GPU loading when restoring weights to prevent out of memory errors
- Changed logging, early stopping and checkpointing to occur by default

### Fixed

- Fixed a bug with samplers that do not specify `set_epoch`
- Fixed a bug when using the `MLFlowLogger` with unsupported data types, this will now raise a warning
- Fixed a bug where gradient norms were alwasy zero using `track_grad_norm`
- Fixed a bug which causes a crash when logging memory

## [0.5.0] - 2019-09-26

### Changed

- Changed `data_batch` argument to `batch` throughout
- Changed `batch_i` argument to `batch_idx` throughout
- Changed `tng_dataloader` method to `train_dataloader`
- Changed `on_tng_metrics` method to `on_training_metrics`
- Changed `gradient_clip` argument to `gradient_clip_val`
- Changed `add_log_row_interval` to `row_log_interval`

### Fixed

- Fixed a bug with tensorboard logging in multi-gpu setup

## [0.4.9] - 2019-09-16

### Added

- Added the flag `log_gpu_memory` to `Trainer` to deactivate logging of GPU memory utilization
- Added SLURM resubmit functionality (port from test-tube)
- Added optional weight_save_path to trainer to remove the need for a checkpoint_callback when using cluster training
- Added option to use single gpu per node with `DistributedDataParallel`

### Changed

- Changed functionality of `validation_end` and `test_end` with multiple dataloaders to be given all of the dataloaders at once rather than in seperate calls
- Changed print_nan_grads to only print the parameter value and gradients when they contain NaN
- Changed gpu API to take integers as well (e.g. `gpus=2` instead of `gpus=[0, 1]`)
- All models now loaded on to CPU to avoid device and out of memory issues in PyTorch

### Fixed

- Fixed a bug where data types that implement `.to` but not `.cuda` would not be properly moved onto the GPU
- Fixed a bug where data would not be re-shuffled every epoch when using a `DistributedSampler`

## [0.4.8] - 2019-08-31

### Added

- Added `test_step` and `test_end` methods, used when `Trainer.test` is called
- Added `GradientAccumulationScheduler` callback which can be used to schedule changes to the number of accumulation batches
- Added option to skip the validation sanity check by setting `nb_sanity_val_steps = 0`

### Fixed

- Fixed a bug when setting `nb_sanity_val_steps = 0`

## [0.4.7] - 2019-08-24

### Changed

- Changed the default `val_check_interval` to `1.0`
- Changed defaults for `nb_val_batches`, `nb_tng_batches` and `nb_test_batches` to 0

### Fixed

- Fixed a bug where the full validation set as used despite setting `val_percent_check`
- Fixed a bug where an `Exception` was thrown when using a data set containing a single batch
- Fixed a bug where an `Exception` was thrown if no `val_dataloader` was given
- Fixed a bug where tuples were not properly transfered to the GPU
- Fixed a bug where data of a non standard type was not properly handled by the trainer
- Fixed a bug when loading data as a tuple
- Fixed a bug where `AttributeError` could be suppressed by the `Trainer`

## [0.4.6] - 2019-08-15

### Added

- Added support for data to be given as a `dict` or `list` with a single gpu
- Added support for `configure_optimizers` to return a single optimizer, two list (optimizers and schedulers), or a single list

### Fixed

- Fixed a bug where returning just an optimizer list (i.e. without schedulers) from `configure_optimizers` would throw an `Exception`

## [0.4.5] - 2019-08-13

### Added

- Added `optimizer_step` method that can be overridden to change the standard optimizer behaviour

## [0.4.4] - 2019-08-12

### Added

- Added supoort for multiple validation dataloaders
- Added support for latest test-tube logger (optimised for `torch==1.2.0`)

### Changed

- `validation_step` and `val_dataloader` are now optional
- `lr_scheduler` is now activated after epoch

### Fixed

- Fixed a bug where a warning would show when using `lr_scheduler` in `torch>1.1.0`
- Fixed a bug where an `Exception` would be thrown if using `torch.DistributedDataParallel` without using a `DistributedSampler`, this now throws a `Warning` instead

## [0.4.3] - 2019-08-10

### Fixed

- Fixed a bug where accumulate gradients would scale the loss incorrectly

## [0.4.2] - 2019-08-08

### Changed

- Changed install requirement to `torch==1.2.0`

## [0.4.1] - 2019-08-08

### Changed

- Changed install requirement to `torch==1.1.0`

## [0.4.0] - 2019-08-08

### Added

- Added 16-bit support for a single GPU
- Added support for training continuation (preserves epoch, global step etc.)

### Changed

- Changed `training_step` and `validation_step`, outputs will no longer be automatically reduced

### Removed

- Removed need for `Experiment` object in `Trainer`

### Fixed

- Fixed issues with reducing outputs from generative models (such as images and text)

## [0.3.6] - 2019-07-25

### Added

- Added a decorator to do lazy data loading internally

### Fixed

- Fixed a bug where `Experiment` object was not process safe, potentially causing logs to be overwritten

## [0.3.5] - 2019-07-25

## [0.3.4] - 2019-07-22

## [0.3.3] - 2019-07-22

## [0.3.2] - 2019-07-21

## [0.3.1] - 2019-07-21

## [0.2.x] - 2019-07-09

## [0.1.x] - 2019-06-DD<|MERGE_RESOLUTION|>--- conflicted
+++ resolved
@@ -9,16 +9,11 @@
 
 ### Added
 
-<<<<<<< HEAD
 - Added utility function for calculating the model size in bytes ([#8500](https://github.com/PyTorchLightning/pytorch-lightning/pull/8500))
 
 
--
-
-
 - Added `state_id` property to the `Callback` base class ([#6886](https://github.com/PyTorchLightning/pytorch-lightning/pull/6886))
-=======
->>>>>>> 67015264
+
 
 - Add support for monitoring the learning rate monitor without schedulers in `LearningRateMonitor` ([#9786](https://github.com/PyTorchLightning/pytorch-lightning/issues/9786))
 
