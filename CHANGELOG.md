# Changelog

All notable changes to this project will be documented in this file.

The format is based on [Keep a Changelog](http://keepachangelog.com/en/1.0.0/).


## [1.6.0] - 2022-MM-DD

### Added

- Enable gradient accumulation using Horovod's `backward_passes_per_step` ([#11911](https://github.com/PyTorchLightning/pytorch-lightning/pull/11911))


- Add new `DETAIL` log level to provide useful logs for improving monitoring and debugging of batch jobs ([#11008](https://github.com/PyTorchLightning/pytorch-lightning/pull/11008))


- Added a flag `SLURMEnvironment(auto_requeue=True|False)` to control whether Lightning handles the requeuing ([#10601](https://github.com/PyTorchLightning/pytorch-lightning/pull/10601))


- Fault Tolerant Manual
    * Add `_Stateful` protocol to detect if classes are stateful ([#10646](https://github.com/PyTorchLightning/pytorch-lightning/pull/10646))
    * Add `_FaultTolerantMode` enum used to track different supported fault tolerant modes ([#10645](https://github.com/PyTorchLightning/pytorch-lightning/pull/10645))
    * Add a `_rotate_worker_indices` utility to reload the state according the latest worker ([#10647](https://github.com/PyTorchLightning/pytorch-lightning/pull/10647))
    * Add stateful workers ([#10674](https://github.com/PyTorchLightning/pytorch-lightning/pull/10674))
    * Add an utility to collect the states across processes ([#10639](https://github.com/PyTorchLightning/pytorch-lightning/pull/10639))
    * Add logic to reload the states across data loading components ([#10699](https://github.com/PyTorchLightning/pytorch-lightning/pull/10699))
    * Cleanup some fault tolerant utilities ([#10703](https://github.com/PyTorchLightning/pytorch-lightning/pull/10703))
    * Enable Fault Tolerant Manual Training ([#10707](https://github.com/PyTorchLightning/pytorch-lightning/pull/10707))
    * Broadcast the `_terminate_gracefully` to all processes and add support for DDP ([#10638](https://github.com/PyTorchLightning/pytorch-lightning/pull/10638))


- Added support for re-instantiation of custom (subclasses of) `DataLoaders` returned in the `*_dataloader()` methods, i.e., automatic replacement of samplers now works with custom types of `DataLoader` ([#10680](https://github.com/PyTorchLightning/pytorch-lightning/pull/10639))


- Added a function to validate if fault tolerant training is supported. ([#10465](https://github.com/PyTorchLightning/pytorch-lightning/pull/10465))


- Added a private callback to manage the creation and deletion of fault-tolerance checkpoints ([#11862](https://github.com/PyTorchLightning/pytorch-lightning/pull/11862))


- Show a better error message when a custom `DataLoader` implementation is not well implemented and we need to reconstruct it ([#10719](https://github.com/PyTorchLightning/pytorch-lightning/pull/10719))


- Show a better error message when frozen dataclass is used as a batch ([#10927](https://github.com/PyTorchLightning/pytorch-lightning/pull/10927))


- Save the `Loop`'s state by default in the checkpoint ([#10784](https://github.com/PyTorchLightning/pytorch-lightning/pull/10784))


- Added `Loop.replace` to easily switch one loop for another ([#10324](https://github.com/PyTorchLightning/pytorch-lightning/pull/10324))


- Added support for `--lr_scheduler=ReduceLROnPlateau` to the `LightningCLI` ([#10860](https://github.com/PyTorchLightning/pytorch-lightning/pull/10860))


- Added `LightningCLI.configure_optimizers` to override the `configure_optimizers` return value ([#10860](https://github.com/PyTorchLightning/pytorch-lightning/pull/10860))


- Added a warning that shows when `max_epochs` in the `Trainer` is not set ([#10700](https://github.com/PyTorchLightning/pytorch-lightning/pull/10700))


- Added support for returning a single Callback from `LightningModule.configure_callbacks` without wrapping it into a list ([#11060](https://github.com/PyTorchLightning/pytorch-lightning/pull/11060))


- Added `console_kwargs` for `RichProgressBar` to initialize inner Console ([#10875](https://github.com/PyTorchLightning/pytorch-lightning/pull/10875))


- Added support for shorthand notation to instantiate loggers with the `LightningCLI` ([#11533](https://github.com/PyTorchLightning/pytorch-lightning/pull/11533))


- Added a `LOGGER_REGISTRY` instance to register custom loggers to the `LightningCLI` ([#11533](https://github.com/PyTorchLightning/pytorch-lightning/pull/11533))


- Added info message when the `Trainer` arguments `limit_*_batches`, `overfit_batches`, or `val_check_interval` are set to `1` or `1.0` ([#11950](https://github.com/PyTorchLightning/pytorch-lightning/pull/11950))

- Added a `PrecisionPlugin.teardown` method ([#10990](https://github.com/PyTorchLightning/pytorch-lightning/pull/10990))


- Added `LightningModule.lr_scheduler_step` ([#10249](https://github.com/PyTorchLightning/pytorch-lightning/pull/10249))


- Added support for no pre-fetching to `DataFetcher` ([#11606](https://github.com/PyTorchLightning/pytorch-lightning/pull/11606))


- Added `opt_idx` to scheduler config if not assigned by user ([#11247](https://github.com/PyTorchLightning/pytorch-lightning/pull/11247))


- Added support for optimizer step progress tracking with manual optimization ([#11848](https://github.com/PyTorchLightning/pytorch-lightning/pull/11848))


- Return the output of the `optimizer.step`. This can be useful for `LightningLite` users, manual optimization users, or users overriding `LightningModule.optimizer_step` ([#11711](https://github.com/PyTorchLightning/pytorch-lightning/pull/11711))


- Teardown the active loop and strategy on exception ([#11620](https://github.com/PyTorchLightning/pytorch-lightning/pull/11620))


- Added a `MisconfigurationException` if user provided `opt_idx` in scheduler config doesn't match with actual optimizer index of its respective optimizer ([#11247](https://github.com/PyTorchLightning/pytorch-lightning/pull/11247))


- Added a `loggers` property to `Trainer` which returns a list of loggers provided by the user ([#11683](https://github.com/PyTorchLightning/pytorch-lightning/pull/11683))


- Added a `loggers` property to `LightningModule` which retrieves the `loggers` property from `Trainer` ([#11683](https://github.com/PyTorchLightning/pytorch-lightning/pull/11683))


- Added support for DDP when using a `CombinedLoader` for the training data ([#11648](https://github.com/PyTorchLightning/pytorch-lightning/pull/11648))


- Added a warning when using `DistributedSampler` during validation/testing ([#11479](https://github.com/PyTorchLightning/pytorch-lightning/pull/11479))


- Added support for `Bagua` training strategy ([#11146](https://github.com/PyTorchLightning/pytorch-lightning/pull/11146))


- Added support for manually returning a `poptorch.DataLoader` in a `*_dataloader` hook ([#12116](https://github.com/PyTorchLightning/pytorch-lightning/pull/12116))


- Added `rank_zero` module to centralize utilities ([#11747](https://github.com/PyTorchLightning/pytorch-lightning/pull/11747))


- Added a `_Stateful` support for `LightningDataModule` ([#11637](https://github.com/PyTorchLightning/pytorch-lightning/pull/11637))


- Added `_Stateful` support for `PrecisionPlugin` ([#11638](https://github.com/PyTorchLightning/pytorch-lightning/pull/11638))


- Added `Accelerator.is_available` to check device availability ([#11797](https://github.com/PyTorchLightning/pytorch-lightning/pull/11797))


- Enabled static type-checking on the signature of `Trainer` ([#11888](https://github.com/PyTorchLightning/pytorch-lightning/pull/11888))


- Added utility functions for moving optimizers to devices ([#11758](https://github.com/PyTorchLightning/pytorch-lightning/pull/11758))


- Added `estimated_stepping_batches` property to `Trainer` ([#11599](https://github.com/PyTorchLightning/pytorch-lightning/pull/11599))


- Added support for pluggable Accelerators ([#12030](https://github.com/PyTorchLightning/pytorch-lightning/pull/12030))


- Added `LayerSync` and `NativeSyncBatchNorm` plugins ([#11754](https://github.com/PyTorchLightning/pytorch-lightning/pull/11754))



### Changed

- Make `benchmark` flag optional and set its value based on the deterministic flag ([#11944](https://github.com/PyTorchLightning/pytorch-lightning/pull/11944))


- Implemented a new native and rich format in `_print_results` method of the `EvaluationLoop` ([#11332](https://github.com/PyTorchLightning/pytorch-lightning/pull/11332))


- Set the `prog_bar` flag to False in `LightningModule.log_grad_norm` ([#11472](https://github.com/PyTorchLightning/pytorch-lightning/pull/11472))


- Raised exception in `init_dist_connection()` when torch distributed is not available ([#10418](https://github.com/PyTorchLightning/pytorch-lightning/pull/10418))


- The `monitor` argument in the `EarlyStopping` callback is no longer optional ([#10328](https://github.com/PyTorchLightning/pytorch-lightning/pull/10328))


- Do not fail if batch size could not be inferred for logging when using DeepSpeed ([#10438](https://github.com/PyTorchLightning/pytorch-lightning/pull/10438))


- Raised `MisconfigurationException` when `enable_progress_bar=False` and a progress bar instance has been passed in the callback list ([#10520](https://github.com/PyTorchLightning/pytorch-lightning/pull/10520))


- Moved `trainer.connectors.env_vars_connector._defaults_from_env_vars` to `utilities.argsparse._defaults_from_env_vars` ([#10501](https://github.com/PyTorchLightning/pytorch-lightning/pull/10501))


- Changes in `LightningCLI` required for the new major release of jsonargparse v4.0.0 ([#10426](https://github.com/PyTorchLightning/pytorch-lightning/pull/10426))


- Renamed `refresh_rate_per_second` parameter to `refresh_rate` for `RichProgressBar` signature ([#10497](https://github.com/PyTorchLightning/pytorch-lightning/pull/10497))


- Moved ownership of the `PrecisionPlugin` into `TrainingTypePlugin` and updated all references ([#10570](https://github.com/PyTorchLightning/pytorch-lightning/pull/10570))


- Fault Tolerant relies on `signal.SIGTERM` to gracefully exit instead of `signal.SIGUSR1` ([#10605](https://github.com/PyTorchLightning/pytorch-lightning/pull/10605))


- `Loop.restarting=...` now sets the value recursively for all subloops ([#11442](https://github.com/PyTorchLightning/pytorch-lightning/pull/11442))


- Raised an error if the `batch_size` cannot be inferred from the current batch if it contained a string or was a custom batch object ([#10541](https://github.com/PyTorchLightning/pytorch-lightning/pull/10541))


- The validation loop is now disabled when `overfit_batches > 0` is set in the Trainer ([#9709](https://github.com/PyTorchLightning/pytorch-lightning/pull/9709))


- Moved optimizer related logics from `Accelerator` to `TrainingTypePlugin` ([#10596](https://github.com/PyTorchLightning/pytorch-lightning/pull/10596))


- Moved ownership of the lightning optimizers from the `Trainer` to the `Strategy` ([#11444](https://github.com/PyTorchLightning/pytorch-lightning/pull/11444))


- Moved ownership of the data fetchers from the DataConnector to the Loops ([#11621](https://github.com/PyTorchLightning/pytorch-lightning/pull/11621))


- Moved `batch_to_device` method from `Accelerator` to `TrainingTypePlugin` ([#10649](https://github.com/PyTorchLightning/pytorch-lightning/pull/10649))


- The `DDPSpawnPlugin` no longer overrides the `post_dispatch` plugin hook ([#10034](https://github.com/PyTorchLightning/pytorch-lightning/pull/10034))


- Integrate the progress bar implementation with progress tracking ([#11213](https://github.com/PyTorchLightning/pytorch-lightning/pull/11213))


- The `LightningModule.{add_to_queue,get_from_queue}` hooks no longer get a `torch.multiprocessing.SimpleQueue` and instead receive a list based queue ([#10034](https://github.com/PyTorchLightning/pytorch-lightning/pull/10034))


- Changed `training_step`, `validation_step`, `test_step` and `predict_step` method signatures in `Accelerator` and updated input from caller side ([#10908](https://github.com/PyTorchLightning/pytorch-lightning/pull/10908))


- Changed the name of the temporary checkpoint that the `DDPSpawnPlugin` and related plugins save ([#10934](https://github.com/PyTorchLightning/pytorch-lightning/pull/10934))


- `LoggerCollection` returns only unique logger names and versions ([#10976](https://github.com/PyTorchLightning/pytorch-lightning/pull/10976))


- Redesigned process creation for spawn-based plugins (`DDPSpawnPlugin`, `TPUSpawnPlugin`, etc.) ([#10896](https://github.com/PyTorchLightning/pytorch-lightning/pull/10896))
    * All spawn-based plugins now spawn processes immediately upon calling `Trainer.{fit,validate,test,predict}`
    * The hooks/callbacks `prepare_data`, `setup`, `configure_sharded_model` and `teardown` now run under initialized process group for spawn-based plugins just like their non-spawn counterparts
    * Some configuration errors that were previously raised as `MisconfigurationException`s will now be raised as `ProcessRaisedException` (torch>=1.8) or as `Exception` (torch<1.8)
    * Removed the `TrainingTypePlugin.pre_dispatch()` method and merged it with `TrainingTypePlugin.setup()` ([#11137](https://github.com/PyTorchLightning/pytorch-lightning/pull/11137))


- Changed profiler to index and display the names of the hooks with a new pattern [<base class>]<class>.<hook name> ([#11026](https://github.com/PyTorchLightning/pytorch-lightning/pull/11026))


- Changed `batch_to_device` entry in profiling from stage-specific to generic, to match profiling of other hooks ([#11031](https://github.com/PyTorchLightning/pytorch-lightning/pull/11031))


- Changed the info message for finalizing ddp-spawn worker processes to a debug-level message ([#10864](https://github.com/PyTorchLightning/pytorch-lightning/pull/10864))


- Removed duplicated file extension when uploading model checkpoints with `NeptuneLogger` ([#11015](https://github.com/PyTorchLightning/pytorch-lightning/pull/11015))


- Removed `__getstate__` and `__setstate__` of `RichProgressBar` ([#11100](https://github.com/PyTorchLightning/pytorch-lightning/pull/11100))


- The `DDPPlugin` and `DDPSpawnPlugin` and their subclasses now remove the `SyncBatchNorm` wrappers in `teardown()` to enable proper support at inference after fitting ([#11078](https://github.com/PyTorchLightning/pytorch-lightning/pull/11078))


- Moved ownership of the `Accelerator` instance to the `TrainingTypePlugin`; all training-type plugins now take an optional parameter `accelerator` ([#11022](https://github.com/PyTorchLightning/pytorch-lightning/pull/11022))


- Renamed the `TrainingTypePlugin` to `Strategy` ([#11120](https://github.com/PyTorchLightning/pytorch-lightning/pull/11120))
    * Renamed the `ParallelPlugin` to `ParallelStrategy` ([#11123](https://github.com/PyTorchLightning/pytorch-lightning/pull/11123))
    * Renamed the `DataParallelPlugin` to `DataParallelStrategy` ([#11183](https://github.com/PyTorchLightning/pytorch-lightning/pull/11183))
    * Renamed the `DDPPlugin` to `DDPStrategy` ([#11142](https://github.com/PyTorchLightning/pytorch-lightning/pull/11142))
    * Renamed the `DDP2Plugin` to `DDP2Strategy` ([#11185](https://github.com/PyTorchLightning/pytorch-lightning/pull/11185))
    * Renamed the `DDPShardedPlugin` to `DDPShardedStrategy` ([#11186](https://github.com/PyTorchLightning/pytorch-lightning/pull/11186))
    * Renamed the `DDPFullyShardedPlugin` to `DDPFullyShardedStrategy` ([#11143](https://github.com/PyTorchLightning/pytorch-lightning/pull/11143))
    * Renamed the `DDPSpawnPlugin` to `DDPSpawnStrategy` ([#11145](https://github.com/PyTorchLightning/pytorch-lightning/pull/11145))
    * Renamed the `DDPSpawnShardedPlugin` to `DDPSpawnShardedStrategy` ([#11210](https://github.com/PyTorchLightning/pytorch-lightning/pull/11210))
    * Renamed the `DeepSpeedPlugin` to `DeepSpeedStrategy` ([#11194](https://github.com/PyTorchLightning/pytorch-lightning/pull/11194))
    * Renamed the `HorovodPlugin` to `HorovodStrategy` ([#11195](https://github.com/PyTorchLightning/pytorch-lightning/pull/11195))
    * Renamed the `TPUSpawnPlugin` to `TPUSpawnStrategy` ([#11190](https://github.com/PyTorchLightning/pytorch-lightning/pull/11190))
    * Renamed the `IPUPlugin` to `IPUStrategy` ([#11193](https://github.com/PyTorchLightning/pytorch-lightning/pull/11193))
    * Renamed the `SingleDevicePlugin` to `SingleDeviceStrategy` ([#11182](https://github.com/PyTorchLightning/pytorch-lightning/pull/11182))
    * Renamed the `SingleTPUPlugin` to `SingleTPUStrategy` ([#11182](https://github.com/PyTorchLightning/pytorch-lightning/pull/11182))
    * Renamed the `TrainingTypePluginsRegistry` to `StrategyRegistry` ([#11233](https://github.com/PyTorchLightning/pytorch-lightning/pull/11233))


- Marked the `ResultCollection`, `ResultMetric`, and `ResultMetricCollection` classes as protected ([#11130](https://github.com/PyTorchLightning/pytorch-lightning/pull/11130))


- Marked `trainer.checkpoint_connector` as protected ([#11550](https://github.com/PyTorchLightning/pytorch-lightning/pull/11550))


- The epoch start/end hooks are now called by the `FitLoop` instead of the `TrainingEpochLoop` ([#11201](https://github.com/PyTorchLightning/pytorch-lightning/pull/11201))


- DeepSpeed does not require lightning module zero 3 partitioning ([#10655](https://github.com/PyTorchLightning/pytorch-lightning/pull/10655))


- Moved `Strategy` classes to the `strategies` directory ([#11226](https://github.com/PyTorchLightning/pytorch-lightning/pull/11226))


- Renamed `training_type_plugin` file to `strategy` ([#11239](https://github.com/PyTorchLightning/pytorch-lightning/pull/11239))


- Changed `DeviceStatsMonitor` to group metrics based on the logger's `group_separator` ([#11254](https://github.com/PyTorchLightning/pytorch-lightning/pull/11254))


- Raised `UserWarning` if evaluation is triggered with `best` ckpt and trainer is configured with multiple checkpoint callbacks ([#11274](https://github.com/PyTorchLightning/pytorch-lightning/pull/11274))


- `Trainer.logged_metrics` now always contains scalar tensors, even when a Python scalar was logged ([#11270](https://github.com/PyTorchLightning/pytorch-lightning/pull/11270))


- The tuner now uses the checkpoint connector to copy and restore its state ([#11518](https://github.com/PyTorchLightning/pytorch-lightning/pull/11518))


- Changed `MisconfigurationException` to `ModuleNotFoundError` when `rich` isn't available ([#11360](https://github.com/PyTorchLightning/pytorch-lightning/pull/11360))


- The `trainer.current_epoch` value is now increased by 1 during and after `on_train_end` ([#8578](https://github.com/PyTorchLightning/pytorch-lightning/pull/8578))


- Inherit from `ABC` for `Accelerator`: Users need to implement `auto_device_count` ([#11521](https://github.com/PyTorchLightning/pytorch-lightning/pull/11521))


- Changed `parallel_devices` property in `ParallelStrategy` to be lazy initialized ([#11572](https://github.com/PyTorchLightning/pytorch-lightning/pull/11572))


- Sorted `SimpleProfiler(extended=False)` summary based on mean duration for each hook ([#11671](https://github.com/PyTorchLightning/pytorch-lightning/pull/11671))


- Avoid enforcing `shuffle=False` for eval dataloaders ([#11575](https://github.com/PyTorchLightning/pytorch-lightning/pull/11575))


- When using DP (data-parallel), Lightning will no longer automatically reduce all tensors returned in training_step; it will only reduce the loss unless `training_step_end` is overridden ([#11594](https://github.com/PyTorchLightning/pytorch-lightning/pull/11594))


- When using DP (data-parallel), the `training_epoch_end` hook will no longer receive reduced outputs from `training_step` and instead get the full tensor of results from all GPUs ([#11594](https://github.com/PyTorchLightning/pytorch-lightning/pull/11594))


- Changed default logger name to `lightning_logs` for consistency ([#11762](https://github.com/PyTorchLightning/pytorch-lightning/pull/11762))


- Rewrote `accelerator_connector` ([#11448](https://github.com/PyTorchLightning/pytorch-lightning/pull/11448))


- Disable loading dataloades if corresponding `limit_batches=0` ([#11576](https://github.com/PyTorchLightning/pytorch-lightning/pull/11576))


<<<<<<< HEAD
- Check if trainerFn == FITTING before configuring `sync_batchnorm` ([#11919](https://github.com/PyTorchLightning/pytorch-lightning/pull/11919/files))


=======
- Removed `is_global_zero` check in `training_epoch_loop` before `logger.save`. If you have a custom logger that implements `save` the Trainer will now call `save` on all ranks by default. To change this behavior add `@rank_zero_only` to your `save` implementation ([#12134](https://github.com/PyTorchLightning/pytorch-lightning/pull/12134))
>>>>>>> d923dff6

### Deprecated

- Deprecated `training_type_plugin` property in favor of `strategy` in `Trainer` and updated the references ([#11141](https://github.com/PyTorchLightning/pytorch-lightning/pull/11141))


- Deprecated `Trainer.{validated,tested,predicted}_ckpt_path` and replaced with read-only property `Trainer.ckpt_path` set when checkpoints loaded via `Trainer.{fit,validate,test,predict}` ([#11696](https://github.com/PyTorchLightning/pytorch-lightning/pull/11696))


- Deprecated `ClusterEnvironment.master_{address,port}` in favor of `ClusterEnvironment.main_{address,port}` ([#10103](https://github.com/PyTorchLightning/pytorch-lightning/pull/10103))


- Deprecated `DistributedType` in favor of `_StrategyType` ([#10505](https://github.com/PyTorchLightning/pytorch-lightning/pull/10505))


- Deprecated the `precision_plugin` constructor argument from `Accelerator` ([#10570](https://github.com/PyTorchLightning/pytorch-lightning/pull/10570))


- Deprecated `DeviceType` in favor of `_AcceleratorType` ([#10503](https://github.com/PyTorchLightning/pytorch-lightning/pull/10503))


- Deprecated the property `Trainer.slurm_job_id` in favor of the new `SLURMEnvironment.job_id()` method ([#10622](https://github.com/PyTorchLightning/pytorch-lightning/pull/10622))


- Deprecated the access to the attribute `IndexBatchSamplerWrapper.batch_indices` in favor of `IndexBatchSamplerWrapper.seen_batch_indices` ([#10870](https://github.com/PyTorchLightning/pytorch-lightning/pull/10870))


- Deprecated `on_init_start` and `on_init_end` callback hooks ([#10940](https://github.com/PyTorchLightning/pytorch-lightning/pull/10940))


- Deprecated `Trainer.call_hook` in favor of `Trainer._call_callback_hooks`, `Trainer._call_lightning_module_hook`, `Trainer._call_ttp_hook`, and `Trainer._call_accelerator_hook` ([#10979](https://github.com/PyTorchLightning/pytorch-lightning/pull/10979))


- Deprecated `TrainingTypePlugin.post_dispatch` in favor of `TrainingTypePlugin.teardown` ([#10939](https://github.com/PyTorchLightning/pytorch-lightning/pull/10939))


- Deprecated `ModelIO.on_hpc_{save/load}` in favor of `CheckpointHooks.on_{save/load}_checkpoint` ([#10911](https://github.com/PyTorchLightning/pytorch-lightning/pull/10911))


- Deprecated `Trainer.run_stage` in favor of `Trainer.{fit,validate,test,predict}` ([#11000](https://github.com/PyTorchLightning/pytorch-lightning/pull/11000))


- Deprecated `Trainer.lr_schedulers` in favor of `Trainer.lr_scheduler_configs` which returns a list of dataclasses instead of dictionaries ([#11443](https://github.com/PyTorchLightning/pytorch-lightning/pull/11443))


- Deprecated `Trainer.verbose_evaluate` in favor of `EvaluationLoop(verbose=...)` ([#10931](https://github.com/PyTorchLightning/pytorch-lightning/pull/10931))


- Deprecated `Trainer.should_rank_save_checkpoint` Trainer property ([#11068](https://github.com/PyTorchLightning/pytorch-lightning/pull/11068))


- Deprecated `Trainer.lightning_optimizers` ([#11444](https://github.com/PyTorchLightning/pytorch-lightning/pull/11444))


- Deprecated `TrainerOptimizersMixin` and moved functionality to `core/optimizer.py`([#11155](https://github.com/PyTorchLightning/pytorch-lightning/pull/11155))


- Deprecated `TrainerCallbackHookMixin` ([#11148](https://github.com/PyTorchLightning/pytorch-lightning/pull/11148))


- Deprecated `TrainerDataLoadingMixin` and moved functionality to `Trainer` and `DataConnector` ([#11282](https://github.com/PyTorchLightning/pytorch-lightning/pull/11282))


- Deprecated function `pytorch_lightning.callbacks.device_stats_monitor.prefix_metric_keys` ([#11254](https://github.com/PyTorchLightning/pytorch-lightning/pull/11254))


- Deprecated `Callback.on_epoch_start` hook in favour of `Callback.on_{train/val/test}_epoch_start` ([#11578](https://github.com/PyTorchLightning/pytorch-lightning/pull/11578))


- Deprecated `Callback.on_epoch_end` hook in favour of `Callback.on_{train/val/test}_epoch_end` ([#11578](https://github.com/PyTorchLightning/pytorch-lightning/pull/11578))


- Deprecated `LightningModule.on_epoch_start` hook in favor of `LightningModule.on_{train/val/test}_epoch_start` ([#11578](https://github.com/PyTorchLightning/pytorch-lightning/pull/11578))


- Deprecated `LightningModule.on_epoch_end` hook in favor of `LightningModule.on_{train/val/test}_epoch_end` ([#11578](https://github.com/PyTorchLightning/pytorch-lightning/pull/11578))


- Deprecated `on_before_accelerator_backend_setup` callback hook in favour of `setup` ([#11568](https://github.com/PyTorchLightning/pytorch-lightning/pull/11568))


- Deprecated `on_batch_start` and `on_batch_end` callback hooks in favor of `on_train_batch_start` and `on_train_batch_end` ([#11577](https://github.com/PyTorchLightning/pytorch-lightning/pull/11577))


- Deprecated `on_configure_sharded_model` callback hook in favor of `setup` ([#11627](https://github.com/PyTorchLightning/pytorch-lightning/pull/11627))


- Deprecated `pytorch_lightning.utilities.distributed.rank_zero_only` in favor of `pytorch_lightning.utilities.rank_zero.rank_zero_only` ([#11747](https://github.com/PyTorchLightning/pytorch-lightning/pull/11747))


- Deprecated `pytorch_lightning.utilities.distributed.rank_zero_debug` in favor of `pytorch_lightning.utilities.rank_zero.rank_zero_debug` ([#11747](https://github.com/PyTorchLightning/pytorch-lightning/pull/11747))


- Deprecated `pytorch_lightning.utilities.distributed.rank_zero_info` in favor of `pytorch_lightning.utilities.rank_zero.rank_zero_info` ([#11747](https://github.com/PyTorchLightning/pytorch-lightning/pull/11747))


- Deprecated `pytorch_lightning.utilities.warnings.rank_zero_warn` in favor of `pytorch_lightning.utilities.rank_zero.rank_zero_warn` ([#11747](https://github.com/PyTorchLightning/pytorch-lightning/pull/11747))


- Deprecated `pytorch_lightning.utilities.warnings.rank_zero_deprecation` in favor of `pytorch_lightning.utilities.rank_zero.rank_zero_deprecation` ([#11747](https://github.com/PyTorchLightning/pytorch-lightning/pull/11747))


- Deprecated `pytorch_lightning.utilities.warnings.LightningDeprecationWarning` in favor of `pytorch_lightning.utilities.rank_zero.LightningDeprecationWarning`


- Deprecated `on_pretrain_routine_start` and `on_pretrain_routine_end` callback hooks in favor of `on_fit_start` ([#11794](https://github.com/PyTorchLightning/pytorch-lightning/pull/11794))


- Deprecated `agg_key_funcs` and `agg_default_func` parameters from `LightningLoggerBase` ([#11871](https://github.com/PyTorchLightning/pytorch-lightning/pull/11871))


- Deprecated `LightningLoggerBase.update_agg_funcs` ([#11871](https://github.com/PyTorchLightning/pytorch-lightning/pull/11871))


- Deprecated `LightningLoggerBase.agg_and_log_metrics` in favor of `LightningLoggerBase.log_metrics` ([#11832](https://github.com/PyTorchLightning/pytorch-lightning/pull/11832))


- Deprecated passing `weights_save_path` to the `Trainer` constructor in favor of adding the `ModelCheckpoint` callback with `dirpath` directly to the list of callbacks ([#12084](https://github.com/PyTorchLightning/pytorch-lightning/pull/12084))


- Deprecated `BaseProfiler.profile_iterable` ([#12102](https://github.com/PyTorchLightning/pytorch-lightning/pull/12102))


- Deprecated `PrecisionPlugin.on_{save,load}_checkpoint` in favor of `PrecisionPlugin.{state_dict,load_state_dict}` ([#11978](https://github.com/PyTorchLightning/pytorch-lightning/pull/11978))


### Removed

- Removed deprecated parameter `method` in `pytorch_lightning.utilities.model_helpers.is_overridden` ([#10507](https://github.com/PyTorchLightning/pytorch-lightning/pull/10507))


- Remove deprecated method `ClusterEnvironment.creates_children` ([#10339](https://github.com/PyTorchLightning/pytorch-lightning/pull/10339))


- Removed deprecated `TrainerModelHooksMixin.is_function_implemented` and `TrainerModelHooksMixin.has_arg` ([#10322](https://github.com/PyTorchLightning/pytorch-lightning/pull/10322))


- Removed deprecated `pytorch_lightning.utilities.device_dtype_mixin.DeviceDtypeModuleMixin` in favor of `pytorch_lightning.core.mixins.device_dtype_mixin.DeviceDtypeModuleMixin` ([#10442](https://github.com/PyTorchLightning/pytorch-lightning/pull/10442))


- Removed deprecated `LightningModule.loaded_optimizer_states_dict` property ([#10346](https://github.com/PyTorchLightning/pytorch-lightning/pull/10346))


- Removed deprecated `Trainer.fit(train_dataloader=)`, `Trainer.validate(val_dataloaders=)`, and `Trainer.test(test_dataloader=)` ([#10325](https://github.com/PyTorchLightning/pytorch-lightning/pull/10325))


- Removed deprecated `has_prepared_data`, `has_setup_fit`, `has_setup_validate`, `has_setup_test`, `has_setup_predict`, `has_teardown_fit`, `has_teardown_validate`, `has_teardown_test` and `has_teardown_predict` datamodule lifecycle properties  ([#10350](https://github.com/PyTorchLightning/pytorch-lightning/pull/10350))


- Removed deprecated `every_n_val_epochs` parameter of ModelCheckpoint ([#10366](https://github.com/PyTorchLightning/pytorch-lightning/pull/10366))


- Removed deprecated `import pytorch_lightning.profiler.profilers` in favor of `import pytorch_lightning.profiler` ([#10443](https://github.com/PyTorchLightning/pytorch-lightning/pull/10443))


- Removed deprecated property `configure_slurm_dpp` from accelerator connector ([#10370](https://github.com/PyTorchLightning/pytorch-lightning/pull/10370))


- Removed deprecated arguments `num_nodes` and `sync_batchnorm` from `DDPPlugin`, `DDPSpawnPlugin`, `DeepSpeedPlugin` ([#10357](https://github.com/PyTorchLightning/pytorch-lightning/pull/10357))


- Removed deprecated property `is_slurm_managing_tasks` from AcceleratorConnector ([#10353](https://github.com/PyTorchLightning/pytorch-lightning/pull/10353))


- Removed deprecated `LightningModule.log(tbptt_reduce_fx, tbptt_reduce_token, sync_dist_op)` ([#10423](https://github.com/PyTorchLightning/pytorch-lightning/pull/10423))


- Removed deprecated `Plugin.task_idx` ([#10441](https://github.com/PyTorchLightning/pytorch-lightning/pull/10441))


- Removed deprecated method `master_params` from PrecisionPlugin ([#10372](https://github.com/PyTorchLightning/pytorch-lightning/pull/10372))


- Removed the automatic detachment of "extras" returned from `training_step`. For example, `return {'loss': ..., 'foo': foo.detach()}` will now be necessary if `foo` has gradients which you do not want to store ([#10424](https://github.com/PyTorchLightning/pytorch-lightning/pull/10424))


- Removed deprecated passthrough methods and properties from `Accelerator` base class:
  * ([#10403](https://github.com/PyTorchLightning/pytorch-lightning/pull/10403))
  * ([#10448](https://github.com/PyTorchLightning/pytorch-lightning/pull/10448))

- Removed deprecated signature for `transfer_batch_to_device` hook. The new argument `dataloader_idx` is now required ([#10480](https://github.com/PyTorchLightning/pytorch-lightning/pull/10480))


- Removed deprecated `utilities.distributed.rank_zero_{warn/deprecation}` ([#10451](https://github.com/PyTorchLightning/pytorch-lightning/pull/10451))


- Removed deprecated `mode` argument from `ModelSummary` class ([#10449](https://github.com/PyTorchLightning/pytorch-lightning/pull/10449))


- Removed deprecated `Trainer.train_loop` property in favor of `Trainer.fit_loop` ([#10482](https://github.com/PyTorchLightning/pytorch-lightning/pull/10482))


- Removed deprecated `Trainer.train_loop` property in favor of `Trainer.fit_loop` ([#10482](https://github.com/PyTorchLightning/pytorch-lightning/pull/10482))


- Removed deprecated `disable_validation` property from Trainer ([#10450](https://github.com/PyTorchLightning/pytorch-lightning/pull/10450))


- Removed deprecated `CheckpointConnector.hpc_load` property in favor of `CheckpointConnector.restore` ([#10525](https://github.com/PyTorchLightning/pytorch-lightning/pull/10525))


- Removed deprecated `reload_dataloaders_every_epoch` from `Trainer` in favour of `reload_dataloaders_every_n_epochs` ([#10481](https://github.com/PyTorchLightning/pytorch-lightning/pull/10481))


- Removed the `precision_plugin` attribute from `Accelerator` in favor of its equivalent attribute `precision_plugin` in the `TrainingTypePlugin` ([#10570](https://github.com/PyTorchLightning/pytorch-lightning/pull/10570))


- Removed `DeepSpeedPlugin.{precision,amp_type,amp_level}` properties ([#10657](https://github.com/PyTorchLightning/pytorch-lightning/pull/10657))


- Removed patching of `on_before_batch_transfer`, `transfer_batch_to_device` and `on_after_batch_transfer` hooks in `LightningModule` ([#10603](https://github.com/PyTorchLightning/pytorch-lightning/pull/10603))


- Removed argument `return_result` from the `DDPSpawnPlugin.spawn()` method ([#10867](https://github.com/PyTorchLightning/pytorch-lightning/pull/10867))


- Removed the property `TrainingTypePlugin.results` and corresponding properties in subclasses ([#10034](https://github.com/PyTorchLightning/pytorch-lightning/pull/10034))


- Removed the `mp_queue` attribute from `DDPSpawnPlugin` and `TPUSpawnPlugin` ([#10034](https://github.com/PyTorchLightning/pytorch-lightning/pull/10034))


- Removed unnecessary `_move_optimizer_state` method overrides from `TPUSpawnPlugin` and `SingleTPUPlugin` ([#10849](https://github.com/PyTorchLightning/pytorch-lightning/pull/10849))


- Removed `should_rank_save_checkpoint` property from `TrainingTypePlugin` ([#11070](https://github.com/PyTorchLightning/pytorch-lightning/pull/11070))


- Removed `model_sharded_context` method from `Accelerator` ([#10886](https://github.com/PyTorchLightning/pytorch-lightning/pull/10886))


- Removed method `pre_dispatch` from the `PrecisionPlugin` ([#10887](https://github.com/PyTorchLightning/pytorch-lightning/pull/10887))


- Removed method `setup_optimizers_in_pre_dispatch` from the `strategies` and achieve the same logic in `setup` and `pre_dispatch` methods ([#10906](https://github.com/PyTorchLightning/pytorch-lightning/pull/10906))


- Removed methods `pre_dispatch`, `dispatch` and `post_dispatch` from the `Accelerator` ([#10885](https://github.com/PyTorchLightning/pytorch-lightning/pull/10885))


- Removed method `training_step`, `test_step`, `validation_step` and `predict_step` from the `Accelerator` ([#10890](https://github.com/PyTorchLightning/pytorch-lightning/pull/10890))


- Removed `TrainingTypePlugin.start_{training,evaluating,predicting}` hooks and the same in all subclasses ([#10989](https://github.com/PyTorchLightning/pytorch-lightning/pull/10989), [#10896](https://github.com/PyTorchLightning/pytorch-lightning/pull/10896))


- Removed `Accelerator.on_train_start` ([#10999](https://github.com/PyTorchLightning/pytorch-lightning/pull/10999))


- Removed support for Python 3.6 ([#11117](https://github.com/PyTorchLightning/pytorch-lightning/pull/11117))


- Removed `Strategy.init_optimizers` in favor of `Strategy.setup_optimizers` ([#11236](https://github.com/PyTorchLightning/pytorch-lightning/pull/11236))


- Removed `profile("training_step_and_backward")` in `Closure` class since we already profile calls `training_step` and `backward` ([#11222](https://github.com/PyTorchLightning/pytorch-lightning/pull/11222))


- Removed `Strategy.optimizer_zero_grad` ([#11246](https://github.com/PyTorchLightning/pytorch-lightning/pull/11246))


- Removed `Strategy.on_gpu` ([#11537](https://github.com/PyTorchLightning/pytorch-lightning/pull/11537))


- Removed `Strategy.on_tpu` property ([#11536](https://github.com/PyTorchLightning/pytorch-lightning/pull/11536))


- Removed the abstract property `LightningLoggerBase.experiment` ([#11603](https://github.com/PyTorchLightning/pytorch-lightning/pull/11603))


- Removed `FitLoop.current_epoch` getter and setter ([#11562](https://github.com/PyTorchLightning/pytorch-lightning/pull/11562))


- Removed access to `_short_id` in `NeptuneLogger` ([#11517](https://github.com/PyTorchLightning/pytorch-lightning/pull/11517))


- Removed `log_text` and `log_image` from the `LightningLoggerBase` API ([#11857](https://github.com/PyTorchLightning/pytorch-lightning/pull/11857))


- Removed calls to `profile("model_forward")` in favor of profiling `training_step` ([#12032](https://github.com/PyTorchLightning/pytorch-lightning/pull/12032))


- Removed `get_mp_spawn_kwargs` from `DDPSpawnStrategy` and `TPUSpawnStrategy` in favor of configuration in the `_SpawnLauncher` ([#11966](https://github.com/PyTorchLightning/pytorch-lightning/pull/11966))


- Removed `_aggregate_metrics`, `_reduce_agg_metrics`, and `_finalize_agg_metrics` from `LightningLoggerBase` ([#12053](https://github.com/PyTorchLightning/pytorch-lightning/pull/12053))


- Removed the `AcceleratorConnector.device_type` property ([#12081](https://github.com/PyTorchLightning/pytorch-lightning/pull/12081))


- Removed `AcceleratorConnector.num_nodes` ([#12107](https://github.com/PyTorchLightning/pytorch-lightning/pull/12107))


- Removed `AcceleratorConnector.has_ipu` property ([#12111](https://github.com/PyTorchLightning/pytorch-lightning/pull/12111))


- Removed `AcceleratorConnector.use_ipu` property ([#12110](https://github.com/PyTorchLightning/pytorch-lightning/pull/12110))


- Removed `AcceleratorConnector.has_tpu` property ([#12109](https://github.com/PyTorchLightning/pytorch-lightning/pull/12109))


- Removed `AcceleratorConnector.use_dp` property ([#12112](https://github.com/PyTorchLightning/pytorch-lightning/pull/12112))



- Removed `configure_sync_batchnorm` from `ParallelStrategy` and all other strategies that inherit from it ([#11754](https://github.com/PyTorchLightning/pytorch-lightning/pull/11754))


- Removed public attribute `sync_batchnorm` from strategies ([#11754](https://github.com/PyTorchLightning/pytorch-lightning/pull/11754))


### Fixed

- Fixed an issue where `ModelCheckpoint` could delete older checkpoints when `dirpath` has changed during resumed training ([#12045](https://github.com/PyTorchLightning/pytorch-lightning/pull/12045))


- Fixed an issue where `HorovodStrategy.teardown()` did not complete gracefully if an exception was thrown during callback setup [#11752](https://github.com/PyTorchLightning/pytorch-lightning/pull/11752)

- Fixed security vulnerabilities CVE-2020-1747 and CVE-2020-14343 caused by the `PyYAML` dependency ([#11099](https://github.com/PyTorchLightning/pytorch-lightning/pull/11099))


- Fixed logging on `{test,validation}_epoch_end` with multiple dataloaders ([#11132](https://github.com/PyTorchLightning/pytorch-lightning/pull/11132))


- Reset the validation progress tracking state after sanity checking ([#11218](https://github.com/PyTorchLightning/pytorch-lightning/pull/11218))


- Fixed double evaluation bug with fault-tolerance enabled where the second call was completely skipped ([#11119](https://github.com/PyTorchLightning/pytorch-lightning/pull/11119))


- Fixed an issue with the `TPUSpawnPlugin` handling the `XLA_USE_BF16` environment variable incorrectly ([#10990](https://github.com/PyTorchLightning/pytorch-lightning/pull/10990))


- Fixed wrong typehint for `Trainer.lightning_optimizers` ([#11155](https://github.com/PyTorchLightning/pytorch-lightning/pull/11155))


- Fixed the lr-scheduler state not being dumped to checkpoint when using the deepspeed strategy ([#11307](https://github.com/PyTorchLightning/pytorch-lightning/pull/11307))


- Fixed bug that forced overriding `configure_optimizers` with the CLI ([#11672](https://github.com/PyTorchLightning/pytorch-lightning/pull/11672))


- Fixed type promotion when tensors of higher category than float are logged ([#11401](https://github.com/PyTorchLightning/pytorch-lightning/pull/11401))


- Fixed `SimpleProfiler` summary ([#11414](https://github.com/PyTorchLightning/pytorch-lightning/pull/11414))


- No longer set a `DistributedSampler` to the `poptorch.DataLoader` when IPUs are used ([#12114](https://github.com/PyTorchLightning/pytorch-lightning/pull/12114))


- Fixed bug where progress bar was not being disabled when not in rank zero during predict ([#11377](https://github.com/PyTorchLightning/pytorch-lightning/pull/11377))


- Fixed the mid-epoch warning call while resuming training ([#11556](https://github.com/PyTorchLightning/pytorch-lightning/pull/11556))


- Fixed `LightningModule.{un,}toggle_model` when only 1 optimizer is used ([#12088](https://github.com/PyTorchLightning/pytorch-lightning/pull/12088))


- Fixed an issue in `RichProgressbar` to display the metrics logged only on main progress bar ([#11690](https://github.com/PyTorchLightning/pytorch-lightning/pull/11690))


- Fixed `RichProgressBar` progress when refresh rate does not evenly divide the total counter ([#11668](https://github.com/PyTorchLightning/pytorch-lightning/pull/11668))


- Fixed `RichProgressBar` progress validation bar total when using multiple validation runs within a single training epoch ([#11668](https://github.com/PyTorchLightning/pytorch-lightning/pull/11668))


- Configure native Deepspeed schedulers with interval='step' ([#11788](https://github.com/PyTorchLightning/pytorch-lightning/pull/11788))


- Update `RichProgressBarTheme` styles after detecting light theme on colab ([#10993](https://github.com/PyTorchLightning/pytorch-lightning/pull/10993))


- Fixed passing `_ddp_params_and_buffers_to_ignore` ([#11949](https://github.com/PyTorchLightning/pytorch-lightning/pull/11949))


- Fixed an `AttributeError` when calling `save_hyperparameters` and no parameters need saving ([#11827](https://github.com/PyTorchLightning/pytorch-lightning/pull/11827))


- Fixed environment variable priority for global rank determination ([#11406](https://github.com/PyTorchLightning/pytorch-lightning/pull/11406))


- Fixed an issue that caused the Trainer to produce identical results on subsequent runs without explicit re-seeding ([#11870](https://github.com/PyTorchLightning/pytorch-lightning/pull/11870))


- Fixed an issue that caused the Tuner to affect the random state ([#11870](https://github.com/PyTorchLightning/pytorch-lightning/pull/11870))


- Fixed to avoid common hook warning if no hook is overridden ([#12131](https://github.com/PyTorchLightning/pytorch-lightning/pull/12131))


## [1.5.10] - 2022-02-08

### Fixed

- Fixed an issue to avoid validation loop run on restart ([#11552](https://github.com/PyTorchLightning/pytorch-lightning/pull/11552))
- The `RichProgressBar` now correctly shows the `on_epoch` logged values on train epoch end ([#11689](https://github.com/PyTorchLightning/pytorch-lightning/pull/11689))
- Fixed an issue to make the `step` argument in `WandbLogger.log_image` work ([#11716](https://github.com/PyTorchLightning/pytorch-lightning/pull/11716))
- Fixed `restore_optimizers` for mapping states ([#11757](https://github.com/PyTorchLightning/pytorch-lightning/pull/11757))
- With `DPStrategy`, the batch is not explicitly moved to the device ([#11780](https://github.com/PyTorchLightning/pytorch-lightning/pull/11780))
- Fixed an issue to avoid val bar disappear after `trainer.validate()` ([#11700](https://github.com/PyTorchLightning/pytorch-lightning/pull/11700))
- Fixed supporting remote filesystems with `Trainer.weights_save_path` for fault-tolerant training ([#11776](https://github.com/PyTorchLightning/pytorch-lightning/pull/11776))
- Fixed check for available modules ([#11526](https://github.com/PyTorchLightning/pytorch-lightning/pull/11526))
- Fixed bug where the path for "last" checkpoints was not getting saved correctly which caused newer runs to not remove the previous "last" checkpoint ([#11481](https://github.com/PyTorchLightning/pytorch-lightning/pull/11481))
- Fixed bug where the path for best checkpoints was not getting saved correctly when no metric was monitored which caused newer runs to not use the best checkpoint ([#11481](https://github.com/PyTorchLightning/pytorch-lightning/pull/11481))


## [1.5.9] - 2022-01-20

### Fixed

- Pinned sphinx-autodoc-typehints with <v1.15 ([#11400](https://github.com/PyTorchLightning/pytorch-lightning/pull/11400))
- Skipped testing with PyTorch 1.7 and Python 3.9 on Ubuntu ([#11217](https://github.com/PyTorchLightning/pytorch-lightning/pull/11217))
- Fixed type promotion when tensors of higher category than float are logged ([#11401](https://github.com/PyTorchLightning/pytorch-lightning/pull/11401))
- Fixed the format of the configuration saved automatically by the CLI's `SaveConfigCallback` ([#11532](https://github.com/PyTorchLightning/pytorch-lightning/pull/11532))

### Changed
- Changed `LSFEnvironment` to use `LSB_DJOB_RANKFILE` environment variable instead of `LSB_HOSTS` for determining node rank and main address ([#10825](https://github.com/PyTorchLightning/pytorch-lightning/pull/10825))
- Disabled sampler replacement when using `IterableDataset` ([#11507](https://github.com/PyTorchLightning/pytorch-lightning/pull/11507))


## [1.5.8] - 2022-01-05

### Fixed

- Fixed `LightningCLI` race condition while saving the config ([#11199](https://github.com/PyTorchLightning/pytorch-lightning/pull/11199))
- Fixed the default value used with `log(reduce_fx=min|max)` ([#11310](https://github.com/PyTorchLightning/pytorch-lightning/pull/11310))
- Fixed data fetcher selection ([#11294](https://github.com/PyTorchLightning/pytorch-lightning/pull/11294))
- Fixed a race condition that could result in incorrect (zero) values being observed in prediction writer callbacks ([#11288](https://github.com/PyTorchLightning/pytorch-lightning/pull/11288))
- Fixed dataloaders not getting reloaded the correct amount of times when setting `reload_dataloaders_every_n_epochs` and `check_val_every_n_epoch` ([#10948](https://github.com/PyTorchLightning/pytorch-lightning/pull/10948))
- Fixed deepspeed strategy not restoring the lr-scheduler states when lr-scheduler(s) are configured through `LightningModule.configure_optimizer` ([#11322](https://github.com/PyTorchLightning/pytorch-lightning/pull/11322))


## [1.5.7] - 2021-12-21

### Fixed

- Fixed `NeptuneLogger` when using DDP ([#11030](https://github.com/PyTorchLightning/pytorch-lightning/pull/11030))
- Fixed a bug to disable logging hyperparameters in logger if there are no hparams ([#11105](https://github.com/PyTorchLightning/pytorch-lightning/issues/11105))
- Avoid the deprecated `onnx.export(example_outputs=...)` in torch 1.10 ([#11116](https://github.com/PyTorchLightning/pytorch-lightning/pull/11116))
- Fixed an issue when torch-scripting a `LightningModule` after training with `Trainer(sync_batchnorm=True)` ([#11078](https://github.com/PyTorchLightning/pytorch-lightning/pull/11078))
- Fixed an `AttributeError` occurring when using a `CombinedLoader` (multiple dataloaders) for prediction ([#11111](https://github.com/PyTorchLightning/pytorch-lightning/pull/11111))
- Fixed bug where `Trainer(track_grad_norm=..., logger=False)` would fail ([#11114](https://github.com/PyTorchLightning/pytorch-lightning/pull/11114))
- Fixed an incorrect warning being produced by the model summary when using `bf16` precision on CPU ([#11161](https://github.com/PyTorchLightning/pytorch-lightning/pull/11161))

### Changed

- DeepSpeed does not require lightning module zero 3 partitioning ([#10655](https://github.com/PyTorchLightning/pytorch-lightning/pull/10655))
- The `ModelCheckpoint` callback now saves and restores attributes `best_k_models`, `kth_best_model_path`, `kth_value`, and `last_model_path` ([#10995](https://github.com/PyTorchLightning/pytorch-lightning/pull/10995))


## [1.5.6] - 2021-12-15

### Fixed

- Fixed a bug where the DeepSpeedPlugin arguments `cpu_checkpointing` and `contiguous_memory_optimization` were not being forwarded to deepspeed correctly ([#10874](https://github.com/PyTorchLightning/pytorch-lightning/issues/10874))
- Fixed an issue with `NeptuneLogger` causing checkpoints to be uploaded with a duplicated file extension ([#11015](https://github.com/PyTorchLightning/pytorch-lightning/issues/11015))
- Fixed support for logging within callbacks returned from `LightningModule` ([#10991](https://github.com/PyTorchLightning/pytorch-lightning/pull/10991))
- Fixed running sanity check with `RichProgressBar` ([#10913](https://github.com/PyTorchLightning/pytorch-lightning/pull/10913))
- Fixed support for `CombinedLoader` while checking for warning raised with eval dataloaders ([#10994](https://github.com/PyTorchLightning/pytorch-lightning/pull/10994))
- The TQDM progress bar now correctly shows the `on_epoch` logged values on train epoch end ([#11069](https://github.com/PyTorchLightning/pytorch-lightning/pull/11069))
- Fixed bug where the TQDM updated the training progress bar during `trainer.validate` ([#11069](https://github.com/PyTorchLightning/pytorch-lightning/pull/11069))


## [1.5.5] - 2021-12-07

### Fixed

- Disabled batch_size extraction for torchmetric instances because they accumulate the metrics internally ([#10815](https://github.com/PyTorchLightning/pytorch-lightning/pull/10815))
- Fixed an issue with `SignalConnector` not restoring the default signal handlers on teardown when running on SLURM or with fault-tolerant training enabled ([#10611](https://github.com/PyTorchLightning/pytorch-lightning/pull/10611))
- Fixed `SignalConnector._has_already_handler` check for callable type ([#10483](https://github.com/PyTorchLightning/pytorch-lightning/pull/10483))
- Fixed an issue to return the results for each dataloader separately instead of duplicating them for each ([#10810](https://github.com/PyTorchLightning/pytorch-lightning/pull/10810))
- Improved exception message if `rich` version is less than `10.2.2` ([#10839](https://github.com/PyTorchLightning/pytorch-lightning/pull/10839))
- Fixed uploading best model checkpoint in NeptuneLogger ([#10369](https://github.com/PyTorchLightning/pytorch-lightning/pull/10369))
- Fixed early schedule reset logic in PyTorch profiler that was causing data leak ([#10837](https://github.com/PyTorchLightning/pytorch-lightning/pull/10837))
- Fixed a bug that caused incorrect batch indices to be passed to the `BasePredictionWriter` hooks when using a dataloader with `num_workers > 0` ([#10870](https://github.com/PyTorchLightning/pytorch-lightning/pull/10870))
- Fixed an issue with item assignment on the logger on rank > 0 for those who support it ([#10917](https://github.com/PyTorchLightning/pytorch-lightning/pull/10917))
- Fixed importing `torch_xla.debug` for `torch-xla<1.8` ([#10836](https://github.com/PyTorchLightning/pytorch-lightning/pull/10836))
- Fixed an issue with `DDPSpawnPlugin` and related plugins leaving a temporary checkpoint behind ([#10934](https://github.com/PyTorchLightning/pytorch-lightning/pull/10934))
- Fixed a `TypeError` occurring in the `SingalConnector.teardown()` method ([#10961](https://github.com/PyTorchLightning/pytorch-lightning/pull/10961))


## [1.5.4] - 2021-11-30

### Fixed

- Fixed support for `--key.help=class` with the `LightningCLI` ([#10767](https://github.com/PyTorchLightning/pytorch-lightning/pull/10767))
- Fixed `_compare_version` for python packages ([#10762](https://github.com/PyTorchLightning/pytorch-lightning/pull/10762))
- Fixed TensorBoardLogger `SummaryWriter` not close before spawning the processes ([#10777](https://github.com/PyTorchLightning/pytorch-lightning/pull/10777))
- Fixed a consolidation error in Lite when attempting to save the state dict of a sharded optimizer ([#10746](https://github.com/PyTorchLightning/pytorch-lightning/pull/10746))
- Fixed the default logging level for batch hooks associated with training from `on_step=False, on_epoch=True` to `on_step=True, on_epoch=False` ([#10756](https://github.com/PyTorchLightning/pytorch-lightning/pull/10756))

### Removed

- Removed PyTorch 1.6 support ([#10367](https://github.com/PyTorchLightning/pytorch-lightning/pull/10367), [#10738](https://github.com/PyTorchLightning/pytorch-lightning/pull/10738))


## [1.5.3] - 2021-11-24

### Fixed

- Fixed `ShardedTensor` state dict hook registration to check if torch distributed is available ([#10621](https://github.com/PyTorchLightning/pytorch-lightning/pull/10621))
- Fixed an issue with `self.log` not respecting a tensor's `dtype` when applying computations ([#10076](https://github.com/PyTorchLightning/pytorch-lightning/pull/10076))
- Fixed LigtningLite `_wrap_init` popping unexisting keys from DataLoader signature parameters ([#10613](https://github.com/PyTorchLightning/pytorch-lightning/pull/10613))
- Fixed signals being registered within threads ([#10610](https://github.com/PyTorchLightning/pytorch-lightning/pull/10610))
- Fixed an issue that caused Lightning to extract the batch size even though it was set by the user in `LightningModule.log` ([#10408](https://github.com/PyTorchLightning/pytorch-lightning/pull/10408))
- Fixed `Trainer(move_metrics_to_cpu=True)` not moving the evaluation logged results to CPU ([#10631](https://github.com/PyTorchLightning/pytorch-lightning/pull/10631))
- Fixed the `{validation,test}_step` outputs getting moved to CPU with `Trainer(move_metrics_to_cpu=True)` ([#10631](https://github.com/PyTorchLightning/pytorch-lightning/pull/10631))
- Fixed an issue with collecting logged test results with multiple dataloaders ([#10522](https://github.com/PyTorchLightning/pytorch-lightning/pull/10522))


## [1.5.2] - 2021-11-16

### Fixed

- Fixed `CombinedLoader` and `max_size_cycle` didn't receive a `DistributedSampler` ([#10374](https://github.com/PyTorchLightning/pytorch-lightning/issues/10374))
- Fixed an issue where class or init-only variables of dataclasses were passed to the dataclass constructor in `utilities.apply_to_collection` ([#9702](https://github.com/PyTorchLightning/pytorch-lightning/issues/9702))
- Fixed `isinstance` not working with `init_meta_context`, materialized model not being moved to the device ([#10493](https://github.com/PyTorchLightning/metrics/pull/10493))
- Fixed an issue that prevented the Trainer to shutdown workers when execution is interrupted due to failure([#10463](https://github.com/PyTorchLightning/pytorch-lightning/issues/10463))
- Squeeze the early stopping monitor to remove empty tensor dimensions ([#10461](https://github.com/PyTorchLightning/pytorch-lightning/issues/10461))
- Fixed sampler replacement logic with `overfit_batches` to only replace the sample when `SequentialSampler` is not used ([#10486](https://github.com/PyTorchLightning/pytorch-lightning/issues/10486))
- Fixed scripting causing false positive deprecation warnings ([#10470](https://github.com/PyTorchLightning/pytorch-lightning/pull/10470), [#10555](https://github.com/PyTorchLightning/pytorch-lightning/pull/10555))
- Do not fail if batch size could not be inferred for logging when using DeepSpeed ([#10438](https://github.com/PyTorchLightning/pytorch-lightning/issues/10438))
- Fixed propagation of device and dtype information to submodules of LightningLite when they inherit from `DeviceDtypeModuleMixin` ([#10559](https://github.com/PyTorchLightning/pytorch-lightning/issues/10559))


## [1.5.1] - 2021-11-09

### Fixed

- Fixed `apply_to_collection(defaultdict)` ([#10316](https://github.com/PyTorchLightning/pytorch-lightning/issues/10316))
- Fixed failure when `DataLoader(batch_size=None)` is passed ([#10345](https://github.com/PyTorchLightning/pytorch-lightning/issues/10345))
- Fixed interception of `__init__` arguments for sub-classed DataLoader re-instantiation in Lite ([#10334](https://github.com/PyTorchLightning/pytorch-lightning/issues/10334))
- Fixed issue with pickling `CSVLogger` after a call to `CSVLogger.save` ([#10388](https://github.com/PyTorchLightning/pytorch-lightning/pull/10388))
- Fixed an import error being caused by `PostLocalSGD` when `torch.distributed` not available ([#10359](https://github.com/PyTorchLightning/pytorch-lightning/pull/10359))
- Fixed the logging with `on_step=True` in epoch-level hooks causing unintended side-effects. Logging with `on_step=True` in epoch-level hooks will now correctly raise an error ([#10409](https://github.com/PyTorchLightning/pytorch-lightning/pull/10409))
- Fixed deadlocks for distributed training with `RichProgressBar` ([#10428](https://github.com/PyTorchLightning/pytorch-lightning/pull/10428))
- Fixed an issue where the model wrapper in Lite converted non-floating point tensors to float ([#10429](https://github.com/PyTorchLightning/pytorch-lightning/pull/10429))
- Fixed an issue with inferring the dataset type in fault-tolerant training ([#10432](https://github.com/PyTorchLightning/pytorch-lightning/pull/10432))
- Fixed dataloader workers with `persistent_workers` being deleted on every iteration ([#10434](https://github.com/PyTorchLightning/pytorch-lightning/pull/10434))


## [1.5.0] - 2021-11-02

### Added

- Added support for monitoring the learning rate without schedulers in `LearningRateMonitor` ([#9786](https://github.com/PyTorchLightning/pytorch-lightning/issues/9786))
- Added registration of `ShardedTensor` state dict hooks in `LightningModule.__init__` if the PyTorch version supports `ShardedTensor` ([#8944](https://github.com/PyTorchLightning/pytorch-lightning/pull/8944))
- Added error handling including calling of `on_keyboard_interrupt()` and `on_exception()` for all entrypoints (fit, validate, test, predict) ([#8819](https://github.com/PyTorchLightning/pytorch-lightning/pull/8819))
- Added a flavor of `training_step` that takes `dataloader_iter` as an argument ([#8807](https://github.com/PyTorchLightning/pytorch-lightning/pull/8807))
- Added a `state_key` property to the `Callback` base class ([#6886](https://github.com/PyTorchLightning/pytorch-lightning/pull/6886))
- Added progress tracking to loops:
    * Integrated `TrainingEpochLoop.total_batch_idx` ([#8598](https://github.com/PyTorchLightning/pytorch-lightning/pull/8598))
    * Added `BatchProgress` and integrated `TrainingEpochLoop.is_last_batch` ([#9657](https://github.com/PyTorchLightning/pytorch-lightning/pull/9657))
    * Avoid optional `Tracker` attributes ([#9320](https://github.com/PyTorchLightning/pytorch-lightning/pull/9320))
    * Reset `current` progress counters when restarting an epoch loop that had already finished ([#9371](https://github.com/PyTorchLightning/pytorch-lightning/pull/9371))
    * Call `reset_on_restart` in the loop's `reset` hook instead of when loading a checkpoint ([#9561](https://github.com/PyTorchLightning/pytorch-lightning/pull/9561))
    * Use `completed` over `processed` in `reset_on_restart` ([#9656](https://github.com/PyTorchLightning/pytorch-lightning/pull/9656))
    * Renamed `reset_on_epoch` to `reset_on_run` ([#9658](https://github.com/PyTorchLightning/pytorch-lightning/pull/9658))
- Added `batch_size` and `rank_zero_only` arguments for `log_dict` to match `log` ([#8628](https://github.com/PyTorchLightning/pytorch-lightning/pull/8628))
- Added a check for unique GPU ids ([#8666](https://github.com/PyTorchLightning/pytorch-lightning/pull/8666))
- Added `ResultCollection` state_dict to the Loop `state_dict` and added support for distributed reload ([#8641](https://github.com/PyTorchLightning/pytorch-lightning/pull/8641))
- Added DeepSpeed collate checkpoint utility function ([#8701](https://github.com/PyTorchLightning/pytorch-lightning/pull/8701))
- Added a `handles_accumulate_grad_batches` property to the training type plugins ([#8856](https://github.com/PyTorchLightning/pytorch-lightning/pull/8856))
- Added a warning to `WandbLogger` when reusing a wandb run ([#8714](https://github.com/PyTorchLightning/pytorch-lightning/pull/8714))
- Added `log_graph` argument for `watch` method of `WandbLogger` ([#8662](https://github.com/PyTorchLightning/pytorch-lightning/pull/8662))
- `LightningCLI` additions:
  * Added `LightningCLI(run=False|True)` to choose whether to run a `Trainer` subcommand ([#8751](https://github.com/PyTorchLightning/pytorch-lightning/pull/8751))
  * Added support to call any trainer function from the `LightningCLI` via subcommands ([#7508](https://github.com/PyTorchLightning/pytorch-lightning/pull/7508))
  * Allow easy trainer re-instantiation ([#7508](https://github.com/PyTorchLightning/pytorch-lightning/pull/9241))
  * Automatically register all optimizers and learning rate schedulers ([#9565](https://github.com/PyTorchLightning/pytorch-lightning/pull/9565))
  * Allow registering custom optimizers and learning rate schedulers without subclassing the CLI ([#9565](https://github.com/PyTorchLightning/pytorch-lightning/pull/9565))
  * Support shorthand notation to instantiate optimizers and learning rate schedulers ([#9565](https://github.com/PyTorchLightning/pytorch-lightning/pull/9565))
  * Support passing lists of callbacks via command line ([#8815](https://github.com/PyTorchLightning/pytorch-lightning/pull/8815))
  * Support shorthand notation to instantiate models ([#9588](https://github.com/PyTorchLightning/pytorch-lightning/pull/9588))
  * Support shorthand notation to instantiate datamodules ([#10011](https://github.com/PyTorchLightning/pytorch-lightning/pull/10011))
  * Added `multifile` option to `LightningCLI` to enable/disable config saving to preserve multiple files structure ([#9073](https://github.com/PyTorchLightning/pytorch-lightning/pull/9073))
- Fault-tolerant training:
    * Added `FastForwardSampler` and `CaptureIterableDataset` injection to data loading utilities ([#8366](https://github.com/PyTorchLightning/pytorch-lightning/pull/8366))
    * Added `DataFetcher` to control fetching flow ([#8890](https://github.com/PyTorchLightning/pytorch-lightning/pull/8890))
    * Added `SharedCycleIteratorState` to prevent infinite loop ([#8889](https://github.com/PyTorchLightning/pytorch-lightning/pull/8889))
    * Added `CaptureMapDataset` for state management in map-style datasets ([#8891](https://github.com/PyTorchLightning/pytorch-lightning/pull/8891))
    * Added Fault Tolerant Training to `DataFetcher` ([#8891](https://github.com/PyTorchLightning/pytorch-lightning/pull/8891))
    * Replaced old prefetch iterator with new `DataFetcher` in training loop ([#8953](https://github.com/PyTorchLightning/pytorch-lightning/pull/8953))
    * Added partial support for global random state fault-tolerance in map-style datasets ([#8950](https://github.com/PyTorchLightning/pytorch-lightning/pull/8950))
    * Converted state to tuple explicitly when setting Python random state ([#9401](https://github.com/PyTorchLightning/pytorch-lightning/pull/9401))
    * Added support for restarting an optimizer loop (multiple optimizers) ([#9537](https://github.com/PyTorchLightning/pytorch-lightning/pull/9537))
    * Added support for restarting within Evaluation Loop ([#9563](https://github.com/PyTorchLightning/pytorch-lightning/pull/9563))
    * Added mechanism to detect that a signal has been sent so the Trainer can gracefully exit ([#9566](https://github.com/PyTorchLightning/pytorch-lightning/pull/9566))
    * Added support for skipping ahead to validation during the auto-restart of fitting ([#9681](https://github.com/PyTorchLightning/pytorch-lightning/pull/9681))
    * Added support for auto-restart if a fault-tolerant checkpoint is available ([#9722](https://github.com/PyTorchLightning/pytorch-lightning/pull/9722))
- Checkpoint saving and loading extensibility:
  * Added `CheckpointIO` plugin to expose checkpoint IO from training type plugin ([#8743](https://github.com/PyTorchLightning/pytorch-lightning/pull/8743))
  * Refactored `CheckpointConnector` to offload validation logic to the `CheckpointIO` plugin ([#9045](https://github.com/PyTorchLightning/pytorch-lightning/pull/9045))
  * Added `remove_checkpoint` to `CheckpointIO` plugin by moving the responsibility out of the `ModelCheckpoint` callback ([#9373](https://github.com/PyTorchLightning/pytorch-lightning/pull/9373))
  * Added `XLACheckpointIO` plugin ([#9972](https://github.com/PyTorchLightning/pytorch-lightning/pull/9972))
- Loop customization:
    * Added `Closure` and `AbstractClosure` classes ([#8642](https://github.com/PyTorchLightning/pytorch-lightning/pull/8642))
    * Refactored `TrainingBatchLoop` and extracted `OptimizerLoop`, splitting off automatic optimization into its own loop ([#9191](https://github.com/PyTorchLightning/pytorch-lightning/pull/9191))
    * Removed `TrainingBatchLoop.backward()`; manual optimization now calls directly into `Accelerator.backward()` and automatic optimization handles backward in new `OptimizerLoop` ([#9265](https://github.com/PyTorchLightning/pytorch-lightning/pull/9265))
    * Extracted `ManualOptimization` logic from `TrainingBatchLoop` into its own separate loop class ([#9266](https://github.com/PyTorchLightning/pytorch-lightning/pull/9266))
    * Added `OutputResult` and `ManualResult` classes ([#9437](https://github.com/PyTorchLightning/pytorch-lightning/pull/9437), [#9424](https://github.com/PyTorchLightning/pytorch-lightning/pull/9424))
    * Marked `OptimizerLoop.backward` as protected ([#9514](https://github.com/PyTorchLightning/pytorch-lightning/pull/9514))
    * Marked `FitLoop.should_accumulate` as protected ([#9515](https://github.com/PyTorchLightning/pytorch-lightning/pull/9515))
    * Marked several methods in `PredictionLoop` as protected: `on_predict_start`, `on_predict_epoch_end`, `on_predict_end`, `on_predict_model_eval` ([#9516](https://github.com/PyTorchLightning/pytorch-lightning/pull/9516))
    * Marked several methods in `EvaluationLoop` as protected: `get_max_batches`, `on_evaluation_model_eval`, `on_evaluation_model_train`, `on_evaluation_start`, `on_evaluation_epoch_start`, `on_evaluation_epoch_end`, `on_evaluation_end`, `reload_evaluation_dataloaders` ([#9516](https://github.com/PyTorchLightning/pytorch-lightning/pull/9516))
    * Marked several methods in `EvaluationEpochLoop` as protected: `on_evaluation_batch_start`, `evaluation_step`, `evaluation_step_end` ([#9516](https://github.com/PyTorchLightning/pytorch-lightning/pull/9516))
    * Added `yielding_training_step` example ([#9983](https://github.com/PyTorchLightning/pytorch-lightning/pull/9983))
- Added support for saving and loading state of multiple callbacks of the same type ([#7187](https://github.com/PyTorchLightning/pytorch-lightning/pull/7187))
- Added DeepSpeed Stage 1 support ([#8974](https://github.com/PyTorchLightning/pytorch-lightning/pull/8974))
- Added `Python dataclass` support for `LightningDataModule` ([#8272](https://github.com/PyTorchLightning/pytorch-lightning/issues/8272))
- Added sanitization of tensors when they get logged as hyperparameters in `TensorBoardLogger` ([#9031](https://github.com/PyTorchLightning/pytorch-lightning/pull/9031))
- Added `InterBatchParallelDataFetcher` ([#9020](https://github.com/PyTorchLightning/pytorch-lightning/pull/9020))
- Added `DataLoaderIterDataFetcher` ([#9020](https://github.com/PyTorchLightning/pytorch-lightning/pull/9020))
- Added `DataFetcher` within `Fit / Evaluation` Loop  ([#9047](https://github.com/PyTorchLightning/pytorch-lightning/pull/9047))
- Added a friendly error message when DDP attempts to spawn new distributed processes with rank > 0 ([#9005](https://github.com/PyTorchLightning/pytorch-lightning/pull/9005))
- Added Rich integration:
    * Added Rich progress bar ([#8929](https://github.com/PyTorchLightning/pytorch-lightning/pull/8929), [#9559](https://github.com/PyTorchLightning/pytorch-lightning/pull/9559))
    * Added Support for iterable datasets ([#9734](https://github.com/PyTorchLightning/pytorch-lightning/pull/9734))
    * Added `RichModelSummary` callback ([#9546](https://github.com/PyTorchLightning/pytorch-lightning/pull/9546))
    * Added `configure_columns` method to `RichProgressBar` ([#10288](https://github.com/PyTorchLightning/pytorch-lightning/pull/10288))
    * Added `leave` argument to `RichProgressBar` ([#10301](https://github.com/PyTorchLightning/pytorch-lightning/pull/10301))
- Added input validation logic for precision ([#9080](https://github.com/PyTorchLightning/pytorch-lightning/pull/9080))
- Added support for CPU AMP autocast ([#9084](https://github.com/PyTorchLightning/pytorch-lightning/pull/9084))
- Added `on_exception` callback hook ([#9183](https://github.com/PyTorchLightning/pytorch-lightning/pull/9183))
- Added a warning to DeepSpeed when inferring batch size ([#9221](https://github.com/PyTorchLightning/pytorch-lightning/pull/9221))
- Added `ModelSummary` callback ([#9344](https://github.com/PyTorchLightning/pytorch-lightning/pull/9344))
- Added `log_images`, `log_text` and `log_table` to `WandbLogger` ([#9545](https://github.com/PyTorchLightning/pytorch-lightning/pull/9545))
- Added `PL_RECONCILE_PROCESS` environment variable to enable process reconciliation regardless of cluster environment settings ([#9389](https://github.com/PyTorchLightning/pytorch-lightning/pull/9389))
- Added `get_device_stats` to the Accelerator interface and added its implementation for GPU and TPU ([#9586](https://github.com/PyTorchLightning/pytorch-lightning/pull/9586))
- Added a warning when an unknown key is encountered in the optimizer configuration, and when `OneCycleLR` is used with `"interval": "epoch"` ([#9666](https://github.com/PyTorchLightning/pytorch-lightning/pull/9666))
- Added `DeviceStatsMonitor` callback ([#9712](https://github.com/PyTorchLightning/pytorch-lightning/pull/9712))
- Added `enable_progress_bar` to the Trainer constructor ([#9664](https://github.com/PyTorchLightning/pytorch-lightning/pull/9664))
- Added `pl_legacy_patch` load utility for loading old checkpoints that have pickled legacy Lightning attributes ([#9166](https://github.com/PyTorchLightning/pytorch-lightning/pull/9166))
- Added support for `torch.use_deterministic_algorithms` ([#9121](https://github.com/PyTorchLightning/pytorch-lightning/pull/9121))
- Added automatic parameters tying for TPUs ([#9525](https://github.com/PyTorchLightning/pytorch-lightning/pull/9525))
- Added support for `torch.autograd.set_detect_anomaly` through `Trainer` constructor argument `detect_anomaly` ([#9848](https://github.com/PyTorchLightning/pytorch-lightning/pull/9848))
- Added `enable_model_summary` flag to Trainer ([#9699](https://github.com/PyTorchLightning/pytorch-lightning/pull/9699))
- Added `strategy` argument to Trainer ([#8597](https://github.com/PyTorchLightning/pytorch-lightning/pull/8597))
- Added `init_meta_context`, `materialize_module` utilities ([#9920](https://github.com/PyTorchLightning/pytorch-lightning/pull/9920))
- Added `TPUPrecisionPlugin` ([#10020](https://github.com/PyTorchLightning/pytorch-lightning/pull/#10020))
- Added `torch.bfloat16` support:
  * Added bfloat16 support for Lightning Trainer ([#9049](https://github.com/PyTorchLightning/pytorch-lightning/pull/9049))
  * Renamed `TPUHalfPrecisionPlugin` to `TPUBf16PrecisionPlugin` ([#10026](https://github.com/PyTorchLightning/pytorch-lightning/pull/10026))
  * Default to `precision=bf16` on CPU when `precision=16` is passed ([#10033](https://github.com/PyTorchLightning/pytorch-lightning/pull/10033))
  * Added support for `torch.autocast` ([#10053](https://github.com/PyTorchLightning/pytorch-lightning/pull/10053))
- Added `kfold` example for loop customization ([#9965](https://github.com/PyTorchLightning/pytorch-lightning/pull/9965))
- LightningLite:
    * Added `PrecisionPlugin.forward_context`, making it the default implementation for all `{train,val,test,predict}_step_context()` methods ([#9988](https://github.com/PyTorchLightning/pytorch-lightning/pull/9988))
    * Added `DDPSpawnPlugin.spawn()` for spawning new processes of a given function ([#10018](https://github.com/PyTorchLightning/pytorch-lightning/pull/10018), [#10022](https://github.com/PyTorchLightning/pytorch-lightning/pull/10022))
    * Added `TrainingTypePlugin.{_setup_model, _setup_optimizer}` methods ([#9994](https://github.com/PyTorchLightning/pytorch-lightning/pull/9994), [#10064](https://github.com/PyTorchLightning/pytorch-lightning/pull/10064))
    * Implemented `DataParallelPlugin._setup_model` ([#10010](https://github.com/PyTorchLightning/pytorch-lightning/pull/10010))
    * Implemented `DeepSpeedPlugin._setup_model_and_optimizers` ([#10009](https://github.com/PyTorchLightning/pytorch-lightning/pull/10009), [#10064](https://github.com/PyTorchLightning/pytorch-lightning/pull/10064))
    * Implemented `{DDPShardedPlugin,DDPShardedSpawnPlugin}._setup_model_and_optimizers` ([#10028](https://github.com/PyTorchLightning/pytorch-lightning/pull/10028), [#10064](https://github.com/PyTorchLightning/pytorch-lightning/pull/10064))
    * Added optional `model` argument to the `optimizer_step` methods in accelerators and plugins ([#10023](https://github.com/PyTorchLightning/pytorch-lightning/pull/10023))
    * Updated precision attributes in `DeepSpeedPlugin` ([#10164](https://github.com/PyTorchLightning/pytorch-lightning/pull/10164))
    * Added the ability to return a result from rank 0 in `DDPSpawnPlugin.spawn` ([#10162](https://github.com/PyTorchLightning/pytorch-lightning/pull/10162))
    * Added `pytorch_lightning.lite` package ([#10175](https://github.com/PyTorchLightning/pytorch-lightning/pull/10175))
    * Added `LightningLite` documentation ([#10043](https://github.com/PyTorchLightning/pytorch-lightning/pull/10043))
    * Added `LightningLite` examples ([#9987](https://github.com/PyTorchLightning/pytorch-lightning/pull/9987))
    * Make the `_LiteDataLoader` an iterator and add supports for custom dataloader ([#10279](https://github.com/PyTorchLightning/pytorch-lightning/pull/10279))
- Added `use_omegaconf` argument to `save_hparams_to_yaml` plugin ([#9170](https://github.com/PyTorchLightning/pytorch-lightning/pull/9170))
- Added `ckpt_path` argument for `Trainer.fit()` ([#10061](https://github.com/PyTorchLightning/pytorch-lightning/pull/10061))
- Added `auto_device_count` method to `Accelerators` ([#10222](https://github.com/PyTorchLightning/pytorch-lightning/pull/10222))
- Added support for `devices="auto"` ([#10264](https://github.com/PyTorchLightning/pytorch-lightning/pull/10264))
- Added a `filename` argument in `ModelCheckpoint.format_checkpoint_name` ([#9818](https://github.com/PyTorchLightning/pytorch-lightning/pull/9818))
- Added support for empty `gpus` list to run on CPU ([#10246](https://github.com/PyTorchLightning/pytorch-lightning/pull/10246))
- Added a warning if multiple batch sizes are found from ambiguous batch ([#10247](https://github.com/PyTorchLightning/pytorch-lightning/pull/10247))

### Changed

- Trainer now raises a `MisconfigurationException` when its methods are called with `ckpt_path="best"` but a checkpoint callback isn't configured ([#9841](https://github.com/PyTorchLightning/pytorch-lightning/pull/9841))
- Setting `Trainer(accelerator="ddp_cpu")` now does not spawn a subprocess if `num_processes` is kept `1` along with `num_nodes > 1` ([#9603](https://github.com/PyTorchLightning/pytorch-lightning/pull/9603))
- Module imports are now catching `ModuleNotFoundError` instead of `ImportError` ([#9867](https://github.com/PyTorchLightning/pytorch-lightning/pull/9867))
- `pytorch_lightning.loggers.neptune.NeptuneLogger` is now consistent with the new [neptune-client](https://github.com/neptune-ai/neptune-client) API; the old [neptune-client](https://github.com/neptune-ai/neptune-client) API is supported by `NeptuneClient` from the [neptune-contrib](https://github.com/neptune-ai/neptune-contrib) repo ([#6867](https://github.com/PyTorchLightning/pytorch-lightning/pull/6867))
- Parsing of `enums` type hyperparameters to be saved in the `haprams.yaml` file by TensorBoard and CSV loggers has been fixed and made in line with how OmegaConf parses it ([#9170](https://github.com/PyTorchLightning/pytorch-lightning/pull/9170))
- Parsing of the `gpus` Trainer argument has changed: `gpus="n"` (str) no longer selects the GPU index n and instead selects the first n devices ([#8770](https://github.com/PyTorchLightning/pytorch-lightning/pull/8770))
- `iteration_count` and other index attributes in the loops has been replaced with progress dataclasses ([#8477](https://github.com/PyTorchLightning/pytorch-lightning/pull/8477))
- The `trainer.lightning_module` reference is now properly set at the very beginning of a run ([#8536](https://github.com/PyTorchLightning/pytorch-lightning/pull/8536))
- The model weights now get loaded in all cases when the checkpoint path gets provided in validate/test/predict, regardless of whether the model instance is provided or not ([#8352](https://github.com/PyTorchLightning/pytorch-lightning/pull/8352))
- The `Trainer` functions `reset_{train,val,test,predict}_dataloader`, `reset_train_val_dataloaders`, and `request_dataloader` `model` argument is now optional ([#8536](https://github.com/PyTorchLightning/pytorch-lightning/pull/8536))
- Saved checkpoints will no longer use the type of a `Callback` as the key to avoid issues with unpickling ([#6886](https://github.com/PyTorchLightning/pytorch-lightning/pull/6886))
- Improved string conversion for `ResultCollection` ([#8622](https://github.com/PyTorchLightning/pytorch-lightning/pull/8622))
- `LightningCLI` changes:
    * `LightningCLI.init_parser` now returns the parser instance ([#8721](https://github.com/PyTorchLightning/pytorch-lightning/pull/8721))
    * `LightningCLI.add_core_arguments_to_parser`, `LightningCLI.parse_arguments` now take a `parser` argument ([#8721](https://github.com/PyTorchLightning/pytorch-lightning/pull/8721))
    * `LightningCLI.instantiate_trainer` now takes a config and a list of callbacks ([#8721](https://github.com/PyTorchLightning/pytorch-lightning/pull/8721))
    * Split `LightningCLI.add_core_arguments_to_parser` into `LightningCLI.add_default_arguments_to_parser` + `LightningCLI.add_core_arguments_to_parser` ([#8721](https://github.com/PyTorchLightning/pytorch-lightning/pull/8721))
- The accelerator and training type plugin `setup` hooks no longer have a `model` argument ([#8536](https://github.com/PyTorchLightning/pytorch-lightning/pull/8536))
- The accelerator and training type plugin `update_global_step` hook has been removed ([#8856](https://github.com/PyTorchLightning/pytorch-lightning/pull/8856))
- The coverage of `self.log`-ing in any `LightningModule` or `Callback` hook has been improved ([#8498](https://github.com/PyTorchLightning/pytorch-lightning/pull/8498))
- `self.log`-ing without a `Trainer` reference now raises a warning instead of an exception ([#9733](https://github.com/PyTorchLightning/pytorch-lightning/pull/9733))
- Removed restrictions in the Trainer that loggers can only log from rank 0; the existing logger behavior has not changed ([#8608](https://github.com/PyTorchLightning/pytorch-lightning/pull/8608))
- `Trainer.request_dataloader` now takes a `RunningStage` enum instance ([#8858](https://github.com/PyTorchLightning/pytorch-lightning/pull/8858))
- Changed `rank_zero_warn` to `NotImplementedError` in the `{train, val, test, predict}_dataloader` hooks that `Lightning(Data)Module` uses ([#9161](https://github.com/PyTorchLightning/pytorch-lightning/pull/9161))
- Moved `block_ddp_sync_behaviour` out of `TrainingBatchLoop` to loop utilities ([#9192](https://github.com/PyTorchLightning/pytorch-lightning/pull/9192))
- Executing the `optimizer_closure` is now required when overriding the `optimizer_step` hook ([#9360](https://github.com/PyTorchLightning/pytorch-lightning/pull/9360))
- Changed logging of `LightningModule` and `LightningDataModule` hyperparameters to raise an exception only if there are colliding keys with different values ([#9496](https://github.com/PyTorchLightning/pytorch-lightning/pull/9496))
- `seed_everything` now fails when an invalid seed value is passed instead of selecting a random seed ([#8787](https://github.com/PyTorchLightning/pytorch-lightning/pull/8787))
- The Trainer now calls `TrainingTypePlugin` collective APIs directly instead of going through the Accelerator reference ([#9677](https://github.com/PyTorchLightning/pytorch-lightning/pull/9677), [#9901](https://github.com/PyTorchLightning/pytorch-lightning/pull/9901))
- The tuner now uses a unique filename to save a temporary checkpoint ([#9682](https://github.com/PyTorchLightning/pytorch-lightning/pull/9682))
- Changed `HorovodPlugin.all_gather` to return a `torch.Tensor` instead of a list ([#9696](https://github.com/PyTorchLightning/pytorch-lightning/pull/9696))
- Changed Trainer connectors to be protected attributes:
    * Configuration Validator ([#9779](https://github.com/PyTorchLightning/pytorch-lightning/pull/9779))
- The `current_epoch` and `global_step` attributes now get restored irrespective of the Trainer task ([#9413](https://github.com/PyTorchLightning/pytorch-lightning/pull/9413))
- Trainer now raises an exception when requesting `amp_level` with native `amp_backend` ([#9755](https://github.com/PyTorchLightning/pytorch-lightning/pull/9755))
- Update the logic to check for accumulation steps with deepspeed ([#9826](https://github.com/PyTorchLightning/pytorch-lightning/pull/9826))
- `pytorch_lightning.utilities.grads.grad_norm` now raises an exception if parameter `norm_type <= 0` ([#9765](https://github.com/PyTorchLightning/pytorch-lightning/pull/9765))
- Updated error message for interactive incompatible plugins ([#9896](https://github.com/PyTorchLightning/pytorch-lightning/pull/9896))
- Moved the `optimizer_step` and `clip_gradients` hook from the `Accelerator` and `TrainingTypePlugin` into the `PrecisionPlugin` ([#10143](https://github.com/PyTorchLightning/pytorch-lightning/pull/10143), [#10029](https://github.com/PyTorchLightning/pytorch-lightning/pull/10029))
- `NativeMixedPrecisionPlugin` and its subclasses now take an optional `GradScaler` instance ([#10055](https://github.com/PyTorchLightning/pytorch-lightning/pull/10055))
- Trainer is now raising a `MisconfigurationException` instead of a warning if `Trainer.{validate/test}` is missing required methods ([#10016](https://github.com/PyTorchLightning/pytorch-lightning/pull/10016))
- Changed default value of the `max_steps` Trainer argument from `None` to -1 ([#9460](https://github.com/PyTorchLightning/pytorch-lightning/pull/9460))
- LightningModule now raises an error when calling `log(on_step=False, on_epoch=False)` ([#10227](https://github.com/PyTorchLightning/pytorch-lightning/pull/10227))
- Quantization aware training observers are now disabled by default during validating/testing/predicting stages ([#8540](https://github.com/PyTorchLightning/pytorch-lightning/pull/8540))
- Raised `MisconfigurationException` when total length of `dataloader` across ranks is zero, and give warning when total length is non-zero, but only local rank length is zero. ([#9827](https://github.com/PyTorchLightning/pytorch-lightning/pull/9827))
- Changed the model size calculation using `ByteCounter` ([#10123](https://github.com/PyTorchLightning/pytorch-lightning/pull/10123))
- Enabled `on_load_checkpoint` for `LightningDataModule` for all `trainer_fn` ([#10238](https://github.com/PyTorchLightning/pytorch-lightning/pull/10238))
- Allowed separate config files for parameters with class type when LightningCLI is in `subclass_mode=False` ([#10286](https://github.com/PyTorchLightning/pytorch-lightning/pull/10286))

### Deprecated

- Deprecated Trainer argument `terminate_on_nan` in favor of `detect_anomaly`([#9175](https://github.com/PyTorchLightning/pytorch-lightning/pull/9175))
- Deprecated `Trainer.terminate_on_nan` public attribute access ([#9849](https://github.com/PyTorchLightning/pytorch-lightning/pull/9849))
- Deprecated `LightningModule.summarize()` in favor of `pytorch_lightning.utilities.model_summary.summarize()` ([#8513](https://github.com/PyTorchLightning/pytorch-lightning/pull/8513))
- Deprecated `LightningModule.model_size` ([#8343](https://github.com/PyTorchLightning/pytorch-lightning/pull/8343))
- Deprecated `DataModule` properties: `train_transforms`, `val_transforms`, `test_transforms`, `size`, `dims` ([#8851](https://github.com/PyTorchLightning/pytorch-lightning/pull/8851))
- Deprecated `add_to_queue`, `get_from_queue` from `LightningModule` in favor of corresponding methods in the `DDPSpawnPlugin` ([#9118](https://github.com/PyTorchLightning/pytorch-lightning/pull/9118))
- Deprecated `LightningModule.get_progress_bar_dict` and `Trainer.progress_bar_dict` in favor of `pytorch_lightning.callbacks.progress.base.get_standard_metrics` and `ProgressBarBase.get_metrics` ([#8985](https://github.com/PyTorchLightning/pytorch-lightning/pull/8985))
- Deprecated `prepare_data_per_node` flag on Trainer and set it as a property of `DataHooks`, accessible in the `LightningModule` and `LightningDataModule` ([#8958](https://github.com/PyTorchLightning/pytorch-lightning/pull/8958))
- Deprecated the `TestTubeLogger` ([#9065](https://github.com/PyTorchLightning/pytorch-lightning/pull/9065))
- Deprecated `on_{train/val/test/predict}_dataloader()` from `LightningModule` and `LightningDataModule` ([#9098](https://github.com/PyTorchLightning/pytorch-lightning/pull/9098))
- Deprecated `on_keyboard_interrupt` callback hook in favor of new `on_exception` hook ([#9260](https://github.com/PyTorchLightning/pytorch-lightning/pull/9260))
- Deprecated passing `process_position` to the `Trainer` constructor in favor of adding the `ProgressBar` callback with `process_position` directly to the list of callbacks ([#9222](https://github.com/PyTorchLightning/pytorch-lightning/pull/9222))
- Deprecated passing `flush_logs_every_n_steps` as a Trainer argument, instead pass it to the logger init if supported ([#9366](https://github.com/PyTorchLightning/pytorch-lightning/pull/9366))
- Deprecated `LightningLoggerBase.close`, `LoggerCollection.close` in favor of `LightningLoggerBase.finalize`, `LoggerCollection.finalize` ([#9422](https://github.com/PyTorchLightning/pytorch-lightning/pull/9422))
- Deprecated passing `progress_bar_refresh_rate` to the `Trainer` constructor in favor of adding the `ProgressBar` callback with `refresh_rate` directly to the list of callbacks, or passing `enable_progress_bar=False` to disable the progress bar ([#9616](https://github.com/PyTorchLightning/pytorch-lightning/pull/9616))
- Deprecated `LightningDistributed` and moved the broadcast logic to `DDPPlugin` and `DDPSpawnPlugin` directly ([#9691](https://github.com/PyTorchLightning/pytorch-lightning/pull/9691))
- Deprecated passing `stochastic_weight_avg` to the `Trainer` constructor in favor of adding the `StochasticWeightAveraging` callback directly to the list of callbacks ([#8989](https://github.com/PyTorchLightning/pytorch-lightning/pull/8989))
- Deprecated Accelerator collective API `barrier`, `broadcast`, and `all_gather` in favor of calling the `TrainingTypePlugin` collective API directly ([#9677](https://github.com/PyTorchLightning/pytorch-lightning/pull/9677))
- Deprecated `checkpoint_callback` from the `Trainer` constructor in favor of `enable_checkpointing` ([#9754](https://github.com/PyTorchLightning/pytorch-lightning/pull/9754))
- Deprecated the `LightningModule.on_post_move_to_device` method ([#9525](https://github.com/PyTorchLightning/pytorch-lightning/pull/9525))
- Deprecated `pytorch_lightning.core.decorators.parameter_validation` in favor of `pytorch_lightning.utilities.parameter_tying.set_shared_parameters` ([#9525](https://github.com/PyTorchLightning/pytorch-lightning/pull/9525))
- Deprecated passing `weights_summary` to the `Trainer` constructor in favor of adding the `ModelSummary` callback with `max_depth` directly to the list of callbacks ([#9699](https://github.com/PyTorchLightning/pytorch-lightning/pull/9699))
- Deprecated `log_gpu_memory`, `gpu_metrics`, and util funcs in favor of `DeviceStatsMonitor` callback ([#9921](https://github.com/PyTorchLightning/pytorch-lightning/pull/9921))
- Deprecated `GPUStatsMonitor` and `XLAStatsMonitor` in favor of `DeviceStatsMonitor` callback ([#9924](https://github.com/PyTorchLightning/pytorch-lightning/pull/9924))
- Deprecated setting `Trainer(max_steps=None)`; To turn off the limit, set `Trainer(max_steps=-1)` (default) ([#9460](https://github.com/PyTorchLightning/pytorch-lightning/pull/9460))
- Deprecated access to the `AcceleratorConnector.is_slurm_managing_tasks` attribute and marked it as protected ([#10101](https://github.com/PyTorchLightning/pytorch-lightning/pull/10101))
- Deprecated access to the `AcceleratorConnector.configure_slurm_ddp` method and marked it as protected ([#10101](https://github.com/PyTorchLightning/pytorch-lightning/pull/10101))
- Deprecated passing `resume_from_checkpoint` to the `Trainer` constructor in favor of `trainer.fit(ckpt_path=)` ([#10061](https://github.com/PyTorchLightning/pytorch-lightning/pull/10061))
- Deprecated `ClusterEnvironment.creates_children()` in favor of `ClusterEnvironment.creates_processes_externally` (property) ([#10106](https://github.com/PyTorchLightning/pytorch-lightning/pull/10106))
- Deprecated `PrecisionPlugin.master_params()` in favor of `PrecisionPlugin.main_params()` ([#10105](https://github.com/PyTorchLightning/pytorch-lightning/pull/10105))
- Deprecated `lr_sch_names` from `LearningRateMonitor` ([#10066](https://github.com/PyTorchLightning/pytorch-lightning/pull/10066))
- Deprecated `ProgressBar` callback in favor of `TQDMProgressBar` ([#10134](https://github.com/PyTorchLightning/pytorch-lightning/pull/10134))

### Removed

- Removed deprecated `metrics` ([#8586](https://github.com/PyTorchLightning/pytorch-lightning/pull/8586/))
- Removed the deprecated `outputs` argument in both the `LightningModule.on_train_epoch_end` and `Callback.on_train_epoch_end` hooks ([#8587](https://github.com/PyTorchLightning/pytorch-lightning/pull/8587))
- Removed the deprecated `TrainerLoggingMixin` class ([#8609](https://github.com/PyTorchLightning/pytorch-lightning/pull/8609))
- Removed the deprecated `TrainerTrainingTricksMixin` class ([#8679](https://github.com/PyTorchLightning/pytorch-lightning/pull/8679))
- Removed the deprecated `optimizer_idx` from `training_step` as an accepted argument in manual optimization ([#8576](https://github.com/PyTorchLightning/pytorch-lightning/pull/8576))
- Removed support for the deprecated `on_save_checkpoint` signature. The hook now takes a `checkpoint` positional parameter ([#8697](https://github.com/PyTorchLightning/pytorch-lightning/pull/8697))
- Removed support for the deprecated `on_load_checkpoint` signature. The hook now takes a `pl_module` positional parameter ([#8697](https://github.com/PyTorchLightning/pytorch-lightning/pull/8697))
- Removed the deprecated `save_function` property in `ModelCheckpoint` ([#8680](https://github.com/PyTorchLightning/pytorch-lightning/pull/8680))
- Removed the deprecated `model` argument from `ModelCheckpoint.save_checkpoint` ([#8688](https://github.com/PyTorchLightning/pytorch-lightning/pull/8688))
- Removed the deprecated `sync_step` argument from `WandbLogger` ([#8763](https://github.com/PyTorchLightning/pytorch-lightning/pull/8763))
- Removed the deprecated `Trainer.truncated_bptt_steps` in favor of `LightningModule.truncated_bptt_steps` ([#8826](https://github.com/PyTorchLightning/pytorch-lightning/pull/8826))
- Removed `LightningModule.write_predictions` and `LightningModule.write_predictions_dict` ([#8850](https://github.com/PyTorchLightning/pytorch-lightning/pull/8850))
- Removed `on_reset_*_dataloader` hooks in TrainingType Plugins and Accelerators ([#8858](https://github.com/PyTorchLightning/pytorch-lightning/pull/8858))
- Removed deprecated `GradInformation` module in favor of `pytorch_lightning.utilities.grads` ([#8831](https://github.com/PyTorchLightning/pytorch-lightning/pull/8831/))
- Removed `TrainingTypePlugin.on_save` and `Accelerator.on_save` ([#9023](https://github.com/PyTorchLightning/pytorch-lightning/pull/9023))
- Removed `{Accelerator,TrainingTypePlugin,PrecisionPlugin}.post_optimizer_step` ([#9746](https://github.com/PyTorchLightning/pytorch-lightning/pull/9746))
- Removed deprecated `connect_precision_plugin` and `connect_training_type_plugin` from `Accelerator` ([#9019](https://github.com/PyTorchLightning/pytorch-lightning/pull/9019))
- Removed `on_train_epoch_end` from `Accelerator` ([#9035](https://github.com/PyTorchLightning/pytorch-lightning/pull/9035))
- Removed `InterBatchProcessor` in favor of `DataLoaderIterDataFetcher` ([#9052](https://github.com/PyTorchLightning/pytorch-lightning/pull/9052))
- Removed `Plugin` in `base_plugin.py` in favor of accessing `TrainingTypePlugin` and `PrecisionPlugin` directly instead ([#9066](https://github.com/PyTorchLightning/pytorch-lightning/pull/9066))
- Removed `teardown` from `ParallelPlugin` ([#8943](https://github.com/PyTorchLightning/pytorch-lightning/pull/8943))
- Removed deprecated `profiled_functions` argument from `PyTorchProfiler` ([#9178](https://github.com/PyTorchLightning/pytorch-lightning/pull/9178))
- Removed deprecated `pytorch_lighting.utilities.argparse_utils` module ([#9166](https://github.com/PyTorchLightning/pytorch-lightning/pull/9166))
- Removed deprecated property `Trainer.running_sanity_check` in favor of `Trainer.sanity_checking` ([#9209](https://github.com/PyTorchLightning/pytorch-lightning/pull/9209))
- Removed deprecated `BaseProfiler.output_filename` arg from it and its descendants in favor of `dirpath` and `filename` ([#9214](https://github.com/PyTorchLightning/pytorch-lightning/pull/9214))
- Removed deprecated property `ModelCheckpoint.period` in favor of `ModelCheckpoint.every_n_epochs` ([#9213](https://github.com/PyTorchLightning/pytorch-lightning/pull/9213))
- Removed deprecated `auto_move_data` decorator ([#9231](https://github.com/PyTorchLightning/pytorch-lightning/pull/9231))
- Removed deprecated property `LightningModule.datamodule` in favor of `Trainer.datamodule` ([#9233](https://github.com/PyTorchLightning/pytorch-lightning/pull/9233))
- Removed deprecated properties `DeepSpeedPlugin.cpu_offload*` in favor of `offload_optimizer`, `offload_parameters` and `pin_memory` ([#9244](https://github.com/PyTorchLightning/pytorch-lightning/pull/9244))
- Removed deprecated property `AcceleratorConnector.is_using_torchelastic` in favor of `TorchElasticEnvironment.is_using_torchelastic()` ([#9729](https://github.com/PyTorchLightning/pytorch-lightning/pull/9729))
- Removed `pytorch_lightning.utilities.debugging.InternalDebugger` ([#9680](https://github.com/PyTorchLightning/pytorch-lightning/pull/9680))
- Removed `call_configure_sharded_model_hook` property from `Accelerator` and `TrainingTypePlugin` ([#9612](https://github.com/PyTorchLightning/pytorch-lightning/pull/9612))
- Removed `TrainerProperties` mixin and moved property definitions directly into `Trainer` ([#9495](https://github.com/PyTorchLightning/pytorch-lightning/pull/9495))
- Removed a redundant warning with `ModelCheckpoint(monitor=None)` callback ([#9875](https://github.com/PyTorchLightning/pytorch-lightning/pull/9875))
- Remove `epoch` from `trainer.logged_metrics` ([#9904](https://github.com/PyTorchLightning/pytorch-lightning/pull/9904))
- Remove deprecated `distributed_backend` from `Trainer` ([#10017](https://github.com/PyTorchLightning/pytorch-lightning/pull/10017))
- Removed `process_idx` from the `{DDPSpawnPlugin,TPUSpawnPlugin}.new_process` methods ([#10022](https://github.com/PyTorchLightning/pytorch-lightning/pull/10022))
- Removed automatic patching of `{train,val,test,predict}_dataloader()` on the `LightningModule` ([#9764](https://github.com/PyTorchLightning/pytorch-lightning/pull/9764))
- Removed `pytorch_lightning.trainer.connectors.OptimizerConnector` ([#10120](https://github.com/PyTorchLightning/pytorch-lightning/pull/10120))

### Fixed

- Fixed ImageNet evaluation in example ([#10179](https://github.com/PyTorchLightning/pytorch-lightning/pull/10179))
- Fixed an issue with logger outputs not being finalized correctly after prediction runs ([#8685](https://github.com/PyTorchLightning/pytorch-lightning/pull/8685))
- Fixed `move_metrics_to_cpu` moving the loss to CPU while training on device ([#9308](https://github.com/PyTorchLightning/pytorch-lightning/pull/9308))
- Fixed incorrect main progress bar indicator when resuming training mid-epoch ([#9310](https://github.com/PyTorchLightning/pytorch-lightning/pull/9310))
- Fixed an issue with freeing memory of datafetchers during teardown ([#9387](https://github.com/PyTorchLightning/pytorch-lightning/pull/9387))
- Fixed a bug where the training step output needed to be `deepcopy`-ed ([#9349](https://github.com/PyTorchLightning/pytorch-lightning/pull/9349))
- Fixed an issue with freeing memory allocated by the data iterators in `Loop.on_run_end` ([#9386](https://github.com/PyTorchLightning/pytorch-lightning/pull/9386), [#9915](https://github.com/PyTorchLightning/pytorch-lightning/pull/9915))
- Fixed `BasePredictionWriter` not returning the batch indices in a non-distributed setting ([#9432](https://github.com/PyTorchLightning/pytorch-lightning/pull/9432))
- Fixed an error when running in XLA environments with no TPU attached ([#9572](https://github.com/PyTorchLightning/pytorch-lightning/pull/9572))
- Fixed check on torchmetrics logged whose `compute()` output is a multielement tensor ([#9582](https://github.com/PyTorchLightning/pytorch-lightning/pull/9582))
- Fixed gradient accumulation for `DDPShardedPlugin` ([#9122](https://github.com/PyTorchLightning/pytorch-lightning/pull/9122))
- Fixed missing DeepSpeed distributed call ([#9540](https://github.com/PyTorchLightning/pytorch-lightning/pull/9540))
- Fixed an issue with wrapped LightningModule during evaluation; The LightningModule no longer gets wrapped with data-parallel modules when not fitting in `DDPPlugin`, `DDPSpawnPlugin`, `DDPShardedPlugin`, `DDPSpawnShardedPlugin` ([#9096](https://github.com/PyTorchLightning/pytorch-lightning/pull/9096))
- Fixed `trainer.accumulate_grad_batches` to be an int on init. The default value for it is now `None` inside Trainer ([#9652](https://github.com/PyTorchLightning/pytorch-lightning/pull/9652))
- Fixed `broadcast` in `DDPPlugin` and `DDPSpawnPlugin` to respect the `src` input ([#9691](https://github.com/PyTorchLightning/pytorch-lightning/pull/9691))
- Fixed `self.log(on_epoch=True, reduce_fx=sum))` for the `on_batch_start` and `on_train_batch_start` hooks ([#9791](https://github.com/PyTorchLightning/pytorch-lightning/pull/9791))
- Fixed `self.log(on_epoch=True)` for the `on_batch_start` and `on_train_batch_start` hooks ([#9780](https://github.com/PyTorchLightning/pytorch-lightning/pull/9780))
- Fixed restoring training state during `Trainer.fit` only ([#9413](https://github.com/PyTorchLightning/pytorch-lightning/pull/9413))
- Fixed DeepSpeed and Lightning both calling the scheduler ([#9788](https://github.com/PyTorchLightning/pytorch-lightning/pull/9788))
- Fixed missing arguments when saving hyperparameters from the parent class but not from the child class ([#9800](https://github.com/PyTorchLightning/pytorch-lightning/pull/9800))
- Fixed DeepSpeed GPU device IDs ([#9847](https://github.com/PyTorchLightning/pytorch-lightning/pull/9847))
- Reset `val_dataloader` in `tuner/batch_size_scaling` ([#9857](https://github.com/PyTorchLightning/pytorch-lightning/pull/9857))
- Fixed use of `LightningCLI` in computer_vision_fine_tuning.py example ([#9934](https://github.com/PyTorchLightning/pytorch-lightning/pull/9934))
- Fixed issue with non-init dataclass fields in `apply_to_collection` ([#9963](https://github.com/PyTorchLightning/pytorch-lightning/issues/9963))
- Reset `val_dataloader` in `tuner/batch_size_scaling` for binsearch ([#9975](https://github.com/PyTorchLightning/pytorch-lightning/pull/9975))
- Fixed logic to check for spawn in dataloader `TrainerDataLoadingMixin._worker_check` ([#9902](https://github.com/PyTorchLightning/pytorch-lightning/pull/9902))
- Fixed `train_dataloader` getting loaded twice when resuming from a checkpoint during `Trainer.fit()` ([#9671](https://github.com/PyTorchLightning/pytorch-lightning/pull/9671))
- Fixed `LearningRateMonitor` logging with multiple param groups optimizer with no scheduler ([#10044](https://github.com/PyTorchLightning/pytorch-lightning/pull/10044))
- Fixed undesired side effects being caused by `Trainer` patching dataloader methods on the `LightningModule` ([#9764](https://github.com/PyTorchLightning/pytorch-lightning/pull/9764))
- Fixed gradients not being unscaled when clipping or logging the gradient norm ([#9287](https://github.com/PyTorchLightning/pytorch-lightning/pull/9287))
- Fixed `on_before_optimizer_step` getting called before the optimizer closure (including backward) has run ([#10167](https://github.com/PyTorchLightning/pytorch-lightning/pull/10167))
- Fixed monitor value in `ModelCheckpoint` getting moved to the wrong device in a special case where it becomes NaN ([#10118](https://github.com/PyTorchLightning/pytorch-lightning/pull/10118))
- Fixed creation of `dirpath` in `BaseProfiler` if it doesn't exist ([#10073](https://github.com/PyTorchLightning/pytorch-lightning/pull/10073))
- Fixed incorrect handling of sigterm ([#10189](https://github.com/PyTorchLightning/pytorch-lightning/pull/10189))
- Fixed bug where `log(on_step=True, on_epoch=True, sync_dist=True)` wouldn't reduce the value on step ([#10227](https://github.com/PyTorchLightning/pytorch-lightning/pull/10227))
- Fixed an issue with `pl.utilities.seed.reset_seed` converting the `PL_SEED_WORKERS` environment variable to `bool` ([#10099](https://github.com/PyTorchLightning/pytorch-lightning/pull/10099))
- Fixed iterating over a logger collection when `fast_dev_run > 0` ([#10232](https://github.com/PyTorchLightning/pytorch-lightning/pull/10232))
- Fixed `batch_size` in `ResultCollection` not being reset to 1 on epoch end ([#10242](https://github.com/PyTorchLightning/pytorch-lightning/pull/10242))
- Fixed `distrib_type` not being set when training plugin instances are being passed to the Trainer ([#10251](https://github.com/PyTorchLightning/pytorch-lightning/pull/10251))


## [1.4.9] - 2021-09-30

- Fixed `lr_find` to generate same results on multiple calls ([#9704](https://github.com/PyTorchLightning/pytorch-lightning/pull/9704))
- Fixed `reset` metrics on validation epoch end ([#9717](https://github.com/PyTorchLightning/pytorch-lightning/pull/9717))
- Fixed input validation for `gradient_clip_val`, `gradient_clip_algorithm`, `track_grad_norm` and `terminate_on_nan` Trainer arguments ([#9595](https://github.com/PyTorchLightning/pytorch-lightning/pull/9595))
- Reset metrics before each task starts ([#9410](https://github.com/PyTorchLightning/pytorch-lightning/pull/9410))


## [1.4.8] - 2021-09-22

- Fixed error reporting in DDP process reconciliation when processes are launched by an external agent ([#9389](https://github.com/PyTorchLightning/pytorch-lightning/pull/9389))
- Added PL_RECONCILE_PROCESS environment variable to enable process reconciliation regardless of cluster environment settings ([#9389](https://github.com/PyTorchLightning/pytorch-lightning/pull/9389))
- Fixed `add_argparse_args` raising `TypeError` when args are typed as `typing.Generic` in Python 3.6 ([#9554](https://github.com/PyTorchLightning/pytorch-lightning/pull/9554))
- Fixed back-compatibility for saving hyperparameters from a single container and inferring its argument name by reverting [#9125](https://github.com/PyTorchLightning/pytorch-lightning/pull/9125) ([#9642](https://github.com/PyTorchLightning/pytorch-lightning/pull/9642))


## [1.4.7] - 2021-09-14

- Fixed logging of nan parameters ([#9364](https://github.com/PyTorchLightning/pytorch-lightning/pull/9364))
- Fixed `replace_sampler` missing the batch size under specific conditions ([#9367](https://github.com/PyTorchLightning/pytorch-lightning/pull/9367))
- Pass init args to ShardedDataParallel ([#9483](https://github.com/PyTorchLightning/pytorch-lightning/pull/9483))
- Fixed collision of user argument when using ShardedDDP ([#9512](https://github.com/PyTorchLightning/pytorch-lightning/pull/9512))
- Fixed DeepSpeed crash for RNNs ([#9489](https://github.com/PyTorchLightning/pytorch-lightning/pull/9489))


## [1.4.6] - 2021-09-07

- Fixed an issues with export to ONNX format when a model has multiple inputs ([#8800](https://github.com/PyTorchLightning/pytorch-lightning/pull/8800))
- Removed deprecation warnings being called for `on_{task}_dataloader` ([#9279](https://github.com/PyTorchLightning/pytorch-lightning/pull/9279))
- Fixed save/load/resume from checkpoint for DeepSpeed Plugin (
    [#8397](https://github.com/PyTorchLightning/pytorch-lightning/pull/8397),
    [#8644](https://github.com/PyTorchLightning/pytorch-lightning/pull/8644),
    [#8627](https://github.com/PyTorchLightning/pytorch-lightning/pull/8627))
- Fixed `EarlyStopping` running on train epoch end when `check_val_every_n_epoch>1` is set ([#9156](https://github.com/PyTorchLightning/pytorch-lightning/pull/9156))
- Fixed an issue with logger outputs not being finalized correctly after prediction runs ([#8333](https://github.com/PyTorchLightning/pytorch-lightning/issues/8333))
- Fixed the Apex and DeepSpeed plugin closure running after the `on_before_optimizer_step` hook ([#9288](https://github.com/PyTorchLightning/pytorch-lightning/issues/9288))
- Fixed the Native AMP plugin closure not running with manual optimization ([#9288](https://github.com/PyTorchLightning/pytorch-lightning/issues/9288))
- Fixed bug where data-loading functions where not getting the correct running stage passed ([#8858](https://github.com/PyTorchLightning/pytorch-lightning/pull/8858))
- Fixed intra-epoch evaluation outputs staying in memory when the respective `*_epoch_end` hook wasn't overridden ([#9261](https://github.com/PyTorchLightning/pytorch-lightning/pull/9261))
- Fixed error handling in DDP process reconciliation when `_sync_dir` was not initialized ([#9267](https://github.com/PyTorchLightning/pytorch-lightning/pull/9267))
- Fixed PyTorch Profiler not enabled for manual optimization ([#9316](https://github.com/PyTorchLightning/pytorch-lightning/pull/9316))
- Fixed inspection of other args when a container is specified in `save_hyperparameters` ([#9125](https://github.com/PyTorchLightning/pytorch-lightning/pull/9125))
- Fixed signature of `Timer.on_train_epoch_end` and `StochasticWeightAveraging.on_train_epoch_end` to prevent unwanted deprecation warnings ([#9347](https://github.com/PyTorchLightning/pytorch-lightning/pull/9347))


## [1.4.5] - 2021-08-31

- Fixed reduction using `self.log(sync_dict=True, reduce_fx={mean,max})` ([#9142](https://github.com/PyTorchLightning/pytorch-lightning/pull/9142))
- Fixed not setting a default value for `max_epochs` if `max_time` was specified on the `Trainer` constructor ([#9072](https://github.com/PyTorchLightning/pytorch-lightning/pull/9072))
- Fixed the CometLogger, no longer modifies the metrics in place. Instead creates a copy of metrics before performing any operations ([#9150](https://github.com/PyTorchLightning/pytorch-lightning/pull/9150))
- Fixed `DDP` "CUDA error: initialization error" due to a `copy` instead of `deepcopy` on `ResultCollection` ([#9239](https://github.com/PyTorchLightning/pytorch-lightning/pull/9239))


## [1.4.4] - 2021-08-24

- Fixed a bug in the binary search mode of auto batch size scaling where exception was raised if the first trainer run resulted in OOM ([#8954](https://github.com/PyTorchLightning/pytorch-lightning/pull/8954))
- Fixed a bug causing logging with `log_gpu_memory='min_max'` not working ([#9013](https://github.com/PyTorchLightning/pytorch-lightning/pull/9013))


## [1.4.3] - 2021-08-17

- Fixed plateau scheduler stepping on incomplete epoch ([#8861](https://github.com/PyTorchLightning/pytorch-lightning/pull/8861))
- Fixed infinite loop with `CycleIterator` and multiple loaders ([#8889](https://github.com/PyTorchLightning/pytorch-lightning/pull/8889))
- Fixed `StochasticWeightAveraging` with a list of learning rates not applying them to each param group ([#8747](https://github.com/PyTorchLightning/pytorch-lightning/issues/8747))
- Restore original loaders if replaced by entrypoint ([#8885](https://github.com/PyTorchLightning/pytorch-lightning/pull/8885))
- Fixed lost reference to `_Metadata` object in `ResultMetricCollection` ([#8932](https://github.com/PyTorchLightning/pytorch-lightning/pull/8932))
- Ensure the existence of `DDPPlugin._sync_dir` in `reconciliate_processes` ([#8939](https://github.com/PyTorchLightning/pytorch-lightning/pull/8939))


## [1.4.2] - 2021-08-10

- Fixed recursive call for `apply_to_collection(include_none=False)` ([#8719](https://github.com/PyTorchLightning/pytorch-lightning/pull/8719))
- Fixed truncated backprop through time enablement when set as a property on the LightningModule and not the Trainer ([#8804](https://github.com/PyTorchLightning/pytorch-lightning/pull/8804/))
- Fixed comments and exception message for metrics_to_scalars ([#8782](https://github.com/PyTorchLightning/pytorch-lightning/pull/8782/))
- Fixed typo error in LightningLoggerBase.after_save_checkpoint docstring ([#8737](https://github.com/PyTorchLightning/pytorch-lightning/pull/8737/))


## [1.4.1] - 2021-08-03

- Fixed `trainer.fit_loop.split_idx` always returning `None` ([#8601](https://github.com/PyTorchLightning/pytorch-lightning/pull/8601))
- Fixed references for `ResultCollection.extra` ([#8622](https://github.com/PyTorchLightning/pytorch-lightning/pull/8622))
- Fixed reference issues during epoch end result collection ([#8621](https://github.com/PyTorchLightning/pytorch-lightning/pull/8621))
- Fixed horovod auto-detection when horovod is not installed and the launcher is `mpirun` ([#8610](https://github.com/PyTorchLightning/pytorch-lightning/pull/8610))
- Fixed an issue with `training_step` outputs not getting collected correctly for `training_epoch_end` ([#8613](https://github.com/PyTorchLightning/pytorch-lightning/pull/8613))
- Fixed distributed types support for CPUs ([#8667](https://github.com/PyTorchLightning/pytorch-lightning/pull/8667))
- Fixed a deadlock issue with DDP and torchelastic ([#8655](https://github.com/PyTorchLightning/pytorch-lightning/pull/8655))
- Fixed `accelerator=ddp` choice for CPU ([#8645](https://github.com/PyTorchLightning/pytorch-lightning/pull/8645))


## [1.4.0] - 2021-07-27

### Added

- Added `extract_batch_size` utility and corresponding tests to extract batch dimension from multiple batch types ([#8357](https://github.com/PyTorchLightning/pytorch-lightning/pull/8357/))
- Added support for named parameter groups in `LearningRateMonitor` ([#7987](https://github.com/PyTorchLightning/pytorch-lightning/pull/7987))
- Added `dataclass` support for `pytorch_lightning.utilities.apply_to_collection` ([#7935](https://github.com/PyTorchLightning/pytorch-lightning/pull/7935))
- Added support to `LightningModule.to_torchscript` for saving to custom filesystems with `fsspec` ([#7617](https://github.com/PyTorchLightning/pytorch-lightning/pull/7617))
- Added `KubeflowEnvironment` for use with the `PyTorchJob` operator in Kubeflow
- Added LightningCLI support for config files on object stores ([#7521](https://github.com/PyTorchLightning/pytorch-lightning/pull/7521))
- Added `ModelPruning(prune_on_train_epoch_end=True|False)` to choose when to apply pruning ([#7704](https://github.com/PyTorchLightning/pytorch-lightning/pull/7704))
- Added support for checkpointing based on a provided time interval during training ([#7515](https://github.com/PyTorchLightning/pytorch-lightning/pull/7515))
- Progress tracking
  * Added dataclasses for progress tracking ([#6603](https://github.com/PyTorchLightning/pytorch-lightning/pull/6603),
    [#7574](https://github.com/PyTorchLightning/pytorch-lightning/pull/7574),
    [#8140](https://github.com/PyTorchLightning/pytorch-lightning/pull/8140),
    [#8362](https://github.com/PyTorchLightning/pytorch-lightning/pull/8362))
  * Add `{,load_}state_dict` to the progress tracking dataclasses ([#8140](https://github.com/PyTorchLightning/pytorch-lightning/pull/8140))
  * Connect the progress tracking dataclasses to the loops ([#8244](https://github.com/PyTorchLightning/pytorch-lightning/pull/8244),
    [#8362](https://github.com/PyTorchLightning/pytorch-lightning/pull/8362))
  * Do not reset the progress tracking dataclasses total counters ([#8475](https://github.com/PyTorchLightning/pytorch-lightning/pull/8475))
- Added support for passing a `LightningDataModule` positionally as the second argument to `trainer.{validate,test,predict}` ([#7431](https://github.com/PyTorchLightning/pytorch-lightning/pull/7431))
- Added argument `trainer.predict(ckpt_path)` ([#7430](https://github.com/PyTorchLightning/pytorch-lightning/pull/7430))
- Added `clip_grad_by_value` support for TPUs ([#7025](https://github.com/PyTorchLightning/pytorch-lightning/pull/7025))
- Added support for passing any class to `is_overridden` ([#7918](https://github.com/PyTorchLightning/pytorch-lightning/pull/7918))
- Added `sub_dir` parameter to `TensorBoardLogger` ([#6195](https://github.com/PyTorchLightning/pytorch-lightning/pull/6195))
- Added correct `dataloader_idx` to batch transfer hooks ([#6241](https://github.com/PyTorchLightning/pytorch-lightning/pull/6241))
- Added `include_none=bool` argument to `apply_to_collection` ([#7769](https://github.com/PyTorchLightning/pytorch-lightning/pull/7769))
- Added `apply_to_collections` to apply a function to two zipped collections ([#7769](https://github.com/PyTorchLightning/pytorch-lightning/pull/7769))
- Added `ddp_fully_sharded` support ([#7487](https://github.com/PyTorchLightning/pytorch-lightning/pull/7487))
- Added `should_rank_save_checkpoint` property to Training Plugins ([#7684](https://github.com/PyTorchLightning/pytorch-lightning/pull/7684))
- Added `log_grad_norm` hook to `LightningModule` to customize the logging of gradient norms ([#7873](https://github.com/PyTorchLightning/pytorch-lightning/pull/7873))
- Added `save_config_filename` init argument to `LightningCLI` to ease resolving name conflicts ([#7741](https://github.com/PyTorchLightning/pytorch-lightning/pull/7741))
- Added `save_config_overwrite` init argument to `LightningCLI` to ease overwriting existing config files ([#8059](https://github.com/PyTorchLightning/pytorch-lightning/pull/8059))
- Added reset dataloader hooks to Training Plugins and Accelerators ([#7861](https://github.com/PyTorchLightning/pytorch-lightning/pull/7861))
- Added trainer stage hooks for Training Plugins and Accelerators ([#7864](https://github.com/PyTorchLightning/pytorch-lightning/pull/7864))
- Added the `on_before_optimizer_step` hook ([#8048](https://github.com/PyTorchLightning/pytorch-lightning/pull/8048))
- Added IPU Accelerator ([#7867](https://github.com/PyTorchLightning/pytorch-lightning/pull/7867))
- Fault-tolerant training
    * Added `{,load_}state_dict` to `ResultCollection` ([#7948](https://github.com/PyTorchLightning/pytorch-lightning/pull/7948))
    * Added `{,load_}state_dict` to `Loops` ([#8197](https://github.com/PyTorchLightning/pytorch-lightning/pull/8197))
    * Added `FastForwardSampler` and `CaptureIterableDataset` ([#8307](https://github.com/PyTorchLightning/pytorch-lightning/pull/8307))
    * Set `Loop.restarting=False` at the end of the first iteration ([#8362](https://github.com/PyTorchLightning/pytorch-lightning/pull/8362))
    * Save the loops state with the checkpoint (opt-in) ([#8362](https://github.com/PyTorchLightning/pytorch-lightning/pull/8362))
    * Save a checkpoint to restore the state on exception (opt-in) ([#8362](https://github.com/PyTorchLightning/pytorch-lightning/pull/8362))
    * Added `state_dict` and `load_state_dict` utilities for `CombinedLoader` + utilities for dataloader ([#8364](https://github.com/PyTorchLightning/pytorch-lightning/pull/8364))
- Added `rank_zero_only` to `LightningModule.log` function ([#7966](https://github.com/PyTorchLightning/pytorch-lightning/pull/7966))
- Added `metric_attribute` to `LightningModule.log` function ([#7966](https://github.com/PyTorchLightning/pytorch-lightning/pull/7966))
- Added a warning if `Trainer(log_every_n_steps)` is a value too high for the training dataloader ([#7734](https://github.com/PyTorchLightning/pytorch-lightning/pull/7734))
- Added LightningCLI support for argument links applied on instantiation ([#7895](https://github.com/PyTorchLightning/pytorch-lightning/pull/7895))
- Added LightningCLI support for configurable callbacks that should always be present ([#7964](https://github.com/PyTorchLightning/pytorch-lightning/pull/7964))
- Added DeepSpeed Infinity Support, and updated to DeepSpeed 0.4.0 ([#7234](https://github.com/PyTorchLightning/pytorch-lightning/pull/7234))
- Added support for `torch.nn.UninitializedParameter` in `ModelSummary` ([#7642](https://github.com/PyTorchLightning/pytorch-lightning/pull/7642))
- Added support `LightningModule.save_hyperparameters` when `LightningModule` is a dataclass ([#7992](https://github.com/PyTorchLightning/pytorch-lightning/pull/7992))
- Added support for overriding `optimizer_zero_grad` and `optimizer_step` when using accumulate_grad_batches ([#7980](https://github.com/PyTorchLightning/pytorch-lightning/pull/7980))
- Added `logger` boolean flag to `save_hyperparameters` ([#7960](https://github.com/PyTorchLightning/pytorch-lightning/pull/7960))
- Added support for calling scripts using the module syntax (`python -m package.script`) ([#8073](https://github.com/PyTorchLightning/pytorch-lightning/pull/8073))
- Added support for optimizers and learning rate schedulers to `LightningCLI` ([#8093](https://github.com/PyTorchLightning/pytorch-lightning/pull/8093))
- Added XLA Profiler ([#8014](https://github.com/PyTorchLightning/pytorch-lightning/pull/8014))
- Added `PrecisionPlugin.{pre,post}_backward` ([#8328](https://github.com/PyTorchLightning/pytorch-lightning/pull/8328))
- Added `on_load_checkpoint` and `on_save_checkpoint` hooks to the `PrecisionPlugin` base class ([#7831](https://github.com/PyTorchLightning/pytorch-lightning/pull/7831))
- Added `max_depth` parameter in `ModelSummary` ([#8062](https://github.com/PyTorchLightning/pytorch-lightning/pull/8062))
- Added `XLAStatsMonitor` callback ([#8235](https://github.com/PyTorchLightning/pytorch-lightning/pull/8235))
- Added `restore` function and `restarting` attribute to base `Loop` ([#8247](https://github.com/PyTorchLightning/pytorch-lightning/pull/8247))
- Added support for `save_hyperparameters` in `LightningDataModule` ([#3792](https://github.com/PyTorchLightning/pytorch-lightning/pull/3792))
- Added the `ModelCheckpoint(save_on_train_epoch_end)` to choose when to run the saving logic ([#8389](https://github.com/PyTorchLightning/pytorch-lightning/pull/8389))
- Added `LSFEnvironment` for distributed training with the LSF resource manager `jsrun` ([#5102](https://github.com/PyTorchLightning/pytorch-lightning/pull/5102))
- Added support for `accelerator='cpu'|'gpu'|'tpu'|'ipu'|'auto'` ([#7808](https://github.com/PyTorchLightning/pytorch-lightning/pull/7808))
- Added `tpu_spawn_debug` to plugin registry ([#7933](https://github.com/PyTorchLightning/pytorch-lightning/pull/7933))
- Enabled traditional/manual launching of DDP processes through `LOCAL_RANK` and `NODE_RANK` environment variable assignments ([#7480](https://github.com/PyTorchLightning/pytorch-lightning/pull/7480))
- Added `quantize_on_fit_end` argument to `QuantizationAwareTraining` ([#8464](https://github.com/PyTorchLightning/pytorch-lightning/pull/8464))
- Added experimental support for loop specialization ([#8226](https://github.com/PyTorchLightning/pytorch-lightning/pull/8226))
- Added support for `devices` flag to Trainer ([#8440](https://github.com/PyTorchLightning/pytorch-lightning/pull/8440))
- Added private `prevent_trainer_and_dataloaders_deepcopy` context manager on the `LightningModule` ([#8472](https://github.com/PyTorchLightning/pytorch-lightning/pull/8472))
- Added support for providing callables to the Lightning CLI instead of types ([#8400](https://github.com/PyTorchLightning/pytorch-lightning/pull/8400))

### Changed

- Decoupled device parsing logic from Accelerator connector to Trainer ([#8180](https://github.com/PyTorchLightning/pytorch-lightning/pull/8180))
- Changed the `Trainer`'s `checkpoint_callback` argument to allow only boolean values ([#7539](https://github.com/PyTorchLightning/pytorch-lightning/pull/7539))
- Log epoch metrics before the `on_evaluation_end` hook ([#7272](https://github.com/PyTorchLightning/pytorch-lightning/pull/7272))
- Explicitly disallow calling `self.log(on_epoch=False)` during epoch-only or single-call hooks ([#7874](https://github.com/PyTorchLightning/pytorch-lightning/pull/7874))
- Changed these `Trainer` methods to be protected: `call_setup_hook`, `call_configure_sharded_model`, `pre_dispatch`, `dispatch`, `post_dispatch`, `call_teardown_hook`, `run_train`, `run_sanity_check`, `run_evaluate`, `run_evaluation`, `run_predict`, `track_output_for_epoch_end`
- Changed `metrics_to_scalars` to work with any collection or value ([#7888](https://github.com/PyTorchLightning/pytorch-lightning/pull/7888))
- Changed `clip_grad_norm` to use `torch.nn.utils.clip_grad_norm_` ([#7025](https://github.com/PyTorchLightning/pytorch-lightning/pull/7025))
- Validation is now always run inside the training epoch scope ([#7357](https://github.com/PyTorchLightning/pytorch-lightning/pull/7357))
- `ModelCheckpoint` now runs at the end of the training epoch by default ([#8389](https://github.com/PyTorchLightning/pytorch-lightning/pull/8389))
- `EarlyStopping` now runs at the end of the training epoch by default ([#8286](https://github.com/PyTorchLightning/pytorch-lightning/pull/8286))
- Refactored Loops
    * Moved attributes `global_step`, `current_epoch`, `max/min_steps`, `max/min_epochs`, `batch_idx`, and `total_batch_idx` to TrainLoop ([#7437](https://github.com/PyTorchLightning/pytorch-lightning/pull/7437))
    * Refactored result handling in training loop ([#7506](https://github.com/PyTorchLightning/pytorch-lightning/pull/7506))
    * Moved attributes `hiddens` and `split_idx` to TrainLoop ([#7507](https://github.com/PyTorchLightning/pytorch-lightning/pull/7507))
    * Refactored the logic around manual and automatic optimization inside the optimizer loop ([#7526](https://github.com/PyTorchLightning/pytorch-lightning/pull/7526))
    * Simplified "should run validation" logic ([#7682](https://github.com/PyTorchLightning/pytorch-lightning/pull/7682))
    * Simplified logic for updating the learning rate for schedulers ([#7682](https://github.com/PyTorchLightning/pytorch-lightning/pull/7682))
    * Removed the `on_epoch` guard from the "should stop" validation check ([#7701](https://github.com/PyTorchLightning/pytorch-lightning/pull/7701))
    * Refactored internal loop interface; added new classes `FitLoop`, `TrainingEpochLoop`, `TrainingBatchLoop` ([#7871](https://github.com/PyTorchLightning/pytorch-lightning/pull/7871), [#8077](https://github.com/PyTorchLightning/pytorch-lightning/pull/8077))
    * Removed `pytorch_lightning/trainer/training_loop.py` ([#7985](https://github.com/PyTorchLightning/pytorch-lightning/pull/7985))
    * Refactored evaluation loop interface; added new classes `DataLoaderLoop`, `EvaluationLoop`, `EvaluationEpochLoop` ([#7990](https://github.com/PyTorchLightning/pytorch-lightning/pull/7990), [#8077](https://github.com/PyTorchLightning/pytorch-lightning/pull/8077))
    * Removed `pytorch_lightning/trainer/evaluation_loop.py` ([#8056](https://github.com/PyTorchLightning/pytorch-lightning/pull/8056))
    * Restricted public access to several internal functions ([#8024](https://github.com/PyTorchLightning/pytorch-lightning/pull/8024))
    * Refactored trainer `_run_*` functions and separate evaluation loops ([#8065](https://github.com/PyTorchLightning/pytorch-lightning/pull/8065))
    * Refactored prediction loop interface; added new classes `PredictionLoop`, `PredictionEpochLoop` ([#7700](https://github.com/PyTorchLightning/pytorch-lightning/pull/7700), [#8077](https://github.com/PyTorchLightning/pytorch-lightning/pull/8077))
    * Removed `pytorch_lightning/trainer/predict_loop.py` ([#8094](https://github.com/PyTorchLightning/pytorch-lightning/pull/8094))
    * Moved result teardown to the loops ([#8245](https://github.com/PyTorchLightning/pytorch-lightning/pull/8245))
    * Improve `Loop` API to better handle children `state_dict` and `progress` ([#8334](https://github.com/PyTorchLightning/pytorch-lightning/pull/8334))
- Refactored logging
    * Renamed and moved `core/step_result.py` to `trainer/connectors/logger_connector/result.py` ([#7736](https://github.com/PyTorchLightning/pytorch-lightning/pull/7736))
    * Dramatically simplify the `LoggerConnector` ([#7882](https://github.com/PyTorchLightning/pytorch-lightning/pull/7882))
    * `trainer.{logged,progress_bar,callback}_metrics` are now updated on-demand ([#7882](https://github.com/PyTorchLightning/pytorch-lightning/pull/7882))
    * Completely overhaul the `Result` object in favor of `ResultMetric` ([#7882](https://github.com/PyTorchLightning/pytorch-lightning/pull/7882))
    * Improve epoch-level reduction time and overall memory usage ([#7882](https://github.com/PyTorchLightning/pytorch-lightning/pull/7882))
    * Allow passing `self.log(batch_size=...)` ([#7891](https://github.com/PyTorchLightning/pytorch-lightning/pull/7891))
    * Each of the training loops now keeps its own results collection ([#7891](https://github.com/PyTorchLightning/pytorch-lightning/pull/7891))
    * Remove `EpochResultStore` and `HookResultStore` in favor of `ResultCollection` ([#7909](https://github.com/PyTorchLightning/pytorch-lightning/pull/7909))
    * Remove `MetricsHolder` ([#7909](https://github.com/PyTorchLightning/pytorch-lightning/pull/7909))
- Moved `ignore_scalar_return_in_dp` warning suppression to the DataParallelPlugin class ([#7421](https://github.com/PyTorchLightning/pytorch-lightning/pull/7421/))
- Changed the behaviour when logging evaluation step metrics to no longer append `/epoch_*` to the metric name ([#7351](https://github.com/PyTorchLightning/pytorch-lightning/pull/7351))
- Raised `ValueError` when a `None` value is `self.log`-ed ([#7771](https://github.com/PyTorchLightning/pytorch-lightning/pull/7771))
- Changed `resolve_training_type_plugins` to allow setting `num_nodes` and `sync_batchnorm` from `Trainer` setting ([#7026](https://github.com/PyTorchLightning/pytorch-lightning/pull/7026))
- Default `seed_everything(workers=True)` in the `LightningCLI` ([#7504](https://github.com/PyTorchLightning/pytorch-lightning/pull/7504))
- Changed `model.state_dict()` in `CheckpointConnector` to allow `training_type_plugin` to customize the model's `state_dict()` ([#7474](https://github.com/PyTorchLightning/pytorch-lightning/pull/7474))
- `MLflowLogger` now uses the env variable `MLFLOW_TRACKING_URI` as default tracking URI ([#7457](https://github.com/PyTorchLightning/pytorch-lightning/pull/7457))
- Changed `Trainer` arg and functionality from `reload_dataloaders_every_epoch` to `reload_dataloaders_every_n_epochs` ([#5043](https://github.com/PyTorchLightning/pytorch-lightning/pull/5043))
- Changed `WandbLogger(log_model={True/'all'})` to log models as artifacts ([#6231](https://github.com/PyTorchLightning/pytorch-lightning/pull/6231))
- MLFlowLogger now accepts `run_name` as an constructor argument ([#7622](https://github.com/PyTorchLightning/pytorch-lightning/issues/7622))
- Changed `teardown()` in `Accelerator` to allow `training_type_plugin` to customize `teardown` logic ([#7579](https://github.com/PyTorchLightning/pytorch-lightning/pull/7579))
- `Trainer.fit` now raises an error when using manual optimization with unsupported features such as `gradient_clip_val` or `accumulate_grad_batches` ([#7788](https://github.com/PyTorchLightning/pytorch-lightning/pull/7788))
- Accelerator hooks are called regardless if `LightningModule` overrides the same hooks ([#7826](https://github.com/PyTorchLightning/pytorch-lightning/pull/7826))
- Moved profilers to their own file ([#7822](https://github.com/PyTorchLightning/pytorch-lightning/pull/7822))
- The `on_after_backward` hook is now called on accumulating iterations. Use the `on_before_optimizer_step` hook to mimic the old behaviour ([#8328](https://github.com/PyTorchLightning/pytorch-lightning/pull/8328))
- The mixed precision loss is no longer unscaled before the `on_after_backward` hook. Use the `on_before_optimizer_step` hook to mimic the old behaviour  ([#8328](https://github.com/PyTorchLightning/pytorch-lightning/pull/8328))
- The `TrainingTypePlugin.{pre,post}_backward` hooks no longer take the `optimizer, opt_idx, should_accumulate` arguments ([#8328](https://github.com/PyTorchLightning/pytorch-lightning/pull/8328))
- The `PrecisionPlugin.backward` hooks no longer returns a value ([#8328](https://github.com/PyTorchLightning/pytorch-lightning/pull/8328))
- The `PrecisionPlugin.backward` hooks no longer takes a `should_accumulate` argument ([#8328](https://github.com/PyTorchLightning/pytorch-lightning/pull/8328))
- Added the `on_before_backward` hook ([#7865](https://github.com/PyTorchLightning/pytorch-lightning/pull/7865))
- `LightningCLI` now aborts with a clearer message if config already exists and disables save config during `fast_dev_run`([#7963](https://github.com/PyTorchLightning/pytorch-lightning/pull/7963))
- Saved the `LightningCLI` config on `setup` and only on the main process ([#8017](https://github.com/PyTorchLightning/pytorch-lightning/pull/8017))
- Dropped the `LightningCLI` `ArgumentParser` when pickling ([#8017](https://github.com/PyTorchLightning/pytorch-lightning/pull/8017))
- Skip `broadcast` if distributed not initialized for the spawn plugins ([#8017](https://github.com/PyTorchLightning/pytorch-lightning/pull/8017))
- `Trainer(resume_from_checkpoint=...)` now restores the model directly after `LightningModule.setup()`, which is before `LightningModule.configure_sharded_model()` ([#7652](https://github.com/PyTorchLightning/pytorch-lightning/pull/7652))
- Moved `torch.cuda.set_device()` to enable collective calls earlier in setup ([#8312](https://github.com/PyTorchLightning/pytorch-lightning/pull/8312))
- Used XLA utility API to move data to CPU (Single TPU core) ([#8078](https://github.com/PyTorchLightning/pytorch-lightning/pull/8078))
- Improved error messages in `replace_sampler` when the `DataLoader` attributes are not included in the signature or the signature is missing optional arguments ([#8519](https://github.com/PyTorchLightning/pytorch-lightning/pull/8519))
- Moved `DeviceDtypeModuleMixin` and `HyperparametersMixin` mixin to `core` ([#8396](https://github.com/PyTorchLightning/pytorch-lightning/pull/8396))
- Return the `default_root_dir` as the `log_dir` when the logger is a `LoggerCollection` ([#8187](https://github.com/PyTorchLightning/pytorch-lightning/pull/8187))

### Deprecated

- Deprecated `LightningModule.loaded_optimizer_states_dict` ([#8229](https://github.com/PyTorchLightning/pytorch-lightning/pull/8229))
- Standardized the dataloaders arguments of `trainer.{fit,valdiate,test,tune}` ([#7431](https://github.com/PyTorchLightning/pytorch-lightning/pull/7431))
- Deprecated `DataModule` properties: `has_prepared_data`, `has_setup_fit`, `has_setup_validate`, `has_setup_test`, `has_setup_predict`, `has_teardown_fit`, `has_teardown_validate`, `has_teardown_test`, `has_teardown_predict` ([#7657](https://github.com/PyTorchLightning/pytorch-lightning/pull/7657/))
- Deprecated `TrainerModelHooksMixin` in favor of `pytorch_lightning.utilities.signature_utils` ([#7422](https://github.com/PyTorchLightning/pytorch-lightning/pull/7422))
- Deprecated `num_nodes` and `sync_batchnorm` arguments in `DDPPlugin` and `DDPSpawnPlugin` ([#7026](https://github.com/PyTorchLightning/pytorch-lightning/pull/7026))
- Deprecated `self.log(sync_dist_op)` in favor of `self.log(reduce_fx)`. ([#7891](https://github.com/PyTorchLightning/pytorch-lightning/pull/7891))
- Deprecated `is_overridden(model=...)` in favor of `is_overridden(instance=...)` ([#7918](https://github.com/PyTorchLightning/pytorch-lightning/pull/7918))
- Deprecated automatically detaching returned extras with grads ([#7994](https://github.com/PyTorchLightning/pytorch-lightning/pull/7994))
- Deprecated default value of `monitor` argument in EarlyStopping callback to enforce `monitor` as a required argument ([#7907](https://github.com/PyTorchLightning/pytorch-lightning/pull/7907))
- Deprecated importing `rank_zero_{warn,deprecation}` directly from `pytorch_lightning.utilities.distributed` ([#8085](https://github.com/PyTorchLightning/pytorch-lightning/pull/8085))
- Deprecated the use of `CheckpointConnector.hpc_load()` in favor of `CheckpointConnector.restore()` ([#7652](https://github.com/PyTorchLightning/pytorch-lightning/pull/7652))
- Deprecated `ModelCheckpoint(every_n_val_epochs)` in favor of `ModelCheckpoint(every_n_epochs)` ([#8383](https://github.com/PyTorchLightning/pytorch-lightning/pull/8383))
- Deprecated `DDPPlugin.task_idx` in favor of `DDPPlugin.local_rank` ([#8203](https://github.com/PyTorchLightning/pytorch-lightning/pull/8203))
- Deprecated the `Trainer.train_loop` property in favor of `Trainer.fit_loop` ([#8025](https://github.com/PyTorchLightning/pytorch-lightning/pull/8025))
- Deprecated the `Trainer.disable_validation` property in favor of `not Trainer.enable_validation` ([#8291](https://github.com/PyTorchLightning/pytorch-lightning/pull/8291))
- Deprecated `mode` parameter in `ModelSummary` in favor of `max_depth` ([#8062](https://github.com/PyTorchLightning/pytorch-lightning/pull/8062))
- Deprecated `reload_dataloaders_every_epoch` argument of `Trainer` in favor of `reload_dataloaders_every_n_epochs` ([#5043](https://github.com/PyTorchLightning/pytorch-lightning/pull/5043))
- Deprecated `distributed_backend` argument for `Trainer` ([#8575](https://github.com/PyTorchLightning/pytorch-lightning/pull/8575))

### Removed

- Dropped official support/testing for PyTorch <1.6 ([#8288](https://github.com/PyTorchLightning/pytorch-lightning/pull/8288))
- Removed `ProfilerConnector` ([#7654](https://github.com/PyTorchLightning/pytorch-lightning/pull/7654))
- Pruned deprecated classif. metrics from `pytorch_lightning.metrics.functional.classification` ([#7499](https://github.com/PyTorchLightning/pytorch-lightning/pull/7499))
- Removed deprecated data parallel classes `LightningDataParallel` and `LightningDistributedDataParallel` from `pytorch_lightning.overrides.data_parallel` ([#7510](https://github.com/PyTorchLightning/pytorch-lightning/pull/7510))
- Removed deprecated trainer attributes - `get_model` and `accelerator_backend` ([#7502](https://github.com/PyTorchLightning/pytorch-lightning/pull/7502))
- Removed support for automatically monitoring the `val_loss` key with `ModelCheckpoint`. Pass your `monitor` of choice to the `ModelCheckpoint` instance instead ([#8293](https://github.com/PyTorchLightning/pytorch-lightning/pull/8293))
- Removed support for `self.log(tbptt_reduce_fx)` and `self.log(tbptt_pad_token)`. Please, open a discussion explaining your use-case if you relied on these. ([#7644](https://github.com/PyTorchLightning/pytorch-lightning/pull/7644))
- Removed deprecated utils modules `model_utils`, `warning_utils`, `xla_device_utils` and partially `argparse_utils` ([#7503](https://github.com/PyTorchLightning/pytorch-lightning/pull/7503))
- Removed `RPCPlugin` and `RPCSequentialPlugin`. If you were successfully using these plugins, please open a GitHub discussion about your use case ([#8101](https://github.com/PyTorchLightning/pytorch-lightning/pull/8101))
- Removed deprecated trainer attributes - `on_cpu`, `on_tpu`, `use_tpu`, `on_gpu`, `use_dp`, `use_ddp`, `use_ddp2`, `use_horovod`, `use_single_gpu` ([#7501](https://github.com/PyTorchLightning/pytorch-lightning/pull/7501))
- Removed deprecated `optimizer` argument in `LightningModule.manual_backward()`; Toggling optimizers in manual optimization should be done using `LightningModule.{un}toggle_optimizer()` ([#8287](https://github.com/PyTorchLightning/pytorch-lightning/pull/8287))
- Removed DeepSpeed FP16 Exception as FP32 is now supported ([#8462](https://github.com/PyTorchLightning/pytorch-lightning/pull/8462))
- Removed environment variable `PL_EXP_VERSION` from DDP subprocesses ([7403](https://github.com/PyTorchLightning/pytorch-lightning/pull/7403))

### Fixed

- Fixed the `GPUStatsMonitor` callbacks to use the correct GPU IDs if `CUDA_VISIBLE_DEVICES` set ([#8260](https://github.com/PyTorchLightning/pytorch-lightning/pull/8260))
- Fixed `lr_scheduler` checkpointed state by calling `update_lr_schedulers` before saving checkpoints ([#7877](https://github.com/PyTorchLightning/pytorch-lightning/pull/7877))
- Fixed ambiguous warning when both overfit and train dataloader shuffling are enabled ([#7685](https://github.com/PyTorchLightning/pytorch-lightning/pull/7685))
- Fixed dev debugger memory growing due to tracking events even when disabled ([#7875](https://github.com/PyTorchLightning/pytorch-lightning/pull/7875))
- Fixed `None` loss keys getting added in `training_epoch_end` when using manual optimization and not returning a loss ([#7772](https://github.com/PyTorchLightning/pytorch-lightning/pull/7772))
- Fixed a bug where `precision=64` with `accelerator='ddp_spawn'` would throw a pickle error ([#6924](https://github.com/PyTorchLightning/pytorch-lightning/pull/6924))
- Do not override the existing `epoch` value in `logged_metrics` when already logged by the user ([#7982](https://github.com/PyTorchLightning/pytorch-lightning/issues/7982))
- Support for manual optimization with DeepSpeed ([#7970](https://github.com/PyTorchLightning/pytorch-lightning/pull/7970))
- Fixed `dataloader_idx` argument value when predicting with only one `DataLoader` ([#7941](https://github.com/PyTorchLightning/pytorch-lightning/pull/7941))
- Fixed passing the `stage` argument of `Callback.{setup,teardown}` as a keyword ([#7973](https://github.com/PyTorchLightning/pytorch-lightning/pull/7973))
- Fixed metrics generated during `validation sanity checking` are cleaned on end ([#8171](https://github.com/PyTorchLightning/pytorch-lightning/pull/8171))
- Fixed `log_gpu_memory` metrics not being added to `logging` when nothing else is logged ([#8174](https://github.com/PyTorchLightning/pytorch-lightning/pull/8174))
- Fixed a bug where calling `log` with a `Metric` instance would raise an error if it was a nested attribute of the model ([#8181](https://github.com/PyTorchLightning/pytorch-lightning/pull/8181))
- Fixed a bug where using `precision=64` would cause buffers with complex dtype to be cast to real ([#8208](https://github.com/PyTorchLightning/pytorch-lightning/pull/8208))
- Fixed `is_overridden` returning true for wrapped functions with no changes ([#8296](https://github.com/PyTorchLightning/pytorch-lightning/pull/8296))
- Fixed a bug where `truncated_bptt_steps` would throw an AttributeError when the target RNN has multiple hidden states ([#8145](https://github.com/PyTorchLightning/pytorch-lightning/pull/8145))
- Fixed `self.optimizers()` not returning a single optimizer if it had been wrapped ([#8326](https://github.com/PyTorchLightning/pytorch-lightning/pull/8326))
- Fixed the `on_after_backward` hook not getting called when using manual optimization and no plugins ([#8328](https://github.com/PyTorchLightning/pytorch-lightning/pull/8328))
- Fixed the `LightningModule.backward` hook only getting called with the `apex` plugin when using manual optimization ([#8328](https://github.com/PyTorchLightning/pytorch-lightning/pull/8328))
- Fixed moving batch to device before sending it to the `on_*_batch_start`/`on_*_batch_end` callbacks and model hooks ([#7378](https://github.com/PyTorchLightning/pytorch-lightning/pull/7378))
- Fixed passing a custom `DDPPlugin` when choosing `accelerator="ddp_cpu"` for the accelerator ([#6208](https://github.com/PyTorchLightning/pytorch-lightning/pull/6208))
- Fixed missing call to `LightningModule.untoggle_optimizer` in training loop when running gradient accumulation with multiple optimizers ([#8284](https://github.com/PyTorchLightning/pytorch-lightning/pull/8284))
- Fixed hash of LightningEnum to work with value instead of name ([#8421](https://github.com/PyTorchLightning/pytorch-lightning/pull/8421)).
- Fixed a bug where an extra checkpoint was saved at the end of training if the `val_check_interval` did not align with the number of training batches ([#7724](https://github.com/PyTorchLightning/pytorch-lightning/pull/7724))
- Fixed hash of LightningEnum to work with value instead of name([#8421](https://github.com/PyTorchLightning/pytorch-lightning/pull/8421)).
- Fixed `move_data_to_device` to return the batch if the object `to` function didn't return `self` ([#8433](https://github.com/PyTorchLightning/pytorch-lightning/pull/8433))
- Fixed progress bar updates for Pod Training ([#8258](https://github.com/PyTorchLightning/pytorch-lightning/pull/8258))
- Fixed clearing dataloader references before attaching new dataloaders in consecutive `Trainer.{fit,validate,test,predict}´ runs ([#8442](https://github.com/PyTorchLightning/pytorch-lightning/pull/8442))
- Fixed memory leaks on GPU by moving `optimizer_states`, `ResultCollection.extra`, `ResultMetric` attributes, and `LoggerConnector` metrics to `cpu`. Also, delete the DDP wrapper on `teardown` ([#8490](https://github.com/PyTorchLightning/pytorch-lightning/pull/8490))
- Fixed `SWA` callback using LightningModule `prevent_trainer_and_dataloaders_deepcopy` to avoid OOM ([#8472](https://github.com/PyTorchLightning/pytorch-lightning/pull/8472))
- Fixed `ModelPruning` callback `on_save_checkpoint` to avoid making a `deepcopy` potentially leading to OOM ([#8472](https://github.com/PyTorchLightning/pytorch-lightning/pull/8472))
- Fixed the sampler replacement logic for `DataLoader`s which do not define all `DataLoader` attributes as `__init__` parameters ([#8519](https://github.com/PyTorchLightning/pytorch-lightning/pull/8519))
- Fixed DeepSpeed Windows support ([#8488](https://github.com/PyTorchLightning/pytorch-lightning/pull/8488))
- Fixed DeepSpeed not properly setting the trainer `lr_schedulers` attribute ([#8527](https://github.com/PyTorchLightning/pytorch-lightning/pull/8527))
- Fixed experiment version and log-dir divergence in DDP when using multiple `Trainer` instances in sequence ([7403](https://github.com/PyTorchLightning/pytorch-lightning/pull/7403))
- Enabled manual optimization for TPUs ([#8458](https://github.com/PyTorchLightning/pytorch-lightning/pull/8458))
- Fixed `accumulate_grad_batches` not been recomputed during model reload ([#5334](https://github.com/PyTorchLightning/pytorch-lightning/pull/5334))
- Fixed a `TypeError` when wrapping optimizers in the `HorovodPlugin` and running `Trainer.test` ([#7840](https://github.com/PyTorchLightning/pytorch-lightning/pull/7840))
- Fixed `BackboneFinetuning` restoration ([#8501](https://github.com/PyTorchLightning/pytorch-lightning/pull/8501))
- Fixed `lr_scheduler` with metric (e.g. `torch.optim.lr_scheduler.ReduceLROnPlateau`) when using `automatic_optimization = False` ([#7643](https://github.com/PyTorchLightning/pytorch-lightning/pull/7643))
- Fixed `DeepSpeed` breaking with no schedulers ([#8580](https://github.com/PyTorchLightning/pytorch-lightning/pull/8580))


## [1.3.8] - 2021-07-01

### Fixed

- Fixed a sync deadlock when checkpointing a `LightningModule` that uses a torchmetrics 0.4 `Metric` ([#8218](https://github.com/PyTorchLightning/pytorch-lightning/pull/8218))
- Fixed compatibility TorchMetrics v0.4 ([#8206](https://github.com/PyTorchLightning/pytorch-lightning/pull/8206))
- Added torchelastic check when sanitizing GPUs ([#8095](https://github.com/PyTorchLightning/pytorch-lightning/pull/8095))
- Fixed a DDP info message that was never shown ([#8111](https://github.com/PyTorchLightning/pytorch-lightning/pull/8111))
- Fixed metrics deprecation message at module import level ([#8163](https://github.com/PyTorchLightning/pytorch-lightning/pull/8163))
- Fixed a bug where an infinite recursion would be triggered when using the `BaseFinetuning` callback on a model that contains a `ModuleDict` ([#8170](https://github.com/PyTorchLightning/pytorch-lightning/pull/8170))
- Added a mechanism to detect `deadlock` for `DDP` when only 1 process trigger an `Exception`. The mechanism will `kill the processes` when it happens ([#8167](https://github.com/PyTorchLightning/pytorch-lightning/pull/8167))
- Fixed NCCL error when selecting non-consecutive device ids ([#8165](https://github.com/PyTorchLightning/pytorch-lightning/pull/8165))
- Fixed SWA to also work with `IterableDataset` ([#8172](https://github.com/PyTorchLightning/pytorch-lightning/pull/8172))


## [1.3.7] - 2021-06-22

### Fixed

- Fixed a bug where skipping an optimizer while using amp causes amp to trigger an assertion error ([#7975](https://github.com/PyTorchLightning/pytorch-lightning/pull/7975))
- Fixed deprecation messages not showing due to incorrect stacklevel ([#8002](https://github.com/PyTorchLightning/pytorch-lightning/pull/8002), [#8005](https://github.com/PyTorchLightning/pytorch-lightning/pull/8005))
- Fixed setting a `DistributedSampler` when using a distributed plugin in a custom accelerator ([#7814](https://github.com/PyTorchLightning/pytorch-lightning/pull/7814))
- Improved `PyTorchProfiler` chrome traces names ([#8009](https://github.com/PyTorchLightning/pytorch-lightning/pull/8009))
- Fixed moving the best score to device in `EarlyStopping` callback for TPU devices ([#7959](https://github.com/PyTorchLightning/pytorch-lightning/pull/7959))
- Fixes access to `callback_metrics` in ddp_spawn ([#7916](https://github.com/PyTorchLightning/pytorch-lightning/pull/7916))


## [1.3.6] - 2021-06-15

### Fixed

- Fixed logs overwriting issue for remote filesystems ([#7889](https://github.com/PyTorchLightning/pytorch-lightning/pull/7889))
- Fixed `DataModule.prepare_data` could only be called on the global rank 0 process ([#7945](https://github.com/PyTorchLightning/pytorch-lightning/pull/7945))
- Fixed setting `worker_init_fn` to seed dataloaders correctly when using DDP ([#7942](https://github.com/PyTorchLightning/pytorch-lightning/pull/7942))
- Fixed `BaseFinetuning` callback to properly handle parent modules w/ parameters ([#7931](https://github.com/PyTorchLightning/pytorch-lightning/pull/7931))


## [1.3.5] - 2021-06-08

### Added

- Added warning to Training Step output ([#7779](https://github.com/PyTorchLightning/pytorch-lightning/pull/7779))

### Fixed

- Fixed `LearningRateMonitor` and `BackboneFinetuning` ([#7835](https://github.com/PyTorchLightning/pytorch-lightning/pull/7835))
- Minor improvements to `apply_to_collection` and type signature of `log_dict` ([#7851](https://github.com/PyTorchLightning/pytorch-lightning/pull/7851))
- Fixed docker versions ([#7834](https://github.com/PyTorchLightning/pytorch-lightning/pull/7834))
- Fixed sharded training check for fp16 precision ([#7825](https://github.com/PyTorchLightning/pytorch-lightning/pull/7825))
- Fixed support for torch Module type hints in LightningCLI ([#7807](https://github.com/PyTorchLightning/pytorch-lightning/pull/7807))

### Changed

- Move `training_output` validation to after `train_step_end` ([#7868](https://github.com/PyTorchLightning/pytorch-lightning/pull/7868))


## [1.3.4] - 2021-06-01

### Fixed

- Fixed info message when max training time reached ([#7780](https://github.com/PyTorchLightning/pytorch-lightning/pull/7780))
- Fixed missing `__len__` method to `IndexBatchSamplerWrapper` ([#7681](https://github.com/PyTorchLightning/pytorch-lightning/pull/7681))


## [1.3.3] - 2021-05-27

### Changed

- Changed calling of `untoggle_optimizer(opt_idx)` out of the closure function ([#7563](https://github.com/PyTorchLightning/pytorch-lightning/pull/7563))

### Fixed

- Fixed `ProgressBar` pickling after calling `trainer.predict` ([#7608](https://github.com/PyTorchLightning/pytorch-lightning/pull/7608))
- Fixed broadcasting in multi-node, multi-gpu DDP using torch 1.7 ([#7592](https://github.com/PyTorchLightning/pytorch-lightning/pull/7592))
- Fixed dataloaders are not reset when tuning the model ([#7566](https://github.com/PyTorchLightning/pytorch-lightning/pull/7566))
- Fixed print errors in `ProgressBar` when `trainer.fit` is not called ([#7674](https://github.com/PyTorchLightning/pytorch-lightning/pull/7674))
- Fixed global step update when the epoch is skipped ([#7677](https://github.com/PyTorchLightning/pytorch-lightning/pull/7677))
- Fixed training loop total batch counter when accumulate grad batches was enabled ([#7692](https://github.com/PyTorchLightning/pytorch-lightning/pull/7692))


## [1.3.2] - 2021-05-18

### Changed

- `DataModule`s now avoid duplicate `{setup,teardown,prepare_data}` calls for the same stage ([#7238](https://github.com/PyTorchLightning/pytorch-lightning/pull/7238))

### Fixed

- Fixed parsing of multiple training dataloaders ([#7433](https://github.com/PyTorchLightning/pytorch-lightning/pull/7433))
- Fixed recursive passing of `wrong_type` keyword argument in `pytorch_lightning.utilities.apply_to_collection` ([#7433](https://github.com/PyTorchLightning/pytorch-lightning/pull/7433))
- Fixed setting correct `DistribType` for `ddp_cpu` (spawn) backend ([#7492](https://github.com/PyTorchLightning/pytorch-lightning/pull/7492))
- Fixed incorrect number of calls to LR scheduler when `check_val_every_n_epoch > 1` ([#7032](https://github.com/PyTorchLightning/pytorch-lightning/pull/7032))


## [1.3.1] - 2021-05-11

### Fixed

- Fixed DeepSpeed with IterableDatasets ([#7362](https://github.com/PyTorchLightning/pytorch-lightning/pull/7362))
- Fixed `Trainer.current_epoch` not getting restored after tuning ([#7434](https://github.com/PyTorchLightning/pytorch-lightning/pull/7434))
- Fixed local rank displayed in console log ([#7395](https://github.com/PyTorchLightning/pytorch-lightning/pull/7395))


## [1.3.0] - 2021-05-06

### Added

- Added support for the `EarlyStopping` callback to run at the end of the training epoch ([#6944](https://github.com/PyTorchLightning/pytorch-lightning/pull/6944))
- Added synchronization points before and after `setup` hooks are run ([#7202](https://github.com/PyTorchLightning/pytorch-lightning/pull/7202))
- Added a `teardown` hook to `ClusterEnvironment` ([#6942](https://github.com/PyTorchLightning/pytorch-lightning/pull/6942))
- Added utils for metrics to scalar conversions ([#7180](https://github.com/PyTorchLightning/pytorch-lightning/pull/7180))
- Added utils for NaN/Inf detection for gradients and parameters ([#6834](https://github.com/PyTorchLightning/pytorch-lightning/pull/6834))
- Added more explicit exception message when trying to execute `trainer.test()` or `trainer.validate()` with `fast_dev_run=True` ([#6667](https://github.com/PyTorchLightning/pytorch-lightning/pull/6667))
- Added `LightningCLI` class to provide simple reproducibility with minimum boilerplate training CLI (
    [#4492](https://github.com/PyTorchLightning/pytorch-lightning/pull/4492),
    [#6862](https://github.com/PyTorchLightning/pytorch-lightning/pull/6862),
    [#7156](https://github.com/PyTorchLightning/pytorch-lightning/pull/7156),
    [#7299](https://github.com/PyTorchLightning/pytorch-lightning/pull/7299))
- Added `gradient_clip_algorithm` argument to Trainer for gradient clipping by value ([#6123](https://github.com/PyTorchLightning/pytorch-lightning/pull/6123)).
- Added a way to print to terminal without breaking up the progress bar ([#5470](https://github.com/PyTorchLightning/pytorch-lightning/pull/5470))
- Added support to checkpoint after training steps in `ModelCheckpoint` callback ([#6146](https://github.com/PyTorchLightning/pytorch-lightning/pull/6146))
- Added `TrainerStatus.{INITIALIZING,RUNNING,FINISHED,INTERRUPTED}` ([#7173](https://github.com/PyTorchLightning/pytorch-lightning/pull/7173))
- Added `Trainer.validate()` method to perform one evaluation epoch over the validation set ([#4948](https://github.com/PyTorchLightning/pytorch-lightning/pull/4948))
- Added `LightningEnvironment` for Lightning-specific DDP ([#5915](https://github.com/PyTorchLightning/pytorch-lightning/pull/5915))
- Added `teardown()` hook to LightningDataModule ([#4673](https://github.com/PyTorchLightning/pytorch-lightning/pull/4673))
- Added `auto_insert_metric_name` parameter to `ModelCheckpoint` ([#6277](https://github.com/PyTorchLightning/pytorch-lightning/pull/6277))
- Added arg to `self.log` that enables users to give custom names when dealing with multiple dataloaders ([#6274](https://github.com/PyTorchLightning/pytorch-lightning/pull/6274))
- Added `teardown` method to `BaseProfiler` to enable subclasses defining post-profiling steps outside of `__del__` ([#6370](https://github.com/PyTorchLightning/pytorch-lightning/pull/6370))
- Added `setup` method to `BaseProfiler` to enable subclasses defining pre-profiling steps for every process ([#6633](https://github.com/PyTorchLightning/pytorch-lightning/pull/6633))
- Added no return warning to predict ([#6139](https://github.com/PyTorchLightning/pytorch-lightning/pull/6139))
- Added `Trainer.predict` config validation ([#6543](https://github.com/PyTorchLightning/pytorch-lightning/pull/6543))
- Added `AbstractProfiler` interface ([#6621](https://github.com/PyTorchLightning/pytorch-lightning/pull/6621))
- Added support for including module names for forward in the autograd trace of `PyTorchProfiler` ([#6349](https://github.com/PyTorchLightning/pytorch-lightning/pull/6349))
- Added support for the PyTorch 1.8.1 autograd profiler ([#6618](https://github.com/PyTorchLightning/pytorch-lightning/pull/6618))
- Added `outputs` parameter to callback's `on_validation_epoch_end` & `on_test_epoch_end` hooks ([#6120](https://github.com/PyTorchLightning/pytorch-lightning/pull/6120))
- Added `configure_sharded_model` hook ([#6679](https://github.com/PyTorchLightning/pytorch-lightning/pull/6679))
- Added support for `precision=64`, enabling training with double precision ([#6595](https://github.com/PyTorchLightning/pytorch-lightning/pull/6595))
- Added support for DDP communication hooks ([#6736](https://github.com/PyTorchLightning/pytorch-lightning/pull/6736))
- Added `artifact_location` argument to `MLFlowLogger` which will be passed to the `MlflowClient.create_experiment` call ([#6677](https://github.com/PyTorchLightning/pytorch-lightning/pull/6677))
- Added `model` parameter to precision plugins' `clip_gradients` signature (
    [#6764](https://github.com/PyTorchLightning/pytorch-lightning/pull/6764),
    [#7231](https://github.com/PyTorchLightning/pytorch-lightning/pull/7231))
- Added `is_last_batch` attribute to `Trainer` ([#6825](https://github.com/PyTorchLightning/pytorch-lightning/pull/6825))
- Added `LightningModule.lr_schedulers()` for manual optimization  ([#6567](https://github.com/PyTorchLightning/pytorch-lightning/pull/6567))
- Added `MpModelWrapper` in TPU Spawn ([#7045](https://github.com/PyTorchLightning/pytorch-lightning/pull/7045))
- Added `max_time` Trainer argument to limit training time ([#6823](https://github.com/PyTorchLightning/pytorch-lightning/pull/6823))
- Added `on_predict_{batch,epoch}_{start,end}` hooks ([#7141](https://github.com/PyTorchLightning/pytorch-lightning/pull/7141))
- Added new `EarlyStopping` parameters `stopping_threshold` and `divergence_threshold` ([#6868](https://github.com/PyTorchLightning/pytorch-lightning/pull/6868))
- Added `debug` flag to TPU Training Plugins (PT_XLA_DEBUG) ([#7219](https://github.com/PyTorchLightning/pytorch-lightning/pull/7219))
- Added new `UnrepeatedDistributedSampler` and `IndexBatchSamplerWrapper` for tracking distributed predictions ([#7215](https://github.com/PyTorchLightning/pytorch-lightning/pull/7215))
- Added `trainer.predict(return_predictions=None|False|True)` ([#7215](https://github.com/PyTorchLightning/pytorch-lightning/pull/7215))
- Added `BasePredictionWriter` callback to implement prediction saving ([#7127](https://github.com/PyTorchLightning/pytorch-lightning/pull/7127))
- Added `trainer.tune(scale_batch_size_kwargs, lr_find_kwargs)` arguments to configure the tuning algorithms ([#7258](https://github.com/PyTorchLightning/pytorch-lightning/pull/7258))
- Added `tpu_distributed` check for TPU Spawn barrier ([#7241](https://github.com/PyTorchLightning/pytorch-lightning/pull/7241))
- Added device updates to TPU Spawn for Pod training ([#7243](https://github.com/PyTorchLightning/pytorch-lightning/pull/7243))
- Added warning when missing `Callback` and using `resume_from_checkpoint` ([#7254](https://github.com/PyTorchLightning/pytorch-lightning/pull/7254))
- DeepSpeed single file saving ([#6900](https://github.com/PyTorchLightning/pytorch-lightning/pull/6900))
- Added Training type Plugins Registry (
    [#6982](https://github.com/PyTorchLightning/pytorch-lightning/pull/6982),
    [#7063](https://github.com/PyTorchLightning/pytorch-lightning/pull/7063),
    [#7214](https://github.com/PyTorchLightning/pytorch-lightning/pull/7214),
    [#7224](https://github.com/PyTorchLightning/pytorch-lightning/pull/7224)
)
- Add `ignore` param to `save_hyperparameters` ([#6056](https://github.com/PyTorchLightning/pytorch-lightning/pull/6056))

### Changed

- Changed `LightningModule.truncated_bptt_steps` to be property ([#7323](https://github.com/PyTorchLightning/pytorch-lightning/pull/7323))
- Changed `EarlyStopping` callback from by default running `EarlyStopping.on_validation_end` if only training is run. Set `check_on_train_epoch_end` to run the callback at the end of the train epoch instead of at the end of the validation epoch ([#7069](https://github.com/PyTorchLightning/pytorch-lightning/pull/7069))
- Renamed `pytorch_lightning.callbacks.swa` to `pytorch_lightning.callbacks.stochastic_weight_avg` ([#6259](https://github.com/PyTorchLightning/pytorch-lightning/pull/6259))
- Refactor `RunningStage` and `TrainerState` usage (
    [#4945](https://github.com/PyTorchLightning/pytorch-lightning/pull/4945),
    [#7173](https://github.com/PyTorchLightning/pytorch-lightning/pull/7173))
    * Added `RunningStage.SANITY_CHECKING`
    * Added `TrainerFn.{FITTING,VALIDATING,TESTING,PREDICTING,TUNING}`
    * Changed `trainer.evaluating` to return `True` if validating or testing
- Changed `setup()` and `teardown()` stage argument to take any of `{fit,validate,test,predict}` ([#6386](https://github.com/PyTorchLightning/pytorch-lightning/pull/6386))
- Changed profilers to save separate report files per state and rank ([#6621](https://github.com/PyTorchLightning/pytorch-lightning/pull/6621))
- The trainer no longer tries to save a checkpoint on exception or run callback's `on_train_end` functions ([#6864](https://github.com/PyTorchLightning/pytorch-lightning/pull/6864))
- Changed `PyTorchProfiler` to use `torch.autograd.profiler.record_function` to record functions ([#6349](https://github.com/PyTorchLightning/pytorch-lightning/pull/6349))
- Disabled `lr_scheduler.step()` in manual optimization  ([#6825](https://github.com/PyTorchLightning/pytorch-lightning/pull/6825))
- Changed warnings and recommendations for dataloaders in `ddp_spawn` ([#6762](https://github.com/PyTorchLightning/pytorch-lightning/pull/6762))
- `pl.seed_everything` will now also set the seed on the `DistributedSampler` ([#7024](https://github.com/PyTorchLightning/pytorch-lightning/pull/7024))
- Changed default setting for communication of multi-node training using `DDPShardedPlugin` ([#6937](https://github.com/PyTorchLightning/pytorch-lightning/pull/6937))
- `trainer.tune()` now returns the tuning result ([#7258](https://github.com/PyTorchLightning/pytorch-lightning/pull/7258))
- `LightningModule.from_datasets()` now accepts `IterableDataset` instances as training datasets. ([#7503](https://github.com/PyTorchLightning/pytorch-lightning/pull/7503))
- Changed `resume_from_checkpoint` warning to an error when the checkpoint file does not exist ([#7075](https://github.com/PyTorchLightning/pytorch-lightning/pull/7075))
- Automatically set `sync_batchnorm` for `training_type_plugin` ([#6536](https://github.com/PyTorchLightning/pytorch-lightning/pull/6536))
- Allowed training type plugin to delay optimizer creation ([#6331](https://github.com/PyTorchLightning/pytorch-lightning/pull/6331))
- Removed ModelSummary validation from train loop on_trainer_init ([#6610](https://github.com/PyTorchLightning/pytorch-lightning/pull/6610))
- Moved `save_function` to accelerator ([#6689](https://github.com/PyTorchLightning/pytorch-lightning/pull/6689))
- Updated DeepSpeed ZeRO ([#6546](https://github.com/PyTorchLightning/pytorch-lightning/pull/6546),
    [#6752](https://github.com/PyTorchLightning/pytorch-lightning/pull/6752),
    [#6142](https://github.com/PyTorchLightning/pytorch-lightning/pull/6142),
    [#6321](https://github.com/PyTorchLightning/pytorch-lightning/pull/6321))
- Improved verbose logging for `EarlyStopping` callback ([#6811](https://github.com/PyTorchLightning/pytorch-lightning/pull/6811))
- Run ddp_spawn dataloader checks on Windows ([#6930](https://github.com/PyTorchLightning/pytorch-lightning/pull/6930))
- Updated mlflow with using `resolve_tags` ([#6746](https://github.com/PyTorchLightning/pytorch-lightning/pull/6746))
- Moved `save_hyperparameters` to its own function ([#7119](https://github.com/PyTorchLightning/pytorch-lightning/pull/7119))
- Replaced `_DataModuleWrapper` with `__new__` ([#7289](https://github.com/PyTorchLightning/pytorch-lightning/pull/7289))
- Reset `current_fx` properties on lightning module in teardown ([#7247](https://github.com/PyTorchLightning/pytorch-lightning/pull/7247))
- Auto-set `DataLoader.worker_init_fn` with `seed_everything` ([#6960](https://github.com/PyTorchLightning/pytorch-lightning/pull/6960))
- Remove `model.trainer` call inside of dataloading mixin ([#7317](https://github.com/PyTorchLightning/pytorch-lightning/pull/7317))
- Split profilers module ([#6261](https://github.com/PyTorchLightning/pytorch-lightning/pull/6261))
- Ensure accelerator is valid if running interactively ([#5970](https://github.com/PyTorchLightning/pytorch-lightning/pull/5970))
- Disabled batch transfer in DP mode ([#6098](https://github.com/PyTorchLightning/pytorch-lightning/pull/6098))

### Deprecated

- Deprecated `outputs` in both `LightningModule.on_train_epoch_end` and `Callback.on_train_epoch_end` hooks ([#7339](https://github.com/PyTorchLightning/pytorch-lightning/pull/7339))
- Deprecated `Trainer.truncated_bptt_steps` in favor of `LightningModule.truncated_bptt_steps` ([#7323](https://github.com/PyTorchLightning/pytorch-lightning/pull/7323))
- Deprecated `outputs` in both `LightningModule.on_train_epoch_end` and `Callback.on_train_epoch_end` hooks ([#7339](https://github.com/PyTorchLightning/pytorch-lightning/pull/7339))
- Deprecated `LightningModule.grad_norm` in favor of `pytorch_lightning.utilities.grads.grad_norm` ([#7292](https://github.com/PyTorchLightning/pytorch-lightning/pull/7292))
- Deprecated the `save_function` property from the `ModelCheckpoint` callback ([#7201](https://github.com/PyTorchLightning/pytorch-lightning/pull/7201))
- Deprecated `LightningModule.write_predictions` and `LightningModule.write_predictions_dict` ([#7066](https://github.com/PyTorchLightning/pytorch-lightning/pull/7066))
- Deprecated `TrainerLoggingMixin` in favor of a separate utilities module for metric handling ([#7180](https://github.com/PyTorchLightning/pytorch-lightning/pull/7180))
- Deprecated `TrainerTrainingTricksMixin` in favor of a separate utilities module for NaN/Inf detection for gradients and parameters ([#6834](https://github.com/PyTorchLightning/pytorch-lightning/pull/6834))
- `period` has been deprecated in favor of `every_n_val_epochs` in the `ModelCheckpoint` callback ([#6146](https://github.com/PyTorchLightning/pytorch-lightning/pull/6146))
- Deprecated `trainer.running_sanity_check` in favor of `trainer.sanity_checking` ([#4945](https://github.com/PyTorchLightning/pytorch-lightning/pull/4945))
- Deprecated `Profiler(output_filename)` in favor of `dirpath` and `filename` ([#6621](https://github.com/PyTorchLightning/pytorch-lightning/pull/6621))
- Deprecated `PytorchProfiler(profiled_functions)` in favor of `record_functions` ([#6349](https://github.com/PyTorchLightning/pytorch-lightning/pull/6349))
- Deprecated `@auto_move_data` in favor of `trainer.predict` ([#6993](https://github.com/PyTorchLightning/pytorch-lightning/pull/6993))
- Deprecated `Callback.on_load_checkpoint(checkpoint)` in favor of `Callback.on_load_checkpoint(trainer, pl_module, checkpoint)` ([#7253](https://github.com/PyTorchLightning/pytorch-lightning/pull/7253))
- Deprecated metrics in favor of `torchmetrics` (
    [#6505](https://github.com/PyTorchLightning/pytorch-lightning/pull/6505),
    [#6530](https://github.com/PyTorchLightning/pytorch-lightning/pull/6530),
    [#6540](https://github.com/PyTorchLightning/pytorch-lightning/pull/6540),
    [#6547](https://github.com/PyTorchLightning/pytorch-lightning/pull/6547),
    [#6515](https://github.com/PyTorchLightning/pytorch-lightning/pull/6515),
    [#6572](https://github.com/PyTorchLightning/pytorch-lightning/pull/6572),
    [#6573](https://github.com/PyTorchLightning/pytorch-lightning/pull/6573),
    [#6584](https://github.com/PyTorchLightning/pytorch-lightning/pull/6584),
    [#6636](https://github.com/PyTorchLightning/pytorch-lightning/pull/6636),
    [#6637](https://github.com/PyTorchLightning/pytorch-lightning/pull/6637),
    [#6649](https://github.com/PyTorchLightning/pytorch-lightning/pull/6649),
    [#6659](https://github.com/PyTorchLightning/pytorch-lightning/pull/6659),
    [#7131](https://github.com/PyTorchLightning/pytorch-lightning/pull/7131),
)
- Deprecated the `LightningModule.datamodule` getter and setter methods; access them through `Trainer.datamodule` instead ([#7168](https://github.com/PyTorchLightning/pytorch-lightning/pull/7168))
- Deprecated the use of `Trainer(gpus="i")` (string) for selecting the i-th GPU; from v1.5 this will set the number of GPUs instead of the index ([#6388](https://github.com/PyTorchLightning/pytorch-lightning/pull/6388))

### Removed

- Removed the `exp_save_path` property from the `LightningModule` ([#7266](https://github.com/PyTorchLightning/pytorch-lightning/pull/7266))
- Removed training loop explicitly calling `EarlyStopping.on_validation_end` if no validation is run ([#7069](https://github.com/PyTorchLightning/pytorch-lightning/pull/7069))
- Removed `automatic_optimization` as a property from the training loop in favor of `LightningModule.automatic_optimization` ([#7130](https://github.com/PyTorchLightning/pytorch-lightning/pull/7130))
- Removed evaluation loop legacy returns for `*_epoch_end` hooks ([#6973](https://github.com/PyTorchLightning/pytorch-lightning/pull/6973))
- Removed support for passing a bool value to `profiler` argument of Trainer ([#6164](https://github.com/PyTorchLightning/pytorch-lightning/pull/6164))
- Removed no return warning from val/test step ([#6139](https://github.com/PyTorchLightning/pytorch-lightning/pull/6139))
- Removed passing a `ModelCheckpoint` instance to `Trainer(checkpoint_callback)` ([#6166](https://github.com/PyTorchLightning/pytorch-lightning/pull/6166))
- Removed deprecated Trainer argument `enable_pl_optimizer` and `automatic_optimization` ([#6163](https://github.com/PyTorchLightning/pytorch-lightning/pull/6163))
- Removed deprecated metrics ([#6161](https://github.com/PyTorchLightning/pytorch-lightning/pull/6161))
    * from `pytorch_lightning.metrics.functional.classification` removed `to_onehot`, `to_categorical`, `get_num_classes`, `roc`, `multiclass_roc`, `average_precision`, `precision_recall_curve`, `multiclass_precision_recall_curve`
    * from `pytorch_lightning.metrics.functional.reduction` removed `reduce`, `class_reduce`
- Removed deprecated `ModelCheckpoint` arguments `prefix`, `mode="auto"` ([#6162](https://github.com/PyTorchLightning/pytorch-lightning/pull/6162))
- Removed `mode='auto'` from `EarlyStopping` ([#6167](https://github.com/PyTorchLightning/pytorch-lightning/pull/6167))
- Removed `epoch` and `step` arguments from `ModelCheckpoint.format_checkpoint_name()`, these are now included in the `metrics` argument ([#7344](https://github.com/PyTorchLightning/pytorch-lightning/pull/7344))
- Removed legacy references for magic keys in the `Result` object ([#6016](https://github.com/PyTorchLightning/pytorch-lightning/pull/6016))
- Removed deprecated `LightningModule` `hparams` setter ([#6207](https://github.com/PyTorchLightning/pytorch-lightning/pull/6207))
- Removed legacy code to log or include metrics in the progress bar by returning them in a dict with the `"log"/"progress_bar"` magic keys. Use `self.log` instead ([#6734](https://github.com/PyTorchLightning/pytorch-lightning/pull/6734))
- Removed `trainer.fit()` return value of `1`. It has no return now ([#7237](https://github.com/PyTorchLightning/pytorch-lightning/pull/7237))
- Removed `logger_connector` legacy code ([#6733](https://github.com/PyTorchLightning/pytorch-lightning/pull/6733))
- Removed unused mixin attributes ([#6487](https://github.com/PyTorchLightning/pytorch-lightning/pull/6487))

### Fixed

- Fixed NaN errors in progress bars when training with iterable datasets with no length defined ([#7306](https://github.com/PyTorchLightning/pytorch-lightning/pull/7306))
- Fixed attaching train and validation dataloaders when `reload_dataloaders_every_epoch=True` and `num_sanity_val_steps=0` ([#7207](https://github.com/PyTorchLightning/pytorch-lightning/pull/7207))
- Added a barrier in the accelerator `teardown` to synchronize processes before execution finishes ([#6814](https://github.com/PyTorchLightning/pytorch-lightning/pull/6814))
- Fixed multi-node DDP sub-process launch by using `local_rank` instead of `global_rank` for main process assertion ([#7061](https://github.com/PyTorchLightning/pytorch-lightning/pull/7061))
- Fixed incorrect removal of `WORLD_SIZE` environment variable in DDP training when launching with torch distributed/torchelastic ([#6942](https://github.com/PyTorchLightning/pytorch-lightning/pull/6942))
- Made the `Plugin.reduce` method more consistent across all Plugins to reflect a mean-reduction by default ([#6011](https://github.com/PyTorchLightning/pytorch-lightning/pull/6011))
- Move lightning module to correct device type when using LightningDistributedWrapper ([#6070](https://github.com/PyTorchLightning/pytorch-lightning/pull/6070))
- Do not print top-k verbose log with `ModelCheckpoint(monitor=None)` ([#6109](https://github.com/PyTorchLightning/pytorch-lightning/pull/6109))
- Fixed `ModelCheckpoint(save_top_k=0, save_last=True)` not saving the `last` checkpoint ([#6136](https://github.com/PyTorchLightning/pytorch-lightning/pull/6136))
- Fixed `.teardown(stage='fit')` and `.on_fit_{start,end}()` getting called during `trainer.test` ([#6386](https://github.com/PyTorchLightning/pytorch-lightning/pull/6386))
- Fixed LightningModule `all_gather` on cpu tensors ([#6416](https://github.com/PyTorchLightning/pytorch-lightning/pull/6416))
- Fixed torch distributed not available in setup hook for DDP ([#6506](https://github.com/PyTorchLightning/pytorch-lightning/pull/6506))
- Fixed `trainer.tuner.{lr_find,scale_batch_size}` not setting the `Trainer` state properly ([#7258](https://github.com/PyTorchLightning/pytorch-lightning/pull/7258))
- Fixed bug where the learning rate schedulers did not follow the optimizer frequencies ([#4868](https://github.com/PyTorchLightning/pytorch-lightning/pull/4868))
- Fixed pickle error checker to now check for `pickle.PickleError` to catch all pickle errors ([#6917](https://github.com/PyTorchLightning/pytorch-lightning/pull/6917))
- Fixed a bug where the outputs object passed to `LightningModule.training_epoch_end` was different from the object passed to the `on_train_end_epoch` hook ([#6969](https://github.com/PyTorchLightning/pytorch-lightning/pull/6969))
- Fixed a bug where the outputs passed to `train_batch_end` would be lists even when using a single optimizer and no truncated backprop through time steps ([#6969](https://github.com/PyTorchLightning/pytorch-lightning/pull/6969))
- Fixed bug for trainer error handling which would cause hang for distributed training ([#6864](https://github.com/PyTorchLightning/pytorch-lightning/pull/6864))
- Fixed `self.device` not returning the correct device in replicas of data-parallel ([#6414](https://github.com/PyTorchLightning/pytorch-lightning/pull/6414))
- Fixed `lr_find` trying beyond `num_training` steps and suggesting a too high learning rate ([#7076](https://github.com/PyTorchLightning/pytorch-lightning/pull/7076))
- Fixed logger creating incorrect version folder in DDP with repeated `Trainer.fit` calls ([#7077](https://github.com/PyTorchLightning/pytorch-lightning/pull/7077))
- Fixed metric objects passed directly to `self.log` not being reset correctly ([#7055](https://github.com/PyTorchLightning/pytorch-lightning/pull/7055))
- Fixed `CombinedLoader` in distributed settings for validation / testing ([#7102](https://github.com/PyTorchLightning/pytorch-lightning/pull/7102))
- Fixed the save_dir in `WandbLogger` when the run was initiated externally ([#7106](https://github.com/PyTorchLightning/pytorch-lightning/pull/7106))
- Fixed `num_sanity_val_steps` affecting reproducibility of training data shuffling ([#7014](https://github.com/PyTorchLightning/pytorch-lightning/pull/7014))
- Fixed resetting device after `fitting/evaluating/predicting` ([#7188](https://github.com/PyTorchLightning/pytorch-lightning/pull/7188))
- Fixed bug where `trainer.tuner.scale_batch_size(max_trials=0)` would not return the correct batch size result ([#7262](https://github.com/PyTorchLightning/pytorch-lightning/pull/7262))
- Fixed metrics not being properly logged with `precision=16` and `manual_optimization` ([#7228](https://github.com/PyTorchLightning/pytorch-lightning/pull/7228))
- Fixed `BaseFinetuning` properly reloading `optimizer_states` when using `resume_from_checkpoint` ([#6891](https://github.com/PyTorchLightning/pytorch-lightning/pull/6891))
- Fixed `parameters_to_ignore` not properly set to DDPWrapper ([#7239](https://github.com/PyTorchLightning/pytorch-lightning/pull/7239))
- Fixed parsing of `fast_dev_run=True` with the built-in `ArgumentParser` ([#7240](https://github.com/PyTorchLightning/pytorch-lightning/pull/7240))
- Fixed handling an `IterableDataset` that fails to produce a batch at the beginning of an epoch ([#7294](https://github.com/PyTorchLightning/pytorch-lightning/pull/7294))
- Fixed `LightningModule.save_hyperparameters()` when attempting to save an empty container ([#7268](https://github.com/PyTorchLightning/pytorch-lightning/pull/7268))
- Fixed `apex` not properly instantiated when running with `ddp` ([#7274](https://github.com/PyTorchLightning/pytorch-lightning/pull/7274))
- Fixed optimizer `state` not moved to `GPU` ([#7277](https://github.com/PyTorchLightning/pytorch-lightning/pull/7277))
- Fixed custom init args for `WandbLogger` ([#6989](https://github.com/PyTorchLightning/pytorch-lightning/pull/6989))
- Fixed a bug where an error would be raised if the train dataloader sometimes produced None for a batch ([#7342](https://github.com/PyTorchLightning/pytorch-lightning/pull/7342))
- Fixed examples (
    [#6600](https://github.com/PyTorchLightning/pytorch-lightning/pull/6600),
    [#6638](https://github.com/PyTorchLightning/pytorch-lightning/pull/6638),
    [#7096](https://github.com/PyTorchLightning/pytorch-lightning/pull/7096),
    [#7246](https://github.com/PyTorchLightning/pytorch-lightning/pull/7246),
    [#6357](https://github.com/PyTorchLightning/pytorch-lightning/pull/6357),
    [#6476](https://github.com/PyTorchLightning/pytorch-lightning/pull/6476),
    [#6294](https://github.com/PyTorchLightning/pytorch-lightning/pull/6294),
    [#6373](https://github.com/PyTorchLightning/pytorch-lightning/pull/6373),
    [#6088](https://github.com/PyTorchLightning/pytorch-lightning/pull/6088),
    [#7398](https://github.com/PyTorchLightning/pytorch-lightning/pull/7398)
)
- Resolved schedule step bug for PyTorch Profiler ([#6674](https://github.com/PyTorchLightning/pytorch-lightning/pull/6674),
    [#6681](https://github.com/PyTorchLightning/pytorch-lightning/pull/6681))
- Updated logic for checking TPUs availability ([#6767](https://github.com/PyTorchLightning/pytorch-lightning/pull/6767))
- Resolve TPU miss rendezvous ([#6781](https://github.com/PyTorchLightning/pytorch-lightning/pull/6781))
- Fixed auto-scaling mode when calling tune method on trainer ([#7321](https://github.com/PyTorchLightning/pytorch-lightning/pull/7321))
- Fixed finetuning complex models correctly unfreezes ([#6880](https://github.com/PyTorchLightning/pytorch-lightning/pull/6880))
- Ensure we set the eval/train flag correctly on accelerator model ([#6877](https://github.com/PyTorchLightning/pytorch-lightning/pull/6877))
- Set better defaults for `rank_zero_only.rank` when training is launched with SLURM and torchelastic ([#6802](https://github.com/PyTorchLightning/pytorch-lightning/pull/6802))
- Fixed matching the number of outputs of backward with forward for AllGatherGrad ([#6625](https://github.com/PyTorchLightning/pytorch-lightning/pull/6625))
- Fixed the `gradient_clip_algorithm` has no effect ([#6928](https://github.com/PyTorchLightning/pytorch-lightning/pull/6928))
- Fixed CUDA OOM detection and handling ([#6934](https://github.com/PyTorchLightning/pytorch-lightning/pull/6934))
- Fixed `unfreeze_and_add_param_group` expects `modules` rather than `module` ([#6822](https://github.com/PyTorchLightning/pytorch-lightning/pull/6822))
- Fixed DPP + SyncBN when move on device ([#6838](https://github.com/PyTorchLightning/pytorch-lightning/pull/6838))
- Fixed missing arguments in `lr_find` call ([#6784](https://github.com/PyTorchLightning/pytorch-lightning/pull/6784))
- Fixed `set_default_tensor_type` to `torch.DoubleTensor` with precision=64 ([#7108](https://github.com/PyTorchLightning/pytorch-lightning/pull/7108))
- Fixed `NeptuneLogger.log_text(step=None)` ([#7194](https://github.com/PyTorchLightning/pytorch-lightning/pull/7194))
- Fixed importing torchtext batch ([#6365](https://github.com/PyTorchLightning/pytorch-lightning/pull/6365),
    [#6323](https://github.com/PyTorchLightning/pytorch-lightning/pull/6323),
    [#6211](https://github.com/PyTorchLightning/pytorch-lightning/pull/6211))


## [1.2.9] - 2021-04-20

### Fixed

- Fixed the order to call for world ranks & the `root_device` property in `TPUSpawnPlugin` ([#7074](https://github.com/PyTorchLightning/pytorch-lightning/pull/7074))
- Fixed multi-gpu join for Horovod ([#6954](https://github.com/PyTorchLightning/pytorch-lightning/pull/6954))
- Fixed parsing for pre-release package versions ([#6999](https://github.com/PyTorchLightning/pytorch-lightning/pull/6999))


## [1.2.8] - 2021-04-14

### Added

- Added TPUSpawn + IterableDataset error message ([#6875](https://github.com/PyTorchLightning/pytorch-lightning/pull/6875))

### Fixed

- Fixed process rank not being available right away after `Trainer` instantiation ([#6941](https://github.com/PyTorchLightning/pytorch-lightning/pull/6941))
- Fixed `sync_dist` for tpus ([#6950](https://github.com/PyTorchLightning/pytorch-lightning/pull/6950))
- Fixed `AttributeError` for `require_backward_grad_sync` when running manual optimization with sharded plugin ([#6915](https://github.com/PyTorchLightning/pytorch-lightning/pull/6915))
- Fixed `--gpus` default for parser returned by `Trainer.add_argparse_args` ([#6898](https://github.com/PyTorchLightning/pytorch-lightning/pull/6898))
- Fixed TPU Spawn all gather ([#6896](https://github.com/PyTorchLightning/pytorch-lightning/pull/6896))
- Fixed `EarlyStopping` logic when `min_epochs` or `min_steps` requirement is not met ([#6705](https://github.com/PyTorchLightning/pytorch-lightning/pull/6705))
- Fixed csv extension check ([#6436](https://github.com/PyTorchLightning/pytorch-lightning/pull/6436))
- Fixed checkpoint issue when using Horovod distributed backend ([#6958](https://github.com/PyTorchLightning/pytorch-lightning/pull/6958))
- Fixed tensorboard exception raising ([#6901](https://github.com/PyTorchLightning/pytorch-lightning/pull/6901))
- Fixed setting the eval/train flag correctly on accelerator model ([#6983](https://github.com/PyTorchLightning/pytorch-lightning/pull/6983))
- Fixed DDP_SPAWN compatibility with bug_report_model.py ([#6892](https://github.com/PyTorchLightning/pytorch-lightning/pull/6892))
- Fixed bug where `BaseFinetuning.flatten_modules()` was duplicating leaf node parameters ([#6879](https://github.com/PyTorchLightning/pytorch-lightning/pull/6879))
- Set better defaults for `rank_zero_only.rank` when training is launched with SLURM and torchelastic:
    * Support SLURM and torchelastic global rank environment variables ([#5715](https://github.com/PyTorchLightning/pytorch-lightning/pull/5715))
    * Remove hardcoding of local rank in accelerator connector ([#6878](https://github.com/PyTorchLightning/pytorch-lightning/pull/6878))


## [1.2.7] - 2021-04-06

### Fixed

- Fixed resolve a bug with omegaconf and xm.save ([#6741](https://github.com/PyTorchLightning/pytorch-lightning/pull/6741))
- Fixed an issue with IterableDataset when __len__ is not defined ([#6828](https://github.com/PyTorchLightning/pytorch-lightning/pull/6828))
- Sanitize None params during pruning ([#6836](https://github.com/PyTorchLightning/pytorch-lightning/pull/6836))
- Enforce an epoch scheduler interval when using SWA ([#6588](https://github.com/PyTorchLightning/pytorch-lightning/pull/6588))
- Fixed TPU Colab hang issue, post training ([#6816](https://github.com/PyTorchLightning/pytorch-lightning/pull/6816))
- Fixed a bug where `TensorBoardLogger` would give a warning and not log correctly to a symbolic link `save_dir` ([#6730](https://github.com/PyTorchLightning/pytorch-lightning/pull/6730))
- Fixed bug where `predict` could not be used when `progress_bar_refresh_rate=0` ([#6884](https://github.com/PyTorchLightning/pytorch-lightning/pull/6884))


## [1.2.6] - 2021-03-30

### Changed

- Changed the behavior of `on_epoch_start` to run at the beginning of validation & test epoch ([#6498](https://github.com/PyTorchLightning/pytorch-lightning/pull/6498))

### Removed

- Removed legacy code to include `step` dictionary returns in `callback_metrics`. Use `self.log_dict` instead. ([#6682](https://github.com/PyTorchLightning/pytorch-lightning/pull/6682))

### Fixed

- Fixed `DummyLogger.log_hyperparams` raising a `TypeError` when running with `fast_dev_run=True` ([#6398](https://github.com/PyTorchLightning/pytorch-lightning/pull/6398))
- Fixed error on TPUs when there was no `ModelCheckpoint` ([#6654](https://github.com/PyTorchLightning/pytorch-lightning/pull/6654))
- Fixed `trainer.test` freeze on TPUs ([#6654](https://github.com/PyTorchLightning/pytorch-lightning/pull/6654))
- Fixed a bug where gradients were disabled after calling `Trainer.predict` ([#6657](https://github.com/PyTorchLightning/pytorch-lightning/pull/6657))
- Fixed bug where no TPUs were detected in a TPU pod env ([#6719](https://github.com/PyTorchLightning/pytorch-lightning/pull/6719))


## [1.2.5] - 2021-03-23

### Changed

- Update Gradient Clipping for the TPU Accelerator ([#6576](https://github.com/PyTorchLightning/pytorch-lightning/pull/6576))
- Refactored setup for typing friendly ([#6590](https://github.com/PyTorchLightning/pytorch-lightning/pull/6590))

### Fixed

- Fixed a bug where `all_gather` would not work correctly with `tpu_cores=8` ([#6587](https://github.com/PyTorchLightning/pytorch-lightning/pull/6587))
- Fixed comparing required versions ([#6434](https://github.com/PyTorchLightning/pytorch-lightning/pull/6434))
- Fixed duplicate logs appearing in console when using the python logging module ([#6275](https://github.com/PyTorchLightning/pytorch-lightning/pull/6275))
- Added Autocast in validation, test and predict modes for Native AMP ([#6565](https://github.com/PyTorchLightning/pytorch-lightning/pull/6565))


## [1.2.4] - 2021-03-16

### Changed

- Changed the default of `find_unused_parameters` back to `True` in DDP and DDP Spawn ([#6438](https://github.com/PyTorchLightning/pytorch-lightning/pull/6438))

### Fixed

- Expose DeepSpeed loss parameters to allow users to fix loss instability ([#6115](https://github.com/PyTorchLightning/pytorch-lightning/pull/6115))
- Fixed DP reduction with collection ([#6324](https://github.com/PyTorchLightning/pytorch-lightning/pull/6324))
- Fixed an issue where the tuner would not tune the learning rate if also tuning the batch size ([#4688](https://github.com/PyTorchLightning/pytorch-lightning/pull/4688))
- Fixed broadcast to use PyTorch `broadcast_object_list` and add `reduce_decision` ([#6410](https://github.com/PyTorchLightning/pytorch-lightning/pull/6410))
- Fixed logger creating directory structure too early in DDP ([#6380](https://github.com/PyTorchLightning/pytorch-lightning/pull/6380))
- Fixed DeepSpeed additional memory use on rank 0 when default device not set early enough ([#6460](https://github.com/PyTorchLightning/pytorch-lightning/pull/6460))
- Fixed an issue with `Tuner.scale_batch_size` not finding the batch size attribute in the datamodule ([#5968](https://github.com/PyTorchLightning/pytorch-lightning/pull/5968))
- Fixed an exception in the layer summary when the model contains torch.jit scripted submodules ([#6511](https://github.com/PyTorchLightning/pytorch-lightning/pull/6511))
- Fixed when Train loop config was run during `Trainer.predict` ([#6541](https://github.com/PyTorchLightning/pytorch-lightning/pull/6541))


## [1.2.3] - 2021-03-09

### Fixed

- Fixed `ModelPruning(make_pruning_permanent=True)` pruning buffers getting removed when saved during training ([#6073](https://github.com/PyTorchLightning/pytorch-lightning/pull/6073))
- Fixed when `_stable_1d_sort` to work when `n >= N` ([#6177](https://github.com/PyTorchLightning/pytorch-lightning/pull/6177))
- Fixed `AttributeError` when `logger=None` on TPU ([#6221](https://github.com/PyTorchLightning/pytorch-lightning/pull/6221))
- Fixed PyTorch Profiler with `emit_nvtx` ([#6260](https://github.com/PyTorchLightning/pytorch-lightning/pull/6260))
- Fixed `trainer.test` from `best_path` hangs after calling `trainer.fit`  ([#6272](https://github.com/PyTorchLightning/pytorch-lightning/pull/6272))
- Fixed `SingleTPU` calling `all_gather` ([#6296](https://github.com/PyTorchLightning/pytorch-lightning/pull/6296))
- Ensure we check DeepSpeed/Sharded in multi-node DDP ([#6297](https://github.com/PyTorchLightning/pytorch-lightning/pull/6297)
- Check `LightningOptimizer` doesn't delete optimizer hooks ([#6305](https://github.com/PyTorchLightning/pytorch-lightning/pull/6305)
- Resolve memory leak for evaluation ([#6326](https://github.com/PyTorchLightning/pytorch-lightning/pull/6326)
- Ensure that clip gradients is only called if the value is greater than 0 ([#6330](https://github.com/PyTorchLightning/pytorch-lightning/pull/6330)
- Fixed `Trainer` not resetting `lightning_optimizers` when calling `Trainer.fit()` multiple times ([#6372](https://github.com/PyTorchLightning/pytorch-lightning/pull/6372))


## [1.2.2] - 2021-03-02

### Added

- Added `checkpoint` parameter to callback's `on_save_checkpoint` hook ([#6072](https://github.com/PyTorchLightning/pytorch-lightning/pull/6072))

### Changed

- Changed the order of `backward`, `step`, `zero_grad` to `zero_grad`, `backward`, `step` ([#6147](https://github.com/PyTorchLightning/pytorch-lightning/pull/6147))
- Changed default for DeepSpeed CPU Offload to False, due to prohibitively slow speeds at smaller scale ([#6262](https://github.com/PyTorchLightning/pytorch-lightning/pull/6262))

### Fixed

- Fixed epoch level schedulers not being called when `val_check_interval < 1.0` ([#6075](https://github.com/PyTorchLightning/pytorch-lightning/pull/6075))
- Fixed multiple early stopping callbacks ([#6197](https://github.com/PyTorchLightning/pytorch-lightning/pull/6197))
- Fixed incorrect usage of `detach()`, `cpu()`, `to()` ([#6216](https://github.com/PyTorchLightning/pytorch-lightning/pull/6216))
- Fixed LBFGS optimizer support which didn't converge in automatic optimization ([#6147](https://github.com/PyTorchLightning/pytorch-lightning/pull/6147))
- Prevent `WandbLogger` from dropping values ([#5931](https://github.com/PyTorchLightning/pytorch-lightning/pull/5931))
- Fixed error thrown when using valid distributed mode in multi node ([#6297](https://github.com/PyTorchLightning/pytorch-lightning/pull/6297)


## [1.2.1] - 2021-02-23

### Fixed

- Fixed incorrect yield logic for the amp autocast context manager ([#6080](https://github.com/PyTorchLightning/pytorch-lightning/pull/6080))
- Fixed priority of plugin/accelerator when setting distributed mode ([#6089](https://github.com/PyTorchLightning/pytorch-lightning/pull/6089))
- Fixed error message for AMP + CPU incompatibility ([#6107](https://github.com/PyTorchLightning/pytorch-lightning/pull/6107))
- Disabled batch transfer in DP mode ([#6093](https://github.com/PyTorchLightning/pytorch-lightning/pull/6093))


## [1.2.0] - 2021-02-18

### Added

- Added `DataType`, `AverageMethod` and `MDMCAverageMethod` enum in metrics ([#5657](https://github.com/PyTorchLightning/pytorch-lightning/pull/5689))
- Added support for summarized model total params size in megabytes ([#5590](https://github.com/PyTorchLightning/pytorch-lightning/pull/5590))
- Added support for multiple train loaders ([#1959](https://github.com/PyTorchLightning/pytorch-lightning/pull/1959))
- Added `Accuracy` metric now generalizes to Top-k accuracy for (multi-dimensional) multi-class inputs using the `top_k` parameter ([#4838](https://github.com/PyTorchLightning/pytorch-lightning/pull/4838))
- Added `Accuracy` metric now enables the computation of subset accuracy for multi-label or multi-dimensional multi-class inputs with the `subset_accuracy` parameter ([#4838](https://github.com/PyTorchLightning/pytorch-lightning/pull/4838))
- Added `HammingDistance` metric to compute the hamming distance (loss) ([#4838](https://github.com/PyTorchLightning/pytorch-lightning/pull/4838))
- Added `max_fpr` parameter to `auroc` metric for computing partial auroc metric ([#3790](https://github.com/PyTorchLightning/pytorch-lightning/pull/3790))
- Added `StatScores` metric to compute the number of true positives, false positives, true negatives and false negatives ([#4839](https://github.com/PyTorchLightning/pytorch-lightning/pull/4839))
- Added `R2Score` metric ([#5241](https://github.com/PyTorchLightning/pytorch-lightning/pull/5241))
- Added `LambdaCallback` ([#5347](https://github.com/PyTorchLightning/pytorch-lightning/pull/5347))
- Added `BackboneLambdaFinetuningCallback` ([#5377](https://github.com/PyTorchLightning/pytorch-lightning/pull/5377))
- Accelerator `all_gather` supports collection ([#5221](https://github.com/PyTorchLightning/pytorch-lightning/pull/5221))
- Added `image_gradients` functional metric to compute the image gradients of a given input image. ([#5056](https://github.com/PyTorchLightning/pytorch-lightning/pull/5056))
- Added `MetricCollection` ([#4318](https://github.com/PyTorchLightning/pytorch-lightning/pull/4318))
- Added `.clone()` method to metrics ([#4318](https://github.com/PyTorchLightning/pytorch-lightning/pull/4318))
- Added `IoU` class interface ([#4704](https://github.com/PyTorchLightning/pytorch-lightning/pull/4704))
- Support to tie weights after moving model to TPU via `on_post_move_to_device` hook
- Added missing val/test hooks in `LightningModule` ([#5467](https://github.com/PyTorchLightning/pytorch-lightning/pull/5467))
- The `Recall` and `Precision` metrics (and their functional counterparts `recall` and `precision`) can now be generalized to Recall@K and Precision@K with the use of `top_k` parameter ([#4842](https://github.com/PyTorchLightning/pytorch-lightning/pull/4842))
- Added `ModelPruning` Callback ([#5618](https://github.com/PyTorchLightning/pytorch-lightning/pull/5618),
    [#5825](https://github.com/PyTorchLightning/pytorch-lightning/pull/5825),
    [#6045](https://github.com/PyTorchLightning/pytorch-lightning/pull/6045))
- Added `PyTorchProfiler` ([#5560](https://github.com/PyTorchLightning/pytorch-lightning/pull/5560))
- Added compositional metrics ([#5464](https://github.com/PyTorchLightning/pytorch-lightning/pull/5464))
- Added Trainer method `predict(...)` for high performance predictions ([#5579](https://github.com/PyTorchLightning/pytorch-lightning/pull/5579))
- Added `on_before_batch_transfer` and `on_after_batch_transfer` data hooks ([#3671](https://github.com/PyTorchLightning/pytorch-lightning/pull/3671))
- Added AUC/AUROC class interface ([#5479](https://github.com/PyTorchLightning/pytorch-lightning/pull/5479))
- Added `PredictLoop` object ([#5752](https://github.com/PyTorchLightning/pytorch-lightning/pull/5752))
- Added `QuantizationAwareTraining` callback ([#5706](https://github.com/PyTorchLightning/pytorch-lightning/pull/5706),
    [#6040](https://github.com/PyTorchLightning/pytorch-lightning/pull/6040))
- Added `LightningModule.configure_callbacks` to enable the definition of model-specific callbacks ([#5621](https://github.com/PyTorchLightning/pytorch-lightning/pull/5621))
- Added `dim` to `PSNR` metric for mean-squared-error reduction ([#5957](https://github.com/PyTorchLightning/pytorch-lightning/pull/5957))
- Added promxial policy optimization template to pl_examples ([#5394](https://github.com/PyTorchLightning/pytorch-lightning/pull/5394))
- Added `log_graph` to `CometLogger` ([#5295](https://github.com/PyTorchLightning/pytorch-lightning/pull/5295))
- Added possibility for nested loaders ([#5404](https://github.com/PyTorchLightning/pytorch-lightning/pull/5404))
- Added `sync_step` to Wandb logger ([#5351](https://github.com/PyTorchLightning/pytorch-lightning/pull/5351))
- Added `StochasticWeightAveraging` callback ([#5640](https://github.com/PyTorchLightning/pytorch-lightning/pull/5640))
- Added `LightningDataModule.from_datasets(...)` ([#5133](https://github.com/PyTorchLightning/pytorch-lightning/pull/5133))
- Added `PL_TORCH_DISTRIBUTED_BACKEND` env variable to select backend ([#5981](https://github.com/PyTorchLightning/pytorch-lightning/pull/5981))
- Added `Trainer` flag to activate Stochastic Weight Averaging (SWA) `Trainer(stochastic_weight_avg=True)` ([#6038](https://github.com/PyTorchLightning/pytorch-lightning/pull/6038))
- Added DeepSpeed integration ([#5954](https://github.com/PyTorchLightning/pytorch-lightning/pull/5954),
    [#6042](https://github.com/PyTorchLightning/pytorch-lightning/pull/6042))

### Changed

- Changed `stat_scores` metric now calculates stat scores over all classes and gains new parameters, in line with the new `StatScores` metric ([#4839](https://github.com/PyTorchLightning/pytorch-lightning/pull/4839))
- Changed `computer_vision_fine_tunning` example to use `BackboneLambdaFinetuningCallback` ([#5377](https://github.com/PyTorchLightning/pytorch-lightning/pull/5377))
- Changed `automatic casting` for LoggerConnector `metrics` ([#5218](https://github.com/PyTorchLightning/pytorch-lightning/pull/5218))
- Changed `iou` [func] to allow float input ([#4704](https://github.com/PyTorchLightning/pytorch-lightning/pull/4704))
- Metric `compute()` method will no longer automatically call `reset()` ([#5409](https://github.com/PyTorchLightning/pytorch-lightning/pull/5409))
- Set PyTorch 1.4 as min requirements, also for testing and examples `torchvision>=0.5` and `torchtext>=0.5` ([#5418](https://github.com/PyTorchLightning/pytorch-lightning/pull/5418))
- Changed `callbacks` argument in `Trainer` to allow `Callback` input ([#5446](https://github.com/PyTorchLightning/pytorch-lightning/pull/5446))
- Changed the default of `find_unused_parameters` to `False` in DDP ([#5185](https://github.com/PyTorchLightning/pytorch-lightning/pull/5185))
- Changed `ModelCheckpoint` version suffixes to start at 1 ([#5008](https://github.com/PyTorchLightning/pytorch-lightning/pull/5008))
- Progress bar metrics tensors are now converted to float ([#5692](https://github.com/PyTorchLightning/pytorch-lightning/pull/5692))
- Changed the default value for the `progress_bar_refresh_rate` Trainer argument in Google COLAB notebooks to 20 ([#5516](https://github.com/PyTorchLightning/pytorch-lightning/pull/5516))
- Extended support for purely iteration-based training ([#5726](https://github.com/PyTorchLightning/pytorch-lightning/pull/5726))
- Made `LightningModule.global_rank`, `LightningModule.local_rank` and `LightningModule.logger` read-only properties ([#5730](https://github.com/PyTorchLightning/pytorch-lightning/pull/5730))
- Forced `ModelCheckpoint` callbacks to run after all others to guarantee all states are saved to the checkpoint ([#5731](https://github.com/PyTorchLightning/pytorch-lightning/pull/5731))
- Refactored Accelerators and Plugins:
    * Added base classes for plugins ([#5715](https://github.com/PyTorchLightning/pytorch-lightning/pull/5715))
    * Added parallel plugins for DP, DDP, DDPSpawn, DDP2 and Horovod ([#5714](https://github.com/PyTorchLightning/pytorch-lightning/pull/5714))
    * Precision Plugins ([#5718](https://github.com/PyTorchLightning/pytorch-lightning/pull/5718))
    * Added new Accelerators for CPU, GPU and TPU ([#5719](https://github.com/PyTorchLightning/pytorch-lightning/pull/5719))
    * Added RPC and Sharded plugins ([#5732](https://github.com/PyTorchLightning/pytorch-lightning/pull/5732))
    * Added missing `LightningModule`-wrapper logic to new plugins and accelerator ([#5734](https://github.com/PyTorchLightning/pytorch-lightning/pull/5734))
    * Moved device-specific teardown logic from training loop to accelerator ([#5973](https://github.com/PyTorchLightning/pytorch-lightning/pull/5973))
    * Moved accelerator_connector.py to the connectors subfolder ([#6033](https://github.com/PyTorchLightning/pytorch-lightning/pull/6033))
    * Trainer only references accelerator ([#6039](https://github.com/PyTorchLightning/pytorch-lightning/pull/6039))
    * Made parallel devices optional across all plugins ([#6051](https://github.com/PyTorchLightning/pytorch-lightning/pull/6051))
    * Cleaning ([#5948](https://github.com/PyTorchLightning/pytorch-lightning/pull/5948),
        [#5949](https://github.com/PyTorchLightning/pytorch-lightning/pull/5949),
        [#5950](https://github.com/PyTorchLightning/pytorch-lightning/pull/5950))
- Enabled `self.log` in callbacks ([#5094](https://github.com/PyTorchLightning/pytorch-lightning/pull/5094))
- Renamed xxx_AVAILABLE as protected ([#5082](https://github.com/PyTorchLightning/pytorch-lightning/pull/5082))
- Unified module names in Utils ([#5199](https://github.com/PyTorchLightning/pytorch-lightning/pull/5199))
- Separated utils: imports & enums ([#5256](https://github.com/PyTorchLightning/pytorch-lightning/pull/5256)
    [#5874](https://github.com/PyTorchLightning/pytorch-lightning/pull/5874))
- Refactor: clean trainer device & distributed getters ([#5300](https://github.com/PyTorchLightning/pytorch-lightning/pull/5300))
- Simplified training phase as LightningEnum ([#5419](https://github.com/PyTorchLightning/pytorch-lightning/pull/5419))
- Updated metrics to use LightningEnum ([#5689](https://github.com/PyTorchLightning/pytorch-lightning/pull/5689))
- Changed the seq of `on_train_batch_end`, `on_batch_end` & `on_train_epoch_end`, `on_epoch_end hooks` ([#5688](https://github.com/PyTorchLightning/pytorch-lightning/pull/5688))
- Refactored `setup_training` and remove `test_mode` ([#5388](https://github.com/PyTorchLightning/pytorch-lightning/pull/5388))
- Disabled training with zero `num_training_batches` when insufficient `limit_train_batches` ([#5703](https://github.com/PyTorchLightning/pytorch-lightning/pull/5703))
- Refactored `EpochResultStore` ([#5522](https://github.com/PyTorchLightning/pytorch-lightning/pull/5522))
- Update `lr_finder` to check for attribute if not running `fast_dev_run` ([#5990](https://github.com/PyTorchLightning/pytorch-lightning/pull/5990))
- LightningOptimizer manual optimizer is more flexible and expose `toggle_model` ([#5771](https://github.com/PyTorchLightning/pytorch-lightning/pull/5771))
- `MlflowLogger` limit parameter value length to 250 char ([#5893](https://github.com/PyTorchLightning/pytorch-lightning/pull/5893))
- Re-introduced fix for Hydra directory sync with multiple process ([#5993](https://github.com/PyTorchLightning/pytorch-lightning/pull/5993))

### Deprecated

- Function `stat_scores_multiple_classes` is deprecated in favor of `stat_scores` ([#4839](https://github.com/PyTorchLightning/pytorch-lightning/pull/4839))
- Moved accelerators and plugins to its `legacy` pkg ([#5645](https://github.com/PyTorchLightning/pytorch-lightning/pull/5645))
- Deprecated `LightningDistributedDataParallel` in favor of new wrapper module `LightningDistributedModule` ([#5185](https://github.com/PyTorchLightning/pytorch-lightning/pull/5185))
- Deprecated `LightningDataParallel` in favor of new wrapper module `LightningParallelModule` ([#5670](https://github.com/PyTorchLightning/pytorch-lightning/pull/5670))
- Renamed utils modules ([#5199](https://github.com/PyTorchLightning/pytorch-lightning/pull/5199))
    * `argparse_utils` >> `argparse`
    * `model_utils` >> `model_helpers`
    * `warning_utils` >> `warnings`
    * `xla_device_utils` >> `xla_device`
- Deprecated using `'val_loss'` to set the `ModelCheckpoint` monitor ([#6012](https://github.com/PyTorchLightning/pytorch-lightning/pull/6012))
- Deprecated `.get_model()` with explicit `.lightning_module` property ([#6035](https://github.com/PyTorchLightning/pytorch-lightning/pull/6035))
- Deprecated Trainer attribute `accelerator_backend` in favor of `accelerator` ([#6034](https://github.com/PyTorchLightning/pytorch-lightning/pull/6034))

### Removed

- Removed deprecated checkpoint argument `filepath` ([#5321](https://github.com/PyTorchLightning/pytorch-lightning/pull/5321))
- Removed deprecated `Fbeta`, `f1_score` and `fbeta_score` metrics ([#5322](https://github.com/PyTorchLightning/pytorch-lightning/pull/5322))
- Removed deprecated `TrainResult` ([#5323](https://github.com/PyTorchLightning/pytorch-lightning/pull/5323))
- Removed deprecated `EvalResult` ([#5633](https://github.com/PyTorchLightning/pytorch-lightning/pull/5633))
- Removed `LoggerStages` ([#5673](https://github.com/PyTorchLightning/pytorch-lightning/pull/5673))

### Fixed

- Fixed distributed setting and `ddp_cpu` only with `num_processes>1` ([#5297](https://github.com/PyTorchLightning/pytorch-lightning/pull/5297))
- Fixed `num_workers` for Windows example ([#5375](https://github.com/PyTorchLightning/pytorch-lightning/pull/5375))
- Fixed loading yaml ([#5619](https://github.com/PyTorchLightning/pytorch-lightning/pull/5619))
- Fixed support custom DataLoader with DDP if they can be re-instantiated ([#5745](https://github.com/PyTorchLightning/pytorch-lightning/pull/5745))
- Fixed repeated `.fit()` calls ignore max_steps iteration bound ([#5936](https://github.com/PyTorchLightning/pytorch-lightning/pull/5936))
- Fixed throwing `MisconfigurationError` on unknown mode ([#5255](https://github.com/PyTorchLightning/pytorch-lightning/pull/5255))
- Resolve bug with Finetuning ([#5744](https://github.com/PyTorchLightning/pytorch-lightning/pull/5744))
- Fixed `ModelCheckpoint` race condition in file existence check ([#5155](https://github.com/PyTorchLightning/pytorch-lightning/pull/5155))
- Fixed some compatibility with PyTorch 1.8 ([#5864](https://github.com/PyTorchLightning/pytorch-lightning/pull/5864))
- Fixed forward cache ([#5895](https://github.com/PyTorchLightning/pytorch-lightning/pull/5895))
- Fixed recursive detach of tensors to CPU ([#6007](https://github.com/PyTorchLightning/pytorch-lightning/pull/6007))
- Fixed passing wrong strings for scheduler interval doesn't throw an error ([#5923](https://github.com/PyTorchLightning/pytorch-lightning/pull/5923))
- Fixed wrong `requires_grad` state after `return None` with multiple optimizers ([#5738](https://github.com/PyTorchLightning/pytorch-lightning/pull/5638))
- Fixed add `on_epoch_end` hook at the end of `validation`, `test` epoch ([#5986](https://github.com/PyTorchLightning/pytorch-lightning/pull/5986))
- Fixed missing `process_dataloader` call for `TPUSpawn` when in distributed mode ([#6015](https://github.com/PyTorchLightning/pytorch-lightning/pull/6015))
- Fixed progress bar flickering by appending 0 to floats/strings ([#6009](https://github.com/PyTorchLightning/pytorch-lightning/pull/6009))
- Fixed synchronization issues with TPU training ([#6027](https://github.com/PyTorchLightning/pytorch-lightning/pull/6027))
- Fixed `hparams.yaml` saved twice when using `TensorBoardLogger` ([#5953](https://github.com/PyTorchLightning/pytorch-lightning/pull/5953))
- Fixed basic examples ([#5912](https://github.com/PyTorchLightning/pytorch-lightning/pull/5912),
    [#5985](https://github.com/PyTorchLightning/pytorch-lightning/pull/5985))
- Fixed `fairscale` compatible with PT 1.8 ([#5996](https://github.com/PyTorchLightning/pytorch-lightning/pull/5996))
- Ensured `process_dataloader` is called when `tpu_cores > 1` to use Parallel DataLoader ([#6015](https://github.com/PyTorchLightning/pytorch-lightning/pull/6015))
- Attempted SLURM auto resume call when non-shell call fails ([#6002](https://github.com/PyTorchLightning/pytorch-lightning/pull/6002))
- Fixed wrapping optimizers upon assignment ([#6006](https://github.com/PyTorchLightning/pytorch-lightning/pull/6006))
- Fixed allowing hashing of metrics with lists in their state ([#5939](https://github.com/PyTorchLightning/pytorch-lightning/pull/5939))


## [1.1.8] - 2021-02-08

### Fixed

- Separate epoch validation from step validation ([#5208](https://github.com/PyTorchLightning/pytorch-lightning/pull/5208))
- Fixed `toggle_optimizers` not handling all optimizer parameters ([#5775](https://github.com/PyTorchLightning/pytorch-lightning/pull/5775))


## [1.1.7] - 2021-02-03

### Fixed

- Fixed `TensorBoardLogger` not closing `SummaryWriter` on `finalize` ([#5696](https://github.com/PyTorchLightning/pytorch-lightning/pull/5696))
- Fixed filtering of pytorch  "unsqueeze" warning when using DP ([#5622](https://github.com/PyTorchLightning/pytorch-lightning/pull/5622))
- Fixed `num_classes` argument in F1 metric ([#5663](https://github.com/PyTorchLightning/pytorch-lightning/pull/5663))
- Fixed `log_dir` property ([#5537](https://github.com/PyTorchLightning/pytorch-lightning/pull/5537))
- Fixed a race condition in `ModelCheckpoint` when checking if a checkpoint file exists ([#5144](https://github.com/PyTorchLightning/pytorch-lightning/pull/5144))
- Remove unnecessary intermediate layers in Dockerfiles ([#5697](https://github.com/PyTorchLightning/pytorch-lightning/pull/5697))
- Fixed auto learning rate ordering ([#5638](https://github.com/PyTorchLightning/pytorch-lightning/pull/5638))


## [1.1.6] - 2021-01-26

### Changed

- Increased TPU check timeout from 20s to 100s ([#5598](https://github.com/PyTorchLightning/pytorch-lightning/pull/5598))
- Ignored `step` param in Neptune logger's log_metric method ([#5510](https://github.com/PyTorchLightning/pytorch-lightning/pull/5510))
- Pass batch outputs to `on_train_batch_end` instead of `epoch_end` outputs ([#4369](https://github.com/PyTorchLightning/pytorch-lightning/pull/4369))

### Fixed

- Fixed `toggle_optimizer` to reset `requires_grad` state  ([#5574](https://github.com/PyTorchLightning/pytorch-lightning/pull/5574))
- Fixed FileNotFoundError for best checkpoint when using DDP with Hydra ([#5629](https://github.com/PyTorchLightning/pytorch-lightning/pull/5629))
- Fixed an error when logging a progress bar metric with a reserved name ([#5620](https://github.com/PyTorchLightning/pytorch-lightning/pull/5620))
- Fixed `Metric`'s `state_dict` not included when child modules ([#5614](https://github.com/PyTorchLightning/pytorch-lightning/pull/5614))
- Fixed Neptune logger creating multiple experiments when GPUs > 1 ([#3256](https://github.com/PyTorchLightning/pytorch-lightning/pull/3256))
- Fixed duplicate logs appearing in console when using the python logging module ([#5509](https://github.com/PyTorchLightning/pytorch-lightning/pull/5509))
- Fixed tensor printing in `trainer.test()` ([#5138](https://github.com/PyTorchLightning/pytorch-lightning/pull/5138))
- Fixed not using dataloader when `hparams` present ([#4559](https://github.com/PyTorchLightning/pytorch-lightning/pull/4559))


## [1.1.5] - 2021-01-19

### Fixed

- Fixed a visual bug in the progress bar display initialization ([#4579](https://github.com/PyTorchLightning/pytorch-lightning/pull/4579))
- Fixed logging `on_train_batch_end` in a callback with multiple optimizers ([#5521](https://github.com/PyTorchLightning/pytorch-lightning/pull/5521))
- Fixed `reinit_scheduler_properties` with correct optimizer ([#5519](https://github.com/PyTorchLightning/pytorch-lightning/pull/5519))
- Fixed `val_check_interval` with `fast_dev_run` ([#5540](https://github.com/PyTorchLightning/pytorch-lightning/pull/5540))


## [1.1.4] - 2021-01-12

### Added

- Add automatic optimization property setter to lightning module ([#5169](https://github.com/PyTorchLightning/pytorch-lightning/pull/5169))

### Changed

- Changed deprecated `enable_pl_optimizer=True` ([#5244](https://github.com/PyTorchLightning/pytorch-lightning/pull/5244))

### Fixed

- Fixed `transfer_batch_to_device` for DDP with `len(devices_ids) == 1` ([#5195](https://github.com/PyTorchLightning/pytorch-lightning/pull/5195))
- Logging only on `not should_accumulate()` during training ([#5417](https://github.com/PyTorchLightning/pytorch-lightning/pull/5417))
- Resolve interpolation bug with Hydra ([#5406](https://github.com/PyTorchLightning/pytorch-lightning/pull/5406))
- Check environ before selecting a seed to prevent warning message ([#4743](https://github.com/PyTorchLightning/pytorch-lightning/pull/4743))
- Fixed signature mismatch in `model_to_device` of `DDPCPUHPCAccelerator` ([#5505](https://github.com/PyTorchLightning/pytorch-lightning/pull/5505))

## [1.1.3] - 2021-01-05

### Added

- Added a check for optimizer attached to `lr_scheduler` ([#5338](https://github.com/PyTorchLightning/pytorch-lightning/pull/5338))
- Added support for passing non-existing filepaths to `resume_from_checkpoint` ([#4402](https://github.com/PyTorchLightning/pytorch-lightning/pull/4402))

### Changed

- Skip restore from `resume_from_checkpoint` while `testing` ([#5161](https://github.com/PyTorchLightning/pytorch-lightning/pull/5161))
- Allowed `log_momentum` for adaptive optimizers in `LearningRateMonitor` ([#5333](https://github.com/PyTorchLightning/pytorch-lightning/pull/5333))
- Disabled checkpointing, earlystopping and logging with `fast_dev_run` ([#5277](https://github.com/PyTorchLightning/pytorch-lightning/pull/5277))
- Distributed group defaults to `WORLD` if `None` ([#5125](https://github.com/PyTorchLightning/pytorch-lightning/pull/5125))

### Fixed

- Fixed `trainer.test` returning non-test metrics ([#5214](https://github.com/PyTorchLightning/pytorch-lightning/pull/5214))
- Fixed metric state reset ([#5273](https://github.com/PyTorchLightning/pytorch-lightning/pull/5273))
- Fixed `--num-nodes` on `DDPSequentialPlugin` ([#5327](https://github.com/PyTorchLightning/pytorch-lightning/pull/5327))
- Fixed invalid value for `weights_summary` ([#5296](https://github.com/PyTorchLightning/pytorch-lightning/pull/5296))
- Fixed `Trainer.test` not using the latest `best_model_path` ([#5161](https://github.com/PyTorchLightning/pytorch-lightning/pull/5161))
- Fixed existence check for hparams not using underlying filesystem ([#5250](https://github.com/PyTorchLightning/pytorch-lightning/pull/5250))
- Fixed `LightningOptimizer` AMP bug ([#5191](https://github.com/PyTorchLightning/pytorch-lightning/pull/5191))
- Fixed casted key to string in `_flatten_dict` ([#5354](https://github.com/PyTorchLightning/pytorch-lightning/pull/5354))


## [1.1.2] - 2020-12-23

### Added

- Support number for logging with `sync_dist=True` ([#5080](https://github.com/PyTorchLightning/pytorch-lightning/pull/5080))
- Added offset logging step when resuming for Wandb logger ([#5050](https://github.com/PyTorchLightning/pytorch-lightning/pull/5050))

### Removed

- `enable_pl_optimizer=False` by default to temporarily fix AMP issues ([#5163](https://github.com/PyTorchLightning/pytorch-lightning/pull/5163))

### Fixed

- Metric reduction with Logging ([#5150](https://github.com/PyTorchLightning/pytorch-lightning/pull/5150))
- Remove nan loss in manual optimization ([#5121](https://github.com/PyTorchLightning/pytorch-lightning/pull/5121))
- Un-balanced logging properly supported ([#5119](https://github.com/PyTorchLightning/pytorch-lightning/pull/5119))
- Fix hanging in DDP HPC accelerators ([#5157](https://github.com/PyTorchLightning/pytorch-lightning/pull/5157))
- Fix reset `TensorRunningAccum` ([#5106](https://github.com/PyTorchLightning/pytorch-lightning/pull/5106))
- Updated `DALIClassificationLoader` to not use deprecated arguments ([#4925](https://github.com/PyTorchLightning/pytorch-lightning/pull/4925))
- Corrected call to `torch.no_grad` ([#5124](https://github.com/PyTorchLightning/pytorch-lightning/pull/5124))


## [1.1.1] - 2020-12-15

### Added

- Add a notebook example to reach a quick baseline of ~94% accuracy on CIFAR10 using Resnet in Lightning ([#4818](https://github.com/PyTorchLightning/pytorch-lightning/pull/4818))

### Changed

- Simplify accelerator steps ([#5015](https://github.com/PyTorchLightning/pytorch-lightning/pull/5015))
- Refactor load in checkpoint connector ([#4593](https://github.com/PyTorchLightning/pytorch-lightning/pull/4593))
- Fixed the saved filename in `ModelCheckpoint` when it already exists ([#4861](https://github.com/PyTorchLightning/pytorch-lightning/pull/4861))

### Removed

- Drop duplicate metrics ([#5014](https://github.com/PyTorchLightning/pytorch-lightning/pull/5014))
- Remove beta arg from F1 class and functional ([#5076](https://github.com/PyTorchLightning/pytorch-lightning/pull/5076))

### Fixed

- Fixed trainer by default `None` in `DDPAccelerator` ([#4915](https://github.com/PyTorchLightning/pytorch-lightning/pull/4915))
- Fixed `LightningOptimizer` to expose optimizer attributes ([#5095](https://github.com/PyTorchLightning/pytorch-lightning/pull/5095))
- Do not warn when the `name` key is used in the `lr_scheduler` dict ([#5057](https://github.com/PyTorchLightning/pytorch-lightning/pull/5057))
- Check if optimizer supports closure ([#4981](https://github.com/PyTorchLightning/pytorch-lightning/pull/4981))
- Add deprecated metric utility functions back to functional (
    [#5067](https://github.com/PyTorchLightning/pytorch-lightning/pull/5067),
    [#5068](https://github.com/PyTorchLightning/pytorch-lightning/pull/5068))
- Allow any input in `to_onnx` and `to_torchscript` ([#4378](https://github.com/PyTorchLightning/pytorch-lightning/pull/4378))
- Fixed `DDPHPCAccelerator` hangs in DDP construction by calling `init_device` ([#5157](https://github.com/PyTorchLightning/pytorch-lightning/pull/5157))


## [1.1.0] - 2020-12-09

### Added

- Added "monitor" key to saved `ModelCheckpoints` ([#4383](https://github.com/PyTorchLightning/pytorch-lightning/pull/4383))
- Added `ConfusionMatrix` class interface ([#4348](https://github.com/PyTorchLightning/pytorch-lightning/pull/4348))
- Added multiclass AUROC metric ([#4236](https://github.com/PyTorchLightning/pytorch-lightning/pull/4236))
- Added global step indexing to the checkpoint name for a better sub-epoch checkpointing experience ([#3807](https://github.com/PyTorchLightning/pytorch-lightning/pull/3807))
- Added optimizer hooks in callbacks ([#4379](https://github.com/PyTorchLightning/pytorch-lightning/pull/4379))
- Added option to log momentum ([#4384](https://github.com/PyTorchLightning/pytorch-lightning/pull/4384))
- Added `current_score` to `ModelCheckpoint.on_save_checkpoint` ([#4721](https://github.com/PyTorchLightning/pytorch-lightning/pull/4721))
- Added logging using `self.log` in train and evaluation for epoch end hooks (
    [#4552](https://github.com/PyTorchLightning/pytorch-lightning/pull/4552),
    [#4495](https://github.com/PyTorchLightning/pytorch-lightning/pull/4495),
    [#4439](https://github.com/PyTorchLightning/pytorch-lightning/pull/4439),
    [#4684](https://github.com/PyTorchLightning/pytorch-lightning/pull/4684),
    [#4913](https://github.com/PyTorchLightning/pytorch-lightning/pull/4913))
- Added ability for DDP plugin to modify optimizer state saving ([#4675](https://github.com/PyTorchLightning/pytorch-lightning/pull/4675))
- Added `prefix` argument in loggers ([#4557](https://github.com/PyTorchLightning/pytorch-lightning/pull/4557))
- Added printing of total num of params, trainable and non-trainable params in ModelSummary ([#4521](https://github.com/PyTorchLightning/pytorch-lightning/pull/4521))
- Added `PrecisionRecallCurve, ROC, AveragePrecision` class metric ([#4549](https://github.com/PyTorchLightning/pytorch-lightning/pull/4549))
- Added custom `Apex` and `NativeAMP` as `Precision plugins` ([#4355](https://github.com/PyTorchLightning/pytorch-lightning/pull/4355))
- Added `DALI MNIST` example ([#3721](https://github.com/PyTorchLightning/pytorch-lightning/pull/3721))
- Added `sharded plugin` for DDP for multi-gpu training memory optimizations (
    [#4639](https://github.com/PyTorchLightning/pytorch-lightning/pull/4639),
    [#4686](https://github.com/PyTorchLightning/pytorch-lightning/pull/4686),
    [#4737](https://github.com/PyTorchLightning/pytorch-lightning/pull/4737),
    [#4773](https://github.com/PyTorchLightning/pytorch-lightning/pull/4773))
- Added `experiment_id` to the NeptuneLogger ([#3462](https://github.com/PyTorchLightning/pytorch-lightning/pull/3462))
- Added `Pytorch Geometric` integration example with Lightning ([#4568](https://github.com/PyTorchLightning/pytorch-lightning/pull/4568))
- Added `all_gather` method to `LightningModule` which allows gradient based tensor synchronizations for use-cases such as negative sampling. ([#5012](https://github.com/PyTorchLightning/pytorch-lightning/pull/5012))
- Enabled `self.log` in most functions ([#4969](https://github.com/PyTorchLightning/pytorch-lightning/pull/4969))
- Added changeable extension variable for `ModelCheckpoint` ([#4977](https://github.com/PyTorchLightning/pytorch-lightning/pull/4977))


### Changed

- Tuner algorithms will be skipped if `fast_dev_run=True` ([#3903](https://github.com/PyTorchLightning/pytorch-lightning/pull/3903))
- `WandbLogger` does not force wandb `reinit` arg to True anymore and creates a run only when needed ([#4648](https://github.com/PyTorchLightning/pytorch-lightning/pull/4648))
- Changed `automatic_optimization` to be a model attribute ([#4602](https://github.com/PyTorchLightning/pytorch-lightning/pull/4602))
- Changed `Simple Profiler` report to order by percentage time spent + num calls ([#4880](https://github.com/PyTorchLightning/pytorch-lightning/pull/4880))
- Simplify optimization Logic ([#4984](https://github.com/PyTorchLightning/pytorch-lightning/pull/4984))
- Classification metrics overhaul ([#4837](https://github.com/PyTorchLightning/pytorch-lightning/pull/4837))
- Updated `fast_dev_run` to accept integer representing num_batches ([#4629](https://github.com/PyTorchLightning/pytorch-lightning/pull/4629))
- Refactored optimizer ([#4658](https://github.com/PyTorchLightning/pytorch-lightning/pull/4658))


### Deprecated

- Deprecated `prefix` argument in `ModelCheckpoint` ([#4765](https://github.com/PyTorchLightning/pytorch-lightning/pull/4765))
- Deprecated the old way of assigning hyper-parameters through `self.hparams = ...` ([#4813](https://github.com/PyTorchLightning/pytorch-lightning/pull/4813))
- Deprecated `mode='auto'` from `ModelCheckpoint` and `EarlyStopping` ([#4695](https://github.com/PyTorchLightning/pytorch-lightning/pull/4695))

### Removed

- Removed `reorder` parameter of the `auc` metric ([#5004](https://github.com/PyTorchLightning/pytorch-lightning/pull/5004))
- Removed `multiclass_roc` and `multiclass_precision_recall_curve`, use `roc` and `precision_recall_curve` instead ([#4549](https://github.com/PyTorchLightning/pytorch-lightning/pull/4549))

### Fixed

- Added feature to move tensors to CPU before saving ([#4309](https://github.com/PyTorchLightning/pytorch-lightning/pull/4309))
- Fixed `LoggerConnector` to have logged metrics on root device in DP ([#4138](https://github.com/PyTorchLightning/pytorch-lightning/pull/4138))
- Auto convert tensors to contiguous format when `gather_all` ([#4907](https://github.com/PyTorchLightning/pytorch-lightning/pull/4907))
- Fixed `PYTHONPATH` for ddp test model ([#4528](https://github.com/PyTorchLightning/pytorch-lightning/pull/4528))
- Fixed allowing logger to support indexing ([#4595](https://github.com/PyTorchLightning/pytorch-lightning/pull/4595))
- Fixed DDP and manual_optimization ([#4976](https://github.com/PyTorchLightning/pytorch-lightning/pull/4976))


## [1.0.8] - 2020-11-24

### Added

- Added casting to python types for numpy scalars when logging `hparams` ([#4647](https://github.com/PyTorchLightning/pytorch-lightning/pull/4647))
- Added warning when progress bar refresh rate is less than 20 on Google Colab to prevent crashing ([#4654](https://github.com/PyTorchLightning/pytorch-lightning/pull/4654))
- Added `F1` class metric ([#4656](https://github.com/PyTorchLightning/pytorch-lightning/pull/4656))

### Changed

- Consistently use `step=trainer.global_step` in `LearningRateMonitor` independently of `logging_interval` ([#4376](https://github.com/PyTorchLightning/pytorch-lightning/pull/4376))
- Metric states are no longer as default added to `state_dict` ([#4685](https://github.com/PyTorchLightning/pytorch-lightning/pull/4685))
- Renamed class metric `Fbeta` >> `FBeta` ([#4656](https://github.com/PyTorchLightning/pytorch-lightning/pull/4656))
- Model summary: add 1 decimal place ([#4745](https://github.com/PyTorchLightning/pytorch-lightning/pull/4745))
- Do not override `PYTHONWARNINGS` ([#4700](https://github.com/PyTorchLightning/pytorch-lightning/pull/4700))
- Changed `init_ddp_connection` moved from `DDP` to `DDPPlugin` ([#4407](https://github.com/PyTorchLightning/pytorch-lightning/pull/4407))


### Fixed

- Fixed checkpoint `hparams` dict casting when `omegaconf` is available ([#4770](https://github.com/PyTorchLightning/pytorch-lightning/pull/4770))
- Fixed incomplete progress bars when total batches not divisible by refresh rate ([#4577](https://github.com/PyTorchLightning/pytorch-lightning/pull/4577))
- Updated SSIM metric ([#4566](https://github.com/PyTorchLightning/pytorch-lightning/pull/4566))
- Fixed batch_arg_name - add `batch_arg_name` to all calls to `_adjust_batch_size`bug ([#4812](https://github.com/PyTorchLightning/pytorch-lightning/pull/4812))
- Fixed `torchtext` data to GPU ([#4785](https://github.com/PyTorchLightning/pytorch-lightning/pull/4785))
- Fixed a crash bug in MLFlow logger ([#4716](https://github.com/PyTorchLightning/pytorch-lightning/pull/4716))

## [1.0.7] - 2020-11-17

### Added

- Added lambda closure to `manual_optimizer_step` ([#4618](https://github.com/PyTorchLightning/pytorch-lightning/pull/4618))

### Changed

- Change Metrics `persistent` default mode to `False` ([#4685](https://github.com/PyTorchLightning/pytorch-lightning/pull/4685))
- LoggerConnector log_metrics will use `total_batch_idx` instead of `global_step` when logging on `training step` ([#4738](https://github.com/PyTorchLightning/pytorch-lightning/pull/4738))


### Fixed

- Prevent crash if `sync_dist=True` on CPU ([#4626](https://github.com/PyTorchLightning/pytorch-lightning/pull/4626))
- Fixed average pbar Metrics ([#4534](https://github.com/PyTorchLightning/pytorch-lightning/pull/4534))
- Fixed `setup` callback hook to correctly pass the LightningModule through ([#4608](https://github.com/PyTorchLightning/pytorch-lightning/pull/4608))
- Allowing decorate model init with saving `hparams` inside ([#4662](https://github.com/PyTorchLightning/pytorch-lightning/pull/4662))
- Fixed `split_idx` set by `LoggerConnector` in `on_trainer_init` to `Trainer`  ([#4697](https://github.com/PyTorchLightning/pytorch-lightning/pull/4697))


## [1.0.6] - 2020-11-11

### Added

- Added metrics aggregation in Horovod and fixed early stopping ([#3775](https://github.com/PyTorchLightning/pytorch-lightning/pull/3775))
- Added `manual_optimizer_step` which work with `AMP Native` and `accumulated_grad_batches` ([#4485](https://github.com/PyTorchLightning/pytorch-lightning/pull/4485))
- Added `persistent(mode)` method to metrics, to enable and disable metric states being added to `state_dict` ([#4482](https://github.com/PyTorchLightning/pytorch-lightning/pull/4482))
- Added congratulations at the end of our notebooks ([#4555](https://github.com/PyTorchLightning/pytorch-lightning/pull/4555))
- Added parameters `move_metrics_to_cpu` in Trainer to disable gpu leak ([#4592](https://github.com/PyTorchLightning/pytorch-lightning/pull/4592))


### Changed

- Changed `fsspec` to tuner ([#4458](https://github.com/PyTorchLightning/pytorch-lightning/pull/4458))
- Unify SLURM/TorchElastic under backend plugin ([#4578](https://github.com/PyTorchLightning/pytorch-lightning/pull/4578),
        [#4580](https://github.com/PyTorchLightning/pytorch-lightning/pull/4580),
        [#4581](https://github.com/PyTorchLightning/pytorch-lightning/pull/4581),
        [#4582](https://github.com/PyTorchLightning/pytorch-lightning/pull/4582),
        [#4583](https://github.com/PyTorchLightning/pytorch-lightning/pull/4583))

### Fixed

- Fixed feature-lack in `hpc_load` ([#4526](https://github.com/PyTorchLightning/pytorch-lightning/pull/4526))
- Fixed metrics states being overridden in DDP mode ([#4482](https://github.com/PyTorchLightning/pytorch-lightning/pull/4482))
- Fixed `lightning_getattr`, `lightning_hasattr` not finding the correct attributes in datamodule ([#4347](https://github.com/PyTorchLightning/pytorch-lightning/pull/4347))
- Fixed automatic optimization AMP by `manual_optimization_step` ([#4485](https://github.com/PyTorchLightning/pytorch-lightning/pull/4485))
- Replace `MisconfigurationException` with warning in `ModelCheckpoint` Callback ([#4560](https://github.com/PyTorchLightning/pytorch-lightning/pull/4560))
- Fixed logged keys in mlflow logger ([#4412](https://github.com/PyTorchLightning/pytorch-lightning/pull/4412))
- Fixed `is_picklable` by catching `AttributeError` ([#4508](https://github.com/PyTorchLightning/pytorch-lightning/pull/4508))
- Fixed multi test dataloaders dict `AttributeError` error ([#4480](https://github.com/PyTorchLightning/pytorch-lightning/pull/4480))
- Fixed show progress bar only for `progress_rank 0` on `DDP_SLURM` ([#4437](https://github.com/PyTorchLightning/pytorch-lightning/pull/4437))

## [1.0.5] - 2020-11-03

### Added

- Added PyTorch 1.7 Stable support ([#3821](https://github.com/PyTorchLightning/pytorch-lightning/pull/3821))
- Added timeout for `tpu_device_exists` to ensure process does not hang indefinitely ([#4340](https://github.com/PyTorchLightning/pytorch-lightning/pull/4340))

### Changed

- W&B log in sync with `Trainer` step ([#4405](https://github.com/PyTorchLightning/pytorch-lightning/pull/4405))
- Hook `on_after_backward` is called only when `optimizer_step` is being called ([#4439](https://github.com/PyTorchLightning/pytorch-lightning/pull/4439))
- Moved `track_and_norm_grad` into `training loop` and called only when `optimizer_step` is being called ([#4439](https://github.com/PyTorchLightning/pytorch-lightning/pull/4439))
- Changed type checker with explicit cast of `ref_model` object ([#4457](https://github.com/PyTorchLightning/pytorch-lightning/pull/4457))
- Changed `distributed_backend` -> `accelerator` ([#4429](https://github.com/PyTorchLightning/pytorch-lightning/pull/4429))

### Deprecated

- Deprecated passing `ModelCheckpoint` instance to `checkpoint_callback` Trainer argument ([#4336](https://github.com/PyTorchLightning/pytorch-lightning/pull/4336))

### Fixed

- Disable saving checkpoints if not trained ([#4372](https://github.com/PyTorchLightning/pytorch-lightning/pull/4372))
- Fixed error using `auto_select_gpus=True` with `gpus=-1` ([#4209](https://github.com/PyTorchLightning/pytorch-lightning/pull/4209))
- Disabled training when `limit_train_batches=0` ([#4371](https://github.com/PyTorchLightning/pytorch-lightning/pull/4371))
- Fixed that metrics do not store computational graph for all seen data ([#4313](https://github.com/PyTorchLightning/pytorch-lightning/pull/4313))
- Fixed AMP unscale for `on_after_backward` ([#4439](https://github.com/PyTorchLightning/pytorch-lightning/pull/4439))
- Fixed TorchScript export when module includes Metrics ([#4428](https://github.com/PyTorchLightning/pytorch-lightning/pull/4428))
- Fixed TorchScript trace method's data to device and docstring ([#4360](https://github.com/PyTorchLightning/pytorch-lightning/pull/4360))
- Fixed CSV logger warning ([#4419](https://github.com/PyTorchLightning/pytorch-lightning/pull/4419))
- Fixed skip DDP parameter sync ([#4301](https://github.com/PyTorchLightning/pytorch-lightning/pull/4301))
- Fixed `WandbLogger` _sanitize_callable function ([#4422](https://github.com/PyTorchLightning/pytorch-lightning/pull/4422))
- Fixed `AMP Native` `_unscale` gradient ([#4441](https://github.com/PyTorchLightning/pytorch-lightning/pull/4441))


## [1.0.4] - 2020-10-27

### Added

- Added `dirpath` and `filename` parameter in `ModelCheckpoint` ([#4213](https://github.com/PyTorchLightning/pytorch-lightning/pull/4213))
- Added plugins docs and DDPPlugin to customize ddp across all accelerators ([#4258](https://github.com/PyTorchLightning/pytorch-lightning/pull/4285))
- Added `strict` option to the scheduler dictionary ([#3586](https://github.com/PyTorchLightning/pytorch-lightning/pull/3586))
- Added `fsspec` support for profilers ([#4162](https://github.com/PyTorchLightning/pytorch-lightning/pull/4162))
- Added autogenerated helptext to `Trainer.add_argparse_args` ([#4344](https://github.com/PyTorchLightning/pytorch-lightning/pull/4344))
- Added support for string values in `Trainer`'s `profiler` parameter ([#3656](https://github.com/PyTorchLightning/pytorch-lightning/pull/3656))
- Added `optimizer_closure` to `optimizer.step` when supported ([#4190](https://github.com/PyTorchLightning/pytorch-lightning/pull/4190))
- Added unification of regression metrics ([#4166](https://github.com/PyTorchLightning/pytorch-lightning/pull/4166))
- Added checkpoint load from Bytes ([#4314](https://github.com/PyTorchLightning/pytorch-lightning/pull/4314))

### Changed

- Improved error messages for invalid `configure_optimizers` returns ([#3587](https://github.com/PyTorchLightning/pytorch-lightning/pull/3587))
- Allow changing the logged step value in `validation_step` ([#4130](https://github.com/PyTorchLightning/pytorch-lightning/pull/4130))
- Allow setting `replace_sampler_ddp=True` with a distributed sampler already added ([#4273](https://github.com/PyTorchLightning/pytorch-lightning/pull/4273))
- Fixed sanitized parameters for `WandbLogger.log_hyperparams` ([#4320](https://github.com/PyTorchLightning/pytorch-lightning/pull/4320))

### Deprecated

- Deprecated `filepath` in `ModelCheckpoint` ([#4213](https://github.com/PyTorchLightning/pytorch-lightning/pull/4213))
- Deprecated `reorder` parameter of the `auc` metric ([#4237](https://github.com/PyTorchLightning/pytorch-lightning/pull/4237))
- Deprecated bool values in `Trainer`'s `profiler` parameter ([#3656](https://github.com/PyTorchLightning/pytorch-lightning/pull/3656))

### Fixed

- Fixed setting device ids in DDP ([#4297](https://github.com/PyTorchLightning/pytorch-lightning/pull/4297))
- Fixed synchronization of best model path in `ddp_accelerator` ([#4323](https://github.com/PyTorchLightning/pytorch-lightning/pull/4323))
- Fixed `WandbLogger` not uploading checkpoint artifacts at the end of training ([#4341](https://github.com/PyTorchLightning/pytorch-lightning/pull/4341))
- Fixed `FBeta` computation ([#4183](https://github.com/PyTorchLightning/pytorch-lightning/pull/4183))
- Fixed `accumulation across batches` has completed `before breaking training loop` ([#4278](https://github.com/PyTorchLightning/pytorch-lightning/pull/4278))
- Fixed `ModelCheckpoint` don't increase current_epoch and global_step when not training ([#4291](https://github.com/PyTorchLightning/pytorch-lightning/pull/4291))
- Fixed `COMET_EXPERIMENT_KEY` environment variable usage in comet logger ([#4230](https://github.com/PyTorchLightning/pytorch-lightning/pull/4230))

## [1.0.3] - 2020-10-20

### Added

- Added persistent flag to `Metric.add_state` ([#4195](https://github.com/PyTorchLightning/pytorch-lightning/pull/4195))

### Changed

- Used `checkpoint_connector.hpc_save` in SLURM ([#4217](https://github.com/PyTorchLightning/pytorch-lightning/pull/4217))
- Moved base req. to root ([#4219](https://github.com/PyTorchLightning/pytorch-lightning/pull/4219))

### Fixed

- Fixed `hparams` assign in init ([#4189](https://github.com/PyTorchLightning/pytorch-lightning/pull/4189))
- Fixed overwrite check for model hooks ([#4010](https://github.com/PyTorchLightning/pytorch-lightning/pull/4010))


## [1.0.2] - 2020-10-15

### Added

- Added trace functionality to the function `to_torchscript` ([#4142](https://github.com/PyTorchLightning/pytorch-lightning/pull/4142))

### Changed

- Called `on_load_checkpoint` before loading `state_dict` ([#4057](https://github.com/PyTorchLightning/pytorch-lightning/pull/4057))

### Removed

- Removed duplicate metric vs step log for train loop ([#4173](https://github.com/PyTorchLightning/pytorch-lightning/pull/4173))

### Fixed

- Fixed the `self.log` problem in `validation_step()` ([#4169](https://github.com/PyTorchLightning/pytorch-lightning/pull/4169))
- Fixed `hparams` saving - save the state when `save_hyperparameters()` is called [in `__init__`] ([#4163](https://github.com/PyTorchLightning/pytorch-lightning/pull/4163))
- Fixed runtime failure while exporting `hparams` to yaml ([#4158](https://github.com/PyTorchLightning/pytorch-lightning/pull/4158))


## [1.0.1] - 2020-10-14

### Added

- Added getstate/setstate method for torch.save serialization ([#4127](https://github.com/PyTorchLightning/pytorch-lightning/pull/4127))


## [1.0.0] - 2020-10-13

### Added

- Added Explained Variance Metric + metric fix ([#4013](https://github.com/PyTorchLightning/pytorch-lightning/pull/4013))
- Added Metric <-> Lightning Module integration tests ([#4008](https://github.com/PyTorchLightning/pytorch-lightning/pull/4008))
- Added parsing OS env vars in `Trainer` ([#4022](https://github.com/PyTorchLightning/pytorch-lightning/pull/4022))
- Added classification metrics ([#4043](https://github.com/PyTorchLightning/pytorch-lightning/pull/4043))
- Updated explained variance metric ([#4024](https://github.com/PyTorchLightning/pytorch-lightning/pull/4024))
- Enabled plugins ([#4041](https://github.com/PyTorchLightning/pytorch-lightning/pull/4041))
- Enabled custom clusters ([#4048](https://github.com/PyTorchLightning/pytorch-lightning/pull/4048))
- Enabled passing in custom accelerators ([#4050](https://github.com/PyTorchLightning/pytorch-lightning/pull/4050))
- Added `LightningModule.toggle_optimizer` ([#4058](https://github.com/PyTorchLightning/pytorch-lightning/pull/4058))
- Added `LightningModule.manual_backward` ([#4063](https://github.com/PyTorchLightning/pytorch-lightning/pull/4063))
- Added `output` argument to `*_batch_end` hooks ([#3965](https://github.com/PyTorchLightning/pytorch-lightning/pull/3965),
    [#3966](https://github.com/PyTorchLightning/pytorch-lightning/pull/3966))
- Added `output` argument to `*_epoch_end` hooks ([#3967](https://github.com/PyTorchLightning/pytorch-lightning/pull/3967))

### Changed

- Integrated metrics API with self.log ([#3961](https://github.com/PyTorchLightning/pytorch-lightning/pull/3961))
- Decoupled Apex ([#4052](https://github.com/PyTorchLightning/pytorch-lightning/pull/4052),
        [#4054](https://github.com/PyTorchLightning/pytorch-lightning/pull/4054),
        [#4055](https://github.com/PyTorchLightning/pytorch-lightning/pull/4055),
        [#4056](https://github.com/PyTorchLightning/pytorch-lightning/pull/4056),
        [#4058](https://github.com/PyTorchLightning/pytorch-lightning/pull/4058),
        [#4060](https://github.com/PyTorchLightning/pytorch-lightning/pull/4060),
        [#4061](https://github.com/PyTorchLightning/pytorch-lightning/pull/4061),
        [#4062](https://github.com/PyTorchLightning/pytorch-lightning/pull/4062),
        [#4063](https://github.com/PyTorchLightning/pytorch-lightning/pull/4063),
        [#4064](https://github.com/PyTorchLightning/pytorch-lightning/pull/4064),
        [#4065](https://github.com/PyTorchLightning/pytorch-lightning/pull/4065))
- Renamed all backends to `Accelerator` ([#4066](https://github.com/PyTorchLightning/pytorch-lightning/pull/4066))
- Enabled manual returns ([#4089](https://github.com/PyTorchLightning/pytorch-lightning/pull/4089))

### Removed

- Removed support for EvalResult and TrainResult ([#3968](https://github.com/PyTorchLightning/pytorch-lightning/pull/3968))
- Removed deprecated trainer flags: `overfit_pct`, `log_save_interval`, `row_log_interval` ([#3969](https://github.com/PyTorchLightning/pytorch-lightning/pull/3969))
- Removed deprecated early_stop_callback ([#3982](https://github.com/PyTorchLightning/pytorch-lightning/pull/3982))
- Removed deprecated model hooks ([#3980](https://github.com/PyTorchLightning/pytorch-lightning/pull/3980))
- Removed deprecated callbacks ([#3979](https://github.com/PyTorchLightning/pytorch-lightning/pull/3979))
- Removed `trainer` argument in `LightningModule.backward` [#4056](https://github.com/PyTorchLightning/pytorch-lightning/pull/4056))

### Fixed

- Fixed `current_epoch` property update to reflect true epoch number inside `LightningDataModule`, when `reload_dataloaders_every_epoch=True`. ([#3974](https://github.com/PyTorchLightning/pytorch-lightning/pull/3974))
- Fixed to print scaler value in progress bar ([#4053](https://github.com/PyTorchLightning/pytorch-lightning/pull/4053))
- Fixed mismatch between docstring and code regarding when `on_load_checkpoint` hook is called ([#3996](https://github.com/PyTorchLightning/pytorch-lightning/pull/3996))


## [0.10.0] - 2020-10-07

### Added

- Added new Metrics API. ([#3868](https://github.com/PyTorchLightning/pytorch-lightning/pull/3868), [#3921](https://github.com/PyTorchLightning/pytorch-lightning/pull/3921))
- Enable PyTorch 1.7 compatibility ([#3541](https://github.com/PyTorchLightning/pytorch-lightning/pull/3541))
- Added `LightningModule.to_torchscript` to support exporting as `ScriptModule` ([#3258](https://github.com/PyTorchLightning/pytorch-lightning/pull/3258))
- Added warning when dropping unpicklable `hparams` ([#2874](https://github.com/PyTorchLightning/pytorch-lightning/pull/2874))
- Added EMB similarity ([#3349](https://github.com/PyTorchLightning/pytorch-lightning/pull/3349))
- Added `ModelCheckpoint.to_yaml` method ([#3048](https://github.com/PyTorchLightning/pytorch-lightning/pull/3048))
- Allow `ModelCheckpoint` monitor to be `None`, meaning it will always save ([#3630](https://github.com/PyTorchLightning/pytorch-lightning/pull/3630))
- Disabled optimizers setup during testing ([#3059](https://github.com/PyTorchLightning/pytorch-lightning/pull/3059))
- Added support for datamodules to save and load checkpoints when training ([#3563](https://github.com/PyTorchLightning/pytorch-lightning/pull/3563))
- Added support for datamodule in learning rate finder ([#3425](https://github.com/PyTorchLightning/pytorch-lightning/pull/3425))
- Added gradient clip test for native AMP ([#3754](https://github.com/PyTorchLightning/pytorch-lightning/pull/3754))
- Added dist lib to enable syncing anything across devices ([#3762](https://github.com/PyTorchLightning/pytorch-lightning/pull/3762))
- Added `broadcast` to `TPUBackend` ([#3814](https://github.com/PyTorchLightning/pytorch-lightning/pull/3814))
- Added `XLADeviceUtils` class to check XLA device type ([#3274](https://github.com/PyTorchLightning/pytorch-lightning/pull/3274))

### Changed

- Refactored accelerator backends:
   * moved TPU `xxx_step` to backend ([#3118](https://github.com/PyTorchLightning/pytorch-lightning/pull/3118))
   * refactored DDP backend `forward` ([#3119](https://github.com/PyTorchLightning/pytorch-lightning/pull/3119))
   * refactored GPU backend `__step` ([#3120](https://github.com/PyTorchLightning/pytorch-lightning/pull/3120))
   * refactored Horovod backend ([#3121](https://github.com/PyTorchLightning/pytorch-lightning/pull/3121),
        [#3122](https://github.com/PyTorchLightning/pytorch-lightning/pull/3122))
   * remove obscure forward call in eval + CPU backend `___step` ([#3123](https://github.com/PyTorchLightning/pytorch-lightning/pull/3123))
   * reduced all simplified forward ([#3126](https://github.com/PyTorchLightning/pytorch-lightning/pull/3126))
   * added hook base method ([#3127](https://github.com/PyTorchLightning/pytorch-lightning/pull/3127))
   * refactor eval loop to use hooks - use `test_mode` for if so we can split later ([#3129](https://github.com/PyTorchLightning/pytorch-lightning/pull/3129))
   * moved `___step_end` hooks ([#3130](https://github.com/PyTorchLightning/pytorch-lightning/pull/3130))
   * training forward refactor ([#3134](https://github.com/PyTorchLightning/pytorch-lightning/pull/3134))
   * training AMP scaling refactor ([#3135](https://github.com/PyTorchLightning/pytorch-lightning/pull/3135))
   * eval step scaling factor ([#3136](https://github.com/PyTorchLightning/pytorch-lightning/pull/3136))
   * add eval loop object to streamline eval loop ([#3138](https://github.com/PyTorchLightning/pytorch-lightning/pull/3138))
   * refactored dataloader process hook ([#3139](https://github.com/PyTorchLightning/pytorch-lightning/pull/3139))
   * refactored inner eval loop ([#3141](https://github.com/PyTorchLightning/pytorch-lightning/pull/3141))
   * final inner eval loop hooks ([#3154](https://github.com/PyTorchLightning/pytorch-lightning/pull/3154))
   * clean up hooks in `run_evaluation` ([#3156](https://github.com/PyTorchLightning/pytorch-lightning/pull/3156))
   * clean up data reset ([#3161](https://github.com/PyTorchLightning/pytorch-lightning/pull/3161))
   * expand eval loop out ([#3165](https://github.com/PyTorchLightning/pytorch-lightning/pull/3165))
   * moved hooks around in eval loop ([#3195](https://github.com/PyTorchLightning/pytorch-lightning/pull/3195))
   * remove `_evaluate` fx ([#3197](https://github.com/PyTorchLightning/pytorch-lightning/pull/3197))
   * `Trainer.fit` hook clean up ([#3198](https://github.com/PyTorchLightning/pytorch-lightning/pull/3198))
   * DDPs train hooks ([#3203](https://github.com/PyTorchLightning/pytorch-lightning/pull/3203))
   * refactor DDP backend ([#3204](https://github.com/PyTorchLightning/pytorch-lightning/pull/3204),
        [#3207](https://github.com/PyTorchLightning/pytorch-lightning/pull/3207),
        [#3208](https://github.com/PyTorchLightning/pytorch-lightning/pull/3208),
        [#3209](https://github.com/PyTorchLightning/pytorch-lightning/pull/3209),
        [#3210](https://github.com/PyTorchLightning/pytorch-lightning/pull/3210))
   * reduced accelerator selection ([#3211](https://github.com/PyTorchLightning/pytorch-lightning/pull/3211))
   * group prepare data hook ([#3212](https://github.com/PyTorchLightning/pytorch-lightning/pull/3212))
   * added data connector ([#3285](https://github.com/PyTorchLightning/pytorch-lightning/pull/3285))
   * modular is_overridden ([#3290](https://github.com/PyTorchLightning/pytorch-lightning/pull/3290))
   * adding `Trainer.tune()` ([#3293](https://github.com/PyTorchLightning/pytorch-lightning/pull/3293))
   * move `run_pretrain_routine` -> `setup_training` ([#3294](https://github.com/PyTorchLightning/pytorch-lightning/pull/3294))
   * move train outside of setup training ([#3297](https://github.com/PyTorchLightning/pytorch-lightning/pull/3297))
   * move `prepare_data` to data connector ([#3307](https://github.com/PyTorchLightning/pytorch-lightning/pull/3307))
   * moved accelerator router ([#3309](https://github.com/PyTorchLightning/pytorch-lightning/pull/3309))
   * train loop refactor - moving train loop to own object ([#3310](https://github.com/PyTorchLightning/pytorch-lightning/pull/3310),
        [#3312](https://github.com/PyTorchLightning/pytorch-lightning/pull/3312),
        [#3313](https://github.com/PyTorchLightning/pytorch-lightning/pull/3313),
        [#3314](https://github.com/PyTorchLightning/pytorch-lightning/pull/3314))
   * duplicate data interface definition up into DataHooks class ([#3344](https://github.com/PyTorchLightning/pytorch-lightning/pull/3344))
   * inner train loop ([#3359](https://github.com/PyTorchLightning/pytorch-lightning/pull/3359),
        [#3361](https://github.com/PyTorchLightning/pytorch-lightning/pull/3361),
        [#3362](https://github.com/PyTorchLightning/pytorch-lightning/pull/3362),
        [#3363](https://github.com/PyTorchLightning/pytorch-lightning/pull/3363),
        [#3365](https://github.com/PyTorchLightning/pytorch-lightning/pull/3365),
        [#3366](https://github.com/PyTorchLightning/pytorch-lightning/pull/3366),
        [#3367](https://github.com/PyTorchLightning/pytorch-lightning/pull/3367),
        [#3368](https://github.com/PyTorchLightning/pytorch-lightning/pull/3368),
        [#3369](https://github.com/PyTorchLightning/pytorch-lightning/pull/3369),
        [#3370](https://github.com/PyTorchLightning/pytorch-lightning/pull/3370),
        [#3371](https://github.com/PyTorchLightning/pytorch-lightning/pull/3371),
        [#3372](https://github.com/PyTorchLightning/pytorch-lightning/pull/3372),
        [#3373](https://github.com/PyTorchLightning/pytorch-lightning/pull/3373),
        [#3374](https://github.com/PyTorchLightning/pytorch-lightning/pull/3374),
        [#3375](https://github.com/PyTorchLightning/pytorch-lightning/pull/3375),
        [#3376](https://github.com/PyTorchLightning/pytorch-lightning/pull/3376),
        [#3385](https://github.com/PyTorchLightning/pytorch-lightning/pull/3385),
        [#3388](https://github.com/PyTorchLightning/pytorch-lightning/pull/3388),
        [#3397](https://github.com/PyTorchLightning/pytorch-lightning/pull/3397))
   * all logging related calls in a connector ([#3395](https://github.com/PyTorchLightning/pytorch-lightning/pull/3395))
   * device parser ([#3400](https://github.com/PyTorchLightning/pytorch-lightning/pull/3400),
        [#3405](https://github.com/PyTorchLightning/pytorch-lightning/pull/3405))
   * added model connector ([#3407](https://github.com/PyTorchLightning/pytorch-lightning/pull/3407))
   * moved eval loop logging to loggers ([#3408](https://github.com/PyTorchLightning/pytorch-lightning/pull/3408))
   * moved eval loop (#3412[#3408](https://github.com/PyTorchLightning/pytorch-lightning/pull/3408))
   * trainer/separate argparse ([#3421](https://github.com/PyTorchLightning/pytorch-lightning/pull/3421),
        [#3428](https://github.com/PyTorchLightning/pytorch-lightning/pull/3428),
        [#3432](https://github.com/PyTorchLightning/pytorch-lightning/pull/3432))
   * move `lr_finder` ([#3434](https://github.com/PyTorchLightning/pytorch-lightning/pull/3434))
   * organize args (#[#3435](https://github.com/PyTorchLightning/pytorch-lightning/pull/3435),
        [#3442](https://github.com/PyTorchLightning/pytorch-lightning/pull/3442),
        [#3447](https://github.com/PyTorchLightning/pytorch-lightning/pull/3447),
        [#3448](https://github.com/PyTorchLightning/pytorch-lightning/pull/3448),
        [#3449](https://github.com/PyTorchLightning/pytorch-lightning/pull/3449),
        [#3456](https://github.com/PyTorchLightning/pytorch-lightning/pull/3456))
   * move specific accelerator code ([#3457](https://github.com/PyTorchLightning/pytorch-lightning/pull/3457))
   * group connectors ([#3472](https://github.com/PyTorchLightning/pytorch-lightning/pull/3472))
   * accelerator connector methods x/n ([#3469](https://github.com/PyTorchLightning/pytorch-lightning/pull/3469),
        [#3470](https://github.com/PyTorchLightning/pytorch-lightning/pull/3470),
        [#3474](https://github.com/PyTorchLightning/pytorch-lightning/pull/3474))
   * merge backends x/n ([#3476](https://github.com/PyTorchLightning/pytorch-lightning/pull/3476),
        [#3477](https://github.com/PyTorchLightning/pytorch-lightning/pull/3477),
        [#3478](https://github.com/PyTorchLightning/pytorch-lightning/pull/3478),
        [#3480](https://github.com/PyTorchLightning/pytorch-lightning/pull/3480),
        [#3482](https://github.com/PyTorchLightning/pytorch-lightning/pull/3482))
   * apex plugin ([#3502](https://github.com/PyTorchLightning/pytorch-lightning/pull/3502))
   * precision plugins ([#3504](https://github.com/PyTorchLightning/pytorch-lightning/pull/3504))
   * Result - make monitor default to `checkpoint_on` to simplify ([#3571](https://github.com/PyTorchLightning/pytorch-lightning/pull/3571))
   * reference to the Trainer on the `LightningDataModule` ([#3684](https://github.com/PyTorchLightning/pytorch-lightning/pull/3684))
   * add `.log` to lightning module ([#3686](https://github.com/PyTorchLightning/pytorch-lightning/pull/3686),
        [#3699](https://github.com/PyTorchLightning/pytorch-lightning/pull/3699),
        [#3701](https://github.com/PyTorchLightning/pytorch-lightning/pull/3701),
        [#3704](https://github.com/PyTorchLightning/pytorch-lightning/pull/3704),
        [#3715](https://github.com/PyTorchLightning/pytorch-lightning/pull/3715))
   * enable tracking original metric when step and epoch are both true ([#3685](https://github.com/PyTorchLightning/pytorch-lightning/pull/3685))
   * deprecated results obj, added support for simpler comms ([#3681](https://github.com/PyTorchLightning/pytorch-lightning/pull/3681))
   * move backends back to individual files ([#3712](https://github.com/PyTorchLightning/pytorch-lightning/pull/3712))
   * fixes logging for eval steps ([#3763](https://github.com/PyTorchLightning/pytorch-lightning/pull/3763))
   * decoupled DDP, DDP spawn ([#3733](https://github.com/PyTorchLightning/pytorch-lightning/pull/3733),
        [#3766](https://github.com/PyTorchLightning/pytorch-lightning/pull/3766),
        [#3767](https://github.com/PyTorchLightning/pytorch-lightning/pull/3767),
        [#3774](https://github.com/PyTorchLightning/pytorch-lightning/pull/3774),
        [#3802](https://github.com/PyTorchLightning/pytorch-lightning/pull/3802),
        [#3806](https://github.com/PyTorchLightning/pytorch-lightning/pull/3806),
        [#3817](https://github.com/PyTorchLightning/pytorch-lightning/pull/3817),
        [#3819](https://github.com/PyTorchLightning/pytorch-lightning/pull/3819),
        [#3927](https://github.com/PyTorchLightning/pytorch-lightning/pull/3927))
   * remove weight loading hack for ddp_cpu ([#3808](https://github.com/PyTorchLightning/pytorch-lightning/pull/3808))
   * separate `torchelastic` from DDP ([#3810](https://github.com/PyTorchLightning/pytorch-lightning/pull/3810))
   * separate SLURM from DDP ([#3809](https://github.com/PyTorchLightning/pytorch-lightning/pull/3809))
   * decoupled DDP2 ([#3816](https://github.com/PyTorchLightning/pytorch-lightning/pull/3816))
   * bug fix with logging val epoch end + monitor ([#3812](https://github.com/PyTorchLightning/pytorch-lightning/pull/3812))
   * callback system and init DDP ([#3836](https://github.com/PyTorchLightning/pytorch-lightning/pull/3836))
   * adding compute environments ([#3837](https://github.com/PyTorchLightning/pytorch-lightning/pull/3837), [#3842](https://github.com/PyTorchLightning/pytorch-lightning/pull/3842))
   * epoch can now log independently ([#3843](https://github.com/PyTorchLightning/pytorch-lightning/pull/3843))
   * test selecting the correct backend. temp backends while slurm and TorchElastic are decoupled ([#3848](https://github.com/PyTorchLightning/pytorch-lightning/pull/3848))
   * fixed `init_slurm_connection` causing hostname errors ([#3856](https://github.com/PyTorchLightning/pytorch-lightning/pull/3856))
   * moves init apex from LM to apex connector ([#3923](https://github.com/PyTorchLightning/pytorch-lightning/pull/3923))
   * moves sync bn to each backend ([#3925](https://github.com/PyTorchLightning/pytorch-lightning/pull/3925))
   * moves configure ddp to each backend ([#3924](https://github.com/PyTorchLightning/pytorch-lightning/pull/3924))
- Deprecation warning ([#3844](https://github.com/PyTorchLightning/pytorch-lightning/pull/3844))
- Changed `LearningRateLogger` to `LearningRateMonitor` ([#3251](https://github.com/PyTorchLightning/pytorch-lightning/pull/3251))
- Used `fsspec` instead of `gfile` for all IO ([#3320](https://github.com/PyTorchLightning/pytorch-lightning/pull/3320))
    * Swapped `torch.load` for `fsspec` load in DDP spawn backend ([#3787](https://github.com/PyTorchLightning/pytorch-lightning/pull/3787))
    * Swapped `torch.load` for `fsspec` load in cloud_io loading ([#3692](https://github.com/PyTorchLightning/pytorch-lightning/pull/3692))
    * Added support for `to_disk()` to use remote filepaths with `fsspec` ([#3930](https://github.com/PyTorchLightning/pytorch-lightning/pull/3930))
    * Updated model_checkpoint's to_yaml to use `fsspec` open ([#3801](https://github.com/PyTorchLightning/pytorch-lightning/pull/3801))
    * Fixed `fsspec` is inconsistent when doing `fs.ls` ([#3805](https://github.com/PyTorchLightning/pytorch-lightning/pull/3805))
- Refactor `GPUStatsMonitor` to improve training speed ([#3257](https://github.com/PyTorchLightning/pytorch-lightning/pull/3257))
- Changed IoU score behavior for classes absent in target and pred ([#3098](https://github.com/PyTorchLightning/pytorch-lightning/pull/3098))
- Changed IoU `remove_bg` bool to `ignore_index` optional int ([#3098](https://github.com/PyTorchLightning/pytorch-lightning/pull/3098))
- Changed defaults of `save_top_k` and `save_last` to `None` in ModelCheckpoint ([#3680](https://github.com/PyTorchLightning/pytorch-lightning/pull/3680))
- `row_log_interval` and `log_save_interval` are now based on training loop's `global_step` instead of epoch-internal batch index ([#3667](https://github.com/PyTorchLightning/pytorch-lightning/pull/3667))
- Silenced some warnings. verified ddp refactors ([#3483](https://github.com/PyTorchLightning/pytorch-lightning/pull/3483))
- Cleaning up stale logger tests ([#3490](https://github.com/PyTorchLightning/pytorch-lightning/pull/3490))
- Allow `ModelCheckpoint` monitor to be `None` ([#3633](https://github.com/PyTorchLightning/pytorch-lightning/pull/3633))
- Enable `None` model checkpoint default ([#3669](https://github.com/PyTorchLightning/pytorch-lightning/pull/3669))
- Skipped `best_model_path` if `checkpoint_callback` is `None` ([#2962](https://github.com/PyTorchLightning/pytorch-lightning/pull/2962))
- Used `raise .. from ..` to explicitly chain exceptions ([#3750](https://github.com/PyTorchLightning/pytorch-lightning/pull/3750))
-  Mocking loggers ([#3596](https://github.com/PyTorchLightning/pytorch-lightning/pull/3596),
    [#3617](https://github.com/PyTorchLightning/pytorch-lightning/pull/3617),
    [#3851](https://github.com/PyTorchLightning/pytorch-lightning/pull/3851),
    [#3859](https://github.com/PyTorchLightning/pytorch-lightning/pull/3859),
    [#3884](https://github.com/PyTorchLightning/pytorch-lightning/pull/3884),
    [#3853](https://github.com/PyTorchLightning/pytorch-lightning/pull/3853),
    [#3910](https://github.com/PyTorchLightning/pytorch-lightning/pull/3910),
    [#3889](https://github.com/PyTorchLightning/pytorch-lightning/pull/3889),
    [#3926](https://github.com/PyTorchLightning/pytorch-lightning/pull/3926))
- Write predictions in LightningModule instead of EvalResult [#3882](https://github.com/PyTorchLightning/pytorch-lightning/pull/3882)

### Deprecated

- Deprecated `TrainResult` and `EvalResult`, use `self.log` and `self.write` from the `LightningModule` to log metrics and write predictions. `training_step` can now only return a scalar (for the loss) or a dictionary with anything you want. ([#3681](https://github.com/PyTorchLightning/pytorch-lightning/pull/3681))
- Deprecate `early_stop_callback` Trainer argument ([#3845](https://github.com/PyTorchLightning/pytorch-lightning/pull/3845))
- Rename Trainer arguments `row_log_interval` >> `log_every_n_steps` and `log_save_interval` >> `flush_logs_every_n_steps` ([#3748](https://github.com/PyTorchLightning/pytorch-lightning/pull/3748))

### Removed

- Removed experimental Metric API ([#3943](https://github.com/PyTorchLightning/pytorch-lightning/pull/3943),
        [#3949](https://github.com/PyTorchLightning/pytorch-lightning/pull/3949),
        [#3946](https://github.com/PyTorchLightning/pytorch-lightning/pull/3946)), listed changes before final removal:
    * Added `EmbeddingSimilarity` metric ([#3349](https://github.com/PyTorchLightning/pytorch-lightning/pull/3349), [#3358](https://github.com/PyTorchLightning/pytorch-lightning/pull/3358))
    * Added hooks to metric module interface ([#2528](https://github.com/PyTorchLightning/pytorch-lightning/pull/2528))
    * Added error when AUROC metric is used for multiclass problems ([#3350](https://github.com/PyTorchLightning/pytorch-lightning/pull/3350))
    * Fixed `ModelCheckpoint` with `save_top_k=-1` option not tracking the best models when a monitor metric is available ([#3735](https://github.com/PyTorchLightning/pytorch-lightning/pull/3735))
    * Fixed counter-intuitive error being thrown in `Accuracy` metric for zero target tensor ([#3764](https://github.com/PyTorchLightning/pytorch-lightning/pull/3764))
    * Fixed aggregation of metrics ([#3517](https://github.com/PyTorchLightning/pytorch-lightning/pull/3517))
    * Fixed Metric aggregation ([#3321](https://github.com/PyTorchLightning/pytorch-lightning/pull/3321))
    * Fixed RMSLE metric ([#3188](https://github.com/PyTorchLightning/pytorch-lightning/pull/3188))
    * Renamed `reduction` to `class_reduction` in classification metrics ([#3322](https://github.com/PyTorchLightning/pytorch-lightning/pull/3322))
    * Changed `class_reduction` similar to sklearn for classification metrics ([#3322](https://github.com/PyTorchLightning/pytorch-lightning/pull/3322))
    * Renaming of precision recall metric ([#3308](https://github.com/PyTorchLightning/pytorch-lightning/pull/3308))

### Fixed

- Fixed `on_train_batch_start` hook to end epoch early ([#3700](https://github.com/PyTorchLightning/pytorch-lightning/pull/3700))
- Fixed `num_sanity_val_steps` is clipped to `limit_val_batches` ([#2917](https://github.com/PyTorchLightning/pytorch-lightning/pull/2917))
- Fixed ONNX model save on GPU ([#3145](https://github.com/PyTorchLightning/pytorch-lightning/pull/3145))
- Fixed `GpuUsageLogger` to work on different platforms ([#3008](https://github.com/PyTorchLightning/pytorch-lightning/pull/3008))
- Fixed auto-scale batch size not dumping `auto_lr_find` parameter ([#3151](https://github.com/PyTorchLightning/pytorch-lightning/pull/3151))
- Fixed `batch_outputs` with optimizer frequencies ([#3229](https://github.com/PyTorchLightning/pytorch-lightning/pull/3229))
- Fixed setting batch size in `LightningModule.datamodule` when using `auto_scale_batch_size` ([#3266](https://github.com/PyTorchLightning/pytorch-lightning/pull/3266))
- Fixed Horovod distributed backend compatibility with native AMP ([#3404](https://github.com/PyTorchLightning/pytorch-lightning/pull/3404))
- Fixed batch size auto scaling exceeding the size of the dataset ([#3271](https://github.com/PyTorchLightning/pytorch-lightning/pull/3271))
- Fixed getting `experiment_id` from MLFlow only once instead of each training loop ([#3394](https://github.com/PyTorchLightning/pytorch-lightning/pull/3394))
- Fixed `overfit_batches` which now correctly disables shuffling for the training loader. ([#3501](https://github.com/PyTorchLightning/pytorch-lightning/pull/3501))
- Fixed gradient norm tracking for `row_log_interval > 1` ([#3489](https://github.com/PyTorchLightning/pytorch-lightning/pull/3489))
- Fixed `ModelCheckpoint` name formatting ([#3164](https://github.com/PyTorchLightning/pytorch-lightning/pull/3163))
- Fixed example implementation of AutoEncoder ([#3190](https://github.com/PyTorchLightning/pytorch-lightning/pull/3190))
- Fixed invalid paths when remote logging with TensorBoard ([#3236](https://github.com/PyTorchLightning/pytorch-lightning/pull/3236))
- Fixed change `t()` to `transpose()` as XLA devices do not support `.t()` on 1-dim tensor ([#3252](https://github.com/PyTorchLightning/pytorch-lightning/pull/3252))
- Fixed (weights only) checkpoints loading without PL ([#3287](https://github.com/PyTorchLightning/pytorch-lightning/pull/3287))
- Fixed `gather_all_tensors` cross GPUs in DDP ([#3319](https://github.com/PyTorchLightning/pytorch-lightning/pull/3319))
- Fixed CometML save dir ([#3419](https://github.com/PyTorchLightning/pytorch-lightning/pull/3419))
- Fixed forward key metrics ([#3467](https://github.com/PyTorchLightning/pytorch-lightning/pull/3467))
- Fixed normalize mode at confusion matrix (replace NaNs with zeros) ([#3465](https://github.com/PyTorchLightning/pytorch-lightning/pull/3465))
- Fixed global step increment in training loop when `training_epoch_end` hook is used ([#3673](https://github.com/PyTorchLightning/pytorch-lightning/pull/3673))
- Fixed dataloader shuffling not getting turned off with `overfit_batches > 0` and `distributed_backend = "ddp"` ([#3534](https://github.com/PyTorchLightning/pytorch-lightning/pull/3534))
- Fixed determinism in `DDPSpawnBackend` when using `seed_everything` in main process ([#3335](https://github.com/PyTorchLightning/pytorch-lightning/pull/3335))
- Fixed `ModelCheckpoint` `period` to actually save every `period` epochs ([#3630](https://github.com/PyTorchLightning/pytorch-lightning/pull/3630))
- Fixed `val_progress_bar` total with `num_sanity_val_steps` ([#3751](https://github.com/PyTorchLightning/pytorch-lightning/pull/3751))
- Fixed Tuner dump: add `current_epoch` to dumped_params ([#3261](https://github.com/PyTorchLightning/pytorch-lightning/pull/3261))
- Fixed `current_epoch` and `global_step` properties mismatch between `Trainer` and `LightningModule` ([#3785](https://github.com/PyTorchLightning/pytorch-lightning/pull/3785))
- Fixed learning rate scheduler for optimizers with internal state ([#3897](https://github.com/PyTorchLightning/pytorch-lightning/pull/3897))
- Fixed `tbptt_reduce_fx` when non-floating tensors are logged ([#3796](https://github.com/PyTorchLightning/pytorch-lightning/pull/3796))
- Fixed model checkpoint frequency ([#3852](https://github.com/PyTorchLightning/pytorch-lightning/pull/3852))
- Fixed logging non-tensor scalar with result breaks subsequent epoch aggregation ([#3855](https://github.com/PyTorchLightning/pytorch-lightning/pull/3855))
- Fixed `TrainerEvaluationLoopMixin` activates `model.train()` at the end ([#3858](https://github.com/PyTorchLightning/pytorch-lightning/pull/3858))
- Fixed `overfit_batches` when using with multiple val/test_dataloaders ([#3857](https://github.com/PyTorchLightning/pytorch-lightning/pull/3857))
- Fixed enables `training_step` to return `None` ([#3862](https://github.com/PyTorchLightning/pytorch-lightning/pull/3862))
- Fixed init nan for checkpointing ([#3863](https://github.com/PyTorchLightning/pytorch-lightning/pull/3863))
- Fixed for `load_from_checkpoint` ([#2776](https://github.com/PyTorchLightning/pytorch-lightning/pull/2776))
- Fixes incorrect `batch_sizes` when Dataloader returns a dict with multiple tensors ([#3668](https://github.com/PyTorchLightning/pytorch-lightning/pull/3668))
- Fixed unexpected signature for `validation_step` ([#3947](https://github.com/PyTorchLightning/pytorch-lightning/pull/3947))

## [0.9.0] - 2020-08-20

### Added

- Added SyncBN for DDP ([#2801](https://github.com/PyTorchLightning/pytorch-lightning/pull/2801),
     [#2838](https://github.com/PyTorchLightning/pytorch-lightning/pull/2838))
- Added basic `CSVLogger` ([#2721](https://github.com/PyTorchLightning/pytorch-lightning/pull/2721))
- Added SSIM metrics ([#2671](https://github.com/PyTorchLightning/pytorch-lightning/pull/2671))
- Added BLEU metrics ([#2535](https://github.com/PyTorchLightning/pytorch-lightning/pull/2535))
- Added support to export a model to ONNX format ([#2596](https://github.com/PyTorchLightning/pytorch-lightning/pull/2596))
- Added support for `Trainer(num_sanity_val_steps=-1)` to check all validation data before training ([#2246](https://github.com/PyTorchLightning/pytorch-lightning/pull/2246))
- Added struct. output:
  * tests for val loop flow ([#2605](https://github.com/PyTorchLightning/pytorch-lightning/pull/2605))
  * `EvalResult` support for train and val. loop ([#2615](https://github.com/PyTorchLightning/pytorch-lightning/pull/2615),
       [#2651](https://github.com/PyTorchLightning/pytorch-lightning/pull/2651))
  * weighted average in results obj ([#2930](https://github.com/PyTorchLightning/pytorch-lightning/pull/2930))
  * fix result obj DP auto reduce ([#3013](https://github.com/PyTorchLightning/pytorch-lightning/pull/3013))
- Added class `LightningDataModule` ([#2668](https://github.com/PyTorchLightning/pytorch-lightning/pull/2668))
- Added support for PyTorch 1.6 ([#2745](https://github.com/PyTorchLightning/pytorch-lightning/pull/2745))
- Added call DataModule hooks implicitly in trainer ([#2755](https://github.com/PyTorchLightning/pytorch-lightning/pull/2755))
- Added support for Mean in DDP Sync ([#2568](https://github.com/PyTorchLightning/pytorch-lightning/pull/2568))
- Added remaining `sklearn` metrics: `AveragePrecision`, `BalancedAccuracy`, `CohenKappaScore`, `DCG`, `Hamming`, `Hinge`, `Jaccard`, `MeanAbsoluteError`, `MeanSquaredError`, `MeanSquaredLogError`, `MedianAbsoluteError`, `R2Score`, `MeanPoissonDeviance`, `MeanGammaDeviance`, `MeanTweedieDeviance`, `ExplainedVariance` ([#2562](https://github.com/PyTorchLightning/pytorch-lightning/pull/2562))
- Added support for `limit_{mode}_batches (int)` to work with infinite dataloader (IterableDataset) ([#2840](https://github.com/PyTorchLightning/pytorch-lightning/pull/2840))
- Added support returning python scalars in DP ([#1935](https://github.com/PyTorchLightning/pytorch-lightning/pull/1935))
- Added support to Tensorboard logger for OmegaConf `hparams` ([#2846](https://github.com/PyTorchLightning/pytorch-lightning/pull/2846))
- Added tracking of basic states in `Trainer` ([#2541](https://github.com/PyTorchLightning/pytorch-lightning/pull/2541))
- Tracks all outputs including TBPTT and multiple optimizers ([#2890](https://github.com/PyTorchLightning/pytorch-lightning/pull/2890))
- Added GPU Usage Logger ([#2932](https://github.com/PyTorchLightning/pytorch-lightning/pull/2932))
- Added `strict=False` for `load_from_checkpoint` ([#2819](https://github.com/PyTorchLightning/pytorch-lightning/pull/2819))
- Added saving test predictions on multiple GPUs ([#2926](https://github.com/PyTorchLightning/pytorch-lightning/pull/2926))
- Auto log the computational graph for loggers that support this ([#3003](https://github.com/PyTorchLightning/pytorch-lightning/pull/3003))
- Added warning when changing monitor and using results obj ([#3014](https://github.com/PyTorchLightning/pytorch-lightning/pull/3014))
- Added a hook `transfer_batch_to_device` to the `LightningDataModule` ([#3038](https://github.com/PyTorchLightning/pytorch-lightning/pull/3038))

### Changed

- Truncated long version numbers in progress bar ([#2594](https://github.com/PyTorchLightning/pytorch-lightning/pull/2594))
- Enabling val/test loop disabling ([#2692](https://github.com/PyTorchLightning/pytorch-lightning/pull/2692))
- Refactored into `accelerator` module:
    * GPU training ([#2704](https://github.com/PyTorchLightning/pytorch-lightning/pull/2704))
    * TPU training ([#2708](https://github.com/PyTorchLightning/pytorch-lightning/pull/2708))
    * DDP(2) backend ([#2796](https://github.com/PyTorchLightning/pytorch-lightning/pull/2796))
    * Retrieve last logged val from result by key ([#3049](https://github.com/PyTorchLightning/pytorch-lightning/pull/3049))
- Using `.comet.config` file for `CometLogger` ([#1913](https://github.com/PyTorchLightning/pytorch-lightning/pull/1913))
- Updated hooks arguments - breaking for `setup` and `teardown` ([#2850](https://github.com/PyTorchLightning/pytorch-lightning/pull/2850))
- Using `gfile` to support remote directories ([#2164](https://github.com/PyTorchLightning/pytorch-lightning/pull/2164))
- Moved optimizer creation after device placement for DDP backends ([#2904](https://github.com/PyTorchLightning/pytorch-lighting/pull/2904))
- Support `**DictConfig` for `hparam` serialization ([#2519](https://github.com/PyTorchLightning/pytorch-lightning/pull/2519))
- Removed callback metrics from test results obj ([#2994](https://github.com/PyTorchLightning/pytorch-lightning/pull/2994))
- Re-enabled naming metrics in ckpt name ([#3060](https://github.com/PyTorchLightning/pytorch-lightning/pull/3060))
- Changed progress bar epoch counting to start from 0 ([#3061](https://github.com/PyTorchLightning/pytorch-lightning/pull/3061))

### Deprecated

- Deprecated Trainer attribute `ckpt_path`, which will now be set by `weights_save_path` ([#2681](https://github.com/PyTorchLightning/pytorch-lightning/pull/2681))

### Removed

- Removed deprecated: ([#2760](https://github.com/PyTorchLightning/pytorch-lightning/pull/2760))
    * core decorator `data_loader`
    * Module hook `on_sanity_check_start` and loading `load_from_metrics`
    * package `pytorch_lightning.logging`
    * Trainer arguments: `show_progress_bar`, `num_tpu_cores`, `use_amp`, `print_nan_grads`
    * LR Finder argument `num_accumulation_steps`

### Fixed

- Fixed `accumulate_grad_batches` for last batch ([#2853](https://github.com/PyTorchLightning/pytorch-lightning/pull/2853))
- Fixed setup call while testing ([#2624](https://github.com/PyTorchLightning/pytorch-lightning/pull/2624))
- Fixed local rank zero casting ([#2640](https://github.com/PyTorchLightning/pytorch-lightning/pull/2640))
- Fixed single scalar return from training ([#2587](https://github.com/PyTorchLightning/pytorch-lightning/pull/2587))
- Fixed Horovod backend to scale LR schedlers with the optimizer ([#2626](https://github.com/PyTorchLightning/pytorch-lightning/pull/2626))
- Fixed `dtype` and `device` properties not getting updated in submodules ([#2657](https://github.com/PyTorchLightning/pytorch-lightning/pull/2657))
- Fixed `fast_dev_run` to run for all dataloaders ([#2581](https://github.com/PyTorchLightning/pytorch-lightning/pull/2581))
- Fixed `save_dir` in loggers getting ignored by default value of `weights_save_path` when user did not specify `weights_save_path` ([#2681](https://github.com/PyTorchLightning/pytorch-lightning/pull/2681))
- Fixed `weights_save_path` getting ignored when `logger=False` is passed to Trainer ([#2681](https://github.com/PyTorchLightning/pytorch-lightning/pull/2681))
- Fixed TPU multi-core and Float16 ([#2632](https://github.com/PyTorchLightning/pytorch-lightning/pull/2632))
- Fixed test metrics not being logged with `LoggerCollection` ([#2723](https://github.com/PyTorchLightning/pytorch-lightning/pull/2723))
- Fixed data transfer to device when using `torchtext.data.Field` and `include_lengths is True` ([#2689](https://github.com/PyTorchLightning/pytorch-lightning/pull/2689))
- Fixed shuffle argument for distributed sampler ([#2789](https://github.com/PyTorchLightning/pytorch-lightning/pull/2789))
- Fixed logging interval ([#2694](https://github.com/PyTorchLightning/pytorch-lightning/pull/2694))
- Fixed loss value in the progress bar is wrong when `accumulate_grad_batches > 1` ([#2738](https://github.com/PyTorchLightning/pytorch-lightning/pull/2738))
- Fixed correct CWD for ddp sub-processes when using Hydra ([#2719](https://github.com/PyTorchLightning/pytorch-lightning/pull/2719))
- Fixed selecting GPUs using `CUDA_VISIBLE_DEVICES` ([#2739](https://github.com/PyTorchLightning/pytorch-lightning/pull/2739))
- Fixed false `num_classes` warning in metrics ([#2781](https://github.com/PyTorchLightning/pytorch-lightning/pull/2781))
- Fixed shell injection vulnerability in subprocess call ([#2786](https://github.com/PyTorchLightning/pytorch-lightning/pull/2786))
- Fixed LR finder and `hparams` compatibility ([#2821](https://github.com/PyTorchLightning/pytorch-lightning/pull/2821))
- Fixed `ModelCheckpoint` not saving the latest information when `save_last=True` ([#2881](https://github.com/PyTorchLightning/pytorch-lightning/pull/2881))
- Fixed ImageNet example: learning rate scheduler, number of workers and batch size when using DDP ([#2889](https://github.com/PyTorchLightning/pytorch-lightning/pull/2889))
- Fixed apex gradient clipping ([#2829](https://github.com/PyTorchLightning/pytorch-lightning/pull/2829))
- Fixed save apex scaler states ([#2828](https://github.com/PyTorchLightning/pytorch-lightning/pull/2828))
- Fixed a model loading issue with inheritance and variable positional arguments ([#2911](https://github.com/PyTorchLightning/pytorch-lightning/pull/2911))
- Fixed passing `non_blocking=True` when transferring a batch object that does not support it ([#2910](https://github.com/PyTorchLightning/pytorch-lightning/pull/2910))
- Fixed checkpointing to remote file paths ([#2925](https://github.com/PyTorchLightning/pytorch-lightning/pull/2925))
- Fixed adding val step argument to metrics ([#2986](https://github.com/PyTorchLightning/pytorch-lightning/pull/2986))
- Fixed an issue that caused `Trainer.test()` to stall in ddp mode ([#2997](https://github.com/PyTorchLightning/pytorch-lightning/pull/2997))
- Fixed gathering of results with tensors of varying shape ([#3020](https://github.com/PyTorchLightning/pytorch-lightning/pull/3020))
- Fixed batch size auto-scaling feature to set the new value on the correct model attribute ([#3043](https://github.com/PyTorchLightning/pytorch-lightning/pull/3043))
- Fixed automatic batch scaling not working with half precision ([#3045](https://github.com/PyTorchLightning/pytorch-lightning/pull/3045))
- Fixed setting device to root gpu ([#3042](https://github.com/PyTorchLightning/pytorch-lightning/pull/3042))

## [0.8.5] - 2020-07-09

### Added

- Added a PSNR metric: peak signal-to-noise ratio ([#2483](https://github.com/PyTorchLightning/pytorch-lightning/pull/2483))
- Added functional regression metrics ([#2492](https://github.com/PyTorchLightning/pytorch-lightning/pull/2492))

### Removed

- Removed auto val reduce ([#2462](https://github.com/PyTorchLightning/pytorch-lightning/pull/2462))

### Fixed

- Flattening Wandb Hyperparameters ([#2459](https://github.com/PyTorchLightning/pytorch-lightning/pull/2459))
- Fixed using the same DDP python interpreter and actually running ([#2482](https://github.com/PyTorchLightning/pytorch-lightning/pull/2482))
- Fixed model summary input type conversion for models that have input dtype different from model parameters ([#2510](https://github.com/PyTorchLightning/pytorch-lightning/pull/2510))
- Made `TensorBoardLogger` and `CometLogger` pickleable ([#2518](https://github.com/PyTorchLightning/pytorch-lightning/pull/2518))
- Fixed a problem with `MLflowLogger` creating multiple run folders ([#2502](https://github.com/PyTorchLightning/pytorch-lightning/pull/2502))
- Fixed global_step increment ([#2455](https://github.com/PyTorchLightning/pytorch-lightning/pull/2455))
- Fixed TPU hanging example ([#2488](https://github.com/PyTorchLightning/pytorch-lightning/pull/2488))
- Fixed `argparse` default value bug ([#2526](https://github.com/PyTorchLightning/pytorch-lightning/pull/2526))
- Fixed Dice and IoU to avoid NaN by adding small eps ([#2545](https://github.com/PyTorchLightning/pytorch-lightning/pull/2545))
- Fixed accumulate gradients schedule at epoch 0 (continued) ([#2513](https://github.com/PyTorchLightning/pytorch-lightning/pull/2513))
- Fixed Trainer `.fit()` returning last not best weights in "ddp_spawn" ([#2565](https://github.com/PyTorchLightning/pytorch-lightning/pull/2565))
- Fixed passing (do not pass) TPU weights back on test ([#2566](https://github.com/PyTorchLightning/pytorch-lightning/pull/2566))
- Fixed DDP tests and `.test()` ([#2512](https://github.com/PyTorchLightning/pytorch-lightning/pull/2512),
     [#2570](https://github.com/PyTorchLightning/pytorch-lightning/pull/2570))

## [0.8.4] - 2020-07-01

### Added

- Added reduce ddp results on eval ([#2434](https://github.com/PyTorchLightning/pytorch-lightning/pull/2434))
- Added a warning when an `IterableDataset` has `__len__` defined ([#2437](https://github.com/PyTorchLightning/pytorch-lightning/pull/2437))

### Changed

- Enabled no returns from eval ([#2446](https://github.com/PyTorchLightning/pytorch-lightning/pull/2446))

### Fixed

- Fixes train outputs ([#2428](https://github.com/PyTorchLightning/pytorch-lightning/pull/2428))
- Fixes Conda dependencies ([#2412](https://github.com/PyTorchLightning/pytorch-lightning/pull/2412))
- Fixed Apex scaling with decoupled backward ([#2433](https://github.com/PyTorchLightning/pytorch-lightning/pull/2433))
- Fixed crashing or wrong displaying progressbar because of missing ipywidgets ([#2417](https://github.com/PyTorchLightning/pytorch-lightning/pull/2417))
- Fixed TPU saving dir ([fc26078e](https://github.com/PyTorchLightning/pytorch-lightning/commit/fc26078e395f8a001f4c6dd7b3fe7ca202f914a3), [04e68f02](https://github.com/PyTorchLightning/pytorch-lightning/commit/04e68f022fc03dd5f1555ee86dea997d42a448ad))
- Fixed logging on rank 0 only ([#2425](https://github.com/PyTorchLightning/pytorch-lightning/pull/2425))


## [0.8.3] - 2020-06-29

### Fixed

- Fixed AMP wrong call ([593837e](https://github.com/PyTorchLightning/pytorch-lightning/commit/593837e1da24ff6c942b24ed803fc1496a304609))
- Fixed batch typo ([92d1e75](https://github.com/PyTorchLightning/pytorch-lightning/commit/92d1e75b2638a493d9d21ed5fe00a22093888285))

## [0.8.2] - 2020-06-28

### Added

- Added TorchText support for moving data to GPU ([#2379](https://github.com/PyTorchLightning/pytorch-lightning/pull/2379))

### Changed

- Changed epoch indexing from 0 instead of 1 ([#2289](https://github.com/PyTorchLightning/pytorch-lightning/pull/2289))
- Refactor Model `backward` ([#2276](https://github.com/PyTorchLightning/pytorch-lightning/pull/2276))
- Refactored `training_batch` + tests to verify correctness ([#2327](https://github.com/PyTorchLightning/pytorch-lightning/pull/2327),
     [#2328](https://github.com/PyTorchLightning/pytorch-lightning/pull/2328))
- Refactored training loop ([#2336](https://github.com/PyTorchLightning/pytorch-lightning/pull/2336))
- Made optimization steps for hooks ([#2363](https://github.com/PyTorchLightning/pytorch-lightning/pull/2363))
- Changed default apex level to 'O2' ([#2362](https://github.com/PyTorchLightning/pytorch-lightning/pull/2362))

### Removed

- Moved `TrainsLogger` to Bolts ([#2384](https://github.com/PyTorchLightning/pytorch-lightning/pull/2384))

### Fixed

- Fixed parsing TPU arguments and TPU tests ([#2094](https://github.com/PyTorchLightning/pytorch-lightning/pull/2094))
- Fixed number batches in case of multiple dataloaders and `limit_{*}_batches` ([#1920](https://github.com/PyTorchLightning/pytorch-lightning/pull/1920),
     [#2226](https://github.com/PyTorchLightning/pytorch-lightning/pull/2226))
- Fixed an issue with forward hooks not being removed after model summary ([#2298](https://github.com/PyTorchLightning/pytorch-lightning/pull/2298))
- Fix for `load_from_checkpoint()` not working with absolute path on Windows ([#2294](https://github.com/PyTorchLightning/pytorch-lightning/pull/2294))
- Fixed an issue how _has_len handles `NotImplementedError` e.g. raised by `torchtext.data.Iterator` ([#2293](https://github.com/PyTorchLightning/pytorch-lightning/pull/2293)), ([#2307](https://github.com/PyTorchLightning/pytorch-lightning/pull/2307))
- Fixed `average_precision` metric ([#2319](https://github.com/PyTorchLightning/pytorch-lightning/pull/2319))
- Fixed ROC metric for CUDA tensors ([#2304](https://github.com/PyTorchLightning/pytorch-lightning/pull/2304))
- Fixed lost compatibility with custom datatypes implementing `.to` ([#2335](https://github.com/PyTorchLightning/pytorch-lightning/pull/2335))
- Fixed loading model with kwargs ([#2387](https://github.com/PyTorchLightning/pytorch-lightning/pull/2387))
- Fixed sum(0) for `trainer.num_val_batches` ([#2268](https://github.com/PyTorchLightning/pytorch-lightning/pull/2268))
- Fixed checking if the parameters are a `DictConfig` Object ([#2216](https://github.com/PyTorchLightning/pytorch-lightning/pull/2216))
- Fixed SLURM weights saving ([#2341](https://github.com/PyTorchLightning/pytorch-lightning/pull/2341))
- Fixed swaps LR scheduler order ([#2356](https://github.com/PyTorchLightning/pytorch-lightning/pull/2356))
- Fixed adding tensorboard `hparams` logging test ([#2342](https://github.com/PyTorchLightning/pytorch-lightning/pull/2342))
- Fixed use model ref for tear down ([#2360](https://github.com/PyTorchLightning/pytorch-lightning/pull/2360))
- Fixed logger crash on DDP ([#2388](https://github.com/PyTorchLightning/pytorch-lightning/pull/2388))
- Fixed several issues with early stopping and checkpoint callbacks ([#1504](https://github.com/PyTorchLightning/pytorch-lightning/pull/1504),
     [#2391](https://github.com/PyTorchLightning/pytorch-lightning/pull/2391))
- Fixed loading past checkpoints from v0.7.x ([#2405](https://github.com/PyTorchLightning/pytorch-lightning/pull/2405))
- Fixed loading model without arguments ([#2403](https://github.com/PyTorchLightning/pytorch-lightning/pull/2403))
- Fixed Windows compatibility issue ([#2358](https://github.com/PyTorchLightning/pytorch-lightning/pull/2358))

## [0.8.1] - 2020-06-19

### Fixed

- Fixed the `load_from_checkpoint` path detected as URL bug ([#2244](https://github.com/PyTorchLightning/pytorch-lightning/pull/2244))
- Fixed hooks - added barrier ([#2245](https://github.com/PyTorchLightning/pytorch-lightning/pull/2245),
     [#2257](https://github.com/PyTorchLightning/pytorch-lightning/pull/2257),
     [#2260](https://github.com/PyTorchLightning/pytorch-lightning/pull/220))
- Fixed `hparams` - remove frame inspection on `self.hparams` ([#2253](https://github.com/PyTorchLightning/pytorch-lightning/pull/2253))
- Fixed setup and on fit calls ([#2252](https://github.com/PyTorchLightning/pytorch-lightning/pull/2252))
- Fixed GPU template ([#2255](https://github.com/PyTorchLightning/pytorch-lightning/pull/2255))

## [0.8.0] - 2020-06-18

### Added

- Added `overfit_batches`, `limit_{val|test}_batches` flags (overfit now uses training set for all three) ([#2213](https://github.com/PyTorchLightning/pytorch-lightning/pull/2213))
- Added metrics
  * Base classes ([#1326](https://github.com/PyTorchLightning/pytorch-lightning/pull/1326),
       [#1877](https://github.com/PyTorchLightning/pytorch-lightning/pull/1877))
  * Sklearn metrics classes ([#1327](https://github.com/PyTorchLightning/pytorch-lightning/pull/1327))
  * Native torch metrics ([#1488](https://github.com/PyTorchLightning/pytorch-lightning/pull/1488),
       [#2062](https://github.com/PyTorchLightning/pytorch-lightning/pull/2062))
  * docs for all Metrics ([#2184](https://github.com/PyTorchLightning/pytorch-lightning/pull/2184),
       [#2209](https://github.com/PyTorchLightning/pytorch-lightning/pull/2209))
  * Regression metrics ([#2221](https://github.com/PyTorchLightning/pytorch-lightning/pull/2221))
- Allow dataloaders without sampler field present ([#1907](https://github.com/PyTorchLightning/pytorch-lightning/pull/1907))
- Added option `save_last` to save the model at the end of every epoch in `ModelCheckpoint` ([#1908](https://github.com/PyTorchLightning/pytorch-lightning/pull/1908))
- Early stopping checks `on_validation_end` ([#1458](https://github.com/PyTorchLightning/pytorch-lightning/pull/1458))
- Speed up single-core TPU training by loading data using `ParallelLoader` ([#2033](https://github.com/PyTorchLightning/pytorch-lightning/pull/2033))
- Added a model hook `transfer_batch_to_device` that enables moving custom data structures to the target device ([#1756](https://github.com/PyTorchLightning/pytorch-lightning/pull/1756))
- Added [black](https://black.readthedocs.io/en/stable/) formatter for the code with code-checker on pull ([#1610](https://github.com/PyTorchLightning/pytorch-lightning/pull/1610))
- Added back the slow spawn ddp implementation as `ddp_spawn` ([#2115](https://github.com/PyTorchLightning/pytorch-lightning/pull/2115))
- Added loading checkpoints from URLs ([#1667](https://github.com/PyTorchLightning/pytorch-lightning/pull/1667))
- Added a callback method `on_keyboard_interrupt` for handling KeyboardInterrupt events during training ([#2134](https://github.com/PyTorchLightning/pytorch-lightning/pull/2134))
- Added a decorator `auto_move_data` that moves data to the correct device when using the LightningModule for inference ([#1905](https://github.com/PyTorchLightning/pytorch-lightning/pull/1905))
- Added `ckpt_path` option to `LightningModule.test(...)` to load particular checkpoint ([#2190](https://github.com/PyTorchLightning/pytorch-lightning/pull/2190))
- Added `setup` and `teardown` hooks for model ([#2229](https://github.com/PyTorchLightning/pytorch-lightning/pull/2229))

### Changed

- Allow user to select individual TPU core to train on ([#1729](https://github.com/PyTorchLightning/pytorch-lightning/pull/1729))
- Removed non-finite values from loss in `LRFinder` ([#1862](https://github.com/PyTorchLightning/pytorch-lightning/pull/1862))
- Allow passing model hyperparameters as complete kwarg list ([#1896](https://github.com/PyTorchLightning/pytorch-lightning/pull/1896))
- Renamed `ModelCheckpoint`'s attributes `best` to `best_model_score` and `kth_best_model` to `kth_best_model_path` ([#1799](https://github.com/PyTorchLightning/pytorch-lightning/pull/1799))
- Re-Enable Logger's `ImportError`s ([#1938](https://github.com/PyTorchLightning/pytorch-lightning/pull/1938))
- Changed the default value of the Trainer argument `weights_summary` from `full` to `top` ([#2029](https://github.com/PyTorchLightning/pytorch-lightning/pull/2029))
- Raise an error when lightning replaces an existing sampler ([#2020](https://github.com/PyTorchLightning/pytorch-lightning/pull/2020))
- Enabled `prepare_data` from correct processes - clarify local vs global rank ([#2166](https://github.com/PyTorchLightning/pytorch-lightning/pull/2166))
- Remove explicit flush from tensorboard logger ([#2126](https://github.com/PyTorchLightning/pytorch-lightning/pull/2126))
- Changed epoch indexing from 1 instead of 0 ([#2206](https://github.com/PyTorchLightning/pytorch-lightning/pull/2206))

### Deprecated

- Deprecated flags: ([#2213](https://github.com/PyTorchLightning/pytorch-lightning/pull/2213))
  * `overfit_pct` in favour of `overfit_batches`
  * `val_percent_check` in favour of `limit_val_batches`
  * `test_percent_check` in favour of `limit_test_batches`
- Deprecated `ModelCheckpoint`'s attributes `best` and `kth_best_model` ([#1799](https://github.com/PyTorchLightning/pytorch-lightning/pull/1799))
- Dropped official support/testing for older PyTorch versions <1.3 ([#1917](https://github.com/PyTorchLightning/pytorch-lightning/pull/1917))
- Deprecated Trainer `proc_rank` in favour of `global_rank` ([#2166](https://github.com/PyTorchLightning/pytorch-lightning/pull/2166),
     [#2269](https://github.com/PyTorchLightning/pytorch-lightning/pull/2269))

### Removed

- Removed unintended Trainer argument `progress_bar_callback`, the callback should be passed in by `Trainer(callbacks=[...])` instead ([#1855](https://github.com/PyTorchLightning/pytorch-lightning/pull/1855))
- Removed obsolete `self._device` in Trainer ([#1849](https://github.com/PyTorchLightning/pytorch-lightning/pull/1849))
- Removed deprecated API ([#2073](https://github.com/PyTorchLightning/pytorch-lightning/pull/2073))
   * Packages: `pytorch_lightning.pt_overrides`, `pytorch_lightning.root_module`
   * Modules: `pytorch_lightning.logging.comet_logger`, `pytorch_lightning.logging.mlflow_logger`, `pytorch_lightning.logging.test_tube_logger`, `pytorch_lightning.overrides.override_data_parallel`, `pytorch_lightning.core.model_saving`, `pytorch_lightning.core.root_module`
   * Trainer arguments: `add_row_log_interval`, `default_save_path`, `gradient_clip`, `nb_gpu_nodes`, `max_nb_epochs`, `min_nb_epochs`, `nb_sanity_val_steps`
   * Trainer attributes: `nb_gpu_nodes`, `num_gpu_nodes`, `gradient_clip`, `max_nb_epochs`, `min_nb_epochs`, `nb_sanity_val_steps`, `default_save_path`, `tng_tqdm_dic`

### Fixed

- Run graceful training teardown on interpreter exit ([#1631](https://github.com/PyTorchLightning/pytorch-lightning/pull/1631))
- Fixed user warning when apex was used together with learning rate schedulers ([#1873](https://github.com/PyTorchLightning/pytorch-lightning/pull/1873))
- Fixed multiple calls of `EarlyStopping` callback ([#1863](https://github.com/PyTorchLightning/pytorch-lightning/pull/1863))
- Fixed an issue with `Trainer.from_argparse_args` when passing in unknown Trainer args ([#1932](https://github.com/PyTorchLightning/pytorch-lightning/pull/1932))
- Fixed bug related to logger not being reset correctly for model after tuner algorithms ([#1933](https://github.com/PyTorchLightning/pytorch-lightning/pull/1933))
- Fixed root node resolution for SLURM cluster with dash in host name ([#1954](https://github.com/PyTorchLightning/pytorch-lightning/pull/1954))
- Fixed `LearningRateLogger` in multi-scheduler setting ([#1944](https://github.com/PyTorchLightning/pytorch-lightning/pull/1944))
- Fixed test configuration check and testing ([#1804](https://github.com/PyTorchLightning/pytorch-lightning/pull/1804))
- Fixed an issue with Trainer constructor silently ignoring unknown/misspelled arguments ([#1820](https://github.com/PyTorchLightning/pytorch-lightning/pull/1820))
- Fixed `save_weights_only` in ModelCheckpoint ([#1780](https://github.com/PyTorchLightning/pytorch-lightning/pull/1780))
- Allow use of same `WandbLogger` instance for multiple training loops ([#2055](https://github.com/PyTorchLightning/pytorch-lightning/pull/2055))
- Fixed an issue with `_auto_collect_arguments` collecting local variables that are not constructor arguments and not working for signatures that have the instance not named `self` ([#2048](https://github.com/PyTorchLightning/pytorch-lightning/pull/2048))
- Fixed mistake in parameters' grad norm tracking ([#2012](https://github.com/PyTorchLightning/pytorch-lightning/pull/2012))
- Fixed CPU and hanging GPU crash ([#2118](https://github.com/PyTorchLightning/pytorch-lightning/pull/2118))
- Fixed an issue with the model summary and `example_input_array` depending on a specific ordering of the submodules in a LightningModule ([#1773](https://github.com/PyTorchLightning/pytorch-lightning/pull/1773))
- Fixed Tpu logging ([#2230](https://github.com/PyTorchLightning/pytorch-lightning/pull/2230))
- Fixed Pid port + duplicate `rank_zero` logging ([#2140](https://github.com/PyTorchLightning/pytorch-lightning/pull/2140),
     [#2231](https://github.com/PyTorchLightning/pytorch-lightning/pull/2231))

## [0.7.6] - 2020-05-16

### Added

- Added callback for logging learning rates ([#1498](https://github.com/PyTorchLightning/pytorch-lightning/pull/1498))
- Added transfer learning example (for a binary classification task in computer vision) ([#1564](https://github.com/PyTorchLightning/pytorch-lightning/pull/1564))
- Added type hints in `Trainer.fit()` and `Trainer.test()` to reflect that also a list of dataloaders can be passed in ([#1723](https://github.com/PyTorchLightning/pytorch-lightning/pull/1723)).
- Added auto scaling of batch size ([#1638](https://github.com/PyTorchLightning/pytorch-lightning/pull/1638))
- The progress bar metrics now also get updated in `training_epoch_end` ([#1724](https://github.com/PyTorchLightning/pytorch-lightning/pull/1724))
- Enable `NeptuneLogger` to work with `distributed_backend=ddp` ([#1753](https://github.com/PyTorchLightning/pytorch-lightning/pull/1753))
- Added option to provide seed to random generators to ensure reproducibility ([#1572](https://github.com/PyTorchLightning/pytorch-lightning/pull/1572))
- Added override for hparams in `load_from_ckpt` ([#1797](https://github.com/PyTorchLightning/pytorch-lightning/pull/1797))
- Added support multi-node distributed execution under `torchelastic` ([#1811](https://github.com/PyTorchLightning/pytorch-lightning/pull/1811),
     [#1818](https://github.com/PyTorchLightning/pytorch-lightning/pull/1818))
- Added using `store_true` for bool args ([#1822](https://github.com/PyTorchLightning/pytorch-lightning/pull/1822),
     [#1842](https://github.com/PyTorchLightning/pytorch-lightning/pull/1842))
- Added dummy logger for internally disabling logging for some features ([#1836](https://github.com/PyTorchLightning/pytorch-lightning/pull/1836))

### Changed

- Enable `non-blocking` for device transfers to GPU ([#1843](https://github.com/PyTorchLightning/pytorch-lightning/pull/1843))
- Replace mata_tags.csv with hparams.yaml ([#1271](https://github.com/PyTorchLightning/pytorch-lightning/pull/1271))
- Reduction when `batch_size < num_gpus` ([#1609](https://github.com/PyTorchLightning/pytorch-lightning/pull/1609))
- Updated LightningTemplateModel to look more like Colab example ([#1577](https://github.com/PyTorchLightning/pytorch-lightning/pull/1577))
- Don't convert `namedtuple` to `tuple` when transferring the batch to target device ([#1589](https://github.com/PyTorchLightning/pytorch-lightning/pull/1589))
- Allow passing hparams as keyword argument to LightningModule when loading from checkpoint ([#1639](https://github.com/PyTorchLightning/pytorch-lightning/pull/1639))
- Args should come after the last positional argument ([#1807](https://github.com/PyTorchLightning/pytorch-lightning/pull/1807))
- Made ddp the default if no backend specified with multiple GPUs ([#1789](https://github.com/PyTorchLightning/pytorch-lightning/pull/1789))

### Deprecated

- Deprecated `tags_csv` in favor of `hparams_file` ([#1271](https://github.com/PyTorchLightning/pytorch-lightning/pull/1271))

### Fixed

- Fixed broken link in PR template ([#1675](https://github.com/PyTorchLightning/pytorch-lightning/pull/1675))
- Fixed ModelCheckpoint not None checking filepath ([#1654](https://github.com/PyTorchLightning/pytorch-lightning/pull/1654))
- Trainer now calls `on_load_checkpoint()` when resuming from a checkpoint ([#1666](https://github.com/PyTorchLightning/pytorch-lightning/pull/1666))
- Fixed sampler logic for ddp with iterable dataset ([#1734](https://github.com/PyTorchLightning/pytorch-lightning/pull/1734))
- Fixed `_reset_eval_dataloader()` for IterableDataset ([#1560](https://github.com/PyTorchLightning/pytorch-lightning/pull/1560))
- Fixed Horovod distributed backend to set the `root_gpu` property ([#1669](https://github.com/PyTorchLightning/pytorch-lightning/pull/1669))
- Fixed wandb logger `global_step` affects other loggers ([#1492](https://github.com/PyTorchLightning/pytorch-lightning/pull/1492))
- Fixed disabling progress bar on non-zero ranks using Horovod backend ([#1709](https://github.com/PyTorchLightning/pytorch-lightning/pull/1709))
- Fixed bugs that prevent lr finder to be used together with early stopping and validation dataloaders ([#1676](https://github.com/PyTorchLightning/pytorch-lightning/pull/1676))
- Fixed a bug in Trainer that prepended the checkpoint path with `version_` when it shouldn't ([#1748](https://github.com/PyTorchLightning/pytorch-lightning/pull/1748))
- Fixed lr key name in case of param groups in LearningRateLogger ([#1719](https://github.com/PyTorchLightning/pytorch-lightning/pull/1719))
- Fixed accumulation parameter and suggestion method for learning rate finder ([#1801](https://github.com/PyTorchLightning/pytorch-lightning/pull/1801))
- Fixed num processes wasn't being set properly and auto sampler was ddp failing ([#1819](https://github.com/PyTorchLightning/pytorch-lightning/pull/1819))
- Fixed bugs in semantic segmentation example ([#1824](https://github.com/PyTorchLightning/pytorch-lightning/pull/1824))
- Fixed saving native AMP scaler state ([#1777](https://github.com/PyTorchLightning/pytorch-lightning/pull/1777))
- Fixed native amp + ddp ([#1788](https://github.com/PyTorchLightning/pytorch-lightning/pull/1788))
- Fixed `hparam` logging with metrics ([#1647](https://github.com/PyTorchLightning/pytorch-lightning/pull/1647))

## [0.7.5] - 2020-04-27

### Changed

- Allow logging of metrics together with `hparams` ([#1630](https://github.com/PyTorchLightning/pytorch-lightning/pull/1630))

### Removed

- Removed Warning from trainer loop ([#1634](https://github.com/PyTorchLightning/pytorch-lightning/pull/1634))

### Fixed

- Fixed ModelCheckpoint not being fixable ([#1632](https://github.com/PyTorchLightning/pytorch-lightning/pull/1632))
- Fixed CPU DDP breaking change and DDP change ([#1635](https://github.com/PyTorchLightning/pytorch-lightning/pull/1635))
- Tested pickling ([#1636](https://github.com/PyTorchLightning/pytorch-lightning/pull/1636))


## [0.7.4] - 2020-04-26

### Added

- Added flag `replace_sampler_ddp` to manually disable sampler replacement in DDP  ([#1513](https://github.com/PyTorchLightning/pytorch-lightning/pull/1513))
- Added `auto_select_gpus` flag to trainer that enables automatic selection of available GPUs on exclusive mode systems.
- Added learning rate finder ([#1347](https://github.com/PyTorchLightning/pytorch-lightning/pull/1347))
- Added support for DDP mode in clusters without SLURM ([#1387](https://github.com/PyTorchLightning/pytorch-lightning/pull/1387))
- Added `test_dataloaders` parameter to `Trainer.test()` ([#1434](https://github.com/PyTorchLightning/pytorch-lightning/pull/1434))
- Added `terminate_on_nan` flag to trainer that performs a NaN check with each training iteration when set to `True` ([#1475](https://github.com/PyTorchLightning/pytorch-lightning/pull/1475))
- Added speed parity tests (max 1 sec difference per epoch)([#1482](https://github.com/PyTorchLightning/pytorch-lightning/pull/1482))
- Added `ddp_cpu` backend for testing ddp without GPUs ([#1158](https://github.com/PyTorchLightning/pytorch-lightning/pull/1158))
- Added [Horovod](http://horovod.ai) support as a distributed backend `Trainer(distributed_backend='horovod')` ([#1529](https://github.com/PyTorchLightning/pytorch-lightning/pull/1529))
- Added support for 8 core distributed training on Kaggle TPU's ([#1568](https://github.com/PyTorchLightning/pytorch-lightning/pull/1568))
- Added support for native AMP ([#1561](https://github.com/PyTorchLightning/pytorch-lightning/pull/1561),
    [#1580](https://github.com/PyTorchLightning/pytorch-lightning/pull/1580))

### Changed

- Changed the default behaviour to no longer include a NaN check with each training iteration ([#1475](https://github.com/PyTorchLightning/pytorch-lightning/pull/1475))
- Decoupled the progress bar from trainer` it is a callback now and can be customized or even be replaced entirely ([#1450](https://github.com/PyTorchLightning/pytorch-lightning/pull/1450)).
- Changed lr schedule step interval behavior to update every backwards pass instead of every forwards pass ([#1477](https://github.com/PyTorchLightning/pytorch-lightning/pull/1477))
- Defines shared proc. rank, remove rank from instances (e.g. loggers) ([#1408](https://github.com/PyTorchLightning/pytorch-lightning/pull/1408))
- Updated semantic segmentation example with custom U-Net and logging ([#1371](https://github.com/PyTorchLightning/pytorch-lightning/pull/1371))
- Disabled val and test shuffling ([#1600](https://github.com/PyTorchLightning/pytorch-lightning/pull/1600))

### Deprecated

- Deprecated `training_tqdm_dict` in favor of `progress_bar_dict` ([#1450](https://github.com/PyTorchLightning/pytorch-lightning/pull/1450)).

### Removed

- Removed `test_dataloaders` parameter from `Trainer.fit()` ([#1434](https://github.com/PyTorchLightning/pytorch-lightning/pull/1434))

### Fixed

- Added the possibility to pass nested metrics dictionaries to loggers ([#1582](https://github.com/PyTorchLightning/pytorch-lightning/pull/1582))
- Fixed memory leak from opt return ([#1528](https://github.com/PyTorchLightning/pytorch-lightning/pull/1528))
- Fixed saving checkpoint before deleting old ones ([#1453](https://github.com/PyTorchLightning/pytorch-lightning/pull/1453))
- Fixed loggers - flushing last logged metrics even before continue, e.g. `trainer.test()` results ([#1459](https://github.com/PyTorchLightning/pytorch-lightning/pull/1459))
- Fixed optimizer configuration when `configure_optimizers` returns dict without `lr_scheduler` ([#1443](https://github.com/PyTorchLightning/pytorch-lightning/pull/1443))
- Fixed `LightningModule` - mixing hparams and arguments in `LightningModule.__init__()` crashes load_from_checkpoint() ([#1505](https://github.com/PyTorchLightning/pytorch-lightning/pull/1505))
- Added a missing call to the `on_before_zero_grad` model hook ([#1493](https://github.com/PyTorchLightning/pytorch-lightning/pull/1493)).
- Allow use of sweeps with `WandbLogger` ([#1512](https://github.com/PyTorchLightning/pytorch-lightning/pull/1512))
- Fixed a bug that caused the `callbacks` Trainer argument to reference a global variable ([#1534](https://github.com/PyTorchLightning/pytorch-lightning/pull/1534)).
- Fixed a bug that set all boolean CLI arguments from `Trainer.add_argparse_args` always to True ([#1571](https://github.com/PyTorchLightning/pytorch-lightning/pull/1571))
- Fixed do not copy the batch when training on a single GPU ([#1576](https://github.com/PyTorchLightning/pytorch-lightning/pull/1576),
    [#1579](https://github.com/PyTorchLightning/pytorch-lightning/pull/1579))
- Fixed soft checkpoint removing on DDP ([#1408](https://github.com/PyTorchLightning/pytorch-lightning/pull/1408))
- Fixed automatic parser bug ([#1585](https://github.com/PyTorchLightning/pytorch-lightning/pull/1585))
- Fixed bool conversion from string ([#1606](https://github.com/PyTorchLightning/pytorch-lightning/pull/1606))

## [0.7.3] - 2020-04-09

### Added

- Added `rank_zero_warn` for warning only in rank 0 ([#1428](https://github.com/PyTorchLightning/pytorch-lightning/pull/1428))

### Fixed

- Fixed default `DistributedSampler` for DDP training ([#1425](https://github.com/PyTorchLightning/pytorch-lightning/pull/1425))
- Fixed workers warning not on windows ([#1430](https://github.com/PyTorchLightning/pytorch-lightning/pull/1430))
- Fixed returning tuple from `run_training_batch` ([#1431](https://github.com/PyTorchLightning/pytorch-lightning/pull/1431))
- Fixed gradient clipping ([#1438](https://github.com/PyTorchLightning/pytorch-lightning/pull/1438))
- Fixed pretty print ([#1441](https://github.com/PyTorchLightning/pytorch-lightning/pull/1441))


## [0.7.2] - 2020-04-07

### Added

- Added same step loggers' metrics aggregation ([#1278](https://github.com/PyTorchLightning/pytorch-lightning/pull/1278))
- Added parity test between a vanilla MNIST model and lightning model ([#1284](https://github.com/PyTorchLightning/pytorch-lightning/pull/1284))
- Added parity test between a vanilla RNN model and lightning model ([#1351](https://github.com/PyTorchLightning/pytorch-lightning/pull/1351))
- Added Reinforcement Learning - Deep Q-network (DQN) lightning example ([#1232](https://github.com/PyTorchLightning/pytorch-lightning/pull/1232))
- Added support for hierarchical `dict` ([#1152](https://github.com/PyTorchLightning/pytorch-lightning/pull/1152))
- Added `TrainsLogger` class ([#1122](https://github.com/PyTorchLightning/pytorch-lightning/pull/1122))
- Added type hints to `pytorch_lightning.core` ([#946](https://github.com/PyTorchLightning/pytorch-lightning/pull/946))
- Added support for `IterableDataset` in validation and testing ([#1104](https://github.com/PyTorchLightning/pytorch-lightning/pull/1104))
- Added support for non-primitive types in `hparams` for `TensorboardLogger` ([#1130](https://github.com/PyTorchLightning/pytorch-lightning/pull/1130))
- Added a check that stops the training when loss or weights contain `NaN` or `inf` values. ([#1097](https://github.com/PyTorchLightning/pytorch-lightning/pull/1097))
- Added support for `IterableDataset` when `val_check_interval=1.0` (default), this will trigger validation at the end of each epoch. ([#1283](https://github.com/PyTorchLightning/pytorch-lightning/pull/1283))
- Added `summary` method to Profilers. ([#1259](https://github.com/PyTorchLightning/pytorch-lightning/pull/1259))
- Added informative errors if user defined dataloader has zero length ([#1280](https://github.com/PyTorchLightning/pytorch-lightning/pull/1280))
- Added testing for python 3.8 ([#915](https://github.com/PyTorchLightning/pytorch-lightning/pull/915))
- Added model configuration checking ([#1199](https://github.com/PyTorchLightning/pytorch-lightning/pull/1199))
- Added support for optimizer frequencies through `LightningModule.configure_optimizers()` ([#1269](https://github.com/PyTorchLightning/pytorch-lightning/pull/1269))
- Added option to run without an optimizer by returning `None` from `configure_optimizers`. ([#1279](https://github.com/PyTorchLightning/pytorch-lightning/pull/1279))
- Added a warning when the number of data loader workers is small. ([#1378](https://github.com/PyTorchLightning/pytorch-lightning/pull/1378))

### Changed

- Changed (renamed and refatored) `TensorRunningMean` -> `TensorRunningAccum`: running accumulations were generalized. ([#1278](https://github.com/PyTorchLightning/pytorch-lightning/pull/1278))
- Changed `progress_bar_refresh_rate` trainer flag to disable progress bar when set to 0. ([#1108](https://github.com/PyTorchLightning/pytorch-lightning/pull/1108))
- Enhanced `load_from_checkpoint` to also forward params to the model ([#1307](https://github.com/PyTorchLightning/pytorch-lightning/pull/1307))
- Updated references to `self.forward()` to instead use the `__call__` interface. ([#1211](https://github.com/PyTorchLightning/pytorch-lightning/pull/1211))
- Changed default behaviour of `configure_optimizers` to use no optimizer rather than Adam. ([#1279](https://github.com/PyTorchLightning/pytorch-lightning/pull/1279))
- Allow to upload models on W&B ([#1339](https://github.com/PyTorchLightning/pytorch-lightning/pull/1339))
- On DP and DDP2 unsqueeze is automated now ([#1319](https://github.com/PyTorchLightning/pytorch-lightning/pull/1319))
- Did not always create a DataLoader during reinstantiation, but the same type as before (if subclass of DataLoader) ([#1346](https://github.com/PyTorchLightning/pytorch-lightning/pull/1346))
- Did not interfere with a default sampler ([#1318](https://github.com/PyTorchLightning/pytorch-lightning/pull/1318))
- Remove default Adam optimizer ([#1317](https://github.com/PyTorchLightning/pytorch-lightning/pull/1317))
- Give warnings for unimplemented required lightning methods ([#1317](https://github.com/PyTorchLightning/pytorch-lightning/pull/1317))
- Made `evaluate` method private >> `Trainer._evaluate(...)`. ([#1260](https://github.com/PyTorchLightning/pytorch-lightning/pull/1260))
- Simplify the PL examples structure (shallower and more readable) ([#1247](https://github.com/PyTorchLightning/pytorch-lightning/pull/1247))
- Changed min max gpu memory to be on their own plots ([#1358](https://github.com/PyTorchLightning/pytorch-lightning/pull/1358))
- Remove `.item` which causes sync issues ([#1254](https://github.com/PyTorchLightning/pytorch-lightning/pull/1254))
- Changed smoothing in TQDM to decrease variability of time remaining between training / eval ([#1194](https://github.com/PyTorchLightning/pytorch-lightning/pull/1194))
- Change default logger to dedicated one ([#1064](https://github.com/PyTorchLightning/pytorch-lightning/pull/1064))

### Deprecated

- Deprecated Trainer argument `print_nan_grads` ([#1097](https://github.com/PyTorchLightning/pytorch-lightning/pull/1097))
- Deprecated Trainer argument `show_progress_bar` ([#1108](https://github.com/PyTorchLightning/pytorch-lightning/pull/1108))

### Removed

- Removed test for no test dataloader in .fit ([#1495](https://github.com/PyTorchLightning/pytorch-lightning/pull/1495))
- Removed duplicated module `pytorch_lightning.utilities.arg_parse` for loading CLI arguments ([#1167](https://github.com/PyTorchLightning/pytorch-lightning/pull/1167))
- Removed wandb logger's `finalize` method ([#1193](https://github.com/PyTorchLightning/pytorch-lightning/pull/1193))
- Dropped `torchvision` dependency in tests and added own MNIST dataset class instead ([#986](https://github.com/PyTorchLightning/pytorch-lightning/pull/986))

### Fixed

- Fixed `model_checkpoint` when saving all models ([#1359](https://github.com/PyTorchLightning/pytorch-lightning/pull/1359))
- `Trainer.add_argparse_args` classmethod fixed. Now it adds a type for the arguments ([#1147](https://github.com/PyTorchLightning/pytorch-lightning/pull/1147))
- Fixed bug related to type checking of `ReduceLROnPlateau` lr schedulers([#1126](https://github.com/PyTorchLightning/pytorch-lightning/pull/1126))
- Fixed a bug to ensure lightning checkpoints to be backward compatible ([#1132](https://github.com/PyTorchLightning/pytorch-lightning/pull/1132))
- Fixed a bug that created an extra dataloader with active `reload_dataloaders_every_epoch` ([#1196](https://github.com/PyTorchLightning/pytorch-lightning/pull/1196))
- Fixed all warnings and errors in the docs build process ([#1191](https://github.com/PyTorchLightning/pytorch-lightning/pull/1191))
- Fixed an issue where `val_percent_check=0` would not disable validation ([#1251](https://github.com/PyTorchLightning/pytorch-lightning/pull/1251))
- Fixed average of incomplete `TensorRunningMean` ([#1309](https://github.com/PyTorchLightning/pytorch-lightning/pull/1309))
- Fixed `WandbLogger.watch` with `wandb.init()` ([#1311](https://github.com/PyTorchLightning/pytorch-lightning/pull/1311))
- Fixed an issue with early stopping that would prevent it from monitoring training metrics when validation is disabled / not implemented ([#1235](https://github.com/PyTorchLightning/pytorch-lightning/pull/1235)).
- Fixed a bug that would cause `trainer.test()` to run on the validation set when overloading `validation_epoch_end` and `test_end` ([#1353](https://github.com/PyTorchLightning/pytorch-lightning/pull/1353))
- Fixed `WandbLogger.watch` - use of the watch method without importing `wandb` ([#1311](https://github.com/PyTorchLightning/pytorch-lightning/pull/1311))
- Fixed `WandbLogger` to be used with 'ddp' - allow reinits in sub-processes ([#1149](https://github.com/PyTorchLightning/pytorch-lightning/pull/1149),
     [#1360](https://github.com/PyTorchLightning/pytorch-lightning/pull/1360))
- Made `training_epoch_end` behave like `validation_epoch_end` ([#1357](https://github.com/PyTorchLightning/pytorch-lightning/pull/1357))
- Fixed `fast_dev_run` running validation twice ([#1365](https://github.com/PyTorchLightning/pytorch-lightning/pull/1365))
- Fixed pickle error from quick patch `__code__` ([#1352](https://github.com/PyTorchLightning/pytorch-lightning/pull/1352))
- Fixed memory leak on GPU0 ([#1094](https://github.com/PyTorchLightning/pytorch-lightning/pull/1094),
     [#1349](https://github.com/PyTorchLightning/pytorch-lightning/pull/1349))
- Fixed checkpointing interval ([#1272](https://github.com/PyTorchLightning/pytorch-lightning/pull/1272))
- Fixed validation and training loops run the partial dataset ([#1192](https://github.com/PyTorchLightning/pytorch-lightning/pull/1192))
- Fixed running `on_validation_end` only on main process in DDP ([#1125](https://github.com/PyTorchLightning/pytorch-lightning/pull/1125))
- Fixed `load_spawn_weights` only in proc rank 0 ([#1385](https://github.com/PyTorchLightning/pytorch-lightning/pull/1385))
- Fixes using deprecated `use_amp` attribute ([#1145](https://github.com/PyTorchLightning/pytorch-lightning/pull/1145))
- Fixed Tensorboard logger error: lightning_logs directory not exists in multi-node DDP on nodes with rank != 0 ([#1377](https://github.com/PyTorchLightning/pytorch-lightning/pull/1377))
- Fixed `Unimplemented backend XLA` error on TPU ([#1387](https://github.com/PyTorchLightning/pytorch-lightning/pull/1387))

## [0.7.1] - 2020-03-07

### Fixed

- Fixes `print` issues and `data_loader` ([#1080](https://github.com/PyTorchLightning/pytorch-lightning/pull/1080))

## [0.7.0] - 2020-03-06

### Added

- Added automatic sampler setup. Depending on DDP or TPU, lightning configures the sampler correctly (user needs to do nothing) ([#926](https://github.com/PyTorchLightning/pytorch-lightning/pull/926))
- Added `reload_dataloaders_every_epoch=False` flag for trainer. Some users require reloading data every epoch ([#926](https://github.com/PyTorchLightning/pytorch-lightning/pull/926))
- Added `progress_bar_refresh_rate=50` flag for trainer. Throttle refresh rate on notebooks ([#926](https://github.com/PyTorchLightning/pytorch-lightning/pull/926))
- Updated governance docs
- Added a check to ensure that the metric used for early stopping exists before training commences ([#542](https://github.com/PyTorchLightning/pytorch-lightning/pull/542))
- Added `optimizer_idx` argument to `backward` hook ([#733](https://github.com/PyTorchLightning/pytorch-lightning/pull/733))
- Added `entity` argument to `WandbLogger` to be passed to `wandb.init` ([#783](https://github.com/PyTorchLightning/pytorch-lightning/pull/783))
- Added a tool for profiling training runs ([#782](https://github.com/PyTorchLightning/pytorch-lightning/pull/782))
- Improved flexibility for naming of TensorBoard logs, can now set `version` to a `str` to just save to that directory, and use `name=''` to prevent experiment-name directory ([#804](https://github.com/PyTorchLightning/pytorch-lightning/pull/804))
- Added option to specify `step` key when logging metrics ([#808](https://github.com/PyTorchLightning/pytorch-lightning/pull/808))
- Added `train_dataloader`, `val_dataloader` and `test_dataloader` arguments to `Trainer.fit()`, for alternative data parsing ([#759](https://github.com/PyTorchLightning/pytorch-lightning/pull/759))
- Added Tensor Processing Unit (TPU) support ([#868](https://github.com/PyTorchLightning/pytorch-lightning/pull/868))
- Added semantic segmentation example ([#751](https://github.com/PyTorchLightning/pytorch-lightning/pull/751),[#876](https://github.com/PyTorchLightning/pytorch-lightning/pull/876),
     [#881](https://github.com/PyTorchLightning/pytorch-lightning/pull/881))
- Split callbacks in multiple files ([#849](https://github.com/PyTorchLightning/pytorch-lightning/pull/849))
- Support for user defined callbacks ([#889](https://github.com/PyTorchLightning/pytorch-lightning/pull/889) and [#950](https://github.com/PyTorchLightning/pytorch-lightning/pull/950))
- Added support for multiple loggers to be passed to `Trainer` as an iterable (e.g. list, tuple, etc.) ([#903](https://github.com/PyTorchLightning/pytorch-lightning/pull/903))
- Added support for step-based learning rate scheduling ([#941](https://github.com/PyTorchLightning/pytorch-lightning/pull/941))
- Added support for logging `hparams` as dict ([#1029](https://github.com/PyTorchLightning/pytorch-lightning/pull/1029))
- Checkpoint and early stopping now work without val. step ([#1041](https://github.com/PyTorchLightning/pytorch-lightning/pull/1041))
- Support graceful training cleanup after Keyboard Interrupt ([#856](https://github.com/PyTorchLightning/pytorch-lightning/pull/856),
     [#1019](https://github.com/PyTorchLightning/pytorch-lightning/pull/1019))
- Added type hints for function arguments ([#912](https://github.com/PyTorchLightning/pytorch-lightning/pull/912), )
- Added default `argparser` for `Trainer` ([#952](https://github.com/PyTorchLightning/pytorch-lightning/pull/1023),
     [#1023](https://github.com/PyTorchLightning/pytorch-lightning/pull/1023))
- Added TPU gradient clipping ([#963](https://github.com/PyTorchLightning/pytorch-lightning/pull/963))
- Added max/min number of steps in `Trainer` ([#728](https://github.com/PyTorchLightning/pytorch-lightning/pull/728))

### Changed

- Improved `NeptuneLogger` by adding `close_after_fit` argument to allow logging after training([#908](https://github.com/PyTorchLightning/pytorch-lightning/pull/1084))
- Changed default TQDM to use `tqdm.auto` for prettier outputs in IPython notebooks ([#752](https://github.com/PyTorchLightning/pytorch-lightning/pull/752))
- Changed `pytorch_lightning.logging` to `pytorch_lightning.loggers` ([#767](https://github.com/PyTorchLightning/pytorch-lightning/pull/767))
- Moved the default `tqdm_dict` definition from Trainer to `LightningModule`, so it can be overridden by the user ([#749](https://github.com/PyTorchLightning/pytorch-lightning/pull/749))
- Moved functionality of `LightningModule.load_from_metrics` into `LightningModule.load_from_checkpoint` ([#995](https://github.com/PyTorchLightning/pytorch-lightning/pull/995))
- Changed Checkpoint path parameter from `filepath` to `dirpath` ([#1016](https://github.com/PyTorchLightning/pytorch-lightning/pull/1016))
- Freezed models `hparams` as `Namespace` property ([#1029](https://github.com/PyTorchLightning/pytorch-lightning/pull/1029))
- Dropped `logging` config in package init ([#1015](https://github.com/PyTorchLightning/pytorch-lightning/pull/1015))
- Renames model steps ([#1051](https://github.com/PyTorchLightning/pytorch-lightning/pull/1051))
  - `training_end` >> `training_epoch_end`
  - `validation_end` >> `validation_epoch_end`
  - `test_end` >> `test_epoch_end`
- Refactor dataloading, supports infinite dataloader ([#955](https://github.com/PyTorchLightning/pytorch-lightning/pull/955))
- Create single file in `TensorBoardLogger` ([#777](https://github.com/PyTorchLightning/pytorch-lightning/pull/777))

### Deprecated

- Deprecated `pytorch_lightning.logging` ([#767](https://github.com/PyTorchLightning/pytorch-lightning/pull/767))
- Deprecated `LightningModule.load_from_metrics` in favour of `LightningModule.load_from_checkpoint` ([#995](https://github.com/PyTorchLightning/pytorch-lightning/pull/995),
     [#1079](https://github.com/PyTorchLightning/pytorch-lightning/pull/1079))
- Deprecated `@data_loader` decorator ([#926](https://github.com/PyTorchLightning/pytorch-lightning/pull/926))
- Deprecated model steps `training_end`, `validation_end` and `test_end` ([#1051](https://github.com/PyTorchLightning/pytorch-lightning/pull/1051),
     [#1056](https://github.com/PyTorchLightning/pytorch-lightning/pull/1056))

### Removed

- Removed dependency on `pandas` ([#736](https://github.com/PyTorchLightning/pytorch-lightning/pull/736))
- Removed dependency on `torchvision` ([#797](https://github.com/PyTorchLightning/pytorch-lightning/pull/797))
- Removed dependency on `scikit-learn` ([#801](https://github.com/PyTorchLightning/pytorch-lightning/pull/801))

### Fixed

- Fixed a bug where early stopping `on_end_epoch` would be called inconsistently when `check_val_every_n_epoch == 0` ([#743](https://github.com/PyTorchLightning/pytorch-lightning/pull/743))
- Fixed a bug where the model checkpointer didn't write to the same directory as the logger ([#771](https://github.com/PyTorchLightning/pytorch-lightning/pull/771))
- Fixed a bug where the `TensorBoardLogger` class would create an additional empty log file during fitting ([#777](https://github.com/PyTorchLightning/pytorch-lightning/pull/777))
- Fixed a bug where `global_step` was advanced incorrectly when using `accumulate_grad_batches > 1` ([#832](https://github.com/PyTorchLightning/pytorch-lightning/pull/832))
- Fixed a bug when calling `self.logger.experiment` with multiple loggers ([#1009](https://github.com/PyTorchLightning/pytorch-lightning/pull/1009))
- Fixed a bug when calling `logger.append_tags` on a `NeptuneLogger` with a single tag ([#1009](https://github.com/PyTorchLightning/pytorch-lightning/pull/1009))
- Fixed sending back data from `.spawn` by saving and loading the trained model in/out of the process ([#1017](https://github.com/PyTorchLightning/pytorch-lightning/pull/1017)
- Fixed port collision on DDP ([#1010](https://github.com/PyTorchLightning/pytorch-lightning/pull/1010))
- Fixed/tested pass overrides ([#918](https://github.com/PyTorchLightning/pytorch-lightning/pull/918))
- Fixed comet logger to log after train ([#892](https://github.com/PyTorchLightning/pytorch-lightning/pull/892))
- Remove deprecated args to learning rate step function ([#890](https://github.com/PyTorchLightning/pytorch-lightning/pull/890))

## [0.6.0] - 2020-01-21

### Added

- Added support for resuming from a specific checkpoint via `resume_from_checkpoint` argument ([#516](https://github.com/PyTorchLightning/pytorch-lightning/pull/516))
- Added support for `ReduceLROnPlateau` scheduler ([#320](https://github.com/PyTorchLightning/pytorch-lightning/pull/320))
- Added support for Apex mode `O2` in conjunction with Data Parallel ([#493](https://github.com/PyTorchLightning/pytorch-lightning/pull/493))
- Added option (`save_top_k`) to save the top k models in the `ModelCheckpoint` class ([#128](https://github.com/PyTorchLightning/pytorch-lightning/pull/128))
- Added `on_train_start` and `on_train_end` hooks to `ModelHooks` ([#598](https://github.com/PyTorchLightning/pytorch-lightning/pull/598))
- Added `TensorBoardLogger` ([#607](https://github.com/PyTorchLightning/pytorch-lightning/pull/607))
- Added support for weight summary of model with multiple inputs ([#543](https://github.com/PyTorchLightning/pytorch-lightning/pull/543))
- Added `map_location` argument to `load_from_metrics` and `load_from_checkpoint` ([#625](https://github.com/PyTorchLightning/pytorch-lightning/pull/625))
- Added option to disable validation by setting `val_percent_check=0` ([#649](https://github.com/PyTorchLightning/pytorch-lightning/pull/649))
- Added `NeptuneLogger` class ([#648](https://github.com/PyTorchLightning/pytorch-lightning/pull/648))
- Added `WandbLogger` class ([#627](https://github.com/PyTorchLightning/pytorch-lightning/pull/627))

### Changed

- Changed the default progress bar to print to stdout instead of stderr ([#531](https://github.com/PyTorchLightning/pytorch-lightning/pull/531))
- Renamed `step_idx` to `step`, `epoch_idx` to `epoch`, `max_num_epochs` to `max_epochs` and `min_num_epochs` to `min_epochs` ([#589](https://github.com/PyTorchLightning/pytorch-lightning/pull/589))
- Renamed `total_batch_nb` to `total_batches`, `nb_val_batches` to `num_val_batches`, `nb_training_batches` to `num_training_batches`, `max_nb_epochs` to `max_epochs`, `min_nb_epochs` to `min_epochs`, `nb_test_batches` to `num_test_batches`, and `nb_val_batches` to `num_val_batches` ([#567](https://github.com/PyTorchLightning/pytorch-lightning/pull/567))
- Changed gradient logging to use parameter names instead of indexes ([#660](https://github.com/PyTorchLightning/pytorch-lightning/pull/660))
- Changed the default logger to `TensorBoardLogger` ([#609](https://github.com/PyTorchLightning/pytorch-lightning/pull/609))
- Changed the directory for tensorboard logging to be the same as model checkpointing ([#706](https://github.com/PyTorchLightning/pytorch-lightning/pull/706))

### Deprecated

- Deprecated `max_nb_epochs` and `min_nb_epochs` ([#567](https://github.com/PyTorchLightning/pytorch-lightning/pull/567))
- Deprecated the `on_sanity_check_start` hook in `ModelHooks` ([#598](https://github.com/PyTorchLightning/pytorch-lightning/pull/598))

### Removed

- Removed the `save_best_only` argument from `ModelCheckpoint`, use `save_top_k=1` instead ([#128](https://github.com/PyTorchLightning/pytorch-lightning/pull/128))

### Fixed

- Fixed a bug which occurred when using Adagrad with cuda ([#554](https://github.com/PyTorchLightning/pytorch-lightning/pull/554))
- Fixed a bug where training would be on the GPU despite setting `gpus=0` or `gpus=[]` ([#561](https://github.com/PyTorchLightning/pytorch-lightning/pull/561))
- Fixed an error with `print_nan_gradients` when some parameters do not require gradient ([#579](https://github.com/PyTorchLightning/pytorch-lightning/pull/579))
- Fixed a bug where the progress bar would show an incorrect number of total steps during the validation sanity check when using multiple validation data loaders ([#597](https://github.com/PyTorchLightning/pytorch-lightning/pull/597))
- Fixed support for PyTorch 1.1.0 ([#552](https://github.com/PyTorchLightning/pytorch-lightning/pull/552))
- Fixed an issue with early stopping when using a `val_check_interval < 1.0` in `Trainer` ([#492](https://github.com/PyTorchLightning/pytorch-lightning/pull/492))
- Fixed bugs relating to the `CometLogger` object that would cause it to not work properly ([#481](https://github.com/PyTorchLightning/pytorch-lightning/pull/481))
- Fixed a bug that would occur when returning `-1` from `on_batch_start` following an early exit or when the batch was `None` ([#509](https://github.com/PyTorchLightning/pytorch-lightning/pull/509))
- Fixed a potential race condition with several processes trying to create checkpoint directories ([#530](https://github.com/PyTorchLightning/pytorch-lightning/pull/530))
- Fixed a bug where batch 'segments' would remain on the GPU when using `truncated_bptt > 1` ([#532](https://github.com/PyTorchLightning/pytorch-lightning/pull/532))
- Fixed a bug when using `IterableDataset` ([#547](https://github.com/PyTorchLightning/pytorch-lightning/pull/547))
- Fixed a bug where `.item` was called on non-tensor objects ([#602](https://github.com/PyTorchLightning/pytorch-lightning/pull/602))
- Fixed a bug where `Trainer.train` would crash on an uninitialized variable if the trainer was run after resuming from a checkpoint that was already at `max_epochs` ([#608](https://github.com/PyTorchLightning/pytorch-lightning/pull/608))
- Fixed a bug where early stopping would begin two epochs early ([#617](https://github.com/PyTorchLightning/pytorch-lightning/pull/617))
- Fixed a bug where `num_training_batches` and `num_test_batches` would sometimes be rounded down to zero ([#649](https://github.com/PyTorchLightning/pytorch-lightning/pull/649))
- Fixed a bug where an additional batch would be processed when manually setting `num_training_batches` ([#653](https://github.com/PyTorchLightning/pytorch-lightning/pull/653))
- Fixed a bug when batches did not have a `.copy` method ([#701](https://github.com/PyTorchLightning/pytorch-lightning/pull/701))
- Fixed a bug when using `log_gpu_memory=True` in Python 3.6 ([#715](https://github.com/PyTorchLightning/pytorch-lightning/pull/715))
- Fixed a bug where checkpoint writing could exit before completion, giving incomplete checkpoints ([#689](https://github.com/PyTorchLightning/pytorch-lightning/pull/689))
- Fixed a bug where `on_train_end` was not called when ealy stopping ([#723](https://github.com/PyTorchLightning/pytorch-lightning/pull/723))

## [0.5.3] - 2019-11-06

### Added

- Added option to disable default logger, checkpointer, and early stopping by passing `logger=False`, `checkpoint_callback=False` and `early_stop_callback=False` respectively
- Added `CometLogger` for use with Comet.ml
- Added `val_check_interval` argument to `Trainer` allowing validition to be performed at every given number of batches
- Added functionality to save and load hyperparameters using the standard checkpoint mechanism
- Added call to `torch.cuda.empty_cache` before training starts
- Added option for user to override the call t `backward`
- Added support for truncated backprop through time via the `truncated_bptt_steps` argument in `Trainer`
- Added option to operate on all outputs from `training_step` in DDP2
- Added a hook for modifying DDP init
- Added a hook for modifying Apex

### Changed

- Changed experiment version to be padded with zeros (e.g. `/dir/version_9` becomes `/dir/version_0009`)
- Changed callback metrics to include any metrics given in logs or progress bar
- Changed the default for `save_best_only` in `ModelCheckpoint` to `True`
- Added `tng_data_loader` for backwards compatibility
- Renamed `MLFlowLogger.client` to `MLFlowLogger.experiment` for consistency
- Moved `global_step` increment to happen after the batch has been processed
- Changed weights restore to first attempt HPC weights before restoring normally, preventing both weights being restored and running out of memory
- Changed progress bar functionality to add multiple progress bars for train/val/test
- Changed calls to `print` to use `logging` instead

### Deprecated

- Deprecated `tng_dataloader`

### Fixed

- Fixed an issue where the number of batches was off by one during training
- Fixed a bug that occurred when setting a ckeckpoint callback and `early_stop_callback=False`
- Fixed an error when importing CometLogger
- Fixed a bug where the `gpus` argument had some unexpected behaviour
- Fixed a bug where the computed total number of batches was sometimes incorrect
- Fixed a bug where the progress bar would sometimes not show the total number of batches in test mode
- Fixed a bug when using the `log_gpu_memory='min_max'` option in `Trainer`
- Fixed a bug where checkpointing would sometimes erase the current directory

## [0.5.2] - 2019-10-10

### Added

- Added `weights_summary` argument to `Trainer` to be set to `full` (full summary), `top` (just top level modules) or other
- Added `tags` argument to `MLFlowLogger`

### Changed

- Changed default for `amp_level` to `O1`

### Removed

- Removed the `print_weights_summary` argument from `Trainer`

### Fixed

- Fixed a bug where logs were not written properly
- Fixed a bug where `logger.finalize` wasn't called after training is complete
- Fixed callback metric errors in DDP
- Fixed a bug where `TestTubeLogger` didn't log to the correct directory

## [0.5.1] - 2019-10-05

### Added

- Added the `LightningLoggerBase` class for experiment loggers
- Added `MLFlowLogger` for logging with `mlflow`
- Added `TestTubeLogger` for logging with `test_tube`
- Added a different implementation of DDP (`distributed_backed='ddp2'`) where every node has one model using all GPUs
- Added support for optimisers which require a closure (e.g. LBFGS)
- Added automatic `MASTER_PORT` default for DDP when not set manually
- Added new GPU memory logging options `'min_max'` (log only the min/max utilization) and `'all'` (log all the GPU memory)

### Changed

- Changed schedulers to always be called with the current epoch
- Changed `test_tube` to an optional dependency
- Changed data loaders to internally use a getter instead of a python property
- Disabled auto GPU loading when restoring weights to prevent out of memory errors
- Changed logging, early stopping and checkpointing to occur by default

### Fixed

- Fixed a bug with samplers that do not specify `set_epoch`
- Fixed a bug when using the `MLFlowLogger` with unsupported data types, this will now raise a warning
- Fixed a bug where gradient norms were always zero using `track_grad_norm`
- Fixed a bug which causes a crash when logging memory

## [0.5.0] - 2019-09-26

### Changed

- Changed `data_batch` argument to `batch` throughout
- Changed `batch_i` argument to `batch_idx` throughout
- Changed `tng_dataloader` method to `train_dataloader`
- Changed `on_tng_metrics` method to `on_training_metrics`
- Changed `gradient_clip` argument to `gradient_clip_val`
- Changed `add_log_row_interval` to `row_log_interval`

### Fixed

- Fixed a bug with tensorboard logging in multi-gpu setup

## [0.4.9] - 2019-09-16

### Added

- Added the flag `log_gpu_memory` to `Trainer` to deactivate logging of GPU memory utilization
- Added SLURM resubmit functionality (port from test-tube)
- Added optional weight_save_path to trainer to remove the need for a checkpoint_callback when using cluster training
- Added option to use single gpu per node with `DistributedDataParallel`

### Changed

- Changed functionality of `validation_end` and `test_end` with multiple dataloaders to be given all of the dataloaders at once rather than in separate calls
- Changed print_nan_grads to only print the parameter value and gradients when they contain NaN
- Changed gpu API to take integers as well (e.g. `gpus=2` instead of `gpus=[0, 1]`)
- All models now loaded on to CPU to avoid device and out of memory issues in PyTorch

### Fixed

- Fixed a bug where data types that implement `.to` but not `.cuda` would not be properly moved onto the GPU
- Fixed a bug where data would not be re-shuffled every epoch when using a `DistributedSampler`

## [0.4.8] - 2019-08-31

### Added

- Added `test_step` and `test_end` methods, used when `Trainer.test` is called
- Added `GradientAccumulationScheduler` callback which can be used to schedule changes to the number of accumulation batches
- Added option to skip the validation sanity check by setting `nb_sanity_val_steps = 0`

### Fixed

- Fixed a bug when setting `nb_sanity_val_steps = 0`

## [0.4.7] - 2019-08-24

### Changed

- Changed the default `val_check_interval` to `1.0`
- Changed defaults for `nb_val_batches`, `nb_tng_batches` and `nb_test_batches` to 0

### Fixed

- Fixed a bug where the full validation set as used despite setting `val_percent_check`
- Fixed a bug where an `Exception` was thrown when using a data set containing a single batch
- Fixed a bug where an `Exception` was thrown if no `val_dataloader` was given
- Fixed a bug where tuples were not properly transferred to the GPU
- Fixed a bug where data of a non standard type was not properly handled by the trainer
- Fixed a bug when loading data as a tuple
- Fixed a bug where `AttributeError` could be suppressed by the `Trainer`

## [0.4.6] - 2019-08-15

### Added

- Added support for data to be given as a `dict` or `list` with a single gpu
- Added support for `configure_optimizers` to return a single optimizer, two list (optimizers and schedulers), or a single list

### Fixed

- Fixed a bug where returning just an optimizer list (i.e. without schedulers) from `configure_optimizers` would throw an `Exception`

## [0.4.5] - 2019-08-13

### Added

- Added `optimizer_step` method that can be overridden to change the standard optimizer behaviour

## [0.4.4] - 2019-08-12

### Added

- Added supoort for multiple validation dataloaders
- Added support for latest test-tube logger (optimised for `torch==1.2.0`)

### Changed

- `validation_step` and `val_dataloader` are now optional
- `lr_scheduler` is now activated after epoch

### Fixed

- Fixed a bug where a warning would show when using `lr_scheduler` in `torch>1.1.0`
- Fixed a bug where an `Exception` would be thrown if using `torch.DistributedDataParallel` without using a `DistributedSampler`, this now throws a `Warning` instead

## [0.4.3] - 2019-08-10

### Fixed

- Fixed a bug where accumulate gradients would scale the loss incorrectly

## [0.4.2] - 2019-08-08

### Changed

- Changed install requirement to `torch==1.2.0`

## [0.4.1] - 2019-08-08

### Changed

- Changed install requirement to `torch==1.1.0`

## [0.4.0] - 2019-08-08

### Added

- Added 16-bit support for a single GPU
- Added support for training continuation (preserves epoch, global step etc.)

### Changed

- Changed `training_step` and `validation_step`, outputs will no longer be automatically reduced

### Removed

- Removed need for `Experiment` object in `Trainer`

### Fixed

- Fixed issues with reducing outputs from generative models (such as images and text)

## [0.3.6] - 2019-07-25

### Added

- Added a decorator to do lazy data loading internally

### Fixed

- Fixed a bug where `Experiment` object was not process safe, potentially causing logs to be overwritten

## [0.3.5] - 2019-07-25

## [0.3.4] - 2019-07-22

## [0.3.3] - 2019-07-22

## [0.3.2] - 2019-07-21

## [0.3.1] - 2019-07-21

## [0.2.x] - 2019-07-09

## [0.1.x] - 2019-06-DD<|MERGE_RESOLUTION|>--- conflicted
+++ resolved
@@ -330,13 +330,11 @@
 - Disable loading dataloades if corresponding `limit_batches=0` ([#11576](https://github.com/PyTorchLightning/pytorch-lightning/pull/11576))
 
 
-<<<<<<< HEAD
+- Removed `is_global_zero` check in `training_epoch_loop` before `logger.save`. If you have a custom logger that implements `save` the Trainer will now call `save` on all ranks by default. To change this behavior add `@rank_zero_only` to your `save` implementation ([#12134](https://github.com/PyTorchLightning/pytorch-lightning/pull/12134))
+
+
 - Check if trainerFn == FITTING before configuring `sync_batchnorm` ([#11919](https://github.com/PyTorchLightning/pytorch-lightning/pull/11919/files))
 
-
-=======
-- Removed `is_global_zero` check in `training_epoch_loop` before `logger.save`. If you have a custom logger that implements `save` the Trainer will now call `save` on all ranks by default. To change this behavior add `@rank_zero_only` to your `save` implementation ([#12134](https://github.com/PyTorchLightning/pytorch-lightning/pull/12134))
->>>>>>> d923dff6
 
 ### Deprecated
 
