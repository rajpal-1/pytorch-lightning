# Changelog

All notable changes to this project will be documented in this file.

The format is based on [Keep a Changelog](http://keepachangelog.com/en/1.0.0/).


## [unreleased.Bugfixes] - YYYY-MM-DD

<<<<<<< HEAD

### Fixed

- Fixed filtering of pytorch  "unsqueeze" warning when using DP ([#5622](https://github.com/PyTorchLightning/pytorch-lightning/pull/5622))
=======
### Added


### Changed


### Deprecated


### Removed


### Fixed

>>>>>>> 861d699f


## [1.1.6] - 2021-01-26

### Changed

- Increased TPU check timeout from 20s to 100s ([#5598](https://github.com/PyTorchLightning/pytorch-lightning/pull/5598))
- Ignored `step` param in Neptune logger's log_metric method ([#5510](https://github.com/PyTorchLightning/pytorch-lightning/pull/5510))
- Pass batch outputs to `on_train_batch_end` instead of `epoch_end` outputs ([#4369](https://github.com/PyTorchLightning/pytorch-lightning/pull/4369))

### Fixed

- Fixed `toggle_optimizer` to reset `requires_grad` state  ([#5574](https://github.com/PyTorchLightning/pytorch-lightning/pull/5574))
- Fixed FileNotFoundError for best checkpoint when using DDP with Hydra ([#5629](https://github.com/PyTorchLightning/pytorch-lightning/pull/5629))
- Fixed an error when logging a progress bar metric with a reserved name ([#5620](https://github.com/PyTorchLightning/pytorch-lightning/pull/5620))
- Fixed `Metric`'s `state_dict` not included when child modules ([#5614](https://github.com/PyTorchLightning/pytorch-lightning/pull/5614))
- Fixed Neptune logger creating multiple experiments when GPUs > 1 ([#3256](https://github.com/PyTorchLightning/pytorch-lightning/pull/3256)) 
- Fixed duplicate logs appearing in console when using the python logging module ([#5509](https://github.com/PyTorchLightning/pytorch-lightning/pull/5509))
- Fixed tensor printing in `trainer.test()` ([#5138](https://github.com/PyTorchLightning/pytorch-lightning/pull/5138))
- Fixed not using dataloader when `hparams` present ([#4559](https://github.com/PyTorchLightning/pytorch-lightning/pull/4559))

## [1.1.5] - 2021-01-19

### Fixed

- Fixed a visual bug in the progress bar display initialization ([#4579](https://github.com/PyTorchLightning/pytorch-lightning/pull/4579))
- Fixed logging `on_train_batch_end` in a callback with multiple optimizers ([#5521](https://github.com/PyTorchLightning/pytorch-lightning/pull/5521))
- Fixed `reinit_scheduler_properties` with correct optimizer ([#5519](https://github.com/PyTorchLightning/pytorch-lightning/pull/5519))
- Fixed `val_check_interval` with `fast_dev_run` ([#5540](https://github.com/PyTorchLightning/pytorch-lightning/pull/5540))

## [1.1.4] - 2021-01-12

### Added

- Add automatic optimization property setter to lightning module ([#5169](https://github.com/PyTorchLightning/pytorch-lightning/pull/5169))

### Changed

- Changed deprecated `enable_pl_optimizer=True` ([#5244](https://github.com/PyTorchLightning/pytorch-lightning/pull/5244))

### Fixed

- Fixed `transfer_batch_to_device` for DDP with `len(devices_ids) == 1` ([#5195](https://github.com/PyTorchLightning/pytorch-lightning/pull/5195))
- Logging only on `not should_accumulate()` during training ([#5417](https://github.com/PyTorchLightning/pytorch-lightning/pull/5417))
- Resolve interpolation bug with Hydra ([#5406](https://github.com/PyTorchLightning/pytorch-lightning/pull/5406))
- Check environ before selecting a seed to prevent warning message ([#4743](https://github.com/PyTorchLightning/pytorch-lightning/pull/4743))
- Fixed signature mismatch in `model_to_device` of `DDPCPUHPCAccelerator` ([#5505](https://github.com/PyTorchLightning/pytorch-lightning/pull/5505))

## [1.1.3] - 2021-01-05

### Added

- Added a check for optimizer attached to `lr_scheduler` ([#5338](https://github.com/PyTorchLightning/pytorch-lightning/pull/5338))
- Added support for passing non-existing filepaths to `resume_from_checkpoint` ([#4402](https://github.com/PyTorchLightning/pytorch-lightning/pull/4402))

### Changed

- Skip restore from `resume_from_checkpoint` while `testing` ([#5161](https://github.com/PyTorchLightning/pytorch-lightning/pull/5161))
- Allowed `log_momentum` for adaptive optimizers in `LearningRateMonitor` ([#5333](https://github.com/PyTorchLightning/pytorch-lightning/pull/5333))
- Disabled checkpointing, earlystopping and logging with `fast_dev_run` ([#5277](https://github.com/PyTorchLightning/pytorch-lightning/pull/5277))
- Distributed group defaults to `WORLD` if `None` ([#5125](https://github.com/PyTorchLightning/pytorch-lightning/pull/5125))

### Fixed

- Fixed `trainer.test` returning non-test metrics ([#5214](https://github.com/PyTorchLightning/pytorch-lightning/pull/5214))
- Fixed metric state reset ([#5273](https://github.com/PyTorchLightning/pytorch-lightning/pull/5273))
- Fixed `--num-nodes` on `DDPSequentialPlugin` ([#5327](https://github.com/PyTorchLightning/pytorch-lightning/pull/5327))
- Fixed invalid value for `weights_summary` ([#5296](https://github.com/PyTorchLightning/pytorch-lightning/pull/5296))
- Fixed `Trainer.test` not using the latest `best_model_path` ([#5161](https://github.com/PyTorchLightning/pytorch-lightning/pull/5161))
- Fixed existence check for hparams not using underlying filesystem ([#5250](https://github.com/PyTorchLightning/pytorch-lightning/pull/5250))
- Fixed `LightningOptimizer` AMP bug ([#5191](https://github.com/PyTorchLightning/pytorch-lightning/pull/5191))
- Fixed casted key to string in `_flatten_dict` ([#5354](https://github.com/PyTorchLightning/pytorch-lightning/pull/5354))


## [1.1.2] - 2020-12-23

### Added

- Support number for logging with `sync_dist=True` ([#5080](https://github.com/PyTorchLightning/pytorch-lightning/pull/5080))
- Added offset logging step when resuming for Wandb logger ([#5050](https://github.com/PyTorchLightning/pytorch-lightning/pull/5050))

### Removed

- `enable_pl_optimizer=False` by default to temporarily fix AMP issues ([#5163](https://github.com/PyTorchLightning/pytorch-lightning/pull/5163))

### Fixed

- Metric reduction with Logging ([#5150](https://github.com/PyTorchLightning/pytorch-lightning/pull/5150))
- Remove nan loss in manual optimization ([#5121](https://github.com/PyTorchLightning/pytorch-lightning/pull/5121))
- Un-balanced logging properly supported ([#5119](https://github.com/PyTorchLightning/pytorch-lightning/pull/5119))
- Fix hanging in DDP HPC accelerators ([#5157](https://github.com/PyTorchLightning/pytorch-lightning/pull/5157))
- Fix saved filename in `ModelCheckpoint` if it already exists ([#4861](https://github.com/PyTorchLightning/pytorch-lightning/pull/4861))
- Fix reset `TensorRunningAccum` ([#5106](https://github.com/PyTorchLightning/pytorch-lightning/pull/5106))
- Updated `DALIClassificationLoader` to not use deprecated arguments ([#4925](https://github.com/PyTorchLightning/pytorch-lightning/pull/4925))
- Corrected call to `torch.no_grad` ([#5124](https://github.com/PyTorchLightning/pytorch-lightning/pull/5124))


## [1.1.1] - 2020-12-15

### Added

- Add a notebook example to reach a quick baseline of ~94% accuracy on CIFAR10 using Resnet in Lightning ([#4818](https://github.com/PyTorchLightning/pytorch-lightning/pull/4818))

### Changed

- Simplify accelerator steps ([#5015](https://github.com/PyTorchLightning/pytorch-lightning/pull/5015))
- Refactor load in checkpoint connector ([#4593](https://github.com/PyTorchLightning/pytorch-lightning/pull/4593))
- Fixed the saved filename in `ModelCheckpoint` when it already exists ([#4861](https://github.com/PyTorchLightning/pytorch-lightning/pull/4861))

### Removed

- Drop duplicate metrics ([#5014](https://github.com/PyTorchLightning/pytorch-lightning/pull/5014))
- Remove beta arg from F1 class and functional ([#5076](https://github.com/PyTorchLightning/pytorch-lightning/pull/5076))

### Fixed

- Fixed trainer by default `None` in `DDPAccelerator` ([#4915](https://github.com/PyTorchLightning/pytorch-lightning/pull/4915))
- Fixed `LightningOptimizer` to expose optimizer attributes ([#5095](https://github.com/PyTorchLightning/pytorch-lightning/pull/5095))
- Do not warn when the `name` key is used in the `lr_scheduler` dict ([#5057](https://github.com/PyTorchLightning/pytorch-lightning/pull/5057))
- Check if optimizer supports closure ([#4981](https://github.com/PyTorchLightning/pytorch-lightning/pull/4981))
- Extend LightningOptimizer to exposure underlying Optimizer attributes + update doc ([#5095](https://github.com/PyTorchLightning/pytorch-lightning/pull/5095))
- Add deprecated metric utility functions back to functional (
    [#5067](https://github.com/PyTorchLightning/pytorch-lightning/pull/5067),
    [#5068](https://github.com/PyTorchLightning/pytorch-lightning/pull/5068))
- Allow any input in `to_onnx` and `to_torchscript` ([#4378](https://github.com/PyTorchLightning/pytorch-lightning/pull/4378))
- Do not warn when the name key is used in the `lr_scheduler` dict ([#5057](https://github.com/PyTorchLightning/pytorch-lightning/pull/5057))

- Fixed `DDPHPCAccelerator` hangs in DDP construction by calling `init_device` ([#5157](https://github.com/PyTorchLightning/pytorch-lightning/pull/5157))


## [1.1.0] - 2020-12-09

### Added

- Added "monitor" key to saved `ModelCheckpoints` ([#4383](https://github.com/PyTorchLightning/pytorch-lightning/pull/4383))
- Added `ConfusionMatrix` class interface ([#4348](https://github.com/PyTorchLightning/pytorch-lightning/pull/4348))
- Added multiclass AUROC metric ([#4236](https://github.com/PyTorchLightning/pytorch-lightning/pull/4236))
- Added global step indexing to the checkpoint name for a better sub-epoch checkpointing experience ([#3807](https://github.com/PyTorchLightning/pytorch-lightning/pull/3807))
- Added optimizer hooks in callbacks ([#4379](https://github.com/PyTorchLightning/pytorch-lightning/pull/4379))
- Added option to log momentum ([#4384](https://github.com/PyTorchLightning/pytorch-lightning/pull/4384))
- Added `current_score` to `ModelCheckpoint.on_save_checkpoint` ([#4721](https://github.com/PyTorchLightning/pytorch-lightning/pull/4721))
- Added logging using `self.log` in train and evaluation for epoch end hooks (
    [#4552](https://github.com/PyTorchLightning/pytorch-lightning/pull/4552),
    [#4495](https://github.com/PyTorchLightning/pytorch-lightning/pull/4495),
    [#4439](https://github.com/PyTorchLightning/pytorch-lightning/pull/4439),
    [#4684](https://github.com/PyTorchLightning/pytorch-lightning/pull/4684),
    [#4913](https://github.com/PyTorchLightning/pytorch-lightning/pull/4913))
- Added ability for DDP plugin to modify optimizer state saving ([#4675](https://github.com/PyTorchLightning/pytorch-lightning/pull/4675))
- Added casting to python types for numpy scalars when logging hparams ([#4647](https://github.com/PyTorchLightning/pytorch-lightning/pull/4647))
- Added `prefix` argument in loggers ([#4557](https://github.com/PyTorchLightning/pytorch-lightning/pull/4557))
- Added printing of total num of params, trainable and non-trainable params in ModelSummary ([#4521](https://github.com/PyTorchLightning/pytorch-lightning/pull/4521))
- Added `PrecisionRecallCurve, ROC, AveragePrecision` class metric ([#4549](https://github.com/PyTorchLightning/pytorch-lightning/pull/4549))
- Added custom `Apex` and `NativeAMP` as `Precision plugins` ([#4355](https://github.com/PyTorchLightning/pytorch-lightning/pull/4355))
- Added `DALI MNIST` example ([#3721](https://github.com/PyTorchLightning/pytorch-lightning/pull/3721))
- Added `sharded plugin` for DDP for multi-gpu training memory optimizations (
    [#4639](https://github.com/PyTorchLightning/pytorch-lightning/pull/4639),
    [#4686](https://github.com/PyTorchLightning/pytorch-lightning/pull/4686),
    [#4675](https://github.com/PyTorchLightning/pytorch-lightning/pull/4675),
    [#4737](https://github.com/PyTorchLightning/pytorch-lightning/pull/4737),
    [#4773](https://github.com/PyTorchLightning/pytorch-lightning/pull/4773))
- Added `experiment_id` to the NeptuneLogger ([#3462](https://github.com/PyTorchLightning/pytorch-lightning/pull/3462))
- Added `Pytorch Geometric` integration example with Lightning ([#4568](https://github.com/PyTorchLightning/pytorch-lightning/pull/4568))
- Added `all_gather` method to `LightningModule` which allows gradient based tensor synchronizations for use-cases such as negative sampling. ([#5012](https://github.com/PyTorchLightning/pytorch-lightning/pull/5012))
- Enabled `self.log` in most functions ([#4969](https://github.com/PyTorchLightning/pytorch-lightning/pull/4969))
- Added changeable extension variable for `ModelCheckpoint` ([#4977](https://github.com/PyTorchLightning/pytorch-lightning/pull/4977))


### Changed

- Tuner algorithms will be skipped if `fast_dev_run=True` ([#3903](https://github.com/PyTorchLightning/pytorch-lightning/pull/3903))
- `WandbLogger` does not force wandb `reinit` arg to True anymore and creates a run only when needed ([#4648](https://github.com/PyTorchLightning/pytorch-lightning/pull/4648))
- Changed `automatic_optimization` to be a model attribute ([#4602](https://github.com/PyTorchLightning/pytorch-lightning/pull/4602))
- Changed `Simple Profiler` report to order by percentage time spent + num calls ([#4880](https://github.com/PyTorchLightning/pytorch-lightning/pull/4880))
- Simplify optimization Logic ([#4984](https://github.com/PyTorchLightning/pytorch-lightning/pull/4984))
- Classification metrics overhaul ([#4837](https://github.com/PyTorchLightning/pytorch-lightning/pull/4837))
- Updated `fast_dev_run` to accept integer representing num_batches ([#4629](https://github.com/PyTorchLightning/pytorch-lightning/pull/4629))
- Refactored optimizer ([#4658](https://github.com/PyTorchLightning/pytorch-lightning/pull/4658))


### Deprecated

- Deprecated `prefix` argument in `ModelCheckpoint` ([#4765](https://github.com/PyTorchLightning/pytorch-lightning/pull/4765))
- Deprecated the old way of assigning hyper-parameters through `self.hparams = ...` ([#4813](https://github.com/PyTorchLightning/pytorch-lightning/pull/4813))
- Deprecated `mode='auto'` from `ModelCheckpoint` and `EarlyStopping` ([#4695](https://github.com/PyTorchLightning/pytorch-lightning/pull/4695))

### Removed

- Removed `reorder` parameter of the `auc` metric ([#5004](https://github.com/PyTorchLightning/pytorch-lightning/pull/5004))
- Removed `multiclass_roc` and `multiclass_precision_recall_curve`, use `roc` and `precision_recall_curve` instead ([#4549](https://github.com/PyTorchLightning/pytorch-lightning/pull/4549))

### Fixed

- Added feature to move tensors to CPU before saving ([#4309](https://github.com/PyTorchLightning/pytorch-lightning/pull/4309))
- Fixed `LoggerConnector` to have logged metrics on root device in DP ([#4138](https://github.com/PyTorchLightning/pytorch-lightning/pull/4138))
- Auto convert tensors to contiguous format when `gather_all` ([#4907](https://github.com/PyTorchLightning/pytorch-lightning/pull/4907))
- Fixed `PYTHONPATH` for ddp test model ([#4528](https://github.com/PyTorchLightning/pytorch-lightning/pull/4528))
- Fixed allowing logger to support indexing ([#4595](https://github.com/PyTorchLightning/pytorch-lightning/pull/4595))
- Fixed DDP and manual_optimization ([#4976](https://github.com/PyTorchLightning/pytorch-lightning/pull/4976))


## [1.0.8] - 2020-11-24

### Added

- Added casting to python types for numpy scalars when logging `hparams` ([#4647](https://github.com/PyTorchLightning/pytorch-lightning/pull/4647))
- Added warning when progress bar refresh rate is less than 20 on Google Colab to prevent crashing ([#4654](https://github.com/PyTorchLightning/pytorch-lightning/pull/4654))
- Added `F1` class metric ([#4656](https://github.com/PyTorchLightning/pytorch-lightning/pull/4656))

### Changed

- Consistently use `step=trainer.global_step` in `LearningRateMonitor` independently of `logging_interval` ([#4376](https://github.com/PyTorchLightning/pytorch-lightning/pull/4376))
- Metric states are no longer as default added to `state_dict` ([#4685](https://github.com/PyTorchLightning/pytorch-lightning/pull/4685))
- Renamed class metric `Fbeta` >> `FBeta` ([#4656](https://github.com/PyTorchLightning/pytorch-lightning/pull/4656))
- Model summary: add 1 decimal place ([#4745](https://github.com/PyTorchLightning/pytorch-lightning/pull/4745))
- Do not override `PYTHONWARNINGS` ([#4700](https://github.com/PyTorchLightning/pytorch-lightning/pull/4700))
- Changed `init_ddp_connection` moved from `DDP` to `DDPPlugin` ([#4407](https://github.com/PyTorchLightning/pytorch-lightning/pull/4407))


### Fixed

- Fixed checkpoint `hparams` dict casting when `omegaconf` is available ([#4770](https://github.com/PyTorchLightning/pytorch-lightning/pull/4770))
- Fixed incomplete progress bars when total batches not divisible by refresh rate ([#4577](https://github.com/PyTorchLightning/pytorch-lightning/pull/4577))
- Updated SSIM metric (#4566)([#4656](https://github.com/PyTorchLightning/pytorch-lightning/pull/4656))
- Fixed batch_arg_name - add `batch_arg_name` to all calls to `_adjust_batch_size`bug ([#4812](https://github.com/PyTorchLightning/pytorch-lightning/pull/4812))
- Fixed `torchtext` data to GPU ([#4785](https://github.com/PyTorchLightning/pytorch-lightning/pull/4785))
- Fixed a crash bug in MLFlow logger ([#4716](https://github.com/PyTorchLightning/pytorch-lightning/pull/4716))

## [1.0.7] - 2020-11-17

### Added

- Added lambda closure to `manual_optimizer_step` ([#4618](https://github.com/PyTorchLightning/pytorch-lightning/pull/4618))

### Changed

- Change Metrics `persistent` default mode to `False` ([#4685](https://github.com/PyTorchLightning/pytorch-lightning/pull/4685))
- LoggerConnector log_metrics will use `total_batch_idx` instead of `global_step` when logging on `training step` ([#4738](https://github.com/PyTorchLightning/pytorch-lightning/pull/4738))


### Fixed

- Prevent crash if `sync_dist=True` on CPU ([#4626](https://github.com/PyTorchLightning/pytorch-lightning/pull/4626))
- Fixed average pbar Metrics ([#4534](https://github.com/PyTorchLightning/pytorch-lightning/pull/4534))
- Fixed `setup` callback hook to correctly pass the LightningModule through ([#4608](https://github.com/PyTorchLightning/pytorch-lightning/pull/4608))
- Allowing decorate model init with saving `hparams` inside ([#4662](https://github.com/PyTorchLightning/pytorch-lightning/pull/4662))
- Fixed `split_idx` set by `LoggerConnector` in `on_trainer_init` to `Trainer`  ([#4697](https://github.com/PyTorchLightning/pytorch-lightning/pull/4697))


## [1.0.6] - 2020-11-11

### Added

- Added metrics aggregation in Horovod and fixed early stopping ([#3775](https://github.com/PyTorchLightning/pytorch-lightning/pull/3775))
- Added `manual_optimizer_step` which work with `AMP Native` and `accumulated_grad_batches` ([#4485](https://github.com/PyTorchLightning/pytorch-lightning/pull/4485))
- Added `persistent(mode)` method to metrics, to enable and disable metric states being added to `state_dict` ([#4482](https://github.com/PyTorchLightning/pytorch-lightning/pull/4482))
- Added congratulations at the end of our notebooks ([#4555](https://github.com/PyTorchLightning/pytorch-lightning/pull/4555))
- Added parameters `move_metrics_to_cpu` in Trainer to disable gpu leak ([#4592](https://github.com/PyTorchLightning/pytorch-lightning/pull/4592))


### Changed

- Changed `fsspec` to tuner ([#4458](https://github.com/PyTorchLightning/pytorch-lightning/pull/4458))
- Unify SLURM/TorchElastic under backend plugin ([#4578](https://github.com/PyTorchLightning/pytorch-lightning/pull/4578),
        [#4580](https://github.com/PyTorchLightning/pytorch-lightning/pull/4580),
        [#4581](https://github.com/PyTorchLightning/pytorch-lightning/pull/4581),
        [#4582](https://github.com/PyTorchLightning/pytorch-lightning/pull/4582),
        [#4583](https://github.com/PyTorchLightning/pytorch-lightning/pull/4583))

### Fixed

- Fixed feature-lack in `hpc_load` ([#4526](https://github.com/PyTorchLightning/pytorch-lightning/pull/4526))
- Fixed metrics states being overridden in DDP mode ([#4482](https://github.com/PyTorchLightning/pytorch-lightning/pull/4482))
- Fixed `lightning_getattr`, `lightning_hasattr` not finding the correct attributes in datamodule ([#4347](https://github.com/PyTorchLightning/pytorch-lightning/pull/4347))
- Fixed automatic optimization AMP by `manual_optimization_step` ([#4485](https://github.com/PyTorchLightning/pytorch-lightning/pull/4485))
- Replace `MisconfigurationException` with warning in `ModelCheckpoint` Callback ([#4560](https://github.com/PyTorchLightning/pytorch-lightning/pull/4560))
- Fixed logged keys in mlflow logger ([#4412](https://github.com/PyTorchLightning/pytorch-lightning/pull/4412))
- Fixed `is_picklable` by catching `AttributeError` ([#4508](https://github.com/PyTorchLightning/pytorch-lightning/pull/4508))
- Fixed multi test dataloaders dict `AttributeError` error ([#4480](https://github.com/PyTorchLightning/pytorch-lightning/pull/4480))
- Fixed show progress bar only for `progress_rank 0` on `DDP_SLURM` ([#4437](https://github.com/PyTorchLightning/pytorch-lightning/pull/4437))

## [1.0.5] - 2020-11-03

### Added

- Added PyTorch 1.7 Stable support ([#3821](https://github.com/PyTorchLightning/pytorch-lightning/pull/3821))
- Added timeout for `tpu_device_exists` to ensure process does not hang indefinitely ([#4340](https://github.com/PyTorchLightning/pytorch-lightning/pull/4340))

### Changed

- W&B log in sync with `Trainer` step ([#4405](https://github.com/PyTorchLightning/pytorch-lightning/pull/4405))
- Hook `on_after_backward` is called only when `optimizer_step` is being called ([#4439](https://github.com/PyTorchLightning/pytorch-lightning/pull/4439))
- Moved `track_and_norm_grad` into `training loop` and called only when `optimizer_step` is being called ([#4439](https://github.com/PyTorchLightning/pytorch-lightning/pull/4439))
- Changed type checker with explicit cast of `ref_model` object ([#4457](https://github.com/PyTorchLightning/pytorch-lightning/pull/4457))
- Changed `distributed_backend` -> `accelerator` ([#4429](https://github.com/PyTorchLightning/pytorch-lightning/pull/4429))

### Deprecated

- Deprecated passing `ModelCheckpoint` instance to `checkpoint_callback` Trainer argument ([#4336](https://github.com/PyTorchLightning/pytorch-lightning/pull/4336))

### Fixed

- Disable saving checkpoints if not trained ([#4372](https://github.com/PyTorchLightning/pytorch-lightning/pull/4372))
- Fixed error using `auto_select_gpus=True` with `gpus=-1` ([#4209](https://github.com/PyTorchLightning/pytorch-lightning/pull/4209))
- Disabled training when `limit_train_batches=0` ([#4371](https://github.com/PyTorchLightning/pytorch-lightning/pull/4371))
- Fixed that metrics do not store computational graph for all seen data ([#4313](https://github.com/PyTorchLightning/pytorch-lightning/pull/4313))
- Fixed AMP unscale for `on_after_backward` ([#4439](https://github.com/PyTorchLightning/pytorch-lightning/pull/4439))
- Fixed TorchScript export when module includes Metrics ([#4428](https://github.com/PyTorchLightning/pytorch-lightning/pull/4428))
- Fixed TorchScript trace method's data to device and docstring ([#4360](https://github.com/PyTorchLightning/pytorch-lightning/pull/4360))
- Fixed CSV logger warning ([#4419](https://github.com/PyTorchLightning/pytorch-lightning/pull/4419))
- Fixed skip DDP parameter sync ([#4301](https://github.com/PyTorchLightning/pytorch-lightning/pull/4301))
- Fixed `WandbLogger` _sanitize_callable function ([#4422](https://github.com/PyTorchLightning/pytorch-lightning/pull/4422))
- Fixed `AMP Native` `_unscale` gradient ([#4441](https://github.com/PyTorchLightning/pytorch-lightning/pull/4441))


## [1.0.4] - 2020-10-27

### Added

- Added `dirpath` and `filename` parameter in `ModelCheckpoint` ([#4213](https://github.com/PyTorchLightning/pytorch-lightning/pull/4213))
- Added plugins docs and DDPPlugin to customize ddp across all accelerators ([#4258](https://github.com/PyTorchLightning/pytorch-lightning/pull/4285))
- Added `strict` option to the scheduler dictionary ([#3586](https://github.com/PyTorchLightning/pytorch-lightning/pull/3586))
- Added `fsspec` support for profilers ([#4162](https://github.com/PyTorchLightning/pytorch-lightning/pull/4162))
- Added autogenerated helptext to `Trainer.add_argparse_args` ([#4344](https://github.com/PyTorchLightning/pytorch-lightning/pull/4344))
- Added support for string values in `Trainer`'s `profiler` parameter ([#3656](https://github.com/PyTorchLightning/pytorch-lightning/pull/3656))
- Added support for string values in `Trainer`'s `profiler` parameter ([#3656](https://github.com/PyTorchLightning/pytorch-lightning/pull/3656))
- Added `optimizer_closure` to `optimizer.step` when supported ([#4190](https://github.com/PyTorchLightning/pytorch-lightning/pull/4190))
- Added unification of regression metrics ([#4166](https://github.com/PyTorchLightning/pytorch-lightning/pull/4166))
- Added checkpoint load from Bytes ([#4314](https://github.com/PyTorchLightning/pytorch-lightning/pull/4314))

### Changed

- Improved error messages for invalid `configure_optimizers` returns ([#3587](https://github.com/PyTorchLightning/pytorch-lightning/pull/3587))
- Allow changing the logged step value in `validation_step` ([#4130](https://github.com/PyTorchLightning/pytorch-lightning/pull/4130))
- Allow setting `replace_sampler_ddp=True` with a distributed sampler already added ([#4273](https://github.com/PyTorchLightning/pytorch-lightning/pull/4273))
- Fixed santized parameters for `WandbLogger.log_hyperparams` ([#4320](https://github.com/PyTorchLightning/pytorch-lightning/pull/4320))

### Deprecated

- Deprecated `filepath` in `ModelCheckpoint` ([#4213](https://github.com/PyTorchLightning/pytorch-lightning/pull/4213))
- Deprecated `reorder` parameter of the `auc` metric ([#4237](https://github.com/PyTorchLightning/pytorch-lightning/pull/4237))
- Deprecated bool values in `Trainer`'s `profiler` parameter ([#3656](https://github.com/PyTorchLightning/pytorch-lightning/pull/3656))

### Fixed

- Fixed setting device ids in DDP ([#4297](https://github.com/PyTorchLightning/pytorch-lightning/pull/4297))
- Fixed synchronization of best model path in `ddp_accelerator` ([#4323](https://github.com/PyTorchLightning/pytorch-lightning/pull/4323))
- Fixed `WandbLogger` not uploading checkpoint artifacts at the end of training ([#4341](https://github.com/PyTorchLightning/pytorch-lightning/pull/4341))
- Fixed `FBeta` computation ([#4183](https://github.com/PyTorchLightning/pytorch-lightning/pull/4183))
- Fixed `accumulation across batches` has completed `before breaking training loop` ([#4278](https://github.com/PyTorchLightning/pytorch-lightning/pull/4278))
- Fixed `ModelCheckpoint` don't increase current_epoch and global_step when not training ([#4291](https://github.com/PyTorchLightning/pytorch-lightning/pull/4291))
- Fixed `COMET_EXPERIMENT_KEY` environment variable usage in comet logger ([#4230](https://github.com/PyTorchLightning/pytorch-lightning/pull/4230))

## [1.0.3] - 2020-10-20

### Added

- Added persistent flag to `Metric.add_state` ([#4195](https://github.com/PyTorchLightning/pytorch-lightning/pull/4195))

### Changed

- Used `checkpoint_connector.hpc_save` in SLURM ([#4217](https://github.com/PyTorchLightning/pytorch-lightning/pull/4217))
- Moved base req. to root ([#4219](https://github.com/PyTorchLightning/pytorch-lightning/pull/4219))

### Fixed

- Fixed `hparams` assign in init ([#4189](https://github.com/PyTorchLightning/pytorch-lightning/pull/4189))
- Fixed overwrite check for model hooks ([#4010](https://github.com/PyTorchLightning/pytorch-lightning/pull/4010))


## [1.0.2] - 2020-10-15

### Added

- Added trace functionality to the function `to_torchscript` ([#4142](https://github.com/PyTorchLightning/pytorch-lightning/pull/4142))

### Changed

- Called `on_load_checkpoint` before loading `state_dict` ([#4057](https://github.com/PyTorchLightning/pytorch-lightning/pull/4057))

### Removed

- Removed duplicate metric vs step log for train loop ([#4173](https://github.com/PyTorchLightning/pytorch-lightning/pull/4173))

### Fixed

- Fixed the `self.log` problem in `validation_step()` ([#4169](https://github.com/PyTorchLightning/pytorch-lightning/pull/4169))
- Fixed `hparams` saving - save the state when `save_hyperparameters()` is called [in `__init__`] ([#4163](https://github.com/PyTorchLightning/pytorch-lightning/pull/4163))
- Fixed runtime failure while exporting `hparams` to yaml ([#4158](https://github.com/PyTorchLightning/pytorch-lightning/pull/4158))


## [1.0.1] - 2020-10-14

### Added

- Added getstate/setstate method for torch.save serialization ([#4127](https://github.com/PyTorchLightning/pytorch-lightning/pull/4127))


## [1.0.0] - 2020-10-13

### Added

- Added Explained Variance Metric + metric fix ([#4013](https://github.com/PyTorchLightning/pytorch-lightning/pull/4013))
- Added Metric <-> Lightning Module integration tests ([#4008](https://github.com/PyTorchLightning/pytorch-lightning/pull/4008))
- Added parsing OS env vars in `Trainer` ([#4022](https://github.com/PyTorchLightning/pytorch-lightning/pull/4022))
- Added classification metrics ([#4043](https://github.com/PyTorchLightning/pytorch-lightning/pull/4043))
- Updated explained variance metric ([#4024](https://github.com/PyTorchLightning/pytorch-lightning/pull/4024))
- Enabled plugins ([#4041](https://github.com/PyTorchLightning/pytorch-lightning/pull/4041))
- Enabled custom clusters ([#4048](https://github.com/PyTorchLightning/pytorch-lightning/pull/4048))
- Enabled passing in custom accelerators ([#4050](https://github.com/PyTorchLightning/pytorch-lightning/pull/4050))
- Added `LightningModule.toggle_optimizer` ([#4058](https://github.com/PyTorchLightning/pytorch-lightning/pull/4058))
- Added `LightningModule.manual_backward` ([#4063](https://github.com/PyTorchLightning/pytorch-lightning/pull/4063))
- Added `output` argument to `*_batch_end` hooks ([#3965](https://github.com/PyTorchLightning/pytorch-lightning/pull/3965),
    [#3966](https://github.com/PyTorchLightning/pytorch-lightning/pull/3966))
- Added `output` argument to `*_epoch_end` hooks ([#3967](https://github.com/PyTorchLightning/pytorch-lightning/pull/3967))

### Changed

- Integrated metrics API with self.log ([#3961](https://github.com/PyTorchLightning/pytorch-lightning/pull/3961))
- Decoupled Apex ([#4052](https://github.com/PyTorchLightning/pytorch-lightning/pull/4052),
        [#4054](https://github.com/PyTorchLightning/pytorch-lightning/pull/4054),
        [#4055](https://github.com/PyTorchLightning/pytorch-lightning/pull/4055),
        [#4056](https://github.com/PyTorchLightning/pytorch-lightning/pull/4056),
        [#4058](https://github.com/PyTorchLightning/pytorch-lightning/pull/4058),
        [#4060](https://github.com/PyTorchLightning/pytorch-lightning/pull/4060),
        [#4061](https://github.com/PyTorchLightning/pytorch-lightning/pull/4061),
        [#4062](https://github.com/PyTorchLightning/pytorch-lightning/pull/4062),
        [#4063](https://github.com/PyTorchLightning/pytorch-lightning/pull/4063),
        [#4064](https://github.com/PyTorchLightning/pytorch-lightning/pull/4064),
        [#4065](https://github.com/PyTorchLightning/pytorch-lightning/pull/4065))
- Renamed all backends to `Accelerator` ([#4066](https://github.com/PyTorchLightning/pytorch-lightning/pull/4066))
- Enabled manual returns ([#4089](https://github.com/PyTorchLightning/pytorch-lightning/pull/4089))

### Removed

- Removed support for EvalResult and TrainResult ([#3968](https://github.com/PyTorchLightning/pytorch-lightning/pull/3968))
- Removed deprecated trainer flags: `overfit_pct`, `log_save_interval`, `row_log_interval` ([#3969](https://github.com/PyTorchLightning/pytorch-lightning/pull/3969))
- Removed deprecated early_stop_callback ([#3982](https://github.com/PyTorchLightning/pytorch-lightning/pull/3982))
- Removed deprecated model hooks ([#3980](https://github.com/PyTorchLightning/pytorch-lightning/pull/3980))
- Removed deprecated callbacks ([#3979](https://github.com/PyTorchLightning/pytorch-lightning/pull/3979))
- Removed `trainer` argument in `LightningModule.backward` [#4056](https://github.com/PyTorchLightning/pytorch-lightning/pull/4056))

### Fixed

- Fixed `current_epoch` property update to reflect true epoch number inside `LightningDataModule`, when `reload_dataloaders_every_epoch=True`. ([#3974](https://github.com/PyTorchLightning/pytorch-lightning/pull/3974))
- Fixed to print scaler value in progress bar ([#4053](https://github.com/PyTorchLightning/pytorch-lightning/pull/4053))
- Fixed mismatch between docstring and code regarding when `on_load_checkpoint` hook is called ([#3996](https://github.com/PyTorchLightning/pytorch-lightning/pull/3996))


## [0.10.0] - 2020-10-07

### Added

- Added new Metrics API. ([#3868](https://github.com/PyTorchLightning/pytorch-lightning/pull/3868), [#3921](https://github.com/PyTorchLightning/pytorch-lightning/pull/3921))
- Enable PyTorch 1.7 compatibility ([#3541](https://github.com/PyTorchLightning/pytorch-lightning/pull/3541))
- Added `LightningModule.to_torchscript` to support exporting as `ScriptModule` ([#3258](https://github.com/PyTorchLightning/pytorch-lightning/pull/3258))
- Added warning when dropping unpicklable `hparams` ([#2874](https://github.com/PyTorchLightning/pytorch-lightning/pull/2874))
- Added EMB similarity ([#3349](https://github.com/PyTorchLightning/pytorch-lightning/pull/3349))
- Added `ModelCheckpoint.to_yaml` method ([#3048](https://github.com/PyTorchLightning/pytorch-lightning/pull/3048))
- Allow `ModelCheckpoint` monitor to be `None`, meaning it will always save ([#3630](https://github.com/PyTorchLightning/pytorch-lightning/pull/3630))
- Disabled optimizers setup during testing ([#3059](https://github.com/PyTorchLightning/pytorch-lightning/pull/3059))
- Added support for datamodules to save and load checkpoints when training ([#3563](https://github.com/PyTorchLightning/pytorch-lightning/pull/3563))
- Added support for datamodule in learning rate finder ([#3425](https://github.com/PyTorchLightning/pytorch-lightning/pull/3425))
- Added gradient clip test for native AMP ([#3754](https://github.com/PyTorchLightning/pytorch-lightning/pull/3754))
- Added dist lib to enable syncing anything across devices ([#3762](https://github.com/PyTorchLightning/pytorch-lightning/pull/3762))
- Added `broadcast` to `TPUBackend` ([#3814](https://github.com/PyTorchLightning/pytorch-lightning/pull/3814))
- Added `XLADeviceUtils` class to check XLA device type ([#3274](https://github.com/PyTorchLightning/pytorch-lightning/pull/3274))

### Changed

- Refactored accelerator backends:
   * moved TPU `xxx_step` to backend ([#3118](https://github.com/PyTorchLightning/pytorch-lightning/pull/3118))
   * refactored DDP backend `forward` ([#3119](https://github.com/PyTorchLightning/pytorch-lightning/pull/3119))
   * refactored GPU backend `__step` ([#3120](https://github.com/PyTorchLightning/pytorch-lightning/pull/3120))
   * refactored Horovod backend ([#3121](https://github.com/PyTorchLightning/pytorch-lightning/pull/3121),
        [#3122](https://github.com/PyTorchLightning/pytorch-lightning/pull/3122))
   * remove obscure forward call in eval + CPU backend `___step` ([#3123](https://github.com/PyTorchLightning/pytorch-lightning/pull/3123))
   * reduced all simplified forward ([#3126](https://github.com/PyTorchLightning/pytorch-lightning/pull/3126))
   * added hook base method ([#3127](https://github.com/PyTorchLightning/pytorch-lightning/pull/3127))
   * refactor eval loop to use hooks - use `test_mode` for if so we can split later ([#3129](https://github.com/PyTorchLightning/pytorch-lightning/pull/3129))
   * moved `___step_end` hooks ([#3130](https://github.com/PyTorchLightning/pytorch-lightning/pull/3130))
   * training forward refactor ([#3134](https://github.com/PyTorchLightning/pytorch-lightning/pull/3134))
   * training AMP scaling refactor ([#3135](https://github.com/PyTorchLightning/pytorch-lightning/pull/3135))
   * eval step scaling factor ([#3136](https://github.com/PyTorchLightning/pytorch-lightning/pull/3136))
   * add eval loop object to streamline eval loop ([#3138](https://github.com/PyTorchLightning/pytorch-lightning/pull/3138))
   * refactored dataloader process hook ([#3139](https://github.com/PyTorchLightning/pytorch-lightning/pull/3139))
   * refactored inner eval loop ([#3141](https://github.com/PyTorchLightning/pytorch-lightning/pull/3141))
   * final inner eval loop hooks ([#3154](https://github.com/PyTorchLightning/pytorch-lightning/pull/3154))
   * clean up hooks in `run_evaluation` ([#3156](https://github.com/PyTorchLightning/pytorch-lightning/pull/3156))
   * clean up data reset ([#3161](https://github.com/PyTorchLightning/pytorch-lightning/pull/3161))
   * expand eval loop out ([#3165](https://github.com/PyTorchLightning/pytorch-lightning/pull/3165))
   * moved hooks around in eval loop ([#3195](https://github.com/PyTorchLightning/pytorch-lightning/pull/3195))
   * remove `_evaluate` fx ([#3197](https://github.com/PyTorchLightning/pytorch-lightning/pull/3197))
   * `Trainer.fit` hook clean up ([#3198](https://github.com/PyTorchLightning/pytorch-lightning/pull/3198))
   * DDPs train hooks ([#3203](https://github.com/PyTorchLightning/pytorch-lightning/pull/3203))
   * refactor DDP backend ([#3204](https://github.com/PyTorchLightning/pytorch-lightning/pull/3204),
        [#3207](https://github.com/PyTorchLightning/pytorch-lightning/pull/3207),
        [#3208](https://github.com/PyTorchLightning/pytorch-lightning/pull/3208),
        [#3209](https://github.com/PyTorchLightning/pytorch-lightning/pull/3209),
        [#3210](https://github.com/PyTorchLightning/pytorch-lightning/pull/3210))
   * reduced accelerator selection ([#3211](https://github.com/PyTorchLightning/pytorch-lightning/pull/3211))
   * group prepare data hook ([#3212](https://github.com/PyTorchLightning/pytorch-lightning/pull/3212))
   * added data connector ([#3285](https://github.com/PyTorchLightning/pytorch-lightning/pull/3285))
   * modular is_overridden ([#3290](https://github.com/PyTorchLightning/pytorch-lightning/pull/3290))
   * adding `Trainer.tune()` ([#3293](https://github.com/PyTorchLightning/pytorch-lightning/pull/3293))
   * move `run_pretrain_routine` -> `setup_training` ([#3294](https://github.com/PyTorchLightning/pytorch-lightning/pull/3294))
   * move train outside of setup training ([#3297](https://github.com/PyTorchLightning/pytorch-lightning/pull/3297))
   * move `prepare_data` to data connector ([#3307](https://github.com/PyTorchLightning/pytorch-lightning/pull/3307))
   * moved accelerator router ([#3309](https://github.com/PyTorchLightning/pytorch-lightning/pull/3309))
   * train loop refactor - moving train loop to own object ([#3310](https://github.com/PyTorchLightning/pytorch-lightning/pull/3310),
        [#3312](https://github.com/PyTorchLightning/pytorch-lightning/pull/3312),
        [#3313](https://github.com/PyTorchLightning/pytorch-lightning/pull/3313),
        [#3314](https://github.com/PyTorchLightning/pytorch-lightning/pull/3314))
   * duplicate data interface definition up into DataHooks class ([#3344](https://github.com/PyTorchLightning/pytorch-lightning/pull/3344))
   * inner train loop ([#3359](https://github.com/PyTorchLightning/pytorch-lightning/pull/3359),
        [#3361](https://github.com/PyTorchLightning/pytorch-lightning/pull/3361),
        [#3362](https://github.com/PyTorchLightning/pytorch-lightning/pull/3362),
        [#3363](https://github.com/PyTorchLightning/pytorch-lightning/pull/3363),
        [#3365](https://github.com/PyTorchLightning/pytorch-lightning/pull/3365),
        [#3366](https://github.com/PyTorchLightning/pytorch-lightning/pull/3366),
        [#3367](https://github.com/PyTorchLightning/pytorch-lightning/pull/3367),
        [#3368](https://github.com/PyTorchLightning/pytorch-lightning/pull/3368),
        [#3369](https://github.com/PyTorchLightning/pytorch-lightning/pull/3369),
        [#3370](https://github.com/PyTorchLightning/pytorch-lightning/pull/3370),
        [#3371](https://github.com/PyTorchLightning/pytorch-lightning/pull/3371),
        [#3372](https://github.com/PyTorchLightning/pytorch-lightning/pull/3372),
        [#3373](https://github.com/PyTorchLightning/pytorch-lightning/pull/3373),
        [#3374](https://github.com/PyTorchLightning/pytorch-lightning/pull/3374),
        [#3375](https://github.com/PyTorchLightning/pytorch-lightning/pull/3375),
        [#3376](https://github.com/PyTorchLightning/pytorch-lightning/pull/3376),
        [#3385](https://github.com/PyTorchLightning/pytorch-lightning/pull/3385),
        [#3388](https://github.com/PyTorchLightning/pytorch-lightning/pull/3388),
        [#3397](https://github.com/PyTorchLightning/pytorch-lightning/pull/3397))
   * all logging related calls in a connector ([#3395](https://github.com/PyTorchLightning/pytorch-lightning/pull/3395))
   * device parser ([#3400](https://github.com/PyTorchLightning/pytorch-lightning/pull/3400),
        [#3405](https://github.com/PyTorchLightning/pytorch-lightning/pull/3405))
   * added model connector ([#3407](https://github.com/PyTorchLightning/pytorch-lightning/pull/3407))
   * moved eval loop logging to loggers ([#3408](https://github.com/PyTorchLightning/pytorch-lightning/pull/3408))
   * moved eval loop (#3412[#3408](https://github.com/PyTorchLightning/pytorch-lightning/pull/3408))
   * trainer/separate argparse ([#3421](https://github.com/PyTorchLightning/pytorch-lightning/pull/3421),
        [#3428](https://github.com/PyTorchLightning/pytorch-lightning/pull/3428),
        [#3432](https://github.com/PyTorchLightning/pytorch-lightning/pull/3432))
   * move `lr_finder` ([#3434](https://github.com/PyTorchLightning/pytorch-lightning/pull/3434))
   * organize args (#[#3435](https://github.com/PyTorchLightning/pytorch-lightning/pull/3435),
        [#3442](https://github.com/PyTorchLightning/pytorch-lightning/pull/3442),
        [#3447](https://github.com/PyTorchLightning/pytorch-lightning/pull/3447),
        [#3448](https://github.com/PyTorchLightning/pytorch-lightning/pull/3448),
        [#3449](https://github.com/PyTorchLightning/pytorch-lightning/pull/3449),
        [#3456](https://github.com/PyTorchLightning/pytorch-lightning/pull/3456))
   * move specific accelerator code ([#3457](https://github.com/PyTorchLightning/pytorch-lightning/pull/3457))
   * group connectors ([#3472](https://github.com/PyTorchLightning/pytorch-lightning/pull/3472))
   * accelerator connector methods x/n ([#3469](https://github.com/PyTorchLightning/pytorch-lightning/pull/3469),
        [#3470](https://github.com/PyTorchLightning/pytorch-lightning/pull/3470),
        [#3474](https://github.com/PyTorchLightning/pytorch-lightning/pull/3474))
   * merge backends x/n ([#3476](https://github.com/PyTorchLightning/pytorch-lightning/pull/3476),
        [#3477](https://github.com/PyTorchLightning/pytorch-lightning/pull/3477),
        [#3478](https://github.com/PyTorchLightning/pytorch-lightning/pull/3478),
        [#3480](https://github.com/PyTorchLightning/pytorch-lightning/pull/3480),
        [#3482](https://github.com/PyTorchLightning/pytorch-lightning/pull/3482))
   * apex plugin ([#3502](https://github.com/PyTorchLightning/pytorch-lightning/pull/3502))
   * precision plugins ([#3504](https://github.com/PyTorchLightning/pytorch-lightning/pull/3504))
   * Result - make monitor default to `checkpoint_on` to simplify ([#3571](https://github.com/PyTorchLightning/pytorch-lightning/pull/3571))
   * reference to the Trainer on the `LightningDataModule` ([#3684](https://github.com/PyTorchLightning/pytorch-lightning/pull/3684))
   * add `.log` to lightning module ([#3686](https://github.com/PyTorchLightning/pytorch-lightning/pull/3686),
        [#3699](https://github.com/PyTorchLightning/pytorch-lightning/pull/3699),
        [#3701](https://github.com/PyTorchLightning/pytorch-lightning/pull/3701),
        [#3704](https://github.com/PyTorchLightning/pytorch-lightning/pull/3704),
        [#3715](https://github.com/PyTorchLightning/pytorch-lightning/pull/3715))
   * enable tracking original metric when step and epoch are both true ([#3685](https://github.com/PyTorchLightning/pytorch-lightning/pull/3685))
   * deprecated results obj, added support for simpler comms ([#3681](https://github.com/PyTorchLightning/pytorch-lightning/pull/3681))
   * move backends back to individual files ([#3712](https://github.com/PyTorchLightning/pytorch-lightning/pull/3712))
   * fixes logging for eval steps ([#3763](https://github.com/PyTorchLightning/pytorch-lightning/pull/3763))
   * decoupled DDP, DDP spawn ([#3733](https://github.com/PyTorchLightning/pytorch-lightning/pull/3733),
        [#3766](https://github.com/PyTorchLightning/pytorch-lightning/pull/3766),
        [#3767](https://github.com/PyTorchLightning/pytorch-lightning/pull/3767),
        [#3774](https://github.com/PyTorchLightning/pytorch-lightning/pull/3774),
        [#3802](https://github.com/PyTorchLightning/pytorch-lightning/pull/3802),
        [#3806](https://github.com/PyTorchLightning/pytorch-lightning/pull/3806))
   * remove weight loading hack for ddp_cpu ([#3808](https://github.com/PyTorchLightning/pytorch-lightning/pull/3808))
   * separate `torchelastic` from DDP ([#3810](https://github.com/PyTorchLightning/pytorch-lightning/pull/3810))
   * separate SLURM from DDP ([#3809](https://github.com/PyTorchLightning/pytorch-lightning/pull/3809))
   * decoupled DDP2 ([#3816](https://github.com/PyTorchLightning/pytorch-lightning/pull/3816))
   * bug fix with logging val epoch end + monitor ([#3812](https://github.com/PyTorchLightning/pytorch-lightning/pull/3812))
   * decoupled DDP, DDP spawn ([#3733](https://github.com/PyTorchLightning/pytorch-lightning/pull/3733),
        [#3817](https://github.com/PyTorchLightning/pytorch-lightning/pull/3817),
        [#3819](https://github.com/PyTorchLightning/pytorch-lightning/pull/3819),
        [#3927](https://github.com/PyTorchLightning/pytorch-lightning/pull/3927))
   * callback system and init DDP ([#3836](https://github.com/PyTorchLightning/pytorch-lightning/pull/3836))
   * adding compute environments ([#3837](https://github.com/PyTorchLightning/pytorch-lightning/pull/3837), [#3842](https://github.com/PyTorchLightning/pytorch-lightning/pull/3842))
   * epoch can now log independently ([#3843](https://github.com/PyTorchLightning/pytorch-lightning/pull/3843))
   * test selecting the correct backend. temp backends while slurm and TorchElastic are decoupled ([#3848](https://github.com/PyTorchLightning/pytorch-lightning/pull/3848))
   * fixed `init_slurm_connection` causing hostname errors ([#3856](https://github.com/PyTorchLightning/pytorch-lightning/pull/3856))
   * moves init apex from LM to apex connector ([#3923](https://github.com/PyTorchLightning/pytorch-lightning/pull/3923))
   * moves sync bn to each backend ([#3925](https://github.com/PyTorchLightning/pytorch-lightning/pull/3925))
   * moves configure ddp to each backend ([#3924](https://github.com/PyTorchLightning/pytorch-lightning/pull/3924))
- Deprecation warning ([#3844](https://github.com/PyTorchLightning/pytorch-lightning/pull/3844))
- Changed `LearningRateLogger` to `LearningRateMonitor` ([#3251](https://github.com/PyTorchLightning/pytorch-lightning/pull/3251))
- Used `fsspec` instead of `gfile` for all IO ([#3320](https://github.com/PyTorchLightning/pytorch-lightning/pull/3320))
    * Swaped `torch.load` for `fsspec` load in DDP spawn backend ([#3787](https://github.com/PyTorchLightning/pytorch-lightning/pull/3787))
    * Swaped `torch.load` for `fsspec` load in cloud_io loading ([#3692](https://github.com/PyTorchLightning/pytorch-lightning/pull/3692))
    * Added support for `to_disk()` to use remote filepaths with `fsspec` ([#3930](https://github.com/PyTorchLightning/pytorch-lightning/pull/3930))
    * Updated model_checkpoint's to_yaml to use `fsspec` open ([#3801](https://github.com/PyTorchLightning/pytorch-lightning/pull/3801))
    * Fixed `fsspec` is inconsistant when doing `fs.ls` ([#3805](https://github.com/PyTorchLightning/pytorch-lightning/pull/3805))
- Refactor `GPUStatsMonitor` to improve training speed ([#3257](https://github.com/PyTorchLightning/pytorch-lightning/pull/3257))
- Changed IoU score behavior for classes absent in target and pred ([#3098](https://github.com/PyTorchLightning/pytorch-lightning/pull/3098))
- Changed IoU `remove_bg` bool to `ignore_index` optional int ([#3098](https://github.com/PyTorchLightning/pytorch-lightning/pull/3098))
- Changed defaults of `save_top_k` and `save_last` to `None` in ModelCheckpoint ([#3680](https://github.com/PyTorchLightning/pytorch-lightning/pull/3680))
- `row_log_interval` and `log_save_interval` are now based on training loop's `global_step` instead of epoch-internal batch index ([#3667](https://github.com/PyTorchLightning/pytorch-lightning/pull/3667))
- Silenced some warnings. verified ddp refactors ([#3483](https://github.com/PyTorchLightning/pytorch-lightning/pull/3483))
- Cleaning up stale logger tests ([#3490](https://github.com/PyTorchLightning/pytorch-lightning/pull/3490))
- Allow `ModelCheckpoint` monitor to be `None` ([#3633](https://github.com/PyTorchLightning/pytorch-lightning/pull/3633))
- Enable `None` model checkpoint default ([#3669](https://github.com/PyTorchLightning/pytorch-lightning/pull/3669))
- Skipped `best_model_path` if `checkpoint_callback` is `None` ([#2962](https://github.com/PyTorchLightning/pytorch-lightning/pull/2962))
- Used `raise .. from ..` to explicitly chain exceptions ([#3750](https://github.com/PyTorchLightning/pytorch-lightning/pull/3750))
-  Mocking loggers ([#3596](https://github.com/PyTorchLightning/pytorch-lightning/pull/3596),
    [#3617](https://github.com/PyTorchLightning/pytorch-lightning/pull/3617),
    [#3851](https://github.com/PyTorchLightning/pytorch-lightning/pull/3851),
    [#3859](https://github.com/PyTorchLightning/pytorch-lightning/pull/3859),
    [#3884](https://github.com/PyTorchLightning/pytorch-lightning/pull/3884),
    [#3853](https://github.com/PyTorchLightning/pytorch-lightning/pull/3853),
    [#3910](https://github.com/PyTorchLightning/pytorch-lightning/pull/3910),
    [#3889](https://github.com/PyTorchLightning/pytorch-lightning/pull/3889),
    [#3926](https://github.com/PyTorchLightning/pytorch-lightning/pull/3926))
- Write predictions in LightningModule instead of EvalResult [#3882](https://github.com/PyTorchLightning/pytorch-lightning/pull/3882)

### Deprecated

- Deprecated `TrainResult` and `EvalResult`, use `self.log` and `self.write` from the `LightningModule` to log metrics and write predictions. `training_step` can now only return a scalar (for the loss) or a dictionary with anything you want. ([#3681](https://github.com/PyTorchLightning/pytorch-lightning/pull/3681))
- Deprecate `early_stop_callback` Trainer argument ([#3845](https://github.com/PyTorchLightning/pytorch-lightning/pull/3845))
- Rename Trainer arguments `row_log_interval` >> `log_every_n_steps` and `log_save_interval` >> `flush_logs_every_n_steps` ([#3748](https://github.com/PyTorchLightning/pytorch-lightning/pull/3748))

### Removed

- Removed experimental Metric API ([#3868](https://github.com/PyTorchLightning/pytorch-lightning/pull/3868),
        [#3943](https://github.com/PyTorchLightning/pytorch-lightning/pull/3943),
        [#3949](https://github.com/PyTorchLightning/pytorch-lightning/pull/3949),
        [#3946](https://github.com/PyTorchLightning/pytorch-lightning/pull/3946)), listed changes before final removal:
    * Added `EmbeddingSimilarity` metric ([#3349](https://github.com/PyTorchLightning/pytorch-lightning/pull/3349), [#3358](https://github.com/PyTorchLightning/pytorch-lightning/pull/3358))
    * Added hooks to metric module interface ([#2528](https://github.com/PyTorchLightning/pytorch-lightning/pull/2528))
    * Added error when AUROC metric is used for multiclass problems ([#3350](https://github.com/PyTorchLightning/pytorch-lightning/pull/3350))
    * Fixed `ModelCheckpoint` with `save_top_k=-1` option not tracking the best models when a monitor metric is available ([#3735](https://github.com/PyTorchLightning/pytorch-lightning/pull/3735))
    * Fixed counter-intuitive error being thrown in `Accuracy` metric for zero target tensor ([#3764](https://github.com/PyTorchLightning/pytorch-lightning/pull/3764))
    * Fixed aggregation of metrics ([#3517](https://github.com/PyTorchLightning/pytorch-lightning/pull/3517))
    * Fixed Metric aggregation ([#3321](https://github.com/PyTorchLightning/pytorch-lightning/pull/3321))
    * Fixed RMSLE metric ([#3188](https://github.com/PyTorchLightning/pytorch-lightning/pull/3188))
    * Renamed `reduction` to `class_reduction` in classification metrics ([#3322](https://github.com/PyTorchLightning/pytorch-lightning/pull/3322))
    * Changed `class_reduction` similar to sklearn for classification metrics ([#3322](https://github.com/PyTorchLightning/pytorch-lightning/pull/3322))
    * Renaming of precision recall metric ([#3308](https://github.com/PyTorchLightning/pytorch-lightning/pull/3308))

### Fixed

- Fixed `on_train_batch_start` hook to end epoch early ([#3700](https://github.com/PyTorchLightning/pytorch-lightning/pull/3700))
- Fixed `num_sanity_val_steps` is clipped to `limit_val_batches` ([#2917](https://github.com/PyTorchLightning/pytorch-lightning/pull/2917))
- Fixed ONNX model save on GPU ([#3145](https://github.com/PyTorchLightning/pytorch-lightning/pull/3145))
- Fixed `GpuUsageLogger` to work on different platforms ([#3008](https://github.com/PyTorchLightning/pytorch-lightning/pull/3008))
- Fixed auto-scale batch size not dumping `auto_lr_find` parameter ([#3151](https://github.com/PyTorchLightning/pytorch-lightning/pull/3151))
- Fixed `batch_outputs` with optimizer frequencies ([#3229](https://github.com/PyTorchLightning/pytorch-lightning/pull/3229))
- Fixed setting batch size in `LightningModule.datamodule` when using `auto_scale_batch_size` ([#3266](https://github.com/PyTorchLightning/pytorch-lightning/pull/3266))
- Fixed Horovod distributed backend compatibility with native AMP ([#3404](https://github.com/PyTorchLightning/pytorch-lightning/pull/3404))
- Fixed batch size auto scaling exceeding the size of the dataset ([#3271](https://github.com/PyTorchLightning/pytorch-lightning/pull/3271))
- Fixed getting `experiment_id` from MLFlow only once instead of each training loop ([#3394](https://github.com/PyTorchLightning/pytorch-lightning/pull/3394))
- Fixed `overfit_batches` which now correctly disables shuffling for the training loader. ([#3501](https://github.com/PyTorchLightning/pytorch-lightning/pull/3501))
- Fixed gradient norm tracking for `row_log_interval > 1` ([#3489](https://github.com/PyTorchLightning/pytorch-lightning/pull/3489))
- Fixed `ModelCheckpoint` name formatting ([3164](https://github.com/PyTorchLightning/pytorch-lightning/pull/3163))
- Fixed auto-scale batch size ([#3151](https://github.com/PyTorchLightning/pytorch-lightning/pull/3151))
- Fixed example implementation of AutoEncoder ([#3190](https://github.com/PyTorchLightning/pytorch-lightning/pull/3190))
- Fixed invalid paths when remote logging with TensorBoard ([#3236](https://github.com/PyTorchLightning/pytorch-lightning/pull/3236))
- Fixed change `t()` to `transpose()` as XLA devices do not support `.t()` on 1-dim tensor ([#3252](https://github.com/PyTorchLightning/pytorch-lightning/pull/3252))
- Fixed (weights only) checkpoints loading without PL ([#3287](https://github.com/PyTorchLightning/pytorch-lightning/pull/3287))
- Fixed `gather_all_tensors` cross GPUs in DDP ([#3319](https://github.com/PyTorchLightning/pytorch-lightning/pull/3319))
- Fixed CometML save dir ([#3419](https://github.com/PyTorchLightning/pytorch-lightning/pull/3419))
- Fixed forward key metrics ([#3467](https://github.com/PyTorchLightning/pytorch-lightning/pull/3467))
- Fixed normalize mode at confusion matrix (replace NaNs with zeros) ([#3465](https://github.com/PyTorchLightning/pytorch-lightning/pull/3465))
- Fixed global step increment in training loop when `training_epoch_end` hook is used ([#3673](https://github.com/PyTorchLightning/pytorch-lightning/pull/3673))
- Fixed dataloader shuffling not getting turned off with `overfit_batches > 0` and `distributed_backend = "ddp"` ([#3534](https://github.com/PyTorchLightning/pytorch-lightning/pull/3534))
- Fixed determinism in `DDPSpawnBackend` when using `seed_everything` in main process ([#3335](https://github.com/PyTorchLightning/pytorch-lightning/pull/3335))
- Fixed `ModelCheckpoint` `period` to actually save every `period` epochs ([#3630](https://github.com/PyTorchLightning/pytorch-lightning/pull/3630))
- Fixed `val_progress_bar` total with `num_sanity_val_steps` ([#3751](https://github.com/PyTorchLightning/pytorch-lightning/pull/3751))
- Fixed Tuner dump: add `current_epoch` to dumped_params ([#3261](https://github.com/PyTorchLightning/pytorch-lightning/pull/3261))
- Fixed `current_epoch` and `global_step` properties mismatch between `Trainer` and `LightningModule` ([#3785](https://github.com/PyTorchLightning/pytorch-lightning/pull/3785))
- Fixed learning rate scheduler for optimizers with internal state ([#3897](https://github.com/PyTorchLightning/pytorch-lightning/pull/3897))
- Fixed `tbptt_reduce_fx` when non-floating tensors are logged ([#3796](https://github.com/PyTorchLightning/pytorch-lightning/pull/3796))
- Fixed model checkpoint frequency ([#3852](https://github.com/PyTorchLightning/pytorch-lightning/pull/3852))
- Fixed logging non-tensor scalar with result breaks subsequent epoch aggregation ([#3855](https://github.com/PyTorchLightning/pytorch-lightning/pull/3855))
- Fixed `TrainerEvaluationLoopMixin` activates `model.train()` at the end ([#3858](https://github.com/PyTorchLightning/pytorch-lightning/pull/3858))
- Fixed `overfit_batches` when using with multiple val/test_dataloaders ([#3857](https://github.com/PyTorchLightning/pytorch-lightning/pull/3857))
- Fixed enables `training_step` to return `None` ([#3862](https://github.com/PyTorchLightning/pytorch-lightning/pull/3862))
- Fixed init nan for checkpointing ([#3863](https://github.com/PyTorchLightning/pytorch-lightning/pull/3863))
- Fixed for `load_from_checkpoint` ([#2776](https://github.com/PyTorchLightning/pytorch-lightning/pull/2776))
- Fixes incorrect `batch_sizes` when Dataloader returns a dict with multiple tensors ([#3668](https://github.com/PyTorchLightning/pytorch-lightning/pull/3668))
- Fixed unexpected signature for `validation_step` ([#3947](https://github.com/PyTorchLightning/pytorch-lightning/pull/3947))

## [0.9.0] - 2020-08-20

### Added

- Added SyncBN for DDP ([#2801](https://github.com/PyTorchLightning/pytorch-lightning/pull/2801),
     [#2838](https://github.com/PyTorchLightning/pytorch-lightning/pull/2838))
- Added basic `CSVLogger` ([#2721](https://github.com/PyTorchLightning/pytorch-lightning/pull/2721))
- Added SSIM metrics ([#2671](https://github.com/PyTorchLightning/pytorch-lightning/pull/2671))
- Added BLEU metrics ([#2535](https://github.com/PyTorchLightning/pytorch-lightning/pull/2535))
- Added support to export a model to ONNX format ([#2596](https://github.com/PyTorchLightning/pytorch-lightning/pull/2596))
- Added support for `Trainer(num_sanity_val_steps=-1)` to check all validation data before training ([#2246](https://github.com/PyTorchLightning/pytorch-lightning/pull/2246))
- Added struct. output:
  * tests for val loop flow ([#2605](https://github.com/PyTorchLightning/pytorch-lightning/pull/2605))
  * `EvalResult` support for train and val. loop ([#2615](https://github.com/PyTorchLightning/pytorch-lightning/pull/2615),
       [#2651](https://github.com/PyTorchLightning/pytorch-lightning/pull/2651))
  * weighted average in results obj ([#2930](https://github.com/PyTorchLightning/pytorch-lightning/pull/2930))
  * fix result obj DP auto reduce ([#3013](https://github.com/PyTorchLightning/pytorch-lightning/pull/3013))
- Added class `LightningDataModule` ([#2668](https://github.com/PyTorchLightning/pytorch-lightning/pull/2668))
- Added support for PyTorch 1.6 ([#2745](https://github.com/PyTorchLightning/pytorch-lightning/pull/2745))
- Added call DataModule hooks implicitly in trainer ([#2755](https://github.com/PyTorchLightning/pytorch-lightning/pull/2755))
- Added support for Mean in DDP Sync ([#2568](https://github.com/PyTorchLightning/pytorch-lightning/pull/2568))
- Added remaining `sklearn` metrics: `AveragePrecision`, `BalancedAccuracy`, `CohenKappaScore`, `DCG`, `Hamming`, `Hinge`, `Jaccard`, `MeanAbsoluteError`, `MeanSquaredError`, `MeanSquaredLogError`, `MedianAbsoluteError`, `R2Score`, `MeanPoissonDeviance`, `MeanGammaDeviance`, `MeanTweedieDeviance`, `ExplainedVariance` ([#2562](https://github.com/PyTorchLightning/pytorch-lightning/pull/2562))
- Added support for `limit_{mode}_batches (int)` to work with infinite dataloader (IterableDataset) ([#2840](https://github.com/PyTorchLightning/pytorch-lightning/pull/2840))
- Added support returning python scalars in DP ([#1935](https://github.com/PyTorchLightning/pytorch-lightning/pull/1935))
- Added support to Tensorboard logger for OmegaConf `hparams` ([#2846](https://github.com/PyTorchLightning/pytorch-lightning/pull/2846))
- Added tracking of basic states in `Trainer` ([#2541](https://github.com/PyTorchLightning/pytorch-lightning/pull/2541))
- Tracks all outputs including TBPTT and multiple optimizers ([#2890](https://github.com/PyTorchLightning/pytorch-lightning/pull/2890))
- Added GPU Usage Logger ([#2932](https://github.com/PyTorchLightning/pytorch-lightning/pull/2932))
- Added `strict=False` for `load_from_checkpoint` ([#2819](https://github.com/PyTorchLightning/pytorch-lightning/pull/2819))
- Added saving test predictions on multiple GPUs ([#2926](https://github.com/PyTorchLightning/pytorch-lightning/pull/2926))
- Auto log the computational graph for loggers that support this ([#3003](https://github.com/PyTorchLightning/pytorch-lightning/pull/3003))
- Added warning when changing monitor and using results obj ([#3014](https://github.com/PyTorchLightning/pytorch-lightning/pull/3014))
- Added a hook `transfer_batch_to_device` to the `LightningDataModule` ([#3038](https://github.com/PyTorchLightning/pytorch-lightning/pull/3038))

### Changed

- Truncated long version numbers in progress bar ([#2594](https://github.com/PyTorchLightning/pytorch-lightning/pull/2594))
- Enabling val/test loop disabling ([#2692](https://github.com/PyTorchLightning/pytorch-lightning/pull/2692))
- Refactored into `accelerator` module:
    * GPU training ([#2704](https://github.com/PyTorchLightning/pytorch-lightning/pull/2704))
    * TPU training ([#2708](https://github.com/PyTorchLightning/pytorch-lightning/pull/2708))
    * DDP(2) backend ([#2796](https://github.com/PyTorchLightning/pytorch-lightning/pull/2796))
    * Retrieve last logged val from result by key ([#3049](https://github.com/PyTorchLightning/pytorch-lightning/pull/3049))
- Using `.comet.config` file for `CometLogger` ([#1913](https://github.com/PyTorchLightning/pytorch-lightning/pull/1913))
- Updated hooks arguments - breaking for `setup` and `teardown` ([#2850](https://github.com/PyTorchLightning/pytorch-lightning/pull/2850))
- Using `gfile` to support remote directories ([#2164](https://github.com/PyTorchLightning/pytorch-lightning/pull/2164))
- Moved optimizer creation after device placement for DDP backends ([#2904](https://github.com/PyTorchLightning/pytorch-lighting/pull/2904))
- Support `**DictConfig` for `hparam` serialization ([#2519](https://github.com/PyTorchLightning/pytorch-lightning/pull/2519))
- Removed callback metrics from test results obj ([#2994](https://github.com/PyTorchLightning/pytorch-lightning/pull/2994))
- Re-enabled naming metrics in ckpt name ([#3060](https://github.com/PyTorchLightning/pytorch-lightning/pull/3060))
- Changed progress bar epoch counting to start from 0 ([#3061](https://github.com/PyTorchLightning/pytorch-lightning/pull/3061))

### Deprecated

- Deprecated Trainer attribute `ckpt_path`, which will now be set by `weights_save_path` ([#2681](https://github.com/PyTorchLightning/pytorch-lightning/pull/2681))

### Removed

- Removed deprecated: ([#2760](https://github.com/PyTorchLightning/pytorch-lightning/pull/2760))
    * core decorator `data_loader`
    * Module hook `on_sanity_check_start` and loading `load_from_metrics`
    * package `pytorch_lightning.logging`
    * Trainer arguments: `show_progress_bar`, `num_tpu_cores`, `use_amp`, `print_nan_grads`
    * LR Finder argument `num_accumulation_steps`

### Fixed

- Fixed `accumulate_grad_batches` for last batch ([#2853](https://github.com/PyTorchLightning/pytorch-lightning/pull/2853))
- Fixed setup call while testing ([#2624](https://github.com/PyTorchLightning/pytorch-lightning/pull/2624))
- Fixed local rank zero casting ([#2640](https://github.com/PyTorchLightning/pytorch-lightning/pull/2640))
- Fixed single scalar return from training ([#2587](https://github.com/PyTorchLightning/pytorch-lightning/pull/2587))
- Fixed Horovod backend to scale LR schedlers with the optimizer ([#2626](https://github.com/PyTorchLightning/pytorch-lightning/pull/2626))
- Fixed `dtype` and `device` properties not getting updated in submodules ([#2657](https://github.com/PyTorchLightning/pytorch-lightning/pull/2657))
- Fixed `fast_dev_run` to run for all dataloaders ([#2581](https://github.com/PyTorchLightning/pytorch-lightning/pull/2581))
- Fixed `save_dir` in loggers getting ignored by default value of `weights_save_path` when user did not specify `weights_save_path` ([#2681](https://github.com/PyTorchLightning/pytorch-lightning/pull/2681))
- Fixed `weights_save_path` getting ignored when `logger=False` is passed to Trainer ([#2681](https://github.com/PyTorchLightning/pytorch-lightning/pull/2681))
- Fixed TPU multi-core and Float16 ([#2632](https://github.com/PyTorchLightning/pytorch-lightning/pull/2632))
- Fixed test metrics not being logged with `LoggerCollection` ([#2723](https://github.com/PyTorchLightning/pytorch-lightning/pull/2723))
- Fixed data transfer to device when using `torchtext.data.Field` and `include_lengths is True` ([#2689](https://github.com/PyTorchLightning/pytorch-lightning/pull/2689))
- Fixed shuffle argument for distributed sampler ([#2789](https://github.com/PyTorchLightning/pytorch-lightning/pull/2789))
- Fixed logging interval ([#2694](https://github.com/PyTorchLightning/pytorch-lightning/pull/2694))
- Fixed loss value in the progress bar is wrong when `accumulate_grad_batches > 1` ([#2738](https://github.com/PyTorchLightning/pytorch-lightning/pull/2738))
- Fixed correct CWD for ddp sub-processes when using Hydra ([#2719](https://github.com/PyTorchLightning/pytorch-lightning/pull/2719))
- Fixed selecting GPUs using `CUDA_VISIBLE_DEVICES` ([#2739](https://github.com/PyTorchLightning/pytorch-lightning/pull/2739),
     [#2796](https://github.com/PyTorchLightning/pytorch-lightning/pull/2796))
- Fixed false `num_classes` warning in metrics ([#2781](https://github.com/PyTorchLightning/pytorch-lightning/pull/2781))
- Fixed shell injection vulnerability in subprocess call ([#2786](https://github.com/PyTorchLightning/pytorch-lightning/pull/2786))
- Fixed LR finder and `hparams` compatibility ([#2821](https://github.com/PyTorchLightning/pytorch-lightning/pull/2821))
- Fixed `ModelCheckpoint` not saving the latest information when `save_last=True` ([#2881](https://github.com/PyTorchLightning/pytorch-lightning/pull/2881))
- Fixed ImageNet example: learning rate scheduler, number of workers and batch size when using DDP ([#2889](https://github.com/PyTorchLightning/pytorch-lightning/pull/2889))
- Fixed apex gradient clipping ([#2829](https://github.com/PyTorchLightning/pytorch-lightning/pull/2829))
- Fixed save apex scaler states ([#2828](https://github.com/PyTorchLightning/pytorch-lightning/pull/2828))
- Fixed a model loading issue with inheritance and variable positional arguments ([#2911](https://github.com/PyTorchLightning/pytorch-lightning/pull/2911))
- Fixed passing `non_blocking=True` when transferring a batch object that does not support it ([#2910](https://github.com/PyTorchLightning/pytorch-lightning/pull/2910))
- Fixed checkpointing to remote file paths ([#2925](https://github.com/PyTorchLightning/pytorch-lightning/pull/2925))
- Fixed adding val step argument to metrics ([#2986](https://github.com/PyTorchLightning/pytorch-lightning/pull/2986))
- Fixed an issue that caused `Trainer.test()` to stall in ddp mode ([#2997](https://github.com/PyTorchLightning/pytorch-lightning/pull/2997))
- Fixed gathering of results with tensors of varying shape ([#3020](https://github.com/PyTorchLightning/pytorch-lightning/pull/3020))
- Fixed batch size auto-scaling feature to set the new value on the correct model attribute ([#3043](https://github.com/PyTorchLightning/pytorch-lightning/pull/3043))
- Fixed automatic batch scaling not working with half precision ([#3045](https://github.com/PyTorchLightning/pytorch-lightning/pull/3045))
- Fixed setting device to root gpu ([#3042](https://github.com/PyTorchLightning/pytorch-lightning/pull/3042))

## [0.8.5] - 2020-07-09

### Added

- Added a PSNR metric: peak signal-to-noise ratio ([#2483](https://github.com/PyTorchLightning/pytorch-lightning/pull/2483))
- Added functional regression metrics ([#2492](https://github.com/PyTorchLightning/pytorch-lightning/pull/2492))

### Removed

- Removed auto val reduce ([#2462](https://github.com/PyTorchLightning/pytorch-lightning/pull/2462))

### Fixed

- Flattening Wandb Hyperparameters ([#2459](https://github.com/PyTorchLightning/pytorch-lightning/pull/2459))
- Fixed using the same DDP python interpreter and actually running ([#2482](https://github.com/PyTorchLightning/pytorch-lightning/pull/2482))
- Fixed model summary input type conversion for models that have input dtype different from model parameters ([#2510](https://github.com/PyTorchLightning/pytorch-lightning/pull/2510))
- Made `TensorBoardLogger` and `CometLogger` pickleable ([#2518](https://github.com/PyTorchLightning/pytorch-lightning/pull/2518))
- Fixed a problem with `MLflowLogger` creating multiple run folders ([#2502](https://github.com/PyTorchLightning/pytorch-lightning/pull/2502))
- Fixed global_step increment ([#2455](https://github.com/PyTorchLightning/pytorch-lightning/pull/2455))
- Fixed TPU hanging example ([#2488](https://github.com/PyTorchLightning/pytorch-lightning/pull/2488))
- Fixed `argparse` default value bug ([#2526](https://github.com/PyTorchLightning/pytorch-lightning/pull/2526))
- Fixed Dice and IoU to avoid NaN by adding small eps ([#2545](https://github.com/PyTorchLightning/pytorch-lightning/pull/2545))
- Fixed accumulate gradients schedule at epoch 0 (continued) ([#2513](https://github.com/PyTorchLightning/pytorch-lightning/pull/2513))
- Fixed Trainer `.fit()` returning last not best weights in "ddp_spawn" ([#2565](https://github.com/PyTorchLightning/pytorch-lightning/pull/2565))
- Fixed passing (do not pass) TPU weights back on test ([#2566](https://github.com/PyTorchLightning/pytorch-lightning/pull/2566))
- Fixed DDP tests and `.test()` ([#2512](https://github.com/PyTorchLightning/pytorch-lightning/pull/2512),
     [#2570](https://github.com/PyTorchLightning/pytorch-lightning/pull/2570))

## [0.8.4] - 2020-07-01

### Added

- Added reduce ddp results on eval ([#2434](https://github.com/PyTorchLightning/pytorch-lightning/pull/2434))
- Added a warning when an `IterableDataset` has `__len__` defined ([#2437](https://github.com/PyTorchLightning/pytorch-lightning/pull/2437))

### Changed

- Enabled no returns from eval ([#2446](https://github.com/PyTorchLightning/pytorch-lightning/pull/2446))

### Fixed

- Fixes train outputs ([#2428](https://github.com/PyTorchLightning/pytorch-lightning/pull/2428))
- Fixes Conda dependencies ([#2412](https://github.com/PyTorchLightning/pytorch-lightning/pull/2412))
- Fixed Apex scaling with decoupled backward ([#2433](https://github.com/PyTorchLightning/pytorch-lightning/pull/2433))
- Fixed crashing or wrong displaying progressbar because of missing ipywidgets ([#2417](https://github.com/PyTorchLightning/pytorch-lightning/pull/2417))
- Fixed TPU saving dir ([fc26078e](https://github.com/PyTorchLightning/pytorch-lightning/commit/fc26078e395f8a001f4c6dd7b3fe7ca202f914a3), [04e68f02](https://github.com/PyTorchLightning/pytorch-lightning/commit/04e68f022fc03dd5f1555ee86dea997d42a448ad))
- Fixed logging on rank 0 only ([#2425](https://github.com/PyTorchLightning/pytorch-lightning/pull/2425))


## [0.8.3] - 2020-06-29

### Fixed

- Fixed AMP wrong call ([593837e](https://github.com/PyTorchLightning/pytorch-lightning/commit/593837e1da24ff6c942b24ed803fc1496a304609))
- Fixed batch typo ([92d1e75](https://github.com/PyTorchLightning/pytorch-lightning/commit/92d1e75b2638a493d9d21ed5fe00a22093888285))

## [0.8.2] - 2020-06-28

### Added

- Added TorchText support for moving data to GPU ([#2379](https://github.com/PyTorchLightning/pytorch-lightning/pull/2379))

### Changed

- Changed epoch indexing from 0 instead of 1 ([#2289](https://github.com/PyTorchLightning/pytorch-lightning/pull/2289))
- Refactor Model `backward` ([#2276](https://github.com/PyTorchLightning/pytorch-lightning/pull/2276))
- Refactored `training_batch` + tests to verify correctness ([#2327](https://github.com/PyTorchLightning/pytorch-lightning/pull/2327),
     [#2328](https://github.com/PyTorchLightning/pytorch-lightning/pull/2328))
- Refactored training loop ([#2336](https://github.com/PyTorchLightning/pytorch-lightning/pull/2336))
- Made optimization steps for hooks ([#2363](https://github.com/PyTorchLightning/pytorch-lightning/pull/2363))
- Changed default apex level to 'O2' ([#2362](https://github.com/PyTorchLightning/pytorch-lightning/pull/2362))

### Removed

- Moved `TrainsLogger` to Bolts ([#2384](https://github.com/PyTorchLightning/pytorch-lightning/pull/2384))

### Fixed

- Fixed parsing TPU arguments and TPU tests ([#2094](https://github.com/PyTorchLightning/pytorch-lightning/pull/2094))
- Fixed number batches in case of multiple dataloaders and `limit_{*}_batches` ([#1920](https://github.com/PyTorchLightning/pytorch-lightning/pull/1920),
     [#2226](https://github.com/PyTorchLightning/pytorch-lightning/pull/2226))
- Fixed an issue with forward hooks not being removed after model summary ([#2298](https://github.com/PyTorchLightning/pytorch-lightning/pull/2298))
- Fix for `load_from_checkpoint()` not working with absolute path on Windows ([#2294](https://github.com/PyTorchLightning/pytorch-lightning/pull/2294))
- Fixed an issue how _has_len handles `NotImplementedError` e.g. raised by `torchtext.data.Iterator` ([#2293](https://github.com/PyTorchLightning/pytorch-lightning/pull/2293)), ([#2307](https://github.com/PyTorchLightning/pytorch-lightning/pull/2307))
- Fixed `average_precision` metric ([#2319](https://github.com/PyTorchLightning/pytorch-lightning/pull/2319))
- Fixed ROC metric for CUDA tensors ([#2304](https://github.com/PyTorchLightning/pytorch-lightning/pull/2304))
- Fixed `average_precision` metric ([#2319](https://github.com/PyTorchLightning/pytorch-lightning/pull/2319))
- Fixed lost compatibility with custom datatypes implementing `.to` ([#2335](https://github.com/PyTorchLightning/pytorch-lightning/pull/2335))
- Fixed loading model with kwargs ([#2387](https://github.com/PyTorchLightning/pytorch-lightning/pull/2387))
- Fixed sum(0) for `trainer.num_val_batches` ([#2268](https://github.com/PyTorchLightning/pytorch-lightning/pull/2268))
- Fixed checking if the parameters are a `DictConfig` Object ([#2216](https://github.com/PyTorchLightning/pytorch-lightning/pull/2216))
- Fixed SLURM weights saving ([#2341](https://github.com/PyTorchLightning/pytorch-lightning/pull/2341))
- Fixed swaps LR scheduler order ([#2356](https://github.com/PyTorchLightning/pytorch-lightning/pull/2356))
- Fixed adding tensorboard `hparams` logging test ([#2342](https://github.com/PyTorchLightning/pytorch-lightning/pull/2342))
- Fixed use model ref for tear down ([#2360](https://github.com/PyTorchLightning/pytorch-lightning/pull/2360))
- Fixed logger crash on DDP ([#2388](https://github.com/PyTorchLightning/pytorch-lightning/pull/2388))
- Fixed several issues with early stopping and checkpoint callbacks ([#1504](https://github.com/PyTorchLightning/pytorch-lightning/pull/1504),
     [#2391](https://github.com/PyTorchLightning/pytorch-lightning/pull/2391))
- Fixed loading past checkpoints from v0.7.x ([#2405](https://github.com/PyTorchLightning/pytorch-lightning/pull/2405))
- Fixed loading model without arguments ([#2403](https://github.com/PyTorchLightning/pytorch-lightning/pull/2403))
- Fixed Windows compatibility issue ([#2358](https://github.com/PyTorchLightning/pytorch-lightning/pull/2358))

## [0.8.1] - 2020-06-19

### Fixed

- Fixed the `load_from_checkpoint` path detected as URL bug ([#2244](https://github.com/PyTorchLightning/pytorch-lightning/pull/2244))
- Fixed hooks - added barrier ([#2245](https://github.com/PyTorchLightning/pytorch-lightning/pull/2245),
     [#2257](https://github.com/PyTorchLightning/pytorch-lightning/pull/2257),
     [#2260](https://github.com/PyTorchLightning/pytorch-lightning/pull/220))
- Fixed `hparams` - remove frame inspection on `self.hparams` ([#2253](https://github.com/PyTorchLightning/pytorch-lightning/pull/2253))
- Fixed setup and on fit calls ([#2252](https://github.com/PyTorchLightning/pytorch-lightning/pull/2252))
- Fixed GPU template ([#2255](https://github.com/PyTorchLightning/pytorch-lightning/pull/2255))

## [0.8.0] - 2020-06-18

### Added

- Added `overfit_batches`, `limit_{val|test}_batches` flags (overfit now uses training set for all three) ([#2213](https://github.com/PyTorchLightning/pytorch-lightning/pull/2213))
- Added metrics
  * Base classes ([#1326](https://github.com/PyTorchLightning/pytorch-lightning/pull/1326),
       [#1877](https://github.com/PyTorchLightning/pytorch-lightning/pull/1877))
  * Sklearn metrics classes ([#1327](https://github.com/PyTorchLightning/pytorch-lightning/pull/1327))
  * Native torch metrics ([#1488](https://github.com/PyTorchLightning/pytorch-lightning/pull/1488),
       [#2062](https://github.com/PyTorchLightning/pytorch-lightning/pull/2062))
  * docs for all Metrics ([#2184](https://github.com/PyTorchLightning/pytorch-lightning/pull/2184),
       [#2209](https://github.com/PyTorchLightning/pytorch-lightning/pull/2209))
  * Regression metrics ([#2221](https://github.com/PyTorchLightning/pytorch-lightning/pull/2221))
- Added type hints in `Trainer.fit()` and `Trainer.test()` to reflect that also a list of dataloaders can be passed in ([#1723](https://github.com/PyTorchLightning/pytorch-lightning/pull/1723))
- Allow dataloaders without sampler field present ([#1907](https://github.com/PyTorchLightning/pytorch-lightning/pull/1907))
- Added option `save_last` to save the model at the end of every epoch in `ModelCheckpoint` [(#1908)](https://github.com/PyTorchLightning/pytorch-lightning/pull/1908)
- Early stopping checks `on_validation_end` ([#1458](https://github.com/PyTorchLightning/pytorch-lightning/pull/1458))
- Attribute `best_model_path` to `ModelCheckpoint` for storing and later retrieving the path to the best saved model file ([#1799](https://github.com/PyTorchLightning/pytorch-lightning/pull/1799))
- Speed up single-core TPU training by loading data using `ParallelLoader` ([#2033](https://github.com/PyTorchLightning/pytorch-lightning/pull/2033))
- Added a model hook `transfer_batch_to_device` that enables moving custom data structures to the target device ([1756](https://github.com/PyTorchLightning/pytorch-lightning/pull/1756))
- Added [black](https://black.readthedocs.io/en/stable/) formatter for the code with code-checker on pull ([1610](https://github.com/PyTorchLightning/pytorch-lightning/pull/1610))
- Added back the slow spawn ddp implementation as `ddp_spawn` ([#2115](https://github.com/PyTorchLightning/pytorch-lightning/pull/2115))
- Added loading checkpoints from URLs ([#1667](https://github.com/PyTorchLightning/pytorch-lightning/pull/1667))
- Added a callback method `on_keyboard_interrupt` for handling KeyboardInterrupt events during training ([#2134](https://github.com/PyTorchLightning/pytorch-lightning/pull/2134))
- Added a decorator `auto_move_data` that moves data to the correct device when using the LightningModule for inference ([#1905](https://github.com/PyTorchLightning/pytorch-lightning/pull/1905))
- Added `ckpt_path` option to `LightningModule.test(...)` to load particular checkpoint ([#2190](https://github.com/PyTorchLightning/pytorch-lightning/pull/2190))
- Added `setup` and `teardown` hooks for model ([#2229](https://github.com/PyTorchLightning/pytorch-lightning/pull/2229))

### Changed

- Allow user to select individual TPU core to train on ([#1729](https://github.com/PyTorchLightning/pytorch-lightning/pull/1729))
- Removed non-finite values from loss in `LRFinder` ([#1862](https://github.com/PyTorchLightning/pytorch-lightning/pull/1862))
- Allow passing model hyperparameters as complete kwarg list ([#1896](https://github.com/PyTorchLightning/pytorch-lightning/pull/1896))
- Renamed `ModelCheckpoint`'s attributes `best` to `best_model_score` and `kth_best_model` to `kth_best_model_path` ([#1799](https://github.com/PyTorchLightning/pytorch-lightning/pull/1799))
- Re-Enable Logger's `ImportError`s ([#1938](https://github.com/PyTorchLightning/pytorch-lightning/pull/1938))
- Changed the default value of the Trainer argument `weights_summary` from `full` to `top` ([#2029](https://github.com/PyTorchLightning/pytorch-lightning/pull/2029))
- Raise an error when lightning replaces an existing sampler ([#2020](https://github.com/PyTorchLightning/pytorch-lightning/pull/2020))
- Enabled `prepare_data` from correct processes - clarify local vs global rank ([#2166](https://github.com/PyTorchLightning/pytorch-lightning/pull/2166))
- Remove explicit flush from tensorboard logger ([#2126](https://github.com/PyTorchLightning/pytorch-lightning/pull/2126))
- Changed epoch indexing from 1 instead of 0 ([#2206](https://github.com/PyTorchLightning/pytorch-lightning/pull/2206))

### Deprecated

- Deprecated flags: ([#2213](https://github.com/PyTorchLightning/pytorch-lightning/pull/2213))
  * `overfit_pct` in favour of `overfit_batches`
  * `val_percent_check` in favour of `limit_val_batches`
  * `test_percent_check` in favour of `limit_test_batches`
- Deprecated `ModelCheckpoint`'s attributes `best` and `kth_best_model` ([#1799](https://github.com/PyTorchLightning/pytorch-lightning/pull/1799))
- Dropped official support/testing for older PyTorch versions <1.3 ([#1917](https://github.com/PyTorchLightning/pytorch-lightning/pull/1917))
- Deprecated Trainer `proc_rank` in favour of `global_rank` ([#2166](https://github.com/PyTorchLightning/pytorch-lightning/pull/2166),
     [#2269](https://github.com/PyTorchLightning/pytorch-lightning/pull/2269))

### Removed

- Removed unintended Trainer argument `progress_bar_callback`, the callback should be passed in by `Trainer(callbacks=[...])` instead ([#1855](https://github.com/PyTorchLightning/pytorch-lightning/pull/1855))
- Removed obsolete `self._device` in Trainer ([#1849](https://github.com/PyTorchLightning/pytorch-lightning/pull/1849))
- Removed deprecated API ([#2073](https://github.com/PyTorchLightning/pytorch-lightning/pull/2073))
   * Packages: `pytorch_lightning.pt_overrides`, `pytorch_lightning.root_module`
   * Modules: `pytorch_lightning.logging.comet_logger`, `pytorch_lightning.logging.mlflow_logger`, `pytorch_lightning.logging.test_tube_logger`, `pytorch_lightning.overrides.override_data_parallel`, `pytorch_lightning.core.model_saving`, `pytorch_lightning.core.root_module`
   * Trainer arguments: `add_row_log_interval`, `default_save_path`, `gradient_clip`, `nb_gpu_nodes`, `max_nb_epochs`, `min_nb_epochs`, `nb_sanity_val_steps`
   * Trainer attributes: `nb_gpu_nodes`, `num_gpu_nodes`, `gradient_clip`, `max_nb_epochs`, `min_nb_epochs`, `nb_sanity_val_steps`, `default_save_path`, `tng_tqdm_dic`

### Fixed

- Run graceful training teardown on interpreter exit ([#1631](https://github.com/PyTorchLightning/pytorch-lightning/pull/1631))
- Fixed user warning when apex was used together with learning rate schedulers ([#1873](https://github.com/PyTorchLightning/pytorch-lightning/pull/1873))
- Fixed multiple calls of `EarlyStopping` callback ([#1863](https://github.com/PyTorchLightning/pytorch-lightning/pull/1863))
- Fixed an issue with `Trainer.from_argparse_args` when passing in unknown Trainer args ([#1932](https://github.com/PyTorchLightning/pytorch-lightning/pull/1932))
- Fixed bug related to logger not being reset correctly for model after tuner algorithms ([#1933](https://github.com/PyTorchLightning/pytorch-lightning/pull/1933))
- Fixed root node resolution for SLURM cluster with dash in host name ([#1954](https://github.com/PyTorchLightning/pytorch-lightning/pull/1954))
- Fixed `LearningRateLogger` in multi-scheduler setting ([#1944](https://github.com/PyTorchLightning/pytorch-lightning/pull/1944))
- Fixed test configuration check and testing ([#1804](https://github.com/PyTorchLightning/pytorch-lightning/pull/1804))
- Fixed an issue with Trainer constructor silently ignoring unknown/misspelled arguments ([#1820](https://github.com/PyTorchLightning/pytorch-lightning/pull/1820))
- Fixed `save_weights_only` in ModelCheckpoint ([#1780](https://github.com/PyTorchLightning/pytorch-lightning/pull/1780))
- Allow use of same `WandbLogger` instance for multiple training loops ([#2055](https://github.com/PyTorchLightning/pytorch-lightning/pull/2055))
- Fixed an issue with `_auto_collect_arguments` collecting local variables that are not constructor arguments and not working for signatures that have the instance not named `self` ([#2048](https://github.com/PyTorchLightning/pytorch-lightning/pull/2048))
- Fixed mistake in parameters' grad norm tracking ([#2012](https://github.com/PyTorchLightning/pytorch-lightning/pull/2012))
- Fixed CPU and hanging GPU crash ([#2118](https://github.com/PyTorchLightning/pytorch-lightning/pull/2118))
- Fixed an issue with the model summary and `example_input_array` depending on a specific ordering of the submodules in a LightningModule ([#1773](https://github.com/PyTorchLightning/pytorch-lightning/pull/1773))
- Fixed Tpu logging ([#2230](https://github.com/PyTorchLightning/pytorch-lightning/pull/2230))
- Fixed Pid port + duplicate `rank_zero` logging ([#2140](https://github.com/PyTorchLightning/pytorch-lightning/pull/2140),
     [#2231](https://github.com/PyTorchLightning/pytorch-lightning/pull/2231))

## [0.7.6] - 2020-05-16

### Added

- Added callback for logging learning rates ([#1498](https://github.com/PyTorchLightning/pytorch-lightning/pull/1498))
- Added transfer learning example (for a binary classification task in computer vision) ([#1564](https://github.com/PyTorchLightning/pytorch-lightning/pull/1564))
- Added type hints in `Trainer.fit()` and `Trainer.test()` to reflect that also a list of dataloaders can be passed in ([#1723](https://github.com/PyTorchLightning/pytorch-lightning/pull/1723)).
- Added auto scaling of batch size ([#1638](https://github.com/PyTorchLightning/pytorch-lightning/pull/1638))
- The progress bar metrics now also get updated in `training_epoch_end` ([#1724](https://github.com/PyTorchLightning/pytorch-lightning/pull/1724))
- Enable `NeptuneLogger` to work with `distributed_backend=ddp` ([#1753](https://github.com/PyTorchLightning/pytorch-lightning/pull/1753))
- Added option to provide seed to random generators to ensure reproducibility ([#1572](https://github.com/PyTorchLightning/pytorch-lightning/pull/1572))
- Added override for hparams in `load_from_ckpt` ([#1797](https://github.com/PyTorchLightning/pytorch-lightning/pull/1797))
- Added support multi-node distributed execution under `torchelastic` ([#1811](https://github.com/PyTorchLightning/pytorch-lightning/pull/1811),
     [#1818](https://github.com/PyTorchLightning/pytorch-lightning/pull/1818))
- Added using `store_true` for bool args ([#1822](https://github.com/PyTorchLightning/pytorch-lightning/pull/1822),
     [#1842](https://github.com/PyTorchLightning/pytorch-lightning/pull/1842))
- Added dummy logger for internally disabling logging for some features ([#1836](https://github.com/PyTorchLightning/pytorch-lightning/pull/1836))

### Changed

- Enable `non-blocking` for device transfers to GPU ([#1843](https://github.com/PyTorchLightning/pytorch-lightning/pull/1843))
- Replace mata_tags.csv with hparams.yaml ([#1271](https://github.com/PyTorchLightning/pytorch-lightning/pull/1271))
- Reduction when `batch_size < num_gpus` ([#1609](https://github.com/PyTorchLightning/pytorch-lightning/pull/1609))
- Updated LightningTemplateModel to look more like Colab example ([#1577](https://github.com/PyTorchLightning/pytorch-lightning/pull/1577))
- Don't convert `namedtuple` to `tuple` when transferring the batch to target device ([#1589](https://github.com/PyTorchLightning/pytorch-lightning/pull/1589))
- Allow passing hparams as keyword argument to LightningModule when loading from checkpoint ([#1639](https://github.com/PyTorchLightning/pytorch-lightning/pull/1639))
- Args should come after the last positional argument ([#1807](https://github.com/PyTorchLightning/pytorch-lightning/pull/1807))
- Made ddp the default if no backend specified with multiple GPUs ([#1789](https://github.com/PyTorchLightning/pytorch-lightning/pull/1789))

### Deprecated

- Deprecated `tags_csv` in favor of `hparams_file` ([#1271](https://github.com/PyTorchLightning/pytorch-lightning/pull/1271))

### Fixed

- Fixed broken link in PR template ([#1675](https://github.com/PyTorchLightning/pytorch-lightning/pull/1675))
- Fixed ModelCheckpoint not None checking filepath ([#1654](https://github.com/PyTorchLightning/pytorch-lightning/pull/1654))
- Trainer now calls `on_load_checkpoint()` when resuming from a checkpoint ([#1666](https://github.com/PyTorchLightning/pytorch-lightning/pull/1666))
- Fixed sampler logic for ddp with iterable dataset ([#1734](https://github.com/PyTorchLightning/pytorch-lightning/pull/1734))
- Fixed `_reset_eval_dataloader()` for IterableDataset ([#1560](https://github.com/PyTorchLightning/pytorch-lightning/pull/1560))
- Fixed Horovod distributed backend to set the `root_gpu` property ([#1669](https://github.com/PyTorchLightning/pytorch-lightning/pull/1669))
- Fixed wandb logger `global_step` affects other loggers ([#1492](https://github.com/PyTorchLightning/pytorch-lightning/pull/1492))
- Fixed disabling progress bar on non-zero ranks using Horovod backend ([#1709](https://github.com/PyTorchLightning/pytorch-lightning/pull/1709))
- Fixed bugs that prevent lr finder to be used together with early stopping and validation dataloaders ([#1676](https://github.com/PyTorchLightning/pytorch-lightning/pull/1676))
- Fixed a bug in Trainer that prepended the checkpoint path with `version_` when it shouldn't ([#1748](https://github.com/PyTorchLightning/pytorch-lightning/pull/1748))
- Fixed lr key name in case of param groups in LearningRateLogger ([#1719](https://github.com/PyTorchLightning/pytorch-lightning/pull/1719))
- Fixed saving native AMP scaler state (introduced in [#1561](https://github.com/PyTorchLightning/pytorch-lightning/pull/1561))
- Fixed accumulation parameter and suggestion method for learning rate finder ([#1801](https://github.com/PyTorchLightning/pytorch-lightning/pull/1801))
- Fixed num processes wasn't being set properly and auto sampler was ddp failing ([#1819](https://github.com/PyTorchLightning/pytorch-lightning/pull/1819))
- Fixed bugs in semantic segmentation example ([#1824](https://github.com/PyTorchLightning/pytorch-lightning/pull/1824))
- Fixed saving native AMP scaler state ([#1561](https://github.com/PyTorchLightning/pytorch-lightning/pull/1561),
     [#1777](https://github.com/PyTorchLightning/pytorch-lightning/pull/1777))
- Fixed native amp + ddp ([#1788](https://github.com/PyTorchLightning/pytorch-lightning/pull/1788))
- Fixed `hparam` logging with metrics ([#1647](https://github.com/PyTorchLightning/pytorch-lightning/pull/1647))

## [0.7.5] - 2020-04-27

### Changed

- Allow logging of metrics together with `hparams` ([#1630](https://github.com/PyTorchLightning/pytorch-lightning/pull/1630))
- Allow metrics logged together with hparams ([#1630](https://github.com/PyTorchLightning/pytorch-lightning/pull/1630))

### Removed

- Removed Warning from trainer loop ([#1634](https://github.com/PyTorchLightning/pytorch-lightning/pull/1634))

### Fixed

- Fixed ModelCheckpoint not being fixable ([#1632](https://github.com/PyTorchLightning/pytorch-lightning/pull/1632))
- Fixed CPU DDP breaking change and DDP change ([#1635](https://github.com/PyTorchLightning/pytorch-lightning/pull/1635))
- Tested pickling ([#1636](https://github.com/PyTorchLightning/pytorch-lightning/pull/1636))


## [0.7.4] - 2020-04-26

### Added

- Added flag `replace_sampler_ddp` to manually disable sampler replacement in DDP  ([#1513](https://github.com/PyTorchLightning/pytorch-lightning/pull/1513))
- Added speed parity tests (max 1 sec difference per epoch)([#1482](https://github.com/PyTorchLightning/pytorch-lightning/pull/1482))
- Added `auto_select_gpus` flag to trainer that enables automatic selection of available GPUs on exclusive mode systems.
- Added learning rate finder ([#1347](https://github.com/PyTorchLightning/pytorch-lightning/pull/1347))
- Added support for ddp mode in clusters without SLURM ([#1387](https://github.com/PyTorchLightning/pytorch-lightning/pull/1387))
- Added `test_dataloaders` parameter to `Trainer.test()` ([#1434](https://github.com/PyTorchLightning/pytorch-lightning/pull/1434))
- Added `terminate_on_nan` flag to trainer that performs a NaN check with each training iteration when set to `True` ([#1475](https://github.com/PyTorchLightning/pytorch-lightning/pull/1475))
- Added speed parity tests (max 1 sec difference per epoch)([#1482](https://github.com/PyTorchLightning/pytorch-lightning/pull/1482))
- Added `terminate_on_nan` flag to trainer that performs a NaN check with each training iteration when set to `True`. ([#1475](https://github.com/PyTorchLightning/pytorch-lightning/pull/1475))
- Added `ddp_cpu` backend for testing ddp without GPUs ([#1158](https://github.com/PyTorchLightning/pytorch-lightning/pull/1158))
- Added [Horovod](http://horovod.ai) support as a distributed backend `Trainer(distributed_backend='horovod')` ([#1529](https://github.com/PyTorchLightning/pytorch-lightning/pull/1529))
- Added support for 8 core distributed training on Kaggle TPU's ([#1568](https://github.com/PyTorchLightning/pytorch-lightning/pull/1568))
- Added support for native AMP ([#1561](https://github.com/PyTorchLightning/pytorch-lightning/pull/1561),
    [#1580](https://github.com/PyTorchLightning/pytorch-lightning/pull/1580))

### Changed

- Changed the default behaviour to no longer include a NaN check with each training iteration. ([#1475](https://github.com/PyTorchLightning/pytorch-lightning/pull/1475))
- Decoupled the progress bar from trainer` it is a callback now and can be customized or even be replaced entirely ([#1450](https://github.com/PyTorchLightning/pytorch-lightning/pull/1450)).
- Changed lr schedule step interval behavior to update every backwards pass instead of every forwards pass ([#1477](https://github.com/PyTorchLightning/pytorch-lightning/pull/1477))
- Defines shared proc. rank, remove rank from instances (e.g. loggers) ([#1408](https://github.com/PyTorchLightning/pytorch-lightning/pull/1408))
- Updated semantic segmentation example with custom U-Net and logging ([#1371](https://github.com/PyTorchLightning/pytorch-lightning/pull/1371))
- Disabled val and test shuffling ([#1600](https://github.com/PyTorchLightning/pytorch-lightning/pull/1600))

### Deprecated

- Deprecated `training_tqdm_dict` in favor of `progress_bar_dict` ([#1450](https://github.com/PyTorchLightning/pytorch-lightning/pull/1450)).

### Removed

- Removed `test_dataloaders` parameter from `Trainer.fit()` ([#1434](https://github.com/PyTorchLightning/pytorch-lightning/pull/1434))

### Fixed

- Added the possibility to pass nested metrics dictionaries to loggers ([#1582](https://github.com/PyTorchLightning/pytorch-lightning/pull/1582))
- Fixed memory leak from opt return ([#1528](https://github.com/PyTorchLightning/pytorch-lightning/pull/1528))
- Fixed saving checkpoint before deleting old ones ([#1453](https://github.com/PyTorchLightning/pytorch-lightning/pull/1453))
- Fixed loggers - flushing last logged metrics even before continue, e.g. `trainer.test()` results ([#1459](https://github.com/PyTorchLightning/pytorch-lightning/pull/1459))
- Fixed optimizer configuration when `configure_optimizers` returns dict without `lr_scheduler` ([#1443](https://github.com/PyTorchLightning/pytorch-lightning/pull/1443))
- Fixed `LightningModule` - mixing hparams and arguments in `LightningModule.__init__()` crashes load_from_checkpoint() ([#1505](https://github.com/PyTorchLightning/pytorch-lightning/pull/1505))
- Added a missing call to the `on_before_zero_grad` model hook ([#1493](https://github.com/PyTorchLightning/pytorch-lightning/pull/1493)).
- Allow use of sweeps with `WandbLogger` ([#1512](https://github.com/PyTorchLightning/pytorch-lightning/pull/1512))
- Fixed a bug that caused the `callbacks` Trainer argument to reference a global variable ([#1534](https://github.com/PyTorchLightning/pytorch-lightning/pull/1534)).
- Fixed a bug that set all boolean CLI arguments from `Trainer.add_argparse_args` always to True ([#1571](https://github.com/PyTorchLightning/pytorch-lightning/pull/1571))
- Fixed do not copy the batch when training on a single GPU ([#1576](https://github.com/PyTorchLightning/pytorch-lightning/pull/1576),
    [#1579](https://github.com/PyTorchLightning/pytorch-lightning/pull/1579))
- Fixed soft checkpoint removing on DDP ([#1408](https://github.com/PyTorchLightning/pytorch-lightning/pull/1408))
- Fixed automatic parser bug ([#1585](https://github.com/PyTorchLightning/pytorch-lightning/pull/1585))
- Fixed bool conversion from string ([#1606](https://github.com/PyTorchLightning/pytorch-lightning/pull/1606))

## [0.7.3] - 2020-04-09

### Added

- Added `rank_zero_warn` for warning only in rank 0 ([#1428](https://github.com/PyTorchLightning/pytorch-lightning/pull/1428))

### Fixed

- Fixed default `DistributedSampler` for DDP training ([#1425](https://github.com/PyTorchLightning/pytorch-lightning/pull/1425))
- Fixed workers warning not on windows ([#1430](https://github.com/PyTorchLightning/pytorch-lightning/pull/1430))
- Fixed returning tuple from `run_training_batch` ([#1431](https://github.com/PyTorchLightning/pytorch-lightning/pull/1431))
- Fixed gradient clipping ([#1438](https://github.com/PyTorchLightning/pytorch-lightning/pull/1438))
- Fixed pretty print ([#1441](https://github.com/PyTorchLightning/pytorch-lightning/pull/1441))


## [0.7.2] - 2020-04-07

### Added

- Added same step loggers' metrics aggregation ([#1278](https://github.com/PyTorchLightning/pytorch-lightning/pull/1278))
- Added parity test between a vanilla MNIST model and lightning model ([#1284](https://github.com/PyTorchLightning/pytorch-lightning/pull/1284))
- Added parity test between a vanilla RNN model and lightning model ([#1351](https://github.com/PyTorchLightning/pytorch-lightning/pull/1351))
- Added Reinforcement Learning - Deep Q-network (DQN) lightning example ([#1232](https://github.com/PyTorchLightning/pytorch-lightning/pull/1232))
- Added support for hierarchical `dict` ([#1152](https://github.com/PyTorchLightning/pytorch-lightning/pull/1152))
- Added `TrainsLogger` class ([#1122](https://github.com/PyTorchLightning/pytorch-lightning/pull/1122))
- Added type hints to `pytorch_lightning.core` ([#946](https://github.com/PyTorchLightning/pytorch-lightning/pull/946))
- Added support for `IterableDataset` in validation and testing ([#1104](https://github.com/PyTorchLightning/pytorch-lightning/pull/1104))
- Added support for non-primitive types in `hparams` for `TensorboardLogger` ([#1130](https://github.com/PyTorchLightning/pytorch-lightning/pull/1130))
- Added a check that stops the training when loss or weights contain `NaN` or `inf` values. ([#1097](https://github.com/PyTorchLightning/pytorch-lightning/pull/1097))
- Added support for `IterableDataset` when `val_check_interval=1.0` (default), this will trigger validation at the end of each epoch. ([#1283](https://github.com/PyTorchLightning/pytorch-lightning/pull/1283))
- Added `summary` method to Profilers. ([#1259](https://github.com/PyTorchLightning/pytorch-lightning/pull/1259))
- Added informative errors if user defined dataloader has zero length ([#1280](https://github.com/PyTorchLightning/pytorch-lightning/pull/1280))
- Added testing for python 3.8 ([#915](https://github.com/PyTorchLightning/pytorch-lightning/pull/915))
- Added a `training_epoch_end` method which is the mirror of `validation_epoch_end`. ([#1357](https://github.com/PyTorchLightning/pytorch-lightning/pull/1357))
- Added model configuration checking ([#1199](https://github.com/PyTorchLightning/pytorch-lightning/pull/1199))
- Added support for optimizer frequencies through `LightningModule.configure_optimizers()` ([#1269](https://github.com/PyTorchLightning/pytorch-lightning/pull/1269))
- Added option to run without an optimizer by returning `None` from `configure_optimizers`. ([#1279](https://github.com/PyTorchLightning/pytorch-lightning/pull/1279))
- Added a warning when the number of data loader workers is small. ([#1378](https://github.com/PyTorchLightning/pytorch-lightning/pull/1378))

### Changed

- Changed (renamed and refatored) `TensorRunningMean` -> `TensorRunningAccum`: running accumulations were generalized. ([#1278](https://github.com/PyTorchLightning/pytorch-lightning/pull/1278))
- Changed `progress_bar_refresh_rate` trainer flag to disable progress bar when set to 0. ([#1108](https://github.com/PyTorchLightning/pytorch-lightning/pull/1108))
- Enhanced `load_from_checkpoint` to also forward params to the model ([#1307](https://github.com/PyTorchLightning/pytorch-lightning/pull/1307))
- Updated references to `self.forward()` to instead use the `__call__` interface. ([#1211](https://github.com/PyTorchLightning/pytorch-lightning/pull/1211))
- Changed default behaviour of `configure_optimizers` to use no optimizer rather than Adam. ([#1279](https://github.com/PyTorchLightning/pytorch-lightning/pull/1279))
- Allow to upload models on W&B ([#1339](https://github.com/PyTorchLightning/pytorch-lightning/pull/1339))
- On DP and DDP2 unsqueeze is automated now ([#1319](https://github.com/PyTorchLightning/pytorch-lightning/pull/1319))
- Did not always create a DataLoader during reinstantiation, but the same type as before (if subclass of DataLoader) ([#1346](https://github.com/PyTorchLightning/pytorch-lightning/pull/1346))
- Did not interfere with a default sampler ([#1318](https://github.com/PyTorchLightning/pytorch-lightning/pull/1318))
- Remove default Adam optimizer ([#1317](https://github.com/PyTorchLightning/pytorch-lightning/pull/1317))
- Give warnings for unimplemented required lightning methods ([#1317](https://github.com/PyTorchLightning/pytorch-lightning/pull/1317))
- Made `evaluate` method private >> `Trainer._evaluate(...)`. ([#1260](https://github.com/PyTorchLightning/pytorch-lightning/pull/1260))
- Simplify the PL examples structure (shallower and more readable) ([#1247](https://github.com/PyTorchLightning/pytorch-lightning/pull/1247))
- Changed min max gpu memory to be on their own plots ([#1358](https://github.com/PyTorchLightning/pytorch-lightning/pull/1358))
- Remove `.item` which causes sync issues ([#1254](https://github.com/PyTorchLightning/pytorch-lightning/pull/1254))
- Changed smoothing in TQDM to decrease variability of time remaining between training / eval ([#1194](https://github.com/PyTorchLightning/pytorch-lightning/pull/1194))
- Change default logger to dedicated one ([#1064](https://github.com/PyTorchLightning/pytorch-lightning/pull/1064))

### Deprecated

- Deprecated Trainer argument `print_nan_grads` ([#1097](https://github.com/PyTorchLightning/pytorch-lightning/pull/1097))
- Deprecated Trainer argument `show_progress_bar` ([#1108](https://github.com/PyTorchLightning/pytorch-lightning/pull/1108))

### Removed

- Removed test for no test dataloader in .fit ([#1495](https://github.com/PyTorchLightning/pytorch-lightning/pull/1495))
- Removed duplicated module `pytorch_lightning.utilities.arg_parse` for loading CLI arguments ([#1167](https://github.com/PyTorchLightning/pytorch-lightning/pull/1167))
- Removed wandb logger's `finalize` method ([#1193](https://github.com/PyTorchLightning/pytorch-lightning/pull/1193))
- Dropped `torchvision` dependency in tests and added own MNIST dataset class instead ([#986](https://github.com/PyTorchLightning/pytorch-lightning/pull/986))

### Fixed

- Fixed `model_checkpoint` when saving all models ([#1359](https://github.com/PyTorchLightning/pytorch-lightning/pull/1359))
- `Trainer.add_argparse_args` classmethod fixed. Now it adds a type for the arguments ([#1147](https://github.com/PyTorchLightning/pytorch-lightning/pull/1147))
- Fixed bug related to type checking of `ReduceLROnPlateau` lr schedulers([#1126](https://github.com/PyTorchLightning/pytorch-lightning/pull/1126))
- Fixed a bug to ensure lightning checkpoints to be backward compatible ([#1132](https://github.com/PyTorchLightning/pytorch-lightning/pull/1132))
- Fixed a bug that created an extra dataloader with active `reload_dataloaders_every_epoch` ([#1196](https://github.com/PyTorchLightning/pytorch-lightning/pull/1196))
- Fixed all warnings and errors in the docs build process ([#1191](https://github.com/PyTorchLightning/pytorch-lightning/pull/1191))
- Fixed an issue where `val_percent_check=0` would not disable validation ([#1251](https://github.com/PyTorchLightning/pytorch-lightning/pull/1251))
- Fixed average of incomplete `TensorRunningMean` ([#1309](https://github.com/PyTorchLightning/pytorch-lightning/pull/1309))
- Fixed `WandbLogger.watch` with `wandb.init()` ([#1311](https://github.com/PyTorchLightning/pytorch-lightning/pull/1311))
- Fixed an issue with early stopping that would prevent it from monitoring training metrics when validation is disabled / not implemented ([#1235](https://github.com/PyTorchLightning/pytorch-lightning/pull/1235)).
- Fixed a bug that would cause `trainer.test()` to run on the validation set when overloading `validation_epoch_end` and `test_end` ([#1353](https://github.com/PyTorchLightning/pytorch-lightning/pull/1353))
- Fixed `WandbLogger.watch` - use of the watch method without importing `wandb` ([#1311](https://github.com/PyTorchLightning/pytorch-lightning/pull/1311))
- Fixed `WandbLogger` to be used with 'ddp' - allow reinits in sub-processes ([#1149](https://github.com/PyTorchLightning/pytorch-lightning/pull/1149),
     [#1360](https://github.com/PyTorchLightning/pytorch-lightning/pull/1360))
- Made `training_epoch_end` behave like `validation_epoch_end` ([#1357](https://github.com/PyTorchLightning/pytorch-lightning/pull/1357))
- Fixed `fast_dev_run` running validation twice ([#1365](https://github.com/PyTorchLightning/pytorch-lightning/pull/1365))
- Fixed pickle error from quick patch `__code__` ([#1352](https://github.com/PyTorchLightning/pytorch-lightning/pull/1352))
- Fixed memory leak on GPU0 ([#1094](https://github.com/PyTorchLightning/pytorch-lightning/pull/1094),
     [#1349](https://github.com/PyTorchLightning/pytorch-lightning/pull/1349))
- Fixed checkpointing interval ([#1272](https://github.com/PyTorchLightning/pytorch-lightning/pull/1272))
- Fixed validation and training loops run the partial dataset ([#1192](https://github.com/PyTorchLightning/pytorch-lightning/pull/1192))
- Fixed running `on_validation_end` only on main process in DDP ([#1125](https://github.com/PyTorchLightning/pytorch-lightning/pull/1125))
- Fixed `load_spawn_weights` only in proc rank 0 ([#1385](https://github.com/PyTorchLightning/pytorch-lightning/pull/1385))
- Fixes `use_amp` issue ([#1145](https://github.com/PyTorchLightning/pytorch-lightning/pull/1145))
- Fixes using deprecated `use_amp` attribute ([#1145](https://github.com/PyTorchLightning/pytorch-lightning/pull/1145))
- Fixed Tensorboard logger error: lightning_logs directory not exists in multi-node DDP on nodes with rank != 0 ([#1377](https://github.com/PyTorchLightning/pytorch-lightning/pull/1377))
- Fixed `Unimplemented backend XLA` error on TPU ([#1387](https://github.com/PyTorchLightning/pytorch-lightning/pull/1387))

## [0.7.1] - 2020-03-07

### Fixed

- Fixes `print` issues and `data_loader` ([#1080](https://github.com/PyTorchLightning/pytorch-lightning/pull/1080))

## [0.7.0] - 2020-03-06

### Added

- Added automatic sampler setup. Depending on DDP or TPU, lightning configures the sampler correctly (user needs to do nothing) ([#926](https://github.com/PyTorchLightning/pytorch-lightning/pull/926))
- Added `reload_dataloaders_every_epoch=False` flag for trainer. Some users require reloading data every epoch ([#926](https://github.com/PyTorchLightning/pytorch-lightning/pull/926))
- Added `progress_bar_refresh_rate=50` flag for trainer. Throttle refresh rate on notebooks ([#926](https://github.com/PyTorchLightning/pytorch-lightning/pull/926))
- Updated governance docs
- Added a check to ensure that the metric used for early stopping exists before training commences ([#542](https://github.com/PyTorchLightning/pytorch-lightning/pull/542))
- Added `optimizer_idx` argument to `backward` hook ([#733](https://github.com/PyTorchLightning/pytorch-lightning/pull/733))
- Added `entity` argument to `WandbLogger` to be passed to `wandb.init` ([#783](https://github.com/PyTorchLightning/pytorch-lightning/pull/783))
- Added a tool for profiling training runs ([#782](https://github.com/PyTorchLightning/pytorch-lightning/pull/782))
- Improved flexibility for naming of TensorBoard logs, can now set `version` to a `str` to just save to that directory, and use `name=''` to prevent experiment-name directory ([#804](https://github.com/PyTorchLightning/pytorch-lightning/pull/804))
- Added option to specify `step` key when logging metrics ([#808](https://github.com/PyTorchLightning/pytorch-lightning/pull/808))
- Added `train_dataloader`, `val_dataloader` and `test_dataloader` arguments to `Trainer.fit()`, for alternative data parsing ([#759](https://github.com/PyTorchLightning/pytorch-lightning/pull/759))
- Added Tensor Processing Unit (TPU) support ([#868](https://github.com/PyTorchLightning/pytorch-lightning/pull/868))
- Added semantic segmentation example ([#751](https://github.com/PyTorchLightning/pytorch-lightning/pull/751),[#876](https://github.com/PyTorchLightning/pytorch-lightning/pull/876),
     [#881](https://github.com/PyTorchLightning/pytorch-lightning/pull/881))
- Split callbacks in multiple files ([#849](https://github.com/PyTorchLightning/pytorch-lightning/pull/849))
- Support for user defined callbacks ([#889](https://github.com/PyTorchLightning/pytorch-lightning/pull/889) and [#950](https://github.com/PyTorchLightning/pytorch-lightning/pull/950))
- Added support for multiple loggers to be passed to `Trainer` as an iterable (e.g. list, tuple, etc.) ([#903](https://github.com/PyTorchLightning/pytorch-lightning/pull/903))
- Added support for step-based learning rate scheduling ([#941](https://github.com/PyTorchLightning/pytorch-lightning/pull/941))
- Added support for logging `hparams` as dict ([#1029](https://github.com/PyTorchLightning/pytorch-lightning/pull/1029))
- Checkpoint and early stopping now work without val. step ([#1041](https://github.com/PyTorchLightning/pytorch-lightning/pull/1041))
- Support graceful training cleanup after Keyboard Interrupt ([#856](https://github.com/PyTorchLightning/pytorch-lightning/pull/856),
     [#1019](https://github.com/PyTorchLightning/pytorch-lightning/pull/1019))
- Added type hints for function arguments ([#912](https://github.com/PyTorchLightning/pytorch-lightning/pull/912), )
- Added default `argparser` for `Trainer` ([#952](https://github.com/PyTorchLightning/pytorch-lightning/pull/1023),
     [#1023](https://github.com/PyTorchLightning/pytorch-lightning/pull/1023))
- Added TPU gradient clipping ([#963](https://github.com/PyTorchLightning/pytorch-lightning/pull/963))
- Added max/min number of steps in `Trainer` ([#728](https://github.com/PyTorchLightning/pytorch-lightning/pull/728))

### Changed

- Improved `NeptuneLogger` by adding `close_after_fit` argument to allow logging after training([#908](https://github.com/PyTorchLightning/pytorch-lightning/pull/1084))
- Changed default TQDM to use `tqdm.auto` for prettier outputs in IPython notebooks ([#752](https://github.com/PyTorchLightning/pytorch-lightning/pull/752))
- Changed `pytorch_lightning.logging` to `pytorch_lightning.loggers` ([#767](https://github.com/PyTorchLightning/pytorch-lightning/pull/767))
- Moved the default `tqdm_dict` definition from Trainer to `LightningModule`, so it can be overridden by the user ([#749](https://github.com/PyTorchLightning/pytorch-lightning/pull/749))
- Moved functionality of `LightningModule.load_from_metrics` into `LightningModule.load_from_checkpoint` ([#995](https://github.com/PyTorchLightning/pytorch-lightning/pull/995))
- Changed Checkpoint path parameter from `filepath` to `dirpath` ([#1016](https://github.com/PyTorchLightning/pytorch-lightning/pull/1016))
- Freezed models `hparams` as `Namespace` property ([#1029](https://github.com/PyTorchLightning/pytorch-lightning/pull/1029))
- Dropped `logging` config in package init ([#1015](https://github.com/PyTorchLightning/pytorch-lightning/pull/1015))
- Renames model steps ([#1051](https://github.com/PyTorchLightning/pytorch-lightning/pull/1051))
  - `training_end` >> `training_epoch_end`
  - `validation_end` >> `validation_epoch_end`
  - `test_end` >> `test_epoch_end`
- Refactor dataloading, supports infinite dataloader ([#955](https://github.com/PyTorchLightning/pytorch-lightning/pull/955))
- Create single file in `TensorBoardLogger` ([#777](https://github.com/PyTorchLightning/pytorch-lightning/pull/777))

### Deprecated

- Deprecated `pytorch_lightning.logging` ([#767](https://github.com/PyTorchLightning/pytorch-lightning/pull/767))
- Deprecated `LightningModule.load_from_metrics` in favour of `LightningModule.load_from_checkpoint` ([#995](https://github.com/PyTorchLightning/pytorch-lightning/pull/995),
     [#1079](https://github.com/PyTorchLightning/pytorch-lightning/pull/1079))
- Deprecated `@data_loader` decorator ([#926](https://github.com/PyTorchLightning/pytorch-lightning/pull/926))
- Deprecated model steps `training_end`, `validation_end` and `test_end` ([#1051](https://github.com/PyTorchLightning/pytorch-lightning/pull/1051),
     [#1056](https://github.com/PyTorchLightning/pytorch-lightning/pull/1056))

### Removed

- Removed dependency on `pandas` ([#736](https://github.com/PyTorchLightning/pytorch-lightning/pull/736))
- Removed dependency on `torchvision` ([#797](https://github.com/PyTorchLightning/pytorch-lightning/pull/797))
- Removed dependency on `scikit-learn` ([#801](https://github.com/PyTorchLightning/pytorch-lightning/pull/801))

### Fixed

- Fixed a bug where early stopping `on_end_epoch` would be called inconsistently when `check_val_every_n_epoch == 0` ([#743](https://github.com/PyTorchLightning/pytorch-lightning/pull/743))
- Fixed a bug where the model checkpointer didn't write to the same directory as the logger ([#771](https://github.com/PyTorchLightning/pytorch-lightning/pull/771))
- Fixed a bug where the `TensorBoardLogger` class would create an additional empty log file during fitting ([#777](https://github.com/PyTorchLightning/pytorch-lightning/pull/777))
- Fixed a bug where `global_step` was advanced incorrectly when using `accumulate_grad_batches > 1` ([#832](https://github.com/PyTorchLightning/pytorch-lightning/pull/832))
- Fixed a bug when calling `self.logger.experiment` with multiple loggers ([#1009](https://github.com/PyTorchLightning/pytorch-lightning/pull/1009))
- Fixed a bug when calling `logger.append_tags` on a `NeptuneLogger` with a single tag ([#1009](https://github.com/PyTorchLightning/pytorch-lightning/pull/1009))
- Fixed sending back data from `.spawn` by saving and loading the trained model in/out of the process ([#1017](https://github.com/PyTorchLightning/pytorch-lightning/pull/1017)
- Fixed port collision on DDP ([#1010](https://github.com/PyTorchLightning/pytorch-lightning/pull/1010))
- Fixed/tested pass overrides ([#918](https://github.com/PyTorchLightning/pytorch-lightning/pull/918))
- Fixed comet logger to log after train ([#892](https://github.com/PyTorchLightning/pytorch-lightning/pull/892))
- Remove deprecated args to learning rate step function ([#890](https://github.com/PyTorchLightning/pytorch-lightning/pull/890))

## [0.6.0] - 2020-01-21

### Added

- Added support for resuming from a specific checkpoint via `resume_from_checkpoint` argument ([#516](https://github.com/PyTorchLightning/pytorch-lightning/pull/516))
- Added support for `ReduceLROnPlateau` scheduler ([#320](https://github.com/PyTorchLightning/pytorch-lightning/pull/320))
- Added support for Apex mode `O2` in conjunction with Data Parallel ([#493](https://github.com/PyTorchLightning/pytorch-lightning/pull/493))
- Added option (`save_top_k`) to save the top k models in the `ModelCheckpoint` class ([#128](https://github.com/PyTorchLightning/pytorch-lightning/pull/128))
- Added `on_train_start` and `on_train_end` hooks to `ModelHooks` ([#598](https://github.com/PyTorchLightning/pytorch-lightning/pull/598))
- Added `TensorBoardLogger` ([#607](https://github.com/PyTorchLightning/pytorch-lightning/pull/607))
- Added support for weight summary of model with multiple inputs ([#543](https://github.com/PyTorchLightning/pytorch-lightning/pull/543))
- Added `map_location` argument to `load_from_metrics` and `load_from_checkpoint` ([#625](https://github.com/PyTorchLightning/pytorch-lightning/pull/625))
- Added option to disable validation by setting `val_percent_check=0` ([#649](https://github.com/PyTorchLightning/pytorch-lightning/pull/649))
- Added `NeptuneLogger` class ([#648](https://github.com/PyTorchLightning/pytorch-lightning/pull/648))
- Added `WandbLogger` class ([#627](https://github.com/PyTorchLightning/pytorch-lightning/pull/627))

### Changed

- Changed the default progress bar to print to stdout instead of stderr ([#531](https://github.com/PyTorchLightning/pytorch-lightning/pull/531))
- Renamed `step_idx` to `step`, `epoch_idx` to `epoch`, `max_num_epochs` to `max_epochs` and `min_num_epochs` to `min_epochs` ([#589](https://github.com/PyTorchLightning/pytorch-lightning/pull/589))
- Renamed `total_batch_nb` to `total_batches`, `nb_val_batches` to `num_val_batches`, `nb_training_batches` to `num_training_batches`, `max_nb_epochs` to `max_epochs`, `min_nb_epochs` to `min_epochs`, `nb_test_batches` to `num_test_batches`, and `nb_val_batches` to `num_val_batches` ([#567](https://github.com/PyTorchLightning/pytorch-lightning/pull/567))
- Changed gradient logging to use parameter names instead of indexes ([#660](https://github.com/PyTorchLightning/pytorch-lightning/pull/660))
- Changed the default logger to `TensorBoardLogger` ([#609](https://github.com/PyTorchLightning/pytorch-lightning/pull/609))
- Changed the directory for tensorboard logging to be the same as model checkpointing ([#706](https://github.com/PyTorchLightning/pytorch-lightning/pull/706))

### Deprecated

- Deprecated `max_nb_epochs` and `min_nb_epochs` ([#567](https://github.com/PyTorchLightning/pytorch-lightning/pull/567))
- Deprecated the `on_sanity_check_start` hook in `ModelHooks` ([#598](https://github.com/PyTorchLightning/pytorch-lightning/pull/598))

### Removed

- Removed the `save_best_only` argument from `ModelCheckpoint`, use `save_top_k=1` instead ([#128](https://github.com/PyTorchLightning/pytorch-lightning/pull/128))

### Fixed

- Fixed a bug which ocurred when using Adagrad with cuda ([#554](https://github.com/PyTorchLightning/pytorch-lightning/pull/554))
- Fixed a bug where training would be on the GPU despite setting `gpus=0` or `gpus=[]` ([#561](https://github.com/PyTorchLightning/pytorch-lightning/pull/561))
- Fixed an error with `print_nan_gradients` when some parameters do not require gradient ([#579](https://github.com/PyTorchLightning/pytorch-lightning/pull/579))
- Fixed a bug where the progress bar would show an incorrect number of total steps during the validation sanity check when using multiple validation data loaders ([#597](https://github.com/PyTorchLightning/pytorch-lightning/pull/597))
- Fixed support for PyTorch 1.1.0 ([#552](https://github.com/PyTorchLightning/pytorch-lightning/pull/552))
- Fixed an issue with early stopping when using a `val_check_interval < 1.0` in `Trainer` ([#492](https://github.com/PyTorchLightning/pytorch-lightning/pull/492))
- Fixed bugs relating to the `CometLogger` object that would cause it to not work properly ([#481](https://github.com/PyTorchLightning/pytorch-lightning/pull/481))
- Fixed a bug that would occur when returning `-1` from `on_batch_start` following an early exit or when the batch was `None` ([#509](https://github.com/PyTorchLightning/pytorch-lightning/pull/509))
- Fixed a potential race condition with several processes trying to create checkpoint directories ([#530](https://github.com/PyTorchLightning/pytorch-lightning/pull/530))
- Fixed a bug where batch 'segments' would remain on the GPU when using `truncated_bptt > 1` ([#532](https://github.com/PyTorchLightning/pytorch-lightning/pull/532))
- Fixed a bug when using `IterableDataset` ([#547](https://github.com/PyTorchLightning/pytorch-lightning/pull/547))
- Fixed a bug where `.item` was called on non-tensor objects ([#602](https://github.com/PyTorchLightning/pytorch-lightning/pull/602))
- Fixed a bug where `Trainer.train` would crash on an uninitialized variable if the trainer was run after resuming from a checkpoint that was already at `max_epochs` ([#608](https://github.com/PyTorchLightning/pytorch-lightning/pull/608))
- Fixed a bug where early stopping would begin two epochs early ([#617](https://github.com/PyTorchLightning/pytorch-lightning/pull/617))
- Fixed a bug where `num_training_batches` and `num_test_batches` would sometimes be rounded down to zero ([#649](https://github.com/PyTorchLightning/pytorch-lightning/pull/649))
- Fixed a bug where an additional batch would be processed when manually setting `num_training_batches` ([#653](https://github.com/PyTorchLightning/pytorch-lightning/pull/653))
- Fixed a bug when batches did not have a `.copy` method ([#701](https://github.com/PyTorchLightning/pytorch-lightning/pull/701))
- Fixed a bug when using `log_gpu_memory=True` in Python 3.6 ([#715](https://github.com/PyTorchLightning/pytorch-lightning/pull/715))
- Fixed a bug where checkpoint writing could exit before completion, giving incomplete checkpoints ([#689](https://github.com/PyTorchLightning/pytorch-lightning/pull/689))
- Fixed a bug where `on_train_end` was not called when ealy stopping ([#723](https://github.com/PyTorchLightning/pytorch-lightning/pull/723))

## [0.5.3] - 2019-11-06

### Added

- Added option to disable default logger, checkpointer, and early stopping by passing `logger=False`, `checkpoint_callback=False` and `early_stop_callback=False` respectively
- Added `CometLogger` for use with Comet.ml
- Added `val_check_interval` argument to `Trainer` allowing validition to be performed at every given number of batches
- Added functionality to save and load hyperparameters using the standard checkpoint mechanism
- Added call to `torch.cuda.empty_cache` before training starts
- Added option for user to override the call t `backward`
- Added support for truncated backprop through time via the `truncated_bptt_steps` argument in `Trainer`
- Added option to operate on all outputs from `training_step` in DDP2
- Added a hook for modifying DDP init
- Added a hook for modifying Apex

### Changed

- Changed experiment version to be padded with zeros (e.g. `/dir/version_9` becomes `/dir/version_0009`)
- Changed callback metrics to include any metrics given in logs or progress bar
- Changed the default for `save_best_only` in `ModelCheckpoint` to `True`
- Added `tng_data_loader` for backwards compatibility
- Renamed `MLFlowLogger.client` to `MLFlowLogger.experiment` for consistency
- Moved `global_step` increment to happen after the batch has been processed
- Changed weights restore to first attempt HPC weights before restoring normally, preventing both weights being restored and running out of memory
- Changed progress bar functionality to add multiple progress bars for train/val/test
- Changed calls to `print` to use `logging` instead

### Deprecated

- Deprecated `tng_dataloader`

### Fixed

- Fixed an issue where the number of batches was off by one during training
- Fixed a bug that occured when setting a ckeckpoint callback and `early_stop_callback=False`
- Fixed an error when importing CometLogger
- Fixed a bug where the `gpus` argument had some unexpected behaviour
- Fixed a bug where the computed total number of batches was sometimes incorrect
- Fixed a bug where the progress bar would sometimes not show the total number of batches in test mode
- Fixed a bug when using the `log_gpu_memory='min_max'` option in `Trainer`
- Fixed a bug where checkpointing would sometimes erase the current directory

## [0.5.2] - 2019-10-10

### Added

- Added `weights_summary` argument to `Trainer` to be set to `full` (full summary), `top` (just top level modules) or other
- Added `tags` argument to `MLFlowLogger`

### Changed

- Changed default for `amp_level` to `O1`

### Removed

- Removed the `print_weights_summary` argument from `Trainer`

### Fixed

- Fixed a bug where logs were not written properly
- Fixed a bug where `logger.finalize` wasn't called after training is complete
- Fixed callback metric errors in DDP
- Fixed a bug where `TestTubeLogger` didn't log to the correct directory

## [0.5.1] - 2019-10-05

### Added

- Added the `LightningLoggerBase` class for experiment loggers
- Added `MLFlowLogger` for logging with `mlflow`
- Added `TestTubeLogger` for logging with `test_tube`
- Added a different implementation of DDP (`distributed_backed='ddp2'`) where every node has one model using all GPUs
- Added support for optimisers which require a closure (e.g. LBFGS)
- Added automatic `MASTER_PORT` defualt for DDP when not set manually
- Added new GPU memory logging options `'min_max'` (log only the min/max utilization) and `'all'` (log all the GPU memory)

### Changed

- Changed schedulers to always be called with the current epoch
- Changed `test_tube` to an optional dependency
- Changed data loaders to internally use a getter instead of a python property
- Disabled auto GPU loading when restoring weights to prevent out of memory errors
- Changed logging, early stopping and checkpointing to occur by default

### Fixed

- Fixed a bug with samplers that do not specify `set_epoch`
- Fixed a bug when using the `MLFlowLogger` with unsupported data types, this will now raise a warning
- Fixed a bug where gradient norms were alwasy zero using `track_grad_norm`
- Fixed a bug which causes a crash when logging memory

## [0.5.0] - 2019-09-26

### Changed

- Changed `data_batch` argument to `batch` throughout
- Changed `batch_i` argument to `batch_idx` throughout
- Changed `tng_dataloader` method to `train_dataloader`
- Changed `on_tng_metrics` method to `on_training_metrics`
- Changed `gradient_clip` argument to `gradient_clip_val`
- Changed `add_log_row_interval` to `row_log_interval`

### Fixed

- Fixed a bug with tensorboard logging in multi-gpu setup

## [0.4.9] - 2019-09-16

### Added

- Added the flag `log_gpu_memory` to `Trainer` to deactivate logging of GPU memory utilization
- Added SLURM resubmit functionality (port from test-tube)
- Added optional weight_save_path to trainer to remove the need for a checkpoint_callback when using cluster training
- Added option to use single gpu per node with `DistributedDataParallel`

### Changed

- Changed functionality of `validation_end` and `test_end` with multiple dataloaders to be given all of the dataloaders at once rather than in seperate calls
- Changed print_nan_grads to only print the parameter value and gradients when they contain NaN
- Changed gpu API to take integers as well (e.g. `gpus=2` instead of `gpus=[0, 1]`)
- All models now loaded on to CPU to avoid device and out of memory issues in PyTorch

### Fixed

- Fixed a bug where data types that implement `.to` but not `.cuda` would not be properly moved onto the GPU
- Fixed a bug where data would not be re-shuffled every epoch when using a `DistributedSampler`

## [0.4.8] - 2019-08-31

### Added

- Added `test_step` and `test_end` methods, used when `Trainer.test` is called
- Added `GradientAccumulationScheduler` callback which can be used to schedule changes to the number of accumulation batches
- Added option to skip the validation sanity check by setting `nb_sanity_val_steps = 0`

### Fixed

- Fixed a bug when setting `nb_sanity_val_steps = 0`

## [0.4.7] - 2019-08-24

### Changed

- Changed the default `val_check_interval` to `1.0`
- Changed defaults for `nb_val_batches`, `nb_tng_batches` and `nb_test_batches` to 0

### Fixed

- Fixed a bug where the full validation set as used despite setting `val_percent_check`
- Fixed a bug where an `Exception` was thrown when using a data set containing a single batch
- Fixed a bug where an `Exception` was thrown if no `val_dataloader` was given
- Fixed a bug where tuples were not properly transfered to the GPU
- Fixed a bug where data of a non standard type was not properly handled by the trainer
- Fixed a bug when loading data as a tuple
- Fixed a bug where `AttributeError` could be suppressed by the `Trainer`

## [0.4.6] - 2019-08-15

### Added

- Added support for data to be given as a `dict` or `list` with a single gpu
- Added support for `configure_optimizers` to return a single optimizer, two list (optimizers and schedulers), or a single list

### Fixed

- Fixed a bug where returning just an optimizer list (i.e. without schedulers) from `configure_optimizers` would throw an `Exception`

## [0.4.5] - 2019-08-13

### Added

- Added `optimizer_step` method that can be overridden to change the standard optimizer behaviour

## [0.4.4] - 2019-08-12

### Added

- Added supoort for multiple validation dataloaders
- Added support for latest test-tube logger (optimised for `torch==1.2.0`)

### Changed

- `validation_step` and `val_dataloader` are now optional
- `lr_scheduler` is now activated after epoch

### Fixed

- Fixed a bug where a warning would show when using `lr_scheduler` in `torch>1.1.0`
- Fixed a bug where an `Exception` would be thrown if using `torch.DistributedDataParallel` without using a `DistributedSampler`, this now throws a `Warning` instead

## [0.4.3] - 2019-08-10

### Fixed

- Fixed a bug where accumulate gradients would scale the loss incorrectly

## [0.4.2] - 2019-08-08

### Changed

- Changed install requirement to `torch==1.2.0`

## [0.4.1] - 2019-08-08

### Changed

- Changed install requirement to `torch==1.1.0`

## [0.4.0] - 2019-08-08

### Added

- Added 16-bit support for a single GPU
- Added support for training continuation (preserves epoch, global step etc.)

### Changed

- Changed `training_step` and `validation_step`, outputs will no longer be automatically reduced

### Removed

- Removed need for `Experiment` object in `Trainer`

### Fixed

- Fixed issues with reducing outputs from generative models (such as images and text)

## [0.3.6] - 2019-07-25

### Added

- Added a decorator to do lazy data loading internally

### Fixed

- Fixed a bug where `Experiment` object was not process safe, potentially causing logs to be overwritten

## [0.3.5] - 2019-07-25

## [0.3.4] - 2019-07-22

## [0.3.3] - 2019-07-22

## [0.3.2] - 2019-07-21

## [0.3.1] - 2019-07-21

## [0.2.x] - 2019-07-09

## [0.1.x] - 2019-06-DD<|MERGE_RESOLUTION|>--- conflicted
+++ resolved
@@ -7,27 +7,22 @@
 
 ## [unreleased.Bugfixes] - YYYY-MM-DD
 
-<<<<<<< HEAD
+### Added
+
+
+### Changed
+
+
+### Deprecated
+
+
+### Removed
+
 
 ### Fixed
 
 - Fixed filtering of pytorch  "unsqueeze" warning when using DP ([#5622](https://github.com/PyTorchLightning/pytorch-lightning/pull/5622))
-=======
-### Added
-
-
-### Changed
-
-
-### Deprecated
-
-
-### Removed
-
-
-### Fixed
-
->>>>>>> 861d699f
+
 
 
 ## [1.1.6] - 2021-01-26
