--- conflicted
+++ resolved
@@ -463,11 +463,10 @@
 - Disbled sampler replacement when using `IterableDataset` ([#11507](https://github.com/PyTorchLightning/pytorch-lightning/pull/11507))
 
 
-<<<<<<< HEAD
 - Fixed an issue in `RichProgressbar` to display the metrics logged only on main progress bar ([#11690](https://github.com/PyTorchLightning/pytorch-lightning/pull/11690))
-=======
+
+
 - Fixed an issue to avoid validation loop run on restart ([#11552](https://github.com/PyTorchLightning/pytorch-lightning/pull/11552))
->>>>>>> 3eee8f18
 
 
 ## [1.5.8] - 2022-01-05
