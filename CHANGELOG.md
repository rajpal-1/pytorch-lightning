# Changelog

All notable changes to this project will be documented in this file.

The format is based on [Keep a Changelog](http://keepachangelog.com/en/1.0.0/).


## [1.6.0] - 2022-MM-DD

### Added


- Added a flag `SLURMEnvironment(auto_requeue=True|False)` to control whether Lightning handles the requeuing ([#10601](https://github.com/PyTorchLightning/pytorch-lightning/issues/10601))


- Fault Tolerant Manual
    * Add `_SupportsStateDict` protocol to detect if classes are stateful ([#10646](https://github.com/PyTorchLightning/pytorch-lightning/issues/10646))
    * Add `_FaultTolerantMode` enum used to track different supported fault tolerant modes ([#10645](https://github.com/PyTorchLightning/pytorch-lightning/issues/10645))
    * Add a `_rotate_worker_indices` utility to reload the state according the latest worker ([#10647](https://github.com/PyTorchLightning/pytorch-lightning/issues/10647))
    * Add stateful workers ([#10674](https://github.com/PyTorchLightning/pytorch-lightning/issues/10674))
    * Add an utility to collect the states across processes ([#10639](https://github.com/PyTorchLightning/pytorch-lightning/issues/10639))
    * Add logic to reload the states across data loading components ([#10699](https://github.com/PyTorchLightning/pytorch-lightning/issues/10699))
<<<<<<< HEAD
    * Broadcast the `_terminate_gracefully` to all processes and add support for DDP ([#10638](https://github.com/PyTorchLightning/pytorch-lightning/issues/10638))
=======
    * Cleanup some fault tolerant utilities ([#10703](https://github.com/PyTorchLightning/pytorch-lightning/issues/10703))
    * Enable Fault Tolerant Manual Training ([#10707](https://github.com/PyTorchLightning/pytorch-lightning/issues/10707))
>>>>>>> c7ee8e38

-


-


-

### Changed

- Raised exception in `init_dist_connection()` when torch distibuted is not available ([#10418](https://github.com/PyTorchLightning/pytorch-lightning/issues/10418))


- The `monitor` argument in the `EarlyStopping` callback is no longer optional ([#10328](https://github.com/PyTorchLightning/pytorch-lightning/pull/10328))


- Do not fail if batch size could not be inferred for logging when using DeepSpeed ([#10438](https://github.com/PyTorchLightning/pytorch-lightning/issues/10438))


- Raised `MisconfigurationException` when `enable_progress_bar=False` and a progress bar instance has been passed in the callback list ([#10520](https://github.com/PyTorchLightning/pytorch-lightning/issues/10520))


- Moved `trainer.connectors.env_vars_connector._defaults_from_env_vars` to `utilities.argsparse._defaults_from_env_vars` ([#10501](https://github.com/PyTorchLightning/pytorch-lightning/pull/10501))


- Changes in `LightningCLI` required for the new major release of jsonargparse v4.0.0 ([#10426](https://github.com/PyTorchLightning/pytorch-lightning/pull/10426))


- Renamed `refresh_rate_per_second` parameter to `referesh_rate` for `RichProgressBar` signature ([#10497](https://github.com/PyTorchLightning/pytorch-lightning/pull/10497))


- Moved ownership of the `PrecisionPlugin` into `TrainingTypePlugin` and updated all references ([#10570](https://github.com/PyTorchLightning/pytorch-lightning/pull/10570))


- Raised an error if the `batch_size` cannot be inferred from the current batch if it contained a string or was a custom batch object ([#10541](https://github.com/PyTorchLightning/pytorch-lightning/pull/10541))


-


-


-

### Deprecated

- Deprecated `ClusterEnvironment.master_{address,port}` in favor of `ClusterEnvironment.main_{address,port}` ([#10103](https://github.com/PyTorchLightning/pytorch-lightning/issues/10103))


- Deprecated `DistributedType` in favor of `_StrategyType` ([#10505](https://github.com/PyTorchLightning/pytorch-lightning/pull/10505))


- Deprecated the `precision_plugin` constructor argument from `Accelerator` ([#10570](https://github.com/PyTorchLightning/pytorch-lightning/pull/10570))


- Deprecated the property `Trainer.slurm_job_id` in favor of the new `SLURMEnvironment.job_id()` method ([#10622](https://github.com/PyTorchLightning/pytorch-lightning/pull/10622))


-

### Removed

- Removed deprecated parameter `method` in `pytorch_lightning.utilities.model_helpers.is_overridden` ([#10507](https://github.com/PyTorchLightning/pytorch-lightning/pull/10507))


- Remove deprecated method `ClusterEnvironment.creates_children` ([#10339](https://github.com/PyTorchLightning/pytorch-lightning/issues/10339))


- Removed deprecated `TrainerModelHooksMixin.is_function_implemented` and `TrainerModelHooksMixin.has_arg` ([#10322](https://github.com/PyTorchLightning/pytorch-lightning/pull/10322))


- Removed deprecated `pytorch_lightning.utilities.device_dtype_mixin.DeviceDtypeModuleMixin` in favor of `pytorch_lightning.core.mixins.device_dtype_mixin.DeviceDtypeModuleMixin` ([#10442](https://github.com/PyTorchLightning/pytorch-lightning/pull/10442))


- Removed deprecated `LightningModule.loaded_optimizer_states_dict` property ([#10346](https://github.com/PyTorchLightning/pytorch-lightning/pull/10346))


- Removed deprecated `Trainer.fit(train_dataloader=)`, `Trainer.validate(val_dataloaders=)`, and `Trainer.test(test_dataloader=)` ([#10325](https://github.com/PyTorchLightning/pytorch-lightning/pull/10325))


- Removed deprecated `has_prepared_data`, `has_setup_fit`, `has_setup_validate`, `has_setup_test`, `has_setup_predict`, `has_teardown_fit`, `has_teardown_validate`, `has_teardown_test` and `has_teardown_predict` datamodule lifecycle properties  ([#10350](https://github.com/PyTorchLightning/pytorch-lightning/pull/10350))


- Removed deprecated `every_n_val_epochs` parameter of ModelCheckpoint ([#10366](https://github.com/PyTorchLightning/pytorch-lightning/pull/10366))


- Removed deprecated `import pytorch_lightning.profiler.profilers` in favor of `import pytorch_lightning.profiler` ([#10443](https://github.com/PyTorchLightning/pytorch-lightning/pull/10443))


- Removed deprecated property `configure_slurm_dpp` from accelerator connector ([#10370](https://github.com/PyTorchLightning/pytorch-lightning/pull/10370))


- Removed deprecated arguments `num_nodes` and `sync_batchnorm` from `DDPPlugin`, `DDPSpawnPlugin`, `DeepSpeedPlugin` ([#10357](https://github.com/PyTorchLightning/pytorch-lightning/pull/10357))


- Removed deprecated property `is_slurm_managing_tasks` from AcceleratorConnector ([#10353](https://github.com/PyTorchLightning/pytorch-lightning/pull/10353))


- Removed deprecated `LightningModule.log(tbptt_reduce_fx, tbptt_reduce_token, sync_dist_op)` ([#10423](https://github.com/PyTorchLightning/pytorch-lightning/pull/10423))


- Removed deprecated `Plugin.task_idx` ([#10441](https://github.com/PyTorchLightning/pytorch-lightning/pull/10441))


- Removed PyTorch 1.6 support ([#10367](https://github.com/PyTorchLightning/pytorch-lightning/pull/10367))


- Removed deprecated method `master_params` from PrecisionPlugin ([#10372](https://github.com/PyTorchLightning/pytorch-lightning/pull/10372))


- Removed the automatic detachment of "extras" returned from `training_step`. For example, `return {'loss': ..., 'foo': foo.detach()}` will now be necessary if `foo` has gradients which you do not want to store ([#10424](https://github.com/PyTorchLightning/pytorch-lightning/pull/10424))


- Removed deprecated passthrough methods and properties from `Accelerator` base class:
  * ([#10403](https://github.com/PyTorchLightning/pytorch-lightning/pull/10403))
  * ([#10448](https://github.com/PyTorchLightning/pytorch-lightning/pull/10448))

- Removed deprecated signature for `transfer_batch_to_device` hook. The new argument `dataloader_idx` is now required ([#10480](https://github.com/PyTorchLightning/pytorch-lightning/pull/10480))


- Removed deprecated `utilities.distributed.rank_zero_{warn/deprecation}` ([#10451](https://github.com/PyTorchLightning/pytorch-lightning/pull/10451))


- Removed deprecated `mode` argument from `ModelSummary` class ([#10449](https://github.com/PyTorchLightning/pytorch-lightning/pull/10449))


- Removed deprecated `Trainer.train_loop` property in favor of `Trainer.fit_loop` ([#10482](https://github.com/PyTorchLightning/pytorch-lightning/pull/10482))


- Removed deprecated `Trainer.train_loop` property in favor of `Trainer.fit_loop` ([#10482](https://github.com/PyTorchLightning/pytorch-lightning/pull/10482))


- Removed deprecated `disable_validation` property from Trainer ([#10450](https://github.com/PyTorchLightning/pytorch-lightning/pull/10450))


- Removed deprecated `CheckpointConnector.hpc_load` property in favor of `CheckpointConnector.restore` ([#10525](https://github.com/PyTorchLightning/pytorch-lightning/pull/10525))


- Removed deprecated `reload_dataloaders_every_epoch` from `Trainer` in favour of `reload_dataloaders_every_n_epochs` ([#10481](https://github.com/PyTorchLightning/pytorch-lightning/pull/10481))


- Removed the `precision_plugin` attribute from `Accelerator` in favor of its equivalent attribute `precision_plugin` in the `TrainingTypePlugin` ([#10570](https://github.com/PyTorchLightning/pytorch-lightning/pull/10570))


- Removed `DeepSpeedPlugin.{precision,amp_type,amp_level}` properties ([#10657](https://github.com/PyTorchLightning/pytorch-lightning/pull/10657))


### Fixed

- When a tensor is logged with `self.log`, run its computation with the same `dtype` ([#10076](https://github.com/PyTorchLightning/pytorch-lightning/pull/10076))


- Fixed `ShardedTensor` state dict hook registration to check if torch distributed is available ([#10621](https://github.com/PyTorchLightning/pytorch-lightning/pull/10621))


- Fixed LigtningLite `_wrap_init` popping unexisting keys from DataLoader signature parameters  ([#10613](https://github.com/PyTorchLightning/pytorch-lightning/pull/10613))


- Fixed signals being registered within threads ([#10610](https://github.com/PyTorchLightning/pytorch-lightning/pull/10610))


- Fixed an issue that caused Lightning to extract the batch size even though it was set by the user in `LightningModule.log` ([#10408](https://github.com/PyTorchLightning/pytorch-lightning/pull/10408))


- Fixed `Trainer(move_metrics_to_cpu=True)` not moving the evaluation logged results to CPU ([#10631](https://github.com/PyTorchLightning/pytorch-lightning/pull/10631))


- Fixed the `{validation,test}_step` outputs getting moved to CPU with `Trainer(move_metrics_to_cpu=True)` ([#10631](https://github.com/PyTorchLightning/pytorch-lightning/pull/10631))



## [1.5.2] - 2021-11-16

### Fixed

- Fixed `CombinedLoader` and `max_size_cycle` didn't receive a `DistributedSampler` ([#10374](https://github.com/PyTorchLightning/pytorch-lightning/issues/10374))
- Fixed an issue where class or init-only variables of dataclasses were passed to the dataclass constructor in `utilities.apply_to_collection` ([#9702](https://github.com/PyTorchLightning/pytorch-lightning/issues/9702))
- Fixed `isinstance` not working with `init_meta_context`, materialized model not being moved to the device ([#10493](https://github.com/PyTorchLightning/metrics/pull/10493))
- Fixed an issue that prevented the Trainer to shutdown workers when execution is interrupted due to failure([#10463](https://github.com/PyTorchLightning/pytorch-lightning/issues/10463))
- Squeeze the early stopping monitor to remove empty tensor dimensions ([#10461](https://github.com/PyTorchLightning/pytorch-lightning/issues/10461))
- Fixed sampler replacement logic with `overfit_batches` to only replace the sample when `SequentialSampler` is not used ([#10486](https://github.com/PyTorchLightning/pytorch-lightning/issues/10486))
- Fixed scripting causing false positive deprecation warnings ([#10470](https://github.com/PyTorchLightning/pytorch-lightning/pull/10470), [#10555](https://github.com/PyTorchLightning/pytorch-lightning/pull/10555))
- Do not fail if batch size could not be inferred for logging when using DeepSpeed ([#10438](https://github.com/PyTorchLightning/pytorch-lightning/issues/10438))
- Fixed propagation of device and dtype information to submodules of LightningLite when they inherit from `DeviceDtypeModuleMixin` ([#10559](https://github.com/PyTorchLightning/pytorch-lightning/issues/10559))


## [1.5.1] - 2021-11-09

### Fixed

- Fixed `apply_to_collection(defaultdict)` ([#10316](https://github.com/PyTorchLightning/pytorch-lightning/issues/10316))
- Fixed failure when `DataLoader(batch_size=None)` is passed ([#10345](https://github.com/PyTorchLightning/pytorch-lightning/issues/10345))
- Fixed interception of `__init__` arguments for sub-classed DataLoader re-instantiation in Lite ([#10334](https://github.com/PyTorchLightning/pytorch-lightning/issues/10334))
- Fixed issue with pickling `CSVLogger` after a call to `CSVLogger.save` ([#10388](https://github.com/PyTorchLightning/pytorch-lightning/pull/10388))
- Fixed an import error being caused by `PostLocalSGD` when `torch.distributed` not available ([#10359](https://github.com/PyTorchLightning/pytorch-lightning/pull/10359))
- Fixed the logging with `on_step=True` in epoch-level hooks causing unintended side-effects. Logging with `on_step=True` in epoch-level hooks will now correctly raise an error ([#10409](https://github.com/PyTorchLightning/pytorch-lightning/pull/10409))
- Fixed deadlocks for distributed training with `RichProgressBar` ([#10428](https://github.com/PyTorchLightning/pytorch-lightning/pull/10428))
- Fixed an issue where the model wrapper in Lite converted non-floating point tensors to float ([#10429](https://github.com/PyTorchLightning/pytorch-lightning/pull/10429))
- Fixed an issue with inferring the dataset type in fault-tolerant training ([#10432](https://github.com/PyTorchLightning/pytorch-lightning/pull/10432))
- Fixed dataloader workers with `persistent_workers` being deleted on every iteration ([#10434](https://github.com/PyTorchLightning/pytorch-lightning/pull/10434))


## [1.5.0] - 2021-11-02

### Added

- Added support for monitoring the learning rate without schedulers in `LearningRateMonitor` ([#9786](https://github.com/PyTorchLightning/pytorch-lightning/issues/9786))
- Added registration of `ShardedTensor` state dict hooks in `LightningModule.__init__` if the PyTorch version supports `ShardedTensor` ([#8944](https://github.com/PyTorchLightning/pytorch-lightning/pull/8944))
- Added error handling including calling of `on_keyboard_interrupt()` and `on_exception()` for all entrypoints (fit, validate, test, predict) ([#8819](https://github.com/PyTorchLightning/pytorch-lightning/pull/8819))
- Added a flavor of `training_step` that takes `dataloader_iter` as an argument ([#8807](https://github.com/PyTorchLightning/pytorch-lightning/pull/8807))
- Added a `state_key` property to the `Callback` base class ([#6886](https://github.com/PyTorchLightning/pytorch-lightning/pull/6886))
- Added progress tracking to loops:
    * Integrated `TrainingEpochLoop.total_batch_idx` ([#8598](https://github.com/PyTorchLightning/pytorch-lightning/pull/8598))
    * Added `BatchProgress` and integrated `TrainingEpochLoop.is_last_batch` ([#9657](https://github.com/PyTorchLightning/pytorch-lightning/pull/9657))
    * Avoid optional `Tracker` attributes ([#9320](https://github.com/PyTorchLightning/pytorch-lightning/pull/9320))
    * Reset `current` progress counters when restarting an epoch loop that had already finished ([#9371](https://github.com/PyTorchLightning/pytorch-lightning/pull/9371))
    * Call `reset_on_restart` in the loop's `reset` hook instead of when loading a checkpoint ([#9561](https://github.com/PyTorchLightning/pytorch-lightning/pull/9561))
    * Use `completed` over `processed` in `reset_on_restart` ([#9656](https://github.com/PyTorchLightning/pytorch-lightning/pull/9656))
    * Renamed `reset_on_epoch` to `reset_on_run` ([#9658](https://github.com/PyTorchLightning/pytorch-lightning/pull/9658))
- Added `batch_size` and `rank_zero_only` arguments for `log_dict` to match `log` ([#8628](https://github.com/PyTorchLightning/pytorch-lightning/pull/8628))
- Added a check for unique GPU ids ([#8666](https://github.com/PyTorchLightning/pytorch-lightning/pull/8666))
- Added `ResultCollection` state_dict to the Loop `state_dict` and added support for distributed reload ([#8641](https://github.com/PyTorchLightning/pytorch-lightning/pull/8641))
- Added DeepSpeed collate checkpoint utility function ([#8701](https://github.com/PyTorchLightning/pytorch-lightning/pull/8701))
- Added a `handles_accumulate_grad_batches` property to the training type plugins ([#8856](https://github.com/PyTorchLightning/pytorch-lightning/pull/8856))
- Added a warning to `WandbLogger` when reusing a wandb run ([#8714](https://github.com/PyTorchLightning/pytorch-lightning/pull/8714))
- Added `log_graph` argument for `watch` method of `WandbLogger` ([#8662](https://github.com/PyTorchLightning/pytorch-lightning/pull/8662))
- `LightningCLI` additions:
  * Added `LightningCLI(run=False|True)` to choose whether to run a `Trainer` subcommand ([#8751](https://github.com/PyTorchLightning/pytorch-lightning/pull/8751))
  * Added support to call any trainer function from the `LightningCLI` via subcommands ([#7508](https://github.com/PyTorchLightning/pytorch-lightning/pull/7508))
  * Allow easy trainer re-instantiation ([#7508](https://github.com/PyTorchLightning/pytorch-lightning/pull/9241))
  * Automatically register all optimizers and learning rate schedulers ([#9565](https://github.com/PyTorchLightning/pytorch-lightning/pull/9565))
  * Allow registering custom optimizers and learning rate schedulers without subclassing the CLI ([#9565](https://github.com/PyTorchLightning/pytorch-lightning/pull/9565))
  * Support shorthand notation to instantiate optimizers and learning rate schedulers ([#9565](https://github.com/PyTorchLightning/pytorch-lightning/pull/9565))
  * Support passing lists of callbacks via command line ([#8815](https://github.com/PyTorchLightning/pytorch-lightning/pull/8815))
  * Support shorthand notation to instantiate models ([#9588](https://github.com/PyTorchLightning/pytorch-lightning/pull/9588))
  * Support shorthand notation to instantiate datamodules ([#10011](https://github.com/PyTorchLightning/pytorch-lightning/pull/10011))
  * Added `multifile` option to `LightningCLI` to enable/disable config saving to preserve multiple files structure ([#9073](https://github.com/PyTorchLightning/pytorch-lightning/pull/9073))
- Fault-tolerant training:
    * Added `FastForwardSampler` and `CaptureIterableDataset` injection to data loading utilities ([#8366](https://github.com/PyTorchLightning/pytorch-lightning/pull/8366))
    * Added `DataFetcher` to control fetching flow ([#8890](https://github.com/PyTorchLightning/pytorch-lightning/pull/8890))
    * Added `SharedCycleIteratorState` to prevent infinite loop ([#8889](https://github.com/PyTorchLightning/pytorch-lightning/pull/8889))
    * Added `CaptureMapDataset` for state management in map-style datasets ([#8891](https://github.com/PyTorchLightning/pytorch-lightning/pull/8891))
    * Added Fault Tolerant Training to `DataFetcher` ([#8891](https://github.com/PyTorchLightning/pytorch-lightning/pull/8891))
    * Replaced old prefetch iterator with new `DataFetcher` in training loop ([#8953](https://github.com/PyTorchLightning/pytorch-lightning/pull/8953))
    * Added partial support for global random state fault-tolerance in map-style datasets ([#8950](https://github.com/PyTorchLightning/pytorch-lightning/pull/8950))
    * Converted state to tuple explicitly when setting Python random state ([#9401](https://github.com/PyTorchLightning/pytorch-lightning/pull/9401))
    * Added support for restarting an optimizer loop (multiple optimizers) ([#9537](https://github.com/PyTorchLightning/pytorch-lightning/pull/9537))
    * Added support for restarting within Evaluation Loop ([#9563](https://github.com/PyTorchLightning/pytorch-lightning/pull/9563))
    * Added mechanism to detect that a signal has been sent so the Trainer can gracefully exit ([#9566](https://github.com/PyTorchLightning/pytorch-lightning/pull/9566))
    * Added support for skipping ahead to validation during the auto-restart of fitting ([#9681](https://github.com/PyTorchLightning/pytorch-lightning/pull/9681))
    * Added support for auto-restart if a fault-tolerant checkpoint is available ([#9722](https://github.com/PyTorchLightning/pytorch-lightning/pull/9722))
- Checkpoint saving and loading extensibility:
  * Added `CheckpointIO` plugin to expose checkpoint IO from training type plugin ([#8743](https://github.com/PyTorchLightning/pytorch-lightning/pull/8743))
  * Refactored `CheckpointConnector` to offload validation logic to the `CheckpointIO` plugin ([#9045](https://github.com/PyTorchLightning/pytorch-lightning/pull/9045))
  * Added `remove_checkpoint` to `CheckpointIO` plugin by moving the responsibility out of the `ModelCheckpoint` callback ([#9373](https://github.com/PyTorchLightning/pytorch-lightning/pull/9373))
  * Added `XLACheckpointIO` plugin ([#9972](https://github.com/PyTorchLightning/pytorch-lightning/pull/9972))
- Loop customization:
    * Added `Closure` and `AbstractClosure` classes ([#8642](https://github.com/PyTorchLightning/pytorch-lightning/pull/8642))
    * Refactored `TrainingBatchLoop` and extracted `OptimizerLoop`, splitting off automatic optimization into its own loop ([#9191](https://github.com/PyTorchLightning/pytorch-lightning/pull/9191))
    * Removed `TrainingBatchLoop.backward()`; manual optimization now calls directly into `Accelerator.backward()` and automatic optimization handles backward in new `OptimizerLoop` ([#9265](https://github.com/PyTorchLightning/pytorch-lightning/pull/9265))
    * Extracted `ManualOptimization` logic from `TrainingBatchLoop` into its own separate loop class ([#9266](https://github.com/PyTorchLightning/pytorch-lightning/pull/9266))
    * Added `OutputResult` and `ManualResult` classes ([#9437](https://github.com/PyTorchLightning/pytorch-lightning/pull/9437), [#9424](https://github.com/PyTorchLightning/pytorch-lightning/pull/9424))
    * Marked `OptimizerLoop.backward` as protected ([#9514](https://github.com/PyTorchLightning/pytorch-lightning/pull/9514))
    * Marked `FitLoop.should_accumulate` as protected ([#9515](https://github.com/PyTorchLightning/pytorch-lightning/pull/9515))
    * Marked several methods in `PredictionLoop` as protected: `on_predict_start`, `on_predict_epoch_end`, `on_predict_end`, `on_predict_model_eval` ([#9516](https://github.com/PyTorchLightning/pytorch-lightning/pull/9516))
    * Marked several methods in `EvaluationLoop` as protected: `get_max_batches`, `on_evaluation_model_eval`, `on_evaluation_model_train`, `on_evaluation_start`, `on_evaluation_epoch_start`, `on_evaluation_epoch_end`, `on_evaluation_end`, `reload_evaluation_dataloaders` ([#9516](https://github.com/PyTorchLightning/pytorch-lightning/pull/9516))
    * Marked several methods in `EvaluationEpochLoop` as protected: `on_evaluation_batch_start`, `evaluation_step`, `evaluation_step_end` ([#9516](https://github.com/PyTorchLightning/pytorch-lightning/pull/9516))
    * Added `yielding_training_step` example ([#9983](https://github.com/PyTorchLightning/pytorch-lightning/pull/9983))
- Added support for saving and loading state of multiple callbacks of the same type ([#7187](https://github.com/PyTorchLightning/pytorch-lightning/pull/7187))
- Added DeepSpeed Stage 1 support ([#8974](https://github.com/PyTorchLightning/pytorch-lightning/pull/8974))
- Added `Python dataclass` support for `LightningDataModule` ([#8272](https://github.com/PyTorchLightning/pytorch-lightning/issues/8272))
- Added sanitization of tensors when they get logged as hyperparameters in `TensorBoardLogger` ([#9031](https://github.com/PyTorchLightning/pytorch-lightning/pull/9031))
- Added `InterBatchParallelDataFetcher` ([#9020](https://github.com/PyTorchLightning/pytorch-lightning/pull/9020))
- Added `DataLoaderIterDataFetcher` ([#9020](https://github.com/PyTorchLightning/pytorch-lightning/pull/9020))
- Added `DataFetcher` within `Fit / Evaluation` Loop  ([#9047](https://github.com/PyTorchLightning/pytorch-lightning/pull/9047))
- Added a friendly error message when DDP attempts to spawn new distributed processes with rank > 0 ([#9005](https://github.com/PyTorchLightning/pytorch-lightning/pull/9005))
- Added Rich integration:
    * Added Rich progress bar ([#8929](https://github.com/PyTorchLightning/pytorch-lightning/pull/8929), [#9559](https://github.com/PyTorchLightning/pytorch-lightning/pull/9559))
    * Added Support for iterable datasets ([#9734](https://github.com/PyTorchLightning/pytorch-lightning/pull/9734))
    * Added `RichModelSummary` callback ([#9546](https://github.com/PyTorchLightning/pytorch-lightning/pull/9546))
    * Added `configure_columns` method to `RichProgressBar` ([#10288](https://github.com/PyTorchLightning/pytorch-lightning/pull/10288))
    * Added `leave` argument to `RichProgressBar` ([#10301](https://github.com/PyTorchLightning/pytorch-lightning/pull/10301))
- Added input validation logic for precision ([#9080](https://github.com/PyTorchLightning/pytorch-lightning/pull/9080))
- Added support for CPU AMP autocast ([#9084](https://github.com/PyTorchLightning/pytorch-lightning/pull/9084))
- Added `on_exception` callback hook ([#9183](https://github.com/PyTorchLightning/pytorch-lightning/pull/9183))
- Added a warning to DeepSpeed when inferring batch size ([#9221](https://github.com/PyTorchLightning/pytorch-lightning/pull/9221))
- Added `ModelSummary` callback ([#9344](https://github.com/PyTorchLightning/pytorch-lightning/pull/9344))
- Added `log_images`, `log_text` and `log_table` to `WandbLogger` ([#9545](https://github.com/PyTorchLightning/pytorch-lightning/pull/9545))
- Added `PL_RECONCILE_PROCESS` environment variable to enable process reconciliation regardless of cluster environment settings ([#9389](https://github.com/PyTorchLightning/pytorch-lightning/pull/9389))
- Added `get_device_stats` to the Accelerator interface and added its implementation for GPU and TPU ([#9586](https://github.com/PyTorchLightning/pytorch-lightning/pull/9586))
- Added a warning when an unknown key is encountered in the optimizer configuration, and when `OneCycleLR` is used with `"interval": "epoch"` ([#9666](https://github.com/PyTorchLightning/pytorch-lightning/pull/9666))
- Added `DeviceStatsMonitor` callback ([#9712](https://github.com/PyTorchLightning/pytorch-lightning/pull/9712))
- Added `enable_progress_bar` to the Trainer constructor ([#9664](https://github.com/PyTorchLightning/pytorch-lightning/pull/9664))
- Added `pl_legacy_patch` load utility for loading old checkpoints that have pickled legacy Lightning attributes ([#9166](https://github.com/PyTorchLightning/pytorch-lightning/pull/9166))
- Added support for `torch.use_deterministic_algorithms` ([#9121](https://github.com/PyTorchLightning/pytorch-lightning/pull/9121))
- Added automatic parameters tying for TPUs ([#9525](https://github.com/PyTorchLightning/pytorch-lightning/pull/9525))
- Added support for `torch.autograd.set_detect_anomaly` through `Trainer` constructor argument `detect_anomaly` ([#9848](https://github.com/PyTorchLightning/pytorch-lightning/pull/9848))
- Added `enable_model_summary` flag to Trainer ([#9699](https://github.com/PyTorchLightning/pytorch-lightning/pull/9699))
- Added `strategy` argument to Trainer ([#8597](https://github.com/PyTorchLightning/pytorch-lightning/pull/8597))
- Added `init_meta_context`, `materialize_module` utilities ([#9920](https://github.com/PyTorchLightning/pytorch-lightning/pull/9920))
- Added `TPUPrecisionPlugin` ([#10020](https://github.com/PyTorchLightning/pytorch-lightning/pull/#10020))
- Added `torch.bfloat16` support:
  * Added bfloat16 support for Lightning Trainer ([#9049](https://github.com/PyTorchLightning/pytorch-lightning/pull/9049))
  * Renamed `TPUHalfPrecisionPlugin` to `TPUBf16PrecisionPlugin` ([#10026](https://github.com/PyTorchLightning/pytorch-lightning/pull/10026))
  * Default to `precision=bf16` on CPU when `precision=16` is passed ([#10033](https://github.com/PyTorchLightning/pytorch-lightning/pull/10033))
  * Added support for `torch.autocast` ([#10053](https://github.com/PyTorchLightning/pytorch-lightning/pull/10053))
- Added `kfold` example for loop customization ([#9965](https://github.com/PyTorchLightning/pytorch-lightning/pull/9965))
- LightningLite:
    * Added `PrecisionPlugin.forward_context`, making it the default implementation for all `{train,val,test,predict}_step_context()` methods ([#9988](https://github.com/PyTorchLightning/pytorch-lightning/pull/9988))
    * Added `DDPSpawnPlugin.spawn()` for spawning new processes of a given function ([#10018](https://github.com/PyTorchLightning/pytorch-lightning/pull/10018), [#10022](https://github.com/PyTorchLightning/pytorch-lightning/pull/10022))
    * Added `TrainingTypePlugin.{_setup_model, _setup_optimizer}` methods ([#9994](https://github.com/PyTorchLightning/pytorch-lightning/pull/9994), [#10064](https://github.com/PyTorchLightning/pytorch-lightning/pull/10064))
    * Implemented `DataParallelPlugin._setup_model` ([#10010](https://github.com/PyTorchLightning/pytorch-lightning/pull/10010))
    * Implemented `DeepSpeedPlugin._setup_model_and_optimizers` ([#10009](https://github.com/PyTorchLightning/pytorch-lightning/pull/10009), [#10064](https://github.com/PyTorchLightning/pytorch-lightning/pull/10064))
    * Implemented `{DDPShardedPlugin,DDPShardedSpawnPlugin}._setup_model_and_optimizers` ([#10028](https://github.com/PyTorchLightning/pytorch-lightning/pull/10028), [#10064](https://github.com/PyTorchLightning/pytorch-lightning/pull/10064))
    * Added optional `model` argument to the `optimizer_step` methods in accelerators and plugins ([#10023](https://github.com/PyTorchLightning/pytorch-lightning/pull/10023))
    * Updated precision attributes in `DeepSpeedPlugin` ([#10164](https://github.com/PyTorchLightning/pytorch-lightning/pull/10164))
    * Added the ability to return a result from rank 0 in `DDPSpawnPlugin.spawn` ([#10162](https://github.com/PyTorchLightning/pytorch-lightning/pull/10162))
    * Added `pytorch_lightning.lite` package ([#10175](https://github.com/PyTorchLightning/pytorch-lightning/pull/10175))
    * Added `LightningLite` documentation ([#10043](https://github.com/PyTorchLightning/pytorch-lightning/pull/10043))
    * Added `LightningLite` examples ([#9987](https://github.com/PyTorchLightning/pytorch-lightning/pull/9987))
    * Make the `_LiteDataLoader` an iterator and add supports for custom dataloader ([#10279](https://github.com/PyTorchLightning/pytorch-lightning/pull/10279))
- Added `use_omegaconf` argument to `save_hparams_to_yaml` plugin ([#9170](https://github.com/PyTorchLightning/pytorch-lightning/pull/9170))
- Added `ckpt_path` argument for `Trainer.fit()` ([#10061](https://github.com/PyTorchLightning/pytorch-lightning/pull/10061))
- Added `auto_device_count` method to `Accelerators` ([#10222](https://github.com/PyTorchLightning/pytorch-lightning/pull/10222))
- Added support for `devices="auto"` ([#10264](https://github.com/PyTorchLightning/pytorch-lightning/pull/10264))
- Added a `filename` argument in `ModelCheckpoint.format_checkpoint_name` ([#9818](https://github.com/PyTorchLightning/pytorch-lightning/pull/9818))
- Added support for empty `gpus` list to run on CPU ([#10246](https://github.com/PyTorchLightning/pytorch-lightning/pull/10246))
- Added a warning if multiple batch sizes are found from ambiguous batch ([#10247](https://github.com/PyTorchLightning/pytorch-lightning/pull/10247))

### Changed

- Trainer now raises a `MisconfigurationException` when its methods are called with `ckpt_path="best"` but a checkpoint callback isn't configured ([#9841](https://github.com/PyTorchLightning/pytorch-lightning/pull/9841))
- Setting `Trainer(accelerator="ddp_cpu")` now does not spawn a subprocess if `num_processes` is kept `1` along with `num_nodes > 1` ([#9603](https://github.com/PyTorchLightning/pytorch-lightning/pull/9603))
- Module imports are now catching `ModuleNotFoundError` instead of `ImportError` ([#9867](https://github.com/PyTorchLightning/pytorch-lightning/pull/9867))
- `pytorch_lightning.loggers.neptune.NeptuneLogger` is now consistent with the new [neptune-client](https://github.com/neptune-ai/neptune-client) API; the old [neptune-client](https://github.com/neptune-ai/neptune-client) API is supported by `NeptuneClient` from the [neptune-contrib](https://github.com/neptune-ai/neptune-contrib) repo ([#6867](https://github.com/PyTorchLightning/pytorch-lightning/pull/6867))
- Parsing of `enums` type hyperparameters to be saved in the `haprams.yaml` file by TensorBoard and CSV loggers has been fixed and made in line with how OmegaConf parses it ([#9170](https://github.com/PyTorchLightning/pytorch-lightning/pull/9170))
- Parsing of the `gpus` Trainer argument has changed: `gpus="n"` (str) no longer selects the GPU index n and instead selects the first n devices ([#8770](https://github.com/PyTorchLightning/pytorch-lightning/pull/8770))
- `iteration_count` and other index attributes in the loops has been replaced with progress dataclasses ([#8477](https://github.com/PyTorchLightning/pytorch-lightning/pull/8477))
- The `trainer.lightning_module` reference is now properly set at the very beginning of a run ([#8536](https://github.com/PyTorchLightning/pytorch-lightning/pull/8536))
- The model weights now get loaded in all cases when the checkpoint path gets provided in validate/test/predict, regardless of whether the model instance is provided or not ([#8352](https://github.com/PyTorchLightning/pytorch-lightning/pull/8352))
- The `Trainer` functions `reset_{train,val,test,predict}_dataloader`, `reset_train_val_dataloaders`, and `request_dataloader` `model` argument is now optional ([#8536](https://github.com/PyTorchLightning/pytorch-lightning/pull/8536))
- Saved checkpoints will no longer use the type of a `Callback` as the key to avoid issues with unpickling ([#6886](https://github.com/PyTorchLightning/pytorch-lightning/pull/6886))
- Improved string conversion for `ResultCollection` ([#8622](https://github.com/PyTorchLightning/pytorch-lightning/pull/8622))
- `LightningCLI` changes:
    * `LightningCLI.init_parser` now returns the parser instance ([#8721](https://github.com/PyTorchLightning/pytorch-lightning/pull/8721))
    * `LightningCLI.add_core_arguments_to_parser`, `LightningCLI.parse_arguments` now take a `parser` argument ([#8721](https://github.com/PyTorchLightning/pytorch-lightning/pull/8721))
    * `LightningCLI.instantiate_trainer` now takes a config and a list of callbacks ([#8721](https://github.com/PyTorchLightning/pytorch-lightning/pull/8721))
    * Split `LightningCLI.add_core_arguments_to_parser` into `LightningCLI.add_default_arguments_to_parser` + `LightningCLI.add_core_arguments_to_parser` ([#8721](https://github.com/PyTorchLightning/pytorch-lightning/pull/8721))
- The accelerator and training type plugin `setup` hooks no longer have a `model` argument ([#8536](https://github.com/PyTorchLightning/pytorch-lightning/pull/8536))
- The accelerator and training type plugin `update_global_step` hook has been removed ([#8856](https://github.com/PyTorchLightning/pytorch-lightning/pull/8856))
- The coverage of `self.log`-ing in any `LightningModule` or `Callback` hook has been improved ([#8498](https://github.com/PyTorchLightning/pytorch-lightning/pull/8498))
- `self.log`-ing without a `Trainer` reference now raises a warning instead of an exception ([#9733](https://github.com/PyTorchLightning/pytorch-lightning/pull/9733))
- Removed restrictions in the Trainer that loggers can only log from rank 0; the existing logger behavior has not changed ([#8608](https://github.com/PyTorchLightning/pytorch-lightning/pull/8608))
- `Trainer.request_dataloader` now takes a `RunningStage` enum instance ([#8858](https://github.com/PyTorchLightning/pytorch-lightning/pull/8858))
- Changed `rank_zero_warn` to `NotImplementedError` in the `{train, val, test, predict}_dataloader` hooks that `Lightning(Data)Module` uses ([#9161](https://github.com/PyTorchLightning/pytorch-lightning/pull/9161))
- Moved `block_ddp_sync_behaviour` out of `TrainingBatchLoop` to loop utilities ([#9192](https://github.com/PyTorchLightning/pytorch-lightning/pull/9192))
- Executing the `optimizer_closure` is now required when overriding the `optimizer_step` hook ([#9360](https://github.com/PyTorchLightning/pytorch-lightning/pull/9360))
- Changed logging of `LightningModule` and `LightningDataModule` hyperparameters to raise an exception only if there are colliding keys with different values ([#9496](https://github.com/PyTorchLightning/pytorch-lightning/pull/9496))
- `seed_everything` now fails when an invalid seed value is passed instead of selecting a random seed ([#8787](https://github.com/PyTorchLightning/pytorch-lightning/pull/8787))
- The Trainer now calls `TrainingTypePlugin` collective APIs directly instead of going through the Accelerator reference ([#9677](https://github.com/PyTorchLightning/pytorch-lightning/pull/9677), [#9901](https://github.com/PyTorchLightning/pytorch-lightning/pull/9901))
- The tuner now usees a unique filename to save a temporary checkpoint ([#9682](https://github.com/PyTorchLightning/pytorch-lightning/pull/9682))
- Changed `HorovodPlugin.all_gather` to return a `torch.Tensor` instead of a list ([#9696](https://github.com/PyTorchLightning/pytorch-lightning/pull/9696))
- Changed Trainer connectors to be protected attributes:
    * Configuration Validator ([#9779](https://github.com/PyTorchLightning/pytorch-lightning/pull/9779))
- The `current_epoch` and `global_step` attributes now get restored irrespective of the Trainer task ([#9413](https://github.com/PyTorchLightning/pytorch-lightning/pull/9413))
- Trainer now raises an exception when requesting `amp_level` with native `amp_backend` ([#9755](https://github.com/PyTorchLightning/pytorch-lightning/pull/9755))
- Update the logic to check for accumulation steps with deepspeed ([#9826](https://github.com/PyTorchLightning/pytorch-lightning/pull/9826))
- `pytorch_lightning.utilities.grads.grad_norm` now raises an exception if parameter `norm_type <= 0` ([#9765](https://github.com/PyTorchLightning/pytorch-lightning/pull/9765))
- Updated error message for interactive incompatible plugins ([#9896](https://github.com/PyTorchLightning/pytorch-lightning/pull/9896))
- Moved the `optimizer_step` and `clip_gradients` hook from the `Accelerator` and `TrainingTypePlugin` into the `PrecisionPlugin` ([#10143](https://github.com/PyTorchLightning/pytorch-lightning/pull/10143), [#10029](https://github.com/PyTorchLightning/pytorch-lightning/pull/10029))
- `NativeMixedPrecisionPlugin` and its subclasses now take an optional `GradScaler` instance ([#10055](https://github.com/PyTorchLightning/pytorch-lightning/pull/10055))
- Trainer is now raising a `MisconfigurationException` instead of a warning if `Trainer.{validate/test}` is missing required methods ([#10016](https://github.com/PyTorchLightning/pytorch-lightning/pull/10016))
- Changed default value of the `max_steps` Trainer argument from `None` to -1 ([#9460](https://github.com/PyTorchLightning/pytorch-lightning/pull/9460))
- LightningModule now raises an error when calling `log(on_step=False, on_epoch=False)` ([#10227](https://github.com/PyTorchLightning/pytorch-lightning/pull/10227))
- Quantization aware training observers are now disabled by default during validating/testing/predicting stages ([#8540](https://github.com/PyTorchLightning/pytorch-lightning/pull/8540))
- Raised `MisconfigurationException` when total length of `dataloader` across ranks is zero, and give warning when total length is non-zero, but only local rank length is zero. ([#9827](https://github.com/PyTorchLightning/pytorch-lightning/pull/9827))
- Changed the model size calculation using `ByteCounter` ([#10123](https://github.com/PyTorchLightning/pytorch-lightning/pull/10123))
- Enabled `on_load_checkpoint` for `LightningDataModule` for all `trainer_fn` ([#10238](https://github.com/PyTorchLightning/pytorch-lightning/pull/10238))
- Allowed separate config files for parameters with class type when LightningCLI is in `subclass_mode=False` ([#10286](https://github.com/PyTorchLightning/pytorch-lightning/pull/10286))

### Deprecated

- Deprecated Trainer argument `terminate_on_nan` in favor of `detect_anomaly`([#9175](https://github.com/PyTorchLightning/pytorch-lightning/pull/9175))
- Deprecated `Trainer.terminate_on_nan` public attribute access ([#9849](https://github.com/PyTorchLightning/pytorch-lightning/pull/9849))
- Deprecated `LightningModule.summarize()` in favor of `pytorch_lightning.utilities.model_summary.summarize()` ([#8513](https://github.com/PyTorchLightning/pytorch-lightning/pull/8513))
- Deprecated `LightningModule.model_size` ([#8343](https://github.com/PyTorchLightning/pytorch-lightning/pull/8343))
- Deprecated `DataModule` properties: `train_transforms`, `val_transforms`, `test_transforms`, `size`, `dims` ([#8851](https://github.com/PyTorchLightning/pytorch-lightning/pull/8851))
- Deprecated `add_to_queue`, `get_from_queue` from `LightningModule` in favor of corresponding methods in the `DDPSpawnPlugin` ([#9118](https://github.com/PyTorchLightning/pytorch-lightning/pull/9118))
- Deprecated `LightningModule.get_progress_bar_dict` and `Trainer.progress_bar_dict` in favor of `pytorch_lightning.callbacks.progress.base.get_standard_metrics` and `ProgressBarBase.get_metrics` ([#8985](https://github.com/PyTorchLightning/pytorch-lightning/pull/8985))
- Deprecated `prepare_data_per_node` flag on Trainer and set it as a property of `DataHooks`, accessible in the `LightningModule` and `LightningDataModule` ([#8958](https://github.com/PyTorchLightning/pytorch-lightning/pull/8958))
- Deprecated the `TestTubeLogger` ([#9065](https://github.com/PyTorchLightning/pytorch-lightning/pull/9065))
- Deprecated `on_{train/val/test/predict}_dataloader()` from `LightningModule` and `LightningDataModule` ([#9098](https://github.com/PyTorchLightning/pytorch-lightning/pull/9098))
- Deprecated `on_keyboard_interrupt` callback hook in favor of new `on_exception` hook ([#9260](https://github.com/PyTorchLightning/pytorch-lightning/pull/9260))
- Deprecated passing `process_position` to the `Trainer` constructor in favor of adding the `ProgressBar` callback with `process_position` directly to the list of callbacks ([#9222](https://github.com/PyTorchLightning/pytorch-lightning/pull/9222))
- Deprecated passing `flush_logs_every_n_steps` as a Trainer argument, instead pass it to the logger init if supported ([#9366](https://github.com/PyTorchLightning/pytorch-lightning/pull/9366))
- Deprecated `LightningLoggerBase.close`, `LoggerCollection.close` in favor of `LightningLoggerBase.finalize`, `LoggerCollection.finalize` ([#9422](https://github.com/PyTorchLightning/pytorch-lightning/pull/9422))
- Deprecated passing `progress_bar_refresh_rate` to the `Trainer` constructor in favor of adding the `ProgressBar` callback with `refresh_rate` directly to the list of callbacks, or passing `enable_progress_bar=False` to disable the progress bar ([#9616](https://github.com/PyTorchLightning/pytorch-lightning/pull/9616))
- Deprecated `LightningDistributed` and moved the broadcast logic to `DDPPlugin` and `DDPSpawnPlugin` directly ([#9691](https://github.com/PyTorchLightning/pytorch-lightning/pull/9691))
- Deprecated passing `stochastic_weight_avg` to the `Trainer` constructor in favor of adding the `StochasticWeightAveraging` callback directly to the list of callbacks ([#8989](https://github.com/PyTorchLightning/pytorch-lightning/pull/8989))
- Deprecated Accelerator collective API `barrier`, `broadcast`, and `all_gather` in favor of calling the `TrainingTypePlugin` collective API directly ([#9677](https://github.com/PyTorchLightning/pytorch-lightning/pull/9677))
- Deprecated `checkpoint_callback` from the `Trainer` constructor in favor of `enable_checkpointing` ([#9754](https://github.com/PyTorchLightning/pytorch-lightning/pull/9754))
- Deprecated the `LightningModule.on_post_move_to_device` method ([#9525](https://github.com/PyTorchLightning/pytorch-lightning/pull/9525))
- Deprecated `pytorch_lightning.core.decorators.parameter_validation` in favor of `pytorch_lightning.utilities.parameter_tying.set_shared_parameters` ([#9525](https://github.com/PyTorchLightning/pytorch-lightning/pull/9525))
- Deprecated passing `weights_summary` to the `Trainer` constructor in favor of adding the `ModelSummary` callback with `max_depth` directly to the list of callbacks ([#9699](https://github.com/PyTorchLightning/pytorch-lightning/pull/9699))
- Deprecated `log_gpu_memory`, `gpu_metrics`, and util funcs in favor of `DeviceStatsMonitor` callback ([#9921](https://github.com/PyTorchLightning/pytorch-lightning/pull/9921))
- Deprecated `GPUStatsMonitor` and `XLAStatsMonitor` in favor of `DeviceStatsMonitor` callback ([#9924](https://github.com/PyTorchLightning/pytorch-lightning/pull/9924))
- Deprecated setting `Trainer(max_steps=None)`; To turn off the limit, set `Trainer(max_steps=-1)` (default) ([#9460](https://github.com/PyTorchLightning/pytorch-lightning/pull/9460))
- Deprecated access to the `AcceleratorConnector.is_slurm_managing_tasks` attribute and marked it as protected ([#10101](https://github.com/PyTorchLightning/pytorch-lightning/pull/10101))
- Deprecated access to the `AcceleratorConnector.configure_slurm_ddp` method and marked it as protected ([#10101](https://github.com/PyTorchLightning/pytorch-lightning/pull/10101))
- Deprecated passing `resume_from_checkpoint` to the `Trainer` constructor in favor of `trainer.fit(ckpt_path=)` ([#10061](https://github.com/PyTorchLightning/pytorch-lightning/pull/10061))
- Deprecated `ClusterEnvironment.creates_children()` in favor of `ClusterEnvironment.creates_processes_externally` (property) ([#10106](https://github.com/PyTorchLightning/pytorch-lightning/pull/10106))
- Deprecated `PrecisionPlugin.master_params()` in favor of `PrecisionPlugin.main_params()` ([#10105](https://github.com/PyTorchLightning/pytorch-lightning/pull/10105))
- Deprecated `lr_sch_names` from `LearningRateMonitor` ([#10066](https://github.com/PyTorchLightning/pytorch-lightning/pull/10066))
- Deprecated `ProgressBar` callback in favor of `TQDMProgressBar` ([#10134](https://github.com/PyTorchLightning/pytorch-lightning/pull/10134))

### Removed

- Removed deprecated `metrics` ([#8586](https://github.com/PyTorchLightning/pytorch-lightning/pull/8586/))
- Removed the deprecated `outputs` argument in both the `LightningModule.on_train_epoch_end` and `Callback.on_train_epoch_end` hooks ([#8587](https://github.com/PyTorchLightning/pytorch-lightning/pull/8587))
- Removed the deprecated `TrainerLoggingMixin` class ([#8609](https://github.com/PyTorchLightning/pytorch-lightning/pull/8609))
- Removed the deprecated `TrainerTrainingTricksMixin` class ([#8679](https://github.com/PyTorchLightning/pytorch-lightning/pull/8679))
- Removed the deprecated `optimizer_idx` from `training_step` as an accepted argument in manual optimization ([#8576](https://github.com/PyTorchLightning/pytorch-lightning/pull/8576))
- Removed support for the deprecated `on_save_checkpoint` signature. The hook now takes a `checkpoint` positional parameter ([#8697](https://github.com/PyTorchLightning/pytorch-lightning/pull/8697))
- Removed support for the deprecated `on_load_checkpoint` signature. The hook now takes a `pl_module` positional parameter ([#8697](https://github.com/PyTorchLightning/pytorch-lightning/pull/8697))
- Removed the deprecated `save_function` property in `ModelCheckpoint` ([#8680](https://github.com/PyTorchLightning/pytorch-lightning/pull/8680))
- Removed the deprecated `model` argument from `ModelCheckpoint.save_checkpoint` ([#8688](https://github.com/PyTorchLightning/pytorch-lightning/pull/8688))
- Removed the deprecated `sync_step` argument from `WandbLogger` ([#8763](https://github.com/PyTorchLightning/pytorch-lightning/pull/8763))
- Removed the deprecated `Trainer.truncated_bptt_steps` in favor of `LightningModule.truncated_bptt_steps` ([#8826](https://github.com/PyTorchLightning/pytorch-lightning/pull/8826))
- Removed `LightningModule.write_predictions` and `LightningModule.write_predictions_dict` ([#8850](https://github.com/PyTorchLightning/pytorch-lightning/pull/8850))
- Removed `on_reset_*_dataloader` hooks in TrainingType Plugins and Accelerators ([#8858](https://github.com/PyTorchLightning/pytorch-lightning/pull/8858))
- Removed deprecated `GradInformation` module in favor of `pytorch_lightning.utilities.grads` ([#8831](https://github.com/PyTorchLightning/pytorch-lightning/pull/8831/))
- Removed `TrainingTypePlugin.on_save` and `Accelerator.on_save` ([#9023](https://github.com/PyTorchLightning/pytorch-lightning/pull/9023))
- Removed `{Accelerator,TrainingTypePlugin,PrecisionPlugin}.post_optimizer_step` ([#9746](https://github.com/PyTorchLightning/pytorch-lightning/pull/9746))
- Removed deprecated `connect_precision_plugin` and `connect_training_type_plugin` from `Accelerator` ([#9019](https://github.com/PyTorchLightning/pytorch-lightning/pull/9019))
- Removed `on_train_epoch_end` from `Accelerator` ([#9035](https://github.com/PyTorchLightning/pytorch-lightning/pull/9035))
- Removed `InterBatchProcessor` in favor of `DataLoaderIterDataFetcher` ([#9052](https://github.com/PyTorchLightning/pytorch-lightning/pull/9052))
- Removed `Plugin` in `base_plugin.py` in favor of accessing `TrainingTypePlugin` and `PrecisionPlugin` directly instead ([#9066](https://github.com/PyTorchLightning/pytorch-lightning/pull/9066))
- Removed `teardown` from `ParallelPlugin` ([#8943](https://github.com/PyTorchLightning/pytorch-lightning/pull/8943))
- Removed deprecated `profiled_functions` argument from `PyTorchProfiler` ([#9178](https://github.com/PyTorchLightning/pytorch-lightning/pull/9178))
- Removed deprecated `pytorch_lighting.utilities.argparse_utils` module ([#9166](https://github.com/PyTorchLightning/pytorch-lightning/pull/9166))
- Removed deprecated property `Trainer.running_sanity_check` in favor of `Trainer.sanity_checking` ([#9209](https://github.com/PyTorchLightning/pytorch-lightning/pull/9209))
- Removed deprecated `BaseProfiler.output_filename` arg from it and its descendants in favor of `dirpath` and `filename` ([#9214](https://github.com/PyTorchLightning/pytorch-lightning/pull/9214))
- Removed deprecated property `ModelCheckpoint.period` in favor of `ModelCheckpoint.every_n_epochs` ([#9213](https://github.com/PyTorchLightning/pytorch-lightning/pull/9213))
- Removed deprecated `auto_move_data` decorator ([#9231](https://github.com/PyTorchLightning/pytorch-lightning/pull/9231))
- Removed deprecated property `LightningModule.datamodule` in favor of `Trainer.datamodule` ([#9233](https://github.com/PyTorchLightning/pytorch-lightning/pull/9233))
- Removed deprecated properties `DeepSpeedPlugin.cpu_offload*` in favor of `offload_optimizer`, `offload_parameters` and `pin_memory` ([#9244](https://github.com/PyTorchLightning/pytorch-lightning/pull/9244))
- Removed deprecated property `AcceleratorConnector.is_using_torchelastic` in favor of `TorchElasticEnvironment.is_using_torchelastic()` ([#9729](https://github.com/PyTorchLightning/pytorch-lightning/pull/9729))
- Removed `pytorch_lightning.utilities.debugging.InternalDebugger` ([#9680](https://github.com/PyTorchLightning/pytorch-lightning/pull/9680))
- Removed `call_configure_sharded_model_hook` property from `Accelerator` and `TrainingTypePlugin` ([#9612](https://github.com/PyTorchLightning/pytorch-lightning/pull/9612))
- Removed `TrainerProperties` mixin and moved property definitions directly into `Trainer` ([#9495](https://github.com/PyTorchLightning/pytorch-lightning/pull/9495))
- Removed a redundant warning with `ModelCheckpoint(monitor=None)` callback ([#9875](https://github.com/PyTorchLightning/pytorch-lightning/pull/9875))
- Remove `epoch` from `trainer.logged_metrics` ([#9904](https://github.com/PyTorchLightning/pytorch-lightning/pull/9904))
- Removed `should_rank_save_checkpoint` property from Trainer ([#9433](https://github.com/PyTorchLightning/pytorch-lightning/pull/9433))
- Remove deprecated `distributed_backend` from `Trainer` ([#10017](https://github.com/PyTorchLightning/pytorch-lightning/pull/10017))
- Removed `process_idx` from the `{DDPSpawnPlugin,TPUSpawnPlugin}.new_process` methods ([#10022](https://github.com/PyTorchLightning/pytorch-lightning/pull/10022))
- Removed automatic patching of `{train,val,test,predict}_dataloader()` on the `LightningModule` ([#9764](https://github.com/PyTorchLightning/pytorch-lightning/pull/9764))
- Removed `pytorch_lightning.trainer.connectors.OptimizerConnector` ([#10120](https://github.com/PyTorchLightning/pytorch-lightning/pull/10120))

### Fixed

- Fixed ImageNet evaluation in example ([#10179](https://github.com/PyTorchLightning/pytorch-lightning/pull/10179))
- Fixed an issue with logger outputs not being finalized correctly after prediction runs ([#8685](https://github.com/PyTorchLightning/pytorch-lightning/pull/8685))
- Fixed `move_metrics_to_cpu` moving the loss to CPU while training on device ([#9308](https://github.com/PyTorchLightning/pytorch-lightning/pull/9308))
- Fixed incorrect main progress bar indicator when resuming training mid-epoch ([#9310](https://github.com/PyTorchLightning/pytorch-lightning/pull/9310))
- Fixed an issue with freeing memory of datafetchers during teardown ([#9387](https://github.com/PyTorchLightning/pytorch-lightning/pull/9387))
- Fixed a bug where the training step output needed to be `deepcopy`-ed ([#9349](https://github.com/PyTorchLightning/pytorch-lightning/pull/9349))
- Fixed an issue with freeing memory allocated by the data iterators in `Loop.on_run_end` ([#9386](https://github.com/PyTorchLightning/pytorch-lightning/pull/9386), [#9915](https://github.com/PyTorchLightning/pytorch-lightning/pull/9915))
- Fixed `BasePredictionWriter` not returning the batch indices in a non-distributed setting ([#9432](https://github.com/PyTorchLightning/pytorch-lightning/pull/9432))
- Fixed an error when running in XLA environments with no TPU attached ([#9572](https://github.com/PyTorchLightning/pytorch-lightning/pull/9572))
- Fixed check on torchmetrics logged whose `compute()` output is a multielement tensor ([#9582](https://github.com/PyTorchLightning/pytorch-lightning/pull/9582))
- Fixed gradient accumulation for `DDPShardedPlugin` ([#9122](https://github.com/PyTorchLightning/pytorch-lightning/pull/9122))
- Fixed missing DeepSpeed distributed call ([#9540](https://github.com/PyTorchLightning/pytorch-lightning/pull/9540))
- Fixed an issue with wrapped LightningModule during evaluation; The LightningModule no longer gets wrapped with data-parallel modules when not fitting in `DDPPlugin`, `DDPSpawnPlugin`, `DDPShardedPlugin`, `DDPSpawnShardedPlugin` ([#9096](https://github.com/PyTorchLightning/pytorch-lightning/pull/9096))
- Fixed `trainer.accumulate_grad_batches` to be an int on init. The default value for it is now `None` inside Trainer ([#9652](https://github.com/PyTorchLightning/pytorch-lightning/pull/9652))
- Fixed `broadcast` in `DDPPlugin` and `DDPSpawnPlugin` to respect the `src` input ([#9691](https://github.com/PyTorchLightning/pytorch-lightning/pull/9691))
- Fixed `self.log(on_epoch=True, reduce_fx=sum))` for the `on_batch_start` and `on_train_batch_start` hooks ([#9791](https://github.com/PyTorchLightning/pytorch-lightning/pull/9791))
- Fixed `self.log(on_epoch=True)` for the `on_batch_start` and `on_train_batch_start` hooks ([#9780](https://github.com/PyTorchLightning/pytorch-lightning/pull/9780))
- Fixed restoring training state during `Trainer.fit` only ([#9413](https://github.com/PyTorchLightning/pytorch-lightning/pull/9413))
- Fixed DeepSpeed and Lightning both calling the scheduler ([#9788](https://github.com/PyTorchLightning/pytorch-lightning/pull/9788))
- Fixed missing arguments when saving hyperparameters from the parent class but not from the child class ([#9800](https://github.com/PyTorchLightning/pytorch-lightning/pull/9800))
- Fixed DeepSpeed GPU device IDs ([#9847](https://github.com/PyTorchLightning/pytorch-lightning/pull/9847))
- Reset `val_dataloader` in `tuner/batch_size_scaling` ([#9857](https://github.com/PyTorchLightning/pytorch-lightning/pull/9857))
- Fixed use of `LightningCLI` in computer_vision_fine_tuning.py example ([#9934](https://github.com/PyTorchLightning/pytorch-lightning/pull/9934))
- Fixed issue with non-init dataclass fields in `apply_to_collection` ([#9963](https://github.com/PyTorchLightning/pytorch-lightning/issues/9963))
- Reset `val_dataloader` in `tuner/batch_size_scaling` for binsearch ([#9975](https://github.com/PyTorchLightning/pytorch-lightning/pull/9975))
- Fixed logic to check for spawn in dataloader `TrainerDataLoadingMixin._worker_check` ([#9902](https://github.com/PyTorchLightning/pytorch-lightning/pull/9902))
- Fixed `train_dataloader` getting loaded twice when resuming from a checkpoint during `Trainer.fit()` ([#9671](https://github.com/PyTorchLightning/pytorch-lightning/pull/9671))
- Fixed `LearningRateMonitor` logging with multiple param groups optimizer with no scheduler ([#10044](https://github.com/PyTorchLightning/pytorch-lightning/pull/10044))
- Fixed undesired side effects being caused by `Trainer` patching dataloader methods on the `LightningModule` ([#9764](https://github.com/PyTorchLightning/pytorch-lightning/pull/9764))
- Fixed gradients not being unscaled when clipping or logging the gradient norm ([#9287](https://github.com/PyTorchLightning/pytorch-lightning/pull/9287))
- Fixed `on_before_optimizer_step` getting called before the optimizer closure (including backward) has run ([#10167](https://github.com/PyTorchLightning/pytorch-lightning/pull/10167))
- Fixed monitor value in `ModelCheckpoint` getting moved to the wrong device in a special case where it becomes NaN ([#10118](https://github.com/PyTorchLightning/pytorch-lightning/pull/10118))
- Fixed creation of `dirpath` in `BaseProfiler` if it doesn't exist ([#10073](https://github.com/PyTorchLightning/pytorch-lightning/pull/10073))
- Fixed incorrect handling of sigterm ([#10189](https://github.com/PyTorchLightning/pytorch-lightning/pull/10189))
- Fixed bug where `log(on_step=True, on_epoch=True, sync_dist=True)` wouldn't reduce the value on step ([#10227](https://github.com/PyTorchLightning/pytorch-lightning/pull/10227))
- Fixed an issue with `pl.utilities.seed.reset_seed` converting the `PL_SEED_WORKERS` environment variable to `bool` ([#10099](https://github.com/PyTorchLightning/pytorch-lightning/pull/10099))
- Fixed iterating over a logger collection when `fast_dev_run > 0` ([#10232](https://github.com/PyTorchLightning/pytorch-lightning/pull/10232))
- Fixed `batch_size` in `ResultCollection` not being reset to 1 on epoch end ([#10242](https://github.com/PyTorchLightning/pytorch-lightning/pull/10242))
- Fixed `distrib_type` not being set when training plugin instances are being passed to the Trainer ([#10251](https://github.com/PyTorchLightning/pytorch-lightning/pull/10251))


## [1.4.9] - 2021-09-30

- Fixed `lr_find` to generate same results on multiple calls ([#9704](https://github.com/PyTorchLightning/pytorch-lightning/pull/9704))
- Fixed `reset` metrics on validation epoch end ([#9717](https://github.com/PyTorchLightning/pytorch-lightning/pull/9717))
- Fixed input validation for `gradient_clip_val`, `gradient_clip_algorithm`, `track_grad_norm` and `terminate_on_nan` Trainer arguments ([#9595](https://github.com/PyTorchLightning/pytorch-lightning/pull/9595))
- Reset metrics before each task starts ([#9410](https://github.com/PyTorchLightning/pytorch-lightning/pull/9410))


## [1.4.8] - 2021-09-22

- Fixed error reporting in DDP process reconciliation when processes are launched by an external agent ([#9389](https://github.com/PyTorchLightning/pytorch-lightning/pull/9389))
- Added PL_RECONCILE_PROCESS environment variable to enable process reconciliation regardless of cluster environment settings ([#9389](https://github.com/PyTorchLightning/pytorch-lightning/pull/9389))
- Fixed `add_argparse_args` raising `TypeError` when args are typed as `typing.Generic` in Python 3.6 ([#9554](https://github.com/PyTorchLightning/pytorch-lightning/pull/9554))
- Fixed back-compatibility for saving hyperparameters from a single container and inferring its argument name by reverting [#9125](https://github.com/PyTorchLightning/pytorch-lightning/pull/9125) ([#9642](https://github.com/PyTorchLightning/pytorch-lightning/pull/9642))


## [1.4.7] - 2021-09-14

- Fixed logging of nan parameters ([#9364](https://github.com/PyTorchLightning/pytorch-lightning/pull/9364))
- Fixed `replace_sampler` missing the batch size under specific conditions ([#9367](https://github.com/PyTorchLightning/pytorch-lightning/pull/9367))
- Pass init args to ShardedDataParallel ([#9483](https://github.com/PyTorchLightning/pytorch-lightning/pull/9483))
- Fixed collision of user argument when using ShardedDDP ([#9512](https://github.com/PyTorchLightning/pytorch-lightning/pull/9512))
- Fixed DeepSpeed crash for RNNs ([#9489](https://github.com/PyTorchLightning/pytorch-lightning/pull/9489))


## [1.4.6] - 2021-09-07

- Fixed an issues with export to ONNX format when a model has multiple inputs ([#8800](https://github.com/PyTorchLightning/pytorch-lightning/pull/8800))
- Removed deprecation warnings being called for `on_{task}_dataloader` ([#9279](https://github.com/PyTorchLightning/pytorch-lightning/pull/9279))
- Fixed save/load/resume from checkpoint for DeepSpeed Plugin (
    [#8397](https://github.com/PyTorchLightning/pytorch-lightning/pull/8397),
    [#8644](https://github.com/PyTorchLightning/pytorch-lightning/pull/8644),
    [#8627](https://github.com/PyTorchLightning/pytorch-lightning/pull/8627))
- Fixed `EarlyStopping` running on train epoch end when `check_val_every_n_epoch>1` is set ([#9156](https://github.com/PyTorchLightning/pytorch-lightning/pull/9156))
- Fixed an issue with logger outputs not being finalized correctly after prediction runs ([#8333](https://github.com/PyTorchLightning/pytorch-lightning/issues/8333))
- Fixed the Apex and DeepSpeed plugin closure running after the `on_before_optimizer_step` hook ([#9288](https://github.com/PyTorchLightning/pytorch-lightning/issues/9288))
- Fixed the Native AMP plugin closure not running with manual optimization ([#9288](https://github.com/PyTorchLightning/pytorch-lightning/issues/9288))
- Fixed bug where data-loading functions where not getting the correct running stage passed ([#8858](https://github.com/PyTorchLightning/pytorch-lightning/pull/8858))
- Fixed intra-epoch evaluation outputs staying in memory when the respective `*_epoch_end` hook wasn't overridden ([#9261](https://github.com/PyTorchLightning/pytorch-lightning/pull/9261))
- Fixed error handling in DDP process reconciliation when `_sync_dir` was not initialized ([#9267](https://github.com/PyTorchLightning/pytorch-lightning/pull/9267))
- Fixed PyTorch Profiler not enabled for manual optimization ([#9316](https://github.com/PyTorchLightning/pytorch-lightning/pull/9316))
- Fixed inspection of other args when a container is specified in `save_hyperparameters` ([#9125](https://github.com/PyTorchLightning/pytorch-lightning/pull/9125))
- Fixed signature of `Timer.on_train_epoch_end` and `StochasticWeightAveraging.on_train_epoch_end` to prevent unwanted deprecation warnings ([#9347](https://github.com/PyTorchLightning/pytorch-lightning/pull/9347))


## [1.4.5] - 2021-08-31

- Fixed reduction using `self.log(sync_dict=True, reduce_fx={mean,max})` ([#9142](https://github.com/PyTorchLightning/pytorch-lightning/pull/9142))
- Fixed not setting a default value for `max_epochs` if `max_time` was specified on the `Trainer` constructor ([#9072](https://github.com/PyTorchLightning/pytorch-lightning/pull/9072))
- Fixed the CometLogger, no longer modifies the metrics in place. Instead creates a copy of metrics before performing any operations ([#9150](https://github.com/PyTorchLightning/pytorch-lightning/pull/9150))
- Fixed `DDP` "CUDA error: initialization error" due to a `copy` instead of `deepcopy` on `ResultCollection` ([#9239](https://github.com/PyTorchLightning/pytorch-lightning/pull/9239))


## [1.4.4] - 2021-08-24

- Fixed a bug in the binary search mode of auto batch size scaling where exception was raised if the first trainer run resulted in OOM ([#8954](https://github.com/PyTorchLightning/pytorch-lightning/pull/8954))
- Fixed a bug causing logging with `log_gpu_memory='min_max'` not working ([#9013](https://github.com/PyTorchLightning/pytorch-lightning/pull/9013))


## [1.4.3] - 2021-08-17

- Fixed plateau scheduler stepping on incomplete epoch ([#8861](https://github.com/PyTorchLightning/pytorch-lightning/pull/8861))
- Fixed infinite loop with `CycleIterator` and multiple loaders ([#8889](https://github.com/PyTorchLightning/pytorch-lightning/pull/8889))
- Fixed `StochasticWeightAveraging` with a list of learning rates not applying them to each param group ([#8747](https://github.com/PyTorchLightning/pytorch-lightning/issues/8747))
- Restore original loaders if replaced by entrypoint ([#8885](https://github.com/PyTorchLightning/pytorch-lightning/pull/8885))
- Fixed lost reference to `_Metadata` object in `ResultMetricCollection` ([#8932](https://github.com/PyTorchLightning/pytorch-lightning/pull/8932))
- Ensure the existence of `DDPPlugin._sync_dir` in `reconciliate_processes` ([#8939](https://github.com/PyTorchLightning/pytorch-lightning/pull/8939))


## [1.4.2] - 2021-08-10

- Fixed recursive call for `apply_to_collection(include_none=False)` ([#8719](https://github.com/PyTorchLightning/pytorch-lightning/pull/8719))
- Fixed truncated backprop through time enablement when set as a property on the LightningModule and not the Trainer ([#8804](https://github.com/PyTorchLightning/pytorch-lightning/pull/8804/))
- Fixed comments and exception message for metrics_to_scalars ([#8782](https://github.com/PyTorchLightning/pytorch-lightning/pull/8782/))
- Fixed typo error in LightningLoggerBase.after_save_checkpoint docstring ([#8737](https://github.com/PyTorchLightning/pytorch-lightning/pull/8737/))


## [1.4.1] - 2021-08-03

- Fixed `trainer.fit_loop.split_idx` always returning `None` ([#8601](https://github.com/PyTorchLightning/pytorch-lightning/pull/8601))
- Fixed references for `ResultCollection.extra` ([#8622](https://github.com/PyTorchLightning/pytorch-lightning/pull/8622))
- Fixed reference issues during epoch end result collection ([#8621](https://github.com/PyTorchLightning/pytorch-lightning/pull/8621))
- Fixed horovod auto-detection when horovod is not installed and the launcher is `mpirun` ([#8610](https://github.com/PyTorchLightning/pytorch-lightning/pull/8610))
- Fixed an issue with `training_step` outputs not getting collected correctly for `training_epoch_end` ([#8613](https://github.com/PyTorchLightning/pytorch-lightning/pull/8613))
- Fixed distributed types support for CPUs ([#8667](https://github.com/PyTorchLightning/pytorch-lightning/pull/8667))
- Fixed a deadlock issue with DDP and torchelastic ([#8655](https://github.com/PyTorchLightning/pytorch-lightning/pull/8655))
- Fixed `accelerator=ddp` choice for CPU ([#8645](https://github.com/PyTorchLightning/pytorch-lightning/pull/8645))


## [1.4.0] - 2021-07-27

### Added

- Added `extract_batch_size` utility and corresponding tests to extract batch dimension from multiple batch types ([#8357](https://github.com/PyTorchLightning/pytorch-lightning/pull/8357/))
- Added support for named parameter groups in `LearningRateMonitor` ([#7987](https://github.com/PyTorchLightning/pytorch-lightning/pull/7987))
- Added `dataclass` support for `pytorch_lightning.utilities.apply_to_collection` ([#7935](https://github.com/PyTorchLightning/pytorch-lightning/pull/7935))
- Added support to `LightningModule.to_torchscript` for saving to custom filesystems with `fsspec` ([#7617](https://github.com/PyTorchLightning/pytorch-lightning/pull/7617))
- Added `KubeflowEnvironment` for use with the `PyTorchJob` operator in Kubeflow
- Added LightningCLI support for config files on object stores ([#7521](https://github.com/PyTorchLightning/pytorch-lightning/pull/7521))
- Added `ModelPruning(prune_on_train_epoch_end=True|False)` to choose when to apply pruning ([#7704](https://github.com/PyTorchLightning/pytorch-lightning/pull/7704))
- Added support for checkpointing based on a provided time interval during training ([#7515](https://github.com/PyTorchLightning/pytorch-lightning/pull/7515))
- Progress tracking
  * Added dataclasses for progress tracking ([#6603](https://github.com/PyTorchLightning/pytorch-lightning/pull/6603),
    [#7574](https://github.com/PyTorchLightning/pytorch-lightning/pull/7574),
    [#8140](https://github.com/PyTorchLightning/pytorch-lightning/pull/8140),
    [#8362](https://github.com/PyTorchLightning/pytorch-lightning/pull/8362))
  * Add `{,load_}state_dict` to the progress tracking dataclasses ([#8140](https://github.com/PyTorchLightning/pytorch-lightning/pull/8140))
  * Connect the progress tracking dataclasses to the loops ([#8244](https://github.com/PyTorchLightning/pytorch-lightning/pull/8244),
    [#8362](https://github.com/PyTorchLightning/pytorch-lightning/pull/8362))
  * Do not reset the progress tracking dataclasses total counters ([#8475](https://github.com/PyTorchLightning/pytorch-lightning/pull/8475))
- Added support for passing a `LightningDataModule` positionally as the second argument to `trainer.{validate,test,predict}` ([#7431](https://github.com/PyTorchLightning/pytorch-lightning/pull/7431))
- Added argument `trainer.predict(ckpt_path)` ([#7430](https://github.com/PyTorchLightning/pytorch-lightning/pull/7430))
- Added `clip_grad_by_value` support for TPUs ([#7025](https://github.com/PyTorchLightning/pytorch-lightning/pull/7025))
- Added support for passing any class to `is_overridden` ([#7918](https://github.com/PyTorchLightning/pytorch-lightning/pull/7918))
- Added `sub_dir` parameter to `TensorBoardLogger` ([#6195](https://github.com/PyTorchLightning/pytorch-lightning/pull/6195))
- Added correct `dataloader_idx` to batch transfer hooks ([#6241](https://github.com/PyTorchLightning/pytorch-lightning/pull/6241))
- Added `include_none=bool` argument to `apply_to_collection` ([#7769](https://github.com/PyTorchLightning/pytorch-lightning/pull/7769))
- Added `apply_to_collections` to apply a function to two zipped collections ([#7769](https://github.com/PyTorchLightning/pytorch-lightning/pull/7769))
- Added `ddp_fully_sharded` support ([#7487](https://github.com/PyTorchLightning/pytorch-lightning/pull/7487))
- Added `should_rank_save_checkpoint` property to Training Plugins ([#7684](https://github.com/PyTorchLightning/pytorch-lightning/pull/7684))
- Added `log_grad_norm` hook to `LightningModule` to customize the logging of gradient norms ([#7873](https://github.com/PyTorchLightning/pytorch-lightning/pull/7873))
- Added `save_config_filename` init argument to `LightningCLI` to ease resolving name conflicts ([#7741](https://github.com/PyTorchLightning/pytorch-lightning/pull/7741))
- Added `save_config_overwrite` init argument to `LightningCLI` to ease overwriting existing config files ([#8059](https://github.com/PyTorchLightning/pytorch-lightning/pull/8059))
- Added reset dataloader hooks to Training Plugins and Accelerators ([#7861](https://github.com/PyTorchLightning/pytorch-lightning/pull/7861))
- Added trainer stage hooks for Training Plugins and Accelerators ([#7864](https://github.com/PyTorchLightning/pytorch-lightning/pull/7864))
- Added the `on_before_optimizer_step` hook ([#8048](https://github.com/PyTorchLightning/pytorch-lightning/pull/8048))
- Added IPU Accelerator ([#7867](https://github.com/PyTorchLightning/pytorch-lightning/pull/7867))
- Fault-tolerant training
    * Added `{,load_}state_dict` to `ResultCollection` ([#7948](https://github.com/PyTorchLightning/pytorch-lightning/pull/7948))
    * Added `{,load_}state_dict` to `Loops` ([#8197](https://github.com/PyTorchLightning/pytorch-lightning/pull/8197))
    * Added `FastForwardSampler` and `CaptureIterableDataset` ([#8307](https://github.com/PyTorchLightning/pytorch-lightning/pull/8307))
    * Set `Loop.restarting=False` at the end of the first iteration ([#8362](https://github.com/PyTorchLightning/pytorch-lightning/pull/8362))
    * Save the loops state with the checkpoint (opt-in) ([#8362](https://github.com/PyTorchLightning/pytorch-lightning/pull/8362))
    * Save a checkpoint to restore the state on exception (opt-in) ([#8362](https://github.com/PyTorchLightning/pytorch-lightning/pull/8362))
    * Added `state_dict` and `load_state_dict` utilities for `CombinedLoader` + utilities for dataloader ([#8364](https://github.com/PyTorchLightning/pytorch-lightning/pull/8364))
- Added `rank_zero_only` to `LightningModule.log` function ([#7966](https://github.com/PyTorchLightning/pytorch-lightning/pull/7966))
- Added `metric_attribute` to `LightningModule.log` function ([#7966](https://github.com/PyTorchLightning/pytorch-lightning/pull/7966))
- Added a warning if `Trainer(log_every_n_steps)` is a value too high for the training dataloader ([#7734](https://github.com/PyTorchLightning/pytorch-lightning/pull/7734))
- Added LightningCLI support for argument links applied on instantiation ([#7895](https://github.com/PyTorchLightning/pytorch-lightning/pull/7895))
- Added LightningCLI support for configurable callbacks that should always be present ([#7964](https://github.com/PyTorchLightning/pytorch-lightning/pull/7964))
- Added DeepSpeed Infinity Support, and updated to DeepSpeed 0.4.0 ([#7234](https://github.com/PyTorchLightning/pytorch-lightning/pull/7234))
- Added support for `torch.nn.UninitializedParameter` in `ModelSummary` ([#7642](https://github.com/PyTorchLightning/pytorch-lightning/pull/7642))
- Added support `LightningModule.save_hyperparameters` when `LightningModule` is a dataclass ([#7992](https://github.com/PyTorchLightning/pytorch-lightning/pull/7992))
- Added support for overriding `optimizer_zero_grad` and `optimizer_step` when using accumulate_grad_batches ([#7980](https://github.com/PyTorchLightning/pytorch-lightning/pull/7980))
- Added `logger` boolean flag to `save_hyperparameters` ([#7960](https://github.com/PyTorchLightning/pytorch-lightning/pull/7960))
- Added support for calling scripts using the module syntax (`python -m package.script`) ([#8073](https://github.com/PyTorchLightning/pytorch-lightning/pull/8073))
- Added support for optimizers and learning rate schedulers to `LightningCLI` ([#8093](https://github.com/PyTorchLightning/pytorch-lightning/pull/8093))
- Added XLA Profiler ([#8014](https://github.com/PyTorchLightning/pytorch-lightning/pull/8014))
- Added `PrecisionPlugin.{pre,post}_backward` ([#8328](https://github.com/PyTorchLightning/pytorch-lightning/pull/8328))
- Added `on_load_checkpoint` and `on_save_checkpoint` hooks to the `PrecisionPlugin` base class ([#7831](https://github.com/PyTorchLightning/pytorch-lightning/pull/7831))
- Added `max_depth` parameter in `ModelSummary` ([#8062](https://github.com/PyTorchLightning/pytorch-lightning/pull/8062))
- Added `XLAStatsMonitor` callback ([#8235](https://github.com/PyTorchLightning/pytorch-lightning/pull/8235))
- Added `restore` function and `restarting` attribute to base `Loop` ([#8247](https://github.com/PyTorchLightning/pytorch-lightning/pull/8247))
- Added support for `save_hyperparameters` in `LightningDataModule` ([#3792](https://github.com/PyTorchLightning/pytorch-lightning/pull/3792))
- Added the `ModelCheckpoint(save_on_train_epoch_end)` to choose when to run the saving logic ([#8389](https://github.com/PyTorchLightning/pytorch-lightning/pull/8389))
- Added `LSFEnvironment` for distributed training with the LSF resource manager `jsrun` ([#5102](https://github.com/PyTorchLightning/pytorch-lightning/pull/5102))
- Added support for `accelerator='cpu'|'gpu'|'tpu'|'ipu'|'auto'` ([#7808](https://github.com/PyTorchLightning/pytorch-lightning/pull/7808))
- Added `tpu_spawn_debug` to plugin registry ([#7933](https://github.com/PyTorchLightning/pytorch-lightning/pull/7933))
- Enabled traditional/manual launching of DDP processes through `LOCAL_RANK` and `NODE_RANK` environment variable assignments ([#7480](https://github.com/PyTorchLightning/pytorch-lightning/pull/7480))
- Added `quantize_on_fit_end` argument to `QuantizationAwareTraining` ([#8464](https://github.com/PyTorchLightning/pytorch-lightning/pull/8464))
- Added experimental support for loop specialization ([#8226](https://github.com/PyTorchLightning/pytorch-lightning/pull/8226))
- Added support for `devices` flag to Trainer ([#8440](https://github.com/PyTorchLightning/pytorch-lightning/pull/8440))
- Added private `prevent_trainer_and_dataloaders_deepcopy` context manager on the `LightningModule` ([#8472](https://github.com/PyTorchLightning/pytorch-lightning/pull/8472))
- Added support for providing callables to the Lightning CLI instead of types ([#8400](https://github.com/PyTorchLightning/pytorch-lightning/pull/8400))

### Changed

- Decoupled device parsing logic from Accelerator connector to Trainer ([#8180](https://github.com/PyTorchLightning/pytorch-lightning/pull/8180))
- Changed the `Trainer`'s `checkpoint_callback` argument to allow only boolean values ([#7539](https://github.com/PyTorchLightning/pytorch-lightning/pull/7539))
- Log epoch metrics before the `on_evaluation_end` hook ([#7272](https://github.com/PyTorchLightning/pytorch-lightning/pull/7272))
- Explicitly disallow calling `self.log(on_epoch=False)` during epoch-only or single-call hooks ([#7874](https://github.com/PyTorchLightning/pytorch-lightning/pull/7874))
- Changed these `Trainer` methods to be protected: `call_setup_hook`, `call_configure_sharded_model`, `pre_dispatch`, `dispatch`, `post_dispatch`, `call_teardown_hook`, `run_train`, `run_sanity_check`, `run_evaluate`, `run_evaluation`, `run_predict`, `track_output_for_epoch_end`
- Changed `metrics_to_scalars` to work with any collection or value ([#7888](https://github.com/PyTorchLightning/pytorch-lightning/pull/7888))
- Changed `clip_grad_norm` to use `torch.nn.utils.clip_grad_norm_` ([#7025](https://github.com/PyTorchLightning/pytorch-lightning/pull/7025))
- Validation is now always run inside the training epoch scope ([#7357](https://github.com/PyTorchLightning/pytorch-lightning/pull/7357))
- `ModelCheckpoint` now runs at the end of the training epoch by default ([#8389](https://github.com/PyTorchLightning/pytorch-lightning/pull/8389))
- `EarlyStopping` now runs at the end of the training epoch by default ([#8286](https://github.com/PyTorchLightning/pytorch-lightning/pull/8286))
- Refactored Loops
    * Moved attributes `global_step`, `current_epoch`, `max/min_steps`, `max/min_epochs`, `batch_idx`, and `total_batch_idx` to TrainLoop ([#7437](https://github.com/PyTorchLightning/pytorch-lightning/pull/7437))
    * Refactored result handling in training loop ([#7506](https://github.com/PyTorchLightning/pytorch-lightning/pull/7506))
    * Moved attributes `hiddens` and `split_idx` to TrainLoop ([#7507](https://github.com/PyTorchLightning/pytorch-lightning/pull/7507))
    * Refactored the logic around manual and automatic optimization inside the optimizer loop ([#7526](https://github.com/PyTorchLightning/pytorch-lightning/pull/7526))
    * Simplified "should run validation" logic ([#7682](https://github.com/PyTorchLightning/pytorch-lightning/pull/7682))
    * Simplified logic for updating the learning rate for schedulers ([#7682](https://github.com/PyTorchLightning/pytorch-lightning/pull/7682))
    * Removed the `on_epoch` guard from the "should stop" validation check ([#7701](https://github.com/PyTorchLightning/pytorch-lightning/pull/7701))
    * Refactored internal loop interface; added new classes `FitLoop`, `TrainingEpochLoop`, `TrainingBatchLoop` ([#7871](https://github.com/PyTorchLightning/pytorch-lightning/pull/7871), [#8077](https://github.com/PyTorchLightning/pytorch-lightning/pull/8077))
    * Removed `pytorch_lightning/trainer/training_loop.py` ([#7985](https://github.com/PyTorchLightning/pytorch-lightning/pull/7985))
    * Refactored evaluation loop interface; added new classes `DataLoaderLoop`, `EvaluationLoop`, `EvaluationEpochLoop` ([#7990](https://github.com/PyTorchLightning/pytorch-lightning/pull/7990), [#8077](https://github.com/PyTorchLightning/pytorch-lightning/pull/8077))
    * Removed `pytorch_lightning/trainer/evaluation_loop.py` ([#8056](https://github.com/PyTorchLightning/pytorch-lightning/pull/8056))
    * Restricted public access to several internal functions ([#8024](https://github.com/PyTorchLightning/pytorch-lightning/pull/8024))
    * Refactored trainer `_run_*` functions and separate evaluation loops ([#8065](https://github.com/PyTorchLightning/pytorch-lightning/pull/8065))
    * Refactored prediction loop interface; added new classes `PredictionLoop`, `PredictionEpochLoop` ([#7700](https://github.com/PyTorchLightning/pytorch-lightning/pull/7700), [#8077](https://github.com/PyTorchLightning/pytorch-lightning/pull/8077))
    * Removed `pytorch_lightning/trainer/predict_loop.py` ([#8094](https://github.com/PyTorchLightning/pytorch-lightning/pull/8094))
    * Moved result teardown to the loops ([#8245](https://github.com/PyTorchLightning/pytorch-lightning/pull/8245))
    * Improve `Loop` API to better handle children `state_dict` and `progress` ([#8334](https://github.com/PyTorchLightning/pytorch-lightning/pull/8334))
- Refactored logging
    * Renamed and moved `core/step_result.py` to `trainer/connectors/logger_connector/result.py` ([#7736](https://github.com/PyTorchLightning/pytorch-lightning/pull/7736))
    * Dramatically simplify the `LoggerConnector` ([#7882](https://github.com/PyTorchLightning/pytorch-lightning/pull/7882))
    * `trainer.{logged,progress_bar,callback}_metrics` are now updated on-demand ([#7882](https://github.com/PyTorchLightning/pytorch-lightning/pull/7882))
    * Completely overhaul the `Result` object in favor of `ResultMetric` ([#7882](https://github.com/PyTorchLightning/pytorch-lightning/pull/7882))
    * Improve epoch-level reduction time and overall memory usage ([#7882](https://github.com/PyTorchLightning/pytorch-lightning/pull/7882))
    * Allow passing `self.log(batch_size=...)` ([#7891](https://github.com/PyTorchLightning/pytorch-lightning/pull/7891))
    * Each of the training loops now keeps its own results collection ([#7891](https://github.com/PyTorchLightning/pytorch-lightning/pull/7891))
    * Remove `EpochResultStore` and `HookResultStore` in favor of `ResultCollection` ([#7909](https://github.com/PyTorchLightning/pytorch-lightning/pull/7909))
    * Remove `MetricsHolder` ([#7909](https://github.com/PyTorchLightning/pytorch-lightning/pull/7909))
- Moved `ignore_scalar_return_in_dp` warning suppression to the DataParallelPlugin class ([#7421](https://github.com/PyTorchLightning/pytorch-lightning/pull/7421/))
- Changed the behaviour when logging evaluation step metrics to no longer append `/epoch_*` to the metric name ([#7351](https://github.com/PyTorchLightning/pytorch-lightning/pull/7351))
- Raised `ValueError` when a `None` value is `self.log`-ed ([#7771](https://github.com/PyTorchLightning/pytorch-lightning/pull/7771))
- Changed `resolve_training_type_plugins` to allow setting `num_nodes` and `sync_batchnorm` from `Trainer` setting ([#7026](https://github.com/PyTorchLightning/pytorch-lightning/pull/7026))
- Default `seed_everything(workers=True)` in the `LightningCLI` ([#7504](https://github.com/PyTorchLightning/pytorch-lightning/pull/7504))
- Changed `model.state_dict()` in `CheckpointConnector` to allow `training_type_plugin` to customize the model's `state_dict()` ([#7474](https://github.com/PyTorchLightning/pytorch-lightning/pull/7474))
- `MLflowLogger` now uses the env variable `MLFLOW_TRACKING_URI` as default tracking URI ([#7457](https://github.com/PyTorchLightning/pytorch-lightning/pull/7457))
- Changed `Trainer` arg and functionality from `reload_dataloaders_every_epoch` to `reload_dataloaders_every_n_epochs` ([#5043](https://github.com/PyTorchLightning/pytorch-lightning/pull/5043))
- Changed `WandbLogger(log_model={True/'all'})` to log models as artifacts ([#6231](https://github.com/PyTorchLightning/pytorch-lightning/pull/6231))
- MLFlowLogger now accepts `run_name` as an constructor argument ([#7622](https://github.com/PyTorchLightning/pytorch-lightning/issues/7622))
- Changed `teardown()` in `Accelerator` to allow `training_type_plugin` to customize `teardown` logic ([#7579](https://github.com/PyTorchLightning/pytorch-lightning/pull/7579))
- `Trainer.fit` now raises an error when using manual optimization with unsupported features such as `gradient_clip_val` or `accumulate_grad_batches` ([#7788](https://github.com/PyTorchLightning/pytorch-lightning/pull/7788))
- Accelerator hooks are called regardless if `LightningModule` overrides the same hooks ([#7826](https://github.com/PyTorchLightning/pytorch-lightning/pull/7826))
- Moved profilers to their own file ([#7822](https://github.com/PyTorchLightning/pytorch-lightning/pull/7822))
- The `on_after_backward` hook is now called on accumulating iterations. Use the `on_before_optimizer_step` hook to mimic the old behaviour ([#8328](https://github.com/PyTorchLightning/pytorch-lightning/pull/8328))
- The mixed precision loss is no longer unscaled before the `on_after_backward` hook. Use the `on_before_optimizer_step` hook to mimic the old behaviour  ([#8328](https://github.com/PyTorchLightning/pytorch-lightning/pull/8328))
- The `TrainingTypePlugin.{pre,post}_backward` hooks no longer take the `optimizer, opt_idx, should_accumulate` arguments ([#8328](https://github.com/PyTorchLightning/pytorch-lightning/pull/8328))
- The `PrecisionPlugin.backward` hooks no longer returns a value ([#8328](https://github.com/PyTorchLightning/pytorch-lightning/pull/8328))
- The `PrecisionPlugin.backward` hooks no longer takes a `should_accumulate` argument ([#8328](https://github.com/PyTorchLightning/pytorch-lightning/pull/8328))
- Added the `on_before_backward` hook ([#7865](https://github.com/PyTorchLightning/pytorch-lightning/pull/7865))
- `LightningCLI` now aborts with a clearer message if config already exists and disables save config during `fast_dev_run`([#7963](https://github.com/PyTorchLightning/pytorch-lightning/pull/7963))
- Saved the `LightningCLI` config on `setup` and only on the main process ([#8017](https://github.com/PyTorchLightning/pytorch-lightning/pull/8017))
- Dropped the `LightningCLI` `ArgumentParser` when pickling ([#8017](https://github.com/PyTorchLightning/pytorch-lightning/pull/8017))
- Skip `broadcast` if distributed not initialized for the spawn plugins ([#8017](https://github.com/PyTorchLightning/pytorch-lightning/pull/8017))
- `Trainer(resume_from_checkpoint=...)` now restores the model directly after `LightningModule.setup()`, which is before `LightningModule.configure_sharded_model()` ([#7652](https://github.com/PyTorchLightning/pytorch-lightning/pull/7652))
- Moved `torch.cuda.set_device()` to enable collective calls earlier in setup ([#8312](https://github.com/PyTorchLightning/pytorch-lightning/pull/8312))
- Used XLA utility API to move data to CPU (Single TPU core) ([#8078](https://github.com/PyTorchLightning/pytorch-lightning/pull/8078))
- Improved error messages in `replace_sampler` when the `DataLoader` attributes are not included in the signature or the signature is missing optional arguments ([#8519](https://github.com/PyTorchLightning/pytorch-lightning/pull/8519))
- Moved `DeviceDtypeModuleMixin` and `HyperparametersMixin` mixin to `core` ([#8396](https://github.com/PyTorchLightning/pytorch-lightning/pull/8396))
- Return the `default_root_dir` as the `log_dir` when the logger is a `LoggerCollection` ([#8187](https://github.com/PyTorchLightning/pytorch-lightning/pull/8187))

### Deprecated

- Deprecated `LightningModule.loaded_optimizer_states_dict` ([#8229](https://github.com/PyTorchLightning/pytorch-lightning/pull/8229))
- Standardized the dataloaders arguments of `trainer.{fit,valdiate,test,tune}` ([#7431](https://github.com/PyTorchLightning/pytorch-lightning/pull/7431))
- Deprecated `DataModule` properties: `has_prepared_data`, `has_setup_fit`, `has_setup_validate`, `has_setup_test`, `has_setup_predict`, `has_teardown_fit`, `has_teardown_validate`, `has_teardown_test`, `has_teardown_predict` ([#7657](https://github.com/PyTorchLightning/pytorch-lightning/pull/7657/))
- Deprecated `TrainerModelHooksMixin` in favor of `pytorch_lightning.utilities.signature_utils` ([#7422](https://github.com/PyTorchLightning/pytorch-lightning/pull/7422))
- Deprecated `num_nodes` and `sync_batchnorm` arguments in `DDPPlugin` and `DDPSpawnPlugin` ([#7026](https://github.com/PyTorchLightning/pytorch-lightning/pull/7026))
- Deprecated `self.log(sync_dist_op)` in favor of `self.log(reduce_fx)`. ([#7891](https://github.com/PyTorchLightning/pytorch-lightning/pull/7891))
- Deprecated `is_overridden(model=...)` in favor of `is_overridden(instance=...)` ([#7918](https://github.com/PyTorchLightning/pytorch-lightning/pull/7918))
- Deprecated automatically detaching returned extras with grads ([#7994](https://github.com/PyTorchLightning/pytorch-lightning/pull/7994))
- Deprecated default value of `monitor` argument in EarlyStopping callback to enforce `monitor` as a required argument ([#7907](https://github.com/PyTorchLightning/pytorch-lightning/pull/7907))
- Deprecated importing `rank_zero_{warn,deprecation}` directly from `pytorch_lightning.utilities.distributed` ([#8085](https://github.com/PyTorchLightning/pytorch-lightning/pull/8085))
- Deprecated the use of `CheckpointConnector.hpc_load()` in favor of `CheckpointConnector.restore()` ([#7652](https://github.com/PyTorchLightning/pytorch-lightning/pull/7652))
- Deprecated `ModelCheckpoint(every_n_val_epochs)` in favor of `ModelCheckpoint(every_n_epochs)` ([#8383](https://github.com/PyTorchLightning/pytorch-lightning/pull/8383))
- Deprecated `DDPPlugin.task_idx` in favor of `DDPPlugin.local_rank` ([#8203](https://github.com/PyTorchLightning/pytorch-lightning/pull/8203))
- Deprecated the `Trainer.train_loop` property in favor of `Trainer.fit_loop` ([#8025](https://github.com/PyTorchLightning/pytorch-lightning/pull/8025))
- Deprecated the `Trainer.disable_validation` property in favor of `not Trainer.enable_validation` ([#8291](https://github.com/PyTorchLightning/pytorch-lightning/pull/8291))
- Deprecated `mode` parameter in `ModelSummary` in favor of `max_depth` ([#8062](https://github.com/PyTorchLightning/pytorch-lightning/pull/8062))
- Deprecated `reload_dataloaders_every_epoch` argument of `Trainer` in favor of `reload_dataloaders_every_n_epochs` ([#5043](https://github.com/PyTorchLightning/pytorch-lightning/pull/5043))
- Deprecated `distributed_backend` argument for `Trainer` ([#8575](https://github.com/PyTorchLightning/pytorch-lightning/pull/8575))

### Removed

- Dropped official support/testing for PyTorch <1.6 ([#8288](https://github.com/PyTorchLightning/pytorch-lightning/pull/8288))
- Removed `ProfilerConnector` ([#7654](https://github.com/PyTorchLightning/pytorch-lightning/pull/7654))
- Pruned deprecated classif. metrics from `pytorch_lightning.metrics.functional.classification` ([#7499](https://github.com/PyTorchLightning/pytorch-lightning/pull/7499))
- Removed deprecated data parallel classes `LightningDataParallel` and `LightningDistributedDataParallel` from `pytorch_lightning.overrides.data_parallel` ([#7510](https://github.com/PyTorchLightning/pytorch-lightning/pull/7510))
- Removed deprecated trainer attributes - `get_model` and `accelerator_backend` ([#7502](https://github.com/PyTorchLightning/pytorch-lightning/pull/7502))
- Removed support for automatically monitoring the `val_loss` key with `ModelCheckpoint`. Pass your `monitor` of choice to the `ModelCheckpoint` instance instead ([#8293](https://github.com/PyTorchLightning/pytorch-lightning/pull/8293))
- Removed support for `self.log(tbptt_reduce_fx)` and `self.log(tbptt_pad_token)`. Please, open a discussion explaining your use-case if you relied on these. ([#7644](https://github.com/PyTorchLightning/pytorch-lightning/pull/7644))
- Removed deprecated utils modules `model_utils`, `warning_utils`, `xla_device_utils` and partially `argparse_utils` ([#7503](https://github.com/PyTorchLightning/pytorch-lightning/pull/7503))
- Removed `RPCPlugin` and `RPCSequentialPlugin`. If you were successfully using these plugins, please open a GitHub discussion about your use case ([#8101](https://github.com/PyTorchLightning/pytorch-lightning/pull/8101))
- Removed deprecated trainer attributes - `on_cpu`, `on_tpu`, `use_tpu`, `on_gpu`, `use_dp`, `use_ddp`, `use_ddp2`, `use_horovod`, `use_single_gpu` ([#7501](https://github.com/PyTorchLightning/pytorch-lightning/pull/7501))
- Removed deprecated `optimizer` argument in `LightningModule.manual_backward()`; Toggling optimizers in manual optimization should be done using `LightningModule.{un}toggle_optimizer()` ([#8287](https://github.com/PyTorchLightning/pytorch-lightning/pull/8287))
- Removed DeepSpeed FP16 Exception as FP32 is now supported ([#8462](https://github.com/PyTorchLightning/pytorch-lightning/pull/8462))
- Removed environment variable `PL_EXP_VERSION` from DDP subprocesses ([7403](https://github.com/PyTorchLightning/pytorch-lightning/pull/7403))

### Fixed

- Fixed the `GPUStatsMonitor` callbacks to use the correct GPU IDs if `CUDA_VISIBLE_DEVICES` set ([#8260](https://github.com/PyTorchLightning/pytorch-lightning/pull/8260))
- Fixed `lr_scheduler` checkpointed state by calling `update_lr_schedulers` before saving checkpoints ([#7877](https://github.com/PyTorchLightning/pytorch-lightning/pull/7877))
- Fixed ambiguous warning when both overfit and train dataloader shuffling are enabled ([#7685](https://github.com/PyTorchLightning/pytorch-lightning/pull/7685))
- Fixed dev debugger memory growing due to tracking events even when disabled ([#7875](https://github.com/PyTorchLightning/pytorch-lightning/pull/7875))
- Fixed `None` loss keys getting added in `training_epoch_end` when using manual optimization and not returning a loss ([#7772](https://github.com/PyTorchLightning/pytorch-lightning/pull/7772))
- Fixed a bug where `precision=64` with `accelerator='ddp_spawn'` would throw a pickle error ([#6924](https://github.com/PyTorchLightning/pytorch-lightning/pull/6924))
- Do not override the existing `epoch` value in `logged_metrics` when already logged by the user ([#7982](https://github.com/PyTorchLightning/pytorch-lightning/issues/7982))
- Support for manual optimization with DeepSpeed ([#7970](https://github.com/PyTorchLightning/pytorch-lightning/pull/7970))
- Fixed `dataloader_idx` argument value when predicting with only one `DataLoader` ([#7941](https://github.com/PyTorchLightning/pytorch-lightning/pull/7941))
- Fixed passing the `stage` argument of `Callback.{setup,teardown}` as a keyword ([#7973](https://github.com/PyTorchLightning/pytorch-lightning/pull/7973))
- Fixed metrics generated during `validation sanity checking` are cleaned on end ([#8171](https://github.com/PyTorchLightning/pytorch-lightning/pull/8171))
- Fixed `log_gpu_memory` metrics not being added to `logging` when nothing else is logged ([#8174](https://github.com/PyTorchLightning/pytorch-lightning/pull/8174))
- Fixed a bug where calling `log` with a `Metric` instance would raise an error if it was a nested attribute of the model ([#8181](https://github.com/PyTorchLightning/pytorch-lightning/pull/8181))
- Fixed a bug where using `precision=64` would cause buffers with complex dtype to be cast to real ([#8208](https://github.com/PyTorchLightning/pytorch-lightning/pull/8208))
- Fixed `is_overridden` returning true for wrapped functions with no changes ([#8296](https://github.com/PyTorchLightning/pytorch-lightning/pull/8296))
- Fixed a bug where `truncated_bptt_steps` would throw an AttributeError when the target RNN has multiple hidden states ([#8145](https://github.com/PyTorchLightning/pytorch-lightning/pull/8145))
- Fixed `self.optimizers()` not returning a single optimizer if it had been wrapped ([#8326](https://github.com/PyTorchLightning/pytorch-lightning/pull/8326))
- Fixed the `on_after_backward` hook not getting called when using manual optimization and no plugins ([#8328](https://github.com/PyTorchLightning/pytorch-lightning/pull/8328))
- Fixed the `LightningModule.backward` hook only getting called with the `apex` plugin when using manual optimization ([#8328](https://github.com/PyTorchLightning/pytorch-lightning/pull/8328))
- Fixed moving batch to device before sending it to the `on_*_batch_start`/`on_*_batch_end` callbacks and model hooks ([#7378](https://github.com/PyTorchLightning/pytorch-lightning/pull/7378))
- Fixed passing a custom `DDPPlugin` when choosing `accelerator="ddp_cpu"` for the accelerator ([#6208](https://github.com/PyTorchLightning/pytorch-lightning/pull/6208))
- Fixed missing call to `LightningModule.untoggle_optimizer` in training loop when running gradient accumulation with multiple optimizers ([#8284](https://github.com/PyTorchLightning/pytorch-lightning/pull/8284))
- Fixed hash of LightningEnum to work with value instead of name ([#8421](https://github.com/PyTorchLightning/pytorch-lightning/pull/8421)).
- Fixed a bug where an extra checkpoint was saved at the end of training if the `val_check_interval` did not align with the number of training batches ([#7724](https://github.com/PyTorchLightning/pytorch-lightning/pull/7724))
- Fixed hash of LightningEnum to work with value instead of name([#8421](https://github.com/PyTorchLightning/pytorch-lightning/pull/8421)).
- Fixed `move_data_to_device` to return the batch if the object `to` function didn't return `self` ([#8433](https://github.com/PyTorchLightning/pytorch-lightning/pull/8433))
- Fixed progress bar updates for Pod Training ([#8258](https://github.com/PyTorchLightning/pytorch-lightning/pull/8258))
- Fixed clearing dataloader references before attaching new dataloaders in consecutive `Trainer.{fit,validate,test,predict}´ runs ([#8442](https://github.com/PyTorchLightning/pytorch-lightning/pull/8442))
- Fixed memory leaks on GPU by moving `optimizer_states`, `ResultCollection.extra`, `ResultMetric` attributes, and `LoggerConnector` metrics to `cpu`. Also, delete the DDP wrapper on `teardown` ([#8490](https://github.com/PyTorchLightning/pytorch-lightning/pull/8490))
- Fixed `SWA` callback using LightningModule `prevent_trainer_and_dataloaders_deepcopy` to avoid OOM ([#8472](https://github.com/PyTorchLightning/pytorch-lightning/pull/8472))
- Fixed `ModelPruning` callback `on_save_checkpoint` to avoid making a `deepcopy` potentially leading to OOM ([#8472](https://github.com/PyTorchLightning/pytorch-lightning/pull/8472))
- Fixed the sampler replacement logic for `DataLoader`s which do not define all `DataLoader` attributes as `__init__` parameters ([#8519](https://github.com/PyTorchLightning/pytorch-lightning/pull/8519))
- Fixed DeepSpeed Windows support ([#8488](https://github.com/PyTorchLightning/pytorch-lightning/pull/8488))
- Fixed DeepSpeed not properly setting the trainer `lr_schedulers` attribute ([#8527](https://github.com/PyTorchLightning/pytorch-lightning/pull/8527))
- Fixed experiment version and log-dir divergence in DDP when using multiple `Trainer` instances in sequence ([7403](https://github.com/PyTorchLightning/pytorch-lightning/pull/7403))
- Enabled manual optimization for TPUs ([#8458](https://github.com/PyTorchLightning/pytorch-lightning/pull/8458))
- Fixed `accumulate_grad_batches` not been recomputed during model reload ([#5334](https://github.com/PyTorchLightning/pytorch-lightning/pull/5334))
- Fixed a `TypeError` when wrapping optimizers in the `HorovodPlugin` and running `Trainer.test` ([#7840](https://github.com/PyTorchLightning/pytorch-lightning/pull/7840))
- Fixed `BackboneFinetuning` restoration ([#8501](https://github.com/PyTorchLightning/pytorch-lightning/pull/8501))
- Fixed `lr_scheduler` with metric (e.g. `torch.optim.lr_scheduler.ReduceLROnPlateau`) when using `automatic_optimization = False` ([#7643](https://github.com/PyTorchLightning/pytorch-lightning/pull/7643))
- Fixed `DeepSpeed` breaking with no schedulers ([#8580](https://github.com/PyTorchLightning/pytorch-lightning/pull/8580))


## [1.3.8] - 2021-07-01

### Fixed

- Fixed a sync deadlock when checkpointing a `LightningModule` that uses a torchmetrics 0.4 `Metric` ([#8218](https://github.com/PyTorchLightning/pytorch-lightning/pull/8218))
- Fixed compatibility TorchMetrics v0.4 ([#8206](https://github.com/PyTorchLightning/pytorch-lightning/pull/8206))
- Added torchelastic check when sanitizing GPUs ([#8095](https://github.com/PyTorchLightning/pytorch-lightning/pull/8095))
- Fixed a DDP info message that was never shown ([#8111](https://github.com/PyTorchLightning/pytorch-lightning/pull/8111))
- Fixed metrics deprecation message at module import level ([#8163](https://github.com/PyTorchLightning/pytorch-lightning/pull/8163))
- Fixed a bug where an infinite recursion would be triggered when using the `BaseFinetuning` callback on a model that contains a `ModuleDict` ([#8170](https://github.com/PyTorchLightning/pytorch-lightning/pull/8170))
- Added a mechanism to detect `deadlock` for `DDP` when only 1 process trigger an `Exception`. The mechanism will `kill the processes` when it happens ([#8167](https://github.com/PyTorchLightning/pytorch-lightning/pull/8167))
- Fixed NCCL error when selecting non-consecutive device ids ([#8165](https://github.com/PyTorchLightning/pytorch-lightning/pull/8165))
- Fixed SWA to also work with `IterableDataset` ([#8172](https://github.com/PyTorchLightning/pytorch-lightning/pull/8172))


## [1.3.7] - 2021-06-22

### Fixed

- Fixed a bug where skipping an optimizer while using amp causes amp to trigger an assertion error ([#7975](https://github.com/PyTorchLightning/pytorch-lightning/pull/7975))
- Fixed deprecation messages not showing due to incorrect stacklevel ([#8002](https://github.com/PyTorchLightning/pytorch-lightning/pull/8002), [#8005](https://github.com/PyTorchLightning/pytorch-lightning/pull/8005))
- Fixed setting a `DistributedSampler` when using a distributed plugin in a custom accelerator ([#7814](https://github.com/PyTorchLightning/pytorch-lightning/pull/7814))
- Improved `PyTorchProfiler` chrome traces names ([#8009](https://github.com/PyTorchLightning/pytorch-lightning/pull/8009))
- Fixed moving the best score to device in `EarlyStopping` callback for TPU devices ([#7959](https://github.com/PyTorchLightning/pytorch-lightning/pull/7959))
- Fixes access to `callback_metrics` in ddp_spawn ([#7916](https://github.com/PyTorchLightning/pytorch-lightning/pull/7916))


## [1.3.6] - 2021-06-15

### Fixed

- Fixed logs overwriting issue for remote filesystems ([#7889](https://github.com/PyTorchLightning/pytorch-lightning/pull/7889))
- Fixed `DataModule.prepare_data` could only be called on the global rank 0 process ([#7945](https://github.com/PyTorchLightning/pytorch-lightning/pull/7945))
- Fixed setting `worker_init_fn` to seed dataloaders correctly when using DDP ([#7942](https://github.com/PyTorchLightning/pytorch-lightning/pull/7942))
- Fixed `BaseFinetuning` callback to properly handle parent modules w/ parameters ([#7931](https://github.com/PyTorchLightning/pytorch-lightning/pull/7931))


## [1.3.5] - 2021-06-08

### Added

- Added warning to Training Step output ([#7779](https://github.com/PyTorchLightning/pytorch-lightning/pull/7779))

### Fixed

- Fixed `LearningRateMonitor` and `BackboneFinetuning` ([#7835](https://github.com/PyTorchLightning/pytorch-lightning/pull/7835))
- Minor improvements to `apply_to_collection` and type signature of `log_dict` ([#7851](https://github.com/PyTorchLightning/pytorch-lightning/pull/7851))
- Fixed docker versions ([#7834](https://github.com/PyTorchLightning/pytorch-lightning/pull/7834))
- Fixed sharded training check for fp16 precision ([#7825](https://github.com/PyTorchLightning/pytorch-lightning/pull/7825))
- Fixed support for torch Module type hints in LightningCLI ([#7807](https://github.com/PyTorchLightning/pytorch-lightning/pull/7807))

### Changed

- Move `training_output` validation to after `train_step_end` ([#7868](https://github.com/PyTorchLightning/pytorch-lightning/pull/7868))


## [1.3.4] - 2021-06-01

### Fixed

- Fixed info message when max training time reached ([#7780](https://github.com/PyTorchLightning/pytorch-lightning/pull/7780))
- Fixed missing `__len__` method to `IndexBatchSamplerWrapper` ([#7681](https://github.com/PyTorchLightning/pytorch-lightning/pull/7681))


## [1.3.3] - 2021-05-27

### Changed

- Changed calling of `untoggle_optimizer(opt_idx)` out of the closure function ([#7563](https://github.com/PyTorchLightning/pytorch-lightning/pull/7563))

### Fixed

- Fixed `ProgressBar` pickling after calling `trainer.predict` ([#7608](https://github.com/PyTorchLightning/pytorch-lightning/pull/7608))
- Fixed broadcasting in multi-node, multi-gpu DDP using torch 1.7 ([#7592](https://github.com/PyTorchLightning/pytorch-lightning/pull/7592))
- Fixed dataloaders are not reset when tuning the model ([#7566](https://github.com/PyTorchLightning/pytorch-lightning/pull/7566))
- Fixed print errors in `ProgressBar` when `trainer.fit` is not called ([#7674](https://github.com/PyTorchLightning/pytorch-lightning/pull/7674))
- Fixed global step update when the epoch is skipped ([#7677](https://github.com/PyTorchLightning/pytorch-lightning/pull/7677))
- Fixed training loop total batch counter when accumulate grad batches was enabled ([#7692](https://github.com/PyTorchLightning/pytorch-lightning/pull/7692))


## [1.3.2] - 2021-05-18

### Changed

- `DataModule`s now avoid duplicate `{setup,teardown,prepare_data}` calls for the same stage ([#7238](https://github.com/PyTorchLightning/pytorch-lightning/pull/7238))

### Fixed

- Fixed parsing of multiple training dataloaders ([#7433](https://github.com/PyTorchLightning/pytorch-lightning/pull/7433))
- Fixed recursive passing of `wrong_type` keyword argument in `pytorch_lightning.utilities.apply_to_collection` ([#7433](https://github.com/PyTorchLightning/pytorch-lightning/pull/7433))
- Fixed setting correct `DistribType` for `ddp_cpu` (spawn) backend ([#7492](https://github.com/PyTorchLightning/pytorch-lightning/pull/7492))
- Fixed incorrect number of calls to LR scheduler when `check_val_every_n_epoch > 1` ([#7032](https://github.com/PyTorchLightning/pytorch-lightning/pull/7032))


## [1.3.1] - 2021-05-11

### Fixed

- Fixed DeepSpeed with IterableDatasets ([#7362](https://github.com/PyTorchLightning/pytorch-lightning/pull/7362))
- Fixed `Trainer.current_epoch` not getting restored after tuning ([#7434](https://github.com/PyTorchLightning/pytorch-lightning/pull/7434))
- Fixed local rank displayed in console log ([#7395](https://github.com/PyTorchLightning/pytorch-lightning/pull/7395))


## [1.3.0] - 2021-05-06

### Added

- Added support for the `EarlyStopping` callback to run at the end of the training epoch ([#6944](https://github.com/PyTorchLightning/pytorch-lightning/pull/6944))
- Added synchronization points before and after `setup` hooks are run ([#7202](https://github.com/PyTorchLightning/pytorch-lightning/pull/7202))
- Added a `teardown` hook to `ClusterEnvironment` ([#6942](https://github.com/PyTorchLightning/pytorch-lightning/pull/6942))
- Added utils for metrics to scalar conversions ([#7180](https://github.com/PyTorchLightning/pytorch-lightning/pull/7180))
- Added utils for NaN/Inf detection for gradients and parameters ([#6834](https://github.com/PyTorchLightning/pytorch-lightning/pull/6834))
- Added more explicit exception message when trying to execute `trainer.test()` or `trainer.validate()` with `fast_dev_run=True` ([#6667](https://github.com/PyTorchLightning/pytorch-lightning/pull/6667))
- Added `LightningCLI` class to provide simple reproducibility with minimum boilerplate training CLI (
    [#4492](https://github.com/PyTorchLightning/pytorch-lightning/pull/4492),
    [#6862](https://github.com/PyTorchLightning/pytorch-lightning/pull/6862),
    [#7156](https://github.com/PyTorchLightning/pytorch-lightning/pull/7156),
    [#7299](https://github.com/PyTorchLightning/pytorch-lightning/pull/7299))
- Added `gradient_clip_algorithm` argument to Trainer for gradient clipping by value ([#6123](https://github.com/PyTorchLightning/pytorch-lightning/pull/6123)).
- Added a way to print to terminal without breaking up the progress bar ([#5470](https://github.com/PyTorchLightning/pytorch-lightning/pull/5470))
- Added support to checkpoint after training steps in `ModelCheckpoint` callback ([#6146](https://github.com/PyTorchLightning/pytorch-lightning/pull/6146))
- Added `TrainerStatus.{INITIALIZING,RUNNING,FINISHED,INTERRUPTED}` ([#7173](https://github.com/PyTorchLightning/pytorch-lightning/pull/7173))
- Added `Trainer.validate()` method to perform one evaluation epoch over the validation set ([#4948](https://github.com/PyTorchLightning/pytorch-lightning/pull/4948))
- Added `LightningEnvironment` for Lightning-specific DDP ([#5915](https://github.com/PyTorchLightning/pytorch-lightning/pull/5915))
- Added `teardown()` hook to LightningDataModule ([#4673](https://github.com/PyTorchLightning/pytorch-lightning/pull/4673))
- Added `auto_insert_metric_name` parameter to `ModelCheckpoint` ([#6277](https://github.com/PyTorchLightning/pytorch-lightning/pull/6277))
- Added arg to `self.log` that enables users to give custom names when dealing with multiple dataloaders ([#6274](https://github.com/PyTorchLightning/pytorch-lightning/pull/6274))
- Added `teardown` method to `BaseProfiler` to enable subclasses defining post-profiling steps outside of `__del__` ([#6370](https://github.com/PyTorchLightning/pytorch-lightning/pull/6370))
- Added `setup` method to `BaseProfiler` to enable subclasses defining pre-profiling steps for every process ([#6633](https://github.com/PyTorchLightning/pytorch-lightning/pull/6633))
- Added no return warning to predict ([#6139](https://github.com/PyTorchLightning/pytorch-lightning/pull/6139))
- Added `Trainer.predict` config validation ([#6543](https://github.com/PyTorchLightning/pytorch-lightning/pull/6543))
- Added `AbstractProfiler` interface ([#6621](https://github.com/PyTorchLightning/pytorch-lightning/pull/6621))
- Added support for including module names for forward in the autograd trace of `PyTorchProfiler` ([#6349](https://github.com/PyTorchLightning/pytorch-lightning/pull/6349))
- Added support for the PyTorch 1.8.1 autograd profiler ([#6618](https://github.com/PyTorchLightning/pytorch-lightning/pull/6618))
- Added `outputs` parameter to callback's `on_validation_epoch_end` & `on_test_epoch_end` hooks ([#6120](https://github.com/PyTorchLightning/pytorch-lightning/pull/6120))
- Added `configure_sharded_model` hook ([#6679](https://github.com/PyTorchLightning/pytorch-lightning/pull/6679))
- Added support for `precision=64`, enabling training with double precision ([#6595](https://github.com/PyTorchLightning/pytorch-lightning/pull/6595))
- Added support for DDP communication hooks ([#6736](https://github.com/PyTorchLightning/pytorch-lightning/pull/6736))
- Added `artifact_location` argument to `MLFlowLogger` which will be passed to the `MlflowClient.create_experiment` call ([#6677](https://github.com/PyTorchLightning/pytorch-lightning/pull/6677))
- Added `model` parameter to precision plugins' `clip_gradients` signature (
    [#6764](https://github.com/PyTorchLightning/pytorch-lightning/pull/6764),
    [#7231](https://github.com/PyTorchLightning/pytorch-lightning/pull/7231))
- Added `is_last_batch` attribute to `Trainer` ([#6825](https://github.com/PyTorchLightning/pytorch-lightning/pull/6825))
- Added `LightningModule.lr_schedulers()` for manual optimization  ([#6567](https://github.com/PyTorchLightning/pytorch-lightning/pull/6567))
- Added `MpModelWrapper` in TPU Spawn ([#7045](https://github.com/PyTorchLightning/pytorch-lightning/pull/7045))
- Added `max_time` Trainer argument to limit training time ([#6823](https://github.com/PyTorchLightning/pytorch-lightning/pull/6823))
- Added `on_predict_{batch,epoch}_{start,end}` hooks ([#7141](https://github.com/PyTorchLightning/pytorch-lightning/pull/7141))
- Added new `EarlyStopping` parameters `stopping_threshold` and `divergence_threshold` ([#6868](https://github.com/PyTorchLightning/pytorch-lightning/pull/6868))
- Added `debug` flag to TPU Training Plugins (PT_XLA_DEBUG) ([#7219](https://github.com/PyTorchLightning/pytorch-lightning/pull/7219))
- Added new `UnrepeatedDistributedSampler` and `IndexBatchSamplerWrapper` for tracking distributed predictions ([#7215](https://github.com/PyTorchLightning/pytorch-lightning/pull/7215))
- Added `trainer.predict(return_predictions=None|False|True)` ([#7215](https://github.com/PyTorchLightning/pytorch-lightning/pull/7215))
- Added `BasePredictionWriter` callback to implement prediction saving ([#7127](https://github.com/PyTorchLightning/pytorch-lightning/pull/7127))
- Added `trainer.tune(scale_batch_size_kwargs, lr_find_kwargs)` arguments to configure the tuning algorithms ([#7258](https://github.com/PyTorchLightning/pytorch-lightning/pull/7258))
- Added `tpu_distributed` check for TPU Spawn barrier ([#7241](https://github.com/PyTorchLightning/pytorch-lightning/pull/7241))
- Added device updates to TPU Spawn for Pod training ([#7243](https://github.com/PyTorchLightning/pytorch-lightning/pull/7243))
- Added warning when missing `Callback` and using `resume_from_checkpoint` ([#7254](https://github.com/PyTorchLightning/pytorch-lightning/pull/7254))
- DeepSpeed single file saving ([#6900](https://github.com/PyTorchLightning/pytorch-lightning/pull/6900))
- Added Training type Plugins Registry (
    [#6982](https://github.com/PyTorchLightning/pytorch-lightning/pull/6982),
    [#7063](https://github.com/PyTorchLightning/pytorch-lightning/pull/7063),
    [#7214](https://github.com/PyTorchLightning/pytorch-lightning/pull/7214),
    [#7224](https://github.com/PyTorchLightning/pytorch-lightning/pull/7224)
)
- Add `ignore` param to `save_hyperparameters` ([#6056](https://github.com/PyTorchLightning/pytorch-lightning/pull/6056))

### Changed

- Changed `LightningModule.truncated_bptt_steps` to be property ([#7323](https://github.com/PyTorchLightning/pytorch-lightning/pull/7323))
- Changed `EarlyStopping` callback from by default running `EarlyStopping.on_validation_end` if only training is run. Set `check_on_train_epoch_end` to run the callback at the end of the train epoch instead of at the end of the validation epoch ([#7069](https://github.com/PyTorchLightning/pytorch-lightning/pull/7069))
- Renamed `pytorch_lightning.callbacks.swa` to `pytorch_lightning.callbacks.stochastic_weight_avg` ([#6259](https://github.com/PyTorchLightning/pytorch-lightning/pull/6259))
- Refactor `RunningStage` and `TrainerState` usage (
    [#4945](https://github.com/PyTorchLightning/pytorch-lightning/pull/4945),
    [#7173](https://github.com/PyTorchLightning/pytorch-lightning/pull/7173))
    * Added `RunningStage.SANITY_CHECKING`
    * Added `TrainerFn.{FITTING,VALIDATING,TESTING,PREDICTING,TUNING}`
    * Changed `trainer.evaluating` to return `True` if validating or testing
- Changed `setup()` and `teardown()` stage argument to take any of `{fit,validate,test,predict}` ([#6386](https://github.com/PyTorchLightning/pytorch-lightning/pull/6386))
- Changed profilers to save separate report files per state and rank ([#6621](https://github.com/PyTorchLightning/pytorch-lightning/pull/6621))
- The trainer no longer tries to save a checkpoint on exception or run callback's `on_train_end` functions ([#6864](https://github.com/PyTorchLightning/pytorch-lightning/pull/6864))
- Changed `PyTorchProfiler` to use `torch.autograd.profiler.record_function` to record functions ([#6349](https://github.com/PyTorchLightning/pytorch-lightning/pull/6349))
- Disabled `lr_scheduler.step()` in manual optimization  ([#6825](https://github.com/PyTorchLightning/pytorch-lightning/pull/6825))
- Changed warnings and recommendations for dataloaders in `ddp_spawn` ([#6762](https://github.com/PyTorchLightning/pytorch-lightning/pull/6762))
- `pl.seed_everything` will now also set the seed on the `DistributedSampler` ([#7024](https://github.com/PyTorchLightning/pytorch-lightning/pull/7024))
- Changed default setting for communication of multi-node training using `DDPShardedPlugin` ([#6937](https://github.com/PyTorchLightning/pytorch-lightning/pull/6937))
- `trainer.tune()` now returns the tuning result ([#7258](https://github.com/PyTorchLightning/pytorch-lightning/pull/7258))
- `LightningModule.from_datasets()` now accepts `IterableDataset` instances as training datasets. ([#7503](https://github.com/PyTorchLightning/pytorch-lightning/pull/7503))
- Changed `resume_from_checkpoint` warning to an error when the checkpoint file does not exist ([#7075](https://github.com/PyTorchLightning/pytorch-lightning/pull/7075))
- Automatically set `sync_batchnorm` for `training_type_plugin` ([#6536](https://github.com/PyTorchLightning/pytorch-lightning/pull/6536))
- Allowed training type plugin to delay optimizer creation ([#6331](https://github.com/PyTorchLightning/pytorch-lightning/pull/6331))
- Removed ModelSummary validation from train loop on_trainer_init ([#6610](https://github.com/PyTorchLightning/pytorch-lightning/pull/6610))
- Moved `save_function` to accelerator ([#6689](https://github.com/PyTorchLightning/pytorch-lightning/pull/6689))
- Updated DeepSpeed ZeRO ([#6546](https://github.com/PyTorchLightning/pytorch-lightning/pull/6546),
    [#6752](https://github.com/PyTorchLightning/pytorch-lightning/pull/6752),
    [#6142](https://github.com/PyTorchLightning/pytorch-lightning/pull/6142),
    [#6321](https://github.com/PyTorchLightning/pytorch-lightning/pull/6321))
- Improved verbose logging for `EarlyStopping` callback ([#6811](https://github.com/PyTorchLightning/pytorch-lightning/pull/6811))
- Run ddp_spawn dataloader checks on Windows ([#6930](https://github.com/PyTorchLightning/pytorch-lightning/pull/6930))
- Updated mlflow with using `resolve_tags` ([#6746](https://github.com/PyTorchLightning/pytorch-lightning/pull/6746))
- Moved `save_hyperparameters` to its own function ([#7119](https://github.com/PyTorchLightning/pytorch-lightning/pull/7119))
- Replaced `_DataModuleWrapper` with `__new__` ([#7289](https://github.com/PyTorchLightning/pytorch-lightning/pull/7289))
- Reset `current_fx` properties on lightning module in teardown ([#7247](https://github.com/PyTorchLightning/pytorch-lightning/pull/7247))
- Auto-set `DataLoader.worker_init_fn` with `seed_everything` ([#6960](https://github.com/PyTorchLightning/pytorch-lightning/pull/6960))
- Remove `model.trainer` call inside of dataloading mixin ([#7317](https://github.com/PyTorchLightning/pytorch-lightning/pull/7317))
- Split profilers module ([#6261](https://github.com/PyTorchLightning/pytorch-lightning/pull/6261))
- Ensure accelerator is valid if running interactively ([#5970](https://github.com/PyTorchLightning/pytorch-lightning/pull/5970))
- Disabled batch transfer in DP mode ([#6098](https://github.com/PyTorchLightning/pytorch-lightning/pull/6098))

### Deprecated

- Deprecated `outputs` in both `LightningModule.on_train_epoch_end` and `Callback.on_train_epoch_end` hooks ([#7339](https://github.com/PyTorchLightning/pytorch-lightning/pull/7339))
- Deprecated `Trainer.truncated_bptt_steps` in favor of `LightningModule.truncated_bptt_steps` ([#7323](https://github.com/PyTorchLightning/pytorch-lightning/pull/7323))
- Deprecated `outputs` in both `LightningModule.on_train_epoch_end` and `Callback.on_train_epoch_end` hooks ([#7339](https://github.com/PyTorchLightning/pytorch-lightning/pull/7339))
- Deprecated `LightningModule.grad_norm` in favor of `pytorch_lightning.utilities.grads.grad_norm` ([#7292](https://github.com/PyTorchLightning/pytorch-lightning/pull/7292))
- Deprecated the `save_function` property from the `ModelCheckpoint` callback ([#7201](https://github.com/PyTorchLightning/pytorch-lightning/pull/7201))
- Deprecated `LightningModule.write_predictions` and `LightningModule.write_predictions_dict` ([#7066](https://github.com/PyTorchLightning/pytorch-lightning/pull/7066))
- Deprecated `TrainerLoggingMixin` in favor of a separate utilities module for metric handling ([#7180](https://github.com/PyTorchLightning/pytorch-lightning/pull/7180))
- Deprecated `TrainerTrainingTricksMixin` in favor of a separate utilities module for NaN/Inf detection for gradients and parameters ([#6834](https://github.com/PyTorchLightning/pytorch-lightning/pull/6834))
- `period` has been deprecated in favor of `every_n_val_epochs` in the `ModelCheckpoint` callback ([#6146](https://github.com/PyTorchLightning/pytorch-lightning/pull/6146))
- Deprecated `trainer.running_sanity_check` in favor of `trainer.sanity_checking` ([#4945](https://github.com/PyTorchLightning/pytorch-lightning/pull/4945))
- Deprecated `Profiler(output_filename)` in favor of `dirpath` and `filename` ([#6621](https://github.com/PyTorchLightning/pytorch-lightning/pull/6621))
- Deprecated `PytorchProfiler(profiled_functions)` in favor of `record_functions` ([#6349](https://github.com/PyTorchLightning/pytorch-lightning/pull/6349))
- Deprecated `@auto_move_data` in favor of `trainer.predict` ([#6993](https://github.com/PyTorchLightning/pytorch-lightning/pull/6993))
- Deprecated `Callback.on_load_checkpoint(checkpoint)` in favor of `Callback.on_load_checkpoint(trainer, pl_module, checkpoint)` ([#7253](https://github.com/PyTorchLightning/pytorch-lightning/pull/7253))
- Deprecated metrics in favor of `torchmetrics` (
    [#6505](https://github.com/PyTorchLightning/pytorch-lightning/pull/6505),
    [#6530](https://github.com/PyTorchLightning/pytorch-lightning/pull/6530),
    [#6540](https://github.com/PyTorchLightning/pytorch-lightning/pull/6540),
    [#6547](https://github.com/PyTorchLightning/pytorch-lightning/pull/6547),
    [#6515](https://github.com/PyTorchLightning/pytorch-lightning/pull/6515),
    [#6572](https://github.com/PyTorchLightning/pytorch-lightning/pull/6572),
    [#6573](https://github.com/PyTorchLightning/pytorch-lightning/pull/6573),
    [#6584](https://github.com/PyTorchLightning/pytorch-lightning/pull/6584),
    [#6636](https://github.com/PyTorchLightning/pytorch-lightning/pull/6636),
    [#6637](https://github.com/PyTorchLightning/pytorch-lightning/pull/6637),
    [#6649](https://github.com/PyTorchLightning/pytorch-lightning/pull/6649),
    [#6659](https://github.com/PyTorchLightning/pytorch-lightning/pull/6659),
    [#7131](https://github.com/PyTorchLightning/pytorch-lightning/pull/7131),
)
- Deprecated the `LightningModule.datamodule` getter and setter methods; access them through `Trainer.datamodule` instead ([#7168](https://github.com/PyTorchLightning/pytorch-lightning/pull/7168))
- Deprecated the use of `Trainer(gpus="i")` (string) for selecting the i-th GPU; from v1.5 this will set the number of GPUs instead of the index ([#6388](https://github.com/PyTorchLightning/pytorch-lightning/pull/6388))

### Removed

- Removed the `exp_save_path` property from the `LightningModule` ([#7266](https://github.com/PyTorchLightning/pytorch-lightning/pull/7266))
- Removed training loop explicitly calling `EarlyStopping.on_validation_end` if no validation is run ([#7069](https://github.com/PyTorchLightning/pytorch-lightning/pull/7069))
- Removed `automatic_optimization` as a property from the training loop in favor of `LightningModule.automatic_optimization` ([#7130](https://github.com/PyTorchLightning/pytorch-lightning/pull/7130))
- Removed evaluation loop legacy returns for `*_epoch_end` hooks ([#6973](https://github.com/PyTorchLightning/pytorch-lightning/pull/6973))
- Removed support for passing a bool value to `profiler` argument of Trainer ([#6164](https://github.com/PyTorchLightning/pytorch-lightning/pull/6164))
- Removed no return warning from val/test step ([#6139](https://github.com/PyTorchLightning/pytorch-lightning/pull/6139))
- Removed passing a `ModelCheckpoint` instance to `Trainer(checkpoint_callback)` ([#6166](https://github.com/PyTorchLightning/pytorch-lightning/pull/6166))
- Removed deprecated Trainer argument `enable_pl_optimizer` and `automatic_optimization` ([#6163](https://github.com/PyTorchLightning/pytorch-lightning/pull/6163))
- Removed deprecated metrics ([#6161](https://github.com/PyTorchLightning/pytorch-lightning/pull/6161))
    * from `pytorch_lightning.metrics.functional.classification` removed `to_onehot`, `to_categorical`, `get_num_classes`, `roc`, `multiclass_roc`, `average_precision`, `precision_recall_curve`, `multiclass_precision_recall_curve`
    * from `pytorch_lightning.metrics.functional.reduction` removed `reduce`, `class_reduce`
- Removed deprecated `ModelCheckpoint` arguments `prefix`, `mode="auto"` ([#6162](https://github.com/PyTorchLightning/pytorch-lightning/pull/6162))
- Removed `mode='auto'` from `EarlyStopping` ([#6167](https://github.com/PyTorchLightning/pytorch-lightning/pull/6167))
- Removed `epoch` and `step` arguments from `ModelCheckpoint.format_checkpoint_name()`, these are now included in the `metrics` argument ([#7344](https://github.com/PyTorchLightning/pytorch-lightning/pull/7344))
- Removed legacy references for magic keys in the `Result` object ([#6016](https://github.com/PyTorchLightning/pytorch-lightning/pull/6016))
- Removed deprecated `LightningModule` `hparams` setter ([#6207](https://github.com/PyTorchLightning/pytorch-lightning/pull/6207))
- Removed legacy code to log or include metrics in the progress bar by returning them in a dict with the `"log"/"progress_bar"` magic keys. Use `self.log` instead ([#6734](https://github.com/PyTorchLightning/pytorch-lightning/pull/6734))
- Removed `trainer.fit()` return value of `1`. It has no return now ([#7237](https://github.com/PyTorchLightning/pytorch-lightning/pull/7237))
- Removed `logger_connector` legacy code ([#6733](https://github.com/PyTorchLightning/pytorch-lightning/pull/6733))
- Removed unused mixin attributes ([#6487](https://github.com/PyTorchLightning/pytorch-lightning/pull/6487))

### Fixed

- Fixed NaN errors in progress bars when training with iterable datasets with no length defined ([#7306](https://github.com/PyTorchLightning/pytorch-lightning/pull/7306))
- Fixed attaching train and validation dataloaders when `reload_dataloaders_every_epoch=True` and `num_sanity_val_steps=0` ([#7207](https://github.com/PyTorchLightning/pytorch-lightning/pull/7207))
- Added a barrier in the accelerator `teardown` to synchronize processes before execution finishes ([#6814](https://github.com/PyTorchLightning/pytorch-lightning/pull/6814))
- Fixed multi-node DDP sub-process launch by using `local_rank` instead of `global_rank` for main process assertion ([#7061](https://github.com/PyTorchLightning/pytorch-lightning/pull/7061))
- Fixed incorrect removal of `WORLD_SIZE` environment variable in DDP training when launching with torch distributed/torchelastic ([#6942](https://github.com/PyTorchLightning/pytorch-lightning/pull/6942))
- Made the `Plugin.reduce` method more consistent across all Plugins to reflect a mean-reduction by default ([#6011](https://github.com/PyTorchLightning/pytorch-lightning/pull/6011))
- Move lightning module to correct device type when using LightningDistributedWrapper ([#6070](https://github.com/PyTorchLightning/pytorch-lightning/pull/6070))
- Do not print top-k verbose log with `ModelCheckpoint(monitor=None)` ([#6109](https://github.com/PyTorchLightning/pytorch-lightning/pull/6109))
- Fixed `ModelCheckpoint(save_top_k=0, save_last=True)` not saving the `last` checkpoint ([#6136](https://github.com/PyTorchLightning/pytorch-lightning/pull/6136))
- Fixed `.teardown(stage='fit')` and `.on_fit_{start,end}()` getting called during `trainer.test` ([#6386](https://github.com/PyTorchLightning/pytorch-lightning/pull/6386))
- Fixed LightningModule `all_gather` on cpu tensors ([#6416](https://github.com/PyTorchLightning/pytorch-lightning/pull/6416))
- Fixed torch distributed not available in setup hook for DDP ([#6506](https://github.com/PyTorchLightning/pytorch-lightning/pull/6506))
- Fixed `trainer.tuner.{lr_find,scale_batch_size}` not setting the `Trainer` state properly ([#7258](https://github.com/PyTorchLightning/pytorch-lightning/pull/7258))
- Fixed bug where the learning rate schedulers did not follow the optimizer frequencies ([#4868](https://github.com/PyTorchLightning/pytorch-lightning/pull/4868))
- Fixed pickle error checker to now check for `pickle.PickleError` to catch all pickle errors ([#6917](https://github.com/PyTorchLightning/pytorch-lightning/pull/6917))
- Fixed a bug where the outputs object passed to `LightningModule.training_epoch_end` was different from the object passed to the `on_train_end_epoch` hook ([#6969](https://github.com/PyTorchLightning/pytorch-lightning/pull/6969))
- Fixed a bug where the outputs passed to `train_batch_end` would be lists even when using a single optimizer and no truncated backprop through time steps ([#6969](https://github.com/PyTorchLightning/pytorch-lightning/pull/6969))
- Fixed bug for trainer error handling which would cause hang for distributed training ([#6864](https://github.com/PyTorchLightning/pytorch-lightning/pull/6864))
- Fixed `self.device` not returning the correct device in replicas of data-parallel ([#6414](https://github.com/PyTorchLightning/pytorch-lightning/pull/6414))
- Fixed `lr_find` trying beyond `num_training` steps and suggesting a too high learning rate ([#7076](https://github.com/PyTorchLightning/pytorch-lightning/pull/7076))
- Fixed logger creating incorrect version folder in DDP with repeated `Trainer.fit` calls ([#7077](https://github.com/PyTorchLightning/pytorch-lightning/pull/7077))
- Fixed metric objects passed directly to `self.log` not being reset correctly ([#7055](https://github.com/PyTorchLightning/pytorch-lightning/pull/7055))
- Fixed `CombinedLoader` in distributed settings for validation / testing ([#7102](https://github.com/PyTorchLightning/pytorch-lightning/pull/7102))
- Fixed the save_dir in `WandbLogger` when the run was initiated externally ([#7106](https://github.com/PyTorchLightning/pytorch-lightning/pull/7106))
- Fixed `num_sanity_val_steps` affecting reproducibility of training data shuffling ([#7014](https://github.com/PyTorchLightning/pytorch-lightning/pull/7014))
- Fixed resetting device after `fitting/evaluating/predicting` ([#7188](https://github.com/PyTorchLightning/pytorch-lightning/pull/7188))
- Fixed bug where `trainer.tuner.scale_batch_size(max_trials=0)` would not return the correct batch size result ([#7262](https://github.com/PyTorchLightning/pytorch-lightning/pull/7262))
- Fixed metrics not being properly logged with `precision=16` and `manual_optimization` ([#7228](https://github.com/PyTorchLightning/pytorch-lightning/pull/7228))
- Fixed `BaseFinetuning` properly reloading `optimizer_states` when using `resume_from_checkpoint` ([#6891](https://github.com/PyTorchLightning/pytorch-lightning/pull/6891))
- Fixed `parameters_to_ignore` not properly set to DDPWrapper ([#7239](https://github.com/PyTorchLightning/pytorch-lightning/pull/7239))
- Fixed parsing of `fast_dev_run=True` with the built-in `ArgumentParser` ([#7240](https://github.com/PyTorchLightning/pytorch-lightning/pull/7240))
- Fixed handling an `IterableDataset` that fails to produce a batch at the beginning of an epoch ([#7294](https://github.com/PyTorchLightning/pytorch-lightning/pull/7294))
- Fixed `LightningModule.save_hyperparameters()` when attempting to save an empty container ([#7268](https://github.com/PyTorchLightning/pytorch-lightning/pull/7268))
- Fixed `apex` not properly instantiated when running with `ddp` ([#7274](https://github.com/PyTorchLightning/pytorch-lightning/pull/7274))
- Fixed optimizer `state` not moved to `GPU` ([#7277](https://github.com/PyTorchLightning/pytorch-lightning/pull/7277))
- Fixed custom init args for `WandbLogger` ([#6989](https://github.com/PyTorchLightning/pytorch-lightning/pull/6989))
- Fixed a bug where an error would be raised if the train dataloader sometimes produced None for a batch ([#7342](https://github.com/PyTorchLightning/pytorch-lightning/pull/7342))
- Fixed examples (
    [#6600](https://github.com/PyTorchLightning/pytorch-lightning/pull/6600),
    [#6638](https://github.com/PyTorchLightning/pytorch-lightning/pull/6638),
    [#7096](https://github.com/PyTorchLightning/pytorch-lightning/pull/7096),
    [#7246](https://github.com/PyTorchLightning/pytorch-lightning/pull/7246),
    [#6357](https://github.com/PyTorchLightning/pytorch-lightning/pull/6357),
    [#6476](https://github.com/PyTorchLightning/pytorch-lightning/pull/6476),
    [#6294](https://github.com/PyTorchLightning/pytorch-lightning/pull/6294),
    [#6373](https://github.com/PyTorchLightning/pytorch-lightning/pull/6373),
    [#6088](https://github.com/PyTorchLightning/pytorch-lightning/pull/6088),
    [#7398](https://github.com/PyTorchLightning/pytorch-lightning/pull/7398)
)
- Resolved schedule step bug for PyTorch Profiler ([#6674](https://github.com/PyTorchLightning/pytorch-lightning/pull/6674),
    [#6681](https://github.com/PyTorchLightning/pytorch-lightning/pull/6681))
- Updated logic for checking TPUs availability ([#6767](https://github.com/PyTorchLightning/pytorch-lightning/pull/6767))
- Resolve TPU miss rendezvous ([#6781](https://github.com/PyTorchLightning/pytorch-lightning/pull/6781))
- Fixed auto-scaling mode when calling tune method on trainer ([#7321](https://github.com/PyTorchLightning/pytorch-lightning/pull/7321))
- Fixed finetuning complex models correctly unfreezes ([#6880](https://github.com/PyTorchLightning/pytorch-lightning/pull/6880))
- Ensure we set the eval/train flag correctly on accelerator model ([#6877](https://github.com/PyTorchLightning/pytorch-lightning/pull/6877))
- Set better defaults for `rank_zero_only.rank` when training is launched with SLURM and torchelastic ([#6802](https://github.com/PyTorchLightning/pytorch-lightning/pull/6802))
- Fixed matching the number of outputs of backward with forward for AllGatherGrad ([#6625](https://github.com/PyTorchLightning/pytorch-lightning/pull/6625))
- Fixed the `gradient_clip_algorithm` has no effect ([#6928](https://github.com/PyTorchLightning/pytorch-lightning/pull/6928))
- Fixed CUDA OOM detection and handling ([#6934](https://github.com/PyTorchLightning/pytorch-lightning/pull/6934))
- Fixed `unfreeze_and_add_param_group` expects `modules` rather than `module` ([#6822](https://github.com/PyTorchLightning/pytorch-lightning/pull/6822))
- Fixed DPP + SyncBN when move on device ([#6838](https://github.com/PyTorchLightning/pytorch-lightning/pull/6838))
- Fixed missing arguments in `lr_find` call ([#6784](https://github.com/PyTorchLightning/pytorch-lightning/pull/6784))
- Fixed `set_default_tensor_type` to `torch.DoubleTensor` with precision=64 ([#7108](https://github.com/PyTorchLightning/pytorch-lightning/pull/7108))
- Fixed `NeptuneLogger.log_text(step=None)` ([#7194](https://github.com/PyTorchLightning/pytorch-lightning/pull/7194))
- Fixed importing torchtext batch ([#6365](https://github.com/PyTorchLightning/pytorch-lightning/pull/6365),
    [#6323](https://github.com/PyTorchLightning/pytorch-lightning/pull/6323),
    [#6211](https://github.com/PyTorchLightning/pytorch-lightning/pull/6211))


## [1.2.9] - 2021-04-20

### Fixed

- Fixed the order to call for world ranks & the `root_device` property in `TPUSpawnPlugin` ([#7074](https://github.com/PyTorchLightning/pytorch-lightning/pull/7074))
- Fixed multi-gpu join for Horovod ([#6954](https://github.com/PyTorchLightning/pytorch-lightning/pull/6954))
- Fixed parsing for pre-release package versions ([#6999](https://github.com/PyTorchLightning/pytorch-lightning/pull/6999))


## [1.2.8] - 2021-04-14

### Added

- Added TPUSpawn + IterableDataset error message ([#6875](https://github.com/PyTorchLightning/pytorch-lightning/pull/6875))

### Fixed

- Fixed process rank not being available right away after `Trainer` instantiation ([#6941](https://github.com/PyTorchLightning/pytorch-lightning/pull/6941))
- Fixed `sync_dist` for tpus ([#6950](https://github.com/PyTorchLightning/pytorch-lightning/pull/6950))
- Fixed `AttributeError` for `require_backward_grad_sync` when running manual optimization with sharded plugin ([#6915](https://github.com/PyTorchLightning/pytorch-lightning/pull/6915))
- Fixed `--gpus` default for parser returned by `Trainer.add_argparse_args` ([#6898](https://github.com/PyTorchLightning/pytorch-lightning/pull/6898))
- Fixed TPU Spawn all gather ([#6896](https://github.com/PyTorchLightning/pytorch-lightning/pull/6896))
- Fixed `EarlyStopping` logic when `min_epochs` or `min_steps` requirement is not met ([#6705](https://github.com/PyTorchLightning/pytorch-lightning/pull/6705))
- Fixed csv extension check ([#6436](https://github.com/PyTorchLightning/pytorch-lightning/pull/6436))
- Fixed checkpoint issue when using Horovod distributed backend ([#6958](https://github.com/PyTorchLightning/pytorch-lightning/pull/6958))
- Fixed tensorboard exception raising ([#6901](https://github.com/PyTorchLightning/pytorch-lightning/pull/6901))
- Fixed setting the eval/train flag correctly on accelerator model ([#6983](https://github.com/PyTorchLightning/pytorch-lightning/pull/6983))
- Fixed DDP_SPAWN compatibility with bug_report_model.py ([#6892](https://github.com/PyTorchLightning/pytorch-lightning/pull/6892))
- Fixed bug where `BaseFinetuning.flatten_modules()` was duplicating leaf node parameters ([#6879](https://github.com/PyTorchLightning/pytorch-lightning/pull/6879))
- Set better defaults for `rank_zero_only.rank` when training is launched with SLURM and torchelastic:
    * Support SLURM and torchelastic global rank environment variables ([#5715](https://github.com/PyTorchLightning/pytorch-lightning/pull/5715))
    * Remove hardcoding of local rank in accelerator connector ([#6878](https://github.com/PyTorchLightning/pytorch-lightning/pull/6878))


## [1.2.7] - 2021-04-06

### Fixed

- Fixed resolve a bug with omegaconf and xm.save ([#6741](https://github.com/PyTorchLightning/pytorch-lightning/pull/6741))
- Fixed an issue with IterableDataset when __len__ is not defined ([#6828](https://github.com/PyTorchLightning/pytorch-lightning/pull/6828))
- Sanitize None params during pruning ([#6836](https://github.com/PyTorchLightning/pytorch-lightning/pull/6836))
- Enforce an epoch scheduler interval when using SWA ([#6588](https://github.com/PyTorchLightning/pytorch-lightning/pull/6588))
- Fixed TPU Colab hang issue, post training ([#6816](https://github.com/PyTorchLightning/pytorch-lightning/pull/6816))
- Fixed a bug where `TensorBoardLogger` would give a warning and not log correctly to a symbolic link `save_dir` ([#6730](https://github.com/PyTorchLightning/pytorch-lightning/pull/6730))
- Fixed bug where `predict` could not be used when `progress_bar_refresh_rate=0` ([#6884](https://github.com/PyTorchLightning/pytorch-lightning/pull/6884))


## [1.2.6] - 2021-03-30

### Changed

- Changed the behavior of `on_epoch_start` to run at the beginning of validation & test epoch ([#6498](https://github.com/PyTorchLightning/pytorch-lightning/pull/6498))

### Removed

- Removed legacy code to include `step` dictionary returns in `callback_metrics`. Use `self.log_dict` instead. ([#6682](https://github.com/PyTorchLightning/pytorch-lightning/pull/6682))

### Fixed

- Fixed `DummyLogger.log_hyperparams` raising a `TypeError` when running with `fast_dev_run=True` ([#6398](https://github.com/PyTorchLightning/pytorch-lightning/pull/6398))
- Fixed error on TPUs when there was no `ModelCheckpoint` ([#6654](https://github.com/PyTorchLightning/pytorch-lightning/pull/6654))
- Fixed `trainer.test` freeze on TPUs ([#6654](https://github.com/PyTorchLightning/pytorch-lightning/pull/6654))
- Fixed a bug where gradients were disabled after calling `Trainer.predict` ([#6657](https://github.com/PyTorchLightning/pytorch-lightning/pull/6657))
- Fixed bug where no TPUs were detected in a TPU pod env ([#6719](https://github.com/PyTorchLightning/pytorch-lightning/pull/6719))


## [1.2.5] - 2021-03-23

### Changed

- Update Gradient Clipping for the TPU Accelerator ([#6576](https://github.com/PyTorchLightning/pytorch-lightning/pull/6576))
- Refactored setup for typing friendly ([#6590](https://github.com/PyTorchLightning/pytorch-lightning/pull/6590))

### Fixed

- Fixed a bug where `all_gather` would not work correctly with `tpu_cores=8` ([#6587](https://github.com/PyTorchLightning/pytorch-lightning/pull/6587))
- Fixed comparing required versions ([#6434](https://github.com/PyTorchLightning/pytorch-lightning/pull/6434))
- Fixed duplicate logs appearing in console when using the python logging module ([#6275](https://github.com/PyTorchLightning/pytorch-lightning/pull/6275))
- Added Autocast in validation, test and predict modes for Native AMP ([#6565](https://github.com/PyTorchLightning/pytorch-lightning/pull/6565))


## [1.2.4] - 2021-03-16

### Changed

- Changed the default of `find_unused_parameters` back to `True` in DDP and DDP Spawn ([#6438](https://github.com/PyTorchLightning/pytorch-lightning/pull/6438))

### Fixed

- Expose DeepSpeed loss parameters to allow users to fix loss instability ([#6115](https://github.com/PyTorchLightning/pytorch-lightning/pull/6115))
- Fixed DP reduction with collection ([#6324](https://github.com/PyTorchLightning/pytorch-lightning/pull/6324))
- Fixed an issue where the tuner would not tune the learning rate if also tuning the batch size ([#4688](https://github.com/PyTorchLightning/pytorch-lightning/pull/4688))
- Fixed broadcast to use PyTorch `broadcast_object_list` and add `reduce_decision` ([#6410](https://github.com/PyTorchLightning/pytorch-lightning/pull/6410))
- Fixed logger creating directory structure too early in DDP ([#6380](https://github.com/PyTorchLightning/pytorch-lightning/pull/6380))
- Fixed DeepSpeed additional memory use on rank 0 when default device not set early enough ([#6460](https://github.com/PyTorchLightning/pytorch-lightning/pull/6460))
- Fixed an issue with `Tuner.scale_batch_size` not finding the batch size attribute in the datamodule ([#5968](https://github.com/PyTorchLightning/pytorch-lightning/pull/5968))
- Fixed an exception in the layer summary when the model contains torch.jit scripted submodules ([#6511](https://github.com/PyTorchLightning/pytorch-lightning/pull/6511))
- Fixed when Train loop config was run during `Trainer.predict` ([#6541](https://github.com/PyTorchLightning/pytorch-lightning/pull/6541))


## [1.2.3] - 2021-03-09

### Fixed

- Fixed `ModelPruning(make_pruning_permanent=True)` pruning buffers getting removed when saved during training ([#6073](https://github.com/PyTorchLightning/pytorch-lightning/pull/6073))
- Fixed when `_stable_1d_sort` to work when `n >= N` ([#6177](https://github.com/PyTorchLightning/pytorch-lightning/pull/6177))
- Fixed `AttributeError` when `logger=None` on TPU ([#6221](https://github.com/PyTorchLightning/pytorch-lightning/pull/6221))
- Fixed PyTorch Profiler with `emit_nvtx` ([#6260](https://github.com/PyTorchLightning/pytorch-lightning/pull/6260))
- Fixed `trainer.test` from `best_path` hangs after calling `trainer.fit`  ([#6272](https://github.com/PyTorchLightning/pytorch-lightning/pull/6272))
- Fixed `SingleTPU` calling `all_gather` ([#6296](https://github.com/PyTorchLightning/pytorch-lightning/pull/6296))
- Ensure we check DeepSpeed/Sharded in multi-node DDP ([#6297](https://github.com/PyTorchLightning/pytorch-lightning/pull/6297)
- Check `LightningOptimizer` doesn't delete optimizer hooks ([#6305](https://github.com/PyTorchLightning/pytorch-lightning/pull/6305)
- Resolve memory leak for evaluation ([#6326](https://github.com/PyTorchLightning/pytorch-lightning/pull/6326)
- Ensure that clip gradients is only called if the value is greater than 0 ([#6330](https://github.com/PyTorchLightning/pytorch-lightning/pull/6330)
- Fixed `Trainer` not resetting `lightning_optimizers` when calling `Trainer.fit()` multiple times ([#6372](https://github.com/PyTorchLightning/pytorch-lightning/pull/6372))


## [1.2.2] - 2021-03-02

### Added

- Added `checkpoint` parameter to callback's `on_save_checkpoint` hook ([#6072](https://github.com/PyTorchLightning/pytorch-lightning/pull/6072))

### Changed

- Changed the order of `backward`, `step`, `zero_grad` to `zero_grad`, `backward`, `step` ([#6147](https://github.com/PyTorchLightning/pytorch-lightning/pull/6147))
- Changed default for DeepSpeed CPU Offload to False, due to prohibitively slow speeds at smaller scale ([#6262](https://github.com/PyTorchLightning/pytorch-lightning/pull/6262))

### Fixed

- Fixed epoch level schedulers not being called when `val_check_interval < 1.0` ([#6075](https://github.com/PyTorchLightning/pytorch-lightning/pull/6075))
- Fixed multiple early stopping callbacks ([#6197](https://github.com/PyTorchLightning/pytorch-lightning/pull/6197))
- Fixed incorrect usage of `detach()`, `cpu()`, `to()` ([#6216](https://github.com/PyTorchLightning/pytorch-lightning/pull/6216))
- Fixed LBFGS optimizer support which didn't converge in automatic optimization ([#6147](https://github.com/PyTorchLightning/pytorch-lightning/pull/6147))
- Prevent `WandbLogger` from dropping values ([#5931](https://github.com/PyTorchLightning/pytorch-lightning/pull/5931))
- Fixed error thrown when using valid distributed mode in multi node ([#6297](https://github.com/PyTorchLightning/pytorch-lightning/pull/6297)


## [1.2.1] - 2021-02-23

### Fixed

- Fixed incorrect yield logic for the amp autocast context manager ([#6080](https://github.com/PyTorchLightning/pytorch-lightning/pull/6080))
- Fixed priority of plugin/accelerator when setting distributed mode ([#6089](https://github.com/PyTorchLightning/pytorch-lightning/pull/6089))
- Fixed error message for AMP + CPU incompatibility ([#6107](https://github.com/PyTorchLightning/pytorch-lightning/pull/6107))
- Disabled batch transfer in DP mode ([#6093](https://github.com/PyTorchLightning/pytorch-lightning/pull/6093))


## [1.2.0] - 2021-02-18

### Added

- Added `DataType`, `AverageMethod` and `MDMCAverageMethod` enum in metrics ([#5657](https://github.com/PyTorchLightning/pytorch-lightning/pull/5689))
- Added support for summarized model total params size in megabytes ([#5590](https://github.com/PyTorchLightning/pytorch-lightning/pull/5590))
- Added support for multiple train loaders ([#1959](https://github.com/PyTorchLightning/pytorch-lightning/pull/1959))
- Added `Accuracy` metric now generalizes to Top-k accuracy for (multi-dimensional) multi-class inputs using the `top_k` parameter ([#4838](https://github.com/PyTorchLightning/pytorch-lightning/pull/4838))
- Added `Accuracy` metric now enables the computation of subset accuracy for multi-label or multi-dimensional multi-class inputs with the `subset_accuracy` parameter ([#4838](https://github.com/PyTorchLightning/pytorch-lightning/pull/4838))
- Added `HammingDistance` metric to compute the hamming distance (loss) ([#4838](https://github.com/PyTorchLightning/pytorch-lightning/pull/4838))
- Added `max_fpr` parameter to `auroc` metric for computing partial auroc metric ([#3790](https://github.com/PyTorchLightning/pytorch-lightning/pull/3790))
- Added `StatScores` metric to compute the number of true positives, false positives, true negatives and false negatives ([#4839](https://github.com/PyTorchLightning/pytorch-lightning/pull/4839))
- Added `R2Score` metric ([#5241](https://github.com/PyTorchLightning/pytorch-lightning/pull/5241))
- Added `LambdaCallback` ([#5347](https://github.com/PyTorchLightning/pytorch-lightning/pull/5347))
- Added `BackboneLambdaFinetuningCallback` ([#5377](https://github.com/PyTorchLightning/pytorch-lightning/pull/5377))
- Accelerator `all_gather` supports collection ([#5221](https://github.com/PyTorchLightning/pytorch-lightning/pull/5221))
- Added `image_gradients` functional metric to compute the image gradients of a given input image. ([#5056](https://github.com/PyTorchLightning/pytorch-lightning/pull/5056))
- Added `MetricCollection` ([#4318](https://github.com/PyTorchLightning/pytorch-lightning/pull/4318))
- Added `.clone()` method to metrics ([#4318](https://github.com/PyTorchLightning/pytorch-lightning/pull/4318))
- Added `IoU` class interface ([#4704](https://github.com/PyTorchLightning/pytorch-lightning/pull/4704))
- Support to tie weights after moving model to TPU via `on_post_move_to_device` hook
- Added missing val/test hooks in `LightningModule` ([#5467](https://github.com/PyTorchLightning/pytorch-lightning/pull/5467))
- The `Recall` and `Precision` metrics (and their functional counterparts `recall` and `precision`) can now be generalized to Recall@K and Precision@K with the use of `top_k` parameter ([#4842](https://github.com/PyTorchLightning/pytorch-lightning/pull/4842))
- Added `ModelPruning` Callback ([#5618](https://github.com/PyTorchLightning/pytorch-lightning/pull/5618),
    [#5825](https://github.com/PyTorchLightning/pytorch-lightning/pull/5825),
    [#6045](https://github.com/PyTorchLightning/pytorch-lightning/pull/6045))
- Added `PyTorchProfiler` ([#5560](https://github.com/PyTorchLightning/pytorch-lightning/pull/5560))
- Added compositional metrics ([#5464](https://github.com/PyTorchLightning/pytorch-lightning/pull/5464))
- Added Trainer method `predict(...)` for high performence predictions ([#5579](https://github.com/PyTorchLightning/pytorch-lightning/pull/5579))
- Added `on_before_batch_transfer` and `on_after_batch_transfer` data hooks ([#3671](https://github.com/PyTorchLightning/pytorch-lightning/pull/3671))
- Added AUC/AUROC class interface ([#5479](https://github.com/PyTorchLightning/pytorch-lightning/pull/5479))
- Added `PredictLoop` object ([#5752](https://github.com/PyTorchLightning/pytorch-lightning/pull/5752))
- Added `QuantizationAwareTraining` callback ([#5706](https://github.com/PyTorchLightning/pytorch-lightning/pull/5706),
    [#6040](https://github.com/PyTorchLightning/pytorch-lightning/pull/6040))
- Added `LightningModule.configure_callbacks` to enable the definition of model-specific callbacks ([#5621](https://github.com/PyTorchLightning/pytorch-lightning/pull/5621))
- Added `dim` to `PSNR` metric for mean-squared-error reduction ([#5957](https://github.com/PyTorchLightning/pytorch-lightning/pull/5957))
- Added promxial policy optimization template to pl_examples ([#5394](https://github.com/PyTorchLightning/pytorch-lightning/pull/5394))
- Added `log_graph` to `CometLogger` ([#5295](https://github.com/PyTorchLightning/pytorch-lightning/pull/5295))
- Added possibility for nested loaders ([#5404](https://github.com/PyTorchLightning/pytorch-lightning/pull/5404))
- Added `sync_step` to Wandb logger ([#5351](https://github.com/PyTorchLightning/pytorch-lightning/pull/5351))
- Added `StochasticWeightAveraging` callback ([#5640](https://github.com/PyTorchLightning/pytorch-lightning/pull/5640))
- Added `LightningDataModule.from_datasets(...)` ([#5133](https://github.com/PyTorchLightning/pytorch-lightning/pull/5133))
- Added `PL_TORCH_DISTRIBUTED_BACKEND` env variable to select backend ([#5981](https://github.com/PyTorchLightning/pytorch-lightning/pull/5981))
- Added `Trainer` flag to activate Stochastic Weight Averaging (SWA) `Trainer(stochastic_weight_avg=True)` ([#6038](https://github.com/PyTorchLightning/pytorch-lightning/pull/6038))
- Added DeepSpeed integration ([#5954](https://github.com/PyTorchLightning/pytorch-lightning/pull/5954),
    [#6042](https://github.com/PyTorchLightning/pytorch-lightning/pull/6042))

### Changed

- Changed `stat_scores` metric now calculates stat scores over all classes and gains new parameters, in line with the new `StatScores` metric ([#4839](https://github.com/PyTorchLightning/pytorch-lightning/pull/4839))
- Changed `computer_vision_fine_tunning` example to use `BackboneLambdaFinetuningCallback` ([#5377](https://github.com/PyTorchLightning/pytorch-lightning/pull/5377))
- Changed `automatic casting` for LoggerConnector `metrics` ([#5218](https://github.com/PyTorchLightning/pytorch-lightning/pull/5218))
- Changed `iou` [func] to allow float input ([#4704](https://github.com/PyTorchLightning/pytorch-lightning/pull/4704))
- Metric `compute()` method will no longer automatically call `reset()` ([#5409](https://github.com/PyTorchLightning/pytorch-lightning/pull/5409))
- Set PyTorch 1.4 as min requirements, also for testing and examples `torchvision>=0.5` and `torchtext>=0.5` ([#5418](https://github.com/PyTorchLightning/pytorch-lightning/pull/5418))
- Changed `callbacks` argument in `Trainer` to allow `Callback` input ([#5446](https://github.com/PyTorchLightning/pytorch-lightning/pull/5446))
- Changed the default of `find_unused_parameters` to `False` in DDP ([#5185](https://github.com/PyTorchLightning/pytorch-lightning/pull/5185))
- Changed `ModelCheckpoint` version suffixes to start at 1 ([#5008](https://github.com/PyTorchLightning/pytorch-lightning/pull/5008))
- Progress bar metrics tensors are now converted to float ([#5692](https://github.com/PyTorchLightning/pytorch-lightning/pull/5692))
- Changed the default value for the `progress_bar_refresh_rate` Trainer argument in Google COLAB notebooks to 20 ([#5516](https://github.com/PyTorchLightning/pytorch-lightning/pull/5516))
- Extended support for purely iteration-based training ([#5726](https://github.com/PyTorchLightning/pytorch-lightning/pull/5726))
- Made `LightningModule.global_rank`, `LightningModule.local_rank` and `LightningModule.logger` read-only properties ([#5730](https://github.com/PyTorchLightning/pytorch-lightning/pull/5730))
- Forced `ModelCheckpoint` callbacks to run after all others to guarantee all states are saved to the checkpoint ([#5731](https://github.com/PyTorchLightning/pytorch-lightning/pull/5731))
- Refactored Accelerators and Plugins:
    * Added base classes for plugins ([#5715](https://github.com/PyTorchLightning/pytorch-lightning/pull/5715))
    * Added parallel plugins for DP, DDP, DDPSpawn, DDP2 and Horovod ([#5714](https://github.com/PyTorchLightning/pytorch-lightning/pull/5714))
    * Precision Plugins ([#5718](https://github.com/PyTorchLightning/pytorch-lightning/pull/5718))
    * Added new Accelerators for CPU, GPU and TPU ([#5719](https://github.com/PyTorchLightning/pytorch-lightning/pull/5719))
    * Added RPC and Sharded plugins ([#5732](https://github.com/PyTorchLightning/pytorch-lightning/pull/5732))
    * Added missing `LightningModule`-wrapper logic to new plugins and accelerator ([#5734](https://github.com/PyTorchLightning/pytorch-lightning/pull/5734))
    * Moved device-specific teardown logic from training loop to accelerator ([#5973](https://github.com/PyTorchLightning/pytorch-lightning/pull/5973))
    * Moved accelerator_connector.py to the connectors subfolder ([#6033](https://github.com/PyTorchLightning/pytorch-lightning/pull/6033))
    * Trainer only references accelerator ([#6039](https://github.com/PyTorchLightning/pytorch-lightning/pull/6039))
    * Made parallel devices optional across all plugins ([#6051](https://github.com/PyTorchLightning/pytorch-lightning/pull/6051))
    * Cleaning ([#5948](https://github.com/PyTorchLightning/pytorch-lightning/pull/5948),
        [#5949](https://github.com/PyTorchLightning/pytorch-lightning/pull/5949),
        [#5950](https://github.com/PyTorchLightning/pytorch-lightning/pull/5950))
- Enabled `self.log` in callbacks ([#5094](https://github.com/PyTorchLightning/pytorch-lightning/pull/5094))
- Renamed xxx_AVAILABLE as protected ([#5082](https://github.com/PyTorchLightning/pytorch-lightning/pull/5082))
- Unified module names in Utils ([#5199](https://github.com/PyTorchLightning/pytorch-lightning/pull/5199))
- Separated utils: imports & enums ([#5256](https://github.com/PyTorchLightning/pytorch-lightning/pull/5256)
    [#5874](https://github.com/PyTorchLightning/pytorch-lightning/pull/5874))
- Refactor: clean trainer device & distributed getters ([#5300](https://github.com/PyTorchLightning/pytorch-lightning/pull/5300))
- Simplified training phase as LightningEnum ([#5419](https://github.com/PyTorchLightning/pytorch-lightning/pull/5419))
- Updated metrics to use LightningEnum ([#5689](https://github.com/PyTorchLightning/pytorch-lightning/pull/5689))
- Changed the seq of `on_train_batch_end`, `on_batch_end` & `on_train_epoch_end`, `on_epoch_end hooks` ([#5688](https://github.com/PyTorchLightning/pytorch-lightning/pull/5688))
- Refactored `setup_training` and remove `test_mode` ([#5388](https://github.com/PyTorchLightning/pytorch-lightning/pull/5388))
- Disabled training with zero `num_training_batches` when insufficient `limit_train_batches` ([#5703](https://github.com/PyTorchLightning/pytorch-lightning/pull/5703))
- Refactored `EpochResultStore` ([#5522](https://github.com/PyTorchLightning/pytorch-lightning/pull/5522))
- Update `lr_finder` to check for attribute if not running `fast_dev_run` ([#5990](https://github.com/PyTorchLightning/pytorch-lightning/pull/5990))
- LightningOptimizer manual optimizer is more flexible and expose `toggle_model` ([#5771](https://github.com/PyTorchLightning/pytorch-lightning/pull/5771))
- `MlflowLogger` limit parameter value length to 250 char ([#5893](https://github.com/PyTorchLightning/pytorch-lightning/pull/5893))
- Re-introduced fix for Hydra directory sync with multiple process ([#5993](https://github.com/PyTorchLightning/pytorch-lightning/pull/5993))

### Deprecated

- Function `stat_scores_multiple_classes` is deprecated in favor of `stat_scores` ([#4839](https://github.com/PyTorchLightning/pytorch-lightning/pull/4839))
- Moved accelerators and plugins to its `legacy` pkg ([#5645](https://github.com/PyTorchLightning/pytorch-lightning/pull/5645))
- Deprecated `LightningDistributedDataParallel` in favor of new wrapper module `LightningDistributedModule` ([#5185](https://github.com/PyTorchLightning/pytorch-lightning/pull/5185))
- Deprecated `LightningDataParallel` in favor of new wrapper module `LightningParallelModule` ([#5670](https://github.com/PyTorchLightning/pytorch-lightning/pull/5670))
- Renamed utils modules ([#5199](https://github.com/PyTorchLightning/pytorch-lightning/pull/5199))
    * `argparse_utils` >> `argparse`
    * `model_utils` >> `model_helpers`
    * `warning_utils` >> `warnings`
    * `xla_device_utils` >> `xla_device`
- Deprecated using `'val_loss'` to set the `ModelCheckpoint` monitor ([#6012](https://github.com/PyTorchLightning/pytorch-lightning/pull/6012))
- Deprecated `.get_model()` with explicit `.lightning_module` property ([#6035](https://github.com/PyTorchLightning/pytorch-lightning/pull/6035))
- Deprecated Trainer attribute `accelerator_backend` in favor of `accelerator` ([#6034](https://github.com/PyTorchLightning/pytorch-lightning/pull/6034))

### Removed

- Removed deprecated checkpoint argument `filepath` ([#5321](https://github.com/PyTorchLightning/pytorch-lightning/pull/5321))
- Removed deprecated `Fbeta`, `f1_score` and `fbeta_score` metrics ([#5322](https://github.com/PyTorchLightning/pytorch-lightning/pull/5322))
- Removed deprecated `TrainResult` ([#5323](https://github.com/PyTorchLightning/pytorch-lightning/pull/5323))
- Removed deprecated `EvalResult` ([#5633](https://github.com/PyTorchLightning/pytorch-lightning/pull/5633))
- Removed `LoggerStages` ([#5673](https://github.com/PyTorchLightning/pytorch-lightning/pull/5673))

### Fixed

- Fixed distributed setting and `ddp_cpu` only with `num_processes>1` ([#5297](https://github.com/PyTorchLightning/pytorch-lightning/pull/5297))
- Fixed `num_workers` for Windows example ([#5375](https://github.com/PyTorchLightning/pytorch-lightning/pull/5375))
- Fixed loading yaml ([#5619](https://github.com/PyTorchLightning/pytorch-lightning/pull/5619))
- Fixed support custom DataLoader with DDP if they can be re-instantiated ([#5745](https://github.com/PyTorchLightning/pytorch-lightning/pull/5745))
- Fixed repeated `.fit()` calls ignore max_steps iteration bound ([#5936](https://github.com/PyTorchLightning/pytorch-lightning/pull/5936))
- Fixed throwing `MisconfigurationError` on unknown mode ([#5255](https://github.com/PyTorchLightning/pytorch-lightning/pull/5255))
- Resolve bug with Finetuning ([#5744](https://github.com/PyTorchLightning/pytorch-lightning/pull/5744))
- Fixed `ModelCheckpoint` race condition in file existence check ([#5155](https://github.com/PyTorchLightning/pytorch-lightning/pull/5155))
- Fixed some compatibility with PyTorch 1.8 ([#5864](https://github.com/PyTorchLightning/pytorch-lightning/pull/5864))
- Fixed forward cache ([#5895](https://github.com/PyTorchLightning/pytorch-lightning/pull/5895))
- Fixed recursive detach of tensors to CPU ([#6007](https://github.com/PyTorchLightning/pytorch-lightning/pull/6007))
- Fixed passing wrong strings for scheduler interval doesn't throw an error ([#5923](https://github.com/PyTorchLightning/pytorch-lightning/pull/5923))
- Fixed wrong `requires_grad` state after `return None` with multiple optimizers ([#5738](https://github.com/PyTorchLightning/pytorch-lightning/pull/5638))
- Fixed add `on_epoch_end` hook at the end of `validation`, `test` epoch ([#5986](https://github.com/PyTorchLightning/pytorch-lightning/pull/5986))
- Fixed missing `process_dataloader` call for `TPUSpawn` when in distributed mode ([#6015](https://github.com/PyTorchLightning/pytorch-lightning/pull/6015))
- Fixed progress bar flickering by appending 0 to floats/strings ([#6009](https://github.com/PyTorchLightning/pytorch-lightning/pull/6009))
- Fixed synchronization issues with TPU training ([#6027](https://github.com/PyTorchLightning/pytorch-lightning/pull/6027))
- Fixed `hparams.yaml` saved twice when using `TensorBoardLogger` ([#5953](https://github.com/PyTorchLightning/pytorch-lightning/pull/5953))
- Fixed basic examples ([#5912](https://github.com/PyTorchLightning/pytorch-lightning/pull/5912),
    [#5985](https://github.com/PyTorchLightning/pytorch-lightning/pull/5985))
- Fixed `fairscale` compatible with PT 1.8 ([#5996](https://github.com/PyTorchLightning/pytorch-lightning/pull/5996))
- Ensured `process_dataloader` is called when `tpu_cores > 1` to use Parallel DataLoader ([#6015](https://github.com/PyTorchLightning/pytorch-lightning/pull/6015))
- Attempted SLURM auto resume call when non-shell call fails ([#6002](https://github.com/PyTorchLightning/pytorch-lightning/pull/6002))
- Fixed wrapping optimizers upon assignment ([#6006](https://github.com/PyTorchLightning/pytorch-lightning/pull/6006))
- Fixed allowing hashing of metrics with lists in their state ([#5939](https://github.com/PyTorchLightning/pytorch-lightning/pull/5939))


## [1.1.8] - 2021-02-08

### Fixed

- Separate epoch validation from step validation ([#5208](https://github.com/PyTorchLightning/pytorch-lightning/pull/5208))
- Fixed `toggle_optimizers` not handling all optimizer parameters ([#5775](https://github.com/PyTorchLightning/pytorch-lightning/pull/5775))


## [1.1.7] - 2021-02-03

### Fixed

- Fixed `TensorBoardLogger` not closing `SummaryWriter` on `finalize` ([#5696](https://github.com/PyTorchLightning/pytorch-lightning/pull/5696))
- Fixed filtering of pytorch  "unsqueeze" warning when using DP ([#5622](https://github.com/PyTorchLightning/pytorch-lightning/pull/5622))
- Fixed `num_classes` argument in F1 metric ([#5663](https://github.com/PyTorchLightning/pytorch-lightning/pull/5663))
- Fixed `log_dir` property ([#5537](https://github.com/PyTorchLightning/pytorch-lightning/pull/5537))
- Fixed a race condition in `ModelCheckpoint` when checking if a checkpoint file exists ([#5144](https://github.com/PyTorchLightning/pytorch-lightning/pull/5144))
- Remove unnecessary intermediate layers in Dockerfiles ([#5697](https://github.com/PyTorchLightning/pytorch-lightning/pull/5697))
- Fixed auto learning rate ordering ([#5638](https://github.com/PyTorchLightning/pytorch-lightning/pull/5638))


## [1.1.6] - 2021-01-26

### Changed

- Increased TPU check timeout from 20s to 100s ([#5598](https://github.com/PyTorchLightning/pytorch-lightning/pull/5598))
- Ignored `step` param in Neptune logger's log_metric method ([#5510](https://github.com/PyTorchLightning/pytorch-lightning/pull/5510))
- Pass batch outputs to `on_train_batch_end` instead of `epoch_end` outputs ([#4369](https://github.com/PyTorchLightning/pytorch-lightning/pull/4369))

### Fixed

- Fixed `toggle_optimizer` to reset `requires_grad` state  ([#5574](https://github.com/PyTorchLightning/pytorch-lightning/pull/5574))
- Fixed FileNotFoundError for best checkpoint when using DDP with Hydra ([#5629](https://github.com/PyTorchLightning/pytorch-lightning/pull/5629))
- Fixed an error when logging a progress bar metric with a reserved name ([#5620](https://github.com/PyTorchLightning/pytorch-lightning/pull/5620))
- Fixed `Metric`'s `state_dict` not included when child modules ([#5614](https://github.com/PyTorchLightning/pytorch-lightning/pull/5614))
- Fixed Neptune logger creating multiple experiments when GPUs > 1 ([#3256](https://github.com/PyTorchLightning/pytorch-lightning/pull/3256))
- Fixed duplicate logs appearing in console when using the python logging module ([#5509](https://github.com/PyTorchLightning/pytorch-lightning/pull/5509))
- Fixed tensor printing in `trainer.test()` ([#5138](https://github.com/PyTorchLightning/pytorch-lightning/pull/5138))
- Fixed not using dataloader when `hparams` present ([#4559](https://github.com/PyTorchLightning/pytorch-lightning/pull/4559))


## [1.1.5] - 2021-01-19

### Fixed

- Fixed a visual bug in the progress bar display initialization ([#4579](https://github.com/PyTorchLightning/pytorch-lightning/pull/4579))
- Fixed logging `on_train_batch_end` in a callback with multiple optimizers ([#5521](https://github.com/PyTorchLightning/pytorch-lightning/pull/5521))
- Fixed `reinit_scheduler_properties` with correct optimizer ([#5519](https://github.com/PyTorchLightning/pytorch-lightning/pull/5519))
- Fixed `val_check_interval` with `fast_dev_run` ([#5540](https://github.com/PyTorchLightning/pytorch-lightning/pull/5540))


## [1.1.4] - 2021-01-12

### Added

- Add automatic optimization property setter to lightning module ([#5169](https://github.com/PyTorchLightning/pytorch-lightning/pull/5169))

### Changed

- Changed deprecated `enable_pl_optimizer=True` ([#5244](https://github.com/PyTorchLightning/pytorch-lightning/pull/5244))

### Fixed

- Fixed `transfer_batch_to_device` for DDP with `len(devices_ids) == 1` ([#5195](https://github.com/PyTorchLightning/pytorch-lightning/pull/5195))
- Logging only on `not should_accumulate()` during training ([#5417](https://github.com/PyTorchLightning/pytorch-lightning/pull/5417))
- Resolve interpolation bug with Hydra ([#5406](https://github.com/PyTorchLightning/pytorch-lightning/pull/5406))
- Check environ before selecting a seed to prevent warning message ([#4743](https://github.com/PyTorchLightning/pytorch-lightning/pull/4743))
- Fixed signature mismatch in `model_to_device` of `DDPCPUHPCAccelerator` ([#5505](https://github.com/PyTorchLightning/pytorch-lightning/pull/5505))

## [1.1.3] - 2021-01-05

### Added

- Added a check for optimizer attached to `lr_scheduler` ([#5338](https://github.com/PyTorchLightning/pytorch-lightning/pull/5338))
- Added support for passing non-existing filepaths to `resume_from_checkpoint` ([#4402](https://github.com/PyTorchLightning/pytorch-lightning/pull/4402))

### Changed

- Skip restore from `resume_from_checkpoint` while `testing` ([#5161](https://github.com/PyTorchLightning/pytorch-lightning/pull/5161))
- Allowed `log_momentum` for adaptive optimizers in `LearningRateMonitor` ([#5333](https://github.com/PyTorchLightning/pytorch-lightning/pull/5333))
- Disabled checkpointing, earlystopping and logging with `fast_dev_run` ([#5277](https://github.com/PyTorchLightning/pytorch-lightning/pull/5277))
- Distributed group defaults to `WORLD` if `None` ([#5125](https://github.com/PyTorchLightning/pytorch-lightning/pull/5125))

### Fixed

- Fixed `trainer.test` returning non-test metrics ([#5214](https://github.com/PyTorchLightning/pytorch-lightning/pull/5214))
- Fixed metric state reset ([#5273](https://github.com/PyTorchLightning/pytorch-lightning/pull/5273))
- Fixed `--num-nodes` on `DDPSequentialPlugin` ([#5327](https://github.com/PyTorchLightning/pytorch-lightning/pull/5327))
- Fixed invalid value for `weights_summary` ([#5296](https://github.com/PyTorchLightning/pytorch-lightning/pull/5296))
- Fixed `Trainer.test` not using the latest `best_model_path` ([#5161](https://github.com/PyTorchLightning/pytorch-lightning/pull/5161))
- Fixed existence check for hparams not using underlying filesystem ([#5250](https://github.com/PyTorchLightning/pytorch-lightning/pull/5250))
- Fixed `LightningOptimizer` AMP bug ([#5191](https://github.com/PyTorchLightning/pytorch-lightning/pull/5191))
- Fixed casted key to string in `_flatten_dict` ([#5354](https://github.com/PyTorchLightning/pytorch-lightning/pull/5354))


## [1.1.2] - 2020-12-23

### Added

- Support number for logging with `sync_dist=True` ([#5080](https://github.com/PyTorchLightning/pytorch-lightning/pull/5080))
- Added offset logging step when resuming for Wandb logger ([#5050](https://github.com/PyTorchLightning/pytorch-lightning/pull/5050))

### Removed

- `enable_pl_optimizer=False` by default to temporarily fix AMP issues ([#5163](https://github.com/PyTorchLightning/pytorch-lightning/pull/5163))

### Fixed

- Metric reduction with Logging ([#5150](https://github.com/PyTorchLightning/pytorch-lightning/pull/5150))
- Remove nan loss in manual optimization ([#5121](https://github.com/PyTorchLightning/pytorch-lightning/pull/5121))
- Un-balanced logging properly supported ([#5119](https://github.com/PyTorchLightning/pytorch-lightning/pull/5119))
- Fix hanging in DDP HPC accelerators ([#5157](https://github.com/PyTorchLightning/pytorch-lightning/pull/5157))
- Fix reset `TensorRunningAccum` ([#5106](https://github.com/PyTorchLightning/pytorch-lightning/pull/5106))
- Updated `DALIClassificationLoader` to not use deprecated arguments ([#4925](https://github.com/PyTorchLightning/pytorch-lightning/pull/4925))
- Corrected call to `torch.no_grad` ([#5124](https://github.com/PyTorchLightning/pytorch-lightning/pull/5124))


## [1.1.1] - 2020-12-15

### Added

- Add a notebook example to reach a quick baseline of ~94% accuracy on CIFAR10 using Resnet in Lightning ([#4818](https://github.com/PyTorchLightning/pytorch-lightning/pull/4818))

### Changed

- Simplify accelerator steps ([#5015](https://github.com/PyTorchLightning/pytorch-lightning/pull/5015))
- Refactor load in checkpoint connector ([#4593](https://github.com/PyTorchLightning/pytorch-lightning/pull/4593))
- Fixed the saved filename in `ModelCheckpoint` when it already exists ([#4861](https://github.com/PyTorchLightning/pytorch-lightning/pull/4861))

### Removed

- Drop duplicate metrics ([#5014](https://github.com/PyTorchLightning/pytorch-lightning/pull/5014))
- Remove beta arg from F1 class and functional ([#5076](https://github.com/PyTorchLightning/pytorch-lightning/pull/5076))

### Fixed

- Fixed trainer by default `None` in `DDPAccelerator` ([#4915](https://github.com/PyTorchLightning/pytorch-lightning/pull/4915))
- Fixed `LightningOptimizer` to expose optimizer attributes ([#5095](https://github.com/PyTorchLightning/pytorch-lightning/pull/5095))
- Do not warn when the `name` key is used in the `lr_scheduler` dict ([#5057](https://github.com/PyTorchLightning/pytorch-lightning/pull/5057))
- Check if optimizer supports closure ([#4981](https://github.com/PyTorchLightning/pytorch-lightning/pull/4981))
- Add deprecated metric utility functions back to functional (
    [#5067](https://github.com/PyTorchLightning/pytorch-lightning/pull/5067),
    [#5068](https://github.com/PyTorchLightning/pytorch-lightning/pull/5068))
- Allow any input in `to_onnx` and `to_torchscript` ([#4378](https://github.com/PyTorchLightning/pytorch-lightning/pull/4378))
- Fixed `DDPHPCAccelerator` hangs in DDP construction by calling `init_device` ([#5157](https://github.com/PyTorchLightning/pytorch-lightning/pull/5157))


## [1.1.0] - 2020-12-09

### Added

- Added "monitor" key to saved `ModelCheckpoints` ([#4383](https://github.com/PyTorchLightning/pytorch-lightning/pull/4383))
- Added `ConfusionMatrix` class interface ([#4348](https://github.com/PyTorchLightning/pytorch-lightning/pull/4348))
- Added multiclass AUROC metric ([#4236](https://github.com/PyTorchLightning/pytorch-lightning/pull/4236))
- Added global step indexing to the checkpoint name for a better sub-epoch checkpointing experience ([#3807](https://github.com/PyTorchLightning/pytorch-lightning/pull/3807))
- Added optimizer hooks in callbacks ([#4379](https://github.com/PyTorchLightning/pytorch-lightning/pull/4379))
- Added option to log momentum ([#4384](https://github.com/PyTorchLightning/pytorch-lightning/pull/4384))
- Added `current_score` to `ModelCheckpoint.on_save_checkpoint` ([#4721](https://github.com/PyTorchLightning/pytorch-lightning/pull/4721))
- Added logging using `self.log` in train and evaluation for epoch end hooks (
    [#4552](https://github.com/PyTorchLightning/pytorch-lightning/pull/4552),
    [#4495](https://github.com/PyTorchLightning/pytorch-lightning/pull/4495),
    [#4439](https://github.com/PyTorchLightning/pytorch-lightning/pull/4439),
    [#4684](https://github.com/PyTorchLightning/pytorch-lightning/pull/4684),
    [#4913](https://github.com/PyTorchLightning/pytorch-lightning/pull/4913))
- Added ability for DDP plugin to modify optimizer state saving ([#4675](https://github.com/PyTorchLightning/pytorch-lightning/pull/4675))
- Added `prefix` argument in loggers ([#4557](https://github.com/PyTorchLightning/pytorch-lightning/pull/4557))
- Added printing of total num of params, trainable and non-trainable params in ModelSummary ([#4521](https://github.com/PyTorchLightning/pytorch-lightning/pull/4521))
- Added `PrecisionRecallCurve, ROC, AveragePrecision` class metric ([#4549](https://github.com/PyTorchLightning/pytorch-lightning/pull/4549))
- Added custom `Apex` and `NativeAMP` as `Precision plugins` ([#4355](https://github.com/PyTorchLightning/pytorch-lightning/pull/4355))
- Added `DALI MNIST` example ([#3721](https://github.com/PyTorchLightning/pytorch-lightning/pull/3721))
- Added `sharded plugin` for DDP for multi-gpu training memory optimizations (
    [#4639](https://github.com/PyTorchLightning/pytorch-lightning/pull/4639),
    [#4686](https://github.com/PyTorchLightning/pytorch-lightning/pull/4686),
    [#4737](https://github.com/PyTorchLightning/pytorch-lightning/pull/4737),
    [#4773](https://github.com/PyTorchLightning/pytorch-lightning/pull/4773))
- Added `experiment_id` to the NeptuneLogger ([#3462](https://github.com/PyTorchLightning/pytorch-lightning/pull/3462))
- Added `Pytorch Geometric` integration example with Lightning ([#4568](https://github.com/PyTorchLightning/pytorch-lightning/pull/4568))
- Added `all_gather` method to `LightningModule` which allows gradient based tensor synchronizations for use-cases such as negative sampling. ([#5012](https://github.com/PyTorchLightning/pytorch-lightning/pull/5012))
- Enabled `self.log` in most functions ([#4969](https://github.com/PyTorchLightning/pytorch-lightning/pull/4969))
- Added changeable extension variable for `ModelCheckpoint` ([#4977](https://github.com/PyTorchLightning/pytorch-lightning/pull/4977))


### Changed

- Tuner algorithms will be skipped if `fast_dev_run=True` ([#3903](https://github.com/PyTorchLightning/pytorch-lightning/pull/3903))
- `WandbLogger` does not force wandb `reinit` arg to True anymore and creates a run only when needed ([#4648](https://github.com/PyTorchLightning/pytorch-lightning/pull/4648))
- Changed `automatic_optimization` to be a model attribute ([#4602](https://github.com/PyTorchLightning/pytorch-lightning/pull/4602))
- Changed `Simple Profiler` report to order by percentage time spent + num calls ([#4880](https://github.com/PyTorchLightning/pytorch-lightning/pull/4880))
- Simplify optimization Logic ([#4984](https://github.com/PyTorchLightning/pytorch-lightning/pull/4984))
- Classification metrics overhaul ([#4837](https://github.com/PyTorchLightning/pytorch-lightning/pull/4837))
- Updated `fast_dev_run` to accept integer representing num_batches ([#4629](https://github.com/PyTorchLightning/pytorch-lightning/pull/4629))
- Refactored optimizer ([#4658](https://github.com/PyTorchLightning/pytorch-lightning/pull/4658))


### Deprecated

- Deprecated `prefix` argument in `ModelCheckpoint` ([#4765](https://github.com/PyTorchLightning/pytorch-lightning/pull/4765))
- Deprecated the old way of assigning hyper-parameters through `self.hparams = ...` ([#4813](https://github.com/PyTorchLightning/pytorch-lightning/pull/4813))
- Deprecated `mode='auto'` from `ModelCheckpoint` and `EarlyStopping` ([#4695](https://github.com/PyTorchLightning/pytorch-lightning/pull/4695))

### Removed

- Removed `reorder` parameter of the `auc` metric ([#5004](https://github.com/PyTorchLightning/pytorch-lightning/pull/5004))
- Removed `multiclass_roc` and `multiclass_precision_recall_curve`, use `roc` and `precision_recall_curve` instead ([#4549](https://github.com/PyTorchLightning/pytorch-lightning/pull/4549))

### Fixed

- Added feature to move tensors to CPU before saving ([#4309](https://github.com/PyTorchLightning/pytorch-lightning/pull/4309))
- Fixed `LoggerConnector` to have logged metrics on root device in DP ([#4138](https://github.com/PyTorchLightning/pytorch-lightning/pull/4138))
- Auto convert tensors to contiguous format when `gather_all` ([#4907](https://github.com/PyTorchLightning/pytorch-lightning/pull/4907))
- Fixed `PYTHONPATH` for ddp test model ([#4528](https://github.com/PyTorchLightning/pytorch-lightning/pull/4528))
- Fixed allowing logger to support indexing ([#4595](https://github.com/PyTorchLightning/pytorch-lightning/pull/4595))
- Fixed DDP and manual_optimization ([#4976](https://github.com/PyTorchLightning/pytorch-lightning/pull/4976))


## [1.0.8] - 2020-11-24

### Added

- Added casting to python types for numpy scalars when logging `hparams` ([#4647](https://github.com/PyTorchLightning/pytorch-lightning/pull/4647))
- Added warning when progress bar refresh rate is less than 20 on Google Colab to prevent crashing ([#4654](https://github.com/PyTorchLightning/pytorch-lightning/pull/4654))
- Added `F1` class metric ([#4656](https://github.com/PyTorchLightning/pytorch-lightning/pull/4656))

### Changed

- Consistently use `step=trainer.global_step` in `LearningRateMonitor` independently of `logging_interval` ([#4376](https://github.com/PyTorchLightning/pytorch-lightning/pull/4376))
- Metric states are no longer as default added to `state_dict` ([#4685](https://github.com/PyTorchLightning/pytorch-lightning/pull/4685))
- Renamed class metric `Fbeta` >> `FBeta` ([#4656](https://github.com/PyTorchLightning/pytorch-lightning/pull/4656))
- Model summary: add 1 decimal place ([#4745](https://github.com/PyTorchLightning/pytorch-lightning/pull/4745))
- Do not override `PYTHONWARNINGS` ([#4700](https://github.com/PyTorchLightning/pytorch-lightning/pull/4700))
- Changed `init_ddp_connection` moved from `DDP` to `DDPPlugin` ([#4407](https://github.com/PyTorchLightning/pytorch-lightning/pull/4407))


### Fixed

- Fixed checkpoint `hparams` dict casting when `omegaconf` is available ([#4770](https://github.com/PyTorchLightning/pytorch-lightning/pull/4770))
- Fixed incomplete progress bars when total batches not divisible by refresh rate ([#4577](https://github.com/PyTorchLightning/pytorch-lightning/pull/4577))
- Updated SSIM metric ([#4566](https://github.com/PyTorchLightning/pytorch-lightning/pull/4566))
- Fixed batch_arg_name - add `batch_arg_name` to all calls to `_adjust_batch_size`bug ([#4812](https://github.com/PyTorchLightning/pytorch-lightning/pull/4812))
- Fixed `torchtext` data to GPU ([#4785](https://github.com/PyTorchLightning/pytorch-lightning/pull/4785))
- Fixed a crash bug in MLFlow logger ([#4716](https://github.com/PyTorchLightning/pytorch-lightning/pull/4716))

## [1.0.7] - 2020-11-17

### Added

- Added lambda closure to `manual_optimizer_step` ([#4618](https://github.com/PyTorchLightning/pytorch-lightning/pull/4618))

### Changed

- Change Metrics `persistent` default mode to `False` ([#4685](https://github.com/PyTorchLightning/pytorch-lightning/pull/4685))
- LoggerConnector log_metrics will use `total_batch_idx` instead of `global_step` when logging on `training step` ([#4738](https://github.com/PyTorchLightning/pytorch-lightning/pull/4738))


### Fixed

- Prevent crash if `sync_dist=True` on CPU ([#4626](https://github.com/PyTorchLightning/pytorch-lightning/pull/4626))
- Fixed average pbar Metrics ([#4534](https://github.com/PyTorchLightning/pytorch-lightning/pull/4534))
- Fixed `setup` callback hook to correctly pass the LightningModule through ([#4608](https://github.com/PyTorchLightning/pytorch-lightning/pull/4608))
- Allowing decorate model init with saving `hparams` inside ([#4662](https://github.com/PyTorchLightning/pytorch-lightning/pull/4662))
- Fixed `split_idx` set by `LoggerConnector` in `on_trainer_init` to `Trainer`  ([#4697](https://github.com/PyTorchLightning/pytorch-lightning/pull/4697))


## [1.0.6] - 2020-11-11

### Added

- Added metrics aggregation in Horovod and fixed early stopping ([#3775](https://github.com/PyTorchLightning/pytorch-lightning/pull/3775))
- Added `manual_optimizer_step` which work with `AMP Native` and `accumulated_grad_batches` ([#4485](https://github.com/PyTorchLightning/pytorch-lightning/pull/4485))
- Added `persistent(mode)` method to metrics, to enable and disable metric states being added to `state_dict` ([#4482](https://github.com/PyTorchLightning/pytorch-lightning/pull/4482))
- Added congratulations at the end of our notebooks ([#4555](https://github.com/PyTorchLightning/pytorch-lightning/pull/4555))
- Added parameters `move_metrics_to_cpu` in Trainer to disable gpu leak ([#4592](https://github.com/PyTorchLightning/pytorch-lightning/pull/4592))


### Changed

- Changed `fsspec` to tuner ([#4458](https://github.com/PyTorchLightning/pytorch-lightning/pull/4458))
- Unify SLURM/TorchElastic under backend plugin ([#4578](https://github.com/PyTorchLightning/pytorch-lightning/pull/4578),
        [#4580](https://github.com/PyTorchLightning/pytorch-lightning/pull/4580),
        [#4581](https://github.com/PyTorchLightning/pytorch-lightning/pull/4581),
        [#4582](https://github.com/PyTorchLightning/pytorch-lightning/pull/4582),
        [#4583](https://github.com/PyTorchLightning/pytorch-lightning/pull/4583))

### Fixed

- Fixed feature-lack in `hpc_load` ([#4526](https://github.com/PyTorchLightning/pytorch-lightning/pull/4526))
- Fixed metrics states being overridden in DDP mode ([#4482](https://github.com/PyTorchLightning/pytorch-lightning/pull/4482))
- Fixed `lightning_getattr`, `lightning_hasattr` not finding the correct attributes in datamodule ([#4347](https://github.com/PyTorchLightning/pytorch-lightning/pull/4347))
- Fixed automatic optimization AMP by `manual_optimization_step` ([#4485](https://github.com/PyTorchLightning/pytorch-lightning/pull/4485))
- Replace `MisconfigurationException` with warning in `ModelCheckpoint` Callback ([#4560](https://github.com/PyTorchLightning/pytorch-lightning/pull/4560))
- Fixed logged keys in mlflow logger ([#4412](https://github.com/PyTorchLightning/pytorch-lightning/pull/4412))
- Fixed `is_picklable` by catching `AttributeError` ([#4508](https://github.com/PyTorchLightning/pytorch-lightning/pull/4508))
- Fixed multi test dataloaders dict `AttributeError` error ([#4480](https://github.com/PyTorchLightning/pytorch-lightning/pull/4480))
- Fixed show progress bar only for `progress_rank 0` on `DDP_SLURM` ([#4437](https://github.com/PyTorchLightning/pytorch-lightning/pull/4437))

## [1.0.5] - 2020-11-03

### Added

- Added PyTorch 1.7 Stable support ([#3821](https://github.com/PyTorchLightning/pytorch-lightning/pull/3821))
- Added timeout for `tpu_device_exists` to ensure process does not hang indefinitely ([#4340](https://github.com/PyTorchLightning/pytorch-lightning/pull/4340))

### Changed

- W&B log in sync with `Trainer` step ([#4405](https://github.com/PyTorchLightning/pytorch-lightning/pull/4405))
- Hook `on_after_backward` is called only when `optimizer_step` is being called ([#4439](https://github.com/PyTorchLightning/pytorch-lightning/pull/4439))
- Moved `track_and_norm_grad` into `training loop` and called only when `optimizer_step` is being called ([#4439](https://github.com/PyTorchLightning/pytorch-lightning/pull/4439))
- Changed type checker with explicit cast of `ref_model` object ([#4457](https://github.com/PyTorchLightning/pytorch-lightning/pull/4457))
- Changed `distributed_backend` -> `accelerator` ([#4429](https://github.com/PyTorchLightning/pytorch-lightning/pull/4429))

### Deprecated

- Deprecated passing `ModelCheckpoint` instance to `checkpoint_callback` Trainer argument ([#4336](https://github.com/PyTorchLightning/pytorch-lightning/pull/4336))

### Fixed

- Disable saving checkpoints if not trained ([#4372](https://github.com/PyTorchLightning/pytorch-lightning/pull/4372))
- Fixed error using `auto_select_gpus=True` with `gpus=-1` ([#4209](https://github.com/PyTorchLightning/pytorch-lightning/pull/4209))
- Disabled training when `limit_train_batches=0` ([#4371](https://github.com/PyTorchLightning/pytorch-lightning/pull/4371))
- Fixed that metrics do not store computational graph for all seen data ([#4313](https://github.com/PyTorchLightning/pytorch-lightning/pull/4313))
- Fixed AMP unscale for `on_after_backward` ([#4439](https://github.com/PyTorchLightning/pytorch-lightning/pull/4439))
- Fixed TorchScript export when module includes Metrics ([#4428](https://github.com/PyTorchLightning/pytorch-lightning/pull/4428))
- Fixed TorchScript trace method's data to device and docstring ([#4360](https://github.com/PyTorchLightning/pytorch-lightning/pull/4360))
- Fixed CSV logger warning ([#4419](https://github.com/PyTorchLightning/pytorch-lightning/pull/4419))
- Fixed skip DDP parameter sync ([#4301](https://github.com/PyTorchLightning/pytorch-lightning/pull/4301))
- Fixed `WandbLogger` _sanitize_callable function ([#4422](https://github.com/PyTorchLightning/pytorch-lightning/pull/4422))
- Fixed `AMP Native` `_unscale` gradient ([#4441](https://github.com/PyTorchLightning/pytorch-lightning/pull/4441))


## [1.0.4] - 2020-10-27

### Added

- Added `dirpath` and `filename` parameter in `ModelCheckpoint` ([#4213](https://github.com/PyTorchLightning/pytorch-lightning/pull/4213))
- Added plugins docs and DDPPlugin to customize ddp across all accelerators ([#4258](https://github.com/PyTorchLightning/pytorch-lightning/pull/4285))
- Added `strict` option to the scheduler dictionary ([#3586](https://github.com/PyTorchLightning/pytorch-lightning/pull/3586))
- Added `fsspec` support for profilers ([#4162](https://github.com/PyTorchLightning/pytorch-lightning/pull/4162))
- Added autogenerated helptext to `Trainer.add_argparse_args` ([#4344](https://github.com/PyTorchLightning/pytorch-lightning/pull/4344))
- Added support for string values in `Trainer`'s `profiler` parameter ([#3656](https://github.com/PyTorchLightning/pytorch-lightning/pull/3656))
- Added `optimizer_closure` to `optimizer.step` when supported ([#4190](https://github.com/PyTorchLightning/pytorch-lightning/pull/4190))
- Added unification of regression metrics ([#4166](https://github.com/PyTorchLightning/pytorch-lightning/pull/4166))
- Added checkpoint load from Bytes ([#4314](https://github.com/PyTorchLightning/pytorch-lightning/pull/4314))

### Changed

- Improved error messages for invalid `configure_optimizers` returns ([#3587](https://github.com/PyTorchLightning/pytorch-lightning/pull/3587))
- Allow changing the logged step value in `validation_step` ([#4130](https://github.com/PyTorchLightning/pytorch-lightning/pull/4130))
- Allow setting `replace_sampler_ddp=True` with a distributed sampler already added ([#4273](https://github.com/PyTorchLightning/pytorch-lightning/pull/4273))
- Fixed santized parameters for `WandbLogger.log_hyperparams` ([#4320](https://github.com/PyTorchLightning/pytorch-lightning/pull/4320))

### Deprecated

- Deprecated `filepath` in `ModelCheckpoint` ([#4213](https://github.com/PyTorchLightning/pytorch-lightning/pull/4213))
- Deprecated `reorder` parameter of the `auc` metric ([#4237](https://github.com/PyTorchLightning/pytorch-lightning/pull/4237))
- Deprecated bool values in `Trainer`'s `profiler` parameter ([#3656](https://github.com/PyTorchLightning/pytorch-lightning/pull/3656))

### Fixed

- Fixed setting device ids in DDP ([#4297](https://github.com/PyTorchLightning/pytorch-lightning/pull/4297))
- Fixed synchronization of best model path in `ddp_accelerator` ([#4323](https://github.com/PyTorchLightning/pytorch-lightning/pull/4323))
- Fixed `WandbLogger` not uploading checkpoint artifacts at the end of training ([#4341](https://github.com/PyTorchLightning/pytorch-lightning/pull/4341))
- Fixed `FBeta` computation ([#4183](https://github.com/PyTorchLightning/pytorch-lightning/pull/4183))
- Fixed `accumulation across batches` has completed `before breaking training loop` ([#4278](https://github.com/PyTorchLightning/pytorch-lightning/pull/4278))
- Fixed `ModelCheckpoint` don't increase current_epoch and global_step when not training ([#4291](https://github.com/PyTorchLightning/pytorch-lightning/pull/4291))
- Fixed `COMET_EXPERIMENT_KEY` environment variable usage in comet logger ([#4230](https://github.com/PyTorchLightning/pytorch-lightning/pull/4230))

## [1.0.3] - 2020-10-20

### Added

- Added persistent flag to `Metric.add_state` ([#4195](https://github.com/PyTorchLightning/pytorch-lightning/pull/4195))

### Changed

- Used `checkpoint_connector.hpc_save` in SLURM ([#4217](https://github.com/PyTorchLightning/pytorch-lightning/pull/4217))
- Moved base req. to root ([#4219](https://github.com/PyTorchLightning/pytorch-lightning/pull/4219))

### Fixed

- Fixed `hparams` assign in init ([#4189](https://github.com/PyTorchLightning/pytorch-lightning/pull/4189))
- Fixed overwrite check for model hooks ([#4010](https://github.com/PyTorchLightning/pytorch-lightning/pull/4010))


## [1.0.2] - 2020-10-15

### Added

- Added trace functionality to the function `to_torchscript` ([#4142](https://github.com/PyTorchLightning/pytorch-lightning/pull/4142))

### Changed

- Called `on_load_checkpoint` before loading `state_dict` ([#4057](https://github.com/PyTorchLightning/pytorch-lightning/pull/4057))

### Removed

- Removed duplicate metric vs step log for train loop ([#4173](https://github.com/PyTorchLightning/pytorch-lightning/pull/4173))

### Fixed

- Fixed the `self.log` problem in `validation_step()` ([#4169](https://github.com/PyTorchLightning/pytorch-lightning/pull/4169))
- Fixed `hparams` saving - save the state when `save_hyperparameters()` is called [in `__init__`] ([#4163](https://github.com/PyTorchLightning/pytorch-lightning/pull/4163))
- Fixed runtime failure while exporting `hparams` to yaml ([#4158](https://github.com/PyTorchLightning/pytorch-lightning/pull/4158))


## [1.0.1] - 2020-10-14

### Added

- Added getstate/setstate method for torch.save serialization ([#4127](https://github.com/PyTorchLightning/pytorch-lightning/pull/4127))


## [1.0.0] - 2020-10-13

### Added

- Added Explained Variance Metric + metric fix ([#4013](https://github.com/PyTorchLightning/pytorch-lightning/pull/4013))
- Added Metric <-> Lightning Module integration tests ([#4008](https://github.com/PyTorchLightning/pytorch-lightning/pull/4008))
- Added parsing OS env vars in `Trainer` ([#4022](https://github.com/PyTorchLightning/pytorch-lightning/pull/4022))
- Added classification metrics ([#4043](https://github.com/PyTorchLightning/pytorch-lightning/pull/4043))
- Updated explained variance metric ([#4024](https://github.com/PyTorchLightning/pytorch-lightning/pull/4024))
- Enabled plugins ([#4041](https://github.com/PyTorchLightning/pytorch-lightning/pull/4041))
- Enabled custom clusters ([#4048](https://github.com/PyTorchLightning/pytorch-lightning/pull/4048))
- Enabled passing in custom accelerators ([#4050](https://github.com/PyTorchLightning/pytorch-lightning/pull/4050))
- Added `LightningModule.toggle_optimizer` ([#4058](https://github.com/PyTorchLightning/pytorch-lightning/pull/4058))
- Added `LightningModule.manual_backward` ([#4063](https://github.com/PyTorchLightning/pytorch-lightning/pull/4063))
- Added `output` argument to `*_batch_end` hooks ([#3965](https://github.com/PyTorchLightning/pytorch-lightning/pull/3965),
    [#3966](https://github.com/PyTorchLightning/pytorch-lightning/pull/3966))
- Added `output` argument to `*_epoch_end` hooks ([#3967](https://github.com/PyTorchLightning/pytorch-lightning/pull/3967))

### Changed

- Integrated metrics API with self.log ([#3961](https://github.com/PyTorchLightning/pytorch-lightning/pull/3961))
- Decoupled Apex ([#4052](https://github.com/PyTorchLightning/pytorch-lightning/pull/4052),
        [#4054](https://github.com/PyTorchLightning/pytorch-lightning/pull/4054),
        [#4055](https://github.com/PyTorchLightning/pytorch-lightning/pull/4055),
        [#4056](https://github.com/PyTorchLightning/pytorch-lightning/pull/4056),
        [#4058](https://github.com/PyTorchLightning/pytorch-lightning/pull/4058),
        [#4060](https://github.com/PyTorchLightning/pytorch-lightning/pull/4060),
        [#4061](https://github.com/PyTorchLightning/pytorch-lightning/pull/4061),
        [#4062](https://github.com/PyTorchLightning/pytorch-lightning/pull/4062),
        [#4063](https://github.com/PyTorchLightning/pytorch-lightning/pull/4063),
        [#4064](https://github.com/PyTorchLightning/pytorch-lightning/pull/4064),
        [#4065](https://github.com/PyTorchLightning/pytorch-lightning/pull/4065))
- Renamed all backends to `Accelerator` ([#4066](https://github.com/PyTorchLightning/pytorch-lightning/pull/4066))
- Enabled manual returns ([#4089](https://github.com/PyTorchLightning/pytorch-lightning/pull/4089))

### Removed

- Removed support for EvalResult and TrainResult ([#3968](https://github.com/PyTorchLightning/pytorch-lightning/pull/3968))
- Removed deprecated trainer flags: `overfit_pct`, `log_save_interval`, `row_log_interval` ([#3969](https://github.com/PyTorchLightning/pytorch-lightning/pull/3969))
- Removed deprecated early_stop_callback ([#3982](https://github.com/PyTorchLightning/pytorch-lightning/pull/3982))
- Removed deprecated model hooks ([#3980](https://github.com/PyTorchLightning/pytorch-lightning/pull/3980))
- Removed deprecated callbacks ([#3979](https://github.com/PyTorchLightning/pytorch-lightning/pull/3979))
- Removed `trainer` argument in `LightningModule.backward` [#4056](https://github.com/PyTorchLightning/pytorch-lightning/pull/4056))

### Fixed

- Fixed `current_epoch` property update to reflect true epoch number inside `LightningDataModule`, when `reload_dataloaders_every_epoch=True`. ([#3974](https://github.com/PyTorchLightning/pytorch-lightning/pull/3974))
- Fixed to print scaler value in progress bar ([#4053](https://github.com/PyTorchLightning/pytorch-lightning/pull/4053))
- Fixed mismatch between docstring and code regarding when `on_load_checkpoint` hook is called ([#3996](https://github.com/PyTorchLightning/pytorch-lightning/pull/3996))


## [0.10.0] - 2020-10-07

### Added

- Added new Metrics API. ([#3868](https://github.com/PyTorchLightning/pytorch-lightning/pull/3868), [#3921](https://github.com/PyTorchLightning/pytorch-lightning/pull/3921))
- Enable PyTorch 1.7 compatibility ([#3541](https://github.com/PyTorchLightning/pytorch-lightning/pull/3541))
- Added `LightningModule.to_torchscript` to support exporting as `ScriptModule` ([#3258](https://github.com/PyTorchLightning/pytorch-lightning/pull/3258))
- Added warning when dropping unpicklable `hparams` ([#2874](https://github.com/PyTorchLightning/pytorch-lightning/pull/2874))
- Added EMB similarity ([#3349](https://github.com/PyTorchLightning/pytorch-lightning/pull/3349))
- Added `ModelCheckpoint.to_yaml` method ([#3048](https://github.com/PyTorchLightning/pytorch-lightning/pull/3048))
- Allow `ModelCheckpoint` monitor to be `None`, meaning it will always save ([#3630](https://github.com/PyTorchLightning/pytorch-lightning/pull/3630))
- Disabled optimizers setup during testing ([#3059](https://github.com/PyTorchLightning/pytorch-lightning/pull/3059))
- Added support for datamodules to save and load checkpoints when training ([#3563](https://github.com/PyTorchLightning/pytorch-lightning/pull/3563))
- Added support for datamodule in learning rate finder ([#3425](https://github.com/PyTorchLightning/pytorch-lightning/pull/3425))
- Added gradient clip test for native AMP ([#3754](https://github.com/PyTorchLightning/pytorch-lightning/pull/3754))
- Added dist lib to enable syncing anything across devices ([#3762](https://github.com/PyTorchLightning/pytorch-lightning/pull/3762))
- Added `broadcast` to `TPUBackend` ([#3814](https://github.com/PyTorchLightning/pytorch-lightning/pull/3814))
- Added `XLADeviceUtils` class to check XLA device type ([#3274](https://github.com/PyTorchLightning/pytorch-lightning/pull/3274))

### Changed

- Refactored accelerator backends:
   * moved TPU `xxx_step` to backend ([#3118](https://github.com/PyTorchLightning/pytorch-lightning/pull/3118))
   * refactored DDP backend `forward` ([#3119](https://github.com/PyTorchLightning/pytorch-lightning/pull/3119))
   * refactored GPU backend `__step` ([#3120](https://github.com/PyTorchLightning/pytorch-lightning/pull/3120))
   * refactored Horovod backend ([#3121](https://github.com/PyTorchLightning/pytorch-lightning/pull/3121),
        [#3122](https://github.com/PyTorchLightning/pytorch-lightning/pull/3122))
   * remove obscure forward call in eval + CPU backend `___step` ([#3123](https://github.com/PyTorchLightning/pytorch-lightning/pull/3123))
   * reduced all simplified forward ([#3126](https://github.com/PyTorchLightning/pytorch-lightning/pull/3126))
   * added hook base method ([#3127](https://github.com/PyTorchLightning/pytorch-lightning/pull/3127))
   * refactor eval loop to use hooks - use `test_mode` for if so we can split later ([#3129](https://github.com/PyTorchLightning/pytorch-lightning/pull/3129))
   * moved `___step_end` hooks ([#3130](https://github.com/PyTorchLightning/pytorch-lightning/pull/3130))
   * training forward refactor ([#3134](https://github.com/PyTorchLightning/pytorch-lightning/pull/3134))
   * training AMP scaling refactor ([#3135](https://github.com/PyTorchLightning/pytorch-lightning/pull/3135))
   * eval step scaling factor ([#3136](https://github.com/PyTorchLightning/pytorch-lightning/pull/3136))
   * add eval loop object to streamline eval loop ([#3138](https://github.com/PyTorchLightning/pytorch-lightning/pull/3138))
   * refactored dataloader process hook ([#3139](https://github.com/PyTorchLightning/pytorch-lightning/pull/3139))
   * refactored inner eval loop ([#3141](https://github.com/PyTorchLightning/pytorch-lightning/pull/3141))
   * final inner eval loop hooks ([#3154](https://github.com/PyTorchLightning/pytorch-lightning/pull/3154))
   * clean up hooks in `run_evaluation` ([#3156](https://github.com/PyTorchLightning/pytorch-lightning/pull/3156))
   * clean up data reset ([#3161](https://github.com/PyTorchLightning/pytorch-lightning/pull/3161))
   * expand eval loop out ([#3165](https://github.com/PyTorchLightning/pytorch-lightning/pull/3165))
   * moved hooks around in eval loop ([#3195](https://github.com/PyTorchLightning/pytorch-lightning/pull/3195))
   * remove `_evaluate` fx ([#3197](https://github.com/PyTorchLightning/pytorch-lightning/pull/3197))
   * `Trainer.fit` hook clean up ([#3198](https://github.com/PyTorchLightning/pytorch-lightning/pull/3198))
   * DDPs train hooks ([#3203](https://github.com/PyTorchLightning/pytorch-lightning/pull/3203))
   * refactor DDP backend ([#3204](https://github.com/PyTorchLightning/pytorch-lightning/pull/3204),
        [#3207](https://github.com/PyTorchLightning/pytorch-lightning/pull/3207),
        [#3208](https://github.com/PyTorchLightning/pytorch-lightning/pull/3208),
        [#3209](https://github.com/PyTorchLightning/pytorch-lightning/pull/3209),
        [#3210](https://github.com/PyTorchLightning/pytorch-lightning/pull/3210))
   * reduced accelerator selection ([#3211](https://github.com/PyTorchLightning/pytorch-lightning/pull/3211))
   * group prepare data hook ([#3212](https://github.com/PyTorchLightning/pytorch-lightning/pull/3212))
   * added data connector ([#3285](https://github.com/PyTorchLightning/pytorch-lightning/pull/3285))
   * modular is_overridden ([#3290](https://github.com/PyTorchLightning/pytorch-lightning/pull/3290))
   * adding `Trainer.tune()` ([#3293](https://github.com/PyTorchLightning/pytorch-lightning/pull/3293))
   * move `run_pretrain_routine` -> `setup_training` ([#3294](https://github.com/PyTorchLightning/pytorch-lightning/pull/3294))
   * move train outside of setup training ([#3297](https://github.com/PyTorchLightning/pytorch-lightning/pull/3297))
   * move `prepare_data` to data connector ([#3307](https://github.com/PyTorchLightning/pytorch-lightning/pull/3307))
   * moved accelerator router ([#3309](https://github.com/PyTorchLightning/pytorch-lightning/pull/3309))
   * train loop refactor - moving train loop to own object ([#3310](https://github.com/PyTorchLightning/pytorch-lightning/pull/3310),
        [#3312](https://github.com/PyTorchLightning/pytorch-lightning/pull/3312),
        [#3313](https://github.com/PyTorchLightning/pytorch-lightning/pull/3313),
        [#3314](https://github.com/PyTorchLightning/pytorch-lightning/pull/3314))
   * duplicate data interface definition up into DataHooks class ([#3344](https://github.com/PyTorchLightning/pytorch-lightning/pull/3344))
   * inner train loop ([#3359](https://github.com/PyTorchLightning/pytorch-lightning/pull/3359),
        [#3361](https://github.com/PyTorchLightning/pytorch-lightning/pull/3361),
        [#3362](https://github.com/PyTorchLightning/pytorch-lightning/pull/3362),
        [#3363](https://github.com/PyTorchLightning/pytorch-lightning/pull/3363),
        [#3365](https://github.com/PyTorchLightning/pytorch-lightning/pull/3365),
        [#3366](https://github.com/PyTorchLightning/pytorch-lightning/pull/3366),
        [#3367](https://github.com/PyTorchLightning/pytorch-lightning/pull/3367),
        [#3368](https://github.com/PyTorchLightning/pytorch-lightning/pull/3368),
        [#3369](https://github.com/PyTorchLightning/pytorch-lightning/pull/3369),
        [#3370](https://github.com/PyTorchLightning/pytorch-lightning/pull/3370),
        [#3371](https://github.com/PyTorchLightning/pytorch-lightning/pull/3371),
        [#3372](https://github.com/PyTorchLightning/pytorch-lightning/pull/3372),
        [#3373](https://github.com/PyTorchLightning/pytorch-lightning/pull/3373),
        [#3374](https://github.com/PyTorchLightning/pytorch-lightning/pull/3374),
        [#3375](https://github.com/PyTorchLightning/pytorch-lightning/pull/3375),
        [#3376](https://github.com/PyTorchLightning/pytorch-lightning/pull/3376),
        [#3385](https://github.com/PyTorchLightning/pytorch-lightning/pull/3385),
        [#3388](https://github.com/PyTorchLightning/pytorch-lightning/pull/3388),
        [#3397](https://github.com/PyTorchLightning/pytorch-lightning/pull/3397))
   * all logging related calls in a connector ([#3395](https://github.com/PyTorchLightning/pytorch-lightning/pull/3395))
   * device parser ([#3400](https://github.com/PyTorchLightning/pytorch-lightning/pull/3400),
        [#3405](https://github.com/PyTorchLightning/pytorch-lightning/pull/3405))
   * added model connector ([#3407](https://github.com/PyTorchLightning/pytorch-lightning/pull/3407))
   * moved eval loop logging to loggers ([#3408](https://github.com/PyTorchLightning/pytorch-lightning/pull/3408))
   * moved eval loop (#3412[#3408](https://github.com/PyTorchLightning/pytorch-lightning/pull/3408))
   * trainer/separate argparse ([#3421](https://github.com/PyTorchLightning/pytorch-lightning/pull/3421),
        [#3428](https://github.com/PyTorchLightning/pytorch-lightning/pull/3428),
        [#3432](https://github.com/PyTorchLightning/pytorch-lightning/pull/3432))
   * move `lr_finder` ([#3434](https://github.com/PyTorchLightning/pytorch-lightning/pull/3434))
   * organize args (#[#3435](https://github.com/PyTorchLightning/pytorch-lightning/pull/3435),
        [#3442](https://github.com/PyTorchLightning/pytorch-lightning/pull/3442),
        [#3447](https://github.com/PyTorchLightning/pytorch-lightning/pull/3447),
        [#3448](https://github.com/PyTorchLightning/pytorch-lightning/pull/3448),
        [#3449](https://github.com/PyTorchLightning/pytorch-lightning/pull/3449),
        [#3456](https://github.com/PyTorchLightning/pytorch-lightning/pull/3456))
   * move specific accelerator code ([#3457](https://github.com/PyTorchLightning/pytorch-lightning/pull/3457))
   * group connectors ([#3472](https://github.com/PyTorchLightning/pytorch-lightning/pull/3472))
   * accelerator connector methods x/n ([#3469](https://github.com/PyTorchLightning/pytorch-lightning/pull/3469),
        [#3470](https://github.com/PyTorchLightning/pytorch-lightning/pull/3470),
        [#3474](https://github.com/PyTorchLightning/pytorch-lightning/pull/3474))
   * merge backends x/n ([#3476](https://github.com/PyTorchLightning/pytorch-lightning/pull/3476),
        [#3477](https://github.com/PyTorchLightning/pytorch-lightning/pull/3477),
        [#3478](https://github.com/PyTorchLightning/pytorch-lightning/pull/3478),
        [#3480](https://github.com/PyTorchLightning/pytorch-lightning/pull/3480),
        [#3482](https://github.com/PyTorchLightning/pytorch-lightning/pull/3482))
   * apex plugin ([#3502](https://github.com/PyTorchLightning/pytorch-lightning/pull/3502))
   * precision plugins ([#3504](https://github.com/PyTorchLightning/pytorch-lightning/pull/3504))
   * Result - make monitor default to `checkpoint_on` to simplify ([#3571](https://github.com/PyTorchLightning/pytorch-lightning/pull/3571))
   * reference to the Trainer on the `LightningDataModule` ([#3684](https://github.com/PyTorchLightning/pytorch-lightning/pull/3684))
   * add `.log` to lightning module ([#3686](https://github.com/PyTorchLightning/pytorch-lightning/pull/3686),
        [#3699](https://github.com/PyTorchLightning/pytorch-lightning/pull/3699),
        [#3701](https://github.com/PyTorchLightning/pytorch-lightning/pull/3701),
        [#3704](https://github.com/PyTorchLightning/pytorch-lightning/pull/3704),
        [#3715](https://github.com/PyTorchLightning/pytorch-lightning/pull/3715))
   * enable tracking original metric when step and epoch are both true ([#3685](https://github.com/PyTorchLightning/pytorch-lightning/pull/3685))
   * deprecated results obj, added support for simpler comms ([#3681](https://github.com/PyTorchLightning/pytorch-lightning/pull/3681))
   * move backends back to individual files ([#3712](https://github.com/PyTorchLightning/pytorch-lightning/pull/3712))
   * fixes logging for eval steps ([#3763](https://github.com/PyTorchLightning/pytorch-lightning/pull/3763))
   * decoupled DDP, DDP spawn ([#3733](https://github.com/PyTorchLightning/pytorch-lightning/pull/3733),
        [#3766](https://github.com/PyTorchLightning/pytorch-lightning/pull/3766),
        [#3767](https://github.com/PyTorchLightning/pytorch-lightning/pull/3767),
        [#3774](https://github.com/PyTorchLightning/pytorch-lightning/pull/3774),
        [#3802](https://github.com/PyTorchLightning/pytorch-lightning/pull/3802),
        [#3806](https://github.com/PyTorchLightning/pytorch-lightning/pull/3806),
        [#3817](https://github.com/PyTorchLightning/pytorch-lightning/pull/3817),
        [#3819](https://github.com/PyTorchLightning/pytorch-lightning/pull/3819),
        [#3927](https://github.com/PyTorchLightning/pytorch-lightning/pull/3927))
   * remove weight loading hack for ddp_cpu ([#3808](https://github.com/PyTorchLightning/pytorch-lightning/pull/3808))
   * separate `torchelastic` from DDP ([#3810](https://github.com/PyTorchLightning/pytorch-lightning/pull/3810))
   * separate SLURM from DDP ([#3809](https://github.com/PyTorchLightning/pytorch-lightning/pull/3809))
   * decoupled DDP2 ([#3816](https://github.com/PyTorchLightning/pytorch-lightning/pull/3816))
   * bug fix with logging val epoch end + monitor ([#3812](https://github.com/PyTorchLightning/pytorch-lightning/pull/3812))
   * callback system and init DDP ([#3836](https://github.com/PyTorchLightning/pytorch-lightning/pull/3836))
   * adding compute environments ([#3837](https://github.com/PyTorchLightning/pytorch-lightning/pull/3837), [#3842](https://github.com/PyTorchLightning/pytorch-lightning/pull/3842))
   * epoch can now log independently ([#3843](https://github.com/PyTorchLightning/pytorch-lightning/pull/3843))
   * test selecting the correct backend. temp backends while slurm and TorchElastic are decoupled ([#3848](https://github.com/PyTorchLightning/pytorch-lightning/pull/3848))
   * fixed `init_slurm_connection` causing hostname errors ([#3856](https://github.com/PyTorchLightning/pytorch-lightning/pull/3856))
   * moves init apex from LM to apex connector ([#3923](https://github.com/PyTorchLightning/pytorch-lightning/pull/3923))
   * moves sync bn to each backend ([#3925](https://github.com/PyTorchLightning/pytorch-lightning/pull/3925))
   * moves configure ddp to each backend ([#3924](https://github.com/PyTorchLightning/pytorch-lightning/pull/3924))
- Deprecation warning ([#3844](https://github.com/PyTorchLightning/pytorch-lightning/pull/3844))
- Changed `LearningRateLogger` to `LearningRateMonitor` ([#3251](https://github.com/PyTorchLightning/pytorch-lightning/pull/3251))
- Used `fsspec` instead of `gfile` for all IO ([#3320](https://github.com/PyTorchLightning/pytorch-lightning/pull/3320))
    * Swaped `torch.load` for `fsspec` load in DDP spawn backend ([#3787](https://github.com/PyTorchLightning/pytorch-lightning/pull/3787))
    * Swaped `torch.load` for `fsspec` load in cloud_io loading ([#3692](https://github.com/PyTorchLightning/pytorch-lightning/pull/3692))
    * Added support for `to_disk()` to use remote filepaths with `fsspec` ([#3930](https://github.com/PyTorchLightning/pytorch-lightning/pull/3930))
    * Updated model_checkpoint's to_yaml to use `fsspec` open ([#3801](https://github.com/PyTorchLightning/pytorch-lightning/pull/3801))
    * Fixed `fsspec` is inconsistent when doing `fs.ls` ([#3805](https://github.com/PyTorchLightning/pytorch-lightning/pull/3805))
- Refactor `GPUStatsMonitor` to improve training speed ([#3257](https://github.com/PyTorchLightning/pytorch-lightning/pull/3257))
- Changed IoU score behavior for classes absent in target and pred ([#3098](https://github.com/PyTorchLightning/pytorch-lightning/pull/3098))
- Changed IoU `remove_bg` bool to `ignore_index` optional int ([#3098](https://github.com/PyTorchLightning/pytorch-lightning/pull/3098))
- Changed defaults of `save_top_k` and `save_last` to `None` in ModelCheckpoint ([#3680](https://github.com/PyTorchLightning/pytorch-lightning/pull/3680))
- `row_log_interval` and `log_save_interval` are now based on training loop's `global_step` instead of epoch-internal batch index ([#3667](https://github.com/PyTorchLightning/pytorch-lightning/pull/3667))
- Silenced some warnings. verified ddp refactors ([#3483](https://github.com/PyTorchLightning/pytorch-lightning/pull/3483))
- Cleaning up stale logger tests ([#3490](https://github.com/PyTorchLightning/pytorch-lightning/pull/3490))
- Allow `ModelCheckpoint` monitor to be `None` ([#3633](https://github.com/PyTorchLightning/pytorch-lightning/pull/3633))
- Enable `None` model checkpoint default ([#3669](https://github.com/PyTorchLightning/pytorch-lightning/pull/3669))
- Skipped `best_model_path` if `checkpoint_callback` is `None` ([#2962](https://github.com/PyTorchLightning/pytorch-lightning/pull/2962))
- Used `raise .. from ..` to explicitly chain exceptions ([#3750](https://github.com/PyTorchLightning/pytorch-lightning/pull/3750))
-  Mocking loggers ([#3596](https://github.com/PyTorchLightning/pytorch-lightning/pull/3596),
    [#3617](https://github.com/PyTorchLightning/pytorch-lightning/pull/3617),
    [#3851](https://github.com/PyTorchLightning/pytorch-lightning/pull/3851),
    [#3859](https://github.com/PyTorchLightning/pytorch-lightning/pull/3859),
    [#3884](https://github.com/PyTorchLightning/pytorch-lightning/pull/3884),
    [#3853](https://github.com/PyTorchLightning/pytorch-lightning/pull/3853),
    [#3910](https://github.com/PyTorchLightning/pytorch-lightning/pull/3910),
    [#3889](https://github.com/PyTorchLightning/pytorch-lightning/pull/3889),
    [#3926](https://github.com/PyTorchLightning/pytorch-lightning/pull/3926))
- Write predictions in LightningModule instead of EvalResult [#3882](https://github.com/PyTorchLightning/pytorch-lightning/pull/3882)

### Deprecated

- Deprecated `TrainResult` and `EvalResult`, use `self.log` and `self.write` from the `LightningModule` to log metrics and write predictions. `training_step` can now only return a scalar (for the loss) or a dictionary with anything you want. ([#3681](https://github.com/PyTorchLightning/pytorch-lightning/pull/3681))
- Deprecate `early_stop_callback` Trainer argument ([#3845](https://github.com/PyTorchLightning/pytorch-lightning/pull/3845))
- Rename Trainer arguments `row_log_interval` >> `log_every_n_steps` and `log_save_interval` >> `flush_logs_every_n_steps` ([#3748](https://github.com/PyTorchLightning/pytorch-lightning/pull/3748))

### Removed

- Removed experimental Metric API ([#3943](https://github.com/PyTorchLightning/pytorch-lightning/pull/3943),
        [#3949](https://github.com/PyTorchLightning/pytorch-lightning/pull/3949),
        [#3946](https://github.com/PyTorchLightning/pytorch-lightning/pull/3946)), listed changes before final removal:
    * Added `EmbeddingSimilarity` metric ([#3349](https://github.com/PyTorchLightning/pytorch-lightning/pull/3349), [#3358](https://github.com/PyTorchLightning/pytorch-lightning/pull/3358))
    * Added hooks to metric module interface ([#2528](https://github.com/PyTorchLightning/pytorch-lightning/pull/2528))
    * Added error when AUROC metric is used for multiclass problems ([#3350](https://github.com/PyTorchLightning/pytorch-lightning/pull/3350))
    * Fixed `ModelCheckpoint` with `save_top_k=-1` option not tracking the best models when a monitor metric is available ([#3735](https://github.com/PyTorchLightning/pytorch-lightning/pull/3735))
    * Fixed counter-intuitive error being thrown in `Accuracy` metric for zero target tensor ([#3764](https://github.com/PyTorchLightning/pytorch-lightning/pull/3764))
    * Fixed aggregation of metrics ([#3517](https://github.com/PyTorchLightning/pytorch-lightning/pull/3517))
    * Fixed Metric aggregation ([#3321](https://github.com/PyTorchLightning/pytorch-lightning/pull/3321))
    * Fixed RMSLE metric ([#3188](https://github.com/PyTorchLightning/pytorch-lightning/pull/3188))
    * Renamed `reduction` to `class_reduction` in classification metrics ([#3322](https://github.com/PyTorchLightning/pytorch-lightning/pull/3322))
    * Changed `class_reduction` similar to sklearn for classification metrics ([#3322](https://github.com/PyTorchLightning/pytorch-lightning/pull/3322))
    * Renaming of precision recall metric ([#3308](https://github.com/PyTorchLightning/pytorch-lightning/pull/3308))

### Fixed

- Fixed `on_train_batch_start` hook to end epoch early ([#3700](https://github.com/PyTorchLightning/pytorch-lightning/pull/3700))
- Fixed `num_sanity_val_steps` is clipped to `limit_val_batches` ([#2917](https://github.com/PyTorchLightning/pytorch-lightning/pull/2917))
- Fixed ONNX model save on GPU ([#3145](https://github.com/PyTorchLightning/pytorch-lightning/pull/3145))
- Fixed `GpuUsageLogger` to work on different platforms ([#3008](https://github.com/PyTorchLightning/pytorch-lightning/pull/3008))
- Fixed auto-scale batch size not dumping `auto_lr_find` parameter ([#3151](https://github.com/PyTorchLightning/pytorch-lightning/pull/3151))
- Fixed `batch_outputs` with optimizer frequencies ([#3229](https://github.com/PyTorchLightning/pytorch-lightning/pull/3229))
- Fixed setting batch size in `LightningModule.datamodule` when using `auto_scale_batch_size` ([#3266](https://github.com/PyTorchLightning/pytorch-lightning/pull/3266))
- Fixed Horovod distributed backend compatibility with native AMP ([#3404](https://github.com/PyTorchLightning/pytorch-lightning/pull/3404))
- Fixed batch size auto scaling exceeding the size of the dataset ([#3271](https://github.com/PyTorchLightning/pytorch-lightning/pull/3271))
- Fixed getting `experiment_id` from MLFlow only once instead of each training loop ([#3394](https://github.com/PyTorchLightning/pytorch-lightning/pull/3394))
- Fixed `overfit_batches` which now correctly disables shuffling for the training loader. ([#3501](https://github.com/PyTorchLightning/pytorch-lightning/pull/3501))
- Fixed gradient norm tracking for `row_log_interval > 1` ([#3489](https://github.com/PyTorchLightning/pytorch-lightning/pull/3489))
- Fixed `ModelCheckpoint` name formatting ([#3164](https://github.com/PyTorchLightning/pytorch-lightning/pull/3163))
- Fixed example implementation of AutoEncoder ([#3190](https://github.com/PyTorchLightning/pytorch-lightning/pull/3190))
- Fixed invalid paths when remote logging with TensorBoard ([#3236](https://github.com/PyTorchLightning/pytorch-lightning/pull/3236))
- Fixed change `t()` to `transpose()` as XLA devices do not support `.t()` on 1-dim tensor ([#3252](https://github.com/PyTorchLightning/pytorch-lightning/pull/3252))
- Fixed (weights only) checkpoints loading without PL ([#3287](https://github.com/PyTorchLightning/pytorch-lightning/pull/3287))
- Fixed `gather_all_tensors` cross GPUs in DDP ([#3319](https://github.com/PyTorchLightning/pytorch-lightning/pull/3319))
- Fixed CometML save dir ([#3419](https://github.com/PyTorchLightning/pytorch-lightning/pull/3419))
- Fixed forward key metrics ([#3467](https://github.com/PyTorchLightning/pytorch-lightning/pull/3467))
- Fixed normalize mode at confusion matrix (replace NaNs with zeros) ([#3465](https://github.com/PyTorchLightning/pytorch-lightning/pull/3465))
- Fixed global step increment in training loop when `training_epoch_end` hook is used ([#3673](https://github.com/PyTorchLightning/pytorch-lightning/pull/3673))
- Fixed dataloader shuffling not getting turned off with `overfit_batches > 0` and `distributed_backend = "ddp"` ([#3534](https://github.com/PyTorchLightning/pytorch-lightning/pull/3534))
- Fixed determinism in `DDPSpawnBackend` when using `seed_everything` in main process ([#3335](https://github.com/PyTorchLightning/pytorch-lightning/pull/3335))
- Fixed `ModelCheckpoint` `period` to actually save every `period` epochs ([#3630](https://github.com/PyTorchLightning/pytorch-lightning/pull/3630))
- Fixed `val_progress_bar` total with `num_sanity_val_steps` ([#3751](https://github.com/PyTorchLightning/pytorch-lightning/pull/3751))
- Fixed Tuner dump: add `current_epoch` to dumped_params ([#3261](https://github.com/PyTorchLightning/pytorch-lightning/pull/3261))
- Fixed `current_epoch` and `global_step` properties mismatch between `Trainer` and `LightningModule` ([#3785](https://github.com/PyTorchLightning/pytorch-lightning/pull/3785))
- Fixed learning rate scheduler for optimizers with internal state ([#3897](https://github.com/PyTorchLightning/pytorch-lightning/pull/3897))
- Fixed `tbptt_reduce_fx` when non-floating tensors are logged ([#3796](https://github.com/PyTorchLightning/pytorch-lightning/pull/3796))
- Fixed model checkpoint frequency ([#3852](https://github.com/PyTorchLightning/pytorch-lightning/pull/3852))
- Fixed logging non-tensor scalar with result breaks subsequent epoch aggregation ([#3855](https://github.com/PyTorchLightning/pytorch-lightning/pull/3855))
- Fixed `TrainerEvaluationLoopMixin` activates `model.train()` at the end ([#3858](https://github.com/PyTorchLightning/pytorch-lightning/pull/3858))
- Fixed `overfit_batches` when using with multiple val/test_dataloaders ([#3857](https://github.com/PyTorchLightning/pytorch-lightning/pull/3857))
- Fixed enables `training_step` to return `None` ([#3862](https://github.com/PyTorchLightning/pytorch-lightning/pull/3862))
- Fixed init nan for checkpointing ([#3863](https://github.com/PyTorchLightning/pytorch-lightning/pull/3863))
- Fixed for `load_from_checkpoint` ([#2776](https://github.com/PyTorchLightning/pytorch-lightning/pull/2776))
- Fixes incorrect `batch_sizes` when Dataloader returns a dict with multiple tensors ([#3668](https://github.com/PyTorchLightning/pytorch-lightning/pull/3668))
- Fixed unexpected signature for `validation_step` ([#3947](https://github.com/PyTorchLightning/pytorch-lightning/pull/3947))

## [0.9.0] - 2020-08-20

### Added

- Added SyncBN for DDP ([#2801](https://github.com/PyTorchLightning/pytorch-lightning/pull/2801),
     [#2838](https://github.com/PyTorchLightning/pytorch-lightning/pull/2838))
- Added basic `CSVLogger` ([#2721](https://github.com/PyTorchLightning/pytorch-lightning/pull/2721))
- Added SSIM metrics ([#2671](https://github.com/PyTorchLightning/pytorch-lightning/pull/2671))
- Added BLEU metrics ([#2535](https://github.com/PyTorchLightning/pytorch-lightning/pull/2535))
- Added support to export a model to ONNX format ([#2596](https://github.com/PyTorchLightning/pytorch-lightning/pull/2596))
- Added support for `Trainer(num_sanity_val_steps=-1)` to check all validation data before training ([#2246](https://github.com/PyTorchLightning/pytorch-lightning/pull/2246))
- Added struct. output:
  * tests for val loop flow ([#2605](https://github.com/PyTorchLightning/pytorch-lightning/pull/2605))
  * `EvalResult` support for train and val. loop ([#2615](https://github.com/PyTorchLightning/pytorch-lightning/pull/2615),
       [#2651](https://github.com/PyTorchLightning/pytorch-lightning/pull/2651))
  * weighted average in results obj ([#2930](https://github.com/PyTorchLightning/pytorch-lightning/pull/2930))
  * fix result obj DP auto reduce ([#3013](https://github.com/PyTorchLightning/pytorch-lightning/pull/3013))
- Added class `LightningDataModule` ([#2668](https://github.com/PyTorchLightning/pytorch-lightning/pull/2668))
- Added support for PyTorch 1.6 ([#2745](https://github.com/PyTorchLightning/pytorch-lightning/pull/2745))
- Added call DataModule hooks implicitly in trainer ([#2755](https://github.com/PyTorchLightning/pytorch-lightning/pull/2755))
- Added support for Mean in DDP Sync ([#2568](https://github.com/PyTorchLightning/pytorch-lightning/pull/2568))
- Added remaining `sklearn` metrics: `AveragePrecision`, `BalancedAccuracy`, `CohenKappaScore`, `DCG`, `Hamming`, `Hinge`, `Jaccard`, `MeanAbsoluteError`, `MeanSquaredError`, `MeanSquaredLogError`, `MedianAbsoluteError`, `R2Score`, `MeanPoissonDeviance`, `MeanGammaDeviance`, `MeanTweedieDeviance`, `ExplainedVariance` ([#2562](https://github.com/PyTorchLightning/pytorch-lightning/pull/2562))
- Added support for `limit_{mode}_batches (int)` to work with infinite dataloader (IterableDataset) ([#2840](https://github.com/PyTorchLightning/pytorch-lightning/pull/2840))
- Added support returning python scalars in DP ([#1935](https://github.com/PyTorchLightning/pytorch-lightning/pull/1935))
- Added support to Tensorboard logger for OmegaConf `hparams` ([#2846](https://github.com/PyTorchLightning/pytorch-lightning/pull/2846))
- Added tracking of basic states in `Trainer` ([#2541](https://github.com/PyTorchLightning/pytorch-lightning/pull/2541))
- Tracks all outputs including TBPTT and multiple optimizers ([#2890](https://github.com/PyTorchLightning/pytorch-lightning/pull/2890))
- Added GPU Usage Logger ([#2932](https://github.com/PyTorchLightning/pytorch-lightning/pull/2932))
- Added `strict=False` for `load_from_checkpoint` ([#2819](https://github.com/PyTorchLightning/pytorch-lightning/pull/2819))
- Added saving test predictions on multiple GPUs ([#2926](https://github.com/PyTorchLightning/pytorch-lightning/pull/2926))
- Auto log the computational graph for loggers that support this ([#3003](https://github.com/PyTorchLightning/pytorch-lightning/pull/3003))
- Added warning when changing monitor and using results obj ([#3014](https://github.com/PyTorchLightning/pytorch-lightning/pull/3014))
- Added a hook `transfer_batch_to_device` to the `LightningDataModule` ([#3038](https://github.com/PyTorchLightning/pytorch-lightning/pull/3038))

### Changed

- Truncated long version numbers in progress bar ([#2594](https://github.com/PyTorchLightning/pytorch-lightning/pull/2594))
- Enabling val/test loop disabling ([#2692](https://github.com/PyTorchLightning/pytorch-lightning/pull/2692))
- Refactored into `accelerator` module:
    * GPU training ([#2704](https://github.com/PyTorchLightning/pytorch-lightning/pull/2704))
    * TPU training ([#2708](https://github.com/PyTorchLightning/pytorch-lightning/pull/2708))
    * DDP(2) backend ([#2796](https://github.com/PyTorchLightning/pytorch-lightning/pull/2796))
    * Retrieve last logged val from result by key ([#3049](https://github.com/PyTorchLightning/pytorch-lightning/pull/3049))
- Using `.comet.config` file for `CometLogger` ([#1913](https://github.com/PyTorchLightning/pytorch-lightning/pull/1913))
- Updated hooks arguments - breaking for `setup` and `teardown` ([#2850](https://github.com/PyTorchLightning/pytorch-lightning/pull/2850))
- Using `gfile` to support remote directories ([#2164](https://github.com/PyTorchLightning/pytorch-lightning/pull/2164))
- Moved optimizer creation after device placement for DDP backends ([#2904](https://github.com/PyTorchLightning/pytorch-lighting/pull/2904))
- Support `**DictConfig` for `hparam` serialization ([#2519](https://github.com/PyTorchLightning/pytorch-lightning/pull/2519))
- Removed callback metrics from test results obj ([#2994](https://github.com/PyTorchLightning/pytorch-lightning/pull/2994))
- Re-enabled naming metrics in ckpt name ([#3060](https://github.com/PyTorchLightning/pytorch-lightning/pull/3060))
- Changed progress bar epoch counting to start from 0 ([#3061](https://github.com/PyTorchLightning/pytorch-lightning/pull/3061))

### Deprecated

- Deprecated Trainer attribute `ckpt_path`, which will now be set by `weights_save_path` ([#2681](https://github.com/PyTorchLightning/pytorch-lightning/pull/2681))

### Removed

- Removed deprecated: ([#2760](https://github.com/PyTorchLightning/pytorch-lightning/pull/2760))
    * core decorator `data_loader`
    * Module hook `on_sanity_check_start` and loading `load_from_metrics`
    * package `pytorch_lightning.logging`
    * Trainer arguments: `show_progress_bar`, `num_tpu_cores`, `use_amp`, `print_nan_grads`
    * LR Finder argument `num_accumulation_steps`

### Fixed

- Fixed `accumulate_grad_batches` for last batch ([#2853](https://github.com/PyTorchLightning/pytorch-lightning/pull/2853))
- Fixed setup call while testing ([#2624](https://github.com/PyTorchLightning/pytorch-lightning/pull/2624))
- Fixed local rank zero casting ([#2640](https://github.com/PyTorchLightning/pytorch-lightning/pull/2640))
- Fixed single scalar return from training ([#2587](https://github.com/PyTorchLightning/pytorch-lightning/pull/2587))
- Fixed Horovod backend to scale LR schedlers with the optimizer ([#2626](https://github.com/PyTorchLightning/pytorch-lightning/pull/2626))
- Fixed `dtype` and `device` properties not getting updated in submodules ([#2657](https://github.com/PyTorchLightning/pytorch-lightning/pull/2657))
- Fixed `fast_dev_run` to run for all dataloaders ([#2581](https://github.com/PyTorchLightning/pytorch-lightning/pull/2581))
- Fixed `save_dir` in loggers getting ignored by default value of `weights_save_path` when user did not specify `weights_save_path` ([#2681](https://github.com/PyTorchLightning/pytorch-lightning/pull/2681))
- Fixed `weights_save_path` getting ignored when `logger=False` is passed to Trainer ([#2681](https://github.com/PyTorchLightning/pytorch-lightning/pull/2681))
- Fixed TPU multi-core and Float16 ([#2632](https://github.com/PyTorchLightning/pytorch-lightning/pull/2632))
- Fixed test metrics not being logged with `LoggerCollection` ([#2723](https://github.com/PyTorchLightning/pytorch-lightning/pull/2723))
- Fixed data transfer to device when using `torchtext.data.Field` and `include_lengths is True` ([#2689](https://github.com/PyTorchLightning/pytorch-lightning/pull/2689))
- Fixed shuffle argument for distributed sampler ([#2789](https://github.com/PyTorchLightning/pytorch-lightning/pull/2789))
- Fixed logging interval ([#2694](https://github.com/PyTorchLightning/pytorch-lightning/pull/2694))
- Fixed loss value in the progress bar is wrong when `accumulate_grad_batches > 1` ([#2738](https://github.com/PyTorchLightning/pytorch-lightning/pull/2738))
- Fixed correct CWD for ddp sub-processes when using Hydra ([#2719](https://github.com/PyTorchLightning/pytorch-lightning/pull/2719))
- Fixed selecting GPUs using `CUDA_VISIBLE_DEVICES` ([#2739](https://github.com/PyTorchLightning/pytorch-lightning/pull/2739))
- Fixed false `num_classes` warning in metrics ([#2781](https://github.com/PyTorchLightning/pytorch-lightning/pull/2781))
- Fixed shell injection vulnerability in subprocess call ([#2786](https://github.com/PyTorchLightning/pytorch-lightning/pull/2786))
- Fixed LR finder and `hparams` compatibility ([#2821](https://github.com/PyTorchLightning/pytorch-lightning/pull/2821))
- Fixed `ModelCheckpoint` not saving the latest information when `save_last=True` ([#2881](https://github.com/PyTorchLightning/pytorch-lightning/pull/2881))
- Fixed ImageNet example: learning rate scheduler, number of workers and batch size when using DDP ([#2889](https://github.com/PyTorchLightning/pytorch-lightning/pull/2889))
- Fixed apex gradient clipping ([#2829](https://github.com/PyTorchLightning/pytorch-lightning/pull/2829))
- Fixed save apex scaler states ([#2828](https://github.com/PyTorchLightning/pytorch-lightning/pull/2828))
- Fixed a model loading issue with inheritance and variable positional arguments ([#2911](https://github.com/PyTorchLightning/pytorch-lightning/pull/2911))
- Fixed passing `non_blocking=True` when transferring a batch object that does not support it ([#2910](https://github.com/PyTorchLightning/pytorch-lightning/pull/2910))
- Fixed checkpointing to remote file paths ([#2925](https://github.com/PyTorchLightning/pytorch-lightning/pull/2925))
- Fixed adding val step argument to metrics ([#2986](https://github.com/PyTorchLightning/pytorch-lightning/pull/2986))
- Fixed an issue that caused `Trainer.test()` to stall in ddp mode ([#2997](https://github.com/PyTorchLightning/pytorch-lightning/pull/2997))
- Fixed gathering of results with tensors of varying shape ([#3020](https://github.com/PyTorchLightning/pytorch-lightning/pull/3020))
- Fixed batch size auto-scaling feature to set the new value on the correct model attribute ([#3043](https://github.com/PyTorchLightning/pytorch-lightning/pull/3043))
- Fixed automatic batch scaling not working with half precision ([#3045](https://github.com/PyTorchLightning/pytorch-lightning/pull/3045))
- Fixed setting device to root gpu ([#3042](https://github.com/PyTorchLightning/pytorch-lightning/pull/3042))

## [0.8.5] - 2020-07-09

### Added

- Added a PSNR metric: peak signal-to-noise ratio ([#2483](https://github.com/PyTorchLightning/pytorch-lightning/pull/2483))
- Added functional regression metrics ([#2492](https://github.com/PyTorchLightning/pytorch-lightning/pull/2492))

### Removed

- Removed auto val reduce ([#2462](https://github.com/PyTorchLightning/pytorch-lightning/pull/2462))

### Fixed

- Flattening Wandb Hyperparameters ([#2459](https://github.com/PyTorchLightning/pytorch-lightning/pull/2459))
- Fixed using the same DDP python interpreter and actually running ([#2482](https://github.com/PyTorchLightning/pytorch-lightning/pull/2482))
- Fixed model summary input type conversion for models that have input dtype different from model parameters ([#2510](https://github.com/PyTorchLightning/pytorch-lightning/pull/2510))
- Made `TensorBoardLogger` and `CometLogger` pickleable ([#2518](https://github.com/PyTorchLightning/pytorch-lightning/pull/2518))
- Fixed a problem with `MLflowLogger` creating multiple run folders ([#2502](https://github.com/PyTorchLightning/pytorch-lightning/pull/2502))
- Fixed global_step increment ([#2455](https://github.com/PyTorchLightning/pytorch-lightning/pull/2455))
- Fixed TPU hanging example ([#2488](https://github.com/PyTorchLightning/pytorch-lightning/pull/2488))
- Fixed `argparse` default value bug ([#2526](https://github.com/PyTorchLightning/pytorch-lightning/pull/2526))
- Fixed Dice and IoU to avoid NaN by adding small eps ([#2545](https://github.com/PyTorchLightning/pytorch-lightning/pull/2545))
- Fixed accumulate gradients schedule at epoch 0 (continued) ([#2513](https://github.com/PyTorchLightning/pytorch-lightning/pull/2513))
- Fixed Trainer `.fit()` returning last not best weights in "ddp_spawn" ([#2565](https://github.com/PyTorchLightning/pytorch-lightning/pull/2565))
- Fixed passing (do not pass) TPU weights back on test ([#2566](https://github.com/PyTorchLightning/pytorch-lightning/pull/2566))
- Fixed DDP tests and `.test()` ([#2512](https://github.com/PyTorchLightning/pytorch-lightning/pull/2512),
     [#2570](https://github.com/PyTorchLightning/pytorch-lightning/pull/2570))

## [0.8.4] - 2020-07-01

### Added

- Added reduce ddp results on eval ([#2434](https://github.com/PyTorchLightning/pytorch-lightning/pull/2434))
- Added a warning when an `IterableDataset` has `__len__` defined ([#2437](https://github.com/PyTorchLightning/pytorch-lightning/pull/2437))

### Changed

- Enabled no returns from eval ([#2446](https://github.com/PyTorchLightning/pytorch-lightning/pull/2446))

### Fixed

- Fixes train outputs ([#2428](https://github.com/PyTorchLightning/pytorch-lightning/pull/2428))
- Fixes Conda dependencies ([#2412](https://github.com/PyTorchLightning/pytorch-lightning/pull/2412))
- Fixed Apex scaling with decoupled backward ([#2433](https://github.com/PyTorchLightning/pytorch-lightning/pull/2433))
- Fixed crashing or wrong displaying progressbar because of missing ipywidgets ([#2417](https://github.com/PyTorchLightning/pytorch-lightning/pull/2417))
- Fixed TPU saving dir ([fc26078e](https://github.com/PyTorchLightning/pytorch-lightning/commit/fc26078e395f8a001f4c6dd7b3fe7ca202f914a3), [04e68f02](https://github.com/PyTorchLightning/pytorch-lightning/commit/04e68f022fc03dd5f1555ee86dea997d42a448ad))
- Fixed logging on rank 0 only ([#2425](https://github.com/PyTorchLightning/pytorch-lightning/pull/2425))


## [0.8.3] - 2020-06-29

### Fixed

- Fixed AMP wrong call ([593837e](https://github.com/PyTorchLightning/pytorch-lightning/commit/593837e1da24ff6c942b24ed803fc1496a304609))
- Fixed batch typo ([92d1e75](https://github.com/PyTorchLightning/pytorch-lightning/commit/92d1e75b2638a493d9d21ed5fe00a22093888285))

## [0.8.2] - 2020-06-28

### Added

- Added TorchText support for moving data to GPU ([#2379](https://github.com/PyTorchLightning/pytorch-lightning/pull/2379))

### Changed

- Changed epoch indexing from 0 instead of 1 ([#2289](https://github.com/PyTorchLightning/pytorch-lightning/pull/2289))
- Refactor Model `backward` ([#2276](https://github.com/PyTorchLightning/pytorch-lightning/pull/2276))
- Refactored `training_batch` + tests to verify correctness ([#2327](https://github.com/PyTorchLightning/pytorch-lightning/pull/2327),
     [#2328](https://github.com/PyTorchLightning/pytorch-lightning/pull/2328))
- Refactored training loop ([#2336](https://github.com/PyTorchLightning/pytorch-lightning/pull/2336))
- Made optimization steps for hooks ([#2363](https://github.com/PyTorchLightning/pytorch-lightning/pull/2363))
- Changed default apex level to 'O2' ([#2362](https://github.com/PyTorchLightning/pytorch-lightning/pull/2362))

### Removed

- Moved `TrainsLogger` to Bolts ([#2384](https://github.com/PyTorchLightning/pytorch-lightning/pull/2384))

### Fixed

- Fixed parsing TPU arguments and TPU tests ([#2094](https://github.com/PyTorchLightning/pytorch-lightning/pull/2094))
- Fixed number batches in case of multiple dataloaders and `limit_{*}_batches` ([#1920](https://github.com/PyTorchLightning/pytorch-lightning/pull/1920),
     [#2226](https://github.com/PyTorchLightning/pytorch-lightning/pull/2226))
- Fixed an issue with forward hooks not being removed after model summary ([#2298](https://github.com/PyTorchLightning/pytorch-lightning/pull/2298))
- Fix for `load_from_checkpoint()` not working with absolute path on Windows ([#2294](https://github.com/PyTorchLightning/pytorch-lightning/pull/2294))
- Fixed an issue how _has_len handles `NotImplementedError` e.g. raised by `torchtext.data.Iterator` ([#2293](https://github.com/PyTorchLightning/pytorch-lightning/pull/2293)), ([#2307](https://github.com/PyTorchLightning/pytorch-lightning/pull/2307))
- Fixed `average_precision` metric ([#2319](https://github.com/PyTorchLightning/pytorch-lightning/pull/2319))
- Fixed ROC metric for CUDA tensors ([#2304](https://github.com/PyTorchLightning/pytorch-lightning/pull/2304))
- Fixed lost compatibility with custom datatypes implementing `.to` ([#2335](https://github.com/PyTorchLightning/pytorch-lightning/pull/2335))
- Fixed loading model with kwargs ([#2387](https://github.com/PyTorchLightning/pytorch-lightning/pull/2387))
- Fixed sum(0) for `trainer.num_val_batches` ([#2268](https://github.com/PyTorchLightning/pytorch-lightning/pull/2268))
- Fixed checking if the parameters are a `DictConfig` Object ([#2216](https://github.com/PyTorchLightning/pytorch-lightning/pull/2216))
- Fixed SLURM weights saving ([#2341](https://github.com/PyTorchLightning/pytorch-lightning/pull/2341))
- Fixed swaps LR scheduler order ([#2356](https://github.com/PyTorchLightning/pytorch-lightning/pull/2356))
- Fixed adding tensorboard `hparams` logging test ([#2342](https://github.com/PyTorchLightning/pytorch-lightning/pull/2342))
- Fixed use model ref for tear down ([#2360](https://github.com/PyTorchLightning/pytorch-lightning/pull/2360))
- Fixed logger crash on DDP ([#2388](https://github.com/PyTorchLightning/pytorch-lightning/pull/2388))
- Fixed several issues with early stopping and checkpoint callbacks ([#1504](https://github.com/PyTorchLightning/pytorch-lightning/pull/1504),
     [#2391](https://github.com/PyTorchLightning/pytorch-lightning/pull/2391))
- Fixed loading past checkpoints from v0.7.x ([#2405](https://github.com/PyTorchLightning/pytorch-lightning/pull/2405))
- Fixed loading model without arguments ([#2403](https://github.com/PyTorchLightning/pytorch-lightning/pull/2403))
- Fixed Windows compatibility issue ([#2358](https://github.com/PyTorchLightning/pytorch-lightning/pull/2358))

## [0.8.1] - 2020-06-19

### Fixed

- Fixed the `load_from_checkpoint` path detected as URL bug ([#2244](https://github.com/PyTorchLightning/pytorch-lightning/pull/2244))
- Fixed hooks - added barrier ([#2245](https://github.com/PyTorchLightning/pytorch-lightning/pull/2245),
     [#2257](https://github.com/PyTorchLightning/pytorch-lightning/pull/2257),
     [#2260](https://github.com/PyTorchLightning/pytorch-lightning/pull/220))
- Fixed `hparams` - remove frame inspection on `self.hparams` ([#2253](https://github.com/PyTorchLightning/pytorch-lightning/pull/2253))
- Fixed setup and on fit calls ([#2252](https://github.com/PyTorchLightning/pytorch-lightning/pull/2252))
- Fixed GPU template ([#2255](https://github.com/PyTorchLightning/pytorch-lightning/pull/2255))

## [0.8.0] - 2020-06-18

### Added

- Added `overfit_batches`, `limit_{val|test}_batches` flags (overfit now uses training set for all three) ([#2213](https://github.com/PyTorchLightning/pytorch-lightning/pull/2213))
- Added metrics
  * Base classes ([#1326](https://github.com/PyTorchLightning/pytorch-lightning/pull/1326),
       [#1877](https://github.com/PyTorchLightning/pytorch-lightning/pull/1877))
  * Sklearn metrics classes ([#1327](https://github.com/PyTorchLightning/pytorch-lightning/pull/1327))
  * Native torch metrics ([#1488](https://github.com/PyTorchLightning/pytorch-lightning/pull/1488),
       [#2062](https://github.com/PyTorchLightning/pytorch-lightning/pull/2062))
  * docs for all Metrics ([#2184](https://github.com/PyTorchLightning/pytorch-lightning/pull/2184),
       [#2209](https://github.com/PyTorchLightning/pytorch-lightning/pull/2209))
  * Regression metrics ([#2221](https://github.com/PyTorchLightning/pytorch-lightning/pull/2221))
- Allow dataloaders without sampler field present ([#1907](https://github.com/PyTorchLightning/pytorch-lightning/pull/1907))
- Added option `save_last` to save the model at the end of every epoch in `ModelCheckpoint` ([#1908](https://github.com/PyTorchLightning/pytorch-lightning/pull/1908))
- Early stopping checks `on_validation_end` ([#1458](https://github.com/PyTorchLightning/pytorch-lightning/pull/1458))
- Speed up single-core TPU training by loading data using `ParallelLoader` ([#2033](https://github.com/PyTorchLightning/pytorch-lightning/pull/2033))
- Added a model hook `transfer_batch_to_device` that enables moving custom data structures to the target device ([#1756](https://github.com/PyTorchLightning/pytorch-lightning/pull/1756))
- Added [black](https://black.readthedocs.io/en/stable/) formatter for the code with code-checker on pull ([#1610](https://github.com/PyTorchLightning/pytorch-lightning/pull/1610))
- Added back the slow spawn ddp implementation as `ddp_spawn` ([#2115](https://github.com/PyTorchLightning/pytorch-lightning/pull/2115))
- Added loading checkpoints from URLs ([#1667](https://github.com/PyTorchLightning/pytorch-lightning/pull/1667))
- Added a callback method `on_keyboard_interrupt` for handling KeyboardInterrupt events during training ([#2134](https://github.com/PyTorchLightning/pytorch-lightning/pull/2134))
- Added a decorator `auto_move_data` that moves data to the correct device when using the LightningModule for inference ([#1905](https://github.com/PyTorchLightning/pytorch-lightning/pull/1905))
- Added `ckpt_path` option to `LightningModule.test(...)` to load particular checkpoint ([#2190](https://github.com/PyTorchLightning/pytorch-lightning/pull/2190))
- Added `setup` and `teardown` hooks for model ([#2229](https://github.com/PyTorchLightning/pytorch-lightning/pull/2229))

### Changed

- Allow user to select individual TPU core to train on ([#1729](https://github.com/PyTorchLightning/pytorch-lightning/pull/1729))
- Removed non-finite values from loss in `LRFinder` ([#1862](https://github.com/PyTorchLightning/pytorch-lightning/pull/1862))
- Allow passing model hyperparameters as complete kwarg list ([#1896](https://github.com/PyTorchLightning/pytorch-lightning/pull/1896))
- Renamed `ModelCheckpoint`'s attributes `best` to `best_model_score` and `kth_best_model` to `kth_best_model_path` ([#1799](https://github.com/PyTorchLightning/pytorch-lightning/pull/1799))
- Re-Enable Logger's `ImportError`s ([#1938](https://github.com/PyTorchLightning/pytorch-lightning/pull/1938))
- Changed the default value of the Trainer argument `weights_summary` from `full` to `top` ([#2029](https://github.com/PyTorchLightning/pytorch-lightning/pull/2029))
- Raise an error when lightning replaces an existing sampler ([#2020](https://github.com/PyTorchLightning/pytorch-lightning/pull/2020))
- Enabled `prepare_data` from correct processes - clarify local vs global rank ([#2166](https://github.com/PyTorchLightning/pytorch-lightning/pull/2166))
- Remove explicit flush from tensorboard logger ([#2126](https://github.com/PyTorchLightning/pytorch-lightning/pull/2126))
- Changed epoch indexing from 1 instead of 0 ([#2206](https://github.com/PyTorchLightning/pytorch-lightning/pull/2206))

### Deprecated

- Deprecated flags: ([#2213](https://github.com/PyTorchLightning/pytorch-lightning/pull/2213))
  * `overfit_pct` in favour of `overfit_batches`
  * `val_percent_check` in favour of `limit_val_batches`
  * `test_percent_check` in favour of `limit_test_batches`
- Deprecated `ModelCheckpoint`'s attributes `best` and `kth_best_model` ([#1799](https://github.com/PyTorchLightning/pytorch-lightning/pull/1799))
- Dropped official support/testing for older PyTorch versions <1.3 ([#1917](https://github.com/PyTorchLightning/pytorch-lightning/pull/1917))
- Deprecated Trainer `proc_rank` in favour of `global_rank` ([#2166](https://github.com/PyTorchLightning/pytorch-lightning/pull/2166),
     [#2269](https://github.com/PyTorchLightning/pytorch-lightning/pull/2269))

### Removed

- Removed unintended Trainer argument `progress_bar_callback`, the callback should be passed in by `Trainer(callbacks=[...])` instead ([#1855](https://github.com/PyTorchLightning/pytorch-lightning/pull/1855))
- Removed obsolete `self._device` in Trainer ([#1849](https://github.com/PyTorchLightning/pytorch-lightning/pull/1849))
- Removed deprecated API ([#2073](https://github.com/PyTorchLightning/pytorch-lightning/pull/2073))
   * Packages: `pytorch_lightning.pt_overrides`, `pytorch_lightning.root_module`
   * Modules: `pytorch_lightning.logging.comet_logger`, `pytorch_lightning.logging.mlflow_logger`, `pytorch_lightning.logging.test_tube_logger`, `pytorch_lightning.overrides.override_data_parallel`, `pytorch_lightning.core.model_saving`, `pytorch_lightning.core.root_module`
   * Trainer arguments: `add_row_log_interval`, `default_save_path`, `gradient_clip`, `nb_gpu_nodes`, `max_nb_epochs`, `min_nb_epochs`, `nb_sanity_val_steps`
   * Trainer attributes: `nb_gpu_nodes`, `num_gpu_nodes`, `gradient_clip`, `max_nb_epochs`, `min_nb_epochs`, `nb_sanity_val_steps`, `default_save_path`, `tng_tqdm_dic`

### Fixed

- Run graceful training teardown on interpreter exit ([#1631](https://github.com/PyTorchLightning/pytorch-lightning/pull/1631))
- Fixed user warning when apex was used together with learning rate schedulers ([#1873](https://github.com/PyTorchLightning/pytorch-lightning/pull/1873))
- Fixed multiple calls of `EarlyStopping` callback ([#1863](https://github.com/PyTorchLightning/pytorch-lightning/pull/1863))
- Fixed an issue with `Trainer.from_argparse_args` when passing in unknown Trainer args ([#1932](https://github.com/PyTorchLightning/pytorch-lightning/pull/1932))
- Fixed bug related to logger not being reset correctly for model after tuner algorithms ([#1933](https://github.com/PyTorchLightning/pytorch-lightning/pull/1933))
- Fixed root node resolution for SLURM cluster with dash in host name ([#1954](https://github.com/PyTorchLightning/pytorch-lightning/pull/1954))
- Fixed `LearningRateLogger` in multi-scheduler setting ([#1944](https://github.com/PyTorchLightning/pytorch-lightning/pull/1944))
- Fixed test configuration check and testing ([#1804](https://github.com/PyTorchLightning/pytorch-lightning/pull/1804))
- Fixed an issue with Trainer constructor silently ignoring unknown/misspelled arguments ([#1820](https://github.com/PyTorchLightning/pytorch-lightning/pull/1820))
- Fixed `save_weights_only` in ModelCheckpoint ([#1780](https://github.com/PyTorchLightning/pytorch-lightning/pull/1780))
- Allow use of same `WandbLogger` instance for multiple training loops ([#2055](https://github.com/PyTorchLightning/pytorch-lightning/pull/2055))
- Fixed an issue with `_auto_collect_arguments` collecting local variables that are not constructor arguments and not working for signatures that have the instance not named `self` ([#2048](https://github.com/PyTorchLightning/pytorch-lightning/pull/2048))
- Fixed mistake in parameters' grad norm tracking ([#2012](https://github.com/PyTorchLightning/pytorch-lightning/pull/2012))
- Fixed CPU and hanging GPU crash ([#2118](https://github.com/PyTorchLightning/pytorch-lightning/pull/2118))
- Fixed an issue with the model summary and `example_input_array` depending on a specific ordering of the submodules in a LightningModule ([#1773](https://github.com/PyTorchLightning/pytorch-lightning/pull/1773))
- Fixed Tpu logging ([#2230](https://github.com/PyTorchLightning/pytorch-lightning/pull/2230))
- Fixed Pid port + duplicate `rank_zero` logging ([#2140](https://github.com/PyTorchLightning/pytorch-lightning/pull/2140),
     [#2231](https://github.com/PyTorchLightning/pytorch-lightning/pull/2231))

## [0.7.6] - 2020-05-16

### Added

- Added callback for logging learning rates ([#1498](https://github.com/PyTorchLightning/pytorch-lightning/pull/1498))
- Added transfer learning example (for a binary classification task in computer vision) ([#1564](https://github.com/PyTorchLightning/pytorch-lightning/pull/1564))
- Added type hints in `Trainer.fit()` and `Trainer.test()` to reflect that also a list of dataloaders can be passed in ([#1723](https://github.com/PyTorchLightning/pytorch-lightning/pull/1723)).
- Added auto scaling of batch size ([#1638](https://github.com/PyTorchLightning/pytorch-lightning/pull/1638))
- The progress bar metrics now also get updated in `training_epoch_end` ([#1724](https://github.com/PyTorchLightning/pytorch-lightning/pull/1724))
- Enable `NeptuneLogger` to work with `distributed_backend=ddp` ([#1753](https://github.com/PyTorchLightning/pytorch-lightning/pull/1753))
- Added option to provide seed to random generators to ensure reproducibility ([#1572](https://github.com/PyTorchLightning/pytorch-lightning/pull/1572))
- Added override for hparams in `load_from_ckpt` ([#1797](https://github.com/PyTorchLightning/pytorch-lightning/pull/1797))
- Added support multi-node distributed execution under `torchelastic` ([#1811](https://github.com/PyTorchLightning/pytorch-lightning/pull/1811),
     [#1818](https://github.com/PyTorchLightning/pytorch-lightning/pull/1818))
- Added using `store_true` for bool args ([#1822](https://github.com/PyTorchLightning/pytorch-lightning/pull/1822),
     [#1842](https://github.com/PyTorchLightning/pytorch-lightning/pull/1842))
- Added dummy logger for internally disabling logging for some features ([#1836](https://github.com/PyTorchLightning/pytorch-lightning/pull/1836))

### Changed

- Enable `non-blocking` for device transfers to GPU ([#1843](https://github.com/PyTorchLightning/pytorch-lightning/pull/1843))
- Replace mata_tags.csv with hparams.yaml ([#1271](https://github.com/PyTorchLightning/pytorch-lightning/pull/1271))
- Reduction when `batch_size < num_gpus` ([#1609](https://github.com/PyTorchLightning/pytorch-lightning/pull/1609))
- Updated LightningTemplateModel to look more like Colab example ([#1577](https://github.com/PyTorchLightning/pytorch-lightning/pull/1577))
- Don't convert `namedtuple` to `tuple` when transferring the batch to target device ([#1589](https://github.com/PyTorchLightning/pytorch-lightning/pull/1589))
- Allow passing hparams as keyword argument to LightningModule when loading from checkpoint ([#1639](https://github.com/PyTorchLightning/pytorch-lightning/pull/1639))
- Args should come after the last positional argument ([#1807](https://github.com/PyTorchLightning/pytorch-lightning/pull/1807))
- Made ddp the default if no backend specified with multiple GPUs ([#1789](https://github.com/PyTorchLightning/pytorch-lightning/pull/1789))

### Deprecated

- Deprecated `tags_csv` in favor of `hparams_file` ([#1271](https://github.com/PyTorchLightning/pytorch-lightning/pull/1271))

### Fixed

- Fixed broken link in PR template ([#1675](https://github.com/PyTorchLightning/pytorch-lightning/pull/1675))
- Fixed ModelCheckpoint not None checking filepath ([#1654](https://github.com/PyTorchLightning/pytorch-lightning/pull/1654))
- Trainer now calls `on_load_checkpoint()` when resuming from a checkpoint ([#1666](https://github.com/PyTorchLightning/pytorch-lightning/pull/1666))
- Fixed sampler logic for ddp with iterable dataset ([#1734](https://github.com/PyTorchLightning/pytorch-lightning/pull/1734))
- Fixed `_reset_eval_dataloader()` for IterableDataset ([#1560](https://github.com/PyTorchLightning/pytorch-lightning/pull/1560))
- Fixed Horovod distributed backend to set the `root_gpu` property ([#1669](https://github.com/PyTorchLightning/pytorch-lightning/pull/1669))
- Fixed wandb logger `global_step` affects other loggers ([#1492](https://github.com/PyTorchLightning/pytorch-lightning/pull/1492))
- Fixed disabling progress bar on non-zero ranks using Horovod backend ([#1709](https://github.com/PyTorchLightning/pytorch-lightning/pull/1709))
- Fixed bugs that prevent lr finder to be used together with early stopping and validation dataloaders ([#1676](https://github.com/PyTorchLightning/pytorch-lightning/pull/1676))
- Fixed a bug in Trainer that prepended the checkpoint path with `version_` when it shouldn't ([#1748](https://github.com/PyTorchLightning/pytorch-lightning/pull/1748))
- Fixed lr key name in case of param groups in LearningRateLogger ([#1719](https://github.com/PyTorchLightning/pytorch-lightning/pull/1719))
- Fixed accumulation parameter and suggestion method for learning rate finder ([#1801](https://github.com/PyTorchLightning/pytorch-lightning/pull/1801))
- Fixed num processes wasn't being set properly and auto sampler was ddp failing ([#1819](https://github.com/PyTorchLightning/pytorch-lightning/pull/1819))
- Fixed bugs in semantic segmentation example ([#1824](https://github.com/PyTorchLightning/pytorch-lightning/pull/1824))
- Fixed saving native AMP scaler state ([#1777](https://github.com/PyTorchLightning/pytorch-lightning/pull/1777))
- Fixed native amp + ddp ([#1788](https://github.com/PyTorchLightning/pytorch-lightning/pull/1788))
- Fixed `hparam` logging with metrics ([#1647](https://github.com/PyTorchLightning/pytorch-lightning/pull/1647))

## [0.7.5] - 2020-04-27

### Changed

- Allow logging of metrics together with `hparams` ([#1630](https://github.com/PyTorchLightning/pytorch-lightning/pull/1630))

### Removed

- Removed Warning from trainer loop ([#1634](https://github.com/PyTorchLightning/pytorch-lightning/pull/1634))

### Fixed

- Fixed ModelCheckpoint not being fixable ([#1632](https://github.com/PyTorchLightning/pytorch-lightning/pull/1632))
- Fixed CPU DDP breaking change and DDP change ([#1635](https://github.com/PyTorchLightning/pytorch-lightning/pull/1635))
- Tested pickling ([#1636](https://github.com/PyTorchLightning/pytorch-lightning/pull/1636))


## [0.7.4] - 2020-04-26

### Added

- Added flag `replace_sampler_ddp` to manually disable sampler replacement in DDP  ([#1513](https://github.com/PyTorchLightning/pytorch-lightning/pull/1513))
- Added `auto_select_gpus` flag to trainer that enables automatic selection of available GPUs on exclusive mode systems.
- Added learning rate finder ([#1347](https://github.com/PyTorchLightning/pytorch-lightning/pull/1347))
- Added support for DDP mode in clusters without SLURM ([#1387](https://github.com/PyTorchLightning/pytorch-lightning/pull/1387))
- Added `test_dataloaders` parameter to `Trainer.test()` ([#1434](https://github.com/PyTorchLightning/pytorch-lightning/pull/1434))
- Added `terminate_on_nan` flag to trainer that performs a NaN check with each training iteration when set to `True` ([#1475](https://github.com/PyTorchLightning/pytorch-lightning/pull/1475))
- Added speed parity tests (max 1 sec difference per epoch)([#1482](https://github.com/PyTorchLightning/pytorch-lightning/pull/1482))
- Added `ddp_cpu` backend for testing ddp without GPUs ([#1158](https://github.com/PyTorchLightning/pytorch-lightning/pull/1158))
- Added [Horovod](http://horovod.ai) support as a distributed backend `Trainer(distributed_backend='horovod')` ([#1529](https://github.com/PyTorchLightning/pytorch-lightning/pull/1529))
- Added support for 8 core distributed training on Kaggle TPU's ([#1568](https://github.com/PyTorchLightning/pytorch-lightning/pull/1568))
- Added support for native AMP ([#1561](https://github.com/PyTorchLightning/pytorch-lightning/pull/1561),
    [#1580](https://github.com/PyTorchLightning/pytorch-lightning/pull/1580))

### Changed

- Changed the default behaviour to no longer include a NaN check with each training iteration ([#1475](https://github.com/PyTorchLightning/pytorch-lightning/pull/1475))
- Decoupled the progress bar from trainer` it is a callback now and can be customized or even be replaced entirely ([#1450](https://github.com/PyTorchLightning/pytorch-lightning/pull/1450)).
- Changed lr schedule step interval behavior to update every backwards pass instead of every forwards pass ([#1477](https://github.com/PyTorchLightning/pytorch-lightning/pull/1477))
- Defines shared proc. rank, remove rank from instances (e.g. loggers) ([#1408](https://github.com/PyTorchLightning/pytorch-lightning/pull/1408))
- Updated semantic segmentation example with custom U-Net and logging ([#1371](https://github.com/PyTorchLightning/pytorch-lightning/pull/1371))
- Disabled val and test shuffling ([#1600](https://github.com/PyTorchLightning/pytorch-lightning/pull/1600))

### Deprecated

- Deprecated `training_tqdm_dict` in favor of `progress_bar_dict` ([#1450](https://github.com/PyTorchLightning/pytorch-lightning/pull/1450)).

### Removed

- Removed `test_dataloaders` parameter from `Trainer.fit()` ([#1434](https://github.com/PyTorchLightning/pytorch-lightning/pull/1434))

### Fixed

- Added the possibility to pass nested metrics dictionaries to loggers ([#1582](https://github.com/PyTorchLightning/pytorch-lightning/pull/1582))
- Fixed memory leak from opt return ([#1528](https://github.com/PyTorchLightning/pytorch-lightning/pull/1528))
- Fixed saving checkpoint before deleting old ones ([#1453](https://github.com/PyTorchLightning/pytorch-lightning/pull/1453))
- Fixed loggers - flushing last logged metrics even before continue, e.g. `trainer.test()` results ([#1459](https://github.com/PyTorchLightning/pytorch-lightning/pull/1459))
- Fixed optimizer configuration when `configure_optimizers` returns dict without `lr_scheduler` ([#1443](https://github.com/PyTorchLightning/pytorch-lightning/pull/1443))
- Fixed `LightningModule` - mixing hparams and arguments in `LightningModule.__init__()` crashes load_from_checkpoint() ([#1505](https://github.com/PyTorchLightning/pytorch-lightning/pull/1505))
- Added a missing call to the `on_before_zero_grad` model hook ([#1493](https://github.com/PyTorchLightning/pytorch-lightning/pull/1493)).
- Allow use of sweeps with `WandbLogger` ([#1512](https://github.com/PyTorchLightning/pytorch-lightning/pull/1512))
- Fixed a bug that caused the `callbacks` Trainer argument to reference a global variable ([#1534](https://github.com/PyTorchLightning/pytorch-lightning/pull/1534)).
- Fixed a bug that set all boolean CLI arguments from `Trainer.add_argparse_args` always to True ([#1571](https://github.com/PyTorchLightning/pytorch-lightning/pull/1571))
- Fixed do not copy the batch when training on a single GPU ([#1576](https://github.com/PyTorchLightning/pytorch-lightning/pull/1576),
    [#1579](https://github.com/PyTorchLightning/pytorch-lightning/pull/1579))
- Fixed soft checkpoint removing on DDP ([#1408](https://github.com/PyTorchLightning/pytorch-lightning/pull/1408))
- Fixed automatic parser bug ([#1585](https://github.com/PyTorchLightning/pytorch-lightning/pull/1585))
- Fixed bool conversion from string ([#1606](https://github.com/PyTorchLightning/pytorch-lightning/pull/1606))

## [0.7.3] - 2020-04-09

### Added

- Added `rank_zero_warn` for warning only in rank 0 ([#1428](https://github.com/PyTorchLightning/pytorch-lightning/pull/1428))

### Fixed

- Fixed default `DistributedSampler` for DDP training ([#1425](https://github.com/PyTorchLightning/pytorch-lightning/pull/1425))
- Fixed workers warning not on windows ([#1430](https://github.com/PyTorchLightning/pytorch-lightning/pull/1430))
- Fixed returning tuple from `run_training_batch` ([#1431](https://github.com/PyTorchLightning/pytorch-lightning/pull/1431))
- Fixed gradient clipping ([#1438](https://github.com/PyTorchLightning/pytorch-lightning/pull/1438))
- Fixed pretty print ([#1441](https://github.com/PyTorchLightning/pytorch-lightning/pull/1441))


## [0.7.2] - 2020-04-07

### Added

- Added same step loggers' metrics aggregation ([#1278](https://github.com/PyTorchLightning/pytorch-lightning/pull/1278))
- Added parity test between a vanilla MNIST model and lightning model ([#1284](https://github.com/PyTorchLightning/pytorch-lightning/pull/1284))
- Added parity test between a vanilla RNN model and lightning model ([#1351](https://github.com/PyTorchLightning/pytorch-lightning/pull/1351))
- Added Reinforcement Learning - Deep Q-network (DQN) lightning example ([#1232](https://github.com/PyTorchLightning/pytorch-lightning/pull/1232))
- Added support for hierarchical `dict` ([#1152](https://github.com/PyTorchLightning/pytorch-lightning/pull/1152))
- Added `TrainsLogger` class ([#1122](https://github.com/PyTorchLightning/pytorch-lightning/pull/1122))
- Added type hints to `pytorch_lightning.core` ([#946](https://github.com/PyTorchLightning/pytorch-lightning/pull/946))
- Added support for `IterableDataset` in validation and testing ([#1104](https://github.com/PyTorchLightning/pytorch-lightning/pull/1104))
- Added support for non-primitive types in `hparams` for `TensorboardLogger` ([#1130](https://github.com/PyTorchLightning/pytorch-lightning/pull/1130))
- Added a check that stops the training when loss or weights contain `NaN` or `inf` values. ([#1097](https://github.com/PyTorchLightning/pytorch-lightning/pull/1097))
- Added support for `IterableDataset` when `val_check_interval=1.0` (default), this will trigger validation at the end of each epoch. ([#1283](https://github.com/PyTorchLightning/pytorch-lightning/pull/1283))
- Added `summary` method to Profilers. ([#1259](https://github.com/PyTorchLightning/pytorch-lightning/pull/1259))
- Added informative errors if user defined dataloader has zero length ([#1280](https://github.com/PyTorchLightning/pytorch-lightning/pull/1280))
- Added testing for python 3.8 ([#915](https://github.com/PyTorchLightning/pytorch-lightning/pull/915))
- Added model configuration checking ([#1199](https://github.com/PyTorchLightning/pytorch-lightning/pull/1199))
- Added support for optimizer frequencies through `LightningModule.configure_optimizers()` ([#1269](https://github.com/PyTorchLightning/pytorch-lightning/pull/1269))
- Added option to run without an optimizer by returning `None` from `configure_optimizers`. ([#1279](https://github.com/PyTorchLightning/pytorch-lightning/pull/1279))
- Added a warning when the number of data loader workers is small. ([#1378](https://github.com/PyTorchLightning/pytorch-lightning/pull/1378))

### Changed

- Changed (renamed and refatored) `TensorRunningMean` -> `TensorRunningAccum`: running accumulations were generalized. ([#1278](https://github.com/PyTorchLightning/pytorch-lightning/pull/1278))
- Changed `progress_bar_refresh_rate` trainer flag to disable progress bar when set to 0. ([#1108](https://github.com/PyTorchLightning/pytorch-lightning/pull/1108))
- Enhanced `load_from_checkpoint` to also forward params to the model ([#1307](https://github.com/PyTorchLightning/pytorch-lightning/pull/1307))
- Updated references to `self.forward()` to instead use the `__call__` interface. ([#1211](https://github.com/PyTorchLightning/pytorch-lightning/pull/1211))
- Changed default behaviour of `configure_optimizers` to use no optimizer rather than Adam. ([#1279](https://github.com/PyTorchLightning/pytorch-lightning/pull/1279))
- Allow to upload models on W&B ([#1339](https://github.com/PyTorchLightning/pytorch-lightning/pull/1339))
- On DP and DDP2 unsqueeze is automated now ([#1319](https://github.com/PyTorchLightning/pytorch-lightning/pull/1319))
- Did not always create a DataLoader during reinstantiation, but the same type as before (if subclass of DataLoader) ([#1346](https://github.com/PyTorchLightning/pytorch-lightning/pull/1346))
- Did not interfere with a default sampler ([#1318](https://github.com/PyTorchLightning/pytorch-lightning/pull/1318))
- Remove default Adam optimizer ([#1317](https://github.com/PyTorchLightning/pytorch-lightning/pull/1317))
- Give warnings for unimplemented required lightning methods ([#1317](https://github.com/PyTorchLightning/pytorch-lightning/pull/1317))
- Made `evaluate` method private >> `Trainer._evaluate(...)`. ([#1260](https://github.com/PyTorchLightning/pytorch-lightning/pull/1260))
- Simplify the PL examples structure (shallower and more readable) ([#1247](https://github.com/PyTorchLightning/pytorch-lightning/pull/1247))
- Changed min max gpu memory to be on their own plots ([#1358](https://github.com/PyTorchLightning/pytorch-lightning/pull/1358))
- Remove `.item` which causes sync issues ([#1254](https://github.com/PyTorchLightning/pytorch-lightning/pull/1254))
- Changed smoothing in TQDM to decrease variability of time remaining between training / eval ([#1194](https://github.com/PyTorchLightning/pytorch-lightning/pull/1194))
- Change default logger to dedicated one ([#1064](https://github.com/PyTorchLightning/pytorch-lightning/pull/1064))

### Deprecated

- Deprecated Trainer argument `print_nan_grads` ([#1097](https://github.com/PyTorchLightning/pytorch-lightning/pull/1097))
- Deprecated Trainer argument `show_progress_bar` ([#1108](https://github.com/PyTorchLightning/pytorch-lightning/pull/1108))

### Removed

- Removed test for no test dataloader in .fit ([#1495](https://github.com/PyTorchLightning/pytorch-lightning/pull/1495))
- Removed duplicated module `pytorch_lightning.utilities.arg_parse` for loading CLI arguments ([#1167](https://github.com/PyTorchLightning/pytorch-lightning/pull/1167))
- Removed wandb logger's `finalize` method ([#1193](https://github.com/PyTorchLightning/pytorch-lightning/pull/1193))
- Dropped `torchvision` dependency in tests and added own MNIST dataset class instead ([#986](https://github.com/PyTorchLightning/pytorch-lightning/pull/986))

### Fixed

- Fixed `model_checkpoint` when saving all models ([#1359](https://github.com/PyTorchLightning/pytorch-lightning/pull/1359))
- `Trainer.add_argparse_args` classmethod fixed. Now it adds a type for the arguments ([#1147](https://github.com/PyTorchLightning/pytorch-lightning/pull/1147))
- Fixed bug related to type checking of `ReduceLROnPlateau` lr schedulers([#1126](https://github.com/PyTorchLightning/pytorch-lightning/pull/1126))
- Fixed a bug to ensure lightning checkpoints to be backward compatible ([#1132](https://github.com/PyTorchLightning/pytorch-lightning/pull/1132))
- Fixed a bug that created an extra dataloader with active `reload_dataloaders_every_epoch` ([#1196](https://github.com/PyTorchLightning/pytorch-lightning/pull/1196))
- Fixed all warnings and errors in the docs build process ([#1191](https://github.com/PyTorchLightning/pytorch-lightning/pull/1191))
- Fixed an issue where `val_percent_check=0` would not disable validation ([#1251](https://github.com/PyTorchLightning/pytorch-lightning/pull/1251))
- Fixed average of incomplete `TensorRunningMean` ([#1309](https://github.com/PyTorchLightning/pytorch-lightning/pull/1309))
- Fixed `WandbLogger.watch` with `wandb.init()` ([#1311](https://github.com/PyTorchLightning/pytorch-lightning/pull/1311))
- Fixed an issue with early stopping that would prevent it from monitoring training metrics when validation is disabled / not implemented ([#1235](https://github.com/PyTorchLightning/pytorch-lightning/pull/1235)).
- Fixed a bug that would cause `trainer.test()` to run on the validation set when overloading `validation_epoch_end` and `test_end` ([#1353](https://github.com/PyTorchLightning/pytorch-lightning/pull/1353))
- Fixed `WandbLogger.watch` - use of the watch method without importing `wandb` ([#1311](https://github.com/PyTorchLightning/pytorch-lightning/pull/1311))
- Fixed `WandbLogger` to be used with 'ddp' - allow reinits in sub-processes ([#1149](https://github.com/PyTorchLightning/pytorch-lightning/pull/1149),
     [#1360](https://github.com/PyTorchLightning/pytorch-lightning/pull/1360))
- Made `training_epoch_end` behave like `validation_epoch_end` ([#1357](https://github.com/PyTorchLightning/pytorch-lightning/pull/1357))
- Fixed `fast_dev_run` running validation twice ([#1365](https://github.com/PyTorchLightning/pytorch-lightning/pull/1365))
- Fixed pickle error from quick patch `__code__` ([#1352](https://github.com/PyTorchLightning/pytorch-lightning/pull/1352))
- Fixed memory leak on GPU0 ([#1094](https://github.com/PyTorchLightning/pytorch-lightning/pull/1094),
     [#1349](https://github.com/PyTorchLightning/pytorch-lightning/pull/1349))
- Fixed checkpointing interval ([#1272](https://github.com/PyTorchLightning/pytorch-lightning/pull/1272))
- Fixed validation and training loops run the partial dataset ([#1192](https://github.com/PyTorchLightning/pytorch-lightning/pull/1192))
- Fixed running `on_validation_end` only on main process in DDP ([#1125](https://github.com/PyTorchLightning/pytorch-lightning/pull/1125))
- Fixed `load_spawn_weights` only in proc rank 0 ([#1385](https://github.com/PyTorchLightning/pytorch-lightning/pull/1385))
- Fixes using deprecated `use_amp` attribute ([#1145](https://github.com/PyTorchLightning/pytorch-lightning/pull/1145))
- Fixed Tensorboard logger error: lightning_logs directory not exists in multi-node DDP on nodes with rank != 0 ([#1377](https://github.com/PyTorchLightning/pytorch-lightning/pull/1377))
- Fixed `Unimplemented backend XLA` error on TPU ([#1387](https://github.com/PyTorchLightning/pytorch-lightning/pull/1387))

## [0.7.1] - 2020-03-07

### Fixed

- Fixes `print` issues and `data_loader` ([#1080](https://github.com/PyTorchLightning/pytorch-lightning/pull/1080))

## [0.7.0] - 2020-03-06

### Added

- Added automatic sampler setup. Depending on DDP or TPU, lightning configures the sampler correctly (user needs to do nothing) ([#926](https://github.com/PyTorchLightning/pytorch-lightning/pull/926))
- Added `reload_dataloaders_every_epoch=False` flag for trainer. Some users require reloading data every epoch ([#926](https://github.com/PyTorchLightning/pytorch-lightning/pull/926))
- Added `progress_bar_refresh_rate=50` flag for trainer. Throttle refresh rate on notebooks ([#926](https://github.com/PyTorchLightning/pytorch-lightning/pull/926))
- Updated governance docs
- Added a check to ensure that the metric used for early stopping exists before training commences ([#542](https://github.com/PyTorchLightning/pytorch-lightning/pull/542))
- Added `optimizer_idx` argument to `backward` hook ([#733](https://github.com/PyTorchLightning/pytorch-lightning/pull/733))
- Added `entity` argument to `WandbLogger` to be passed to `wandb.init` ([#783](https://github.com/PyTorchLightning/pytorch-lightning/pull/783))
- Added a tool for profiling training runs ([#782](https://github.com/PyTorchLightning/pytorch-lightning/pull/782))
- Improved flexibility for naming of TensorBoard logs, can now set `version` to a `str` to just save to that directory, and use `name=''` to prevent experiment-name directory ([#804](https://github.com/PyTorchLightning/pytorch-lightning/pull/804))
- Added option to specify `step` key when logging metrics ([#808](https://github.com/PyTorchLightning/pytorch-lightning/pull/808))
- Added `train_dataloader`, `val_dataloader` and `test_dataloader` arguments to `Trainer.fit()`, for alternative data parsing ([#759](https://github.com/PyTorchLightning/pytorch-lightning/pull/759))
- Added Tensor Processing Unit (TPU) support ([#868](https://github.com/PyTorchLightning/pytorch-lightning/pull/868))
- Added semantic segmentation example ([#751](https://github.com/PyTorchLightning/pytorch-lightning/pull/751),[#876](https://github.com/PyTorchLightning/pytorch-lightning/pull/876),
     [#881](https://github.com/PyTorchLightning/pytorch-lightning/pull/881))
- Split callbacks in multiple files ([#849](https://github.com/PyTorchLightning/pytorch-lightning/pull/849))
- Support for user defined callbacks ([#889](https://github.com/PyTorchLightning/pytorch-lightning/pull/889) and [#950](https://github.com/PyTorchLightning/pytorch-lightning/pull/950))
- Added support for multiple loggers to be passed to `Trainer` as an iterable (e.g. list, tuple, etc.) ([#903](https://github.com/PyTorchLightning/pytorch-lightning/pull/903))
- Added support for step-based learning rate scheduling ([#941](https://github.com/PyTorchLightning/pytorch-lightning/pull/941))
- Added support for logging `hparams` as dict ([#1029](https://github.com/PyTorchLightning/pytorch-lightning/pull/1029))
- Checkpoint and early stopping now work without val. step ([#1041](https://github.com/PyTorchLightning/pytorch-lightning/pull/1041))
- Support graceful training cleanup after Keyboard Interrupt ([#856](https://github.com/PyTorchLightning/pytorch-lightning/pull/856),
     [#1019](https://github.com/PyTorchLightning/pytorch-lightning/pull/1019))
- Added type hints for function arguments ([#912](https://github.com/PyTorchLightning/pytorch-lightning/pull/912), )
- Added default `argparser` for `Trainer` ([#952](https://github.com/PyTorchLightning/pytorch-lightning/pull/1023),
     [#1023](https://github.com/PyTorchLightning/pytorch-lightning/pull/1023))
- Added TPU gradient clipping ([#963](https://github.com/PyTorchLightning/pytorch-lightning/pull/963))
- Added max/min number of steps in `Trainer` ([#728](https://github.com/PyTorchLightning/pytorch-lightning/pull/728))

### Changed

- Improved `NeptuneLogger` by adding `close_after_fit` argument to allow logging after training([#908](https://github.com/PyTorchLightning/pytorch-lightning/pull/1084))
- Changed default TQDM to use `tqdm.auto` for prettier outputs in IPython notebooks ([#752](https://github.com/PyTorchLightning/pytorch-lightning/pull/752))
- Changed `pytorch_lightning.logging` to `pytorch_lightning.loggers` ([#767](https://github.com/PyTorchLightning/pytorch-lightning/pull/767))
- Moved the default `tqdm_dict` definition from Trainer to `LightningModule`, so it can be overridden by the user ([#749](https://github.com/PyTorchLightning/pytorch-lightning/pull/749))
- Moved functionality of `LightningModule.load_from_metrics` into `LightningModule.load_from_checkpoint` ([#995](https://github.com/PyTorchLightning/pytorch-lightning/pull/995))
- Changed Checkpoint path parameter from `filepath` to `dirpath` ([#1016](https://github.com/PyTorchLightning/pytorch-lightning/pull/1016))
- Freezed models `hparams` as `Namespace` property ([#1029](https://github.com/PyTorchLightning/pytorch-lightning/pull/1029))
- Dropped `logging` config in package init ([#1015](https://github.com/PyTorchLightning/pytorch-lightning/pull/1015))
- Renames model steps ([#1051](https://github.com/PyTorchLightning/pytorch-lightning/pull/1051))
  - `training_end` >> `training_epoch_end`
  - `validation_end` >> `validation_epoch_end`
  - `test_end` >> `test_epoch_end`
- Refactor dataloading, supports infinite dataloader ([#955](https://github.com/PyTorchLightning/pytorch-lightning/pull/955))
- Create single file in `TensorBoardLogger` ([#777](https://github.com/PyTorchLightning/pytorch-lightning/pull/777))

### Deprecated

- Deprecated `pytorch_lightning.logging` ([#767](https://github.com/PyTorchLightning/pytorch-lightning/pull/767))
- Deprecated `LightningModule.load_from_metrics` in favour of `LightningModule.load_from_checkpoint` ([#995](https://github.com/PyTorchLightning/pytorch-lightning/pull/995),
     [#1079](https://github.com/PyTorchLightning/pytorch-lightning/pull/1079))
- Deprecated `@data_loader` decorator ([#926](https://github.com/PyTorchLightning/pytorch-lightning/pull/926))
- Deprecated model steps `training_end`, `validation_end` and `test_end` ([#1051](https://github.com/PyTorchLightning/pytorch-lightning/pull/1051),
     [#1056](https://github.com/PyTorchLightning/pytorch-lightning/pull/1056))

### Removed

- Removed dependency on `pandas` ([#736](https://github.com/PyTorchLightning/pytorch-lightning/pull/736))
- Removed dependency on `torchvision` ([#797](https://github.com/PyTorchLightning/pytorch-lightning/pull/797))
- Removed dependency on `scikit-learn` ([#801](https://github.com/PyTorchLightning/pytorch-lightning/pull/801))

### Fixed

- Fixed a bug where early stopping `on_end_epoch` would be called inconsistently when `check_val_every_n_epoch == 0` ([#743](https://github.com/PyTorchLightning/pytorch-lightning/pull/743))
- Fixed a bug where the model checkpointer didn't write to the same directory as the logger ([#771](https://github.com/PyTorchLightning/pytorch-lightning/pull/771))
- Fixed a bug where the `TensorBoardLogger` class would create an additional empty log file during fitting ([#777](https://github.com/PyTorchLightning/pytorch-lightning/pull/777))
- Fixed a bug where `global_step` was advanced incorrectly when using `accumulate_grad_batches > 1` ([#832](https://github.com/PyTorchLightning/pytorch-lightning/pull/832))
- Fixed a bug when calling `self.logger.experiment` with multiple loggers ([#1009](https://github.com/PyTorchLightning/pytorch-lightning/pull/1009))
- Fixed a bug when calling `logger.append_tags` on a `NeptuneLogger` with a single tag ([#1009](https://github.com/PyTorchLightning/pytorch-lightning/pull/1009))
- Fixed sending back data from `.spawn` by saving and loading the trained model in/out of the process ([#1017](https://github.com/PyTorchLightning/pytorch-lightning/pull/1017)
- Fixed port collision on DDP ([#1010](https://github.com/PyTorchLightning/pytorch-lightning/pull/1010))
- Fixed/tested pass overrides ([#918](https://github.com/PyTorchLightning/pytorch-lightning/pull/918))
- Fixed comet logger to log after train ([#892](https://github.com/PyTorchLightning/pytorch-lightning/pull/892))
- Remove deprecated args to learning rate step function ([#890](https://github.com/PyTorchLightning/pytorch-lightning/pull/890))

## [0.6.0] - 2020-01-21

### Added

- Added support for resuming from a specific checkpoint via `resume_from_checkpoint` argument ([#516](https://github.com/PyTorchLightning/pytorch-lightning/pull/516))
- Added support for `ReduceLROnPlateau` scheduler ([#320](https://github.com/PyTorchLightning/pytorch-lightning/pull/320))
- Added support for Apex mode `O2` in conjunction with Data Parallel ([#493](https://github.com/PyTorchLightning/pytorch-lightning/pull/493))
- Added option (`save_top_k`) to save the top k models in the `ModelCheckpoint` class ([#128](https://github.com/PyTorchLightning/pytorch-lightning/pull/128))
- Added `on_train_start` and `on_train_end` hooks to `ModelHooks` ([#598](https://github.com/PyTorchLightning/pytorch-lightning/pull/598))
- Added `TensorBoardLogger` ([#607](https://github.com/PyTorchLightning/pytorch-lightning/pull/607))
- Added support for weight summary of model with multiple inputs ([#543](https://github.com/PyTorchLightning/pytorch-lightning/pull/543))
- Added `map_location` argument to `load_from_metrics` and `load_from_checkpoint` ([#625](https://github.com/PyTorchLightning/pytorch-lightning/pull/625))
- Added option to disable validation by setting `val_percent_check=0` ([#649](https://github.com/PyTorchLightning/pytorch-lightning/pull/649))
- Added `NeptuneLogger` class ([#648](https://github.com/PyTorchLightning/pytorch-lightning/pull/648))
- Added `WandbLogger` class ([#627](https://github.com/PyTorchLightning/pytorch-lightning/pull/627))

### Changed

- Changed the default progress bar to print to stdout instead of stderr ([#531](https://github.com/PyTorchLightning/pytorch-lightning/pull/531))
- Renamed `step_idx` to `step`, `epoch_idx` to `epoch`, `max_num_epochs` to `max_epochs` and `min_num_epochs` to `min_epochs` ([#589](https://github.com/PyTorchLightning/pytorch-lightning/pull/589))
- Renamed `total_batch_nb` to `total_batches`, `nb_val_batches` to `num_val_batches`, `nb_training_batches` to `num_training_batches`, `max_nb_epochs` to `max_epochs`, `min_nb_epochs` to `min_epochs`, `nb_test_batches` to `num_test_batches`, and `nb_val_batches` to `num_val_batches` ([#567](https://github.com/PyTorchLightning/pytorch-lightning/pull/567))
- Changed gradient logging to use parameter names instead of indexes ([#660](https://github.com/PyTorchLightning/pytorch-lightning/pull/660))
- Changed the default logger to `TensorBoardLogger` ([#609](https://github.com/PyTorchLightning/pytorch-lightning/pull/609))
- Changed the directory for tensorboard logging to be the same as model checkpointing ([#706](https://github.com/PyTorchLightning/pytorch-lightning/pull/706))

### Deprecated

- Deprecated `max_nb_epochs` and `min_nb_epochs` ([#567](https://github.com/PyTorchLightning/pytorch-lightning/pull/567))
- Deprecated the `on_sanity_check_start` hook in `ModelHooks` ([#598](https://github.com/PyTorchLightning/pytorch-lightning/pull/598))

### Removed

- Removed the `save_best_only` argument from `ModelCheckpoint`, use `save_top_k=1` instead ([#128](https://github.com/PyTorchLightning/pytorch-lightning/pull/128))

### Fixed

- Fixed a bug which ocurred when using Adagrad with cuda ([#554](https://github.com/PyTorchLightning/pytorch-lightning/pull/554))
- Fixed a bug where training would be on the GPU despite setting `gpus=0` or `gpus=[]` ([#561](https://github.com/PyTorchLightning/pytorch-lightning/pull/561))
- Fixed an error with `print_nan_gradients` when some parameters do not require gradient ([#579](https://github.com/PyTorchLightning/pytorch-lightning/pull/579))
- Fixed a bug where the progress bar would show an incorrect number of total steps during the validation sanity check when using multiple validation data loaders ([#597](https://github.com/PyTorchLightning/pytorch-lightning/pull/597))
- Fixed support for PyTorch 1.1.0 ([#552](https://github.com/PyTorchLightning/pytorch-lightning/pull/552))
- Fixed an issue with early stopping when using a `val_check_interval < 1.0` in `Trainer` ([#492](https://github.com/PyTorchLightning/pytorch-lightning/pull/492))
- Fixed bugs relating to the `CometLogger` object that would cause it to not work properly ([#481](https://github.com/PyTorchLightning/pytorch-lightning/pull/481))
- Fixed a bug that would occur when returning `-1` from `on_batch_start` following an early exit or when the batch was `None` ([#509](https://github.com/PyTorchLightning/pytorch-lightning/pull/509))
- Fixed a potential race condition with several processes trying to create checkpoint directories ([#530](https://github.com/PyTorchLightning/pytorch-lightning/pull/530))
- Fixed a bug where batch 'segments' would remain on the GPU when using `truncated_bptt > 1` ([#532](https://github.com/PyTorchLightning/pytorch-lightning/pull/532))
- Fixed a bug when using `IterableDataset` ([#547](https://github.com/PyTorchLightning/pytorch-lightning/pull/547))
- Fixed a bug where `.item` was called on non-tensor objects ([#602](https://github.com/PyTorchLightning/pytorch-lightning/pull/602))
- Fixed a bug where `Trainer.train` would crash on an uninitialized variable if the trainer was run after resuming from a checkpoint that was already at `max_epochs` ([#608](https://github.com/PyTorchLightning/pytorch-lightning/pull/608))
- Fixed a bug where early stopping would begin two epochs early ([#617](https://github.com/PyTorchLightning/pytorch-lightning/pull/617))
- Fixed a bug where `num_training_batches` and `num_test_batches` would sometimes be rounded down to zero ([#649](https://github.com/PyTorchLightning/pytorch-lightning/pull/649))
- Fixed a bug where an additional batch would be processed when manually setting `num_training_batches` ([#653](https://github.com/PyTorchLightning/pytorch-lightning/pull/653))
- Fixed a bug when batches did not have a `.copy` method ([#701](https://github.com/PyTorchLightning/pytorch-lightning/pull/701))
- Fixed a bug when using `log_gpu_memory=True` in Python 3.6 ([#715](https://github.com/PyTorchLightning/pytorch-lightning/pull/715))
- Fixed a bug where checkpoint writing could exit before completion, giving incomplete checkpoints ([#689](https://github.com/PyTorchLightning/pytorch-lightning/pull/689))
- Fixed a bug where `on_train_end` was not called when ealy stopping ([#723](https://github.com/PyTorchLightning/pytorch-lightning/pull/723))

## [0.5.3] - 2019-11-06

### Added

- Added option to disable default logger, checkpointer, and early stopping by passing `logger=False`, `checkpoint_callback=False` and `early_stop_callback=False` respectively
- Added `CometLogger` for use with Comet.ml
- Added `val_check_interval` argument to `Trainer` allowing validition to be performed at every given number of batches
- Added functionality to save and load hyperparameters using the standard checkpoint mechanism
- Added call to `torch.cuda.empty_cache` before training starts
- Added option for user to override the call t `backward`
- Added support for truncated backprop through time via the `truncated_bptt_steps` argument in `Trainer`
- Added option to operate on all outputs from `training_step` in DDP2
- Added a hook for modifying DDP init
- Added a hook for modifying Apex

### Changed

- Changed experiment version to be padded with zeros (e.g. `/dir/version_9` becomes `/dir/version_0009`)
- Changed callback metrics to include any metrics given in logs or progress bar
- Changed the default for `save_best_only` in `ModelCheckpoint` to `True`
- Added `tng_data_loader` for backwards compatibility
- Renamed `MLFlowLogger.client` to `MLFlowLogger.experiment` for consistency
- Moved `global_step` increment to happen after the batch has been processed
- Changed weights restore to first attempt HPC weights before restoring normally, preventing both weights being restored and running out of memory
- Changed progress bar functionality to add multiple progress bars for train/val/test
- Changed calls to `print` to use `logging` instead

### Deprecated

- Deprecated `tng_dataloader`

### Fixed

- Fixed an issue where the number of batches was off by one during training
- Fixed a bug that occured when setting a ckeckpoint callback and `early_stop_callback=False`
- Fixed an error when importing CometLogger
- Fixed a bug where the `gpus` argument had some unexpected behaviour
- Fixed a bug where the computed total number of batches was sometimes incorrect
- Fixed a bug where the progress bar would sometimes not show the total number of batches in test mode
- Fixed a bug when using the `log_gpu_memory='min_max'` option in `Trainer`
- Fixed a bug where checkpointing would sometimes erase the current directory

## [0.5.2] - 2019-10-10

### Added

- Added `weights_summary` argument to `Trainer` to be set to `full` (full summary), `top` (just top level modules) or other
- Added `tags` argument to `MLFlowLogger`

### Changed

- Changed default for `amp_level` to `O1`

### Removed

- Removed the `print_weights_summary` argument from `Trainer`

### Fixed

- Fixed a bug where logs were not written properly
- Fixed a bug where `logger.finalize` wasn't called after training is complete
- Fixed callback metric errors in DDP
- Fixed a bug where `TestTubeLogger` didn't log to the correct directory

## [0.5.1] - 2019-10-05

### Added

- Added the `LightningLoggerBase` class for experiment loggers
- Added `MLFlowLogger` for logging with `mlflow`
- Added `TestTubeLogger` for logging with `test_tube`
- Added a different implementation of DDP (`distributed_backed='ddp2'`) where every node has one model using all GPUs
- Added support for optimisers which require a closure (e.g. LBFGS)
- Added automatic `MASTER_PORT` defualt for DDP when not set manually
- Added new GPU memory logging options `'min_max'` (log only the min/max utilization) and `'all'` (log all the GPU memory)

### Changed

- Changed schedulers to always be called with the current epoch
- Changed `test_tube` to an optional dependency
- Changed data loaders to internally use a getter instead of a python property
- Disabled auto GPU loading when restoring weights to prevent out of memory errors
- Changed logging, early stopping and checkpointing to occur by default

### Fixed

- Fixed a bug with samplers that do not specify `set_epoch`
- Fixed a bug when using the `MLFlowLogger` with unsupported data types, this will now raise a warning
- Fixed a bug where gradient norms were alwasy zero using `track_grad_norm`
- Fixed a bug which causes a crash when logging memory

## [0.5.0] - 2019-09-26

### Changed

- Changed `data_batch` argument to `batch` throughout
- Changed `batch_i` argument to `batch_idx` throughout
- Changed `tng_dataloader` method to `train_dataloader`
- Changed `on_tng_metrics` method to `on_training_metrics`
- Changed `gradient_clip` argument to `gradient_clip_val`
- Changed `add_log_row_interval` to `row_log_interval`

### Fixed

- Fixed a bug with tensorboard logging in multi-gpu setup

## [0.4.9] - 2019-09-16

### Added

- Added the flag `log_gpu_memory` to `Trainer` to deactivate logging of GPU memory utilization
- Added SLURM resubmit functionality (port from test-tube)
- Added optional weight_save_path to trainer to remove the need for a checkpoint_callback when using cluster training
- Added option to use single gpu per node with `DistributedDataParallel`

### Changed

- Changed functionality of `validation_end` and `test_end` with multiple dataloaders to be given all of the dataloaders at once rather than in seperate calls
- Changed print_nan_grads to only print the parameter value and gradients when they contain NaN
- Changed gpu API to take integers as well (e.g. `gpus=2` instead of `gpus=[0, 1]`)
- All models now loaded on to CPU to avoid device and out of memory issues in PyTorch

### Fixed

- Fixed a bug where data types that implement `.to` but not `.cuda` would not be properly moved onto the GPU
- Fixed a bug where data would not be re-shuffled every epoch when using a `DistributedSampler`

## [0.4.8] - 2019-08-31

### Added

- Added `test_step` and `test_end` methods, used when `Trainer.test` is called
- Added `GradientAccumulationScheduler` callback which can be used to schedule changes to the number of accumulation batches
- Added option to skip the validation sanity check by setting `nb_sanity_val_steps = 0`

### Fixed

- Fixed a bug when setting `nb_sanity_val_steps = 0`

## [0.4.7] - 2019-08-24

### Changed

- Changed the default `val_check_interval` to `1.0`
- Changed defaults for `nb_val_batches`, `nb_tng_batches` and `nb_test_batches` to 0

### Fixed

- Fixed a bug where the full validation set as used despite setting `val_percent_check`
- Fixed a bug where an `Exception` was thrown when using a data set containing a single batch
- Fixed a bug where an `Exception` was thrown if no `val_dataloader` was given
- Fixed a bug where tuples were not properly transfered to the GPU
- Fixed a bug where data of a non standard type was not properly handled by the trainer
- Fixed a bug when loading data as a tuple
- Fixed a bug where `AttributeError` could be suppressed by the `Trainer`

## [0.4.6] - 2019-08-15

### Added

- Added support for data to be given as a `dict` or `list` with a single gpu
- Added support for `configure_optimizers` to return a single optimizer, two list (optimizers and schedulers), or a single list

### Fixed

- Fixed a bug where returning just an optimizer list (i.e. without schedulers) from `configure_optimizers` would throw an `Exception`

## [0.4.5] - 2019-08-13

### Added

- Added `optimizer_step` method that can be overridden to change the standard optimizer behaviour

## [0.4.4] - 2019-08-12

### Added

- Added supoort for multiple validation dataloaders
- Added support for latest test-tube logger (optimised for `torch==1.2.0`)

### Changed

- `validation_step` and `val_dataloader` are now optional
- `lr_scheduler` is now activated after epoch

### Fixed

- Fixed a bug where a warning would show when using `lr_scheduler` in `torch>1.1.0`
- Fixed a bug where an `Exception` would be thrown if using `torch.DistributedDataParallel` without using a `DistributedSampler`, this now throws a `Warning` instead

## [0.4.3] - 2019-08-10

### Fixed

- Fixed a bug where accumulate gradients would scale the loss incorrectly

## [0.4.2] - 2019-08-08

### Changed

- Changed install requirement to `torch==1.2.0`

## [0.4.1] - 2019-08-08

### Changed

- Changed install requirement to `torch==1.1.0`

## [0.4.0] - 2019-08-08

### Added

- Added 16-bit support for a single GPU
- Added support for training continuation (preserves epoch, global step etc.)

### Changed

- Changed `training_step` and `validation_step`, outputs will no longer be automatically reduced

### Removed

- Removed need for `Experiment` object in `Trainer`

### Fixed

- Fixed issues with reducing outputs from generative models (such as images and text)

## [0.3.6] - 2019-07-25

### Added

- Added a decorator to do lazy data loading internally

### Fixed

- Fixed a bug where `Experiment` object was not process safe, potentially causing logs to be overwritten

## [0.3.5] - 2019-07-25

## [0.3.4] - 2019-07-22

## [0.3.3] - 2019-07-22

## [0.3.2] - 2019-07-21

## [0.3.1] - 2019-07-21

## [0.2.x] - 2019-07-09

## [0.1.x] - 2019-06-DD<|MERGE_RESOLUTION|>--- conflicted
+++ resolved
@@ -20,12 +20,9 @@
     * Add stateful workers ([#10674](https://github.com/PyTorchLightning/pytorch-lightning/issues/10674))
     * Add an utility to collect the states across processes ([#10639](https://github.com/PyTorchLightning/pytorch-lightning/issues/10639))
     * Add logic to reload the states across data loading components ([#10699](https://github.com/PyTorchLightning/pytorch-lightning/issues/10699))
-<<<<<<< HEAD
-    * Broadcast the `_terminate_gracefully` to all processes and add support for DDP ([#10638](https://github.com/PyTorchLightning/pytorch-lightning/issues/10638))
-=======
     * Cleanup some fault tolerant utilities ([#10703](https://github.com/PyTorchLightning/pytorch-lightning/issues/10703))
     * Enable Fault Tolerant Manual Training ([#10707](https://github.com/PyTorchLightning/pytorch-lightning/issues/10707))
->>>>>>> c7ee8e38
+    * Broadcast the `_terminate_gracefully` to all processes and add support for DDP ([#10638](https://github.com/PyTorchLightning/pytorch-lightning/issues/10638))
 
 -
 
