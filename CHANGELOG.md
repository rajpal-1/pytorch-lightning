# Changelog

All notable changes to this project will be documented in this file.

The format is based on [Keep a Changelog](http://keepachangelog.com/en/1.0.0/).


## [1.6.0] - 2022-MM-DD

### Added


- Added a flag `SLURMEnvironment(auto_requeue=True|False)` to control whether Lightning handles the requeuing ([#10601](https://github.com/PyTorchLightning/pytorch-lightning/issues/10601))


- Fault Tolerant Manual
    * Add `_SupportsStateDict` protocol to detect if classes are stateful ([#10646](https://github.com/PyTorchLightning/pytorch-lightning/issues/10646))
    * Add `_FaultTolerantMode` enum used to track different supported fault tolerant modes ([#10645](https://github.com/PyTorchLightning/pytorch-lightning/issues/10645))
    * Add a `_rotate_worker_indices` utility to reload the state according the latest worker ([#10647](https://github.com/PyTorchLightning/pytorch-lightning/issues/10647))
    * Add stateful workers ([#10674](https://github.com/PyTorchLightning/pytorch-lightning/issues/10674))
    * Add an utility to collect the states across processes ([#10639](https://github.com/PyTorchLightning/pytorch-lightning/issues/10639))
    * Add logic to reload the states across data loading components ([#10699](https://github.com/PyTorchLightning/pytorch-lightning/issues/10699))
    * Cleanup some fault tolerant utilities ([#10703](https://github.com/PyTorchLightning/pytorch-lightning/issues/10703))
    * Enable Fault Tolerant Manual Training ([#10707](https://github.com/PyTorchLightning/pytorch-lightning/issues/10707))
    * Broadcast the `_terminate_gracefully` to all processes and add support for DDP ([#10638](https://github.com/PyTorchLightning/pytorch-lightning/issues/10638))


- Added support for re-instantiation of custom (subclasses of) `DataLoaders` returned in the `*_dataloader()` methods, i.e., automatic replacement of samplers now works with custom types of `DataLoader` ([#10680](https://github.com/PyTorchLightning/pytorch-lightning/issues/10639))


- Added a function to validate if fault tolerant training is supported. ([#10465](https://github.com/PyTorchLightning/pytorch-lightning/issues/10465))


- Show a better error message when a custom `DataLoader` implementation is not well implemented and we need to reconstruct it ([#10719](https://github.com/PyTorchLightning/pytorch-lightning/issues/10719))


- Added `Loop.replace` to easily switch one loop for another ([#10324](https://github.com/PyTorchLightning/pytorch-lightning/issues/10324))


- Added support for `--lr_scheduler=ReduceLROnPlateau` to the `LightningCLI` ([#10860](https://github.com/PyTorchLightning/pytorch-lightning/issues/10860))


- Added `LightningCLI.configure_optimizers` to override the `configure_optimizers` return value ([#10860](https://github.com/PyTorchLightning/pytorch-lightning/issues/10860))


- Added a warning that shows when `max_epochs` in the `Trainer` is not set ([#10700](https://github.com/PyTorchLightning/pytorch-lightning/issues/10700))


- Added `console_kwargs` for `RichProgressBar` to initialize inner Console ([#10875](https://github.com/PyTorchLightning/pytorch-lightning/pull/10875))


### Changed

- Raised exception in `init_dist_connection()` when torch distibuted is not available ([#10418](https://github.com/PyTorchLightning/pytorch-lightning/issues/10418))


- The `monitor` argument in the `EarlyStopping` callback is no longer optional ([#10328](https://github.com/PyTorchLightning/pytorch-lightning/pull/10328))


- Do not fail if batch size could not be inferred for logging when using DeepSpeed ([#10438](https://github.com/PyTorchLightning/pytorch-lightning/issues/10438))


- Raised `MisconfigurationException` when `enable_progress_bar=False` and a progress bar instance has been passed in the callback list ([#10520](https://github.com/PyTorchLightning/pytorch-lightning/issues/10520))


- Moved `trainer.connectors.env_vars_connector._defaults_from_env_vars` to `utilities.argsparse._defaults_from_env_vars` ([#10501](https://github.com/PyTorchLightning/pytorch-lightning/pull/10501))


- Changes in `LightningCLI` required for the new major release of jsonargparse v4.0.0 ([#10426](https://github.com/PyTorchLightning/pytorch-lightning/pull/10426))


- Renamed `refresh_rate_per_second` parameter to `refresh_rate` for `RichProgressBar` signature ([#10497](https://github.com/PyTorchLightning/pytorch-lightning/pull/10497))


- Moved ownership of the `PrecisionPlugin` into `TrainingTypePlugin` and updated all references ([#10570](https://github.com/PyTorchLightning/pytorch-lightning/pull/10570))


- Fault Tolerant relies on `signal.SIGTERM` to gracefully exit instead of `signal.SIGUSR1` ([#10605](https://github.com/PyTorchLightning/pytorch-lightning/pull/10605))


- Raised an error if the `batch_size` cannot be inferred from the current batch if it contained a string or was a custom batch object ([#10541](https://github.com/PyTorchLightning/pytorch-lightning/pull/10541))


<<<<<<< HEAD
- DeepSpeed does not require lightning module zero 3 partitioning ([#10655](https://github.com/PyTorchLightning/pytorch-lightning/pull/10655))
=======
- The validation loop is now disabled when `overfit_batches > 0` is set in the Trainer ([#9709](https://github.com/PyTorchLightning/pytorch-lightning/pull/9709))
>>>>>>> 5932f52b


- Moved optimizer related logics from `Accelerator` to `TrainingTypePlugin` ([#10596](https://github.com/PyTorchLightning/pytorch-lightning/pull/10596))


- Moved `batch_to_device` method from `Accelerator` to `TrainingTypePlugin` ([#10649](https://github.com/PyTorchLightning/pytorch-lightning/pull/10649))


- The `DDPSpawnPlugin` no longer overrides the `post_dispatch` plugin hook ([#10034](https://github.com/PyTorchLightning/pytorch-lightning/pull/10034))


- The `LightningModule.{add_to_queue,get_from_queue}` hooks no longer get a `torch.multiprocessing.SimpleQueue` and instead receive a list based queue ([#10034](https://github.com/PyTorchLightning/pytorch-lightning/pull/10034))


- Changed `training_step`, `validation_step`, `test_step` and `predict_step` method signatures in `Accelerator` and updated input from caller side ([#10908](https://github.com/PyTorchLightning/pytorch-lightning/pull/10908))


- Changed the name of the temporary checkpoint that the `DDPSpawnPlugin` and related plugins save ([#10934](https://github.com/PyTorchLightning/pytorch-lightning/pull/10934))


- Redesigned process creation for spawn-based plugins (`DDPSpawnPlugin`, `TPUSpawnPlugin`, etc.) ([#10896](https://github.com/PyTorchLightning/pytorch-lightning/pull/10896))
    * All spawn-based plugins now spawn processes immediately upon calling `Trainer.{fit,validate,test,predict}`
    * The hooks/callbacks `prepare_data`, `setup`, `configure_sharded_model` and `teardown` now run under initialized process group for spawn-based plugins just like their non-spawn counterparts
    * Some configuration errors that were previously raised as `MisconfigurationException`s will now be raised as `ProcessRaisedException` (torch>=1.8) or as `Exception` (torch<1.8)


- Changed `batch_to_device` entry in profiling from stage-specific to generic, to match profiling of other hooks ([#11031](https://github.com/PyTorchLightning/pytorch-lightning/pull/11031))


- Changed the info message for finalizing ddp-spawn worker processes to a debug-level message ([#10864](https://github.com/PyTorchLightning/pytorch-lightning/pull/10864))


- Removed duplicated file extension when uploading model checkpoints with `NeptuneLogger` ([#11015](https://github.com/PyTorchLightning/pytorch-lightning/pull/11015))


- The `DDPPlugin` and `DDPSpawnPlugin` and their subclasses now remove the `SyncBatchNorm` wrappers in `teardown()` to enable proper support at inference after fitting ([#11078](https://github.com/PyTorchLightning/pytorch-lightning/pull/11078))


- Moved ownership of the `Accelerator` instance to the `TrainingTypePlugin`; all training-type plugins now take an optional parameter `accelerator` ([#11022](https://github.com/PyTorchLightning/pytorch-lightning/pull/11022))

### Deprecated

- Deprecated `ClusterEnvironment.master_{address,port}` in favor of `ClusterEnvironment.main_{address,port}` ([#10103](https://github.com/PyTorchLightning/pytorch-lightning/issues/10103))


- Deprecated `DistributedType` in favor of `_StrategyType` ([#10505](https://github.com/PyTorchLightning/pytorch-lightning/pull/10505))


- Deprecated the `precision_plugin` constructor argument from `Accelerator` ([#10570](https://github.com/PyTorchLightning/pytorch-lightning/pull/10570))


- Deprecated `DeviceType` in favor of `_AcceleratorType` ([#10503](https://github.com/PyTorchLightning/pytorch-lightning/pull/10503))


- Deprecated the property `Trainer.slurm_job_id` in favor of the new `SLURMEnvironment.job_id()` method ([#10622](https://github.com/PyTorchLightning/pytorch-lightning/pull/10622))


- Deprecated the access to the attribute `IndexBatchSamplerWrapper.batch_indices` in favor of `IndexBatchSamplerWrapper.seen_batch_indices` ([#10870](https://github.com/PyTorchLightning/pytorch-lightning/pull/10870))


- Deprecated `on_init_start` and `on_init_end` callback hooks ([#10940](https://github.com/PyTorchLightning/pytorch-lightning/pull/10940))


- Deprecated `Trainer.call_hook` in favor of `Trainer._call_callback_hooks`, `Trainer._call_lightning_module_hook`, `Trainer._call_ttp_hook`, and `Trainer._call_accelerator_hook` ([#10979](https://github.com/PyTorchLightning/pytorch-lightning/pull/10979))


- Deprecated `TrainingTypePlugin.post_dispatch` in favor of `TrainingTypePlugin.teardown` ([#10939](https://github.com/PyTorchLightning/pytorch-lightning/pull/10939))


- Deprecated `ModelIO.on_hpc_{save/load}` in favor of `CheckpointHooks.on_{save/load}_checkpoint` ([#10911](https://github.com/PyTorchLightning/pytorch-lightning/pull/10911))


- Deprecated `Trainer.should_rank_save_checkpoint` Trainer property ([#11068](https://github.com/PyTorchLightning/pytorch-lightning/pull/11068))


### Removed

- Removed deprecated parameter `method` in `pytorch_lightning.utilities.model_helpers.is_overridden` ([#10507](https://github.com/PyTorchLightning/pytorch-lightning/pull/10507))


- Remove deprecated method `ClusterEnvironment.creates_children` ([#10339](https://github.com/PyTorchLightning/pytorch-lightning/issues/10339))


- Removed deprecated `TrainerModelHooksMixin.is_function_implemented` and `TrainerModelHooksMixin.has_arg` ([#10322](https://github.com/PyTorchLightning/pytorch-lightning/pull/10322))


- Removed deprecated `pytorch_lightning.utilities.device_dtype_mixin.DeviceDtypeModuleMixin` in favor of `pytorch_lightning.core.mixins.device_dtype_mixin.DeviceDtypeModuleMixin` ([#10442](https://github.com/PyTorchLightning/pytorch-lightning/pull/10442))


- Removed deprecated `LightningModule.loaded_optimizer_states_dict` property ([#10346](https://github.com/PyTorchLightning/pytorch-lightning/pull/10346))


- Removed deprecated `Trainer.fit(train_dataloader=)`, `Trainer.validate(val_dataloaders=)`, and `Trainer.test(test_dataloader=)` ([#10325](https://github.com/PyTorchLightning/pytorch-lightning/pull/10325))


- Removed deprecated `has_prepared_data`, `has_setup_fit`, `has_setup_validate`, `has_setup_test`, `has_setup_predict`, `has_teardown_fit`, `has_teardown_validate`, `has_teardown_test` and `has_teardown_predict` datamodule lifecycle properties  ([#10350](https://github.com/PyTorchLightning/pytorch-lightning/pull/10350))


- Removed deprecated `every_n_val_epochs` parameter of ModelCheckpoint ([#10366](https://github.com/PyTorchLightning/pytorch-lightning/pull/10366))


- Removed deprecated `import pytorch_lightning.profiler.profilers` in favor of `import pytorch_lightning.profiler` ([#10443](https://github.com/PyTorchLightning/pytorch-lightning/pull/10443))


- Removed deprecated property `configure_slurm_dpp` from accelerator connector ([#10370](https://github.com/PyTorchLightning/pytorch-lightning/pull/10370))


- Removed deprecated arguments `num_nodes` and `sync_batchnorm` from `DDPPlugin`, `DDPSpawnPlugin`, `DeepSpeedPlugin` ([#10357](https://github.com/PyTorchLightning/pytorch-lightning/pull/10357))


- Removed deprecated property `is_slurm_managing_tasks` from AcceleratorConnector ([#10353](https://github.com/PyTorchLightning/pytorch-lightning/pull/10353))


- Removed deprecated `LightningModule.log(tbptt_reduce_fx, tbptt_reduce_token, sync_dist_op)` ([#10423](https://github.com/PyTorchLightning/pytorch-lightning/pull/10423))


- Removed deprecated `Plugin.task_idx` ([#10441](https://github.com/PyTorchLightning/pytorch-lightning/pull/10441))


- Removed deprecated method `master_params` from PrecisionPlugin ([#10372](https://github.com/PyTorchLightning/pytorch-lightning/pull/10372))


- Removed the automatic detachment of "extras" returned from `training_step`. For example, `return {'loss': ..., 'foo': foo.detach()}` will now be necessary if `foo` has gradients which you do not want to store ([#10424](https://github.com/PyTorchLightning/pytorch-lightning/pull/10424))


- Removed deprecated passthrough methods and properties from `Accelerator` base class:
  * ([#10403](https://github.com/PyTorchLightning/pytorch-lightning/pull/10403))
  * ([#10448](https://github.com/PyTorchLightning/pytorch-lightning/pull/10448))

- Removed deprecated signature for `transfer_batch_to_device` hook. The new argument `dataloader_idx` is now required ([#10480](https://github.com/PyTorchLightning/pytorch-lightning/pull/10480))


- Removed deprecated `utilities.distributed.rank_zero_{warn/deprecation}` ([#10451](https://github.com/PyTorchLightning/pytorch-lightning/pull/10451))


- Removed deprecated `mode` argument from `ModelSummary` class ([#10449](https://github.com/PyTorchLightning/pytorch-lightning/pull/10449))


- Removed deprecated `Trainer.train_loop` property in favor of `Trainer.fit_loop` ([#10482](https://github.com/PyTorchLightning/pytorch-lightning/pull/10482))


- Removed deprecated `Trainer.train_loop` property in favor of `Trainer.fit_loop` ([#10482](https://github.com/PyTorchLightning/pytorch-lightning/pull/10482))


- Removed deprecated `disable_validation` property from Trainer ([#10450](https://github.com/PyTorchLightning/pytorch-lightning/pull/10450))


- Removed deprecated `CheckpointConnector.hpc_load` property in favor of `CheckpointConnector.restore` ([#10525](https://github.com/PyTorchLightning/pytorch-lightning/pull/10525))


- Removed deprecated `reload_dataloaders_every_epoch` from `Trainer` in favour of `reload_dataloaders_every_n_epochs` ([#10481](https://github.com/PyTorchLightning/pytorch-lightning/pull/10481))


- Removed the `precision_plugin` attribute from `Accelerator` in favor of its equivalent attribute `precision_plugin` in the `TrainingTypePlugin` ([#10570](https://github.com/PyTorchLightning/pytorch-lightning/pull/10570))


- Removed `DeepSpeedPlugin.{precision,amp_type,amp_level}` properties ([#10657](https://github.com/PyTorchLightning/pytorch-lightning/pull/10657))


- Removed argument `return_result` from the `DDPSpawnPlugin.spawn()` method ([#10867](https://github.com/PyTorchLightning/pytorch-lightning/pull/10867))


- Removed the property `TrainingTypePlugin.results` and corresponding properties in subclasses ([#10034](https://github.com/PyTorchLightning/pytorch-lightning/pull/10034))


- Removed the `mp_queue` attribute from `DDPSpawnPlugin` and `TPUSpawnPlugin` ([#10034](https://github.com/PyTorchLightning/pytorch-lightning/pull/10034))


- Removed unnessesary `_move_optimizer_state` method overrides from `TPUSpawnPlugin` and `SingleTPUPlugin` ([#10849](https://github.com/PyTorchLightning/pytorch-lightning/pull/10849))


- Removed `model_sharded_context` method from `Accelerator` ([#10886](https://github.com/PyTorchLightning/pytorch-lightning/pull/10886))


- Removed method `pre_dispatch` from the `PrecisionPlugin` ([#10887](https://github.com/PyTorchLightning/pytorch-lightning/pull/10887))


- Removed method `setup_optimizers_in_pre_dispatch` from the `strategies` and achieve the same logic in `setup` and `pre_dispatch` methods ([#10906](https://github.com/PyTorchLightning/pytorch-lightning/pull/10906))


- Removed methods `pre_dispatch`, `dispatch` and `post_dispatch` from the `Accelerator` ([#10885](https://github.com/PyTorchLightning/pytorch-lightning/pull/10885))


- Removed method `training_step`, `test_step`, `validation_step` and `predict_step` from the `Accelerator` ([#10890](https://github.com/PyTorchLightning/pytorch-lightning/pull/10890))


- Removed `TrainingTypePlugin.start_{training,evaluating,predicting}` hooks and the same in all subclasses ([#10989](https://github.com/PyTorchLightning/pytorch-lightning/pull/10989), [#10896](https://github.com/PyTorchLightning/pytorch-lightning/pull/10896))


- Removed `Accelerator.on_train_start` ([#10999](https://github.com/PyTorchLightning/pytorch-lightning/pull/10999))

### Fixed

-


- Avoid the deprecated `onnx.export(example_outputs=...)` in torch 1.10 ([#11116](https://github.com/PyTorchLightning/pytorch-lightning/pull/11116))



- Fixed an issue when torch-scripting a `LightningModule` after training with `Trainer(sync_batchnorm=True)` ([#11078](https://github.com/PyTorchLightning/pytorch-lightning/pull/11078))


-


## [1.5.6] - 2021-12-15

### Fixed

- Fixed a bug where the DeepSpeedPlugin arguments `cpu_checkpointing` and `contiguous_memory_optimization` were not being forwarded to deepspeed correctly ([#10874](https://github.com/PyTorchLightning/pytorch-lightning/issues/10874))
- Fixed an issue with `NeptuneLogger` causing checkpoints to be uploaded with a duplicated file extension ([#11015](https://github.com/PyTorchLightning/pytorch-lightning/issues/11015))
- Fixed support for logging within callbacks returned from `LightningModule` ([#10991](https://github.com/PyTorchLightning/pytorch-lightning/pull/10991))
- Fixed running sanity check with `RichProgressBar` ([#10913](https://github.com/PyTorchLightning/pytorch-lightning/pull/10913))
- Fixed support for `CombinedLoader` while checking for warning raised with eval dataloaders ([#10994](https://github.com/PyTorchLightning/pytorch-lightning/pull/10994))
- The TQDM progress bar now correctly shows the `on_epoch` logged values on train epoch end ([#11069](https://github.com/PyTorchLightning/pytorch-lightning/pull/11069))
- Fixed bug where the TQDM updated the training progress bar during `trainer.validate` ([#11069](https://github.com/PyTorchLightning/pytorch-lightning/pull/11069))


## [1.5.5] - 2021-12-07

### Fixed

- Disabled batch_size extraction for torchmetric instances because they accumulate the metrics internally ([#10815](https://github.com/PyTorchLightning/pytorch-lightning/pull/10815))
- Fixed an issue with `SignalConnector` not restoring the default signal handlers on teardown when running on SLURM or with fault-tolerant training enabled ([#10611](https://github.com/PyTorchLightning/pytorch-lightning/pull/10611))
- Fixed `SignalConnector._has_already_handler` check for callable type ([#10483](https://github.com/PyTorchLightning/pytorch-lightning/pull/10483))
- Fixed an issue to return the results for each dataloader separately instead of duplicating them for each ([#10810](https://github.com/PyTorchLightning/pytorch-lightning/pull/10810))
- Improved exception message if `rich` version is less than `10.2.2` ([#10839](https://github.com/PyTorchLightning/pytorch-lightning/pull/10839))
- Fixed uploading best model checkpoint in NeptuneLogger ([#10369](https://github.com/PyTorchLightning/pytorch-lightning/pull/10369))
- Fixed early schedule reset logic in PyTorch profiler that was causing data leak ([#10837](https://github.com/PyTorchLightning/pytorch-lightning/pull/10837))
- Fixed a bug that caused incorrect batch indices to be passed to the `BasePredictionWriter` hooks when using a dataloader with `num_workers > 0` ([#10870](https://github.com/PyTorchLightning/pytorch-lightning/pull/10870))
- Fixed an issue with item assignment on the logger on rank > 0 for those who support it ([#10917](https://github.com/PyTorchLightning/pytorch-lightning/pull/10917))
- Fixed importing `torch_xla.debug` for `torch-xla<1.8` ([#10836](https://github.com/PyTorchLightning/pytorch-lightning/pull/10836))
- Fixed an issue with `DDPSpawnPlugin` and related plugins leaving a temporary checkpoint behind ([#10934](https://github.com/PyTorchLightning/pytorch-lightning/pull/10934))
- Fixed a `TypeError` occuring in the `SingalConnector.teardown()` method ([#10961](https://github.com/PyTorchLightning/pytorch-lightning/pull/10961))


## [1.5.4] - 2021-11-30

### Fixed

- Fixed support for `--key.help=class` with the `LightningCLI` ([#10767](https://github.com/PyTorchLightning/pytorch-lightning/pull/10767))
- Fixed `_compare_version` for python packages ([#10762](https://github.com/PyTorchLightning/pytorch-lightning/pull/10762))
- Fixed TensorBoardLogger `SummaryWriter` not close before spawning the processes ([#10777](https://github.com/PyTorchLightning/pytorch-lightning/pull/10777))
- Fixed a consolidation error in Lite when attempting to save the state dict of a sharded optimizer ([#10746](https://github.com/PyTorchLightning/pytorch-lightning/pull/10746))
- Fixed the default logging level for batch hooks associated with training from `on_step=False, on_epoch=True` to `on_step=True, on_epoch=False` ([#10756](https://github.com/PyTorchLightning/pytorch-lightning/pull/10756))

### Removed

- Removed PyTorch 1.6 support ([#10367](https://github.com/PyTorchLightning/pytorch-lightning/pull/10367), [#10738](https://github.com/PyTorchLightning/pytorch-lightning/pull/10738))


## [1.5.3] - 2021-11-24

### Fixed

- Fixed `ShardedTensor` state dict hook registration to check if torch distributed is available ([#10621](https://github.com/PyTorchLightning/pytorch-lightning/pull/10621))
- Fixed an issue with `self.log` not respecting a tensor's `dtype` when applying computations ([#10076](https://github.com/PyTorchLightning/pytorch-lightning/pull/10076))
- Fixed LigtningLite `_wrap_init` popping unexisting keys from DataLoader signature parameters ([#10613](https://github.com/PyTorchLightning/pytorch-lightning/pull/10613))
- Fixed signals being registered within threads ([#10610](https://github.com/PyTorchLightning/pytorch-lightning/pull/10610))
- Fixed an issue that caused Lightning to extract the batch size even though it was set by the user in `LightningModule.log` ([#10408](https://github.com/PyTorchLightning/pytorch-lightning/pull/10408))
- Fixed `Trainer(move_metrics_to_cpu=True)` not moving the evaluation logged results to CPU ([#10631](https://github.com/PyTorchLightning/pytorch-lightning/pull/10631))
- Fixed the `{validation,test}_step` outputs getting moved to CPU with `Trainer(move_metrics_to_cpu=True)` ([#10631](https://github.com/PyTorchLightning/pytorch-lightning/pull/10631))
- Fixed an issue with collecting logged test results with multiple dataloaders ([#10522](https://github.com/PyTorchLightning/pytorch-lightning/pull/10522))


## [1.5.2] - 2021-11-16

### Fixed

- Fixed `CombinedLoader` and `max_size_cycle` didn't receive a `DistributedSampler` ([#10374](https://github.com/PyTorchLightning/pytorch-lightning/issues/10374))
- Fixed an issue where class or init-only variables of dataclasses were passed to the dataclass constructor in `utilities.apply_to_collection` ([#9702](https://github.com/PyTorchLightning/pytorch-lightning/issues/9702))
- Fixed `isinstance` not working with `init_meta_context`, materialized model not being moved to the device ([#10493](https://github.com/PyTorchLightning/metrics/pull/10493))
- Fixed an issue that prevented the Trainer to shutdown workers when execution is interrupted due to failure([#10463](https://github.com/PyTorchLightning/pytorch-lightning/issues/10463))
- Squeeze the early stopping monitor to remove empty tensor dimensions ([#10461](https://github.com/PyTorchLightning/pytorch-lightning/issues/10461))
- Fixed sampler replacement logic with `overfit_batches` to only replace the sample when `SequentialSampler` is not used ([#10486](https://github.com/PyTorchLightning/pytorch-lightning/issues/10486))
- Fixed scripting causing false positive deprecation warnings ([#10470](https://github.com/PyTorchLightning/pytorch-lightning/pull/10470), [#10555](https://github.com/PyTorchLightning/pytorch-lightning/pull/10555))
- Do not fail if batch size could not be inferred for logging when using DeepSpeed ([#10438](https://github.com/PyTorchLightning/pytorch-lightning/issues/10438))
- Fixed propagation of device and dtype information to submodules of LightningLite when they inherit from `DeviceDtypeModuleMixin` ([#10559](https://github.com/PyTorchLightning/pytorch-lightning/issues/10559))


## [1.5.1] - 2021-11-09

### Fixed

- Fixed `apply_to_collection(defaultdict)` ([#10316](https://github.com/PyTorchLightning/pytorch-lightning/issues/10316))
- Fixed failure when `DataLoader(batch_size=None)` is passed ([#10345](https://github.com/PyTorchLightning/pytorch-lightning/issues/10345))
- Fixed interception of `__init__` arguments for sub-classed DataLoader re-instantiation in Lite ([#10334](https://github.com/PyTorchLightning/pytorch-lightning/issues/10334))
- Fixed issue with pickling `CSVLogger` after a call to `CSVLogger.save` ([#10388](https://github.com/PyTorchLightning/pytorch-lightning/pull/10388))
- Fixed an import error being caused by `PostLocalSGD` when `torch.distributed` not available ([#10359](https://github.com/PyTorchLightning/pytorch-lightning/pull/10359))
- Fixed the logging with `on_step=True` in epoch-level hooks causing unintended side-effects. Logging with `on_step=True` in epoch-level hooks will now correctly raise an error ([#10409](https://github.com/PyTorchLightning/pytorch-lightning/pull/10409))
- Fixed deadlocks for distributed training with `RichProgressBar` ([#10428](https://github.com/PyTorchLightning/pytorch-lightning/pull/10428))
- Fixed an issue where the model wrapper in Lite converted non-floating point tensors to float ([#10429](https://github.com/PyTorchLightning/pytorch-lightning/pull/10429))
- Fixed an issue with inferring the dataset type in fault-tolerant training ([#10432](https://github.com/PyTorchLightning/pytorch-lightning/pull/10432))
- Fixed dataloader workers with `persistent_workers` being deleted on every iteration ([#10434](https://github.com/PyTorchLightning/pytorch-lightning/pull/10434))


## [1.5.0] - 2021-11-02

### Added

- Added support for monitoring the learning rate without schedulers in `LearningRateMonitor` ([#9786](https://github.com/PyTorchLightning/pytorch-lightning/issues/9786))
- Added registration of `ShardedTensor` state dict hooks in `LightningModule.__init__` if the PyTorch version supports `ShardedTensor` ([#8944](https://github.com/PyTorchLightning/pytorch-lightning/pull/8944))
- Added error handling including calling of `on_keyboard_interrupt()` and `on_exception()` for all entrypoints (fit, validate, test, predict) ([#8819](https://github.com/PyTorchLightning/pytorch-lightning/pull/8819))
- Added a flavor of `training_step` that takes `dataloader_iter` as an argument ([#8807](https://github.com/PyTorchLightning/pytorch-lightning/pull/8807))
- Added a `state_key` property to the `Callback` base class ([#6886](https://github.com/PyTorchLightning/pytorch-lightning/pull/6886))
- Added progress tracking to loops:
    * Integrated `TrainingEpochLoop.total_batch_idx` ([#8598](https://github.com/PyTorchLightning/pytorch-lightning/pull/8598))
    * Added `BatchProgress` and integrated `TrainingEpochLoop.is_last_batch` ([#9657](https://github.com/PyTorchLightning/pytorch-lightning/pull/9657))
    * Avoid optional `Tracker` attributes ([#9320](https://github.com/PyTorchLightning/pytorch-lightning/pull/9320))
    * Reset `current` progress counters when restarting an epoch loop that had already finished ([#9371](https://github.com/PyTorchLightning/pytorch-lightning/pull/9371))
    * Call `reset_on_restart` in the loop's `reset` hook instead of when loading a checkpoint ([#9561](https://github.com/PyTorchLightning/pytorch-lightning/pull/9561))
    * Use `completed` over `processed` in `reset_on_restart` ([#9656](https://github.com/PyTorchLightning/pytorch-lightning/pull/9656))
    * Renamed `reset_on_epoch` to `reset_on_run` ([#9658](https://github.com/PyTorchLightning/pytorch-lightning/pull/9658))
- Added `batch_size` and `rank_zero_only` arguments for `log_dict` to match `log` ([#8628](https://github.com/PyTorchLightning/pytorch-lightning/pull/8628))
- Added a check for unique GPU ids ([#8666](https://github.com/PyTorchLightning/pytorch-lightning/pull/8666))
- Added `ResultCollection` state_dict to the Loop `state_dict` and added support for distributed reload ([#8641](https://github.com/PyTorchLightning/pytorch-lightning/pull/8641))
- Added DeepSpeed collate checkpoint utility function ([#8701](https://github.com/PyTorchLightning/pytorch-lightning/pull/8701))
- Added a `handles_accumulate_grad_batches` property to the training type plugins ([#8856](https://github.com/PyTorchLightning/pytorch-lightning/pull/8856))
- Added a warning to `WandbLogger` when reusing a wandb run ([#8714](https://github.com/PyTorchLightning/pytorch-lightning/pull/8714))
- Added `log_graph` argument for `watch` method of `WandbLogger` ([#8662](https://github.com/PyTorchLightning/pytorch-lightning/pull/8662))
- `LightningCLI` additions:
  * Added `LightningCLI(run=False|True)` to choose whether to run a `Trainer` subcommand ([#8751](https://github.com/PyTorchLightning/pytorch-lightning/pull/8751))
  * Added support to call any trainer function from the `LightningCLI` via subcommands ([#7508](https://github.com/PyTorchLightning/pytorch-lightning/pull/7508))
  * Allow easy trainer re-instantiation ([#7508](https://github.com/PyTorchLightning/pytorch-lightning/pull/9241))
  * Automatically register all optimizers and learning rate schedulers ([#9565](https://github.com/PyTorchLightning/pytorch-lightning/pull/9565))
  * Allow registering custom optimizers and learning rate schedulers without subclassing the CLI ([#9565](https://github.com/PyTorchLightning/pytorch-lightning/pull/9565))
  * Support shorthand notation to instantiate optimizers and learning rate schedulers ([#9565](https://github.com/PyTorchLightning/pytorch-lightning/pull/9565))
  * Support passing lists of callbacks via command line ([#8815](https://github.com/PyTorchLightning/pytorch-lightning/pull/8815))
  * Support shorthand notation to instantiate models ([#9588](https://github.com/PyTorchLightning/pytorch-lightning/pull/9588))
  * Support shorthand notation to instantiate datamodules ([#10011](https://github.com/PyTorchLightning/pytorch-lightning/pull/10011))
  * Added `multifile` option to `LightningCLI` to enable/disable config saving to preserve multiple files structure ([#9073](https://github.com/PyTorchLightning/pytorch-lightning/pull/9073))
- Fault-tolerant training:
    * Added `FastForwardSampler` and `CaptureIterableDataset` injection to data loading utilities ([#8366](https://github.com/PyTorchLightning/pytorch-lightning/pull/8366))
    * Added `DataFetcher` to control fetching flow ([#8890](https://github.com/PyTorchLightning/pytorch-lightning/pull/8890))
    * Added `SharedCycleIteratorState` to prevent infinite loop ([#8889](https://github.com/PyTorchLightning/pytorch-lightning/pull/8889))
    * Added `CaptureMapDataset` for state management in map-style datasets ([#8891](https://github.com/PyTorchLightning/pytorch-lightning/pull/8891))
    * Added Fault Tolerant Training to `DataFetcher` ([#8891](https://github.com/PyTorchLightning/pytorch-lightning/pull/8891))
    * Replaced old prefetch iterator with new `DataFetcher` in training loop ([#8953](https://github.com/PyTorchLightning/pytorch-lightning/pull/8953))
    * Added partial support for global random state fault-tolerance in map-style datasets ([#8950](https://github.com/PyTorchLightning/pytorch-lightning/pull/8950))
    * Converted state to tuple explicitly when setting Python random state ([#9401](https://github.com/PyTorchLightning/pytorch-lightning/pull/9401))
    * Added support for restarting an optimizer loop (multiple optimizers) ([#9537](https://github.com/PyTorchLightning/pytorch-lightning/pull/9537))
    * Added support for restarting within Evaluation Loop ([#9563](https://github.com/PyTorchLightning/pytorch-lightning/pull/9563))
    * Added mechanism to detect that a signal has been sent so the Trainer can gracefully exit ([#9566](https://github.com/PyTorchLightning/pytorch-lightning/pull/9566))
    * Added support for skipping ahead to validation during the auto-restart of fitting ([#9681](https://github.com/PyTorchLightning/pytorch-lightning/pull/9681))
    * Added support for auto-restart if a fault-tolerant checkpoint is available ([#9722](https://github.com/PyTorchLightning/pytorch-lightning/pull/9722))
- Checkpoint saving and loading extensibility:
  * Added `CheckpointIO` plugin to expose checkpoint IO from training type plugin ([#8743](https://github.com/PyTorchLightning/pytorch-lightning/pull/8743))
  * Refactored `CheckpointConnector` to offload validation logic to the `CheckpointIO` plugin ([#9045](https://github.com/PyTorchLightning/pytorch-lightning/pull/9045))
  * Added `remove_checkpoint` to `CheckpointIO` plugin by moving the responsibility out of the `ModelCheckpoint` callback ([#9373](https://github.com/PyTorchLightning/pytorch-lightning/pull/9373))
  * Added `XLACheckpointIO` plugin ([#9972](https://github.com/PyTorchLightning/pytorch-lightning/pull/9972))
- Loop customization:
    * Added `Closure` and `AbstractClosure` classes ([#8642](https://github.com/PyTorchLightning/pytorch-lightning/pull/8642))
    * Refactored `TrainingBatchLoop` and extracted `OptimizerLoop`, splitting off automatic optimization into its own loop ([#9191](https://github.com/PyTorchLightning/pytorch-lightning/pull/9191))
    * Removed `TrainingBatchLoop.backward()`; manual optimization now calls directly into `Accelerator.backward()` and automatic optimization handles backward in new `OptimizerLoop` ([#9265](https://github.com/PyTorchLightning/pytorch-lightning/pull/9265))
    * Extracted `ManualOptimization` logic from `TrainingBatchLoop` into its own separate loop class ([#9266](https://github.com/PyTorchLightning/pytorch-lightning/pull/9266))
    * Added `OutputResult` and `ManualResult` classes ([#9437](https://github.com/PyTorchLightning/pytorch-lightning/pull/9437), [#9424](https://github.com/PyTorchLightning/pytorch-lightning/pull/9424))
    * Marked `OptimizerLoop.backward` as protected ([#9514](https://github.com/PyTorchLightning/pytorch-lightning/pull/9514))
    * Marked `FitLoop.should_accumulate` as protected ([#9515](https://github.com/PyTorchLightning/pytorch-lightning/pull/9515))
    * Marked several methods in `PredictionLoop` as protected: `on_predict_start`, `on_predict_epoch_end`, `on_predict_end`, `on_predict_model_eval` ([#9516](https://github.com/PyTorchLightning/pytorch-lightning/pull/9516))
    * Marked several methods in `EvaluationLoop` as protected: `get_max_batches`, `on_evaluation_model_eval`, `on_evaluation_model_train`, `on_evaluation_start`, `on_evaluation_epoch_start`, `on_evaluation_epoch_end`, `on_evaluation_end`, `reload_evaluation_dataloaders` ([#9516](https://github.com/PyTorchLightning/pytorch-lightning/pull/9516))
    * Marked several methods in `EvaluationEpochLoop` as protected: `on_evaluation_batch_start`, `evaluation_step`, `evaluation_step_end` ([#9516](https://github.com/PyTorchLightning/pytorch-lightning/pull/9516))
    * Added `yielding_training_step` example ([#9983](https://github.com/PyTorchLightning/pytorch-lightning/pull/9983))
- Added support for saving and loading state of multiple callbacks of the same type ([#7187](https://github.com/PyTorchLightning/pytorch-lightning/pull/7187))
- Added DeepSpeed Stage 1 support ([#8974](https://github.com/PyTorchLightning/pytorch-lightning/pull/8974))
- Added `Python dataclass` support for `LightningDataModule` ([#8272](https://github.com/PyTorchLightning/pytorch-lightning/issues/8272))
- Added sanitization of tensors when they get logged as hyperparameters in `TensorBoardLogger` ([#9031](https://github.com/PyTorchLightning/pytorch-lightning/pull/9031))
- Added `InterBatchParallelDataFetcher` ([#9020](https://github.com/PyTorchLightning/pytorch-lightning/pull/9020))
- Added `DataLoaderIterDataFetcher` ([#9020](https://github.com/PyTorchLightning/pytorch-lightning/pull/9020))
- Added `DataFetcher` within `Fit / Evaluation` Loop  ([#9047](https://github.com/PyTorchLightning/pytorch-lightning/pull/9047))
- Added a friendly error message when DDP attempts to spawn new distributed processes with rank > 0 ([#9005](https://github.com/PyTorchLightning/pytorch-lightning/pull/9005))
- Added Rich integration:
    * Added Rich progress bar ([#8929](https://github.com/PyTorchLightning/pytorch-lightning/pull/8929), [#9559](https://github.com/PyTorchLightning/pytorch-lightning/pull/9559))
    * Added Support for iterable datasets ([#9734](https://github.com/PyTorchLightning/pytorch-lightning/pull/9734))
    * Added `RichModelSummary` callback ([#9546](https://github.com/PyTorchLightning/pytorch-lightning/pull/9546))
    * Added `configure_columns` method to `RichProgressBar` ([#10288](https://github.com/PyTorchLightning/pytorch-lightning/pull/10288))
    * Added `leave` argument to `RichProgressBar` ([#10301](https://github.com/PyTorchLightning/pytorch-lightning/pull/10301))
- Added input validation logic for precision ([#9080](https://github.com/PyTorchLightning/pytorch-lightning/pull/9080))
- Added support for CPU AMP autocast ([#9084](https://github.com/PyTorchLightning/pytorch-lightning/pull/9084))
- Added `on_exception` callback hook ([#9183](https://github.com/PyTorchLightning/pytorch-lightning/pull/9183))
- Added a warning to DeepSpeed when inferring batch size ([#9221](https://github.com/PyTorchLightning/pytorch-lightning/pull/9221))
- Added `ModelSummary` callback ([#9344](https://github.com/PyTorchLightning/pytorch-lightning/pull/9344))
- Added `log_images`, `log_text` and `log_table` to `WandbLogger` ([#9545](https://github.com/PyTorchLightning/pytorch-lightning/pull/9545))
- Added `PL_RECONCILE_PROCESS` environment variable to enable process reconciliation regardless of cluster environment settings ([#9389](https://github.com/PyTorchLightning/pytorch-lightning/pull/9389))
- Added `get_device_stats` to the Accelerator interface and added its implementation for GPU and TPU ([#9586](https://github.com/PyTorchLightning/pytorch-lightning/pull/9586))
- Added a warning when an unknown key is encountered in the optimizer configuration, and when `OneCycleLR` is used with `"interval": "epoch"` ([#9666](https://github.com/PyTorchLightning/pytorch-lightning/pull/9666))
- Added `DeviceStatsMonitor` callback ([#9712](https://github.com/PyTorchLightning/pytorch-lightning/pull/9712))
- Added `enable_progress_bar` to the Trainer constructor ([#9664](https://github.com/PyTorchLightning/pytorch-lightning/pull/9664))
- Added `pl_legacy_patch` load utility for loading old checkpoints that have pickled legacy Lightning attributes ([#9166](https://github.com/PyTorchLightning/pytorch-lightning/pull/9166))
- Added support for `torch.use_deterministic_algorithms` ([#9121](https://github.com/PyTorchLightning/pytorch-lightning/pull/9121))
- Added automatic parameters tying for TPUs ([#9525](https://github.com/PyTorchLightning/pytorch-lightning/pull/9525))
- Added support for `torch.autograd.set_detect_anomaly` through `Trainer` constructor argument `detect_anomaly` ([#9848](https://github.com/PyTorchLightning/pytorch-lightning/pull/9848))
- Added `enable_model_summary` flag to Trainer ([#9699](https://github.com/PyTorchLightning/pytorch-lightning/pull/9699))
- Added `strategy` argument to Trainer ([#8597](https://github.com/PyTorchLightning/pytorch-lightning/pull/8597))
- Added `init_meta_context`, `materialize_module` utilities ([#9920](https://github.com/PyTorchLightning/pytorch-lightning/pull/9920))
- Added `TPUPrecisionPlugin` ([#10020](https://github.com/PyTorchLightning/pytorch-lightning/pull/#10020))
- Added `torch.bfloat16` support:
  * Added bfloat16 support for Lightning Trainer ([#9049](https://github.com/PyTorchLightning/pytorch-lightning/pull/9049))
  * Renamed `TPUHalfPrecisionPlugin` to `TPUBf16PrecisionPlugin` ([#10026](https://github.com/PyTorchLightning/pytorch-lightning/pull/10026))
  * Default to `precision=bf16` on CPU when `precision=16` is passed ([#10033](https://github.com/PyTorchLightning/pytorch-lightning/pull/10033))
  * Added support for `torch.autocast` ([#10053](https://github.com/PyTorchLightning/pytorch-lightning/pull/10053))
- Added `kfold` example for loop customization ([#9965](https://github.com/PyTorchLightning/pytorch-lightning/pull/9965))
- LightningLite:
    * Added `PrecisionPlugin.forward_context`, making it the default implementation for all `{train,val,test,predict}_step_context()` methods ([#9988](https://github.com/PyTorchLightning/pytorch-lightning/pull/9988))
    * Added `DDPSpawnPlugin.spawn()` for spawning new processes of a given function ([#10018](https://github.com/PyTorchLightning/pytorch-lightning/pull/10018), [#10022](https://github.com/PyTorchLightning/pytorch-lightning/pull/10022))
    * Added `TrainingTypePlugin.{_setup_model, _setup_optimizer}` methods ([#9994](https://github.com/PyTorchLightning/pytorch-lightning/pull/9994), [#10064](https://github.com/PyTorchLightning/pytorch-lightning/pull/10064))
    * Implemented `DataParallelPlugin._setup_model` ([#10010](https://github.com/PyTorchLightning/pytorch-lightning/pull/10010))
    * Implemented `DeepSpeedPlugin._setup_model_and_optimizers` ([#10009](https://github.com/PyTorchLightning/pytorch-lightning/pull/10009), [#10064](https://github.com/PyTorchLightning/pytorch-lightning/pull/10064))
    * Implemented `{DDPShardedPlugin,DDPShardedSpawnPlugin}._setup_model_and_optimizers` ([#10028](https://github.com/PyTorchLightning/pytorch-lightning/pull/10028), [#10064](https://github.com/PyTorchLightning/pytorch-lightning/pull/10064))
    * Added optional `model` argument to the `optimizer_step` methods in accelerators and plugins ([#10023](https://github.com/PyTorchLightning/pytorch-lightning/pull/10023))
    * Updated precision attributes in `DeepSpeedPlugin` ([#10164](https://github.com/PyTorchLightning/pytorch-lightning/pull/10164))
    * Added the ability to return a result from rank 0 in `DDPSpawnPlugin.spawn` ([#10162](https://github.com/PyTorchLightning/pytorch-lightning/pull/10162))
    * Added `pytorch_lightning.lite` package ([#10175](https://github.com/PyTorchLightning/pytorch-lightning/pull/10175))
    * Added `LightningLite` documentation ([#10043](https://github.com/PyTorchLightning/pytorch-lightning/pull/10043))
    * Added `LightningLite` examples ([#9987](https://github.com/PyTorchLightning/pytorch-lightning/pull/9987))
    * Make the `_LiteDataLoader` an iterator and add supports for custom dataloader ([#10279](https://github.com/PyTorchLightning/pytorch-lightning/pull/10279))
- Added `use_omegaconf` argument to `save_hparams_to_yaml` plugin ([#9170](https://github.com/PyTorchLightning/pytorch-lightning/pull/9170))
- Added `ckpt_path` argument for `Trainer.fit()` ([#10061](https://github.com/PyTorchLightning/pytorch-lightning/pull/10061))
- Added `auto_device_count` method to `Accelerators` ([#10222](https://github.com/PyTorchLightning/pytorch-lightning/pull/10222))
- Added support for `devices="auto"` ([#10264](https://github.com/PyTorchLightning/pytorch-lightning/pull/10264))
- Added a `filename` argument in `ModelCheckpoint.format_checkpoint_name` ([#9818](https://github.com/PyTorchLightning/pytorch-lightning/pull/9818))
- Added support for empty `gpus` list to run on CPU ([#10246](https://github.com/PyTorchLightning/pytorch-lightning/pull/10246))
- Added a warning if multiple batch sizes are found from ambiguous batch ([#10247](https://github.com/PyTorchLightning/pytorch-lightning/pull/10247))

### Changed

- Trainer now raises a `MisconfigurationException` when its methods are called with `ckpt_path="best"` but a checkpoint callback isn't configured ([#9841](https://github.com/PyTorchLightning/pytorch-lightning/pull/9841))
- Setting `Trainer(accelerator="ddp_cpu")` now does not spawn a subprocess if `num_processes` is kept `1` along with `num_nodes > 1` ([#9603](https://github.com/PyTorchLightning/pytorch-lightning/pull/9603))
- Module imports are now catching `ModuleNotFoundError` instead of `ImportError` ([#9867](https://github.com/PyTorchLightning/pytorch-lightning/pull/9867))
- `pytorch_lightning.loggers.neptune.NeptuneLogger` is now consistent with the new [neptune-client](https://github.com/neptune-ai/neptune-client) API; the old [neptune-client](https://github.com/neptune-ai/neptune-client) API is supported by `NeptuneClient` from the [neptune-contrib](https://github.com/neptune-ai/neptune-contrib) repo ([#6867](https://github.com/PyTorchLightning/pytorch-lightning/pull/6867))
- Parsing of `enums` type hyperparameters to be saved in the `haprams.yaml` file by TensorBoard and CSV loggers has been fixed and made in line with how OmegaConf parses it ([#9170](https://github.com/PyTorchLightning/pytorch-lightning/pull/9170))
- Parsing of the `gpus` Trainer argument has changed: `gpus="n"` (str) no longer selects the GPU index n and instead selects the first n devices ([#8770](https://github.com/PyTorchLightning/pytorch-lightning/pull/8770))
- `iteration_count` and other index attributes in the loops has been replaced with progress dataclasses ([#8477](https://github.com/PyTorchLightning/pytorch-lightning/pull/8477))
- The `trainer.lightning_module` reference is now properly set at the very beginning of a run ([#8536](https://github.com/PyTorchLightning/pytorch-lightning/pull/8536))
- The model weights now get loaded in all cases when the checkpoint path gets provided in validate/test/predict, regardless of whether the model instance is provided or not ([#8352](https://github.com/PyTorchLightning/pytorch-lightning/pull/8352))
- The `Trainer` functions `reset_{train,val,test,predict}_dataloader`, `reset_train_val_dataloaders`, and `request_dataloader` `model` argument is now optional ([#8536](https://github.com/PyTorchLightning/pytorch-lightning/pull/8536))
- Saved checkpoints will no longer use the type of a `Callback` as the key to avoid issues with unpickling ([#6886](https://github.com/PyTorchLightning/pytorch-lightning/pull/6886))
- Improved string conversion for `ResultCollection` ([#8622](https://github.com/PyTorchLightning/pytorch-lightning/pull/8622))
- `LightningCLI` changes:
    * `LightningCLI.init_parser` now returns the parser instance ([#8721](https://github.com/PyTorchLightning/pytorch-lightning/pull/8721))
    * `LightningCLI.add_core_arguments_to_parser`, `LightningCLI.parse_arguments` now take a `parser` argument ([#8721](https://github.com/PyTorchLightning/pytorch-lightning/pull/8721))
    * `LightningCLI.instantiate_trainer` now takes a config and a list of callbacks ([#8721](https://github.com/PyTorchLightning/pytorch-lightning/pull/8721))
    * Split `LightningCLI.add_core_arguments_to_parser` into `LightningCLI.add_default_arguments_to_parser` + `LightningCLI.add_core_arguments_to_parser` ([#8721](https://github.com/PyTorchLightning/pytorch-lightning/pull/8721))
- The accelerator and training type plugin `setup` hooks no longer have a `model` argument ([#8536](https://github.com/PyTorchLightning/pytorch-lightning/pull/8536))
- The accelerator and training type plugin `update_global_step` hook has been removed ([#8856](https://github.com/PyTorchLightning/pytorch-lightning/pull/8856))
- The coverage of `self.log`-ing in any `LightningModule` or `Callback` hook has been improved ([#8498](https://github.com/PyTorchLightning/pytorch-lightning/pull/8498))
- `self.log`-ing without a `Trainer` reference now raises a warning instead of an exception ([#9733](https://github.com/PyTorchLightning/pytorch-lightning/pull/9733))
- Removed restrictions in the Trainer that loggers can only log from rank 0; the existing logger behavior has not changed ([#8608](https://github.com/PyTorchLightning/pytorch-lightning/pull/8608))
- `Trainer.request_dataloader` now takes a `RunningStage` enum instance ([#8858](https://github.com/PyTorchLightning/pytorch-lightning/pull/8858))
- Changed `rank_zero_warn` to `NotImplementedError` in the `{train, val, test, predict}_dataloader` hooks that `Lightning(Data)Module` uses ([#9161](https://github.com/PyTorchLightning/pytorch-lightning/pull/9161))
- Moved `block_ddp_sync_behaviour` out of `TrainingBatchLoop` to loop utilities ([#9192](https://github.com/PyTorchLightning/pytorch-lightning/pull/9192))
- Executing the `optimizer_closure` is now required when overriding the `optimizer_step` hook ([#9360](https://github.com/PyTorchLightning/pytorch-lightning/pull/9360))
- Changed logging of `LightningModule` and `LightningDataModule` hyperparameters to raise an exception only if there are colliding keys with different values ([#9496](https://github.com/PyTorchLightning/pytorch-lightning/pull/9496))
- `seed_everything` now fails when an invalid seed value is passed instead of selecting a random seed ([#8787](https://github.com/PyTorchLightning/pytorch-lightning/pull/8787))
- The Trainer now calls `TrainingTypePlugin` collective APIs directly instead of going through the Accelerator reference ([#9677](https://github.com/PyTorchLightning/pytorch-lightning/pull/9677), [#9901](https://github.com/PyTorchLightning/pytorch-lightning/pull/9901))
- The tuner now usees a unique filename to save a temporary checkpoint ([#9682](https://github.com/PyTorchLightning/pytorch-lightning/pull/9682))
- Changed `HorovodPlugin.all_gather` to return a `torch.Tensor` instead of a list ([#9696](https://github.com/PyTorchLightning/pytorch-lightning/pull/9696))
- Changed Trainer connectors to be protected attributes:
    * Configuration Validator ([#9779](https://github.com/PyTorchLightning/pytorch-lightning/pull/9779))
- The `current_epoch` and `global_step` attributes now get restored irrespective of the Trainer task ([#9413](https://github.com/PyTorchLightning/pytorch-lightning/pull/9413))
- Trainer now raises an exception when requesting `amp_level` with native `amp_backend` ([#9755](https://github.com/PyTorchLightning/pytorch-lightning/pull/9755))
- Update the logic to check for accumulation steps with deepspeed ([#9826](https://github.com/PyTorchLightning/pytorch-lightning/pull/9826))
- `pytorch_lightning.utilities.grads.grad_norm` now raises an exception if parameter `norm_type <= 0` ([#9765](https://github.com/PyTorchLightning/pytorch-lightning/pull/9765))
- Updated error message for interactive incompatible plugins ([#9896](https://github.com/PyTorchLightning/pytorch-lightning/pull/9896))
- Moved the `optimizer_step` and `clip_gradients` hook from the `Accelerator` and `TrainingTypePlugin` into the `PrecisionPlugin` ([#10143](https://github.com/PyTorchLightning/pytorch-lightning/pull/10143), [#10029](https://github.com/PyTorchLightning/pytorch-lightning/pull/10029))
- `NativeMixedPrecisionPlugin` and its subclasses now take an optional `GradScaler` instance ([#10055](https://github.com/PyTorchLightning/pytorch-lightning/pull/10055))
- Trainer is now raising a `MisconfigurationException` instead of a warning if `Trainer.{validate/test}` is missing required methods ([#10016](https://github.com/PyTorchLightning/pytorch-lightning/pull/10016))
- Changed default value of the `max_steps` Trainer argument from `None` to -1 ([#9460](https://github.com/PyTorchLightning/pytorch-lightning/pull/9460))
- LightningModule now raises an error when calling `log(on_step=False, on_epoch=False)` ([#10227](https://github.com/PyTorchLightning/pytorch-lightning/pull/10227))
- Quantization aware training observers are now disabled by default during validating/testing/predicting stages ([#8540](https://github.com/PyTorchLightning/pytorch-lightning/pull/8540))
- Raised `MisconfigurationException` when total length of `dataloader` across ranks is zero, and give warning when total length is non-zero, but only local rank length is zero. ([#9827](https://github.com/PyTorchLightning/pytorch-lightning/pull/9827))
- Changed the model size calculation using `ByteCounter` ([#10123](https://github.com/PyTorchLightning/pytorch-lightning/pull/10123))
- Enabled `on_load_checkpoint` for `LightningDataModule` for all `trainer_fn` ([#10238](https://github.com/PyTorchLightning/pytorch-lightning/pull/10238))
- Allowed separate config files for parameters with class type when LightningCLI is in `subclass_mode=False` ([#10286](https://github.com/PyTorchLightning/pytorch-lightning/pull/10286))

### Deprecated

- Deprecated Trainer argument `terminate_on_nan` in favor of `detect_anomaly`([#9175](https://github.com/PyTorchLightning/pytorch-lightning/pull/9175))
- Deprecated `Trainer.terminate_on_nan` public attribute access ([#9849](https://github.com/PyTorchLightning/pytorch-lightning/pull/9849))
- Deprecated `LightningModule.summarize()` in favor of `pytorch_lightning.utilities.model_summary.summarize()` ([#8513](https://github.com/PyTorchLightning/pytorch-lightning/pull/8513))
- Deprecated `LightningModule.model_size` ([#8343](https://github.com/PyTorchLightning/pytorch-lightning/pull/8343))
- Deprecated `DataModule` properties: `train_transforms`, `val_transforms`, `test_transforms`, `size`, `dims` ([#8851](https://github.com/PyTorchLightning/pytorch-lightning/pull/8851))
- Deprecated `add_to_queue`, `get_from_queue` from `LightningModule` in favor of corresponding methods in the `DDPSpawnPlugin` ([#9118](https://github.com/PyTorchLightning/pytorch-lightning/pull/9118))
- Deprecated `LightningModule.get_progress_bar_dict` and `Trainer.progress_bar_dict` in favor of `pytorch_lightning.callbacks.progress.base.get_standard_metrics` and `ProgressBarBase.get_metrics` ([#8985](https://github.com/PyTorchLightning/pytorch-lightning/pull/8985))
- Deprecated `prepare_data_per_node` flag on Trainer and set it as a property of `DataHooks`, accessible in the `LightningModule` and `LightningDataModule` ([#8958](https://github.com/PyTorchLightning/pytorch-lightning/pull/8958))
- Deprecated the `TestTubeLogger` ([#9065](https://github.com/PyTorchLightning/pytorch-lightning/pull/9065))
- Deprecated `on_{train/val/test/predict}_dataloader()` from `LightningModule` and `LightningDataModule` ([#9098](https://github.com/PyTorchLightning/pytorch-lightning/pull/9098))
- Deprecated `on_keyboard_interrupt` callback hook in favor of new `on_exception` hook ([#9260](https://github.com/PyTorchLightning/pytorch-lightning/pull/9260))
- Deprecated passing `process_position` to the `Trainer` constructor in favor of adding the `ProgressBar` callback with `process_position` directly to the list of callbacks ([#9222](https://github.com/PyTorchLightning/pytorch-lightning/pull/9222))
- Deprecated passing `flush_logs_every_n_steps` as a Trainer argument, instead pass it to the logger init if supported ([#9366](https://github.com/PyTorchLightning/pytorch-lightning/pull/9366))
- Deprecated `LightningLoggerBase.close`, `LoggerCollection.close` in favor of `LightningLoggerBase.finalize`, `LoggerCollection.finalize` ([#9422](https://github.com/PyTorchLightning/pytorch-lightning/pull/9422))
- Deprecated passing `progress_bar_refresh_rate` to the `Trainer` constructor in favor of adding the `ProgressBar` callback with `refresh_rate` directly to the list of callbacks, or passing `enable_progress_bar=False` to disable the progress bar ([#9616](https://github.com/PyTorchLightning/pytorch-lightning/pull/9616))
- Deprecated `LightningDistributed` and moved the broadcast logic to `DDPPlugin` and `DDPSpawnPlugin` directly ([#9691](https://github.com/PyTorchLightning/pytorch-lightning/pull/9691))
- Deprecated passing `stochastic_weight_avg` to the `Trainer` constructor in favor of adding the `StochasticWeightAveraging` callback directly to the list of callbacks ([#8989](https://github.com/PyTorchLightning/pytorch-lightning/pull/8989))
- Deprecated Accelerator collective API `barrier`, `broadcast`, and `all_gather` in favor of calling the `TrainingTypePlugin` collective API directly ([#9677](https://github.com/PyTorchLightning/pytorch-lightning/pull/9677))
- Deprecated `checkpoint_callback` from the `Trainer` constructor in favor of `enable_checkpointing` ([#9754](https://github.com/PyTorchLightning/pytorch-lightning/pull/9754))
- Deprecated the `LightningModule.on_post_move_to_device` method ([#9525](https://github.com/PyTorchLightning/pytorch-lightning/pull/9525))
- Deprecated `pytorch_lightning.core.decorators.parameter_validation` in favor of `pytorch_lightning.utilities.parameter_tying.set_shared_parameters` ([#9525](https://github.com/PyTorchLightning/pytorch-lightning/pull/9525))
- Deprecated passing `weights_summary` to the `Trainer` constructor in favor of adding the `ModelSummary` callback with `max_depth` directly to the list of callbacks ([#9699](https://github.com/PyTorchLightning/pytorch-lightning/pull/9699))
- Deprecated `log_gpu_memory`, `gpu_metrics`, and util funcs in favor of `DeviceStatsMonitor` callback ([#9921](https://github.com/PyTorchLightning/pytorch-lightning/pull/9921))
- Deprecated `GPUStatsMonitor` and `XLAStatsMonitor` in favor of `DeviceStatsMonitor` callback ([#9924](https://github.com/PyTorchLightning/pytorch-lightning/pull/9924))
- Deprecated setting `Trainer(max_steps=None)`; To turn off the limit, set `Trainer(max_steps=-1)` (default) ([#9460](https://github.com/PyTorchLightning/pytorch-lightning/pull/9460))
- Deprecated access to the `AcceleratorConnector.is_slurm_managing_tasks` attribute and marked it as protected ([#10101](https://github.com/PyTorchLightning/pytorch-lightning/pull/10101))
- Deprecated access to the `AcceleratorConnector.configure_slurm_ddp` method and marked it as protected ([#10101](https://github.com/PyTorchLightning/pytorch-lightning/pull/10101))
- Deprecated passing `resume_from_checkpoint` to the `Trainer` constructor in favor of `trainer.fit(ckpt_path=)` ([#10061](https://github.com/PyTorchLightning/pytorch-lightning/pull/10061))
- Deprecated `ClusterEnvironment.creates_children()` in favor of `ClusterEnvironment.creates_processes_externally` (property) ([#10106](https://github.com/PyTorchLightning/pytorch-lightning/pull/10106))
- Deprecated `PrecisionPlugin.master_params()` in favor of `PrecisionPlugin.main_params()` ([#10105](https://github.com/PyTorchLightning/pytorch-lightning/pull/10105))
- Deprecated `lr_sch_names` from `LearningRateMonitor` ([#10066](https://github.com/PyTorchLightning/pytorch-lightning/pull/10066))
- Deprecated `ProgressBar` callback in favor of `TQDMProgressBar` ([#10134](https://github.com/PyTorchLightning/pytorch-lightning/pull/10134))

### Removed

- Removed deprecated `metrics` ([#8586](https://github.com/PyTorchLightning/pytorch-lightning/pull/8586/))
- Removed the deprecated `outputs` argument in both the `LightningModule.on_train_epoch_end` and `Callback.on_train_epoch_end` hooks ([#8587](https://github.com/PyTorchLightning/pytorch-lightning/pull/8587))
- Removed the deprecated `TrainerLoggingMixin` class ([#8609](https://github.com/PyTorchLightning/pytorch-lightning/pull/8609))
- Removed the deprecated `TrainerTrainingTricksMixin` class ([#8679](https://github.com/PyTorchLightning/pytorch-lightning/pull/8679))
- Removed the deprecated `optimizer_idx` from `training_step` as an accepted argument in manual optimization ([#8576](https://github.com/PyTorchLightning/pytorch-lightning/pull/8576))
- Removed support for the deprecated `on_save_checkpoint` signature. The hook now takes a `checkpoint` positional parameter ([#8697](https://github.com/PyTorchLightning/pytorch-lightning/pull/8697))
- Removed support for the deprecated `on_load_checkpoint` signature. The hook now takes a `pl_module` positional parameter ([#8697](https://github.com/PyTorchLightning/pytorch-lightning/pull/8697))
- Removed the deprecated `save_function` property in `ModelCheckpoint` ([#8680](https://github.com/PyTorchLightning/pytorch-lightning/pull/8680))
- Removed the deprecated `model` argument from `ModelCheckpoint.save_checkpoint` ([#8688](https://github.com/PyTorchLightning/pytorch-lightning/pull/8688))
- Removed the deprecated `sync_step` argument from `WandbLogger` ([#8763](https://github.com/PyTorchLightning/pytorch-lightning/pull/8763))
- Removed the deprecated `Trainer.truncated_bptt_steps` in favor of `LightningModule.truncated_bptt_steps` ([#8826](https://github.com/PyTorchLightning/pytorch-lightning/pull/8826))
- Removed `LightningModule.write_predictions` and `LightningModule.write_predictions_dict` ([#8850](https://github.com/PyTorchLightning/pytorch-lightning/pull/8850))
- Removed `on_reset_*_dataloader` hooks in TrainingType Plugins and Accelerators ([#8858](https://github.com/PyTorchLightning/pytorch-lightning/pull/8858))
- Removed deprecated `GradInformation` module in favor of `pytorch_lightning.utilities.grads` ([#8831](https://github.com/PyTorchLightning/pytorch-lightning/pull/8831/))
- Removed `TrainingTypePlugin.on_save` and `Accelerator.on_save` ([#9023](https://github.com/PyTorchLightning/pytorch-lightning/pull/9023))
- Removed `{Accelerator,TrainingTypePlugin,PrecisionPlugin}.post_optimizer_step` ([#9746](https://github.com/PyTorchLightning/pytorch-lightning/pull/9746))
- Removed deprecated `connect_precision_plugin` and `connect_training_type_plugin` from `Accelerator` ([#9019](https://github.com/PyTorchLightning/pytorch-lightning/pull/9019))
- Removed `on_train_epoch_end` from `Accelerator` ([#9035](https://github.com/PyTorchLightning/pytorch-lightning/pull/9035))
- Removed `InterBatchProcessor` in favor of `DataLoaderIterDataFetcher` ([#9052](https://github.com/PyTorchLightning/pytorch-lightning/pull/9052))
- Removed `Plugin` in `base_plugin.py` in favor of accessing `TrainingTypePlugin` and `PrecisionPlugin` directly instead ([#9066](https://github.com/PyTorchLightning/pytorch-lightning/pull/9066))
- Removed `teardown` from `ParallelPlugin` ([#8943](https://github.com/PyTorchLightning/pytorch-lightning/pull/8943))
- Removed deprecated `profiled_functions` argument from `PyTorchProfiler` ([#9178](https://github.com/PyTorchLightning/pytorch-lightning/pull/9178))
- Removed deprecated `pytorch_lighting.utilities.argparse_utils` module ([#9166](https://github.com/PyTorchLightning/pytorch-lightning/pull/9166))
- Removed deprecated property `Trainer.running_sanity_check` in favor of `Trainer.sanity_checking` ([#9209](https://github.com/PyTorchLightning/pytorch-lightning/pull/9209))
- Removed deprecated `BaseProfiler.output_filename` arg from it and its descendants in favor of `dirpath` and `filename` ([#9214](https://github.com/PyTorchLightning/pytorch-lightning/pull/9214))
- Removed deprecated property `ModelCheckpoint.period` in favor of `ModelCheckpoint.every_n_epochs` ([#9213](https://github.com/PyTorchLightning/pytorch-lightning/pull/9213))
- Removed deprecated `auto_move_data` decorator ([#9231](https://github.com/PyTorchLightning/pytorch-lightning/pull/9231))
- Removed deprecated property `LightningModule.datamodule` in favor of `Trainer.datamodule` ([#9233](https://github.com/PyTorchLightning/pytorch-lightning/pull/9233))
- Removed deprecated properties `DeepSpeedPlugin.cpu_offload*` in favor of `offload_optimizer`, `offload_parameters` and `pin_memory` ([#9244](https://github.com/PyTorchLightning/pytorch-lightning/pull/9244))
- Removed deprecated property `AcceleratorConnector.is_using_torchelastic` in favor of `TorchElasticEnvironment.is_using_torchelastic()` ([#9729](https://github.com/PyTorchLightning/pytorch-lightning/pull/9729))
- Removed `pytorch_lightning.utilities.debugging.InternalDebugger` ([#9680](https://github.com/PyTorchLightning/pytorch-lightning/pull/9680))
- Removed `call_configure_sharded_model_hook` property from `Accelerator` and `TrainingTypePlugin` ([#9612](https://github.com/PyTorchLightning/pytorch-lightning/pull/9612))
- Removed `TrainerProperties` mixin and moved property definitions directly into `Trainer` ([#9495](https://github.com/PyTorchLightning/pytorch-lightning/pull/9495))
- Removed a redundant warning with `ModelCheckpoint(monitor=None)` callback ([#9875](https://github.com/PyTorchLightning/pytorch-lightning/pull/9875))
- Remove `epoch` from `trainer.logged_metrics` ([#9904](https://github.com/PyTorchLightning/pytorch-lightning/pull/9904))
- Remove deprecated `distributed_backend` from `Trainer` ([#10017](https://github.com/PyTorchLightning/pytorch-lightning/pull/10017))
- Removed `process_idx` from the `{DDPSpawnPlugin,TPUSpawnPlugin}.new_process` methods ([#10022](https://github.com/PyTorchLightning/pytorch-lightning/pull/10022))
- Removed automatic patching of `{train,val,test,predict}_dataloader()` on the `LightningModule` ([#9764](https://github.com/PyTorchLightning/pytorch-lightning/pull/9764))
- Removed `pytorch_lightning.trainer.connectors.OptimizerConnector` ([#10120](https://github.com/PyTorchLightning/pytorch-lightning/pull/10120))

### Fixed

- Fixed ImageNet evaluation in example ([#10179](https://github.com/PyTorchLightning/pytorch-lightning/pull/10179))
- Fixed an issue with logger outputs not being finalized correctly after prediction runs ([#8685](https://github.com/PyTorchLightning/pytorch-lightning/pull/8685))
- Fixed `move_metrics_to_cpu` moving the loss to CPU while training on device ([#9308](https://github.com/PyTorchLightning/pytorch-lightning/pull/9308))
- Fixed incorrect main progress bar indicator when resuming training mid-epoch ([#9310](https://github.com/PyTorchLightning/pytorch-lightning/pull/9310))
- Fixed an issue with freeing memory of datafetchers during teardown ([#9387](https://github.com/PyTorchLightning/pytorch-lightning/pull/9387))
- Fixed a bug where the training step output needed to be `deepcopy`-ed ([#9349](https://github.com/PyTorchLightning/pytorch-lightning/pull/9349))
- Fixed an issue with freeing memory allocated by the data iterators in `Loop.on_run_end` ([#9386](https://github.com/PyTorchLightning/pytorch-lightning/pull/9386), [#9915](https://github.com/PyTorchLightning/pytorch-lightning/pull/9915))
- Fixed `BasePredictionWriter` not returning the batch indices in a non-distributed setting ([#9432](https://github.com/PyTorchLightning/pytorch-lightning/pull/9432))
- Fixed an error when running in XLA environments with no TPU attached ([#9572](https://github.com/PyTorchLightning/pytorch-lightning/pull/9572))
- Fixed check on torchmetrics logged whose `compute()` output is a multielement tensor ([#9582](https://github.com/PyTorchLightning/pytorch-lightning/pull/9582))
- Fixed gradient accumulation for `DDPShardedPlugin` ([#9122](https://github.com/PyTorchLightning/pytorch-lightning/pull/9122))
- Fixed missing DeepSpeed distributed call ([#9540](https://github.com/PyTorchLightning/pytorch-lightning/pull/9540))
- Fixed an issue with wrapped LightningModule during evaluation; The LightningModule no longer gets wrapped with data-parallel modules when not fitting in `DDPPlugin`, `DDPSpawnPlugin`, `DDPShardedPlugin`, `DDPSpawnShardedPlugin` ([#9096](https://github.com/PyTorchLightning/pytorch-lightning/pull/9096))
- Fixed `trainer.accumulate_grad_batches` to be an int on init. The default value for it is now `None` inside Trainer ([#9652](https://github.com/PyTorchLightning/pytorch-lightning/pull/9652))
- Fixed `broadcast` in `DDPPlugin` and `DDPSpawnPlugin` to respect the `src` input ([#9691](https://github.com/PyTorchLightning/pytorch-lightning/pull/9691))
- Fixed `self.log(on_epoch=True, reduce_fx=sum))` for the `on_batch_start` and `on_train_batch_start` hooks ([#9791](https://github.com/PyTorchLightning/pytorch-lightning/pull/9791))
- Fixed `self.log(on_epoch=True)` for the `on_batch_start` and `on_train_batch_start` hooks ([#9780](https://github.com/PyTorchLightning/pytorch-lightning/pull/9780))
- Fixed restoring training state during `Trainer.fit` only ([#9413](https://github.com/PyTorchLightning/pytorch-lightning/pull/9413))
- Fixed DeepSpeed and Lightning both calling the scheduler ([#9788](https://github.com/PyTorchLightning/pytorch-lightning/pull/9788))
- Fixed missing arguments when saving hyperparameters from the parent class but not from the child class ([#9800](https://github.com/PyTorchLightning/pytorch-lightning/pull/9800))
- Fixed DeepSpeed GPU device IDs ([#9847](https://github.com/PyTorchLightning/pytorch-lightning/pull/9847))
- Reset `val_dataloader` in `tuner/batch_size_scaling` ([#9857](https://github.com/PyTorchLightning/pytorch-lightning/pull/9857))
- Fixed use of `LightningCLI` in computer_vision_fine_tuning.py example ([#9934](https://github.com/PyTorchLightning/pytorch-lightning/pull/9934))
- Fixed issue with non-init dataclass fields in `apply_to_collection` ([#9963](https://github.com/PyTorchLightning/pytorch-lightning/issues/9963))
- Reset `val_dataloader` in `tuner/batch_size_scaling` for binsearch ([#9975](https://github.com/PyTorchLightning/pytorch-lightning/pull/9975))
- Fixed logic to check for spawn in dataloader `TrainerDataLoadingMixin._worker_check` ([#9902](https://github.com/PyTorchLightning/pytorch-lightning/pull/9902))
- Fixed `train_dataloader` getting loaded twice when resuming from a checkpoint during `Trainer.fit()` ([#9671](https://github.com/PyTorchLightning/pytorch-lightning/pull/9671))
- Fixed `LearningRateMonitor` logging with multiple param groups optimizer with no scheduler ([#10044](https://github.com/PyTorchLightning/pytorch-lightning/pull/10044))
- Fixed undesired side effects being caused by `Trainer` patching dataloader methods on the `LightningModule` ([#9764](https://github.com/PyTorchLightning/pytorch-lightning/pull/9764))
- Fixed gradients not being unscaled when clipping or logging the gradient norm ([#9287](https://github.com/PyTorchLightning/pytorch-lightning/pull/9287))
- Fixed `on_before_optimizer_step` getting called before the optimizer closure (including backward) has run ([#10167](https://github.com/PyTorchLightning/pytorch-lightning/pull/10167))
- Fixed monitor value in `ModelCheckpoint` getting moved to the wrong device in a special case where it becomes NaN ([#10118](https://github.com/PyTorchLightning/pytorch-lightning/pull/10118))
- Fixed creation of `dirpath` in `BaseProfiler` if it doesn't exist ([#10073](https://github.com/PyTorchLightning/pytorch-lightning/pull/10073))
- Fixed incorrect handling of sigterm ([#10189](https://github.com/PyTorchLightning/pytorch-lightning/pull/10189))
- Fixed bug where `log(on_step=True, on_epoch=True, sync_dist=True)` wouldn't reduce the value on step ([#10227](https://github.com/PyTorchLightning/pytorch-lightning/pull/10227))
- Fixed an issue with `pl.utilities.seed.reset_seed` converting the `PL_SEED_WORKERS` environment variable to `bool` ([#10099](https://github.com/PyTorchLightning/pytorch-lightning/pull/10099))
- Fixed iterating over a logger collection when `fast_dev_run > 0` ([#10232](https://github.com/PyTorchLightning/pytorch-lightning/pull/10232))
- Fixed `batch_size` in `ResultCollection` not being reset to 1 on epoch end ([#10242](https://github.com/PyTorchLightning/pytorch-lightning/pull/10242))
- Fixed `distrib_type` not being set when training plugin instances are being passed to the Trainer ([#10251](https://github.com/PyTorchLightning/pytorch-lightning/pull/10251))


## [1.4.9] - 2021-09-30

- Fixed `lr_find` to generate same results on multiple calls ([#9704](https://github.com/PyTorchLightning/pytorch-lightning/pull/9704))
- Fixed `reset` metrics on validation epoch end ([#9717](https://github.com/PyTorchLightning/pytorch-lightning/pull/9717))
- Fixed input validation for `gradient_clip_val`, `gradient_clip_algorithm`, `track_grad_norm` and `terminate_on_nan` Trainer arguments ([#9595](https://github.com/PyTorchLightning/pytorch-lightning/pull/9595))
- Reset metrics before each task starts ([#9410](https://github.com/PyTorchLightning/pytorch-lightning/pull/9410))


## [1.4.8] - 2021-09-22

- Fixed error reporting in DDP process reconciliation when processes are launched by an external agent ([#9389](https://github.com/PyTorchLightning/pytorch-lightning/pull/9389))
- Added PL_RECONCILE_PROCESS environment variable to enable process reconciliation regardless of cluster environment settings ([#9389](https://github.com/PyTorchLightning/pytorch-lightning/pull/9389))
- Fixed `add_argparse_args` raising `TypeError` when args are typed as `typing.Generic` in Python 3.6 ([#9554](https://github.com/PyTorchLightning/pytorch-lightning/pull/9554))
- Fixed back-compatibility for saving hyperparameters from a single container and inferring its argument name by reverting [#9125](https://github.com/PyTorchLightning/pytorch-lightning/pull/9125) ([#9642](https://github.com/PyTorchLightning/pytorch-lightning/pull/9642))


## [1.4.7] - 2021-09-14

- Fixed logging of nan parameters ([#9364](https://github.com/PyTorchLightning/pytorch-lightning/pull/9364))
- Fixed `replace_sampler` missing the batch size under specific conditions ([#9367](https://github.com/PyTorchLightning/pytorch-lightning/pull/9367))
- Pass init args to ShardedDataParallel ([#9483](https://github.com/PyTorchLightning/pytorch-lightning/pull/9483))
- Fixed collision of user argument when using ShardedDDP ([#9512](https://github.com/PyTorchLightning/pytorch-lightning/pull/9512))
- Fixed DeepSpeed crash for RNNs ([#9489](https://github.com/PyTorchLightning/pytorch-lightning/pull/9489))


## [1.4.6] - 2021-09-07

- Fixed an issues with export to ONNX format when a model has multiple inputs ([#8800](https://github.com/PyTorchLightning/pytorch-lightning/pull/8800))
- Removed deprecation warnings being called for `on_{task}_dataloader` ([#9279](https://github.com/PyTorchLightning/pytorch-lightning/pull/9279))
- Fixed save/load/resume from checkpoint for DeepSpeed Plugin (
    [#8397](https://github.com/PyTorchLightning/pytorch-lightning/pull/8397),
    [#8644](https://github.com/PyTorchLightning/pytorch-lightning/pull/8644),
    [#8627](https://github.com/PyTorchLightning/pytorch-lightning/pull/8627))
- Fixed `EarlyStopping` running on train epoch end when `check_val_every_n_epoch>1` is set ([#9156](https://github.com/PyTorchLightning/pytorch-lightning/pull/9156))
- Fixed an issue with logger outputs not being finalized correctly after prediction runs ([#8333](https://github.com/PyTorchLightning/pytorch-lightning/issues/8333))
- Fixed the Apex and DeepSpeed plugin closure running after the `on_before_optimizer_step` hook ([#9288](https://github.com/PyTorchLightning/pytorch-lightning/issues/9288))
- Fixed the Native AMP plugin closure not running with manual optimization ([#9288](https://github.com/PyTorchLightning/pytorch-lightning/issues/9288))
- Fixed bug where data-loading functions where not getting the correct running stage passed ([#8858](https://github.com/PyTorchLightning/pytorch-lightning/pull/8858))
- Fixed intra-epoch evaluation outputs staying in memory when the respective `*_epoch_end` hook wasn't overridden ([#9261](https://github.com/PyTorchLightning/pytorch-lightning/pull/9261))
- Fixed error handling in DDP process reconciliation when `_sync_dir` was not initialized ([#9267](https://github.com/PyTorchLightning/pytorch-lightning/pull/9267))
- Fixed PyTorch Profiler not enabled for manual optimization ([#9316](https://github.com/PyTorchLightning/pytorch-lightning/pull/9316))
- Fixed inspection of other args when a container is specified in `save_hyperparameters` ([#9125](https://github.com/PyTorchLightning/pytorch-lightning/pull/9125))
- Fixed signature of `Timer.on_train_epoch_end` and `StochasticWeightAveraging.on_train_epoch_end` to prevent unwanted deprecation warnings ([#9347](https://github.com/PyTorchLightning/pytorch-lightning/pull/9347))


## [1.4.5] - 2021-08-31

- Fixed reduction using `self.log(sync_dict=True, reduce_fx={mean,max})` ([#9142](https://github.com/PyTorchLightning/pytorch-lightning/pull/9142))
- Fixed not setting a default value for `max_epochs` if `max_time` was specified on the `Trainer` constructor ([#9072](https://github.com/PyTorchLightning/pytorch-lightning/pull/9072))
- Fixed the CometLogger, no longer modifies the metrics in place. Instead creates a copy of metrics before performing any operations ([#9150](https://github.com/PyTorchLightning/pytorch-lightning/pull/9150))
- Fixed `DDP` "CUDA error: initialization error" due to a `copy` instead of `deepcopy` on `ResultCollection` ([#9239](https://github.com/PyTorchLightning/pytorch-lightning/pull/9239))


## [1.4.4] - 2021-08-24

- Fixed a bug in the binary search mode of auto batch size scaling where exception was raised if the first trainer run resulted in OOM ([#8954](https://github.com/PyTorchLightning/pytorch-lightning/pull/8954))
- Fixed a bug causing logging with `log_gpu_memory='min_max'` not working ([#9013](https://github.com/PyTorchLightning/pytorch-lightning/pull/9013))


## [1.4.3] - 2021-08-17

- Fixed plateau scheduler stepping on incomplete epoch ([#8861](https://github.com/PyTorchLightning/pytorch-lightning/pull/8861))
- Fixed infinite loop with `CycleIterator` and multiple loaders ([#8889](https://github.com/PyTorchLightning/pytorch-lightning/pull/8889))
- Fixed `StochasticWeightAveraging` with a list of learning rates not applying them to each param group ([#8747](https://github.com/PyTorchLightning/pytorch-lightning/issues/8747))
- Restore original loaders if replaced by entrypoint ([#8885](https://github.com/PyTorchLightning/pytorch-lightning/pull/8885))
- Fixed lost reference to `_Metadata` object in `ResultMetricCollection` ([#8932](https://github.com/PyTorchLightning/pytorch-lightning/pull/8932))
- Ensure the existence of `DDPPlugin._sync_dir` in `reconciliate_processes` ([#8939](https://github.com/PyTorchLightning/pytorch-lightning/pull/8939))


## [1.4.2] - 2021-08-10

- Fixed recursive call for `apply_to_collection(include_none=False)` ([#8719](https://github.com/PyTorchLightning/pytorch-lightning/pull/8719))
- Fixed truncated backprop through time enablement when set as a property on the LightningModule and not the Trainer ([#8804](https://github.com/PyTorchLightning/pytorch-lightning/pull/8804/))
- Fixed comments and exception message for metrics_to_scalars ([#8782](https://github.com/PyTorchLightning/pytorch-lightning/pull/8782/))
- Fixed typo error in LightningLoggerBase.after_save_checkpoint docstring ([#8737](https://github.com/PyTorchLightning/pytorch-lightning/pull/8737/))


## [1.4.1] - 2021-08-03

- Fixed `trainer.fit_loop.split_idx` always returning `None` ([#8601](https://github.com/PyTorchLightning/pytorch-lightning/pull/8601))
- Fixed references for `ResultCollection.extra` ([#8622](https://github.com/PyTorchLightning/pytorch-lightning/pull/8622))
- Fixed reference issues during epoch end result collection ([#8621](https://github.com/PyTorchLightning/pytorch-lightning/pull/8621))
- Fixed horovod auto-detection when horovod is not installed and the launcher is `mpirun` ([#8610](https://github.com/PyTorchLightning/pytorch-lightning/pull/8610))
- Fixed an issue with `training_step` outputs not getting collected correctly for `training_epoch_end` ([#8613](https://github.com/PyTorchLightning/pytorch-lightning/pull/8613))
- Fixed distributed types support for CPUs ([#8667](https://github.com/PyTorchLightning/pytorch-lightning/pull/8667))
- Fixed a deadlock issue with DDP and torchelastic ([#8655](https://github.com/PyTorchLightning/pytorch-lightning/pull/8655))
- Fixed `accelerator=ddp` choice for CPU ([#8645](https://github.com/PyTorchLightning/pytorch-lightning/pull/8645))


## [1.4.0] - 2021-07-27

### Added

- Added `extract_batch_size` utility and corresponding tests to extract batch dimension from multiple batch types ([#8357](https://github.com/PyTorchLightning/pytorch-lightning/pull/8357/))
- Added support for named parameter groups in `LearningRateMonitor` ([#7987](https://github.com/PyTorchLightning/pytorch-lightning/pull/7987))
- Added `dataclass` support for `pytorch_lightning.utilities.apply_to_collection` ([#7935](https://github.com/PyTorchLightning/pytorch-lightning/pull/7935))
- Added support to `LightningModule.to_torchscript` for saving to custom filesystems with `fsspec` ([#7617](https://github.com/PyTorchLightning/pytorch-lightning/pull/7617))
- Added `KubeflowEnvironment` for use with the `PyTorchJob` operator in Kubeflow
- Added LightningCLI support for config files on object stores ([#7521](https://github.com/PyTorchLightning/pytorch-lightning/pull/7521))
- Added `ModelPruning(prune_on_train_epoch_end=True|False)` to choose when to apply pruning ([#7704](https://github.com/PyTorchLightning/pytorch-lightning/pull/7704))
- Added support for checkpointing based on a provided time interval during training ([#7515](https://github.com/PyTorchLightning/pytorch-lightning/pull/7515))
- Progress tracking
  * Added dataclasses for progress tracking ([#6603](https://github.com/PyTorchLightning/pytorch-lightning/pull/6603),
    [#7574](https://github.com/PyTorchLightning/pytorch-lightning/pull/7574),
    [#8140](https://github.com/PyTorchLightning/pytorch-lightning/pull/8140),
    [#8362](https://github.com/PyTorchLightning/pytorch-lightning/pull/8362))
  * Add `{,load_}state_dict` to the progress tracking dataclasses ([#8140](https://github.com/PyTorchLightning/pytorch-lightning/pull/8140))
  * Connect the progress tracking dataclasses to the loops ([#8244](https://github.com/PyTorchLightning/pytorch-lightning/pull/8244),
    [#8362](https://github.com/PyTorchLightning/pytorch-lightning/pull/8362))
  * Do not reset the progress tracking dataclasses total counters ([#8475](https://github.com/PyTorchLightning/pytorch-lightning/pull/8475))
- Added support for passing a `LightningDataModule` positionally as the second argument to `trainer.{validate,test,predict}` ([#7431](https://github.com/PyTorchLightning/pytorch-lightning/pull/7431))
- Added argument `trainer.predict(ckpt_path)` ([#7430](https://github.com/PyTorchLightning/pytorch-lightning/pull/7430))
- Added `clip_grad_by_value` support for TPUs ([#7025](https://github.com/PyTorchLightning/pytorch-lightning/pull/7025))
- Added support for passing any class to `is_overridden` ([#7918](https://github.com/PyTorchLightning/pytorch-lightning/pull/7918))
- Added `sub_dir` parameter to `TensorBoardLogger` ([#6195](https://github.com/PyTorchLightning/pytorch-lightning/pull/6195))
- Added correct `dataloader_idx` to batch transfer hooks ([#6241](https://github.com/PyTorchLightning/pytorch-lightning/pull/6241))
- Added `include_none=bool` argument to `apply_to_collection` ([#7769](https://github.com/PyTorchLightning/pytorch-lightning/pull/7769))
- Added `apply_to_collections` to apply a function to two zipped collections ([#7769](https://github.com/PyTorchLightning/pytorch-lightning/pull/7769))
- Added `ddp_fully_sharded` support ([#7487](https://github.com/PyTorchLightning/pytorch-lightning/pull/7487))
- Added `should_rank_save_checkpoint` property to Training Plugins ([#7684](https://github.com/PyTorchLightning/pytorch-lightning/pull/7684))
- Added `log_grad_norm` hook to `LightningModule` to customize the logging of gradient norms ([#7873](https://github.com/PyTorchLightning/pytorch-lightning/pull/7873))
- Added `save_config_filename` init argument to `LightningCLI` to ease resolving name conflicts ([#7741](https://github.com/PyTorchLightning/pytorch-lightning/pull/7741))
- Added `save_config_overwrite` init argument to `LightningCLI` to ease overwriting existing config files ([#8059](https://github.com/PyTorchLightning/pytorch-lightning/pull/8059))
- Added reset dataloader hooks to Training Plugins and Accelerators ([#7861](https://github.com/PyTorchLightning/pytorch-lightning/pull/7861))
- Added trainer stage hooks for Training Plugins and Accelerators ([#7864](https://github.com/PyTorchLightning/pytorch-lightning/pull/7864))
- Added the `on_before_optimizer_step` hook ([#8048](https://github.com/PyTorchLightning/pytorch-lightning/pull/8048))
- Added IPU Accelerator ([#7867](https://github.com/PyTorchLightning/pytorch-lightning/pull/7867))
- Fault-tolerant training
    * Added `{,load_}state_dict` to `ResultCollection` ([#7948](https://github.com/PyTorchLightning/pytorch-lightning/pull/7948))
    * Added `{,load_}state_dict` to `Loops` ([#8197](https://github.com/PyTorchLightning/pytorch-lightning/pull/8197))
    * Added `FastForwardSampler` and `CaptureIterableDataset` ([#8307](https://github.com/PyTorchLightning/pytorch-lightning/pull/8307))
    * Set `Loop.restarting=False` at the end of the first iteration ([#8362](https://github.com/PyTorchLightning/pytorch-lightning/pull/8362))
    * Save the loops state with the checkpoint (opt-in) ([#8362](https://github.com/PyTorchLightning/pytorch-lightning/pull/8362))
    * Save a checkpoint to restore the state on exception (opt-in) ([#8362](https://github.com/PyTorchLightning/pytorch-lightning/pull/8362))
    * Added `state_dict` and `load_state_dict` utilities for `CombinedLoader` + utilities for dataloader ([#8364](https://github.com/PyTorchLightning/pytorch-lightning/pull/8364))
- Added `rank_zero_only` to `LightningModule.log` function ([#7966](https://github.com/PyTorchLightning/pytorch-lightning/pull/7966))
- Added `metric_attribute` to `LightningModule.log` function ([#7966](https://github.com/PyTorchLightning/pytorch-lightning/pull/7966))
- Added a warning if `Trainer(log_every_n_steps)` is a value too high for the training dataloader ([#7734](https://github.com/PyTorchLightning/pytorch-lightning/pull/7734))
- Added LightningCLI support for argument links applied on instantiation ([#7895](https://github.com/PyTorchLightning/pytorch-lightning/pull/7895))
- Added LightningCLI support for configurable callbacks that should always be present ([#7964](https://github.com/PyTorchLightning/pytorch-lightning/pull/7964))
- Added DeepSpeed Infinity Support, and updated to DeepSpeed 0.4.0 ([#7234](https://github.com/PyTorchLightning/pytorch-lightning/pull/7234))
- Added support for `torch.nn.UninitializedParameter` in `ModelSummary` ([#7642](https://github.com/PyTorchLightning/pytorch-lightning/pull/7642))
- Added support `LightningModule.save_hyperparameters` when `LightningModule` is a dataclass ([#7992](https://github.com/PyTorchLightning/pytorch-lightning/pull/7992))
- Added support for overriding `optimizer_zero_grad` and `optimizer_step` when using accumulate_grad_batches ([#7980](https://github.com/PyTorchLightning/pytorch-lightning/pull/7980))
- Added `logger` boolean flag to `save_hyperparameters` ([#7960](https://github.com/PyTorchLightning/pytorch-lightning/pull/7960))
- Added support for calling scripts using the module syntax (`python -m package.script`) ([#8073](https://github.com/PyTorchLightning/pytorch-lightning/pull/8073))
- Added support for optimizers and learning rate schedulers to `LightningCLI` ([#8093](https://github.com/PyTorchLightning/pytorch-lightning/pull/8093))
- Added XLA Profiler ([#8014](https://github.com/PyTorchLightning/pytorch-lightning/pull/8014))
- Added `PrecisionPlugin.{pre,post}_backward` ([#8328](https://github.com/PyTorchLightning/pytorch-lightning/pull/8328))
- Added `on_load_checkpoint` and `on_save_checkpoint` hooks to the `PrecisionPlugin` base class ([#7831](https://github.com/PyTorchLightning/pytorch-lightning/pull/7831))
- Added `max_depth` parameter in `ModelSummary` ([#8062](https://github.com/PyTorchLightning/pytorch-lightning/pull/8062))
- Added `XLAStatsMonitor` callback ([#8235](https://github.com/PyTorchLightning/pytorch-lightning/pull/8235))
- Added `restore` function and `restarting` attribute to base `Loop` ([#8247](https://github.com/PyTorchLightning/pytorch-lightning/pull/8247))
- Added support for `save_hyperparameters` in `LightningDataModule` ([#3792](https://github.com/PyTorchLightning/pytorch-lightning/pull/3792))
- Added the `ModelCheckpoint(save_on_train_epoch_end)` to choose when to run the saving logic ([#8389](https://github.com/PyTorchLightning/pytorch-lightning/pull/8389))
- Added `LSFEnvironment` for distributed training with the LSF resource manager `jsrun` ([#5102](https://github.com/PyTorchLightning/pytorch-lightning/pull/5102))
- Added support for `accelerator='cpu'|'gpu'|'tpu'|'ipu'|'auto'` ([#7808](https://github.com/PyTorchLightning/pytorch-lightning/pull/7808))
- Added `tpu_spawn_debug` to plugin registry ([#7933](https://github.com/PyTorchLightning/pytorch-lightning/pull/7933))
- Enabled traditional/manual launching of DDP processes through `LOCAL_RANK` and `NODE_RANK` environment variable assignments ([#7480](https://github.com/PyTorchLightning/pytorch-lightning/pull/7480))
- Added `quantize_on_fit_end` argument to `QuantizationAwareTraining` ([#8464](https://github.com/PyTorchLightning/pytorch-lightning/pull/8464))
- Added experimental support for loop specialization ([#8226](https://github.com/PyTorchLightning/pytorch-lightning/pull/8226))
- Added support for `devices` flag to Trainer ([#8440](https://github.com/PyTorchLightning/pytorch-lightning/pull/8440))
- Added private `prevent_trainer_and_dataloaders_deepcopy` context manager on the `LightningModule` ([#8472](https://github.com/PyTorchLightning/pytorch-lightning/pull/8472))
- Added support for providing callables to the Lightning CLI instead of types ([#8400](https://github.com/PyTorchLightning/pytorch-lightning/pull/8400))

### Changed

- Decoupled device parsing logic from Accelerator connector to Trainer ([#8180](https://github.com/PyTorchLightning/pytorch-lightning/pull/8180))
- Changed the `Trainer`'s `checkpoint_callback` argument to allow only boolean values ([#7539](https://github.com/PyTorchLightning/pytorch-lightning/pull/7539))
- Log epoch metrics before the `on_evaluation_end` hook ([#7272](https://github.com/PyTorchLightning/pytorch-lightning/pull/7272))
- Explicitly disallow calling `self.log(on_epoch=False)` during epoch-only or single-call hooks ([#7874](https://github.com/PyTorchLightning/pytorch-lightning/pull/7874))
- Changed these `Trainer` methods to be protected: `call_setup_hook`, `call_configure_sharded_model`, `pre_dispatch`, `dispatch`, `post_dispatch`, `call_teardown_hook`, `run_train`, `run_sanity_check`, `run_evaluate`, `run_evaluation`, `run_predict`, `track_output_for_epoch_end`
- Changed `metrics_to_scalars` to work with any collection or value ([#7888](https://github.com/PyTorchLightning/pytorch-lightning/pull/7888))
- Changed `clip_grad_norm` to use `torch.nn.utils.clip_grad_norm_` ([#7025](https://github.com/PyTorchLightning/pytorch-lightning/pull/7025))
- Validation is now always run inside the training epoch scope ([#7357](https://github.com/PyTorchLightning/pytorch-lightning/pull/7357))
- `ModelCheckpoint` now runs at the end of the training epoch by default ([#8389](https://github.com/PyTorchLightning/pytorch-lightning/pull/8389))
- `EarlyStopping` now runs at the end of the training epoch by default ([#8286](https://github.com/PyTorchLightning/pytorch-lightning/pull/8286))
- Refactored Loops
    * Moved attributes `global_step`, `current_epoch`, `max/min_steps`, `max/min_epochs`, `batch_idx`, and `total_batch_idx` to TrainLoop ([#7437](https://github.com/PyTorchLightning/pytorch-lightning/pull/7437))
    * Refactored result handling in training loop ([#7506](https://github.com/PyTorchLightning/pytorch-lightning/pull/7506))
    * Moved attributes `hiddens` and `split_idx` to TrainLoop ([#7507](https://github.com/PyTorchLightning/pytorch-lightning/pull/7507))
    * Refactored the logic around manual and automatic optimization inside the optimizer loop ([#7526](https://github.com/PyTorchLightning/pytorch-lightning/pull/7526))
    * Simplified "should run validation" logic ([#7682](https://github.com/PyTorchLightning/pytorch-lightning/pull/7682))
    * Simplified logic for updating the learning rate for schedulers ([#7682](https://github.com/PyTorchLightning/pytorch-lightning/pull/7682))
    * Removed the `on_epoch` guard from the "should stop" validation check ([#7701](https://github.com/PyTorchLightning/pytorch-lightning/pull/7701))
    * Refactored internal loop interface; added new classes `FitLoop`, `TrainingEpochLoop`, `TrainingBatchLoop` ([#7871](https://github.com/PyTorchLightning/pytorch-lightning/pull/7871), [#8077](https://github.com/PyTorchLightning/pytorch-lightning/pull/8077))
    * Removed `pytorch_lightning/trainer/training_loop.py` ([#7985](https://github.com/PyTorchLightning/pytorch-lightning/pull/7985))
    * Refactored evaluation loop interface; added new classes `DataLoaderLoop`, `EvaluationLoop`, `EvaluationEpochLoop` ([#7990](https://github.com/PyTorchLightning/pytorch-lightning/pull/7990), [#8077](https://github.com/PyTorchLightning/pytorch-lightning/pull/8077))
    * Removed `pytorch_lightning/trainer/evaluation_loop.py` ([#8056](https://github.com/PyTorchLightning/pytorch-lightning/pull/8056))
    * Restricted public access to several internal functions ([#8024](https://github.com/PyTorchLightning/pytorch-lightning/pull/8024))
    * Refactored trainer `_run_*` functions and separate evaluation loops ([#8065](https://github.com/PyTorchLightning/pytorch-lightning/pull/8065))
    * Refactored prediction loop interface; added new classes `PredictionLoop`, `PredictionEpochLoop` ([#7700](https://github.com/PyTorchLightning/pytorch-lightning/pull/7700), [#8077](https://github.com/PyTorchLightning/pytorch-lightning/pull/8077))
    * Removed `pytorch_lightning/trainer/predict_loop.py` ([#8094](https://github.com/PyTorchLightning/pytorch-lightning/pull/8094))
    * Moved result teardown to the loops ([#8245](https://github.com/PyTorchLightning/pytorch-lightning/pull/8245))
    * Improve `Loop` API to better handle children `state_dict` and `progress` ([#8334](https://github.com/PyTorchLightning/pytorch-lightning/pull/8334))
- Refactored logging
    * Renamed and moved `core/step_result.py` to `trainer/connectors/logger_connector/result.py` ([#7736](https://github.com/PyTorchLightning/pytorch-lightning/pull/7736))
    * Dramatically simplify the `LoggerConnector` ([#7882](https://github.com/PyTorchLightning/pytorch-lightning/pull/7882))
    * `trainer.{logged,progress_bar,callback}_metrics` are now updated on-demand ([#7882](https://github.com/PyTorchLightning/pytorch-lightning/pull/7882))
    * Completely overhaul the `Result` object in favor of `ResultMetric` ([#7882](https://github.com/PyTorchLightning/pytorch-lightning/pull/7882))
    * Improve epoch-level reduction time and overall memory usage ([#7882](https://github.com/PyTorchLightning/pytorch-lightning/pull/7882))
    * Allow passing `self.log(batch_size=...)` ([#7891](https://github.com/PyTorchLightning/pytorch-lightning/pull/7891))
    * Each of the training loops now keeps its own results collection ([#7891](https://github.com/PyTorchLightning/pytorch-lightning/pull/7891))
    * Remove `EpochResultStore` and `HookResultStore` in favor of `ResultCollection` ([#7909](https://github.com/PyTorchLightning/pytorch-lightning/pull/7909))
    * Remove `MetricsHolder` ([#7909](https://github.com/PyTorchLightning/pytorch-lightning/pull/7909))
- Moved `ignore_scalar_return_in_dp` warning suppression to the DataParallelPlugin class ([#7421](https://github.com/PyTorchLightning/pytorch-lightning/pull/7421/))
- Changed the behaviour when logging evaluation step metrics to no longer append `/epoch_*` to the metric name ([#7351](https://github.com/PyTorchLightning/pytorch-lightning/pull/7351))
- Raised `ValueError` when a `None` value is `self.log`-ed ([#7771](https://github.com/PyTorchLightning/pytorch-lightning/pull/7771))
- Changed `resolve_training_type_plugins` to allow setting `num_nodes` and `sync_batchnorm` from `Trainer` setting ([#7026](https://github.com/PyTorchLightning/pytorch-lightning/pull/7026))
- Default `seed_everything(workers=True)` in the `LightningCLI` ([#7504](https://github.com/PyTorchLightning/pytorch-lightning/pull/7504))
- Changed `model.state_dict()` in `CheckpointConnector` to allow `training_type_plugin` to customize the model's `state_dict()` ([#7474](https://github.com/PyTorchLightning/pytorch-lightning/pull/7474))
- `MLflowLogger` now uses the env variable `MLFLOW_TRACKING_URI` as default tracking URI ([#7457](https://github.com/PyTorchLightning/pytorch-lightning/pull/7457))
- Changed `Trainer` arg and functionality from `reload_dataloaders_every_epoch` to `reload_dataloaders_every_n_epochs` ([#5043](https://github.com/PyTorchLightning/pytorch-lightning/pull/5043))
- Changed `WandbLogger(log_model={True/'all'})` to log models as artifacts ([#6231](https://github.com/PyTorchLightning/pytorch-lightning/pull/6231))
- MLFlowLogger now accepts `run_name` as an constructor argument ([#7622](https://github.com/PyTorchLightning/pytorch-lightning/issues/7622))
- Changed `teardown()` in `Accelerator` to allow `training_type_plugin` to customize `teardown` logic ([#7579](https://github.com/PyTorchLightning/pytorch-lightning/pull/7579))
- `Trainer.fit` now raises an error when using manual optimization with unsupported features such as `gradient_clip_val` or `accumulate_grad_batches` ([#7788](https://github.com/PyTorchLightning/pytorch-lightning/pull/7788))
- Accelerator hooks are called regardless if `LightningModule` overrides the same hooks ([#7826](https://github.com/PyTorchLightning/pytorch-lightning/pull/7826))
- Moved profilers to their own file ([#7822](https://github.com/PyTorchLightning/pytorch-lightning/pull/7822))
- The `on_after_backward` hook is now called on accumulating iterations. Use the `on_before_optimizer_step` hook to mimic the old behaviour ([#8328](https://github.com/PyTorchLightning/pytorch-lightning/pull/8328))
- The mixed precision loss is no longer unscaled before the `on_after_backward` hook. Use the `on_before_optimizer_step` hook to mimic the old behaviour  ([#8328](https://github.com/PyTorchLightning/pytorch-lightning/pull/8328))
- The `TrainingTypePlugin.{pre,post}_backward` hooks no longer take the `optimizer, opt_idx, should_accumulate` arguments ([#8328](https://github.com/PyTorchLightning/pytorch-lightning/pull/8328))
- The `PrecisionPlugin.backward` hooks no longer returns a value ([#8328](https://github.com/PyTorchLightning/pytorch-lightning/pull/8328))
- The `PrecisionPlugin.backward` hooks no longer takes a `should_accumulate` argument ([#8328](https://github.com/PyTorchLightning/pytorch-lightning/pull/8328))
- Added the `on_before_backward` hook ([#7865](https://github.com/PyTorchLightning/pytorch-lightning/pull/7865))
- `LightningCLI` now aborts with a clearer message if config already exists and disables save config during `fast_dev_run`([#7963](https://github.com/PyTorchLightning/pytorch-lightning/pull/7963))
- Saved the `LightningCLI` config on `setup` and only on the main process ([#8017](https://github.com/PyTorchLightning/pytorch-lightning/pull/8017))
- Dropped the `LightningCLI` `ArgumentParser` when pickling ([#8017](https://github.com/PyTorchLightning/pytorch-lightning/pull/8017))
- Skip `broadcast` if distributed not initialized for the spawn plugins ([#8017](https://github.com/PyTorchLightning/pytorch-lightning/pull/8017))
- `Trainer(resume_from_checkpoint=...)` now restores the model directly after `LightningModule.setup()`, which is before `LightningModule.configure_sharded_model()` ([#7652](https://github.com/PyTorchLightning/pytorch-lightning/pull/7652))
- Moved `torch.cuda.set_device()` to enable collective calls earlier in setup ([#8312](https://github.com/PyTorchLightning/pytorch-lightning/pull/8312))
- Used XLA utility API to move data to CPU (Single TPU core) ([#8078](https://github.com/PyTorchLightning/pytorch-lightning/pull/8078))
- Improved error messages in `replace_sampler` when the `DataLoader` attributes are not included in the signature or the signature is missing optional arguments ([#8519](https://github.com/PyTorchLightning/pytorch-lightning/pull/8519))
- Moved `DeviceDtypeModuleMixin` and `HyperparametersMixin` mixin to `core` ([#8396](https://github.com/PyTorchLightning/pytorch-lightning/pull/8396))
- Return the `default_root_dir` as the `log_dir` when the logger is a `LoggerCollection` ([#8187](https://github.com/PyTorchLightning/pytorch-lightning/pull/8187))

### Deprecated

- Deprecated `LightningModule.loaded_optimizer_states_dict` ([#8229](https://github.com/PyTorchLightning/pytorch-lightning/pull/8229))
- Standardized the dataloaders arguments of `trainer.{fit,valdiate,test,tune}` ([#7431](https://github.com/PyTorchLightning/pytorch-lightning/pull/7431))
- Deprecated `DataModule` properties: `has_prepared_data`, `has_setup_fit`, `has_setup_validate`, `has_setup_test`, `has_setup_predict`, `has_teardown_fit`, `has_teardown_validate`, `has_teardown_test`, `has_teardown_predict` ([#7657](https://github.com/PyTorchLightning/pytorch-lightning/pull/7657/))
- Deprecated `TrainerModelHooksMixin` in favor of `pytorch_lightning.utilities.signature_utils` ([#7422](https://github.com/PyTorchLightning/pytorch-lightning/pull/7422))
- Deprecated `num_nodes` and `sync_batchnorm` arguments in `DDPPlugin` and `DDPSpawnPlugin` ([#7026](https://github.com/PyTorchLightning/pytorch-lightning/pull/7026))
- Deprecated `self.log(sync_dist_op)` in favor of `self.log(reduce_fx)`. ([#7891](https://github.com/PyTorchLightning/pytorch-lightning/pull/7891))
- Deprecated `is_overridden(model=...)` in favor of `is_overridden(instance=...)` ([#7918](https://github.com/PyTorchLightning/pytorch-lightning/pull/7918))
- Deprecated automatically detaching returned extras with grads ([#7994](https://github.com/PyTorchLightning/pytorch-lightning/pull/7994))
- Deprecated default value of `monitor` argument in EarlyStopping callback to enforce `monitor` as a required argument ([#7907](https://github.com/PyTorchLightning/pytorch-lightning/pull/7907))
- Deprecated importing `rank_zero_{warn,deprecation}` directly from `pytorch_lightning.utilities.distributed` ([#8085](https://github.com/PyTorchLightning/pytorch-lightning/pull/8085))
- Deprecated the use of `CheckpointConnector.hpc_load()` in favor of `CheckpointConnector.restore()` ([#7652](https://github.com/PyTorchLightning/pytorch-lightning/pull/7652))
- Deprecated `ModelCheckpoint(every_n_val_epochs)` in favor of `ModelCheckpoint(every_n_epochs)` ([#8383](https://github.com/PyTorchLightning/pytorch-lightning/pull/8383))
- Deprecated `DDPPlugin.task_idx` in favor of `DDPPlugin.local_rank` ([#8203](https://github.com/PyTorchLightning/pytorch-lightning/pull/8203))
- Deprecated the `Trainer.train_loop` property in favor of `Trainer.fit_loop` ([#8025](https://github.com/PyTorchLightning/pytorch-lightning/pull/8025))
- Deprecated the `Trainer.disable_validation` property in favor of `not Trainer.enable_validation` ([#8291](https://github.com/PyTorchLightning/pytorch-lightning/pull/8291))
- Deprecated `mode` parameter in `ModelSummary` in favor of `max_depth` ([#8062](https://github.com/PyTorchLightning/pytorch-lightning/pull/8062))
- Deprecated `reload_dataloaders_every_epoch` argument of `Trainer` in favor of `reload_dataloaders_every_n_epochs` ([#5043](https://github.com/PyTorchLightning/pytorch-lightning/pull/5043))
- Deprecated `distributed_backend` argument for `Trainer` ([#8575](https://github.com/PyTorchLightning/pytorch-lightning/pull/8575))

### Removed

- Dropped official support/testing for PyTorch <1.6 ([#8288](https://github.com/PyTorchLightning/pytorch-lightning/pull/8288))
- Removed `ProfilerConnector` ([#7654](https://github.com/PyTorchLightning/pytorch-lightning/pull/7654))
- Pruned deprecated classif. metrics from `pytorch_lightning.metrics.functional.classification` ([#7499](https://github.com/PyTorchLightning/pytorch-lightning/pull/7499))
- Removed deprecated data parallel classes `LightningDataParallel` and `LightningDistributedDataParallel` from `pytorch_lightning.overrides.data_parallel` ([#7510](https://github.com/PyTorchLightning/pytorch-lightning/pull/7510))
- Removed deprecated trainer attributes - `get_model` and `accelerator_backend` ([#7502](https://github.com/PyTorchLightning/pytorch-lightning/pull/7502))
- Removed support for automatically monitoring the `val_loss` key with `ModelCheckpoint`. Pass your `monitor` of choice to the `ModelCheckpoint` instance instead ([#8293](https://github.com/PyTorchLightning/pytorch-lightning/pull/8293))
- Removed support for `self.log(tbptt_reduce_fx)` and `self.log(tbptt_pad_token)`. Please, open a discussion explaining your use-case if you relied on these. ([#7644](https://github.com/PyTorchLightning/pytorch-lightning/pull/7644))
- Removed deprecated utils modules `model_utils`, `warning_utils`, `xla_device_utils` and partially `argparse_utils` ([#7503](https://github.com/PyTorchLightning/pytorch-lightning/pull/7503))
- Removed `RPCPlugin` and `RPCSequentialPlugin`. If you were successfully using these plugins, please open a GitHub discussion about your use case ([#8101](https://github.com/PyTorchLightning/pytorch-lightning/pull/8101))
- Removed deprecated trainer attributes - `on_cpu`, `on_tpu`, `use_tpu`, `on_gpu`, `use_dp`, `use_ddp`, `use_ddp2`, `use_horovod`, `use_single_gpu` ([#7501](https://github.com/PyTorchLightning/pytorch-lightning/pull/7501))
- Removed deprecated `optimizer` argument in `LightningModule.manual_backward()`; Toggling optimizers in manual optimization should be done using `LightningModule.{un}toggle_optimizer()` ([#8287](https://github.com/PyTorchLightning/pytorch-lightning/pull/8287))
- Removed DeepSpeed FP16 Exception as FP32 is now supported ([#8462](https://github.com/PyTorchLightning/pytorch-lightning/pull/8462))
- Removed environment variable `PL_EXP_VERSION` from DDP subprocesses ([7403](https://github.com/PyTorchLightning/pytorch-lightning/pull/7403))

### Fixed

- Fixed the `GPUStatsMonitor` callbacks to use the correct GPU IDs if `CUDA_VISIBLE_DEVICES` set ([#8260](https://github.com/PyTorchLightning/pytorch-lightning/pull/8260))
- Fixed `lr_scheduler` checkpointed state by calling `update_lr_schedulers` before saving checkpoints ([#7877](https://github.com/PyTorchLightning/pytorch-lightning/pull/7877))
- Fixed ambiguous warning when both overfit and train dataloader shuffling are enabled ([#7685](https://github.com/PyTorchLightning/pytorch-lightning/pull/7685))
- Fixed dev debugger memory growing due to tracking events even when disabled ([#7875](https://github.com/PyTorchLightning/pytorch-lightning/pull/7875))
- Fixed `None` loss keys getting added in `training_epoch_end` when using manual optimization and not returning a loss ([#7772](https://github.com/PyTorchLightning/pytorch-lightning/pull/7772))
- Fixed a bug where `precision=64` with `accelerator='ddp_spawn'` would throw a pickle error ([#6924](https://github.com/PyTorchLightning/pytorch-lightning/pull/6924))
- Do not override the existing `epoch` value in `logged_metrics` when already logged by the user ([#7982](https://github.com/PyTorchLightning/pytorch-lightning/issues/7982))
- Support for manual optimization with DeepSpeed ([#7970](https://github.com/PyTorchLightning/pytorch-lightning/pull/7970))
- Fixed `dataloader_idx` argument value when predicting with only one `DataLoader` ([#7941](https://github.com/PyTorchLightning/pytorch-lightning/pull/7941))
- Fixed passing the `stage` argument of `Callback.{setup,teardown}` as a keyword ([#7973](https://github.com/PyTorchLightning/pytorch-lightning/pull/7973))
- Fixed metrics generated during `validation sanity checking` are cleaned on end ([#8171](https://github.com/PyTorchLightning/pytorch-lightning/pull/8171))
- Fixed `log_gpu_memory` metrics not being added to `logging` when nothing else is logged ([#8174](https://github.com/PyTorchLightning/pytorch-lightning/pull/8174))
- Fixed a bug where calling `log` with a `Metric` instance would raise an error if it was a nested attribute of the model ([#8181](https://github.com/PyTorchLightning/pytorch-lightning/pull/8181))
- Fixed a bug where using `precision=64` would cause buffers with complex dtype to be cast to real ([#8208](https://github.com/PyTorchLightning/pytorch-lightning/pull/8208))
- Fixed `is_overridden` returning true for wrapped functions with no changes ([#8296](https://github.com/PyTorchLightning/pytorch-lightning/pull/8296))
- Fixed a bug where `truncated_bptt_steps` would throw an AttributeError when the target RNN has multiple hidden states ([#8145](https://github.com/PyTorchLightning/pytorch-lightning/pull/8145))
- Fixed `self.optimizers()` not returning a single optimizer if it had been wrapped ([#8326](https://github.com/PyTorchLightning/pytorch-lightning/pull/8326))
- Fixed the `on_after_backward` hook not getting called when using manual optimization and no plugins ([#8328](https://github.com/PyTorchLightning/pytorch-lightning/pull/8328))
- Fixed the `LightningModule.backward` hook only getting called with the `apex` plugin when using manual optimization ([#8328](https://github.com/PyTorchLightning/pytorch-lightning/pull/8328))
- Fixed moving batch to device before sending it to the `on_*_batch_start`/`on_*_batch_end` callbacks and model hooks ([#7378](https://github.com/PyTorchLightning/pytorch-lightning/pull/7378))
- Fixed passing a custom `DDPPlugin` when choosing `accelerator="ddp_cpu"` for the accelerator ([#6208](https://github.com/PyTorchLightning/pytorch-lightning/pull/6208))
- Fixed missing call to `LightningModule.untoggle_optimizer` in training loop when running gradient accumulation with multiple optimizers ([#8284](https://github.com/PyTorchLightning/pytorch-lightning/pull/8284))
- Fixed hash of LightningEnum to work with value instead of name ([#8421](https://github.com/PyTorchLightning/pytorch-lightning/pull/8421)).
- Fixed a bug where an extra checkpoint was saved at the end of training if the `val_check_interval` did not align with the number of training batches ([#7724](https://github.com/PyTorchLightning/pytorch-lightning/pull/7724))
- Fixed hash of LightningEnum to work with value instead of name([#8421](https://github.com/PyTorchLightning/pytorch-lightning/pull/8421)).
- Fixed `move_data_to_device` to return the batch if the object `to` function didn't return `self` ([#8433](https://github.com/PyTorchLightning/pytorch-lightning/pull/8433))
- Fixed progress bar updates for Pod Training ([#8258](https://github.com/PyTorchLightning/pytorch-lightning/pull/8258))
- Fixed clearing dataloader references before attaching new dataloaders in consecutive `Trainer.{fit,validate,test,predict}´ runs ([#8442](https://github.com/PyTorchLightning/pytorch-lightning/pull/8442))
- Fixed memory leaks on GPU by moving `optimizer_states`, `ResultCollection.extra`, `ResultMetric` attributes, and `LoggerConnector` metrics to `cpu`. Also, delete the DDP wrapper on `teardown` ([#8490](https://github.com/PyTorchLightning/pytorch-lightning/pull/8490))
- Fixed `SWA` callback using LightningModule `prevent_trainer_and_dataloaders_deepcopy` to avoid OOM ([#8472](https://github.com/PyTorchLightning/pytorch-lightning/pull/8472))
- Fixed `ModelPruning` callback `on_save_checkpoint` to avoid making a `deepcopy` potentially leading to OOM ([#8472](https://github.com/PyTorchLightning/pytorch-lightning/pull/8472))
- Fixed the sampler replacement logic for `DataLoader`s which do not define all `DataLoader` attributes as `__init__` parameters ([#8519](https://github.com/PyTorchLightning/pytorch-lightning/pull/8519))
- Fixed DeepSpeed Windows support ([#8488](https://github.com/PyTorchLightning/pytorch-lightning/pull/8488))
- Fixed DeepSpeed not properly setting the trainer `lr_schedulers` attribute ([#8527](https://github.com/PyTorchLightning/pytorch-lightning/pull/8527))
- Fixed experiment version and log-dir divergence in DDP when using multiple `Trainer` instances in sequence ([7403](https://github.com/PyTorchLightning/pytorch-lightning/pull/7403))
- Enabled manual optimization for TPUs ([#8458](https://github.com/PyTorchLightning/pytorch-lightning/pull/8458))
- Fixed `accumulate_grad_batches` not been recomputed during model reload ([#5334](https://github.com/PyTorchLightning/pytorch-lightning/pull/5334))
- Fixed a `TypeError` when wrapping optimizers in the `HorovodPlugin` and running `Trainer.test` ([#7840](https://github.com/PyTorchLightning/pytorch-lightning/pull/7840))
- Fixed `BackboneFinetuning` restoration ([#8501](https://github.com/PyTorchLightning/pytorch-lightning/pull/8501))
- Fixed `lr_scheduler` with metric (e.g. `torch.optim.lr_scheduler.ReduceLROnPlateau`) when using `automatic_optimization = False` ([#7643](https://github.com/PyTorchLightning/pytorch-lightning/pull/7643))
- Fixed `DeepSpeed` breaking with no schedulers ([#8580](https://github.com/PyTorchLightning/pytorch-lightning/pull/8580))


## [1.3.8] - 2021-07-01

### Fixed

- Fixed a sync deadlock when checkpointing a `LightningModule` that uses a torchmetrics 0.4 `Metric` ([#8218](https://github.com/PyTorchLightning/pytorch-lightning/pull/8218))
- Fixed compatibility TorchMetrics v0.4 ([#8206](https://github.com/PyTorchLightning/pytorch-lightning/pull/8206))
- Added torchelastic check when sanitizing GPUs ([#8095](https://github.com/PyTorchLightning/pytorch-lightning/pull/8095))
- Fixed a DDP info message that was never shown ([#8111](https://github.com/PyTorchLightning/pytorch-lightning/pull/8111))
- Fixed metrics deprecation message at module import level ([#8163](https://github.com/PyTorchLightning/pytorch-lightning/pull/8163))
- Fixed a bug where an infinite recursion would be triggered when using the `BaseFinetuning` callback on a model that contains a `ModuleDict` ([#8170](https://github.com/PyTorchLightning/pytorch-lightning/pull/8170))
- Added a mechanism to detect `deadlock` for `DDP` when only 1 process trigger an `Exception`. The mechanism will `kill the processes` when it happens ([#8167](https://github.com/PyTorchLightning/pytorch-lightning/pull/8167))
- Fixed NCCL error when selecting non-consecutive device ids ([#8165](https://github.com/PyTorchLightning/pytorch-lightning/pull/8165))
- Fixed SWA to also work with `IterableDataset` ([#8172](https://github.com/PyTorchLightning/pytorch-lightning/pull/8172))


## [1.3.7] - 2021-06-22

### Fixed

- Fixed a bug where skipping an optimizer while using amp causes amp to trigger an assertion error ([#7975](https://github.com/PyTorchLightning/pytorch-lightning/pull/7975))
- Fixed deprecation messages not showing due to incorrect stacklevel ([#8002](https://github.com/PyTorchLightning/pytorch-lightning/pull/8002), [#8005](https://github.com/PyTorchLightning/pytorch-lightning/pull/8005))
- Fixed setting a `DistributedSampler` when using a distributed plugin in a custom accelerator ([#7814](https://github.com/PyTorchLightning/pytorch-lightning/pull/7814))
- Improved `PyTorchProfiler` chrome traces names ([#8009](https://github.com/PyTorchLightning/pytorch-lightning/pull/8009))
- Fixed moving the best score to device in `EarlyStopping` callback for TPU devices ([#7959](https://github.com/PyTorchLightning/pytorch-lightning/pull/7959))
- Fixes access to `callback_metrics` in ddp_spawn ([#7916](https://github.com/PyTorchLightning/pytorch-lightning/pull/7916))


## [1.3.6] - 2021-06-15

### Fixed

- Fixed logs overwriting issue for remote filesystems ([#7889](https://github.com/PyTorchLightning/pytorch-lightning/pull/7889))
- Fixed `DataModule.prepare_data` could only be called on the global rank 0 process ([#7945](https://github.com/PyTorchLightning/pytorch-lightning/pull/7945))
- Fixed setting `worker_init_fn` to seed dataloaders correctly when using DDP ([#7942](https://github.com/PyTorchLightning/pytorch-lightning/pull/7942))
- Fixed `BaseFinetuning` callback to properly handle parent modules w/ parameters ([#7931](https://github.com/PyTorchLightning/pytorch-lightning/pull/7931))


## [1.3.5] - 2021-06-08

### Added

- Added warning to Training Step output ([#7779](https://github.com/PyTorchLightning/pytorch-lightning/pull/7779))

### Fixed

- Fixed `LearningRateMonitor` and `BackboneFinetuning` ([#7835](https://github.com/PyTorchLightning/pytorch-lightning/pull/7835))
- Minor improvements to `apply_to_collection` and type signature of `log_dict` ([#7851](https://github.com/PyTorchLightning/pytorch-lightning/pull/7851))
- Fixed docker versions ([#7834](https://github.com/PyTorchLightning/pytorch-lightning/pull/7834))
- Fixed sharded training check for fp16 precision ([#7825](https://github.com/PyTorchLightning/pytorch-lightning/pull/7825))
- Fixed support for torch Module type hints in LightningCLI ([#7807](https://github.com/PyTorchLightning/pytorch-lightning/pull/7807))

### Changed

- Move `training_output` validation to after `train_step_end` ([#7868](https://github.com/PyTorchLightning/pytorch-lightning/pull/7868))


## [1.3.4] - 2021-06-01

### Fixed

- Fixed info message when max training time reached ([#7780](https://github.com/PyTorchLightning/pytorch-lightning/pull/7780))
- Fixed missing `__len__` method to `IndexBatchSamplerWrapper` ([#7681](https://github.com/PyTorchLightning/pytorch-lightning/pull/7681))


## [1.3.3] - 2021-05-27

### Changed

- Changed calling of `untoggle_optimizer(opt_idx)` out of the closure function ([#7563](https://github.com/PyTorchLightning/pytorch-lightning/pull/7563))

### Fixed

- Fixed `ProgressBar` pickling after calling `trainer.predict` ([#7608](https://github.com/PyTorchLightning/pytorch-lightning/pull/7608))
- Fixed broadcasting in multi-node, multi-gpu DDP using torch 1.7 ([#7592](https://github.com/PyTorchLightning/pytorch-lightning/pull/7592))
- Fixed dataloaders are not reset when tuning the model ([#7566](https://github.com/PyTorchLightning/pytorch-lightning/pull/7566))
- Fixed print errors in `ProgressBar` when `trainer.fit` is not called ([#7674](https://github.com/PyTorchLightning/pytorch-lightning/pull/7674))
- Fixed global step update when the epoch is skipped ([#7677](https://github.com/PyTorchLightning/pytorch-lightning/pull/7677))
- Fixed training loop total batch counter when accumulate grad batches was enabled ([#7692](https://github.com/PyTorchLightning/pytorch-lightning/pull/7692))


## [1.3.2] - 2021-05-18

### Changed

- `DataModule`s now avoid duplicate `{setup,teardown,prepare_data}` calls for the same stage ([#7238](https://github.com/PyTorchLightning/pytorch-lightning/pull/7238))

### Fixed

- Fixed parsing of multiple training dataloaders ([#7433](https://github.com/PyTorchLightning/pytorch-lightning/pull/7433))
- Fixed recursive passing of `wrong_type` keyword argument in `pytorch_lightning.utilities.apply_to_collection` ([#7433](https://github.com/PyTorchLightning/pytorch-lightning/pull/7433))
- Fixed setting correct `DistribType` for `ddp_cpu` (spawn) backend ([#7492](https://github.com/PyTorchLightning/pytorch-lightning/pull/7492))
- Fixed incorrect number of calls to LR scheduler when `check_val_every_n_epoch > 1` ([#7032](https://github.com/PyTorchLightning/pytorch-lightning/pull/7032))


## [1.3.1] - 2021-05-11

### Fixed

- Fixed DeepSpeed with IterableDatasets ([#7362](https://github.com/PyTorchLightning/pytorch-lightning/pull/7362))
- Fixed `Trainer.current_epoch` not getting restored after tuning ([#7434](https://github.com/PyTorchLightning/pytorch-lightning/pull/7434))
- Fixed local rank displayed in console log ([#7395](https://github.com/PyTorchLightning/pytorch-lightning/pull/7395))


## [1.3.0] - 2021-05-06

### Added

- Added support for the `EarlyStopping` callback to run at the end of the training epoch ([#6944](https://github.com/PyTorchLightning/pytorch-lightning/pull/6944))
- Added synchronization points before and after `setup` hooks are run ([#7202](https://github.com/PyTorchLightning/pytorch-lightning/pull/7202))
- Added a `teardown` hook to `ClusterEnvironment` ([#6942](https://github.com/PyTorchLightning/pytorch-lightning/pull/6942))
- Added utils for metrics to scalar conversions ([#7180](https://github.com/PyTorchLightning/pytorch-lightning/pull/7180))
- Added utils for NaN/Inf detection for gradients and parameters ([#6834](https://github.com/PyTorchLightning/pytorch-lightning/pull/6834))
- Added more explicit exception message when trying to execute `trainer.test()` or `trainer.validate()` with `fast_dev_run=True` ([#6667](https://github.com/PyTorchLightning/pytorch-lightning/pull/6667))
- Added `LightningCLI` class to provide simple reproducibility with minimum boilerplate training CLI (
    [#4492](https://github.com/PyTorchLightning/pytorch-lightning/pull/4492),
    [#6862](https://github.com/PyTorchLightning/pytorch-lightning/pull/6862),
    [#7156](https://github.com/PyTorchLightning/pytorch-lightning/pull/7156),
    [#7299](https://github.com/PyTorchLightning/pytorch-lightning/pull/7299))
- Added `gradient_clip_algorithm` argument to Trainer for gradient clipping by value ([#6123](https://github.com/PyTorchLightning/pytorch-lightning/pull/6123)).
- Added a way to print to terminal without breaking up the progress bar ([#5470](https://github.com/PyTorchLightning/pytorch-lightning/pull/5470))
- Added support to checkpoint after training steps in `ModelCheckpoint` callback ([#6146](https://github.com/PyTorchLightning/pytorch-lightning/pull/6146))
- Added `TrainerStatus.{INITIALIZING,RUNNING,FINISHED,INTERRUPTED}` ([#7173](https://github.com/PyTorchLightning/pytorch-lightning/pull/7173))
- Added `Trainer.validate()` method to perform one evaluation epoch over the validation set ([#4948](https://github.com/PyTorchLightning/pytorch-lightning/pull/4948))
- Added `LightningEnvironment` for Lightning-specific DDP ([#5915](https://github.com/PyTorchLightning/pytorch-lightning/pull/5915))
- Added `teardown()` hook to LightningDataModule ([#4673](https://github.com/PyTorchLightning/pytorch-lightning/pull/4673))
- Added `auto_insert_metric_name` parameter to `ModelCheckpoint` ([#6277](https://github.com/PyTorchLightning/pytorch-lightning/pull/6277))
- Added arg to `self.log` that enables users to give custom names when dealing with multiple dataloaders ([#6274](https://github.com/PyTorchLightning/pytorch-lightning/pull/6274))
- Added `teardown` method to `BaseProfiler` to enable subclasses defining post-profiling steps outside of `__del__` ([#6370](https://github.com/PyTorchLightning/pytorch-lightning/pull/6370))
- Added `setup` method to `BaseProfiler` to enable subclasses defining pre-profiling steps for every process ([#6633](https://github.com/PyTorchLightning/pytorch-lightning/pull/6633))
- Added no return warning to predict ([#6139](https://github.com/PyTorchLightning/pytorch-lightning/pull/6139))
- Added `Trainer.predict` config validation ([#6543](https://github.com/PyTorchLightning/pytorch-lightning/pull/6543))
- Added `AbstractProfiler` interface ([#6621](https://github.com/PyTorchLightning/pytorch-lightning/pull/6621))
- Added support for including module names for forward in the autograd trace of `PyTorchProfiler` ([#6349](https://github.com/PyTorchLightning/pytorch-lightning/pull/6349))
- Added support for the PyTorch 1.8.1 autograd profiler ([#6618](https://github.com/PyTorchLightning/pytorch-lightning/pull/6618))
- Added `outputs` parameter to callback's `on_validation_epoch_end` & `on_test_epoch_end` hooks ([#6120](https://github.com/PyTorchLightning/pytorch-lightning/pull/6120))
- Added `configure_sharded_model` hook ([#6679](https://github.com/PyTorchLightning/pytorch-lightning/pull/6679))
- Added support for `precision=64`, enabling training with double precision ([#6595](https://github.com/PyTorchLightning/pytorch-lightning/pull/6595))
- Added support for DDP communication hooks ([#6736](https://github.com/PyTorchLightning/pytorch-lightning/pull/6736))
- Added `artifact_location` argument to `MLFlowLogger` which will be passed to the `MlflowClient.create_experiment` call ([#6677](https://github.com/PyTorchLightning/pytorch-lightning/pull/6677))
- Added `model` parameter to precision plugins' `clip_gradients` signature (
    [#6764](https://github.com/PyTorchLightning/pytorch-lightning/pull/6764),
    [#7231](https://github.com/PyTorchLightning/pytorch-lightning/pull/7231))
- Added `is_last_batch` attribute to `Trainer` ([#6825](https://github.com/PyTorchLightning/pytorch-lightning/pull/6825))
- Added `LightningModule.lr_schedulers()` for manual optimization  ([#6567](https://github.com/PyTorchLightning/pytorch-lightning/pull/6567))
- Added `MpModelWrapper` in TPU Spawn ([#7045](https://github.com/PyTorchLightning/pytorch-lightning/pull/7045))
- Added `max_time` Trainer argument to limit training time ([#6823](https://github.com/PyTorchLightning/pytorch-lightning/pull/6823))
- Added `on_predict_{batch,epoch}_{start,end}` hooks ([#7141](https://github.com/PyTorchLightning/pytorch-lightning/pull/7141))
- Added new `EarlyStopping` parameters `stopping_threshold` and `divergence_threshold` ([#6868](https://github.com/PyTorchLightning/pytorch-lightning/pull/6868))
- Added `debug` flag to TPU Training Plugins (PT_XLA_DEBUG) ([#7219](https://github.com/PyTorchLightning/pytorch-lightning/pull/7219))
- Added new `UnrepeatedDistributedSampler` and `IndexBatchSamplerWrapper` for tracking distributed predictions ([#7215](https://github.com/PyTorchLightning/pytorch-lightning/pull/7215))
- Added `trainer.predict(return_predictions=None|False|True)` ([#7215](https://github.com/PyTorchLightning/pytorch-lightning/pull/7215))
- Added `BasePredictionWriter` callback to implement prediction saving ([#7127](https://github.com/PyTorchLightning/pytorch-lightning/pull/7127))
- Added `trainer.tune(scale_batch_size_kwargs, lr_find_kwargs)` arguments to configure the tuning algorithms ([#7258](https://github.com/PyTorchLightning/pytorch-lightning/pull/7258))
- Added `tpu_distributed` check for TPU Spawn barrier ([#7241](https://github.com/PyTorchLightning/pytorch-lightning/pull/7241))
- Added device updates to TPU Spawn for Pod training ([#7243](https://github.com/PyTorchLightning/pytorch-lightning/pull/7243))
- Added warning when missing `Callback` and using `resume_from_checkpoint` ([#7254](https://github.com/PyTorchLightning/pytorch-lightning/pull/7254))
- DeepSpeed single file saving ([#6900](https://github.com/PyTorchLightning/pytorch-lightning/pull/6900))
- Added Training type Plugins Registry (
    [#6982](https://github.com/PyTorchLightning/pytorch-lightning/pull/6982),
    [#7063](https://github.com/PyTorchLightning/pytorch-lightning/pull/7063),
    [#7214](https://github.com/PyTorchLightning/pytorch-lightning/pull/7214),
    [#7224](https://github.com/PyTorchLightning/pytorch-lightning/pull/7224)
)
- Add `ignore` param to `save_hyperparameters` ([#6056](https://github.com/PyTorchLightning/pytorch-lightning/pull/6056))

### Changed

- Changed `LightningModule.truncated_bptt_steps` to be property ([#7323](https://github.com/PyTorchLightning/pytorch-lightning/pull/7323))
- Changed `EarlyStopping` callback from by default running `EarlyStopping.on_validation_end` if only training is run. Set `check_on_train_epoch_end` to run the callback at the end of the train epoch instead of at the end of the validation epoch ([#7069](https://github.com/PyTorchLightning/pytorch-lightning/pull/7069))
- Renamed `pytorch_lightning.callbacks.swa` to `pytorch_lightning.callbacks.stochastic_weight_avg` ([#6259](https://github.com/PyTorchLightning/pytorch-lightning/pull/6259))
- Refactor `RunningStage` and `TrainerState` usage (
    [#4945](https://github.com/PyTorchLightning/pytorch-lightning/pull/4945),
    [#7173](https://github.com/PyTorchLightning/pytorch-lightning/pull/7173))
    * Added `RunningStage.SANITY_CHECKING`
    * Added `TrainerFn.{FITTING,VALIDATING,TESTING,PREDICTING,TUNING}`
    * Changed `trainer.evaluating` to return `True` if validating or testing
- Changed `setup()` and `teardown()` stage argument to take any of `{fit,validate,test,predict}` ([#6386](https://github.com/PyTorchLightning/pytorch-lightning/pull/6386))
- Changed profilers to save separate report files per state and rank ([#6621](https://github.com/PyTorchLightning/pytorch-lightning/pull/6621))
- The trainer no longer tries to save a checkpoint on exception or run callback's `on_train_end` functions ([#6864](https://github.com/PyTorchLightning/pytorch-lightning/pull/6864))
- Changed `PyTorchProfiler` to use `torch.autograd.profiler.record_function` to record functions ([#6349](https://github.com/PyTorchLightning/pytorch-lightning/pull/6349))
- Disabled `lr_scheduler.step()` in manual optimization  ([#6825](https://github.com/PyTorchLightning/pytorch-lightning/pull/6825))
- Changed warnings and recommendations for dataloaders in `ddp_spawn` ([#6762](https://github.com/PyTorchLightning/pytorch-lightning/pull/6762))
- `pl.seed_everything` will now also set the seed on the `DistributedSampler` ([#7024](https://github.com/PyTorchLightning/pytorch-lightning/pull/7024))
- Changed default setting for communication of multi-node training using `DDPShardedPlugin` ([#6937](https://github.com/PyTorchLightning/pytorch-lightning/pull/6937))
- `trainer.tune()` now returns the tuning result ([#7258](https://github.com/PyTorchLightning/pytorch-lightning/pull/7258))
- `LightningModule.from_datasets()` now accepts `IterableDataset` instances as training datasets. ([#7503](https://github.com/PyTorchLightning/pytorch-lightning/pull/7503))
- Changed `resume_from_checkpoint` warning to an error when the checkpoint file does not exist ([#7075](https://github.com/PyTorchLightning/pytorch-lightning/pull/7075))
- Automatically set `sync_batchnorm` for `training_type_plugin` ([#6536](https://github.com/PyTorchLightning/pytorch-lightning/pull/6536))
- Allowed training type plugin to delay optimizer creation ([#6331](https://github.com/PyTorchLightning/pytorch-lightning/pull/6331))
- Removed ModelSummary validation from train loop on_trainer_init ([#6610](https://github.com/PyTorchLightning/pytorch-lightning/pull/6610))
- Moved `save_function` to accelerator ([#6689](https://github.com/PyTorchLightning/pytorch-lightning/pull/6689))
- Updated DeepSpeed ZeRO ([#6546](https://github.com/PyTorchLightning/pytorch-lightning/pull/6546),
    [#6752](https://github.com/PyTorchLightning/pytorch-lightning/pull/6752),
    [#6142](https://github.com/PyTorchLightning/pytorch-lightning/pull/6142),
    [#6321](https://github.com/PyTorchLightning/pytorch-lightning/pull/6321))
- Improved verbose logging for `EarlyStopping` callback ([#6811](https://github.com/PyTorchLightning/pytorch-lightning/pull/6811))
- Run ddp_spawn dataloader checks on Windows ([#6930](https://github.com/PyTorchLightning/pytorch-lightning/pull/6930))
- Updated mlflow with using `resolve_tags` ([#6746](https://github.com/PyTorchLightning/pytorch-lightning/pull/6746))
- Moved `save_hyperparameters` to its own function ([#7119](https://github.com/PyTorchLightning/pytorch-lightning/pull/7119))
- Replaced `_DataModuleWrapper` with `__new__` ([#7289](https://github.com/PyTorchLightning/pytorch-lightning/pull/7289))
- Reset `current_fx` properties on lightning module in teardown ([#7247](https://github.com/PyTorchLightning/pytorch-lightning/pull/7247))
- Auto-set `DataLoader.worker_init_fn` with `seed_everything` ([#6960](https://github.com/PyTorchLightning/pytorch-lightning/pull/6960))
- Remove `model.trainer` call inside of dataloading mixin ([#7317](https://github.com/PyTorchLightning/pytorch-lightning/pull/7317))
- Split profilers module ([#6261](https://github.com/PyTorchLightning/pytorch-lightning/pull/6261))
- Ensure accelerator is valid if running interactively ([#5970](https://github.com/PyTorchLightning/pytorch-lightning/pull/5970))
- Disabled batch transfer in DP mode ([#6098](https://github.com/PyTorchLightning/pytorch-lightning/pull/6098))

### Deprecated

- Deprecated `outputs` in both `LightningModule.on_train_epoch_end` and `Callback.on_train_epoch_end` hooks ([#7339](https://github.com/PyTorchLightning/pytorch-lightning/pull/7339))
- Deprecated `Trainer.truncated_bptt_steps` in favor of `LightningModule.truncated_bptt_steps` ([#7323](https://github.com/PyTorchLightning/pytorch-lightning/pull/7323))
- Deprecated `outputs` in both `LightningModule.on_train_epoch_end` and `Callback.on_train_epoch_end` hooks ([#7339](https://github.com/PyTorchLightning/pytorch-lightning/pull/7339))
- Deprecated `LightningModule.grad_norm` in favor of `pytorch_lightning.utilities.grads.grad_norm` ([#7292](https://github.com/PyTorchLightning/pytorch-lightning/pull/7292))
- Deprecated the `save_function` property from the `ModelCheckpoint` callback ([#7201](https://github.com/PyTorchLightning/pytorch-lightning/pull/7201))
- Deprecated `LightningModule.write_predictions` and `LightningModule.write_predictions_dict` ([#7066](https://github.com/PyTorchLightning/pytorch-lightning/pull/7066))
- Deprecated `TrainerLoggingMixin` in favor of a separate utilities module for metric handling ([#7180](https://github.com/PyTorchLightning/pytorch-lightning/pull/7180))
- Deprecated `TrainerTrainingTricksMixin` in favor of a separate utilities module for NaN/Inf detection for gradients and parameters ([#6834](https://github.com/PyTorchLightning/pytorch-lightning/pull/6834))
- `period` has been deprecated in favor of `every_n_val_epochs` in the `ModelCheckpoint` callback ([#6146](https://github.com/PyTorchLightning/pytorch-lightning/pull/6146))
- Deprecated `trainer.running_sanity_check` in favor of `trainer.sanity_checking` ([#4945](https://github.com/PyTorchLightning/pytorch-lightning/pull/4945))
- Deprecated `Profiler(output_filename)` in favor of `dirpath` and `filename` ([#6621](https://github.com/PyTorchLightning/pytorch-lightning/pull/6621))
- Deprecated `PytorchProfiler(profiled_functions)` in favor of `record_functions` ([#6349](https://github.com/PyTorchLightning/pytorch-lightning/pull/6349))
- Deprecated `@auto_move_data` in favor of `trainer.predict` ([#6993](https://github.com/PyTorchLightning/pytorch-lightning/pull/6993))
- Deprecated `Callback.on_load_checkpoint(checkpoint)` in favor of `Callback.on_load_checkpoint(trainer, pl_module, checkpoint)` ([#7253](https://github.com/PyTorchLightning/pytorch-lightning/pull/7253))
- Deprecated metrics in favor of `torchmetrics` (
    [#6505](https://github.com/PyTorchLightning/pytorch-lightning/pull/6505),
    [#6530](https://github.com/PyTorchLightning/pytorch-lightning/pull/6530),
    [#6540](https://github.com/PyTorchLightning/pytorch-lightning/pull/6540),
    [#6547](https://github.com/PyTorchLightning/pytorch-lightning/pull/6547),
    [#6515](https://github.com/PyTorchLightning/pytorch-lightning/pull/6515),
    [#6572](https://github.com/PyTorchLightning/pytorch-lightning/pull/6572),
    [#6573](https://github.com/PyTorchLightning/pytorch-lightning/pull/6573),
    [#6584](https://github.com/PyTorchLightning/pytorch-lightning/pull/6584),
    [#6636](https://github.com/PyTorchLightning/pytorch-lightning/pull/6636),
    [#6637](https://github.com/PyTorchLightning/pytorch-lightning/pull/6637),
    [#6649](https://github.com/PyTorchLightning/pytorch-lightning/pull/6649),
    [#6659](https://github.com/PyTorchLightning/pytorch-lightning/pull/6659),
    [#7131](https://github.com/PyTorchLightning/pytorch-lightning/pull/7131),
)
- Deprecated the `LightningModule.datamodule` getter and setter methods; access them through `Trainer.datamodule` instead ([#7168](https://github.com/PyTorchLightning/pytorch-lightning/pull/7168))
- Deprecated the use of `Trainer(gpus="i")` (string) for selecting the i-th GPU; from v1.5 this will set the number of GPUs instead of the index ([#6388](https://github.com/PyTorchLightning/pytorch-lightning/pull/6388))

### Removed

- Removed the `exp_save_path` property from the `LightningModule` ([#7266](https://github.com/PyTorchLightning/pytorch-lightning/pull/7266))
- Removed training loop explicitly calling `EarlyStopping.on_validation_end` if no validation is run ([#7069](https://github.com/PyTorchLightning/pytorch-lightning/pull/7069))
- Removed `automatic_optimization` as a property from the training loop in favor of `LightningModule.automatic_optimization` ([#7130](https://github.com/PyTorchLightning/pytorch-lightning/pull/7130))
- Removed evaluation loop legacy returns for `*_epoch_end` hooks ([#6973](https://github.com/PyTorchLightning/pytorch-lightning/pull/6973))
- Removed support for passing a bool value to `profiler` argument of Trainer ([#6164](https://github.com/PyTorchLightning/pytorch-lightning/pull/6164))
- Removed no return warning from val/test step ([#6139](https://github.com/PyTorchLightning/pytorch-lightning/pull/6139))
- Removed passing a `ModelCheckpoint` instance to `Trainer(checkpoint_callback)` ([#6166](https://github.com/PyTorchLightning/pytorch-lightning/pull/6166))
- Removed deprecated Trainer argument `enable_pl_optimizer` and `automatic_optimization` ([#6163](https://github.com/PyTorchLightning/pytorch-lightning/pull/6163))
- Removed deprecated metrics ([#6161](https://github.com/PyTorchLightning/pytorch-lightning/pull/6161))
    * from `pytorch_lightning.metrics.functional.classification` removed `to_onehot`, `to_categorical`, `get_num_classes`, `roc`, `multiclass_roc`, `average_precision`, `precision_recall_curve`, `multiclass_precision_recall_curve`
    * from `pytorch_lightning.metrics.functional.reduction` removed `reduce`, `class_reduce`
- Removed deprecated `ModelCheckpoint` arguments `prefix`, `mode="auto"` ([#6162](https://github.com/PyTorchLightning/pytorch-lightning/pull/6162))
- Removed `mode='auto'` from `EarlyStopping` ([#6167](https://github.com/PyTorchLightning/pytorch-lightning/pull/6167))
- Removed `epoch` and `step` arguments from `ModelCheckpoint.format_checkpoint_name()`, these are now included in the `metrics` argument ([#7344](https://github.com/PyTorchLightning/pytorch-lightning/pull/7344))
- Removed legacy references for magic keys in the `Result` object ([#6016](https://github.com/PyTorchLightning/pytorch-lightning/pull/6016))
- Removed deprecated `LightningModule` `hparams` setter ([#6207](https://github.com/PyTorchLightning/pytorch-lightning/pull/6207))
- Removed legacy code to log or include metrics in the progress bar by returning them in a dict with the `"log"/"progress_bar"` magic keys. Use `self.log` instead ([#6734](https://github.com/PyTorchLightning/pytorch-lightning/pull/6734))
- Removed `trainer.fit()` return value of `1`. It has no return now ([#7237](https://github.com/PyTorchLightning/pytorch-lightning/pull/7237))
- Removed `logger_connector` legacy code ([#6733](https://github.com/PyTorchLightning/pytorch-lightning/pull/6733))
- Removed unused mixin attributes ([#6487](https://github.com/PyTorchLightning/pytorch-lightning/pull/6487))

### Fixed

- Fixed NaN errors in progress bars when training with iterable datasets with no length defined ([#7306](https://github.com/PyTorchLightning/pytorch-lightning/pull/7306))
- Fixed attaching train and validation dataloaders when `reload_dataloaders_every_epoch=True` and `num_sanity_val_steps=0` ([#7207](https://github.com/PyTorchLightning/pytorch-lightning/pull/7207))
- Added a barrier in the accelerator `teardown` to synchronize processes before execution finishes ([#6814](https://github.com/PyTorchLightning/pytorch-lightning/pull/6814))
- Fixed multi-node DDP sub-process launch by using `local_rank` instead of `global_rank` for main process assertion ([#7061](https://github.com/PyTorchLightning/pytorch-lightning/pull/7061))
- Fixed incorrect removal of `WORLD_SIZE` environment variable in DDP training when launching with torch distributed/torchelastic ([#6942](https://github.com/PyTorchLightning/pytorch-lightning/pull/6942))
- Made the `Plugin.reduce` method more consistent across all Plugins to reflect a mean-reduction by default ([#6011](https://github.com/PyTorchLightning/pytorch-lightning/pull/6011))
- Move lightning module to correct device type when using LightningDistributedWrapper ([#6070](https://github.com/PyTorchLightning/pytorch-lightning/pull/6070))
- Do not print top-k verbose log with `ModelCheckpoint(monitor=None)` ([#6109](https://github.com/PyTorchLightning/pytorch-lightning/pull/6109))
- Fixed `ModelCheckpoint(save_top_k=0, save_last=True)` not saving the `last` checkpoint ([#6136](https://github.com/PyTorchLightning/pytorch-lightning/pull/6136))
- Fixed `.teardown(stage='fit')` and `.on_fit_{start,end}()` getting called during `trainer.test` ([#6386](https://github.com/PyTorchLightning/pytorch-lightning/pull/6386))
- Fixed LightningModule `all_gather` on cpu tensors ([#6416](https://github.com/PyTorchLightning/pytorch-lightning/pull/6416))
- Fixed torch distributed not available in setup hook for DDP ([#6506](https://github.com/PyTorchLightning/pytorch-lightning/pull/6506))
- Fixed `trainer.tuner.{lr_find,scale_batch_size}` not setting the `Trainer` state properly ([#7258](https://github.com/PyTorchLightning/pytorch-lightning/pull/7258))
- Fixed bug where the learning rate schedulers did not follow the optimizer frequencies ([#4868](https://github.com/PyTorchLightning/pytorch-lightning/pull/4868))
- Fixed pickle error checker to now check for `pickle.PickleError` to catch all pickle errors ([#6917](https://github.com/PyTorchLightning/pytorch-lightning/pull/6917))
- Fixed a bug where the outputs object passed to `LightningModule.training_epoch_end` was different from the object passed to the `on_train_end_epoch` hook ([#6969](https://github.com/PyTorchLightning/pytorch-lightning/pull/6969))
- Fixed a bug where the outputs passed to `train_batch_end` would be lists even when using a single optimizer and no truncated backprop through time steps ([#6969](https://github.com/PyTorchLightning/pytorch-lightning/pull/6969))
- Fixed bug for trainer error handling which would cause hang for distributed training ([#6864](https://github.com/PyTorchLightning/pytorch-lightning/pull/6864))
- Fixed `self.device` not returning the correct device in replicas of data-parallel ([#6414](https://github.com/PyTorchLightning/pytorch-lightning/pull/6414))
- Fixed `lr_find` trying beyond `num_training` steps and suggesting a too high learning rate ([#7076](https://github.com/PyTorchLightning/pytorch-lightning/pull/7076))
- Fixed logger creating incorrect version folder in DDP with repeated `Trainer.fit` calls ([#7077](https://github.com/PyTorchLightning/pytorch-lightning/pull/7077))
- Fixed metric objects passed directly to `self.log` not being reset correctly ([#7055](https://github.com/PyTorchLightning/pytorch-lightning/pull/7055))
- Fixed `CombinedLoader` in distributed settings for validation / testing ([#7102](https://github.com/PyTorchLightning/pytorch-lightning/pull/7102))
- Fixed the save_dir in `WandbLogger` when the run was initiated externally ([#7106](https://github.com/PyTorchLightning/pytorch-lightning/pull/7106))
- Fixed `num_sanity_val_steps` affecting reproducibility of training data shuffling ([#7014](https://github.com/PyTorchLightning/pytorch-lightning/pull/7014))
- Fixed resetting device after `fitting/evaluating/predicting` ([#7188](https://github.com/PyTorchLightning/pytorch-lightning/pull/7188))
- Fixed bug where `trainer.tuner.scale_batch_size(max_trials=0)` would not return the correct batch size result ([#7262](https://github.com/PyTorchLightning/pytorch-lightning/pull/7262))
- Fixed metrics not being properly logged with `precision=16` and `manual_optimization` ([#7228](https://github.com/PyTorchLightning/pytorch-lightning/pull/7228))
- Fixed `BaseFinetuning` properly reloading `optimizer_states` when using `resume_from_checkpoint` ([#6891](https://github.com/PyTorchLightning/pytorch-lightning/pull/6891))
- Fixed `parameters_to_ignore` not properly set to DDPWrapper ([#7239](https://github.com/PyTorchLightning/pytorch-lightning/pull/7239))
- Fixed parsing of `fast_dev_run=True` with the built-in `ArgumentParser` ([#7240](https://github.com/PyTorchLightning/pytorch-lightning/pull/7240))
- Fixed handling an `IterableDataset` that fails to produce a batch at the beginning of an epoch ([#7294](https://github.com/PyTorchLightning/pytorch-lightning/pull/7294))
- Fixed `LightningModule.save_hyperparameters()` when attempting to save an empty container ([#7268](https://github.com/PyTorchLightning/pytorch-lightning/pull/7268))
- Fixed `apex` not properly instantiated when running with `ddp` ([#7274](https://github.com/PyTorchLightning/pytorch-lightning/pull/7274))
- Fixed optimizer `state` not moved to `GPU` ([#7277](https://github.com/PyTorchLightning/pytorch-lightning/pull/7277))
- Fixed custom init args for `WandbLogger` ([#6989](https://github.com/PyTorchLightning/pytorch-lightning/pull/6989))
- Fixed a bug where an error would be raised if the train dataloader sometimes produced None for a batch ([#7342](https://github.com/PyTorchLightning/pytorch-lightning/pull/7342))
- Fixed examples (
    [#6600](https://github.com/PyTorchLightning/pytorch-lightning/pull/6600),
    [#6638](https://github.com/PyTorchLightning/pytorch-lightning/pull/6638),
    [#7096](https://github.com/PyTorchLightning/pytorch-lightning/pull/7096),
    [#7246](https://github.com/PyTorchLightning/pytorch-lightning/pull/7246),
    [#6357](https://github.com/PyTorchLightning/pytorch-lightning/pull/6357),
    [#6476](https://github.com/PyTorchLightning/pytorch-lightning/pull/6476),
    [#6294](https://github.com/PyTorchLightning/pytorch-lightning/pull/6294),
    [#6373](https://github.com/PyTorchLightning/pytorch-lightning/pull/6373),
    [#6088](https://github.com/PyTorchLightning/pytorch-lightning/pull/6088),
    [#7398](https://github.com/PyTorchLightning/pytorch-lightning/pull/7398)
)
- Resolved schedule step bug for PyTorch Profiler ([#6674](https://github.com/PyTorchLightning/pytorch-lightning/pull/6674),
    [#6681](https://github.com/PyTorchLightning/pytorch-lightning/pull/6681))
- Updated logic for checking TPUs availability ([#6767](https://github.com/PyTorchLightning/pytorch-lightning/pull/6767))
- Resolve TPU miss rendezvous ([#6781](https://github.com/PyTorchLightning/pytorch-lightning/pull/6781))
- Fixed auto-scaling mode when calling tune method on trainer ([#7321](https://github.com/PyTorchLightning/pytorch-lightning/pull/7321))
- Fixed finetuning complex models correctly unfreezes ([#6880](https://github.com/PyTorchLightning/pytorch-lightning/pull/6880))
- Ensure we set the eval/train flag correctly on accelerator model ([#6877](https://github.com/PyTorchLightning/pytorch-lightning/pull/6877))
- Set better defaults for `rank_zero_only.rank` when training is launched with SLURM and torchelastic ([#6802](https://github.com/PyTorchLightning/pytorch-lightning/pull/6802))
- Fixed matching the number of outputs of backward with forward for AllGatherGrad ([#6625](https://github.com/PyTorchLightning/pytorch-lightning/pull/6625))
- Fixed the `gradient_clip_algorithm` has no effect ([#6928](https://github.com/PyTorchLightning/pytorch-lightning/pull/6928))
- Fixed CUDA OOM detection and handling ([#6934](https://github.com/PyTorchLightning/pytorch-lightning/pull/6934))
- Fixed `unfreeze_and_add_param_group` expects `modules` rather than `module` ([#6822](https://github.com/PyTorchLightning/pytorch-lightning/pull/6822))
- Fixed DPP + SyncBN when move on device ([#6838](https://github.com/PyTorchLightning/pytorch-lightning/pull/6838))
- Fixed missing arguments in `lr_find` call ([#6784](https://github.com/PyTorchLightning/pytorch-lightning/pull/6784))
- Fixed `set_default_tensor_type` to `torch.DoubleTensor` with precision=64 ([#7108](https://github.com/PyTorchLightning/pytorch-lightning/pull/7108))
- Fixed `NeptuneLogger.log_text(step=None)` ([#7194](https://github.com/PyTorchLightning/pytorch-lightning/pull/7194))
- Fixed importing torchtext batch ([#6365](https://github.com/PyTorchLightning/pytorch-lightning/pull/6365),
    [#6323](https://github.com/PyTorchLightning/pytorch-lightning/pull/6323),
    [#6211](https://github.com/PyTorchLightning/pytorch-lightning/pull/6211))


## [1.2.9] - 2021-04-20

### Fixed

- Fixed the order to call for world ranks & the `root_device` property in `TPUSpawnPlugin` ([#7074](https://github.com/PyTorchLightning/pytorch-lightning/pull/7074))
- Fixed multi-gpu join for Horovod ([#6954](https://github.com/PyTorchLightning/pytorch-lightning/pull/6954))
- Fixed parsing for pre-release package versions ([#6999](https://github.com/PyTorchLightning/pytorch-lightning/pull/6999))


## [1.2.8] - 2021-04-14

### Added

- Added TPUSpawn + IterableDataset error message ([#6875](https://github.com/PyTorchLightning/pytorch-lightning/pull/6875))

### Fixed

- Fixed process rank not being available right away after `Trainer` instantiation ([#6941](https://github.com/PyTorchLightning/pytorch-lightning/pull/6941))
- Fixed `sync_dist` for tpus ([#6950](https://github.com/PyTorchLightning/pytorch-lightning/pull/6950))
- Fixed `AttributeError` for `require_backward_grad_sync` when running manual optimization with sharded plugin ([#6915](https://github.com/PyTorchLightning/pytorch-lightning/pull/6915))
- Fixed `--gpus` default for parser returned by `Trainer.add_argparse_args` ([#6898](https://github.com/PyTorchLightning/pytorch-lightning/pull/6898))
- Fixed TPU Spawn all gather ([#6896](https://github.com/PyTorchLightning/pytorch-lightning/pull/6896))
- Fixed `EarlyStopping` logic when `min_epochs` or `min_steps` requirement is not met ([#6705](https://github.com/PyTorchLightning/pytorch-lightning/pull/6705))
- Fixed csv extension check ([#6436](https://github.com/PyTorchLightning/pytorch-lightning/pull/6436))
- Fixed checkpoint issue when using Horovod distributed backend ([#6958](https://github.com/PyTorchLightning/pytorch-lightning/pull/6958))
- Fixed tensorboard exception raising ([#6901](https://github.com/PyTorchLightning/pytorch-lightning/pull/6901))
- Fixed setting the eval/train flag correctly on accelerator model ([#6983](https://github.com/PyTorchLightning/pytorch-lightning/pull/6983))
- Fixed DDP_SPAWN compatibility with bug_report_model.py ([#6892](https://github.com/PyTorchLightning/pytorch-lightning/pull/6892))
- Fixed bug where `BaseFinetuning.flatten_modules()` was duplicating leaf node parameters ([#6879](https://github.com/PyTorchLightning/pytorch-lightning/pull/6879))
- Set better defaults for `rank_zero_only.rank` when training is launched with SLURM and torchelastic:
    * Support SLURM and torchelastic global rank environment variables ([#5715](https://github.com/PyTorchLightning/pytorch-lightning/pull/5715))
    * Remove hardcoding of local rank in accelerator connector ([#6878](https://github.com/PyTorchLightning/pytorch-lightning/pull/6878))


## [1.2.7] - 2021-04-06

### Fixed

- Fixed resolve a bug with omegaconf and xm.save ([#6741](https://github.com/PyTorchLightning/pytorch-lightning/pull/6741))
- Fixed an issue with IterableDataset when __len__ is not defined ([#6828](https://github.com/PyTorchLightning/pytorch-lightning/pull/6828))
- Sanitize None params during pruning ([#6836](https://github.com/PyTorchLightning/pytorch-lightning/pull/6836))
- Enforce an epoch scheduler interval when using SWA ([#6588](https://github.com/PyTorchLightning/pytorch-lightning/pull/6588))
- Fixed TPU Colab hang issue, post training ([#6816](https://github.com/PyTorchLightning/pytorch-lightning/pull/6816))
- Fixed a bug where `TensorBoardLogger` would give a warning and not log correctly to a symbolic link `save_dir` ([#6730](https://github.com/PyTorchLightning/pytorch-lightning/pull/6730))
- Fixed bug where `predict` could not be used when `progress_bar_refresh_rate=0` ([#6884](https://github.com/PyTorchLightning/pytorch-lightning/pull/6884))


## [1.2.6] - 2021-03-30

### Changed

- Changed the behavior of `on_epoch_start` to run at the beginning of validation & test epoch ([#6498](https://github.com/PyTorchLightning/pytorch-lightning/pull/6498))

### Removed

- Removed legacy code to include `step` dictionary returns in `callback_metrics`. Use `self.log_dict` instead. ([#6682](https://github.com/PyTorchLightning/pytorch-lightning/pull/6682))

### Fixed

- Fixed `DummyLogger.log_hyperparams` raising a `TypeError` when running with `fast_dev_run=True` ([#6398](https://github.com/PyTorchLightning/pytorch-lightning/pull/6398))
- Fixed error on TPUs when there was no `ModelCheckpoint` ([#6654](https://github.com/PyTorchLightning/pytorch-lightning/pull/6654))
- Fixed `trainer.test` freeze on TPUs ([#6654](https://github.com/PyTorchLightning/pytorch-lightning/pull/6654))
- Fixed a bug where gradients were disabled after calling `Trainer.predict` ([#6657](https://github.com/PyTorchLightning/pytorch-lightning/pull/6657))
- Fixed bug where no TPUs were detected in a TPU pod env ([#6719](https://github.com/PyTorchLightning/pytorch-lightning/pull/6719))


## [1.2.5] - 2021-03-23

### Changed

- Update Gradient Clipping for the TPU Accelerator ([#6576](https://github.com/PyTorchLightning/pytorch-lightning/pull/6576))
- Refactored setup for typing friendly ([#6590](https://github.com/PyTorchLightning/pytorch-lightning/pull/6590))

### Fixed

- Fixed a bug where `all_gather` would not work correctly with `tpu_cores=8` ([#6587](https://github.com/PyTorchLightning/pytorch-lightning/pull/6587))
- Fixed comparing required versions ([#6434](https://github.com/PyTorchLightning/pytorch-lightning/pull/6434))
- Fixed duplicate logs appearing in console when using the python logging module ([#6275](https://github.com/PyTorchLightning/pytorch-lightning/pull/6275))
- Added Autocast in validation, test and predict modes for Native AMP ([#6565](https://github.com/PyTorchLightning/pytorch-lightning/pull/6565))


## [1.2.4] - 2021-03-16

### Changed

- Changed the default of `find_unused_parameters` back to `True` in DDP and DDP Spawn ([#6438](https://github.com/PyTorchLightning/pytorch-lightning/pull/6438))

### Fixed

- Expose DeepSpeed loss parameters to allow users to fix loss instability ([#6115](https://github.com/PyTorchLightning/pytorch-lightning/pull/6115))
- Fixed DP reduction with collection ([#6324](https://github.com/PyTorchLightning/pytorch-lightning/pull/6324))
- Fixed an issue where the tuner would not tune the learning rate if also tuning the batch size ([#4688](https://github.com/PyTorchLightning/pytorch-lightning/pull/4688))
- Fixed broadcast to use PyTorch `broadcast_object_list` and add `reduce_decision` ([#6410](https://github.com/PyTorchLightning/pytorch-lightning/pull/6410))
- Fixed logger creating directory structure too early in DDP ([#6380](https://github.com/PyTorchLightning/pytorch-lightning/pull/6380))
- Fixed DeepSpeed additional memory use on rank 0 when default device not set early enough ([#6460](https://github.com/PyTorchLightning/pytorch-lightning/pull/6460))
- Fixed an issue with `Tuner.scale_batch_size` not finding the batch size attribute in the datamodule ([#5968](https://github.com/PyTorchLightning/pytorch-lightning/pull/5968))
- Fixed an exception in the layer summary when the model contains torch.jit scripted submodules ([#6511](https://github.com/PyTorchLightning/pytorch-lightning/pull/6511))
- Fixed when Train loop config was run during `Trainer.predict` ([#6541](https://github.com/PyTorchLightning/pytorch-lightning/pull/6541))


## [1.2.3] - 2021-03-09

### Fixed

- Fixed `ModelPruning(make_pruning_permanent=True)` pruning buffers getting removed when saved during training ([#6073](https://github.com/PyTorchLightning/pytorch-lightning/pull/6073))
- Fixed when `_stable_1d_sort` to work when `n >= N` ([#6177](https://github.com/PyTorchLightning/pytorch-lightning/pull/6177))
- Fixed `AttributeError` when `logger=None` on TPU ([#6221](https://github.com/PyTorchLightning/pytorch-lightning/pull/6221))
- Fixed PyTorch Profiler with `emit_nvtx` ([#6260](https://github.com/PyTorchLightning/pytorch-lightning/pull/6260))
- Fixed `trainer.test` from `best_path` hangs after calling `trainer.fit`  ([#6272](https://github.com/PyTorchLightning/pytorch-lightning/pull/6272))
- Fixed `SingleTPU` calling `all_gather` ([#6296](https://github.com/PyTorchLightning/pytorch-lightning/pull/6296))
- Ensure we check DeepSpeed/Sharded in multi-node DDP ([#6297](https://github.com/PyTorchLightning/pytorch-lightning/pull/6297)
- Check `LightningOptimizer` doesn't delete optimizer hooks ([#6305](https://github.com/PyTorchLightning/pytorch-lightning/pull/6305)
- Resolve memory leak for evaluation ([#6326](https://github.com/PyTorchLightning/pytorch-lightning/pull/6326)
- Ensure that clip gradients is only called if the value is greater than 0 ([#6330](https://github.com/PyTorchLightning/pytorch-lightning/pull/6330)
- Fixed `Trainer` not resetting `lightning_optimizers` when calling `Trainer.fit()` multiple times ([#6372](https://github.com/PyTorchLightning/pytorch-lightning/pull/6372))


## [1.2.2] - 2021-03-02

### Added

- Added `checkpoint` parameter to callback's `on_save_checkpoint` hook ([#6072](https://github.com/PyTorchLightning/pytorch-lightning/pull/6072))

### Changed

- Changed the order of `backward`, `step`, `zero_grad` to `zero_grad`, `backward`, `step` ([#6147](https://github.com/PyTorchLightning/pytorch-lightning/pull/6147))
- Changed default for DeepSpeed CPU Offload to False, due to prohibitively slow speeds at smaller scale ([#6262](https://github.com/PyTorchLightning/pytorch-lightning/pull/6262))

### Fixed

- Fixed epoch level schedulers not being called when `val_check_interval < 1.0` ([#6075](https://github.com/PyTorchLightning/pytorch-lightning/pull/6075))
- Fixed multiple early stopping callbacks ([#6197](https://github.com/PyTorchLightning/pytorch-lightning/pull/6197))
- Fixed incorrect usage of `detach()`, `cpu()`, `to()` ([#6216](https://github.com/PyTorchLightning/pytorch-lightning/pull/6216))
- Fixed LBFGS optimizer support which didn't converge in automatic optimization ([#6147](https://github.com/PyTorchLightning/pytorch-lightning/pull/6147))
- Prevent `WandbLogger` from dropping values ([#5931](https://github.com/PyTorchLightning/pytorch-lightning/pull/5931))
- Fixed error thrown when using valid distributed mode in multi node ([#6297](https://github.com/PyTorchLightning/pytorch-lightning/pull/6297)


## [1.2.1] - 2021-02-23

### Fixed

- Fixed incorrect yield logic for the amp autocast context manager ([#6080](https://github.com/PyTorchLightning/pytorch-lightning/pull/6080))
- Fixed priority of plugin/accelerator when setting distributed mode ([#6089](https://github.com/PyTorchLightning/pytorch-lightning/pull/6089))
- Fixed error message for AMP + CPU incompatibility ([#6107](https://github.com/PyTorchLightning/pytorch-lightning/pull/6107))
- Disabled batch transfer in DP mode ([#6093](https://github.com/PyTorchLightning/pytorch-lightning/pull/6093))


## [1.2.0] - 2021-02-18

### Added

- Added `DataType`, `AverageMethod` and `MDMCAverageMethod` enum in metrics ([#5657](https://github.com/PyTorchLightning/pytorch-lightning/pull/5689))
- Added support for summarized model total params size in megabytes ([#5590](https://github.com/PyTorchLightning/pytorch-lightning/pull/5590))
- Added support for multiple train loaders ([#1959](https://github.com/PyTorchLightning/pytorch-lightning/pull/1959))
- Added `Accuracy` metric now generalizes to Top-k accuracy for (multi-dimensional) multi-class inputs using the `top_k` parameter ([#4838](https://github.com/PyTorchLightning/pytorch-lightning/pull/4838))
- Added `Accuracy` metric now enables the computation of subset accuracy for multi-label or multi-dimensional multi-class inputs with the `subset_accuracy` parameter ([#4838](https://github.com/PyTorchLightning/pytorch-lightning/pull/4838))
- Added `HammingDistance` metric to compute the hamming distance (loss) ([#4838](https://github.com/PyTorchLightning/pytorch-lightning/pull/4838))
- Added `max_fpr` parameter to `auroc` metric for computing partial auroc metric ([#3790](https://github.com/PyTorchLightning/pytorch-lightning/pull/3790))
- Added `StatScores` metric to compute the number of true positives, false positives, true negatives and false negatives ([#4839](https://github.com/PyTorchLightning/pytorch-lightning/pull/4839))
- Added `R2Score` metric ([#5241](https://github.com/PyTorchLightning/pytorch-lightning/pull/5241))
- Added `LambdaCallback` ([#5347](https://github.com/PyTorchLightning/pytorch-lightning/pull/5347))
- Added `BackboneLambdaFinetuningCallback` ([#5377](https://github.com/PyTorchLightning/pytorch-lightning/pull/5377))
- Accelerator `all_gather` supports collection ([#5221](https://github.com/PyTorchLightning/pytorch-lightning/pull/5221))
- Added `image_gradients` functional metric to compute the image gradients of a given input image. ([#5056](https://github.com/PyTorchLightning/pytorch-lightning/pull/5056))
- Added `MetricCollection` ([#4318](https://github.com/PyTorchLightning/pytorch-lightning/pull/4318))
- Added `.clone()` method to metrics ([#4318](https://github.com/PyTorchLightning/pytorch-lightning/pull/4318))
- Added `IoU` class interface ([#4704](https://github.com/PyTorchLightning/pytorch-lightning/pull/4704))
- Support to tie weights after moving model to TPU via `on_post_move_to_device` hook
- Added missing val/test hooks in `LightningModule` ([#5467](https://github.com/PyTorchLightning/pytorch-lightning/pull/5467))
- The `Recall` and `Precision` metrics (and their functional counterparts `recall` and `precision`) can now be generalized to Recall@K and Precision@K with the use of `top_k` parameter ([#4842](https://github.com/PyTorchLightning/pytorch-lightning/pull/4842))
- Added `ModelPruning` Callback ([#5618](https://github.com/PyTorchLightning/pytorch-lightning/pull/5618),
    [#5825](https://github.com/PyTorchLightning/pytorch-lightning/pull/5825),
    [#6045](https://github.com/PyTorchLightning/pytorch-lightning/pull/6045))
- Added `PyTorchProfiler` ([#5560](https://github.com/PyTorchLightning/pytorch-lightning/pull/5560))
- Added compositional metrics ([#5464](https://github.com/PyTorchLightning/pytorch-lightning/pull/5464))
- Added Trainer method `predict(...)` for high performence predictions ([#5579](https://github.com/PyTorchLightning/pytorch-lightning/pull/5579))
- Added `on_before_batch_transfer` and `on_after_batch_transfer` data hooks ([#3671](https://github.com/PyTorchLightning/pytorch-lightning/pull/3671))
- Added AUC/AUROC class interface ([#5479](https://github.com/PyTorchLightning/pytorch-lightning/pull/5479))
- Added `PredictLoop` object ([#5752](https://github.com/PyTorchLightning/pytorch-lightning/pull/5752))
- Added `QuantizationAwareTraining` callback ([#5706](https://github.com/PyTorchLightning/pytorch-lightning/pull/5706),
    [#6040](https://github.com/PyTorchLightning/pytorch-lightning/pull/6040))
- Added `LightningModule.configure_callbacks` to enable the definition of model-specific callbacks ([#5621](https://github.com/PyTorchLightning/pytorch-lightning/pull/5621))
- Added `dim` to `PSNR` metric for mean-squared-error reduction ([#5957](https://github.com/PyTorchLightning/pytorch-lightning/pull/5957))
- Added promxial policy optimization template to pl_examples ([#5394](https://github.com/PyTorchLightning/pytorch-lightning/pull/5394))
- Added `log_graph` to `CometLogger` ([#5295](https://github.com/PyTorchLightning/pytorch-lightning/pull/5295))
- Added possibility for nested loaders ([#5404](https://github.com/PyTorchLightning/pytorch-lightning/pull/5404))
- Added `sync_step` to Wandb logger ([#5351](https://github.com/PyTorchLightning/pytorch-lightning/pull/5351))
- Added `StochasticWeightAveraging` callback ([#5640](https://github.com/PyTorchLightning/pytorch-lightning/pull/5640))
- Added `LightningDataModule.from_datasets(...)` ([#5133](https://github.com/PyTorchLightning/pytorch-lightning/pull/5133))
- Added `PL_TORCH_DISTRIBUTED_BACKEND` env variable to select backend ([#5981](https://github.com/PyTorchLightning/pytorch-lightning/pull/5981))
- Added `Trainer` flag to activate Stochastic Weight Averaging (SWA) `Trainer(stochastic_weight_avg=True)` ([#6038](https://github.com/PyTorchLightning/pytorch-lightning/pull/6038))
- Added DeepSpeed integration ([#5954](https://github.com/PyTorchLightning/pytorch-lightning/pull/5954),
    [#6042](https://github.com/PyTorchLightning/pytorch-lightning/pull/6042))

### Changed

- Changed `stat_scores` metric now calculates stat scores over all classes and gains new parameters, in line with the new `StatScores` metric ([#4839](https://github.com/PyTorchLightning/pytorch-lightning/pull/4839))
- Changed `computer_vision_fine_tunning` example to use `BackboneLambdaFinetuningCallback` ([#5377](https://github.com/PyTorchLightning/pytorch-lightning/pull/5377))
- Changed `automatic casting` for LoggerConnector `metrics` ([#5218](https://github.com/PyTorchLightning/pytorch-lightning/pull/5218))
- Changed `iou` [func] to allow float input ([#4704](https://github.com/PyTorchLightning/pytorch-lightning/pull/4704))
- Metric `compute()` method will no longer automatically call `reset()` ([#5409](https://github.com/PyTorchLightning/pytorch-lightning/pull/5409))
- Set PyTorch 1.4 as min requirements, also for testing and examples `torchvision>=0.5` and `torchtext>=0.5` ([#5418](https://github.com/PyTorchLightning/pytorch-lightning/pull/5418))
- Changed `callbacks` argument in `Trainer` to allow `Callback` input ([#5446](https://github.com/PyTorchLightning/pytorch-lightning/pull/5446))
- Changed the default of `find_unused_parameters` to `False` in DDP ([#5185](https://github.com/PyTorchLightning/pytorch-lightning/pull/5185))
- Changed `ModelCheckpoint` version suffixes to start at 1 ([#5008](https://github.com/PyTorchLightning/pytorch-lightning/pull/5008))
- Progress bar metrics tensors are now converted to float ([#5692](https://github.com/PyTorchLightning/pytorch-lightning/pull/5692))
- Changed the default value for the `progress_bar_refresh_rate` Trainer argument in Google COLAB notebooks to 20 ([#5516](https://github.com/PyTorchLightning/pytorch-lightning/pull/5516))
- Extended support for purely iteration-based training ([#5726](https://github.com/PyTorchLightning/pytorch-lightning/pull/5726))
- Made `LightningModule.global_rank`, `LightningModule.local_rank` and `LightningModule.logger` read-only properties ([#5730](https://github.com/PyTorchLightning/pytorch-lightning/pull/5730))
- Forced `ModelCheckpoint` callbacks to run after all others to guarantee all states are saved to the checkpoint ([#5731](https://github.com/PyTorchLightning/pytorch-lightning/pull/5731))
- Refactored Accelerators and Plugins:
    * Added base classes for plugins ([#5715](https://github.com/PyTorchLightning/pytorch-lightning/pull/5715))
    * Added parallel plugins for DP, DDP, DDPSpawn, DDP2 and Horovod ([#5714](https://github.com/PyTorchLightning/pytorch-lightning/pull/5714))
    * Precision Plugins ([#5718](https://github.com/PyTorchLightning/pytorch-lightning/pull/5718))
    * Added new Accelerators for CPU, GPU and TPU ([#5719](https://github.com/PyTorchLightning/pytorch-lightning/pull/5719))
    * Added RPC and Sharded plugins ([#5732](https://github.com/PyTorchLightning/pytorch-lightning/pull/5732))
    * Added missing `LightningModule`-wrapper logic to new plugins and accelerator ([#5734](https://github.com/PyTorchLightning/pytorch-lightning/pull/5734))
    * Moved device-specific teardown logic from training loop to accelerator ([#5973](https://github.com/PyTorchLightning/pytorch-lightning/pull/5973))
    * Moved accelerator_connector.py to the connectors subfolder ([#6033](https://github.com/PyTorchLightning/pytorch-lightning/pull/6033))
    * Trainer only references accelerator ([#6039](https://github.com/PyTorchLightning/pytorch-lightning/pull/6039))
    * Made parallel devices optional across all plugins ([#6051](https://github.com/PyTorchLightning/pytorch-lightning/pull/6051))
    * Cleaning ([#5948](https://github.com/PyTorchLightning/pytorch-lightning/pull/5948),
        [#5949](https://github.com/PyTorchLightning/pytorch-lightning/pull/5949),
        [#5950](https://github.com/PyTorchLightning/pytorch-lightning/pull/5950))
- Enabled `self.log` in callbacks ([#5094](https://github.com/PyTorchLightning/pytorch-lightning/pull/5094))
- Renamed xxx_AVAILABLE as protected ([#5082](https://github.com/PyTorchLightning/pytorch-lightning/pull/5082))
- Unified module names in Utils ([#5199](https://github.com/PyTorchLightning/pytorch-lightning/pull/5199))
- Separated utils: imports & enums ([#5256](https://github.com/PyTorchLightning/pytorch-lightning/pull/5256)
    [#5874](https://github.com/PyTorchLightning/pytorch-lightning/pull/5874))
- Refactor: clean trainer device & distributed getters ([#5300](https://github.com/PyTorchLightning/pytorch-lightning/pull/5300))
- Simplified training phase as LightningEnum ([#5419](https://github.com/PyTorchLightning/pytorch-lightning/pull/5419))
- Updated metrics to use LightningEnum ([#5689](https://github.com/PyTorchLightning/pytorch-lightning/pull/5689))
- Changed the seq of `on_train_batch_end`, `on_batch_end` & `on_train_epoch_end`, `on_epoch_end hooks` ([#5688](https://github.com/PyTorchLightning/pytorch-lightning/pull/5688))
- Refactored `setup_training` and remove `test_mode` ([#5388](https://github.com/PyTorchLightning/pytorch-lightning/pull/5388))
- Disabled training with zero `num_training_batches` when insufficient `limit_train_batches` ([#5703](https://github.com/PyTorchLightning/pytorch-lightning/pull/5703))
- Refactored `EpochResultStore` ([#5522](https://github.com/PyTorchLightning/pytorch-lightning/pull/5522))
- Update `lr_finder` to check for attribute if not running `fast_dev_run` ([#5990](https://github.com/PyTorchLightning/pytorch-lightning/pull/5990))
- LightningOptimizer manual optimizer is more flexible and expose `toggle_model` ([#5771](https://github.com/PyTorchLightning/pytorch-lightning/pull/5771))
- `MlflowLogger` limit parameter value length to 250 char ([#5893](https://github.com/PyTorchLightning/pytorch-lightning/pull/5893))
- Re-introduced fix for Hydra directory sync with multiple process ([#5993](https://github.com/PyTorchLightning/pytorch-lightning/pull/5993))

### Deprecated

- Function `stat_scores_multiple_classes` is deprecated in favor of `stat_scores` ([#4839](https://github.com/PyTorchLightning/pytorch-lightning/pull/4839))
- Moved accelerators and plugins to its `legacy` pkg ([#5645](https://github.com/PyTorchLightning/pytorch-lightning/pull/5645))
- Deprecated `LightningDistributedDataParallel` in favor of new wrapper module `LightningDistributedModule` ([#5185](https://github.com/PyTorchLightning/pytorch-lightning/pull/5185))
- Deprecated `LightningDataParallel` in favor of new wrapper module `LightningParallelModule` ([#5670](https://github.com/PyTorchLightning/pytorch-lightning/pull/5670))
- Renamed utils modules ([#5199](https://github.com/PyTorchLightning/pytorch-lightning/pull/5199))
    * `argparse_utils` >> `argparse`
    * `model_utils` >> `model_helpers`
    * `warning_utils` >> `warnings`
    * `xla_device_utils` >> `xla_device`
- Deprecated using `'val_loss'` to set the `ModelCheckpoint` monitor ([#6012](https://github.com/PyTorchLightning/pytorch-lightning/pull/6012))
- Deprecated `.get_model()` with explicit `.lightning_module` property ([#6035](https://github.com/PyTorchLightning/pytorch-lightning/pull/6035))
- Deprecated Trainer attribute `accelerator_backend` in favor of `accelerator` ([#6034](https://github.com/PyTorchLightning/pytorch-lightning/pull/6034))

### Removed

- Removed deprecated checkpoint argument `filepath` ([#5321](https://github.com/PyTorchLightning/pytorch-lightning/pull/5321))
- Removed deprecated `Fbeta`, `f1_score` and `fbeta_score` metrics ([#5322](https://github.com/PyTorchLightning/pytorch-lightning/pull/5322))
- Removed deprecated `TrainResult` ([#5323](https://github.com/PyTorchLightning/pytorch-lightning/pull/5323))
- Removed deprecated `EvalResult` ([#5633](https://github.com/PyTorchLightning/pytorch-lightning/pull/5633))
- Removed `LoggerStages` ([#5673](https://github.com/PyTorchLightning/pytorch-lightning/pull/5673))

### Fixed

- Fixed distributed setting and `ddp_cpu` only with `num_processes>1` ([#5297](https://github.com/PyTorchLightning/pytorch-lightning/pull/5297))
- Fixed `num_workers` for Windows example ([#5375](https://github.com/PyTorchLightning/pytorch-lightning/pull/5375))
- Fixed loading yaml ([#5619](https://github.com/PyTorchLightning/pytorch-lightning/pull/5619))
- Fixed support custom DataLoader with DDP if they can be re-instantiated ([#5745](https://github.com/PyTorchLightning/pytorch-lightning/pull/5745))
- Fixed repeated `.fit()` calls ignore max_steps iteration bound ([#5936](https://github.com/PyTorchLightning/pytorch-lightning/pull/5936))
- Fixed throwing `MisconfigurationError` on unknown mode ([#5255](https://github.com/PyTorchLightning/pytorch-lightning/pull/5255))
- Resolve bug with Finetuning ([#5744](https://github.com/PyTorchLightning/pytorch-lightning/pull/5744))
- Fixed `ModelCheckpoint` race condition in file existence check ([#5155](https://github.com/PyTorchLightning/pytorch-lightning/pull/5155))
- Fixed some compatibility with PyTorch 1.8 ([#5864](https://github.com/PyTorchLightning/pytorch-lightning/pull/5864))
- Fixed forward cache ([#5895](https://github.com/PyTorchLightning/pytorch-lightning/pull/5895))
- Fixed recursive detach of tensors to CPU ([#6007](https://github.com/PyTorchLightning/pytorch-lightning/pull/6007))
- Fixed passing wrong strings for scheduler interval doesn't throw an error ([#5923](https://github.com/PyTorchLightning/pytorch-lightning/pull/5923))
- Fixed wrong `requires_grad` state after `return None` with multiple optimizers ([#5738](https://github.com/PyTorchLightning/pytorch-lightning/pull/5638))
- Fixed add `on_epoch_end` hook at the end of `validation`, `test` epoch ([#5986](https://github.com/PyTorchLightning/pytorch-lightning/pull/5986))
- Fixed missing `process_dataloader` call for `TPUSpawn` when in distributed mode ([#6015](https://github.com/PyTorchLightning/pytorch-lightning/pull/6015))
- Fixed progress bar flickering by appending 0 to floats/strings ([#6009](https://github.com/PyTorchLightning/pytorch-lightning/pull/6009))
- Fixed synchronization issues with TPU training ([#6027](https://github.com/PyTorchLightning/pytorch-lightning/pull/6027))
- Fixed `hparams.yaml` saved twice when using `TensorBoardLogger` ([#5953](https://github.com/PyTorchLightning/pytorch-lightning/pull/5953))
- Fixed basic examples ([#5912](https://github.com/PyTorchLightning/pytorch-lightning/pull/5912),
    [#5985](https://github.com/PyTorchLightning/pytorch-lightning/pull/5985))
- Fixed `fairscale` compatible with PT 1.8 ([#5996](https://github.com/PyTorchLightning/pytorch-lightning/pull/5996))
- Ensured `process_dataloader` is called when `tpu_cores > 1` to use Parallel DataLoader ([#6015](https://github.com/PyTorchLightning/pytorch-lightning/pull/6015))
- Attempted SLURM auto resume call when non-shell call fails ([#6002](https://github.com/PyTorchLightning/pytorch-lightning/pull/6002))
- Fixed wrapping optimizers upon assignment ([#6006](https://github.com/PyTorchLightning/pytorch-lightning/pull/6006))
- Fixed allowing hashing of metrics with lists in their state ([#5939](https://github.com/PyTorchLightning/pytorch-lightning/pull/5939))


## [1.1.8] - 2021-02-08

### Fixed

- Separate epoch validation from step validation ([#5208](https://github.com/PyTorchLightning/pytorch-lightning/pull/5208))
- Fixed `toggle_optimizers` not handling all optimizer parameters ([#5775](https://github.com/PyTorchLightning/pytorch-lightning/pull/5775))


## [1.1.7] - 2021-02-03

### Fixed

- Fixed `TensorBoardLogger` not closing `SummaryWriter` on `finalize` ([#5696](https://github.com/PyTorchLightning/pytorch-lightning/pull/5696))
- Fixed filtering of pytorch  "unsqueeze" warning when using DP ([#5622](https://github.com/PyTorchLightning/pytorch-lightning/pull/5622))
- Fixed `num_classes` argument in F1 metric ([#5663](https://github.com/PyTorchLightning/pytorch-lightning/pull/5663))
- Fixed `log_dir` property ([#5537](https://github.com/PyTorchLightning/pytorch-lightning/pull/5537))
- Fixed a race condition in `ModelCheckpoint` when checking if a checkpoint file exists ([#5144](https://github.com/PyTorchLightning/pytorch-lightning/pull/5144))
- Remove unnecessary intermediate layers in Dockerfiles ([#5697](https://github.com/PyTorchLightning/pytorch-lightning/pull/5697))
- Fixed auto learning rate ordering ([#5638](https://github.com/PyTorchLightning/pytorch-lightning/pull/5638))


## [1.1.6] - 2021-01-26

### Changed

- Increased TPU check timeout from 20s to 100s ([#5598](https://github.com/PyTorchLightning/pytorch-lightning/pull/5598))
- Ignored `step` param in Neptune logger's log_metric method ([#5510](https://github.com/PyTorchLightning/pytorch-lightning/pull/5510))
- Pass batch outputs to `on_train_batch_end` instead of `epoch_end` outputs ([#4369](https://github.com/PyTorchLightning/pytorch-lightning/pull/4369))

### Fixed

- Fixed `toggle_optimizer` to reset `requires_grad` state  ([#5574](https://github.com/PyTorchLightning/pytorch-lightning/pull/5574))
- Fixed FileNotFoundError for best checkpoint when using DDP with Hydra ([#5629](https://github.com/PyTorchLightning/pytorch-lightning/pull/5629))
- Fixed an error when logging a progress bar metric with a reserved name ([#5620](https://github.com/PyTorchLightning/pytorch-lightning/pull/5620))
- Fixed `Metric`'s `state_dict` not included when child modules ([#5614](https://github.com/PyTorchLightning/pytorch-lightning/pull/5614))
- Fixed Neptune logger creating multiple experiments when GPUs > 1 ([#3256](https://github.com/PyTorchLightning/pytorch-lightning/pull/3256))
- Fixed duplicate logs appearing in console when using the python logging module ([#5509](https://github.com/PyTorchLightning/pytorch-lightning/pull/5509))
- Fixed tensor printing in `trainer.test()` ([#5138](https://github.com/PyTorchLightning/pytorch-lightning/pull/5138))
- Fixed not using dataloader when `hparams` present ([#4559](https://github.com/PyTorchLightning/pytorch-lightning/pull/4559))


## [1.1.5] - 2021-01-19

### Fixed

- Fixed a visual bug in the progress bar display initialization ([#4579](https://github.com/PyTorchLightning/pytorch-lightning/pull/4579))
- Fixed logging `on_train_batch_end` in a callback with multiple optimizers ([#5521](https://github.com/PyTorchLightning/pytorch-lightning/pull/5521))
- Fixed `reinit_scheduler_properties` with correct optimizer ([#5519](https://github.com/PyTorchLightning/pytorch-lightning/pull/5519))
- Fixed `val_check_interval` with `fast_dev_run` ([#5540](https://github.com/PyTorchLightning/pytorch-lightning/pull/5540))


## [1.1.4] - 2021-01-12

### Added

- Add automatic optimization property setter to lightning module ([#5169](https://github.com/PyTorchLightning/pytorch-lightning/pull/5169))

### Changed

- Changed deprecated `enable_pl_optimizer=True` ([#5244](https://github.com/PyTorchLightning/pytorch-lightning/pull/5244))

### Fixed

- Fixed `transfer_batch_to_device` for DDP with `len(devices_ids) == 1` ([#5195](https://github.com/PyTorchLightning/pytorch-lightning/pull/5195))
- Logging only on `not should_accumulate()` during training ([#5417](https://github.com/PyTorchLightning/pytorch-lightning/pull/5417))
- Resolve interpolation bug with Hydra ([#5406](https://github.com/PyTorchLightning/pytorch-lightning/pull/5406))
- Check environ before selecting a seed to prevent warning message ([#4743](https://github.com/PyTorchLightning/pytorch-lightning/pull/4743))
- Fixed signature mismatch in `model_to_device` of `DDPCPUHPCAccelerator` ([#5505](https://github.com/PyTorchLightning/pytorch-lightning/pull/5505))

## [1.1.3] - 2021-01-05

### Added

- Added a check for optimizer attached to `lr_scheduler` ([#5338](https://github.com/PyTorchLightning/pytorch-lightning/pull/5338))
- Added support for passing non-existing filepaths to `resume_from_checkpoint` ([#4402](https://github.com/PyTorchLightning/pytorch-lightning/pull/4402))

### Changed

- Skip restore from `resume_from_checkpoint` while `testing` ([#5161](https://github.com/PyTorchLightning/pytorch-lightning/pull/5161))
- Allowed `log_momentum` for adaptive optimizers in `LearningRateMonitor` ([#5333](https://github.com/PyTorchLightning/pytorch-lightning/pull/5333))
- Disabled checkpointing, earlystopping and logging with `fast_dev_run` ([#5277](https://github.com/PyTorchLightning/pytorch-lightning/pull/5277))
- Distributed group defaults to `WORLD` if `None` ([#5125](https://github.com/PyTorchLightning/pytorch-lightning/pull/5125))

### Fixed

- Fixed `trainer.test` returning non-test metrics ([#5214](https://github.com/PyTorchLightning/pytorch-lightning/pull/5214))
- Fixed metric state reset ([#5273](https://github.com/PyTorchLightning/pytorch-lightning/pull/5273))
- Fixed `--num-nodes` on `DDPSequentialPlugin` ([#5327](https://github.com/PyTorchLightning/pytorch-lightning/pull/5327))
- Fixed invalid value for `weights_summary` ([#5296](https://github.com/PyTorchLightning/pytorch-lightning/pull/5296))
- Fixed `Trainer.test` not using the latest `best_model_path` ([#5161](https://github.com/PyTorchLightning/pytorch-lightning/pull/5161))
- Fixed existence check for hparams not using underlying filesystem ([#5250](https://github.com/PyTorchLightning/pytorch-lightning/pull/5250))
- Fixed `LightningOptimizer` AMP bug ([#5191](https://github.com/PyTorchLightning/pytorch-lightning/pull/5191))
- Fixed casted key to string in `_flatten_dict` ([#5354](https://github.com/PyTorchLightning/pytorch-lightning/pull/5354))


## [1.1.2] - 2020-12-23

### Added

- Support number for logging with `sync_dist=True` ([#5080](https://github.com/PyTorchLightning/pytorch-lightning/pull/5080))
- Added offset logging step when resuming for Wandb logger ([#5050](https://github.com/PyTorchLightning/pytorch-lightning/pull/5050))

### Removed

- `enable_pl_optimizer=False` by default to temporarily fix AMP issues ([#5163](https://github.com/PyTorchLightning/pytorch-lightning/pull/5163))

### Fixed

- Metric reduction with Logging ([#5150](https://github.com/PyTorchLightning/pytorch-lightning/pull/5150))
- Remove nan loss in manual optimization ([#5121](https://github.com/PyTorchLightning/pytorch-lightning/pull/5121))
- Un-balanced logging properly supported ([#5119](https://github.com/PyTorchLightning/pytorch-lightning/pull/5119))
- Fix hanging in DDP HPC accelerators ([#5157](https://github.com/PyTorchLightning/pytorch-lightning/pull/5157))
- Fix reset `TensorRunningAccum` ([#5106](https://github.com/PyTorchLightning/pytorch-lightning/pull/5106))
- Updated `DALIClassificationLoader` to not use deprecated arguments ([#4925](https://github.com/PyTorchLightning/pytorch-lightning/pull/4925))
- Corrected call to `torch.no_grad` ([#5124](https://github.com/PyTorchLightning/pytorch-lightning/pull/5124))


## [1.1.1] - 2020-12-15

### Added

- Add a notebook example to reach a quick baseline of ~94% accuracy on CIFAR10 using Resnet in Lightning ([#4818](https://github.com/PyTorchLightning/pytorch-lightning/pull/4818))

### Changed

- Simplify accelerator steps ([#5015](https://github.com/PyTorchLightning/pytorch-lightning/pull/5015))
- Refactor load in checkpoint connector ([#4593](https://github.com/PyTorchLightning/pytorch-lightning/pull/4593))
- Fixed the saved filename in `ModelCheckpoint` when it already exists ([#4861](https://github.com/PyTorchLightning/pytorch-lightning/pull/4861))

### Removed

- Drop duplicate metrics ([#5014](https://github.com/PyTorchLightning/pytorch-lightning/pull/5014))
- Remove beta arg from F1 class and functional ([#5076](https://github.com/PyTorchLightning/pytorch-lightning/pull/5076))

### Fixed

- Fixed trainer by default `None` in `DDPAccelerator` ([#4915](https://github.com/PyTorchLightning/pytorch-lightning/pull/4915))
- Fixed `LightningOptimizer` to expose optimizer attributes ([#5095](https://github.com/PyTorchLightning/pytorch-lightning/pull/5095))
- Do not warn when the `name` key is used in the `lr_scheduler` dict ([#5057](https://github.com/PyTorchLightning/pytorch-lightning/pull/5057))
- Check if optimizer supports closure ([#4981](https://github.com/PyTorchLightning/pytorch-lightning/pull/4981))
- Add deprecated metric utility functions back to functional (
    [#5067](https://github.com/PyTorchLightning/pytorch-lightning/pull/5067),
    [#5068](https://github.com/PyTorchLightning/pytorch-lightning/pull/5068))
- Allow any input in `to_onnx` and `to_torchscript` ([#4378](https://github.com/PyTorchLightning/pytorch-lightning/pull/4378))
- Fixed `DDPHPCAccelerator` hangs in DDP construction by calling `init_device` ([#5157](https://github.com/PyTorchLightning/pytorch-lightning/pull/5157))


## [1.1.0] - 2020-12-09

### Added

- Added "monitor" key to saved `ModelCheckpoints` ([#4383](https://github.com/PyTorchLightning/pytorch-lightning/pull/4383))
- Added `ConfusionMatrix` class interface ([#4348](https://github.com/PyTorchLightning/pytorch-lightning/pull/4348))
- Added multiclass AUROC metric ([#4236](https://github.com/PyTorchLightning/pytorch-lightning/pull/4236))
- Added global step indexing to the checkpoint name for a better sub-epoch checkpointing experience ([#3807](https://github.com/PyTorchLightning/pytorch-lightning/pull/3807))
- Added optimizer hooks in callbacks ([#4379](https://github.com/PyTorchLightning/pytorch-lightning/pull/4379))
- Added option to log momentum ([#4384](https://github.com/PyTorchLightning/pytorch-lightning/pull/4384))
- Added `current_score` to `ModelCheckpoint.on_save_checkpoint` ([#4721](https://github.com/PyTorchLightning/pytorch-lightning/pull/4721))
- Added logging using `self.log` in train and evaluation for epoch end hooks (
    [#4552](https://github.com/PyTorchLightning/pytorch-lightning/pull/4552),
    [#4495](https://github.com/PyTorchLightning/pytorch-lightning/pull/4495),
    [#4439](https://github.com/PyTorchLightning/pytorch-lightning/pull/4439),
    [#4684](https://github.com/PyTorchLightning/pytorch-lightning/pull/4684),
    [#4913](https://github.com/PyTorchLightning/pytorch-lightning/pull/4913))
- Added ability for DDP plugin to modify optimizer state saving ([#4675](https://github.com/PyTorchLightning/pytorch-lightning/pull/4675))
- Added `prefix` argument in loggers ([#4557](https://github.com/PyTorchLightning/pytorch-lightning/pull/4557))
- Added printing of total num of params, trainable and non-trainable params in ModelSummary ([#4521](https://github.com/PyTorchLightning/pytorch-lightning/pull/4521))
- Added `PrecisionRecallCurve, ROC, AveragePrecision` class metric ([#4549](https://github.com/PyTorchLightning/pytorch-lightning/pull/4549))
- Added custom `Apex` and `NativeAMP` as `Precision plugins` ([#4355](https://github.com/PyTorchLightning/pytorch-lightning/pull/4355))
- Added `DALI MNIST` example ([#3721](https://github.com/PyTorchLightning/pytorch-lightning/pull/3721))
- Added `sharded plugin` for DDP for multi-gpu training memory optimizations (
    [#4639](https://github.com/PyTorchLightning/pytorch-lightning/pull/4639),
    [#4686](https://github.com/PyTorchLightning/pytorch-lightning/pull/4686),
    [#4737](https://github.com/PyTorchLightning/pytorch-lightning/pull/4737),
    [#4773](https://github.com/PyTorchLightning/pytorch-lightning/pull/4773))
- Added `experiment_id` to the NeptuneLogger ([#3462](https://github.com/PyTorchLightning/pytorch-lightning/pull/3462))
- Added `Pytorch Geometric` integration example with Lightning ([#4568](https://github.com/PyTorchLightning/pytorch-lightning/pull/4568))
- Added `all_gather` method to `LightningModule` which allows gradient based tensor synchronizations for use-cases such as negative sampling. ([#5012](https://github.com/PyTorchLightning/pytorch-lightning/pull/5012))
- Enabled `self.log` in most functions ([#4969](https://github.com/PyTorchLightning/pytorch-lightning/pull/4969))
- Added changeable extension variable for `ModelCheckpoint` ([#4977](https://github.com/PyTorchLightning/pytorch-lightning/pull/4977))


### Changed

- Tuner algorithms will be skipped if `fast_dev_run=True` ([#3903](https://github.com/PyTorchLightning/pytorch-lightning/pull/3903))
- `WandbLogger` does not force wandb `reinit` arg to True anymore and creates a run only when needed ([#4648](https://github.com/PyTorchLightning/pytorch-lightning/pull/4648))
- Changed `automatic_optimization` to be a model attribute ([#4602](https://github.com/PyTorchLightning/pytorch-lightning/pull/4602))
- Changed `Simple Profiler` report to order by percentage time spent + num calls ([#4880](https://github.com/PyTorchLightning/pytorch-lightning/pull/4880))
- Simplify optimization Logic ([#4984](https://github.com/PyTorchLightning/pytorch-lightning/pull/4984))
- Classification metrics overhaul ([#4837](https://github.com/PyTorchLightning/pytorch-lightning/pull/4837))
- Updated `fast_dev_run` to accept integer representing num_batches ([#4629](https://github.com/PyTorchLightning/pytorch-lightning/pull/4629))
- Refactored optimizer ([#4658](https://github.com/PyTorchLightning/pytorch-lightning/pull/4658))


### Deprecated

- Deprecated `prefix` argument in `ModelCheckpoint` ([#4765](https://github.com/PyTorchLightning/pytorch-lightning/pull/4765))
- Deprecated the old way of assigning hyper-parameters through `self.hparams = ...` ([#4813](https://github.com/PyTorchLightning/pytorch-lightning/pull/4813))
- Deprecated `mode='auto'` from `ModelCheckpoint` and `EarlyStopping` ([#4695](https://github.com/PyTorchLightning/pytorch-lightning/pull/4695))

### Removed

- Removed `reorder` parameter of the `auc` metric ([#5004](https://github.com/PyTorchLightning/pytorch-lightning/pull/5004))
- Removed `multiclass_roc` and `multiclass_precision_recall_curve`, use `roc` and `precision_recall_curve` instead ([#4549](https://github.com/PyTorchLightning/pytorch-lightning/pull/4549))

### Fixed

- Added feature to move tensors to CPU before saving ([#4309](https://github.com/PyTorchLightning/pytorch-lightning/pull/4309))
- Fixed `LoggerConnector` to have logged metrics on root device in DP ([#4138](https://github.com/PyTorchLightning/pytorch-lightning/pull/4138))
- Auto convert tensors to contiguous format when `gather_all` ([#4907](https://github.com/PyTorchLightning/pytorch-lightning/pull/4907))
- Fixed `PYTHONPATH` for ddp test model ([#4528](https://github.com/PyTorchLightning/pytorch-lightning/pull/4528))
- Fixed allowing logger to support indexing ([#4595](https://github.com/PyTorchLightning/pytorch-lightning/pull/4595))
- Fixed DDP and manual_optimization ([#4976](https://github.com/PyTorchLightning/pytorch-lightning/pull/4976))


## [1.0.8] - 2020-11-24

### Added

- Added casting to python types for numpy scalars when logging `hparams` ([#4647](https://github.com/PyTorchLightning/pytorch-lightning/pull/4647))
- Added warning when progress bar refresh rate is less than 20 on Google Colab to prevent crashing ([#4654](https://github.com/PyTorchLightning/pytorch-lightning/pull/4654))
- Added `F1` class metric ([#4656](https://github.com/PyTorchLightning/pytorch-lightning/pull/4656))

### Changed

- Consistently use `step=trainer.global_step` in `LearningRateMonitor` independently of `logging_interval` ([#4376](https://github.com/PyTorchLightning/pytorch-lightning/pull/4376))
- Metric states are no longer as default added to `state_dict` ([#4685](https://github.com/PyTorchLightning/pytorch-lightning/pull/4685))
- Renamed class metric `Fbeta` >> `FBeta` ([#4656](https://github.com/PyTorchLightning/pytorch-lightning/pull/4656))
- Model summary: add 1 decimal place ([#4745](https://github.com/PyTorchLightning/pytorch-lightning/pull/4745))
- Do not override `PYTHONWARNINGS` ([#4700](https://github.com/PyTorchLightning/pytorch-lightning/pull/4700))
- Changed `init_ddp_connection` moved from `DDP` to `DDPPlugin` ([#4407](https://github.com/PyTorchLightning/pytorch-lightning/pull/4407))


### Fixed

- Fixed checkpoint `hparams` dict casting when `omegaconf` is available ([#4770](https://github.com/PyTorchLightning/pytorch-lightning/pull/4770))
- Fixed incomplete progress bars when total batches not divisible by refresh rate ([#4577](https://github.com/PyTorchLightning/pytorch-lightning/pull/4577))
- Updated SSIM metric ([#4566](https://github.com/PyTorchLightning/pytorch-lightning/pull/4566))
- Fixed batch_arg_name - add `batch_arg_name` to all calls to `_adjust_batch_size`bug ([#4812](https://github.com/PyTorchLightning/pytorch-lightning/pull/4812))
- Fixed `torchtext` data to GPU ([#4785](https://github.com/PyTorchLightning/pytorch-lightning/pull/4785))
- Fixed a crash bug in MLFlow logger ([#4716](https://github.com/PyTorchLightning/pytorch-lightning/pull/4716))

## [1.0.7] - 2020-11-17

### Added

- Added lambda closure to `manual_optimizer_step` ([#4618](https://github.com/PyTorchLightning/pytorch-lightning/pull/4618))

### Changed

- Change Metrics `persistent` default mode to `False` ([#4685](https://github.com/PyTorchLightning/pytorch-lightning/pull/4685))
- LoggerConnector log_metrics will use `total_batch_idx` instead of `global_step` when logging on `training step` ([#4738](https://github.com/PyTorchLightning/pytorch-lightning/pull/4738))


### Fixed

- Prevent crash if `sync_dist=True` on CPU ([#4626](https://github.com/PyTorchLightning/pytorch-lightning/pull/4626))
- Fixed average pbar Metrics ([#4534](https://github.com/PyTorchLightning/pytorch-lightning/pull/4534))
- Fixed `setup` callback hook to correctly pass the LightningModule through ([#4608](https://github.com/PyTorchLightning/pytorch-lightning/pull/4608))
- Allowing decorate model init with saving `hparams` inside ([#4662](https://github.com/PyTorchLightning/pytorch-lightning/pull/4662))
- Fixed `split_idx` set by `LoggerConnector` in `on_trainer_init` to `Trainer`  ([#4697](https://github.com/PyTorchLightning/pytorch-lightning/pull/4697))


## [1.0.6] - 2020-11-11

### Added

- Added metrics aggregation in Horovod and fixed early stopping ([#3775](https://github.com/PyTorchLightning/pytorch-lightning/pull/3775))
- Added `manual_optimizer_step` which work with `AMP Native` and `accumulated_grad_batches` ([#4485](https://github.com/PyTorchLightning/pytorch-lightning/pull/4485))
- Added `persistent(mode)` method to metrics, to enable and disable metric states being added to `state_dict` ([#4482](https://github.com/PyTorchLightning/pytorch-lightning/pull/4482))
- Added congratulations at the end of our notebooks ([#4555](https://github.com/PyTorchLightning/pytorch-lightning/pull/4555))
- Added parameters `move_metrics_to_cpu` in Trainer to disable gpu leak ([#4592](https://github.com/PyTorchLightning/pytorch-lightning/pull/4592))


### Changed

- Changed `fsspec` to tuner ([#4458](https://github.com/PyTorchLightning/pytorch-lightning/pull/4458))
- Unify SLURM/TorchElastic under backend plugin ([#4578](https://github.com/PyTorchLightning/pytorch-lightning/pull/4578),
        [#4580](https://github.com/PyTorchLightning/pytorch-lightning/pull/4580),
        [#4581](https://github.com/PyTorchLightning/pytorch-lightning/pull/4581),
        [#4582](https://github.com/PyTorchLightning/pytorch-lightning/pull/4582),
        [#4583](https://github.com/PyTorchLightning/pytorch-lightning/pull/4583))

### Fixed

- Fixed feature-lack in `hpc_load` ([#4526](https://github.com/PyTorchLightning/pytorch-lightning/pull/4526))
- Fixed metrics states being overridden in DDP mode ([#4482](https://github.com/PyTorchLightning/pytorch-lightning/pull/4482))
- Fixed `lightning_getattr`, `lightning_hasattr` not finding the correct attributes in datamodule ([#4347](https://github.com/PyTorchLightning/pytorch-lightning/pull/4347))
- Fixed automatic optimization AMP by `manual_optimization_step` ([#4485](https://github.com/PyTorchLightning/pytorch-lightning/pull/4485))
- Replace `MisconfigurationException` with warning in `ModelCheckpoint` Callback ([#4560](https://github.com/PyTorchLightning/pytorch-lightning/pull/4560))
- Fixed logged keys in mlflow logger ([#4412](https://github.com/PyTorchLightning/pytorch-lightning/pull/4412))
- Fixed `is_picklable` by catching `AttributeError` ([#4508](https://github.com/PyTorchLightning/pytorch-lightning/pull/4508))
- Fixed multi test dataloaders dict `AttributeError` error ([#4480](https://github.com/PyTorchLightning/pytorch-lightning/pull/4480))
- Fixed show progress bar only for `progress_rank 0` on `DDP_SLURM` ([#4437](https://github.com/PyTorchLightning/pytorch-lightning/pull/4437))

## [1.0.5] - 2020-11-03

### Added

- Added PyTorch 1.7 Stable support ([#3821](https://github.com/PyTorchLightning/pytorch-lightning/pull/3821))
- Added timeout for `tpu_device_exists` to ensure process does not hang indefinitely ([#4340](https://github.com/PyTorchLightning/pytorch-lightning/pull/4340))

### Changed

- W&B log in sync with `Trainer` step ([#4405](https://github.com/PyTorchLightning/pytorch-lightning/pull/4405))
- Hook `on_after_backward` is called only when `optimizer_step` is being called ([#4439](https://github.com/PyTorchLightning/pytorch-lightning/pull/4439))
- Moved `track_and_norm_grad` into `training loop` and called only when `optimizer_step` is being called ([#4439](https://github.com/PyTorchLightning/pytorch-lightning/pull/4439))
- Changed type checker with explicit cast of `ref_model` object ([#4457](https://github.com/PyTorchLightning/pytorch-lightning/pull/4457))
- Changed `distributed_backend` -> `accelerator` ([#4429](https://github.com/PyTorchLightning/pytorch-lightning/pull/4429))

### Deprecated

- Deprecated passing `ModelCheckpoint` instance to `checkpoint_callback` Trainer argument ([#4336](https://github.com/PyTorchLightning/pytorch-lightning/pull/4336))

### Fixed

- Disable saving checkpoints if not trained ([#4372](https://github.com/PyTorchLightning/pytorch-lightning/pull/4372))
- Fixed error using `auto_select_gpus=True` with `gpus=-1` ([#4209](https://github.com/PyTorchLightning/pytorch-lightning/pull/4209))
- Disabled training when `limit_train_batches=0` ([#4371](https://github.com/PyTorchLightning/pytorch-lightning/pull/4371))
- Fixed that metrics do not store computational graph for all seen data ([#4313](https://github.com/PyTorchLightning/pytorch-lightning/pull/4313))
- Fixed AMP unscale for `on_after_backward` ([#4439](https://github.com/PyTorchLightning/pytorch-lightning/pull/4439))
- Fixed TorchScript export when module includes Metrics ([#4428](https://github.com/PyTorchLightning/pytorch-lightning/pull/4428))
- Fixed TorchScript trace method's data to device and docstring ([#4360](https://github.com/PyTorchLightning/pytorch-lightning/pull/4360))
- Fixed CSV logger warning ([#4419](https://github.com/PyTorchLightning/pytorch-lightning/pull/4419))
- Fixed skip DDP parameter sync ([#4301](https://github.com/PyTorchLightning/pytorch-lightning/pull/4301))
- Fixed `WandbLogger` _sanitize_callable function ([#4422](https://github.com/PyTorchLightning/pytorch-lightning/pull/4422))
- Fixed `AMP Native` `_unscale` gradient ([#4441](https://github.com/PyTorchLightning/pytorch-lightning/pull/4441))


## [1.0.4] - 2020-10-27

### Added

- Added `dirpath` and `filename` parameter in `ModelCheckpoint` ([#4213](https://github.com/PyTorchLightning/pytorch-lightning/pull/4213))
- Added plugins docs and DDPPlugin to customize ddp across all accelerators ([#4258](https://github.com/PyTorchLightning/pytorch-lightning/pull/4285))
- Added `strict` option to the scheduler dictionary ([#3586](https://github.com/PyTorchLightning/pytorch-lightning/pull/3586))
- Added `fsspec` support for profilers ([#4162](https://github.com/PyTorchLightning/pytorch-lightning/pull/4162))
- Added autogenerated helptext to `Trainer.add_argparse_args` ([#4344](https://github.com/PyTorchLightning/pytorch-lightning/pull/4344))
- Added support for string values in `Trainer`'s `profiler` parameter ([#3656](https://github.com/PyTorchLightning/pytorch-lightning/pull/3656))
- Added `optimizer_closure` to `optimizer.step` when supported ([#4190](https://github.com/PyTorchLightning/pytorch-lightning/pull/4190))
- Added unification of regression metrics ([#4166](https://github.com/PyTorchLightning/pytorch-lightning/pull/4166))
- Added checkpoint load from Bytes ([#4314](https://github.com/PyTorchLightning/pytorch-lightning/pull/4314))

### Changed

- Improved error messages for invalid `configure_optimizers` returns ([#3587](https://github.com/PyTorchLightning/pytorch-lightning/pull/3587))
- Allow changing the logged step value in `validation_step` ([#4130](https://github.com/PyTorchLightning/pytorch-lightning/pull/4130))
- Allow setting `replace_sampler_ddp=True` with a distributed sampler already added ([#4273](https://github.com/PyTorchLightning/pytorch-lightning/pull/4273))
- Fixed santized parameters for `WandbLogger.log_hyperparams` ([#4320](https://github.com/PyTorchLightning/pytorch-lightning/pull/4320))

### Deprecated

- Deprecated `filepath` in `ModelCheckpoint` ([#4213](https://github.com/PyTorchLightning/pytorch-lightning/pull/4213))
- Deprecated `reorder` parameter of the `auc` metric ([#4237](https://github.com/PyTorchLightning/pytorch-lightning/pull/4237))
- Deprecated bool values in `Trainer`'s `profiler` parameter ([#3656](https://github.com/PyTorchLightning/pytorch-lightning/pull/3656))

### Fixed

- Fixed setting device ids in DDP ([#4297](https://github.com/PyTorchLightning/pytorch-lightning/pull/4297))
- Fixed synchronization of best model path in `ddp_accelerator` ([#4323](https://github.com/PyTorchLightning/pytorch-lightning/pull/4323))
- Fixed `WandbLogger` not uploading checkpoint artifacts at the end of training ([#4341](https://github.com/PyTorchLightning/pytorch-lightning/pull/4341))
- Fixed `FBeta` computation ([#4183](https://github.com/PyTorchLightning/pytorch-lightning/pull/4183))
- Fixed `accumulation across batches` has completed `before breaking training loop` ([#4278](https://github.com/PyTorchLightning/pytorch-lightning/pull/4278))
- Fixed `ModelCheckpoint` don't increase current_epoch and global_step when not training ([#4291](https://github.com/PyTorchLightning/pytorch-lightning/pull/4291))
- Fixed `COMET_EXPERIMENT_KEY` environment variable usage in comet logger ([#4230](https://github.com/PyTorchLightning/pytorch-lightning/pull/4230))

## [1.0.3] - 2020-10-20

### Added

- Added persistent flag to `Metric.add_state` ([#4195](https://github.com/PyTorchLightning/pytorch-lightning/pull/4195))

### Changed

- Used `checkpoint_connector.hpc_save` in SLURM ([#4217](https://github.com/PyTorchLightning/pytorch-lightning/pull/4217))
- Moved base req. to root ([#4219](https://github.com/PyTorchLightning/pytorch-lightning/pull/4219))

### Fixed

- Fixed `hparams` assign in init ([#4189](https://github.com/PyTorchLightning/pytorch-lightning/pull/4189))
- Fixed overwrite check for model hooks ([#4010](https://github.com/PyTorchLightning/pytorch-lightning/pull/4010))


## [1.0.2] - 2020-10-15

### Added

- Added trace functionality to the function `to_torchscript` ([#4142](https://github.com/PyTorchLightning/pytorch-lightning/pull/4142))

### Changed

- Called `on_load_checkpoint` before loading `state_dict` ([#4057](https://github.com/PyTorchLightning/pytorch-lightning/pull/4057))

### Removed

- Removed duplicate metric vs step log for train loop ([#4173](https://github.com/PyTorchLightning/pytorch-lightning/pull/4173))

### Fixed

- Fixed the `self.log` problem in `validation_step()` ([#4169](https://github.com/PyTorchLightning/pytorch-lightning/pull/4169))
- Fixed `hparams` saving - save the state when `save_hyperparameters()` is called [in `__init__`] ([#4163](https://github.com/PyTorchLightning/pytorch-lightning/pull/4163))
- Fixed runtime failure while exporting `hparams` to yaml ([#4158](https://github.com/PyTorchLightning/pytorch-lightning/pull/4158))


## [1.0.1] - 2020-10-14

### Added

- Added getstate/setstate method for torch.save serialization ([#4127](https://github.com/PyTorchLightning/pytorch-lightning/pull/4127))


## [1.0.0] - 2020-10-13

### Added

- Added Explained Variance Metric + metric fix ([#4013](https://github.com/PyTorchLightning/pytorch-lightning/pull/4013))
- Added Metric <-> Lightning Module integration tests ([#4008](https://github.com/PyTorchLightning/pytorch-lightning/pull/4008))
- Added parsing OS env vars in `Trainer` ([#4022](https://github.com/PyTorchLightning/pytorch-lightning/pull/4022))
- Added classification metrics ([#4043](https://github.com/PyTorchLightning/pytorch-lightning/pull/4043))
- Updated explained variance metric ([#4024](https://github.com/PyTorchLightning/pytorch-lightning/pull/4024))
- Enabled plugins ([#4041](https://github.com/PyTorchLightning/pytorch-lightning/pull/4041))
- Enabled custom clusters ([#4048](https://github.com/PyTorchLightning/pytorch-lightning/pull/4048))
- Enabled passing in custom accelerators ([#4050](https://github.com/PyTorchLightning/pytorch-lightning/pull/4050))
- Added `LightningModule.toggle_optimizer` ([#4058](https://github.com/PyTorchLightning/pytorch-lightning/pull/4058))
- Added `LightningModule.manual_backward` ([#4063](https://github.com/PyTorchLightning/pytorch-lightning/pull/4063))
- Added `output` argument to `*_batch_end` hooks ([#3965](https://github.com/PyTorchLightning/pytorch-lightning/pull/3965),
    [#3966](https://github.com/PyTorchLightning/pytorch-lightning/pull/3966))
- Added `output` argument to `*_epoch_end` hooks ([#3967](https://github.com/PyTorchLightning/pytorch-lightning/pull/3967))

### Changed

- Integrated metrics API with self.log ([#3961](https://github.com/PyTorchLightning/pytorch-lightning/pull/3961))
- Decoupled Apex ([#4052](https://github.com/PyTorchLightning/pytorch-lightning/pull/4052),
        [#4054](https://github.com/PyTorchLightning/pytorch-lightning/pull/4054),
        [#4055](https://github.com/PyTorchLightning/pytorch-lightning/pull/4055),
        [#4056](https://github.com/PyTorchLightning/pytorch-lightning/pull/4056),
        [#4058](https://github.com/PyTorchLightning/pytorch-lightning/pull/4058),
        [#4060](https://github.com/PyTorchLightning/pytorch-lightning/pull/4060),
        [#4061](https://github.com/PyTorchLightning/pytorch-lightning/pull/4061),
        [#4062](https://github.com/PyTorchLightning/pytorch-lightning/pull/4062),
        [#4063](https://github.com/PyTorchLightning/pytorch-lightning/pull/4063),
        [#4064](https://github.com/PyTorchLightning/pytorch-lightning/pull/4064),
        [#4065](https://github.com/PyTorchLightning/pytorch-lightning/pull/4065))
- Renamed all backends to `Accelerator` ([#4066](https://github.com/PyTorchLightning/pytorch-lightning/pull/4066))
- Enabled manual returns ([#4089](https://github.com/PyTorchLightning/pytorch-lightning/pull/4089))

### Removed

- Removed support for EvalResult and TrainResult ([#3968](https://github.com/PyTorchLightning/pytorch-lightning/pull/3968))
- Removed deprecated trainer flags: `overfit_pct`, `log_save_interval`, `row_log_interval` ([#3969](https://github.com/PyTorchLightning/pytorch-lightning/pull/3969))
- Removed deprecated early_stop_callback ([#3982](https://github.com/PyTorchLightning/pytorch-lightning/pull/3982))
- Removed deprecated model hooks ([#3980](https://github.com/PyTorchLightning/pytorch-lightning/pull/3980))
- Removed deprecated callbacks ([#3979](https://github.com/PyTorchLightning/pytorch-lightning/pull/3979))
- Removed `trainer` argument in `LightningModule.backward` [#4056](https://github.com/PyTorchLightning/pytorch-lightning/pull/4056))

### Fixed

- Fixed `current_epoch` property update to reflect true epoch number inside `LightningDataModule`, when `reload_dataloaders_every_epoch=True`. ([#3974](https://github.com/PyTorchLightning/pytorch-lightning/pull/3974))
- Fixed to print scaler value in progress bar ([#4053](https://github.com/PyTorchLightning/pytorch-lightning/pull/4053))
- Fixed mismatch between docstring and code regarding when `on_load_checkpoint` hook is called ([#3996](https://github.com/PyTorchLightning/pytorch-lightning/pull/3996))


## [0.10.0] - 2020-10-07

### Added

- Added new Metrics API. ([#3868](https://github.com/PyTorchLightning/pytorch-lightning/pull/3868), [#3921](https://github.com/PyTorchLightning/pytorch-lightning/pull/3921))
- Enable PyTorch 1.7 compatibility ([#3541](https://github.com/PyTorchLightning/pytorch-lightning/pull/3541))
- Added `LightningModule.to_torchscript` to support exporting as `ScriptModule` ([#3258](https://github.com/PyTorchLightning/pytorch-lightning/pull/3258))
- Added warning when dropping unpicklable `hparams` ([#2874](https://github.com/PyTorchLightning/pytorch-lightning/pull/2874))
- Added EMB similarity ([#3349](https://github.com/PyTorchLightning/pytorch-lightning/pull/3349))
- Added `ModelCheckpoint.to_yaml` method ([#3048](https://github.com/PyTorchLightning/pytorch-lightning/pull/3048))
- Allow `ModelCheckpoint` monitor to be `None`, meaning it will always save ([#3630](https://github.com/PyTorchLightning/pytorch-lightning/pull/3630))
- Disabled optimizers setup during testing ([#3059](https://github.com/PyTorchLightning/pytorch-lightning/pull/3059))
- Added support for datamodules to save and load checkpoints when training ([#3563](https://github.com/PyTorchLightning/pytorch-lightning/pull/3563))
- Added support for datamodule in learning rate finder ([#3425](https://github.com/PyTorchLightning/pytorch-lightning/pull/3425))
- Added gradient clip test for native AMP ([#3754](https://github.com/PyTorchLightning/pytorch-lightning/pull/3754))
- Added dist lib to enable syncing anything across devices ([#3762](https://github.com/PyTorchLightning/pytorch-lightning/pull/3762))
- Added `broadcast` to `TPUBackend` ([#3814](https://github.com/PyTorchLightning/pytorch-lightning/pull/3814))
- Added `XLADeviceUtils` class to check XLA device type ([#3274](https://github.com/PyTorchLightning/pytorch-lightning/pull/3274))

### Changed

- Refactored accelerator backends:
   * moved TPU `xxx_step` to backend ([#3118](https://github.com/PyTorchLightning/pytorch-lightning/pull/3118))
   * refactored DDP backend `forward` ([#3119](https://github.com/PyTorchLightning/pytorch-lightning/pull/3119))
   * refactored GPU backend `__step` ([#3120](https://github.com/PyTorchLightning/pytorch-lightning/pull/3120))
   * refactored Horovod backend ([#3121](https://github.com/PyTorchLightning/pytorch-lightning/pull/3121),
        [#3122](https://github.com/PyTorchLightning/pytorch-lightning/pull/3122))
   * remove obscure forward call in eval + CPU backend `___step` ([#3123](https://github.com/PyTorchLightning/pytorch-lightning/pull/3123))
   * reduced all simplified forward ([#3126](https://github.com/PyTorchLightning/pytorch-lightning/pull/3126))
   * added hook base method ([#3127](https://github.com/PyTorchLightning/pytorch-lightning/pull/3127))
   * refactor eval loop to use hooks - use `test_mode` for if so we can split later ([#3129](https://github.com/PyTorchLightning/pytorch-lightning/pull/3129))
   * moved `___step_end` hooks ([#3130](https://github.com/PyTorchLightning/pytorch-lightning/pull/3130))
   * training forward refactor ([#3134](https://github.com/PyTorchLightning/pytorch-lightning/pull/3134))
   * training AMP scaling refactor ([#3135](https://github.com/PyTorchLightning/pytorch-lightning/pull/3135))
   * eval step scaling factor ([#3136](https://github.com/PyTorchLightning/pytorch-lightning/pull/3136))
   * add eval loop object to streamline eval loop ([#3138](https://github.com/PyTorchLightning/pytorch-lightning/pull/3138))
   * refactored dataloader process hook ([#3139](https://github.com/PyTorchLightning/pytorch-lightning/pull/3139))
   * refactored inner eval loop ([#3141](https://github.com/PyTorchLightning/pytorch-lightning/pull/3141))
   * final inner eval loop hooks ([#3154](https://github.com/PyTorchLightning/pytorch-lightning/pull/3154))
   * clean up hooks in `run_evaluation` ([#3156](https://github.com/PyTorchLightning/pytorch-lightning/pull/3156))
   * clean up data reset ([#3161](https://github.com/PyTorchLightning/pytorch-lightning/pull/3161))
   * expand eval loop out ([#3165](https://github.com/PyTorchLightning/pytorch-lightning/pull/3165))
   * moved hooks around in eval loop ([#3195](https://github.com/PyTorchLightning/pytorch-lightning/pull/3195))
   * remove `_evaluate` fx ([#3197](https://github.com/PyTorchLightning/pytorch-lightning/pull/3197))
   * `Trainer.fit` hook clean up ([#3198](https://github.com/PyTorchLightning/pytorch-lightning/pull/3198))
   * DDPs train hooks ([#3203](https://github.com/PyTorchLightning/pytorch-lightning/pull/3203))
   * refactor DDP backend ([#3204](https://github.com/PyTorchLightning/pytorch-lightning/pull/3204),
        [#3207](https://github.com/PyTorchLightning/pytorch-lightning/pull/3207),
        [#3208](https://github.com/PyTorchLightning/pytorch-lightning/pull/3208),
        [#3209](https://github.com/PyTorchLightning/pytorch-lightning/pull/3209),
        [#3210](https://github.com/PyTorchLightning/pytorch-lightning/pull/3210))
   * reduced accelerator selection ([#3211](https://github.com/PyTorchLightning/pytorch-lightning/pull/3211))
   * group prepare data hook ([#3212](https://github.com/PyTorchLightning/pytorch-lightning/pull/3212))
   * added data connector ([#3285](https://github.com/PyTorchLightning/pytorch-lightning/pull/3285))
   * modular is_overridden ([#3290](https://github.com/PyTorchLightning/pytorch-lightning/pull/3290))
   * adding `Trainer.tune()` ([#3293](https://github.com/PyTorchLightning/pytorch-lightning/pull/3293))
   * move `run_pretrain_routine` -> `setup_training` ([#3294](https://github.com/PyTorchLightning/pytorch-lightning/pull/3294))
   * move train outside of setup training ([#3297](https://github.com/PyTorchLightning/pytorch-lightning/pull/3297))
   * move `prepare_data` to data connector ([#3307](https://github.com/PyTorchLightning/pytorch-lightning/pull/3307))
   * moved accelerator router ([#3309](https://github.com/PyTorchLightning/pytorch-lightning/pull/3309))
   * train loop refactor - moving train loop to own object ([#3310](https://github.com/PyTorchLightning/pytorch-lightning/pull/3310),
        [#3312](https://github.com/PyTorchLightning/pytorch-lightning/pull/3312),
        [#3313](https://github.com/PyTorchLightning/pytorch-lightning/pull/3313),
        [#3314](https://github.com/PyTorchLightning/pytorch-lightning/pull/3314))
   * duplicate data interface definition up into DataHooks class ([#3344](https://github.com/PyTorchLightning/pytorch-lightning/pull/3344))
   * inner train loop ([#3359](https://github.com/PyTorchLightning/pytorch-lightning/pull/3359),
        [#3361](https://github.com/PyTorchLightning/pytorch-lightning/pull/3361),
        [#3362](https://github.com/PyTorchLightning/pytorch-lightning/pull/3362),
        [#3363](https://github.com/PyTorchLightning/pytorch-lightning/pull/3363),
        [#3365](https://github.com/PyTorchLightning/pytorch-lightning/pull/3365),
        [#3366](https://github.com/PyTorchLightning/pytorch-lightning/pull/3366),
        [#3367](https://github.com/PyTorchLightning/pytorch-lightning/pull/3367),
        [#3368](https://github.com/PyTorchLightning/pytorch-lightning/pull/3368),
        [#3369](https://github.com/PyTorchLightning/pytorch-lightning/pull/3369),
        [#3370](https://github.com/PyTorchLightning/pytorch-lightning/pull/3370),
        [#3371](https://github.com/PyTorchLightning/pytorch-lightning/pull/3371),
        [#3372](https://github.com/PyTorchLightning/pytorch-lightning/pull/3372),
        [#3373](https://github.com/PyTorchLightning/pytorch-lightning/pull/3373),
        [#3374](https://github.com/PyTorchLightning/pytorch-lightning/pull/3374),
        [#3375](https://github.com/PyTorchLightning/pytorch-lightning/pull/3375),
        [#3376](https://github.com/PyTorchLightning/pytorch-lightning/pull/3376),
        [#3385](https://github.com/PyTorchLightning/pytorch-lightning/pull/3385),
        [#3388](https://github.com/PyTorchLightning/pytorch-lightning/pull/3388),
        [#3397](https://github.com/PyTorchLightning/pytorch-lightning/pull/3397))
   * all logging related calls in a connector ([#3395](https://github.com/PyTorchLightning/pytorch-lightning/pull/3395))
   * device parser ([#3400](https://github.com/PyTorchLightning/pytorch-lightning/pull/3400),
        [#3405](https://github.com/PyTorchLightning/pytorch-lightning/pull/3405))
   * added model connector ([#3407](https://github.com/PyTorchLightning/pytorch-lightning/pull/3407))
   * moved eval loop logging to loggers ([#3408](https://github.com/PyTorchLightning/pytorch-lightning/pull/3408))
   * moved eval loop (#3412[#3408](https://github.com/PyTorchLightning/pytorch-lightning/pull/3408))
   * trainer/separate argparse ([#3421](https://github.com/PyTorchLightning/pytorch-lightning/pull/3421),
        [#3428](https://github.com/PyTorchLightning/pytorch-lightning/pull/3428),
        [#3432](https://github.com/PyTorchLightning/pytorch-lightning/pull/3432))
   * move `lr_finder` ([#3434](https://github.com/PyTorchLightning/pytorch-lightning/pull/3434))
   * organize args (#[#3435](https://github.com/PyTorchLightning/pytorch-lightning/pull/3435),
        [#3442](https://github.com/PyTorchLightning/pytorch-lightning/pull/3442),
        [#3447](https://github.com/PyTorchLightning/pytorch-lightning/pull/3447),
        [#3448](https://github.com/PyTorchLightning/pytorch-lightning/pull/3448),
        [#3449](https://github.com/PyTorchLightning/pytorch-lightning/pull/3449),
        [#3456](https://github.com/PyTorchLightning/pytorch-lightning/pull/3456))
   * move specific accelerator code ([#3457](https://github.com/PyTorchLightning/pytorch-lightning/pull/3457))
   * group connectors ([#3472](https://github.com/PyTorchLightning/pytorch-lightning/pull/3472))
   * accelerator connector methods x/n ([#3469](https://github.com/PyTorchLightning/pytorch-lightning/pull/3469),
        [#3470](https://github.com/PyTorchLightning/pytorch-lightning/pull/3470),
        [#3474](https://github.com/PyTorchLightning/pytorch-lightning/pull/3474))
   * merge backends x/n ([#3476](https://github.com/PyTorchLightning/pytorch-lightning/pull/3476),
        [#3477](https://github.com/PyTorchLightning/pytorch-lightning/pull/3477),
        [#3478](https://github.com/PyTorchLightning/pytorch-lightning/pull/3478),
        [#3480](https://github.com/PyTorchLightning/pytorch-lightning/pull/3480),
        [#3482](https://github.com/PyTorchLightning/pytorch-lightning/pull/3482))
   * apex plugin ([#3502](https://github.com/PyTorchLightning/pytorch-lightning/pull/3502))
   * precision plugins ([#3504](https://github.com/PyTorchLightning/pytorch-lightning/pull/3504))
   * Result - make monitor default to `checkpoint_on` to simplify ([#3571](https://github.com/PyTorchLightning/pytorch-lightning/pull/3571))
   * reference to the Trainer on the `LightningDataModule` ([#3684](https://github.com/PyTorchLightning/pytorch-lightning/pull/3684))
   * add `.log` to lightning module ([#3686](https://github.com/PyTorchLightning/pytorch-lightning/pull/3686),
        [#3699](https://github.com/PyTorchLightning/pytorch-lightning/pull/3699),
        [#3701](https://github.com/PyTorchLightning/pytorch-lightning/pull/3701),
        [#3704](https://github.com/PyTorchLightning/pytorch-lightning/pull/3704),
        [#3715](https://github.com/PyTorchLightning/pytorch-lightning/pull/3715))
   * enable tracking original metric when step and epoch are both true ([#3685](https://github.com/PyTorchLightning/pytorch-lightning/pull/3685))
   * deprecated results obj, added support for simpler comms ([#3681](https://github.com/PyTorchLightning/pytorch-lightning/pull/3681))
   * move backends back to individual files ([#3712](https://github.com/PyTorchLightning/pytorch-lightning/pull/3712))
   * fixes logging for eval steps ([#3763](https://github.com/PyTorchLightning/pytorch-lightning/pull/3763))
   * decoupled DDP, DDP spawn ([#3733](https://github.com/PyTorchLightning/pytorch-lightning/pull/3733),
        [#3766](https://github.com/PyTorchLightning/pytorch-lightning/pull/3766),
        [#3767](https://github.com/PyTorchLightning/pytorch-lightning/pull/3767),
        [#3774](https://github.com/PyTorchLightning/pytorch-lightning/pull/3774),
        [#3802](https://github.com/PyTorchLightning/pytorch-lightning/pull/3802),
        [#3806](https://github.com/PyTorchLightning/pytorch-lightning/pull/3806),
        [#3817](https://github.com/PyTorchLightning/pytorch-lightning/pull/3817),
        [#3819](https://github.com/PyTorchLightning/pytorch-lightning/pull/3819),
        [#3927](https://github.com/PyTorchLightning/pytorch-lightning/pull/3927))
   * remove weight loading hack for ddp_cpu ([#3808](https://github.com/PyTorchLightning/pytorch-lightning/pull/3808))
   * separate `torchelastic` from DDP ([#3810](https://github.com/PyTorchLightning/pytorch-lightning/pull/3810))
   * separate SLURM from DDP ([#3809](https://github.com/PyTorchLightning/pytorch-lightning/pull/3809))
   * decoupled DDP2 ([#3816](https://github.com/PyTorchLightning/pytorch-lightning/pull/3816))
   * bug fix with logging val epoch end + monitor ([#3812](https://github.com/PyTorchLightning/pytorch-lightning/pull/3812))
   * callback system and init DDP ([#3836](https://github.com/PyTorchLightning/pytorch-lightning/pull/3836))
   * adding compute environments ([#3837](https://github.com/PyTorchLightning/pytorch-lightning/pull/3837), [#3842](https://github.com/PyTorchLightning/pytorch-lightning/pull/3842))
   * epoch can now log independently ([#3843](https://github.com/PyTorchLightning/pytorch-lightning/pull/3843))
   * test selecting the correct backend. temp backends while slurm and TorchElastic are decoupled ([#3848](https://github.com/PyTorchLightning/pytorch-lightning/pull/3848))
   * fixed `init_slurm_connection` causing hostname errors ([#3856](https://github.com/PyTorchLightning/pytorch-lightning/pull/3856))
   * moves init apex from LM to apex connector ([#3923](https://github.com/PyTorchLightning/pytorch-lightning/pull/3923))
   * moves sync bn to each backend ([#3925](https://github.com/PyTorchLightning/pytorch-lightning/pull/3925))
   * moves configure ddp to each backend ([#3924](https://github.com/PyTorchLightning/pytorch-lightning/pull/3924))
- Deprecation warning ([#3844](https://github.com/PyTorchLightning/pytorch-lightning/pull/3844))
- Changed `LearningRateLogger` to `LearningRateMonitor` ([#3251](https://github.com/PyTorchLightning/pytorch-lightning/pull/3251))
- Used `fsspec` instead of `gfile` for all IO ([#3320](https://github.com/PyTorchLightning/pytorch-lightning/pull/3320))
    * Swaped `torch.load` for `fsspec` load in DDP spawn backend ([#3787](https://github.com/PyTorchLightning/pytorch-lightning/pull/3787))
    * Swaped `torch.load` for `fsspec` load in cloud_io loading ([#3692](https://github.com/PyTorchLightning/pytorch-lightning/pull/3692))
    * Added support for `to_disk()` to use remote filepaths with `fsspec` ([#3930](https://github.com/PyTorchLightning/pytorch-lightning/pull/3930))
    * Updated model_checkpoint's to_yaml to use `fsspec` open ([#3801](https://github.com/PyTorchLightning/pytorch-lightning/pull/3801))
    * Fixed `fsspec` is inconsistent when doing `fs.ls` ([#3805](https://github.com/PyTorchLightning/pytorch-lightning/pull/3805))
- Refactor `GPUStatsMonitor` to improve training speed ([#3257](https://github.com/PyTorchLightning/pytorch-lightning/pull/3257))
- Changed IoU score behavior for classes absent in target and pred ([#3098](https://github.com/PyTorchLightning/pytorch-lightning/pull/3098))
- Changed IoU `remove_bg` bool to `ignore_index` optional int ([#3098](https://github.com/PyTorchLightning/pytorch-lightning/pull/3098))
- Changed defaults of `save_top_k` and `save_last` to `None` in ModelCheckpoint ([#3680](https://github.com/PyTorchLightning/pytorch-lightning/pull/3680))
- `row_log_interval` and `log_save_interval` are now based on training loop's `global_step` instead of epoch-internal batch index ([#3667](https://github.com/PyTorchLightning/pytorch-lightning/pull/3667))
- Silenced some warnings. verified ddp refactors ([#3483](https://github.com/PyTorchLightning/pytorch-lightning/pull/3483))
- Cleaning up stale logger tests ([#3490](https://github.com/PyTorchLightning/pytorch-lightning/pull/3490))
- Allow `ModelCheckpoint` monitor to be `None` ([#3633](https://github.com/PyTorchLightning/pytorch-lightning/pull/3633))
- Enable `None` model checkpoint default ([#3669](https://github.com/PyTorchLightning/pytorch-lightning/pull/3669))
- Skipped `best_model_path` if `checkpoint_callback` is `None` ([#2962](https://github.com/PyTorchLightning/pytorch-lightning/pull/2962))
- Used `raise .. from ..` to explicitly chain exceptions ([#3750](https://github.com/PyTorchLightning/pytorch-lightning/pull/3750))
-  Mocking loggers ([#3596](https://github.com/PyTorchLightning/pytorch-lightning/pull/3596),
    [#3617](https://github.com/PyTorchLightning/pytorch-lightning/pull/3617),
    [#3851](https://github.com/PyTorchLightning/pytorch-lightning/pull/3851),
    [#3859](https://github.com/PyTorchLightning/pytorch-lightning/pull/3859),
    [#3884](https://github.com/PyTorchLightning/pytorch-lightning/pull/3884),
    [#3853](https://github.com/PyTorchLightning/pytorch-lightning/pull/3853),
    [#3910](https://github.com/PyTorchLightning/pytorch-lightning/pull/3910),
    [#3889](https://github.com/PyTorchLightning/pytorch-lightning/pull/3889),
    [#3926](https://github.com/PyTorchLightning/pytorch-lightning/pull/3926))
- Write predictions in LightningModule instead of EvalResult [#3882](https://github.com/PyTorchLightning/pytorch-lightning/pull/3882)

### Deprecated

- Deprecated `TrainResult` and `EvalResult`, use `self.log` and `self.write` from the `LightningModule` to log metrics and write predictions. `training_step` can now only return a scalar (for the loss) or a dictionary with anything you want. ([#3681](https://github.com/PyTorchLightning/pytorch-lightning/pull/3681))
- Deprecate `early_stop_callback` Trainer argument ([#3845](https://github.com/PyTorchLightning/pytorch-lightning/pull/3845))
- Rename Trainer arguments `row_log_interval` >> `log_every_n_steps` and `log_save_interval` >> `flush_logs_every_n_steps` ([#3748](https://github.com/PyTorchLightning/pytorch-lightning/pull/3748))

### Removed

- Removed experimental Metric API ([#3943](https://github.com/PyTorchLightning/pytorch-lightning/pull/3943),
        [#3949](https://github.com/PyTorchLightning/pytorch-lightning/pull/3949),
        [#3946](https://github.com/PyTorchLightning/pytorch-lightning/pull/3946)), listed changes before final removal:
    * Added `EmbeddingSimilarity` metric ([#3349](https://github.com/PyTorchLightning/pytorch-lightning/pull/3349), [#3358](https://github.com/PyTorchLightning/pytorch-lightning/pull/3358))
    * Added hooks to metric module interface ([#2528](https://github.com/PyTorchLightning/pytorch-lightning/pull/2528))
    * Added error when AUROC metric is used for multiclass problems ([#3350](https://github.com/PyTorchLightning/pytorch-lightning/pull/3350))
    * Fixed `ModelCheckpoint` with `save_top_k=-1` option not tracking the best models when a monitor metric is available ([#3735](https://github.com/PyTorchLightning/pytorch-lightning/pull/3735))
    * Fixed counter-intuitive error being thrown in `Accuracy` metric for zero target tensor ([#3764](https://github.com/PyTorchLightning/pytorch-lightning/pull/3764))
    * Fixed aggregation of metrics ([#3517](https://github.com/PyTorchLightning/pytorch-lightning/pull/3517))
    * Fixed Metric aggregation ([#3321](https://github.com/PyTorchLightning/pytorch-lightning/pull/3321))
    * Fixed RMSLE metric ([#3188](https://github.com/PyTorchLightning/pytorch-lightning/pull/3188))
    * Renamed `reduction` to `class_reduction` in classification metrics ([#3322](https://github.com/PyTorchLightning/pytorch-lightning/pull/3322))
    * Changed `class_reduction` similar to sklearn for classification metrics ([#3322](https://github.com/PyTorchLightning/pytorch-lightning/pull/3322))
    * Renaming of precision recall metric ([#3308](https://github.com/PyTorchLightning/pytorch-lightning/pull/3308))

### Fixed

- Fixed `on_train_batch_start` hook to end epoch early ([#3700](https://github.com/PyTorchLightning/pytorch-lightning/pull/3700))
- Fixed `num_sanity_val_steps` is clipped to `limit_val_batches` ([#2917](https://github.com/PyTorchLightning/pytorch-lightning/pull/2917))
- Fixed ONNX model save on GPU ([#3145](https://github.com/PyTorchLightning/pytorch-lightning/pull/3145))
- Fixed `GpuUsageLogger` to work on different platforms ([#3008](https://github.com/PyTorchLightning/pytorch-lightning/pull/3008))
- Fixed auto-scale batch size not dumping `auto_lr_find` parameter ([#3151](https://github.com/PyTorchLightning/pytorch-lightning/pull/3151))
- Fixed `batch_outputs` with optimizer frequencies ([#3229](https://github.com/PyTorchLightning/pytorch-lightning/pull/3229))
- Fixed setting batch size in `LightningModule.datamodule` when using `auto_scale_batch_size` ([#3266](https://github.com/PyTorchLightning/pytorch-lightning/pull/3266))
- Fixed Horovod distributed backend compatibility with native AMP ([#3404](https://github.com/PyTorchLightning/pytorch-lightning/pull/3404))
- Fixed batch size auto scaling exceeding the size of the dataset ([#3271](https://github.com/PyTorchLightning/pytorch-lightning/pull/3271))
- Fixed getting `experiment_id` from MLFlow only once instead of each training loop ([#3394](https://github.com/PyTorchLightning/pytorch-lightning/pull/3394))
- Fixed `overfit_batches` which now correctly disables shuffling for the training loader. ([#3501](https://github.com/PyTorchLightning/pytorch-lightning/pull/3501))
- Fixed gradient norm tracking for `row_log_interval > 1` ([#3489](https://github.com/PyTorchLightning/pytorch-lightning/pull/3489))
- Fixed `ModelCheckpoint` name formatting ([#3164](https://github.com/PyTorchLightning/pytorch-lightning/pull/3163))
- Fixed example implementation of AutoEncoder ([#3190](https://github.com/PyTorchLightning/pytorch-lightning/pull/3190))
- Fixed invalid paths when remote logging with TensorBoard ([#3236](https://github.com/PyTorchLightning/pytorch-lightning/pull/3236))
- Fixed change `t()` to `transpose()` as XLA devices do not support `.t()` on 1-dim tensor ([#3252](https://github.com/PyTorchLightning/pytorch-lightning/pull/3252))
- Fixed (weights only) checkpoints loading without PL ([#3287](https://github.com/PyTorchLightning/pytorch-lightning/pull/3287))
- Fixed `gather_all_tensors` cross GPUs in DDP ([#3319](https://github.com/PyTorchLightning/pytorch-lightning/pull/3319))
- Fixed CometML save dir ([#3419](https://github.com/PyTorchLightning/pytorch-lightning/pull/3419))
- Fixed forward key metrics ([#3467](https://github.com/PyTorchLightning/pytorch-lightning/pull/3467))
- Fixed normalize mode at confusion matrix (replace NaNs with zeros) ([#3465](https://github.com/PyTorchLightning/pytorch-lightning/pull/3465))
- Fixed global step increment in training loop when `training_epoch_end` hook is used ([#3673](https://github.com/PyTorchLightning/pytorch-lightning/pull/3673))
- Fixed dataloader shuffling not getting turned off with `overfit_batches > 0` and `distributed_backend = "ddp"` ([#3534](https://github.com/PyTorchLightning/pytorch-lightning/pull/3534))
- Fixed determinism in `DDPSpawnBackend` when using `seed_everything` in main process ([#3335](https://github.com/PyTorchLightning/pytorch-lightning/pull/3335))
- Fixed `ModelCheckpoint` `period` to actually save every `period` epochs ([#3630](https://github.com/PyTorchLightning/pytorch-lightning/pull/3630))
- Fixed `val_progress_bar` total with `num_sanity_val_steps` ([#3751](https://github.com/PyTorchLightning/pytorch-lightning/pull/3751))
- Fixed Tuner dump: add `current_epoch` to dumped_params ([#3261](https://github.com/PyTorchLightning/pytorch-lightning/pull/3261))
- Fixed `current_epoch` and `global_step` properties mismatch between `Trainer` and `LightningModule` ([#3785](https://github.com/PyTorchLightning/pytorch-lightning/pull/3785))
- Fixed learning rate scheduler for optimizers with internal state ([#3897](https://github.com/PyTorchLightning/pytorch-lightning/pull/3897))
- Fixed `tbptt_reduce_fx` when non-floating tensors are logged ([#3796](https://github.com/PyTorchLightning/pytorch-lightning/pull/3796))
- Fixed model checkpoint frequency ([#3852](https://github.com/PyTorchLightning/pytorch-lightning/pull/3852))
- Fixed logging non-tensor scalar with result breaks subsequent epoch aggregation ([#3855](https://github.com/PyTorchLightning/pytorch-lightning/pull/3855))
- Fixed `TrainerEvaluationLoopMixin` activates `model.train()` at the end ([#3858](https://github.com/PyTorchLightning/pytorch-lightning/pull/3858))
- Fixed `overfit_batches` when using with multiple val/test_dataloaders ([#3857](https://github.com/PyTorchLightning/pytorch-lightning/pull/3857))
- Fixed enables `training_step` to return `None` ([#3862](https://github.com/PyTorchLightning/pytorch-lightning/pull/3862))
- Fixed init nan for checkpointing ([#3863](https://github.com/PyTorchLightning/pytorch-lightning/pull/3863))
- Fixed for `load_from_checkpoint` ([#2776](https://github.com/PyTorchLightning/pytorch-lightning/pull/2776))
- Fixes incorrect `batch_sizes` when Dataloader returns a dict with multiple tensors ([#3668](https://github.com/PyTorchLightning/pytorch-lightning/pull/3668))
- Fixed unexpected signature for `validation_step` ([#3947](https://github.com/PyTorchLightning/pytorch-lightning/pull/3947))

## [0.9.0] - 2020-08-20

### Added

- Added SyncBN for DDP ([#2801](https://github.com/PyTorchLightning/pytorch-lightning/pull/2801),
     [#2838](https://github.com/PyTorchLightning/pytorch-lightning/pull/2838))
- Added basic `CSVLogger` ([#2721](https://github.com/PyTorchLightning/pytorch-lightning/pull/2721))
- Added SSIM metrics ([#2671](https://github.com/PyTorchLightning/pytorch-lightning/pull/2671))
- Added BLEU metrics ([#2535](https://github.com/PyTorchLightning/pytorch-lightning/pull/2535))
- Added support to export a model to ONNX format ([#2596](https://github.com/PyTorchLightning/pytorch-lightning/pull/2596))
- Added support for `Trainer(num_sanity_val_steps=-1)` to check all validation data before training ([#2246](https://github.com/PyTorchLightning/pytorch-lightning/pull/2246))
- Added struct. output:
  * tests for val loop flow ([#2605](https://github.com/PyTorchLightning/pytorch-lightning/pull/2605))
  * `EvalResult` support for train and val. loop ([#2615](https://github.com/PyTorchLightning/pytorch-lightning/pull/2615),
       [#2651](https://github.com/PyTorchLightning/pytorch-lightning/pull/2651))
  * weighted average in results obj ([#2930](https://github.com/PyTorchLightning/pytorch-lightning/pull/2930))
  * fix result obj DP auto reduce ([#3013](https://github.com/PyTorchLightning/pytorch-lightning/pull/3013))
- Added class `LightningDataModule` ([#2668](https://github.com/PyTorchLightning/pytorch-lightning/pull/2668))
- Added support for PyTorch 1.6 ([#2745](https://github.com/PyTorchLightning/pytorch-lightning/pull/2745))
- Added call DataModule hooks implicitly in trainer ([#2755](https://github.com/PyTorchLightning/pytorch-lightning/pull/2755))
- Added support for Mean in DDP Sync ([#2568](https://github.com/PyTorchLightning/pytorch-lightning/pull/2568))
- Added remaining `sklearn` metrics: `AveragePrecision`, `BalancedAccuracy`, `CohenKappaScore`, `DCG`, `Hamming`, `Hinge`, `Jaccard`, `MeanAbsoluteError`, `MeanSquaredError`, `MeanSquaredLogError`, `MedianAbsoluteError`, `R2Score`, `MeanPoissonDeviance`, `MeanGammaDeviance`, `MeanTweedieDeviance`, `ExplainedVariance` ([#2562](https://github.com/PyTorchLightning/pytorch-lightning/pull/2562))
- Added support for `limit_{mode}_batches (int)` to work with infinite dataloader (IterableDataset) ([#2840](https://github.com/PyTorchLightning/pytorch-lightning/pull/2840))
- Added support returning python scalars in DP ([#1935](https://github.com/PyTorchLightning/pytorch-lightning/pull/1935))
- Added support to Tensorboard logger for OmegaConf `hparams` ([#2846](https://github.com/PyTorchLightning/pytorch-lightning/pull/2846))
- Added tracking of basic states in `Trainer` ([#2541](https://github.com/PyTorchLightning/pytorch-lightning/pull/2541))
- Tracks all outputs including TBPTT and multiple optimizers ([#2890](https://github.com/PyTorchLightning/pytorch-lightning/pull/2890))
- Added GPU Usage Logger ([#2932](https://github.com/PyTorchLightning/pytorch-lightning/pull/2932))
- Added `strict=False` for `load_from_checkpoint` ([#2819](https://github.com/PyTorchLightning/pytorch-lightning/pull/2819))
- Added saving test predictions on multiple GPUs ([#2926](https://github.com/PyTorchLightning/pytorch-lightning/pull/2926))
- Auto log the computational graph for loggers that support this ([#3003](https://github.com/PyTorchLightning/pytorch-lightning/pull/3003))
- Added warning when changing monitor and using results obj ([#3014](https://github.com/PyTorchLightning/pytorch-lightning/pull/3014))
- Added a hook `transfer_batch_to_device` to the `LightningDataModule` ([#3038](https://github.com/PyTorchLightning/pytorch-lightning/pull/3038))

### Changed

- Truncated long version numbers in progress bar ([#2594](https://github.com/PyTorchLightning/pytorch-lightning/pull/2594))
- Enabling val/test loop disabling ([#2692](https://github.com/PyTorchLightning/pytorch-lightning/pull/2692))
- Refactored into `accelerator` module:
    * GPU training ([#2704](https://github.com/PyTorchLightning/pytorch-lightning/pull/2704))
    * TPU training ([#2708](https://github.com/PyTorchLightning/pytorch-lightning/pull/2708))
    * DDP(2) backend ([#2796](https://github.com/PyTorchLightning/pytorch-lightning/pull/2796))
    * Retrieve last logged val from result by key ([#3049](https://github.com/PyTorchLightning/pytorch-lightning/pull/3049))
- Using `.comet.config` file for `CometLogger` ([#1913](https://github.com/PyTorchLightning/pytorch-lightning/pull/1913))
- Updated hooks arguments - breaking for `setup` and `teardown` ([#2850](https://github.com/PyTorchLightning/pytorch-lightning/pull/2850))
- Using `gfile` to support remote directories ([#2164](https://github.com/PyTorchLightning/pytorch-lightning/pull/2164))
- Moved optimizer creation after device placement for DDP backends ([#2904](https://github.com/PyTorchLightning/pytorch-lighting/pull/2904))
- Support `**DictConfig` for `hparam` serialization ([#2519](https://github.com/PyTorchLightning/pytorch-lightning/pull/2519))
- Removed callback metrics from test results obj ([#2994](https://github.com/PyTorchLightning/pytorch-lightning/pull/2994))
- Re-enabled naming metrics in ckpt name ([#3060](https://github.com/PyTorchLightning/pytorch-lightning/pull/3060))
- Changed progress bar epoch counting to start from 0 ([#3061](https://github.com/PyTorchLightning/pytorch-lightning/pull/3061))

### Deprecated

- Deprecated Trainer attribute `ckpt_path`, which will now be set by `weights_save_path` ([#2681](https://github.com/PyTorchLightning/pytorch-lightning/pull/2681))

### Removed

- Removed deprecated: ([#2760](https://github.com/PyTorchLightning/pytorch-lightning/pull/2760))
    * core decorator `data_loader`
    * Module hook `on_sanity_check_start` and loading `load_from_metrics`
    * package `pytorch_lightning.logging`
    * Trainer arguments: `show_progress_bar`, `num_tpu_cores`, `use_amp`, `print_nan_grads`
    * LR Finder argument `num_accumulation_steps`

### Fixed

- Fixed `accumulate_grad_batches` for last batch ([#2853](https://github.com/PyTorchLightning/pytorch-lightning/pull/2853))
- Fixed setup call while testing ([#2624](https://github.com/PyTorchLightning/pytorch-lightning/pull/2624))
- Fixed local rank zero casting ([#2640](https://github.com/PyTorchLightning/pytorch-lightning/pull/2640))
- Fixed single scalar return from training ([#2587](https://github.com/PyTorchLightning/pytorch-lightning/pull/2587))
- Fixed Horovod backend to scale LR schedlers with the optimizer ([#2626](https://github.com/PyTorchLightning/pytorch-lightning/pull/2626))
- Fixed `dtype` and `device` properties not getting updated in submodules ([#2657](https://github.com/PyTorchLightning/pytorch-lightning/pull/2657))
- Fixed `fast_dev_run` to run for all dataloaders ([#2581](https://github.com/PyTorchLightning/pytorch-lightning/pull/2581))
- Fixed `save_dir` in loggers getting ignored by default value of `weights_save_path` when user did not specify `weights_save_path` ([#2681](https://github.com/PyTorchLightning/pytorch-lightning/pull/2681))
- Fixed `weights_save_path` getting ignored when `logger=False` is passed to Trainer ([#2681](https://github.com/PyTorchLightning/pytorch-lightning/pull/2681))
- Fixed TPU multi-core and Float16 ([#2632](https://github.com/PyTorchLightning/pytorch-lightning/pull/2632))
- Fixed test metrics not being logged with `LoggerCollection` ([#2723](https://github.com/PyTorchLightning/pytorch-lightning/pull/2723))
- Fixed data transfer to device when using `torchtext.data.Field` and `include_lengths is True` ([#2689](https://github.com/PyTorchLightning/pytorch-lightning/pull/2689))
- Fixed shuffle argument for distributed sampler ([#2789](https://github.com/PyTorchLightning/pytorch-lightning/pull/2789))
- Fixed logging interval ([#2694](https://github.com/PyTorchLightning/pytorch-lightning/pull/2694))
- Fixed loss value in the progress bar is wrong when `accumulate_grad_batches > 1` ([#2738](https://github.com/PyTorchLightning/pytorch-lightning/pull/2738))
- Fixed correct CWD for ddp sub-processes when using Hydra ([#2719](https://github.com/PyTorchLightning/pytorch-lightning/pull/2719))
- Fixed selecting GPUs using `CUDA_VISIBLE_DEVICES` ([#2739](https://github.com/PyTorchLightning/pytorch-lightning/pull/2739))
- Fixed false `num_classes` warning in metrics ([#2781](https://github.com/PyTorchLightning/pytorch-lightning/pull/2781))
- Fixed shell injection vulnerability in subprocess call ([#2786](https://github.com/PyTorchLightning/pytorch-lightning/pull/2786))
- Fixed LR finder and `hparams` compatibility ([#2821](https://github.com/PyTorchLightning/pytorch-lightning/pull/2821))
- Fixed `ModelCheckpoint` not saving the latest information when `save_last=True` ([#2881](https://github.com/PyTorchLightning/pytorch-lightning/pull/2881))
- Fixed ImageNet example: learning rate scheduler, number of workers and batch size when using DDP ([#2889](https://github.com/PyTorchLightning/pytorch-lightning/pull/2889))
- Fixed apex gradient clipping ([#2829](https://github.com/PyTorchLightning/pytorch-lightning/pull/2829))
- Fixed save apex scaler states ([#2828](https://github.com/PyTorchLightning/pytorch-lightning/pull/2828))
- Fixed a model loading issue with inheritance and variable positional arguments ([#2911](https://github.com/PyTorchLightning/pytorch-lightning/pull/2911))
- Fixed passing `non_blocking=True` when transferring a batch object that does not support it ([#2910](https://github.com/PyTorchLightning/pytorch-lightning/pull/2910))
- Fixed checkpointing to remote file paths ([#2925](https://github.com/PyTorchLightning/pytorch-lightning/pull/2925))
- Fixed adding val step argument to metrics ([#2986](https://github.com/PyTorchLightning/pytorch-lightning/pull/2986))
- Fixed an issue that caused `Trainer.test()` to stall in ddp mode ([#2997](https://github.com/PyTorchLightning/pytorch-lightning/pull/2997))
- Fixed gathering of results with tensors of varying shape ([#3020](https://github.com/PyTorchLightning/pytorch-lightning/pull/3020))
- Fixed batch size auto-scaling feature to set the new value on the correct model attribute ([#3043](https://github.com/PyTorchLightning/pytorch-lightning/pull/3043))
- Fixed automatic batch scaling not working with half precision ([#3045](https://github.com/PyTorchLightning/pytorch-lightning/pull/3045))
- Fixed setting device to root gpu ([#3042](https://github.com/PyTorchLightning/pytorch-lightning/pull/3042))

## [0.8.5] - 2020-07-09

### Added

- Added a PSNR metric: peak signal-to-noise ratio ([#2483](https://github.com/PyTorchLightning/pytorch-lightning/pull/2483))
- Added functional regression metrics ([#2492](https://github.com/PyTorchLightning/pytorch-lightning/pull/2492))

### Removed

- Removed auto val reduce ([#2462](https://github.com/PyTorchLightning/pytorch-lightning/pull/2462))

### Fixed

- Flattening Wandb Hyperparameters ([#2459](https://github.com/PyTorchLightning/pytorch-lightning/pull/2459))
- Fixed using the same DDP python interpreter and actually running ([#2482](https://github.com/PyTorchLightning/pytorch-lightning/pull/2482))
- Fixed model summary input type conversion for models that have input dtype different from model parameters ([#2510](https://github.com/PyTorchLightning/pytorch-lightning/pull/2510))
- Made `TensorBoardLogger` and `CometLogger` pickleable ([#2518](https://github.com/PyTorchLightning/pytorch-lightning/pull/2518))
- Fixed a problem with `MLflowLogger` creating multiple run folders ([#2502](https://github.com/PyTorchLightning/pytorch-lightning/pull/2502))
- Fixed global_step increment ([#2455](https://github.com/PyTorchLightning/pytorch-lightning/pull/2455))
- Fixed TPU hanging example ([#2488](https://github.com/PyTorchLightning/pytorch-lightning/pull/2488))
- Fixed `argparse` default value bug ([#2526](https://github.com/PyTorchLightning/pytorch-lightning/pull/2526))
- Fixed Dice and IoU to avoid NaN by adding small eps ([#2545](https://github.com/PyTorchLightning/pytorch-lightning/pull/2545))
- Fixed accumulate gradients schedule at epoch 0 (continued) ([#2513](https://github.com/PyTorchLightning/pytorch-lightning/pull/2513))
- Fixed Trainer `.fit()` returning last not best weights in "ddp_spawn" ([#2565](https://github.com/PyTorchLightning/pytorch-lightning/pull/2565))
- Fixed passing (do not pass) TPU weights back on test ([#2566](https://github.com/PyTorchLightning/pytorch-lightning/pull/2566))
- Fixed DDP tests and `.test()` ([#2512](https://github.com/PyTorchLightning/pytorch-lightning/pull/2512),
     [#2570](https://github.com/PyTorchLightning/pytorch-lightning/pull/2570))

## [0.8.4] - 2020-07-01

### Added

- Added reduce ddp results on eval ([#2434](https://github.com/PyTorchLightning/pytorch-lightning/pull/2434))
- Added a warning when an `IterableDataset` has `__len__` defined ([#2437](https://github.com/PyTorchLightning/pytorch-lightning/pull/2437))

### Changed

- Enabled no returns from eval ([#2446](https://github.com/PyTorchLightning/pytorch-lightning/pull/2446))

### Fixed

- Fixes train outputs ([#2428](https://github.com/PyTorchLightning/pytorch-lightning/pull/2428))
- Fixes Conda dependencies ([#2412](https://github.com/PyTorchLightning/pytorch-lightning/pull/2412))
- Fixed Apex scaling with decoupled backward ([#2433](https://github.com/PyTorchLightning/pytorch-lightning/pull/2433))
- Fixed crashing or wrong displaying progressbar because of missing ipywidgets ([#2417](https://github.com/PyTorchLightning/pytorch-lightning/pull/2417))
- Fixed TPU saving dir ([fc26078e](https://github.com/PyTorchLightning/pytorch-lightning/commit/fc26078e395f8a001f4c6dd7b3fe7ca202f914a3), [04e68f02](https://github.com/PyTorchLightning/pytorch-lightning/commit/04e68f022fc03dd5f1555ee86dea997d42a448ad))
- Fixed logging on rank 0 only ([#2425](https://github.com/PyTorchLightning/pytorch-lightning/pull/2425))


## [0.8.3] - 2020-06-29

### Fixed

- Fixed AMP wrong call ([593837e](https://github.com/PyTorchLightning/pytorch-lightning/commit/593837e1da24ff6c942b24ed803fc1496a304609))
- Fixed batch typo ([92d1e75](https://github.com/PyTorchLightning/pytorch-lightning/commit/92d1e75b2638a493d9d21ed5fe00a22093888285))

## [0.8.2] - 2020-06-28

### Added

- Added TorchText support for moving data to GPU ([#2379](https://github.com/PyTorchLightning/pytorch-lightning/pull/2379))

### Changed

- Changed epoch indexing from 0 instead of 1 ([#2289](https://github.com/PyTorchLightning/pytorch-lightning/pull/2289))
- Refactor Model `backward` ([#2276](https://github.com/PyTorchLightning/pytorch-lightning/pull/2276))
- Refactored `training_batch` + tests to verify correctness ([#2327](https://github.com/PyTorchLightning/pytorch-lightning/pull/2327),
     [#2328](https://github.com/PyTorchLightning/pytorch-lightning/pull/2328))
- Refactored training loop ([#2336](https://github.com/PyTorchLightning/pytorch-lightning/pull/2336))
- Made optimization steps for hooks ([#2363](https://github.com/PyTorchLightning/pytorch-lightning/pull/2363))
- Changed default apex level to 'O2' ([#2362](https://github.com/PyTorchLightning/pytorch-lightning/pull/2362))

### Removed

- Moved `TrainsLogger` to Bolts ([#2384](https://github.com/PyTorchLightning/pytorch-lightning/pull/2384))

### Fixed

- Fixed parsing TPU arguments and TPU tests ([#2094](https://github.com/PyTorchLightning/pytorch-lightning/pull/2094))
- Fixed number batches in case of multiple dataloaders and `limit_{*}_batches` ([#1920](https://github.com/PyTorchLightning/pytorch-lightning/pull/1920),
     [#2226](https://github.com/PyTorchLightning/pytorch-lightning/pull/2226))
- Fixed an issue with forward hooks not being removed after model summary ([#2298](https://github.com/PyTorchLightning/pytorch-lightning/pull/2298))
- Fix for `load_from_checkpoint()` not working with absolute path on Windows ([#2294](https://github.com/PyTorchLightning/pytorch-lightning/pull/2294))
- Fixed an issue how _has_len handles `NotImplementedError` e.g. raised by `torchtext.data.Iterator` ([#2293](https://github.com/PyTorchLightning/pytorch-lightning/pull/2293)), ([#2307](https://github.com/PyTorchLightning/pytorch-lightning/pull/2307))
- Fixed `average_precision` metric ([#2319](https://github.com/PyTorchLightning/pytorch-lightning/pull/2319))
- Fixed ROC metric for CUDA tensors ([#2304](https://github.com/PyTorchLightning/pytorch-lightning/pull/2304))
- Fixed lost compatibility with custom datatypes implementing `.to` ([#2335](https://github.com/PyTorchLightning/pytorch-lightning/pull/2335))
- Fixed loading model with kwargs ([#2387](https://github.com/PyTorchLightning/pytorch-lightning/pull/2387))
- Fixed sum(0) for `trainer.num_val_batches` ([#2268](https://github.com/PyTorchLightning/pytorch-lightning/pull/2268))
- Fixed checking if the parameters are a `DictConfig` Object ([#2216](https://github.com/PyTorchLightning/pytorch-lightning/pull/2216))
- Fixed SLURM weights saving ([#2341](https://github.com/PyTorchLightning/pytorch-lightning/pull/2341))
- Fixed swaps LR scheduler order ([#2356](https://github.com/PyTorchLightning/pytorch-lightning/pull/2356))
- Fixed adding tensorboard `hparams` logging test ([#2342](https://github.com/PyTorchLightning/pytorch-lightning/pull/2342))
- Fixed use model ref for tear down ([#2360](https://github.com/PyTorchLightning/pytorch-lightning/pull/2360))
- Fixed logger crash on DDP ([#2388](https://github.com/PyTorchLightning/pytorch-lightning/pull/2388))
- Fixed several issues with early stopping and checkpoint callbacks ([#1504](https://github.com/PyTorchLightning/pytorch-lightning/pull/1504),
     [#2391](https://github.com/PyTorchLightning/pytorch-lightning/pull/2391))
- Fixed loading past checkpoints from v0.7.x ([#2405](https://github.com/PyTorchLightning/pytorch-lightning/pull/2405))
- Fixed loading model without arguments ([#2403](https://github.com/PyTorchLightning/pytorch-lightning/pull/2403))
- Fixed Windows compatibility issue ([#2358](https://github.com/PyTorchLightning/pytorch-lightning/pull/2358))

## [0.8.1] - 2020-06-19

### Fixed

- Fixed the `load_from_checkpoint` path detected as URL bug ([#2244](https://github.com/PyTorchLightning/pytorch-lightning/pull/2244))
- Fixed hooks - added barrier ([#2245](https://github.com/PyTorchLightning/pytorch-lightning/pull/2245),
     [#2257](https://github.com/PyTorchLightning/pytorch-lightning/pull/2257),
     [#2260](https://github.com/PyTorchLightning/pytorch-lightning/pull/220))
- Fixed `hparams` - remove frame inspection on `self.hparams` ([#2253](https://github.com/PyTorchLightning/pytorch-lightning/pull/2253))
- Fixed setup and on fit calls ([#2252](https://github.com/PyTorchLightning/pytorch-lightning/pull/2252))
- Fixed GPU template ([#2255](https://github.com/PyTorchLightning/pytorch-lightning/pull/2255))

## [0.8.0] - 2020-06-18

### Added

- Added `overfit_batches`, `limit_{val|test}_batches` flags (overfit now uses training set for all three) ([#2213](https://github.com/PyTorchLightning/pytorch-lightning/pull/2213))
- Added metrics
  * Base classes ([#1326](https://github.com/PyTorchLightning/pytorch-lightning/pull/1326),
       [#1877](https://github.com/PyTorchLightning/pytorch-lightning/pull/1877))
  * Sklearn metrics classes ([#1327](https://github.com/PyTorchLightning/pytorch-lightning/pull/1327))
  * Native torch metrics ([#1488](https://github.com/PyTorchLightning/pytorch-lightning/pull/1488),
       [#2062](https://github.com/PyTorchLightning/pytorch-lightning/pull/2062))
  * docs for all Metrics ([#2184](https://github.com/PyTorchLightning/pytorch-lightning/pull/2184),
       [#2209](https://github.com/PyTorchLightning/pytorch-lightning/pull/2209))
  * Regression metrics ([#2221](https://github.com/PyTorchLightning/pytorch-lightning/pull/2221))
- Allow dataloaders without sampler field present ([#1907](https://github.com/PyTorchLightning/pytorch-lightning/pull/1907))
- Added option `save_last` to save the model at the end of every epoch in `ModelCheckpoint` ([#1908](https://github.com/PyTorchLightning/pytorch-lightning/pull/1908))
- Early stopping checks `on_validation_end` ([#1458](https://github.com/PyTorchLightning/pytorch-lightning/pull/1458))
- Speed up single-core TPU training by loading data using `ParallelLoader` ([#2033](https://github.com/PyTorchLightning/pytorch-lightning/pull/2033))
- Added a model hook `transfer_batch_to_device` that enables moving custom data structures to the target device ([#1756](https://github.com/PyTorchLightning/pytorch-lightning/pull/1756))
- Added [black](https://black.readthedocs.io/en/stable/) formatter for the code with code-checker on pull ([#1610](https://github.com/PyTorchLightning/pytorch-lightning/pull/1610))
- Added back the slow spawn ddp implementation as `ddp_spawn` ([#2115](https://github.com/PyTorchLightning/pytorch-lightning/pull/2115))
- Added loading checkpoints from URLs ([#1667](https://github.com/PyTorchLightning/pytorch-lightning/pull/1667))
- Added a callback method `on_keyboard_interrupt` for handling KeyboardInterrupt events during training ([#2134](https://github.com/PyTorchLightning/pytorch-lightning/pull/2134))
- Added a decorator `auto_move_data` that moves data to the correct device when using the LightningModule for inference ([#1905](https://github.com/PyTorchLightning/pytorch-lightning/pull/1905))
- Added `ckpt_path` option to `LightningModule.test(...)` to load particular checkpoint ([#2190](https://github.com/PyTorchLightning/pytorch-lightning/pull/2190))
- Added `setup` and `teardown` hooks for model ([#2229](https://github.com/PyTorchLightning/pytorch-lightning/pull/2229))

### Changed

- Allow user to select individual TPU core to train on ([#1729](https://github.com/PyTorchLightning/pytorch-lightning/pull/1729))
- Removed non-finite values from loss in `LRFinder` ([#1862](https://github.com/PyTorchLightning/pytorch-lightning/pull/1862))
- Allow passing model hyperparameters as complete kwarg list ([#1896](https://github.com/PyTorchLightning/pytorch-lightning/pull/1896))
- Renamed `ModelCheckpoint`'s attributes `best` to `best_model_score` and `kth_best_model` to `kth_best_model_path` ([#1799](https://github.com/PyTorchLightning/pytorch-lightning/pull/1799))
- Re-Enable Logger's `ImportError`s ([#1938](https://github.com/PyTorchLightning/pytorch-lightning/pull/1938))
- Changed the default value of the Trainer argument `weights_summary` from `full` to `top` ([#2029](https://github.com/PyTorchLightning/pytorch-lightning/pull/2029))
- Raise an error when lightning replaces an existing sampler ([#2020](https://github.com/PyTorchLightning/pytorch-lightning/pull/2020))
- Enabled `prepare_data` from correct processes - clarify local vs global rank ([#2166](https://github.com/PyTorchLightning/pytorch-lightning/pull/2166))
- Remove explicit flush from tensorboard logger ([#2126](https://github.com/PyTorchLightning/pytorch-lightning/pull/2126))
- Changed epoch indexing from 1 instead of 0 ([#2206](https://github.com/PyTorchLightning/pytorch-lightning/pull/2206))

### Deprecated

- Deprecated flags: ([#2213](https://github.com/PyTorchLightning/pytorch-lightning/pull/2213))
  * `overfit_pct` in favour of `overfit_batches`
  * `val_percent_check` in favour of `limit_val_batches`
  * `test_percent_check` in favour of `limit_test_batches`
- Deprecated `ModelCheckpoint`'s attributes `best` and `kth_best_model` ([#1799](https://github.com/PyTorchLightning/pytorch-lightning/pull/1799))
- Dropped official support/testing for older PyTorch versions <1.3 ([#1917](https://github.com/PyTorchLightning/pytorch-lightning/pull/1917))
- Deprecated Trainer `proc_rank` in favour of `global_rank` ([#2166](https://github.com/PyTorchLightning/pytorch-lightning/pull/2166),
     [#2269](https://github.com/PyTorchLightning/pytorch-lightning/pull/2269))

### Removed

- Removed unintended Trainer argument `progress_bar_callback`, the callback should be passed in by `Trainer(callbacks=[...])` instead ([#1855](https://github.com/PyTorchLightning/pytorch-lightning/pull/1855))
- Removed obsolete `self._device` in Trainer ([#1849](https://github.com/PyTorchLightning/pytorch-lightning/pull/1849))
- Removed deprecated API ([#2073](https://github.com/PyTorchLightning/pytorch-lightning/pull/2073))
   * Packages: `pytorch_lightning.pt_overrides`, `pytorch_lightning.root_module`
   * Modules: `pytorch_lightning.logging.comet_logger`, `pytorch_lightning.logging.mlflow_logger`, `pytorch_lightning.logging.test_tube_logger`, `pytorch_lightning.overrides.override_data_parallel`, `pytorch_lightning.core.model_saving`, `pytorch_lightning.core.root_module`
   * Trainer arguments: `add_row_log_interval`, `default_save_path`, `gradient_clip`, `nb_gpu_nodes`, `max_nb_epochs`, `min_nb_epochs`, `nb_sanity_val_steps`
   * Trainer attributes: `nb_gpu_nodes`, `num_gpu_nodes`, `gradient_clip`, `max_nb_epochs`, `min_nb_epochs`, `nb_sanity_val_steps`, `default_save_path`, `tng_tqdm_dic`

### Fixed

- Run graceful training teardown on interpreter exit ([#1631](https://github.com/PyTorchLightning/pytorch-lightning/pull/1631))
- Fixed user warning when apex was used together with learning rate schedulers ([#1873](https://github.com/PyTorchLightning/pytorch-lightning/pull/1873))
- Fixed multiple calls of `EarlyStopping` callback ([#1863](https://github.com/PyTorchLightning/pytorch-lightning/pull/1863))
- Fixed an issue with `Trainer.from_argparse_args` when passing in unknown Trainer args ([#1932](https://github.com/PyTorchLightning/pytorch-lightning/pull/1932))
- Fixed bug related to logger not being reset correctly for model after tuner algorithms ([#1933](https://github.com/PyTorchLightning/pytorch-lightning/pull/1933))
- Fixed root node resolution for SLURM cluster with dash in host name ([#1954](https://github.com/PyTorchLightning/pytorch-lightning/pull/1954))
- Fixed `LearningRateLogger` in multi-scheduler setting ([#1944](https://github.com/PyTorchLightning/pytorch-lightning/pull/1944))
- Fixed test configuration check and testing ([#1804](https://github.com/PyTorchLightning/pytorch-lightning/pull/1804))
- Fixed an issue with Trainer constructor silently ignoring unknown/misspelled arguments ([#1820](https://github.com/PyTorchLightning/pytorch-lightning/pull/1820))
- Fixed `save_weights_only` in ModelCheckpoint ([#1780](https://github.com/PyTorchLightning/pytorch-lightning/pull/1780))
- Allow use of same `WandbLogger` instance for multiple training loops ([#2055](https://github.com/PyTorchLightning/pytorch-lightning/pull/2055))
- Fixed an issue with `_auto_collect_arguments` collecting local variables that are not constructor arguments and not working for signatures that have the instance not named `self` ([#2048](https://github.com/PyTorchLightning/pytorch-lightning/pull/2048))
- Fixed mistake in parameters' grad norm tracking ([#2012](https://github.com/PyTorchLightning/pytorch-lightning/pull/2012))
- Fixed CPU and hanging GPU crash ([#2118](https://github.com/PyTorchLightning/pytorch-lightning/pull/2118))
- Fixed an issue with the model summary and `example_input_array` depending on a specific ordering of the submodules in a LightningModule ([#1773](https://github.com/PyTorchLightning/pytorch-lightning/pull/1773))
- Fixed Tpu logging ([#2230](https://github.com/PyTorchLightning/pytorch-lightning/pull/2230))
- Fixed Pid port + duplicate `rank_zero` logging ([#2140](https://github.com/PyTorchLightning/pytorch-lightning/pull/2140),
     [#2231](https://github.com/PyTorchLightning/pytorch-lightning/pull/2231))

## [0.7.6] - 2020-05-16

### Added

- Added callback for logging learning rates ([#1498](https://github.com/PyTorchLightning/pytorch-lightning/pull/1498))
- Added transfer learning example (for a binary classification task in computer vision) ([#1564](https://github.com/PyTorchLightning/pytorch-lightning/pull/1564))
- Added type hints in `Trainer.fit()` and `Trainer.test()` to reflect that also a list of dataloaders can be passed in ([#1723](https://github.com/PyTorchLightning/pytorch-lightning/pull/1723)).
- Added auto scaling of batch size ([#1638](https://github.com/PyTorchLightning/pytorch-lightning/pull/1638))
- The progress bar metrics now also get updated in `training_epoch_end` ([#1724](https://github.com/PyTorchLightning/pytorch-lightning/pull/1724))
- Enable `NeptuneLogger` to work with `distributed_backend=ddp` ([#1753](https://github.com/PyTorchLightning/pytorch-lightning/pull/1753))
- Added option to provide seed to random generators to ensure reproducibility ([#1572](https://github.com/PyTorchLightning/pytorch-lightning/pull/1572))
- Added override for hparams in `load_from_ckpt` ([#1797](https://github.com/PyTorchLightning/pytorch-lightning/pull/1797))
- Added support multi-node distributed execution under `torchelastic` ([#1811](https://github.com/PyTorchLightning/pytorch-lightning/pull/1811),
     [#1818](https://github.com/PyTorchLightning/pytorch-lightning/pull/1818))
- Added using `store_true` for bool args ([#1822](https://github.com/PyTorchLightning/pytorch-lightning/pull/1822),
     [#1842](https://github.com/PyTorchLightning/pytorch-lightning/pull/1842))
- Added dummy logger for internally disabling logging for some features ([#1836](https://github.com/PyTorchLightning/pytorch-lightning/pull/1836))

### Changed

- Enable `non-blocking` for device transfers to GPU ([#1843](https://github.com/PyTorchLightning/pytorch-lightning/pull/1843))
- Replace mata_tags.csv with hparams.yaml ([#1271](https://github.com/PyTorchLightning/pytorch-lightning/pull/1271))
- Reduction when `batch_size < num_gpus` ([#1609](https://github.com/PyTorchLightning/pytorch-lightning/pull/1609))
- Updated LightningTemplateModel to look more like Colab example ([#1577](https://github.com/PyTorchLightning/pytorch-lightning/pull/1577))
- Don't convert `namedtuple` to `tuple` when transferring the batch to target device ([#1589](https://github.com/PyTorchLightning/pytorch-lightning/pull/1589))
- Allow passing hparams as keyword argument to LightningModule when loading from checkpoint ([#1639](https://github.com/PyTorchLightning/pytorch-lightning/pull/1639))
- Args should come after the last positional argument ([#1807](https://github.com/PyTorchLightning/pytorch-lightning/pull/1807))
- Made ddp the default if no backend specified with multiple GPUs ([#1789](https://github.com/PyTorchLightning/pytorch-lightning/pull/1789))

### Deprecated

- Deprecated `tags_csv` in favor of `hparams_file` ([#1271](https://github.com/PyTorchLightning/pytorch-lightning/pull/1271))

### Fixed

- Fixed broken link in PR template ([#1675](https://github.com/PyTorchLightning/pytorch-lightning/pull/1675))
- Fixed ModelCheckpoint not None checking filepath ([#1654](https://github.com/PyTorchLightning/pytorch-lightning/pull/1654))
- Trainer now calls `on_load_checkpoint()` when resuming from a checkpoint ([#1666](https://github.com/PyTorchLightning/pytorch-lightning/pull/1666))
- Fixed sampler logic for ddp with iterable dataset ([#1734](https://github.com/PyTorchLightning/pytorch-lightning/pull/1734))
- Fixed `_reset_eval_dataloader()` for IterableDataset ([#1560](https://github.com/PyTorchLightning/pytorch-lightning/pull/1560))
- Fixed Horovod distributed backend to set the `root_gpu` property ([#1669](https://github.com/PyTorchLightning/pytorch-lightning/pull/1669))
- Fixed wandb logger `global_step` affects other loggers ([#1492](https://github.com/PyTorchLightning/pytorch-lightning/pull/1492))
- Fixed disabling progress bar on non-zero ranks using Horovod backend ([#1709](https://github.com/PyTorchLightning/pytorch-lightning/pull/1709))
- Fixed bugs that prevent lr finder to be used together with early stopping and validation dataloaders ([#1676](https://github.com/PyTorchLightning/pytorch-lightning/pull/1676))
- Fixed a bug in Trainer that prepended the checkpoint path with `version_` when it shouldn't ([#1748](https://github.com/PyTorchLightning/pytorch-lightning/pull/1748))
- Fixed lr key name in case of param groups in LearningRateLogger ([#1719](https://github.com/PyTorchLightning/pytorch-lightning/pull/1719))
- Fixed accumulation parameter and suggestion method for learning rate finder ([#1801](https://github.com/PyTorchLightning/pytorch-lightning/pull/1801))
- Fixed num processes wasn't being set properly and auto sampler was ddp failing ([#1819](https://github.com/PyTorchLightning/pytorch-lightning/pull/1819))
- Fixed bugs in semantic segmentation example ([#1824](https://github.com/PyTorchLightning/pytorch-lightning/pull/1824))
- Fixed saving native AMP scaler state ([#1777](https://github.com/PyTorchLightning/pytorch-lightning/pull/1777))
- Fixed native amp + ddp ([#1788](https://github.com/PyTorchLightning/pytorch-lightning/pull/1788))
- Fixed `hparam` logging with metrics ([#1647](https://github.com/PyTorchLightning/pytorch-lightning/pull/1647))

## [0.7.5] - 2020-04-27

### Changed

- Allow logging of metrics together with `hparams` ([#1630](https://github.com/PyTorchLightning/pytorch-lightning/pull/1630))

### Removed

- Removed Warning from trainer loop ([#1634](https://github.com/PyTorchLightning/pytorch-lightning/pull/1634))

### Fixed

- Fixed ModelCheckpoint not being fixable ([#1632](https://github.com/PyTorchLightning/pytorch-lightning/pull/1632))
- Fixed CPU DDP breaking change and DDP change ([#1635](https://github.com/PyTorchLightning/pytorch-lightning/pull/1635))
- Tested pickling ([#1636](https://github.com/PyTorchLightning/pytorch-lightning/pull/1636))


## [0.7.4] - 2020-04-26

### Added

- Added flag `replace_sampler_ddp` to manually disable sampler replacement in DDP  ([#1513](https://github.com/PyTorchLightning/pytorch-lightning/pull/1513))
- Added `auto_select_gpus` flag to trainer that enables automatic selection of available GPUs on exclusive mode systems.
- Added learning rate finder ([#1347](https://github.com/PyTorchLightning/pytorch-lightning/pull/1347))
- Added support for DDP mode in clusters without SLURM ([#1387](https://github.com/PyTorchLightning/pytorch-lightning/pull/1387))
- Added `test_dataloaders` parameter to `Trainer.test()` ([#1434](https://github.com/PyTorchLightning/pytorch-lightning/pull/1434))
- Added `terminate_on_nan` flag to trainer that performs a NaN check with each training iteration when set to `True` ([#1475](https://github.com/PyTorchLightning/pytorch-lightning/pull/1475))
- Added speed parity tests (max 1 sec difference per epoch)([#1482](https://github.com/PyTorchLightning/pytorch-lightning/pull/1482))
- Added `ddp_cpu` backend for testing ddp without GPUs ([#1158](https://github.com/PyTorchLightning/pytorch-lightning/pull/1158))
- Added [Horovod](http://horovod.ai) support as a distributed backend `Trainer(distributed_backend='horovod')` ([#1529](https://github.com/PyTorchLightning/pytorch-lightning/pull/1529))
- Added support for 8 core distributed training on Kaggle TPU's ([#1568](https://github.com/PyTorchLightning/pytorch-lightning/pull/1568))
- Added support for native AMP ([#1561](https://github.com/PyTorchLightning/pytorch-lightning/pull/1561),
    [#1580](https://github.com/PyTorchLightning/pytorch-lightning/pull/1580))

### Changed

- Changed the default behaviour to no longer include a NaN check with each training iteration ([#1475](https://github.com/PyTorchLightning/pytorch-lightning/pull/1475))
- Decoupled the progress bar from trainer` it is a callback now and can be customized or even be replaced entirely ([#1450](https://github.com/PyTorchLightning/pytorch-lightning/pull/1450)).
- Changed lr schedule step interval behavior to update every backwards pass instead of every forwards pass ([#1477](https://github.com/PyTorchLightning/pytorch-lightning/pull/1477))
- Defines shared proc. rank, remove rank from instances (e.g. loggers) ([#1408](https://github.com/PyTorchLightning/pytorch-lightning/pull/1408))
- Updated semantic segmentation example with custom U-Net and logging ([#1371](https://github.com/PyTorchLightning/pytorch-lightning/pull/1371))
- Disabled val and test shuffling ([#1600](https://github.com/PyTorchLightning/pytorch-lightning/pull/1600))

### Deprecated

- Deprecated `training_tqdm_dict` in favor of `progress_bar_dict` ([#1450](https://github.com/PyTorchLightning/pytorch-lightning/pull/1450)).

### Removed

- Removed `test_dataloaders` parameter from `Trainer.fit()` ([#1434](https://github.com/PyTorchLightning/pytorch-lightning/pull/1434))

### Fixed

- Added the possibility to pass nested metrics dictionaries to loggers ([#1582](https://github.com/PyTorchLightning/pytorch-lightning/pull/1582))
- Fixed memory leak from opt return ([#1528](https://github.com/PyTorchLightning/pytorch-lightning/pull/1528))
- Fixed saving checkpoint before deleting old ones ([#1453](https://github.com/PyTorchLightning/pytorch-lightning/pull/1453))
- Fixed loggers - flushing last logged metrics even before continue, e.g. `trainer.test()` results ([#1459](https://github.com/PyTorchLightning/pytorch-lightning/pull/1459))
- Fixed optimizer configuration when `configure_optimizers` returns dict without `lr_scheduler` ([#1443](https://github.com/PyTorchLightning/pytorch-lightning/pull/1443))
- Fixed `LightningModule` - mixing hparams and arguments in `LightningModule.__init__()` crashes load_from_checkpoint() ([#1505](https://github.com/PyTorchLightning/pytorch-lightning/pull/1505))
- Added a missing call to the `on_before_zero_grad` model hook ([#1493](https://github.com/PyTorchLightning/pytorch-lightning/pull/1493)).
- Allow use of sweeps with `WandbLogger` ([#1512](https://github.com/PyTorchLightning/pytorch-lightning/pull/1512))
- Fixed a bug that caused the `callbacks` Trainer argument to reference a global variable ([#1534](https://github.com/PyTorchLightning/pytorch-lightning/pull/1534)).
- Fixed a bug that set all boolean CLI arguments from `Trainer.add_argparse_args` always to True ([#1571](https://github.com/PyTorchLightning/pytorch-lightning/pull/1571))
- Fixed do not copy the batch when training on a single GPU ([#1576](https://github.com/PyTorchLightning/pytorch-lightning/pull/1576),
    [#1579](https://github.com/PyTorchLightning/pytorch-lightning/pull/1579))
- Fixed soft checkpoint removing on DDP ([#1408](https://github.com/PyTorchLightning/pytorch-lightning/pull/1408))
- Fixed automatic parser bug ([#1585](https://github.com/PyTorchLightning/pytorch-lightning/pull/1585))
- Fixed bool conversion from string ([#1606](https://github.com/PyTorchLightning/pytorch-lightning/pull/1606))

## [0.7.3] - 2020-04-09

### Added

- Added `rank_zero_warn` for warning only in rank 0 ([#1428](https://github.com/PyTorchLightning/pytorch-lightning/pull/1428))

### Fixed

- Fixed default `DistributedSampler` for DDP training ([#1425](https://github.com/PyTorchLightning/pytorch-lightning/pull/1425))
- Fixed workers warning not on windows ([#1430](https://github.com/PyTorchLightning/pytorch-lightning/pull/1430))
- Fixed returning tuple from `run_training_batch` ([#1431](https://github.com/PyTorchLightning/pytorch-lightning/pull/1431))
- Fixed gradient clipping ([#1438](https://github.com/PyTorchLightning/pytorch-lightning/pull/1438))
- Fixed pretty print ([#1441](https://github.com/PyTorchLightning/pytorch-lightning/pull/1441))


## [0.7.2] - 2020-04-07

### Added

- Added same step loggers' metrics aggregation ([#1278](https://github.com/PyTorchLightning/pytorch-lightning/pull/1278))
- Added parity test between a vanilla MNIST model and lightning model ([#1284](https://github.com/PyTorchLightning/pytorch-lightning/pull/1284))
- Added parity test between a vanilla RNN model and lightning model ([#1351](https://github.com/PyTorchLightning/pytorch-lightning/pull/1351))
- Added Reinforcement Learning - Deep Q-network (DQN) lightning example ([#1232](https://github.com/PyTorchLightning/pytorch-lightning/pull/1232))
- Added support for hierarchical `dict` ([#1152](https://github.com/PyTorchLightning/pytorch-lightning/pull/1152))
- Added `TrainsLogger` class ([#1122](https://github.com/PyTorchLightning/pytorch-lightning/pull/1122))
- Added type hints to `pytorch_lightning.core` ([#946](https://github.com/PyTorchLightning/pytorch-lightning/pull/946))
- Added support for `IterableDataset` in validation and testing ([#1104](https://github.com/PyTorchLightning/pytorch-lightning/pull/1104))
- Added support for non-primitive types in `hparams` for `TensorboardLogger` ([#1130](https://github.com/PyTorchLightning/pytorch-lightning/pull/1130))
- Added a check that stops the training when loss or weights contain `NaN` or `inf` values. ([#1097](https://github.com/PyTorchLightning/pytorch-lightning/pull/1097))
- Added support for `IterableDataset` when `val_check_interval=1.0` (default), this will trigger validation at the end of each epoch. ([#1283](https://github.com/PyTorchLightning/pytorch-lightning/pull/1283))
- Added `summary` method to Profilers. ([#1259](https://github.com/PyTorchLightning/pytorch-lightning/pull/1259))
- Added informative errors if user defined dataloader has zero length ([#1280](https://github.com/PyTorchLightning/pytorch-lightning/pull/1280))
- Added testing for python 3.8 ([#915](https://github.com/PyTorchLightning/pytorch-lightning/pull/915))
- Added model configuration checking ([#1199](https://github.com/PyTorchLightning/pytorch-lightning/pull/1199))
- Added support for optimizer frequencies through `LightningModule.configure_optimizers()` ([#1269](https://github.com/PyTorchLightning/pytorch-lightning/pull/1269))
- Added option to run without an optimizer by returning `None` from `configure_optimizers`. ([#1279](https://github.com/PyTorchLightning/pytorch-lightning/pull/1279))
- Added a warning when the number of data loader workers is small. ([#1378](https://github.com/PyTorchLightning/pytorch-lightning/pull/1378))

### Changed

- Changed (renamed and refatored) `TensorRunningMean` -> `TensorRunningAccum`: running accumulations were generalized. ([#1278](https://github.com/PyTorchLightning/pytorch-lightning/pull/1278))
- Changed `progress_bar_refresh_rate` trainer flag to disable progress bar when set to 0. ([#1108](https://github.com/PyTorchLightning/pytorch-lightning/pull/1108))
- Enhanced `load_from_checkpoint` to also forward params to the model ([#1307](https://github.com/PyTorchLightning/pytorch-lightning/pull/1307))
- Updated references to `self.forward()` to instead use the `__call__` interface. ([#1211](https://github.com/PyTorchLightning/pytorch-lightning/pull/1211))
- Changed default behaviour of `configure_optimizers` to use no optimizer rather than Adam. ([#1279](https://github.com/PyTorchLightning/pytorch-lightning/pull/1279))
- Allow to upload models on W&B ([#1339](https://github.com/PyTorchLightning/pytorch-lightning/pull/1339))
- On DP and DDP2 unsqueeze is automated now ([#1319](https://github.com/PyTorchLightning/pytorch-lightning/pull/1319))
- Did not always create a DataLoader during reinstantiation, but the same type as before (if subclass of DataLoader) ([#1346](https://github.com/PyTorchLightning/pytorch-lightning/pull/1346))
- Did not interfere with a default sampler ([#1318](https://github.com/PyTorchLightning/pytorch-lightning/pull/1318))
- Remove default Adam optimizer ([#1317](https://github.com/PyTorchLightning/pytorch-lightning/pull/1317))
- Give warnings for unimplemented required lightning methods ([#1317](https://github.com/PyTorchLightning/pytorch-lightning/pull/1317))
- Made `evaluate` method private >> `Trainer._evaluate(...)`. ([#1260](https://github.com/PyTorchLightning/pytorch-lightning/pull/1260))
- Simplify the PL examples structure (shallower and more readable) ([#1247](https://github.com/PyTorchLightning/pytorch-lightning/pull/1247))
- Changed min max gpu memory to be on their own plots ([#1358](https://github.com/PyTorchLightning/pytorch-lightning/pull/1358))
- Remove `.item` which causes sync issues ([#1254](https://github.com/PyTorchLightning/pytorch-lightning/pull/1254))
- Changed smoothing in TQDM to decrease variability of time remaining between training / eval ([#1194](https://github.com/PyTorchLightning/pytorch-lightning/pull/1194))
- Change default logger to dedicated one ([#1064](https://github.com/PyTorchLightning/pytorch-lightning/pull/1064))

### Deprecated

- Deprecated Trainer argument `print_nan_grads` ([#1097](https://github.com/PyTorchLightning/pytorch-lightning/pull/1097))
- Deprecated Trainer argument `show_progress_bar` ([#1108](https://github.com/PyTorchLightning/pytorch-lightning/pull/1108))

### Removed

- Removed test for no test dataloader in .fit ([#1495](https://github.com/PyTorchLightning/pytorch-lightning/pull/1495))
- Removed duplicated module `pytorch_lightning.utilities.arg_parse` for loading CLI arguments ([#1167](https://github.com/PyTorchLightning/pytorch-lightning/pull/1167))
- Removed wandb logger's `finalize` method ([#1193](https://github.com/PyTorchLightning/pytorch-lightning/pull/1193))
- Dropped `torchvision` dependency in tests and added own MNIST dataset class instead ([#986](https://github.com/PyTorchLightning/pytorch-lightning/pull/986))

### Fixed

- Fixed `model_checkpoint` when saving all models ([#1359](https://github.com/PyTorchLightning/pytorch-lightning/pull/1359))
- `Trainer.add_argparse_args` classmethod fixed. Now it adds a type for the arguments ([#1147](https://github.com/PyTorchLightning/pytorch-lightning/pull/1147))
- Fixed bug related to type checking of `ReduceLROnPlateau` lr schedulers([#1126](https://github.com/PyTorchLightning/pytorch-lightning/pull/1126))
- Fixed a bug to ensure lightning checkpoints to be backward compatible ([#1132](https://github.com/PyTorchLightning/pytorch-lightning/pull/1132))
- Fixed a bug that created an extra dataloader with active `reload_dataloaders_every_epoch` ([#1196](https://github.com/PyTorchLightning/pytorch-lightning/pull/1196))
- Fixed all warnings and errors in the docs build process ([#1191](https://github.com/PyTorchLightning/pytorch-lightning/pull/1191))
- Fixed an issue where `val_percent_check=0` would not disable validation ([#1251](https://github.com/PyTorchLightning/pytorch-lightning/pull/1251))
- Fixed average of incomplete `TensorRunningMean` ([#1309](https://github.com/PyTorchLightning/pytorch-lightning/pull/1309))
- Fixed `WandbLogger.watch` with `wandb.init()` ([#1311](https://github.com/PyTorchLightning/pytorch-lightning/pull/1311))
- Fixed an issue with early stopping that would prevent it from monitoring training metrics when validation is disabled / not implemented ([#1235](https://github.com/PyTorchLightning/pytorch-lightning/pull/1235)).
- Fixed a bug that would cause `trainer.test()` to run on the validation set when overloading `validation_epoch_end` and `test_end` ([#1353](https://github.com/PyTorchLightning/pytorch-lightning/pull/1353))
- Fixed `WandbLogger.watch` - use of the watch method without importing `wandb` ([#1311](https://github.com/PyTorchLightning/pytorch-lightning/pull/1311))
- Fixed `WandbLogger` to be used with 'ddp' - allow reinits in sub-processes ([#1149](https://github.com/PyTorchLightning/pytorch-lightning/pull/1149),
     [#1360](https://github.com/PyTorchLightning/pytorch-lightning/pull/1360))
- Made `training_epoch_end` behave like `validation_epoch_end` ([#1357](https://github.com/PyTorchLightning/pytorch-lightning/pull/1357))
- Fixed `fast_dev_run` running validation twice ([#1365](https://github.com/PyTorchLightning/pytorch-lightning/pull/1365))
- Fixed pickle error from quick patch `__code__` ([#1352](https://github.com/PyTorchLightning/pytorch-lightning/pull/1352))
- Fixed memory leak on GPU0 ([#1094](https://github.com/PyTorchLightning/pytorch-lightning/pull/1094),
     [#1349](https://github.com/PyTorchLightning/pytorch-lightning/pull/1349))
- Fixed checkpointing interval ([#1272](https://github.com/PyTorchLightning/pytorch-lightning/pull/1272))
- Fixed validation and training loops run the partial dataset ([#1192](https://github.com/PyTorchLightning/pytorch-lightning/pull/1192))
- Fixed running `on_validation_end` only on main process in DDP ([#1125](https://github.com/PyTorchLightning/pytorch-lightning/pull/1125))
- Fixed `load_spawn_weights` only in proc rank 0 ([#1385](https://github.com/PyTorchLightning/pytorch-lightning/pull/1385))
- Fixes using deprecated `use_amp` attribute ([#1145](https://github.com/PyTorchLightning/pytorch-lightning/pull/1145))
- Fixed Tensorboard logger error: lightning_logs directory not exists in multi-node DDP on nodes with rank != 0 ([#1377](https://github.com/PyTorchLightning/pytorch-lightning/pull/1377))
- Fixed `Unimplemented backend XLA` error on TPU ([#1387](https://github.com/PyTorchLightning/pytorch-lightning/pull/1387))

## [0.7.1] - 2020-03-07

### Fixed

- Fixes `print` issues and `data_loader` ([#1080](https://github.com/PyTorchLightning/pytorch-lightning/pull/1080))

## [0.7.0] - 2020-03-06

### Added

- Added automatic sampler setup. Depending on DDP or TPU, lightning configures the sampler correctly (user needs to do nothing) ([#926](https://github.com/PyTorchLightning/pytorch-lightning/pull/926))
- Added `reload_dataloaders_every_epoch=False` flag for trainer. Some users require reloading data every epoch ([#926](https://github.com/PyTorchLightning/pytorch-lightning/pull/926))
- Added `progress_bar_refresh_rate=50` flag for trainer. Throttle refresh rate on notebooks ([#926](https://github.com/PyTorchLightning/pytorch-lightning/pull/926))
- Updated governance docs
- Added a check to ensure that the metric used for early stopping exists before training commences ([#542](https://github.com/PyTorchLightning/pytorch-lightning/pull/542))
- Added `optimizer_idx` argument to `backward` hook ([#733](https://github.com/PyTorchLightning/pytorch-lightning/pull/733))
- Added `entity` argument to `WandbLogger` to be passed to `wandb.init` ([#783](https://github.com/PyTorchLightning/pytorch-lightning/pull/783))
- Added a tool for profiling training runs ([#782](https://github.com/PyTorchLightning/pytorch-lightning/pull/782))
- Improved flexibility for naming of TensorBoard logs, can now set `version` to a `str` to just save to that directory, and use `name=''` to prevent experiment-name directory ([#804](https://github.com/PyTorchLightning/pytorch-lightning/pull/804))
- Added option to specify `step` key when logging metrics ([#808](https://github.com/PyTorchLightning/pytorch-lightning/pull/808))
- Added `train_dataloader`, `val_dataloader` and `test_dataloader` arguments to `Trainer.fit()`, for alternative data parsing ([#759](https://github.com/PyTorchLightning/pytorch-lightning/pull/759))
- Added Tensor Processing Unit (TPU) support ([#868](https://github.com/PyTorchLightning/pytorch-lightning/pull/868))
- Added semantic segmentation example ([#751](https://github.com/PyTorchLightning/pytorch-lightning/pull/751),[#876](https://github.com/PyTorchLightning/pytorch-lightning/pull/876),
     [#881](https://github.com/PyTorchLightning/pytorch-lightning/pull/881))
- Split callbacks in multiple files ([#849](https://github.com/PyTorchLightning/pytorch-lightning/pull/849))
- Support for user defined callbacks ([#889](https://github.com/PyTorchLightning/pytorch-lightning/pull/889) and [#950](https://github.com/PyTorchLightning/pytorch-lightning/pull/950))
- Added support for multiple loggers to be passed to `Trainer` as an iterable (e.g. list, tuple, etc.) ([#903](https://github.com/PyTorchLightning/pytorch-lightning/pull/903))
- Added support for step-based learning rate scheduling ([#941](https://github.com/PyTorchLightning/pytorch-lightning/pull/941))
- Added support for logging `hparams` as dict ([#1029](https://github.com/PyTorchLightning/pytorch-lightning/pull/1029))
- Checkpoint and early stopping now work without val. step ([#1041](https://github.com/PyTorchLightning/pytorch-lightning/pull/1041))
- Support graceful training cleanup after Keyboard Interrupt ([#856](https://github.com/PyTorchLightning/pytorch-lightning/pull/856),
     [#1019](https://github.com/PyTorchLightning/pytorch-lightning/pull/1019))
- Added type hints for function arguments ([#912](https://github.com/PyTorchLightning/pytorch-lightning/pull/912), )
- Added default `argparser` for `Trainer` ([#952](https://github.com/PyTorchLightning/pytorch-lightning/pull/1023),
     [#1023](https://github.com/PyTorchLightning/pytorch-lightning/pull/1023))
- Added TPU gradient clipping ([#963](https://github.com/PyTorchLightning/pytorch-lightning/pull/963))
- Added max/min number of steps in `Trainer` ([#728](https://github.com/PyTorchLightning/pytorch-lightning/pull/728))

### Changed

- Improved `NeptuneLogger` by adding `close_after_fit` argument to allow logging after training([#908](https://github.com/PyTorchLightning/pytorch-lightning/pull/1084))
- Changed default TQDM to use `tqdm.auto` for prettier outputs in IPython notebooks ([#752](https://github.com/PyTorchLightning/pytorch-lightning/pull/752))
- Changed `pytorch_lightning.logging` to `pytorch_lightning.loggers` ([#767](https://github.com/PyTorchLightning/pytorch-lightning/pull/767))
- Moved the default `tqdm_dict` definition from Trainer to `LightningModule`, so it can be overridden by the user ([#749](https://github.com/PyTorchLightning/pytorch-lightning/pull/749))
- Moved functionality of `LightningModule.load_from_metrics` into `LightningModule.load_from_checkpoint` ([#995](https://github.com/PyTorchLightning/pytorch-lightning/pull/995))
- Changed Checkpoint path parameter from `filepath` to `dirpath` ([#1016](https://github.com/PyTorchLightning/pytorch-lightning/pull/1016))
- Freezed models `hparams` as `Namespace` property ([#1029](https://github.com/PyTorchLightning/pytorch-lightning/pull/1029))
- Dropped `logging` config in package init ([#1015](https://github.com/PyTorchLightning/pytorch-lightning/pull/1015))
- Renames model steps ([#1051](https://github.com/PyTorchLightning/pytorch-lightning/pull/1051))
  - `training_end` >> `training_epoch_end`
  - `validation_end` >> `validation_epoch_end`
  - `test_end` >> `test_epoch_end`
- Refactor dataloading, supports infinite dataloader ([#955](https://github.com/PyTorchLightning/pytorch-lightning/pull/955))
- Create single file in `TensorBoardLogger` ([#777](https://github.com/PyTorchLightning/pytorch-lightning/pull/777))

### Deprecated

- Deprecated `pytorch_lightning.logging` ([#767](https://github.com/PyTorchLightning/pytorch-lightning/pull/767))
- Deprecated `LightningModule.load_from_metrics` in favour of `LightningModule.load_from_checkpoint` ([#995](https://github.com/PyTorchLightning/pytorch-lightning/pull/995),
     [#1079](https://github.com/PyTorchLightning/pytorch-lightning/pull/1079))
- Deprecated `@data_loader` decorator ([#926](https://github.com/PyTorchLightning/pytorch-lightning/pull/926))
- Deprecated model steps `training_end`, `validation_end` and `test_end` ([#1051](https://github.com/PyTorchLightning/pytorch-lightning/pull/1051),
     [#1056](https://github.com/PyTorchLightning/pytorch-lightning/pull/1056))

### Removed

- Removed dependency on `pandas` ([#736](https://github.com/PyTorchLightning/pytorch-lightning/pull/736))
- Removed dependency on `torchvision` ([#797](https://github.com/PyTorchLightning/pytorch-lightning/pull/797))
- Removed dependency on `scikit-learn` ([#801](https://github.com/PyTorchLightning/pytorch-lightning/pull/801))

### Fixed

- Fixed a bug where early stopping `on_end_epoch` would be called inconsistently when `check_val_every_n_epoch == 0` ([#743](https://github.com/PyTorchLightning/pytorch-lightning/pull/743))
- Fixed a bug where the model checkpointer didn't write to the same directory as the logger ([#771](https://github.com/PyTorchLightning/pytorch-lightning/pull/771))
- Fixed a bug where the `TensorBoardLogger` class would create an additional empty log file during fitting ([#777](https://github.com/PyTorchLightning/pytorch-lightning/pull/777))
- Fixed a bug where `global_step` was advanced incorrectly when using `accumulate_grad_batches > 1` ([#832](https://github.com/PyTorchLightning/pytorch-lightning/pull/832))
- Fixed a bug when calling `self.logger.experiment` with multiple loggers ([#1009](https://github.com/PyTorchLightning/pytorch-lightning/pull/1009))
- Fixed a bug when calling `logger.append_tags` on a `NeptuneLogger` with a single tag ([#1009](https://github.com/PyTorchLightning/pytorch-lightning/pull/1009))
- Fixed sending back data from `.spawn` by saving and loading the trained model in/out of the process ([#1017](https://github.com/PyTorchLightning/pytorch-lightning/pull/1017)
- Fixed port collision on DDP ([#1010](https://github.com/PyTorchLightning/pytorch-lightning/pull/1010))
- Fixed/tested pass overrides ([#918](https://github.com/PyTorchLightning/pytorch-lightning/pull/918))
- Fixed comet logger to log after train ([#892](https://github.com/PyTorchLightning/pytorch-lightning/pull/892))
- Remove deprecated args to learning rate step function ([#890](https://github.com/PyTorchLightning/pytorch-lightning/pull/890))

## [0.6.0] - 2020-01-21

### Added

- Added support for resuming from a specific checkpoint via `resume_from_checkpoint` argument ([#516](https://github.com/PyTorchLightning/pytorch-lightning/pull/516))
- Added support for `ReduceLROnPlateau` scheduler ([#320](https://github.com/PyTorchLightning/pytorch-lightning/pull/320))
- Added support for Apex mode `O2` in conjunction with Data Parallel ([#493](https://github.com/PyTorchLightning/pytorch-lightning/pull/493))
- Added option (`save_top_k`) to save the top k models in the `ModelCheckpoint` class ([#128](https://github.com/PyTorchLightning/pytorch-lightning/pull/128))
- Added `on_train_start` and `on_train_end` hooks to `ModelHooks` ([#598](https://github.com/PyTorchLightning/pytorch-lightning/pull/598))
- Added `TensorBoardLogger` ([#607](https://github.com/PyTorchLightning/pytorch-lightning/pull/607))
- Added support for weight summary of model with multiple inputs ([#543](https://github.com/PyTorchLightning/pytorch-lightning/pull/543))
- Added `map_location` argument to `load_from_metrics` and `load_from_checkpoint` ([#625](https://github.com/PyTorchLightning/pytorch-lightning/pull/625))
- Added option to disable validation by setting `val_percent_check=0` ([#649](https://github.com/PyTorchLightning/pytorch-lightning/pull/649))
- Added `NeptuneLogger` class ([#648](https://github.com/PyTorchLightning/pytorch-lightning/pull/648))
- Added `WandbLogger` class ([#627](https://github.com/PyTorchLightning/pytorch-lightning/pull/627))

### Changed

- Changed the default progress bar to print to stdout instead of stderr ([#531](https://github.com/PyTorchLightning/pytorch-lightning/pull/531))
- Renamed `step_idx` to `step`, `epoch_idx` to `epoch`, `max_num_epochs` to `max_epochs` and `min_num_epochs` to `min_epochs` ([#589](https://github.com/PyTorchLightning/pytorch-lightning/pull/589))
- Renamed `total_batch_nb` to `total_batches`, `nb_val_batches` to `num_val_batches`, `nb_training_batches` to `num_training_batches`, `max_nb_epochs` to `max_epochs`, `min_nb_epochs` to `min_epochs`, `nb_test_batches` to `num_test_batches`, and `nb_val_batches` to `num_val_batches` ([#567](https://github.com/PyTorchLightning/pytorch-lightning/pull/567))
- Changed gradient logging to use parameter names instead of indexes ([#660](https://github.com/PyTorchLightning/pytorch-lightning/pull/660))
- Changed the default logger to `TensorBoardLogger` ([#609](https://github.com/PyTorchLightning/pytorch-lightning/pull/609))
- Changed the directory for tensorboard logging to be the same as model checkpointing ([#706](https://github.com/PyTorchLightning/pytorch-lightning/pull/706))

### Deprecated

- Deprecated `max_nb_epochs` and `min_nb_epochs` ([#567](https://github.com/PyTorchLightning/pytorch-lightning/pull/567))
- Deprecated the `on_sanity_check_start` hook in `ModelHooks` ([#598](https://github.com/PyTorchLightning/pytorch-lightning/pull/598))

### Removed

- Removed the `save_best_only` argument from `ModelCheckpoint`, use `save_top_k=1` instead ([#128](https://github.com/PyTorchLightning/pytorch-lightning/pull/128))

### Fixed

- Fixed a bug which ocurred when using Adagrad with cuda ([#554](https://github.com/PyTorchLightning/pytorch-lightning/pull/554))
- Fixed a bug where training would be on the GPU despite setting `gpus=0` or `gpus=[]` ([#561](https://github.com/PyTorchLightning/pytorch-lightning/pull/561))
- Fixed an error with `print_nan_gradients` when some parameters do not require gradient ([#579](https://github.com/PyTorchLightning/pytorch-lightning/pull/579))
- Fixed a bug where the progress bar would show an incorrect number of total steps during the validation sanity check when using multiple validation data loaders ([#597](https://github.com/PyTorchLightning/pytorch-lightning/pull/597))
- Fixed support for PyTorch 1.1.0 ([#552](https://github.com/PyTorchLightning/pytorch-lightning/pull/552))
- Fixed an issue with early stopping when using a `val_check_interval < 1.0` in `Trainer` ([#492](https://github.com/PyTorchLightning/pytorch-lightning/pull/492))
- Fixed bugs relating to the `CometLogger` object that would cause it to not work properly ([#481](https://github.com/PyTorchLightning/pytorch-lightning/pull/481))
- Fixed a bug that would occur when returning `-1` from `on_batch_start` following an early exit or when the batch was `None` ([#509](https://github.com/PyTorchLightning/pytorch-lightning/pull/509))
- Fixed a potential race condition with several processes trying to create checkpoint directories ([#530](https://github.com/PyTorchLightning/pytorch-lightning/pull/530))
- Fixed a bug where batch 'segments' would remain on the GPU when using `truncated_bptt > 1` ([#532](https://github.com/PyTorchLightning/pytorch-lightning/pull/532))
- Fixed a bug when using `IterableDataset` ([#547](https://github.com/PyTorchLightning/pytorch-lightning/pull/547))
- Fixed a bug where `.item` was called on non-tensor objects ([#602](https://github.com/PyTorchLightning/pytorch-lightning/pull/602))
- Fixed a bug where `Trainer.train` would crash on an uninitialized variable if the trainer was run after resuming from a checkpoint that was already at `max_epochs` ([#608](https://github.com/PyTorchLightning/pytorch-lightning/pull/608))
- Fixed a bug where early stopping would begin two epochs early ([#617](https://github.com/PyTorchLightning/pytorch-lightning/pull/617))
- Fixed a bug where `num_training_batches` and `num_test_batches` would sometimes be rounded down to zero ([#649](https://github.com/PyTorchLightning/pytorch-lightning/pull/649))
- Fixed a bug where an additional batch would be processed when manually setting `num_training_batches` ([#653](https://github.com/PyTorchLightning/pytorch-lightning/pull/653))
- Fixed a bug when batches did not have a `.copy` method ([#701](https://github.com/PyTorchLightning/pytorch-lightning/pull/701))
- Fixed a bug when using `log_gpu_memory=True` in Python 3.6 ([#715](https://github.com/PyTorchLightning/pytorch-lightning/pull/715))
- Fixed a bug where checkpoint writing could exit before completion, giving incomplete checkpoints ([#689](https://github.com/PyTorchLightning/pytorch-lightning/pull/689))
- Fixed a bug where `on_train_end` was not called when ealy stopping ([#723](https://github.com/PyTorchLightning/pytorch-lightning/pull/723))

## [0.5.3] - 2019-11-06

### Added

- Added option to disable default logger, checkpointer, and early stopping by passing `logger=False`, `checkpoint_callback=False` and `early_stop_callback=False` respectively
- Added `CometLogger` for use with Comet.ml
- Added `val_check_interval` argument to `Trainer` allowing validition to be performed at every given number of batches
- Added functionality to save and load hyperparameters using the standard checkpoint mechanism
- Added call to `torch.cuda.empty_cache` before training starts
- Added option for user to override the call t `backward`
- Added support for truncated backprop through time via the `truncated_bptt_steps` argument in `Trainer`
- Added option to operate on all outputs from `training_step` in DDP2
- Added a hook for modifying DDP init
- Added a hook for modifying Apex

### Changed

- Changed experiment version to be padded with zeros (e.g. `/dir/version_9` becomes `/dir/version_0009`)
- Changed callback metrics to include any metrics given in logs or progress bar
- Changed the default for `save_best_only` in `ModelCheckpoint` to `True`
- Added `tng_data_loader` for backwards compatibility
- Renamed `MLFlowLogger.client` to `MLFlowLogger.experiment` for consistency
- Moved `global_step` increment to happen after the batch has been processed
- Changed weights restore to first attempt HPC weights before restoring normally, preventing both weights being restored and running out of memory
- Changed progress bar functionality to add multiple progress bars for train/val/test
- Changed calls to `print` to use `logging` instead

### Deprecated

- Deprecated `tng_dataloader`

### Fixed

- Fixed an issue where the number of batches was off by one during training
- Fixed a bug that occured when setting a ckeckpoint callback and `early_stop_callback=False`
- Fixed an error when importing CometLogger
- Fixed a bug where the `gpus` argument had some unexpected behaviour
- Fixed a bug where the computed total number of batches was sometimes incorrect
- Fixed a bug where the progress bar would sometimes not show the total number of batches in test mode
- Fixed a bug when using the `log_gpu_memory='min_max'` option in `Trainer`
- Fixed a bug where checkpointing would sometimes erase the current directory

## [0.5.2] - 2019-10-10

### Added

- Added `weights_summary` argument to `Trainer` to be set to `full` (full summary), `top` (just top level modules) or other
- Added `tags` argument to `MLFlowLogger`

### Changed

- Changed default for `amp_level` to `O1`

### Removed

- Removed the `print_weights_summary` argument from `Trainer`

### Fixed

- Fixed a bug where logs were not written properly
- Fixed a bug where `logger.finalize` wasn't called after training is complete
- Fixed callback metric errors in DDP
- Fixed a bug where `TestTubeLogger` didn't log to the correct directory

## [0.5.1] - 2019-10-05

### Added

- Added the `LightningLoggerBase` class for experiment loggers
- Added `MLFlowLogger` for logging with `mlflow`
- Added `TestTubeLogger` for logging with `test_tube`
- Added a different implementation of DDP (`distributed_backed='ddp2'`) where every node has one model using all GPUs
- Added support for optimisers which require a closure (e.g. LBFGS)
- Added automatic `MASTER_PORT` defualt for DDP when not set manually
- Added new GPU memory logging options `'min_max'` (log only the min/max utilization) and `'all'` (log all the GPU memory)

### Changed

- Changed schedulers to always be called with the current epoch
- Changed `test_tube` to an optional dependency
- Changed data loaders to internally use a getter instead of a python property
- Disabled auto GPU loading when restoring weights to prevent out of memory errors
- Changed logging, early stopping and checkpointing to occur by default

### Fixed

- Fixed a bug with samplers that do not specify `set_epoch`
- Fixed a bug when using the `MLFlowLogger` with unsupported data types, this will now raise a warning
- Fixed a bug where gradient norms were alwasy zero using `track_grad_norm`
- Fixed a bug which causes a crash when logging memory

## [0.5.0] - 2019-09-26

### Changed

- Changed `data_batch` argument to `batch` throughout
- Changed `batch_i` argument to `batch_idx` throughout
- Changed `tng_dataloader` method to `train_dataloader`
- Changed `on_tng_metrics` method to `on_training_metrics`
- Changed `gradient_clip` argument to `gradient_clip_val`
- Changed `add_log_row_interval` to `row_log_interval`

### Fixed

- Fixed a bug with tensorboard logging in multi-gpu setup

## [0.4.9] - 2019-09-16

### Added

- Added the flag `log_gpu_memory` to `Trainer` to deactivate logging of GPU memory utilization
- Added SLURM resubmit functionality (port from test-tube)
- Added optional weight_save_path to trainer to remove the need for a checkpoint_callback when using cluster training
- Added option to use single gpu per node with `DistributedDataParallel`

### Changed

- Changed functionality of `validation_end` and `test_end` with multiple dataloaders to be given all of the dataloaders at once rather than in seperate calls
- Changed print_nan_grads to only print the parameter value and gradients when they contain NaN
- Changed gpu API to take integers as well (e.g. `gpus=2` instead of `gpus=[0, 1]`)
- All models now loaded on to CPU to avoid device and out of memory issues in PyTorch

### Fixed

- Fixed a bug where data types that implement `.to` but not `.cuda` would not be properly moved onto the GPU
- Fixed a bug where data would not be re-shuffled every epoch when using a `DistributedSampler`

## [0.4.8] - 2019-08-31

### Added

- Added `test_step` and `test_end` methods, used when `Trainer.test` is called
- Added `GradientAccumulationScheduler` callback which can be used to schedule changes to the number of accumulation batches
- Added option to skip the validation sanity check by setting `nb_sanity_val_steps = 0`

### Fixed

- Fixed a bug when setting `nb_sanity_val_steps = 0`

## [0.4.7] - 2019-08-24

### Changed

- Changed the default `val_check_interval` to `1.0`
- Changed defaults for `nb_val_batches`, `nb_tng_batches` and `nb_test_batches` to 0

### Fixed

- Fixed a bug where the full validation set as used despite setting `val_percent_check`
- Fixed a bug where an `Exception` was thrown when using a data set containing a single batch
- Fixed a bug where an `Exception` was thrown if no `val_dataloader` was given
- Fixed a bug where tuples were not properly transfered to the GPU
- Fixed a bug where data of a non standard type was not properly handled by the trainer
- Fixed a bug when loading data as a tuple
- Fixed a bug where `AttributeError` could be suppressed by the `Trainer`

## [0.4.6] - 2019-08-15

### Added

- Added support for data to be given as a `dict` or `list` with a single gpu
- Added support for `configure_optimizers` to return a single optimizer, two list (optimizers and schedulers), or a single list

### Fixed

- Fixed a bug where returning just an optimizer list (i.e. without schedulers) from `configure_optimizers` would throw an `Exception`

## [0.4.5] - 2019-08-13

### Added

- Added `optimizer_step` method that can be overridden to change the standard optimizer behaviour

## [0.4.4] - 2019-08-12

### Added

- Added supoort for multiple validation dataloaders
- Added support for latest test-tube logger (optimised for `torch==1.2.0`)

### Changed

- `validation_step` and `val_dataloader` are now optional
- `lr_scheduler` is now activated after epoch

### Fixed

- Fixed a bug where a warning would show when using `lr_scheduler` in `torch>1.1.0`
- Fixed a bug where an `Exception` would be thrown if using `torch.DistributedDataParallel` without using a `DistributedSampler`, this now throws a `Warning` instead

## [0.4.3] - 2019-08-10

### Fixed

- Fixed a bug where accumulate gradients would scale the loss incorrectly

## [0.4.2] - 2019-08-08

### Changed

- Changed install requirement to `torch==1.2.0`

## [0.4.1] - 2019-08-08

### Changed

- Changed install requirement to `torch==1.1.0`

## [0.4.0] - 2019-08-08

### Added

- Added 16-bit support for a single GPU
- Added support for training continuation (preserves epoch, global step etc.)

### Changed

- Changed `training_step` and `validation_step`, outputs will no longer be automatically reduced

### Removed

- Removed need for `Experiment` object in `Trainer`

### Fixed

- Fixed issues with reducing outputs from generative models (such as images and text)

## [0.3.6] - 2019-07-25

### Added

- Added a decorator to do lazy data loading internally

### Fixed

- Fixed a bug where `Experiment` object was not process safe, potentially causing logs to be overwritten

## [0.3.5] - 2019-07-25

## [0.3.4] - 2019-07-22

## [0.3.3] - 2019-07-22

## [0.3.2] - 2019-07-21

## [0.3.1] - 2019-07-21

## [0.2.x] - 2019-07-09

## [0.1.x] - 2019-06-DD<|MERGE_RESOLUTION|>--- conflicted
+++ resolved
@@ -81,11 +81,7 @@
 - Raised an error if the `batch_size` cannot be inferred from the current batch if it contained a string or was a custom batch object ([#10541](https://github.com/PyTorchLightning/pytorch-lightning/pull/10541))
 
 
-<<<<<<< HEAD
-- DeepSpeed does not require lightning module zero 3 partitioning ([#10655](https://github.com/PyTorchLightning/pytorch-lightning/pull/10655))
-=======
 - The validation loop is now disabled when `overfit_batches > 0` is set in the Trainer ([#9709](https://github.com/PyTorchLightning/pytorch-lightning/pull/9709))
->>>>>>> 5932f52b
 
 
 - Moved optimizer related logics from `Accelerator` to `TrainingTypePlugin` ([#10596](https://github.com/PyTorchLightning/pytorch-lightning/pull/10596))
@@ -125,6 +121,10 @@
 
 
 - Moved ownership of the `Accelerator` instance to the `TrainingTypePlugin`; all training-type plugins now take an optional parameter `accelerator` ([#11022](https://github.com/PyTorchLightning/pytorch-lightning/pull/11022))
+
+
+- DeepSpeed does not require lightning module zero 3 partitioning ([#10655](https://github.com/PyTorchLightning/pytorch-lightning/pull/10655))
+
 
 ### Deprecated
 
