# Changelog

All notable changes to this project will be documented in this file.

The format is based on [Keep a Changelog](http://keepachangelog.com/en/1.0.0/).


## [1.6.0] - 2022-MM-DD

### Added


- Added a flag `SLURMEnvironment(auto_requeue=True|False)` to control whether Lightning handles the requeuing ([#10601](https://github.com/PyTorchLightning/pytorch-lightning/issues/10601))


- Fault Tolerant Manual
    * Add `_SupportsStateDict` protocol to detect if classes are stateful ([#10646](https://github.com/PyTorchLightning/pytorch-lightning/issues/10646))
    * Add `_FaultTolerantMode` enum used to track different supported fault tolerant modes ([#10645](https://github.com/PyTorchLightning/pytorch-lightning/issues/10645))
    * Add a `_rotate_worker_indices` utility to reload the state according the latest worker ([#10647](https://github.com/PyTorchLightning/pytorch-lightning/issues/10647))
    * Add stateful workers ([#10674](https://github.com/PyTorchLightning/pytorch-lightning/issues/10674))
    * Add an utility to collect the states across processes ([#10639](https://github.com/PyTorchLightning/pytorch-lightning/issues/10639))
    * Add logic to reload the states across data loading components ([#10699](https://github.com/PyTorchLightning/pytorch-lightning/issues/10699))
    * Cleanup some fault tolerant utilities ([#10703](https://github.com/PyTorchLightning/pytorch-lightning/issues/10703))
    * Enable Fault Tolerant Manual Training ([#10707](https://github.com/PyTorchLightning/pytorch-lightning/issues/10707))
    * Broadcast the `_terminate_gracefully` to all processes and add support for DDP ([#10638](https://github.com/PyTorchLightning/pytorch-lightning/issues/10638))


- Added support for re-instantiation of custom (subclasses of) `DataLoaders` returned in the `*_dataloader()` methods, i.e., automatic replacement of samplers now works with custom types of `DataLoader` ([#10680](https://github.com/PyTorchLightning/pytorch-lightning/issues/10639))


- Added a function to validate if fault tolerant training is supported. ([#10465](https://github.com/PyTorchLightning/pytorch-lightning/issues/10465))


- Show a better error message when a custom `DataLoader` implementation is not well implemented and we need to reconstruct it ([#10719](https://github.com/PyTorchLightning/pytorch-lightning/issues/10719))


- Added support for `--lr_scheduler=ReduceLROnPlateau` to the `LightningCLI` ([#10860](https://github.com/PyTorchLightning/pytorch-lightning/issues/10860))


- Added `LightningCLI.configure_optimizers` to override the `configure_optimizers` return value ([#10860](https://github.com/PyTorchLightning/pytorch-lightning/issues/10860))


- Added a warning that shows when `max_epochs` in the `Trainer` is not set ([#10700](https://github.com/PyTorchLightning/pytorch-lightning/issues/10700))


### Changed

- Raised exception in `init_dist_connection()` when torch distibuted is not available ([#10418](https://github.com/PyTorchLightning/pytorch-lightning/issues/10418))


- The `monitor` argument in the `EarlyStopping` callback is no longer optional ([#10328](https://github.com/PyTorchLightning/pytorch-lightning/pull/10328))


- Do not fail if batch size could not be inferred for logging when using DeepSpeed ([#10438](https://github.com/PyTorchLightning/pytorch-lightning/issues/10438))


- Raised `MisconfigurationException` when `enable_progress_bar=False` and a progress bar instance has been passed in the callback list ([#10520](https://github.com/PyTorchLightning/pytorch-lightning/issues/10520))


- Moved `trainer.connectors.env_vars_connector._defaults_from_env_vars` to `utilities.argsparse._defaults_from_env_vars` ([#10501](https://github.com/PyTorchLightning/pytorch-lightning/pull/10501))


- Changes in `LightningCLI` required for the new major release of jsonargparse v4.0.0 ([#10426](https://github.com/PyTorchLightning/pytorch-lightning/pull/10426))


- Renamed `refresh_rate_per_second` parameter to `refresh_rate` for `RichProgressBar` signature ([#10497](https://github.com/PyTorchLightning/pytorch-lightning/pull/10497))


- Moved ownership of the `PrecisionPlugin` into `TrainingTypePlugin` and updated all references ([#10570](https://github.com/PyTorchLightning/pytorch-lightning/pull/10570))


- Fault Tolerant relies on `signal.SIGTERM` to gracefully exit instead of `signal.SIGUSR1` ([#10605](https://github.com/PyTorchLightning/pytorch-lightning/pull/10605))


- Raised an error if the `batch_size` cannot be inferred from the current batch if it contained a string or was a custom batch object ([#10541](https://github.com/PyTorchLightning/pytorch-lightning/pull/10541))


- The validation loop is now disabled when `overfit_batches > 0` is set in the Trainer ([#9709](https://github.com/PyTorchLightning/pytorch-lightning/pull/9709))


- Moved optimizer related logics from `Accelerator` to `TrainingTypePlugin` ([#10596](https://github.com/PyTorchLightning/pytorch-lightning/pull/10596))


- Moved `batch_to_device` method from `Accelerator` to `TrainingTypePlugin` ([#10649](https://github.com/PyTorchLightning/pytorch-lightning/pull/10649))


- The `DDPSpawnPlugin` no longer overrides the `post_dispatch` plugin hook ([#10034](https://github.com/PyTorchLightning/pytorch-lightning/pull/10034))


- The `LightningModule.{add_to_queue,get_from_queue}` hooks no longer get a `torch.multiprocessing.SimpleQueue` and instead receive a list based queue ([#10034](https://github.com/PyTorchLightning/pytorch-lightning/pull/10034))


- Changed `training_step`, `validation_step`, `test_step` and `predict_step` method signatures in `Accelerator` and updated input from caller side ([#10908](https://github.com/PyTorchLightning/pytorch-lightning/pull/10908))


- Changed the name of the temporary checkpoint that the `DDPSpawnPlugin` and related plugins save ([#10934](https://github.com/PyTorchLightning/pytorch-lightning/pull/10934))


- Redesigned process creation for spawn-based plugins (`DDPSpawnPlugin`, `TPUSpawnPlugin`, etc.) ([#10896](https://github.com/PyTorchLightning/pytorch-lightning/pull/10896))
    * All spawn-based plugins now spawn processes immediately upon calling `Trainer.{fit,validate,test,predict}`
    * The hooks/callbacks `prepare_data`, `setup`, `configure_sharded_model` and `teardown` now run under initialized process group for spawn-based plugins just like their non-spawn counterparts
    * Some configuration errors that were previously raised as `MisconfigurationException`s will now be raised as `ProcessRaisedException` (torch>=1.8) or as `Exception` (torch<1.8)


<<<<<<< HEAD
- Change `LSFEnvironment` to use `LSB_DJOB_RANKFILE` environment variable instead of `LSB_HOSTS` for determining node rank and master address ([#10825](https://github.com/PyTorchLightning/pytorch-lightning/pull/10825))

=======
- Changed the info message for finalizing ddp-spawn worker processes to a debug-level message ([#10864](https://github.com/PyTorchLightning/pytorch-lightning/pull/10864))


- Removed duplicated file extension when uploading model checkpoints with `NeptuneLogger` ([#11015](https://github.com/PyTorchLightning/pytorch-lightning/pull/11015))
>>>>>>> 2faaf35b

- Removed duplicated file extension when uploading model checkpoints with `NeptuneLogger` ([#11015](https://github.com/PyTorchLightning/pytorch-lightning/pull/11015))

### Deprecated

- Deprecated `ClusterEnvironment.master_{address,port}` in favor of `ClusterEnvironment.main_{address,port}` ([#10103](https://github.com/PyTorchLightning/pytorch-lightning/issues/10103))


- Deprecated `DistributedType` in favor of `_StrategyType` ([#10505](https://github.com/PyTorchLightning/pytorch-lightning/pull/10505))


- Deprecated the `precision_plugin` constructor argument from `Accelerator` ([#10570](https://github.com/PyTorchLightning/pytorch-lightning/pull/10570))


- Deprecated `DeviceType` in favor of `_AcceleratorType` ([#10503](https://github.com/PyTorchLightning/pytorch-lightning/pull/10503))


- Deprecated the property `Trainer.slurm_job_id` in favor of the new `SLURMEnvironment.job_id()` method ([#10622](https://github.com/PyTorchLightning/pytorch-lightning/pull/10622))


- Deprecated the access to the attribute `IndexBatchSamplerWrapper.batch_indices` in favor of `IndexBatchSamplerWrapper.seen_batch_indices` ([#10870](https://github.com/PyTorchLightning/pytorch-lightning/pull/10870))


- Deprecated `on_init_start` and `on_init_end` callback hooks ([#10940](https://github.com/PyTorchLightning/pytorch-lightning/pull/10940))


- Deprecated `Trainer.call_hook` in favor of `Trainer._call_callback_hooks`, `Trainer._call_lightning_module_hook`, `Trainer._call_ttp_hook`, and `Trainer._call_accelerator_hook` ([#10979](https://github.com/PyTorchLightning/pytorch-lightning/pull/10979))


- Deprecated `TrainingTypePlugin.post_dispatch` in favor of `TrainingTypePlugin.teardown` ([#10939](https://github.com/PyTorchLightning/pytorch-lightning/pull/10939))


- Deprecated `ModelIO.on_hpc_{save/load}` in favor of `CheckpointHooks.on_{save/load}_checkpoint` ([#10911](https://github.com/PyTorchLightning/pytorch-lightning/pull/10911))


### Removed

- Removed deprecated parameter `method` in `pytorch_lightning.utilities.model_helpers.is_overridden` ([#10507](https://github.com/PyTorchLightning/pytorch-lightning/pull/10507))


- Remove deprecated method `ClusterEnvironment.creates_children` ([#10339](https://github.com/PyTorchLightning/pytorch-lightning/issues/10339))


- Removed deprecated `TrainerModelHooksMixin.is_function_implemented` and `TrainerModelHooksMixin.has_arg` ([#10322](https://github.com/PyTorchLightning/pytorch-lightning/pull/10322))


- Removed deprecated `pytorch_lightning.utilities.device_dtype_mixin.DeviceDtypeModuleMixin` in favor of `pytorch_lightning.core.mixins.device_dtype_mixin.DeviceDtypeModuleMixin` ([#10442](https://github.com/PyTorchLightning/pytorch-lightning/pull/10442))


- Removed deprecated `LightningModule.loaded_optimizer_states_dict` property ([#10346](https://github.com/PyTorchLightning/pytorch-lightning/pull/10346))


- Removed deprecated `Trainer.fit(train_dataloader=)`, `Trainer.validate(val_dataloaders=)`, and `Trainer.test(test_dataloader=)` ([#10325](https://github.com/PyTorchLightning/pytorch-lightning/pull/10325))


- Removed deprecated `has_prepared_data`, `has_setup_fit`, `has_setup_validate`, `has_setup_test`, `has_setup_predict`, `has_teardown_fit`, `has_teardown_validate`, `has_teardown_test` and `has_teardown_predict` datamodule lifecycle properties  ([#10350](https://github.com/PyTorchLightning/pytorch-lightning/pull/10350))


- Removed deprecated `every_n_val_epochs` parameter of ModelCheckpoint ([#10366](https://github.com/PyTorchLightning/pytorch-lightning/pull/10366))


- Removed deprecated `import pytorch_lightning.profiler.profilers` in favor of `import pytorch_lightning.profiler` ([#10443](https://github.com/PyTorchLightning/pytorch-lightning/pull/10443))


- Removed deprecated property `configure_slurm_dpp` from accelerator connector ([#10370](https://github.com/PyTorchLightning/pytorch-lightning/pull/10370))


- Removed deprecated arguments `num_nodes` and `sync_batchnorm` from `DDPPlugin`, `DDPSpawnPlugin`, `DeepSpeedPlugin` ([#10357](https://github.com/PyTorchLightning/pytorch-lightning/pull/10357))


- Removed deprecated property `is_slurm_managing_tasks` from AcceleratorConnector ([#10353](https://github.com/PyTorchLightning/pytorch-lightning/pull/10353))


- Removed deprecated `LightningModule.log(tbptt_reduce_fx, tbptt_reduce_token, sync_dist_op)` ([#10423](https://github.com/PyTorchLightning/pytorch-lightning/pull/10423))


- Removed deprecated `Plugin.task_idx` ([#10441](https://github.com/PyTorchLightning/pytorch-lightning/pull/10441))


- Removed deprecated method `master_params` from PrecisionPlugin ([#10372](https://github.com/PyTorchLightning/pytorch-lightning/pull/10372))


- Removed the automatic detachment of "extras" returned from `training_step`. For example, `return {'loss': ..., 'foo': foo.detach()}` will now be necessary if `foo` has gradients which you do not want to store ([#10424](https://github.com/PyTorchLightning/pytorch-lightning/pull/10424))


- Removed deprecated passthrough methods and properties from `Accelerator` base class:
  * ([#10403](https://github.com/PyTorchLightning/pytorch-lightning/pull/10403))
  * ([#10448](https://github.com/PyTorchLightning/pytorch-lightning/pull/10448))

- Removed deprecated signature for `transfer_batch_to_device` hook. The new argument `dataloader_idx` is now required ([#10480](https://github.com/PyTorchLightning/pytorch-lightning/pull/10480))


- Removed deprecated `utilities.distributed.rank_zero_{warn/deprecation}` ([#10451](https://github.com/PyTorchLightning/pytorch-lightning/pull/10451))


- Removed deprecated `mode` argument from `ModelSummary` class ([#10449](https://github.com/PyTorchLightning/pytorch-lightning/pull/10449))


- Removed deprecated `Trainer.train_loop` property in favor of `Trainer.fit_loop` ([#10482](https://github.com/PyTorchLightning/pytorch-lightning/pull/10482))


- Removed deprecated `Trainer.train_loop` property in favor of `Trainer.fit_loop` ([#10482](https://github.com/PyTorchLightning/pytorch-lightning/pull/10482))


- Removed deprecated `disable_validation` property from Trainer ([#10450](https://github.com/PyTorchLightning/pytorch-lightning/pull/10450))


- Removed deprecated `CheckpointConnector.hpc_load` property in favor of `CheckpointConnector.restore` ([#10525](https://github.com/PyTorchLightning/pytorch-lightning/pull/10525))


- Removed deprecated `reload_dataloaders_every_epoch` from `Trainer` in favour of `reload_dataloaders_every_n_epochs` ([#10481](https://github.com/PyTorchLightning/pytorch-lightning/pull/10481))


- Removed the `precision_plugin` attribute from `Accelerator` in favor of its equivalent attribute `precision_plugin` in the `TrainingTypePlugin` ([#10570](https://github.com/PyTorchLightning/pytorch-lightning/pull/10570))


- Removed `DeepSpeedPlugin.{precision,amp_type,amp_level}` properties ([#10657](https://github.com/PyTorchLightning/pytorch-lightning/pull/10657))


- Removed argument `return_result` from the `DDPSpawnPlugin.spawn()` method ([#10867](https://github.com/PyTorchLightning/pytorch-lightning/pull/10867))


- Removed the property `TrainingTypePlugin.results` and corresponding properties in subclasses ([#10034](https://github.com/PyTorchLightning/pytorch-lightning/pull/10034))


- Removed the `mp_queue` attribute from `DDPSpawnPlugin` and `TPUSpawnPlugin` ([#10034](https://github.com/PyTorchLightning/pytorch-lightning/pull/10034))


- Removed unnessesary `_move_optimizer_state` method overrides from `TPUSpawnPlugin` and `SingleTPUPlugin` ([#10849](https://github.com/PyTorchLightning/pytorch-lightning/pull/10849))


- Removed `model_sharded_context` method from `Accelerator` ([#10886](https://github.com/PyTorchLightning/pytorch-lightning/pull/10886))


- Removed method `pre_dispatch` from the `PrecisionPlugin` ([#10887](https://github.com/PyTorchLightning/pytorch-lightning/pull/10887))


- Removed method `setup_optimizers_in_pre_dispatch` from the `strategies` and achieve the same logic in `setup` and `pre_dispatch` methods ([#10906](https://github.com/PyTorchLightning/pytorch-lightning/pull/10906))


- Removed methods `pre_dispatch`, `dispatch` and `post_dispatch` from the `Accelerator` ([#10885](https://github.com/PyTorchLightning/pytorch-lightning/pull/10885))


- Removed method `training_step`, `test_step`, `validation_step` and `predict_step` from the `Accelerator` ([#10890](https://github.com/PyTorchLightning/pytorch-lightning/pull/10890))


- Removed `TrainingTypePlugin.start_{training,evaluating,predicting}` hooks and the same in all subclasses ([#10989](https://github.com/PyTorchLightning/pytorch-lightning/pull/10989), [#10896](https://github.com/PyTorchLightning/pytorch-lightning/pull/10896))


- Removed `Accelerator.on_train_start` ([#10999](https://github.com/PyTorchLightning/pytorch-lightning/pull/10999))

### Fixed

-


-


## [1.5.5] - 2021-12-07

### Fixed

- Disabled batch_size extraction for torchmetric instances because they accumulate the metrics internally ([#10815](https://github.com/PyTorchLightning/pytorch-lightning/pull/10815))
- Fixed an issue with `SignalConnector` not restoring the default signal handlers on teardown when running on SLURM or with fault-tolerant training enabled ([#10611](https://github.com/PyTorchLightning/pytorch-lightning/pull/10611))
- Fixed `SignalConnector._has_already_handler` check for callable type ([#10483](https://github.com/PyTorchLightning/pytorch-lightning/pull/10483))
- Fixed an issue to return the results for each dataloader separately instead of duplicating them for each ([#10810](https://github.com/PyTorchLightning/pytorch-lightning/pull/10810))
- Improved exception message if `rich` version is less than `10.2.2` ([#10839](https://github.com/PyTorchLightning/pytorch-lightning/pull/10839))
- Fixed uploading best model checkpoint in NeptuneLogger ([#10369](https://github.com/PyTorchLightning/pytorch-lightning/pull/10369))
- Fixed early schedule reset logic in PyTorch profiler that was causing data leak ([#10837](https://github.com/PyTorchLightning/pytorch-lightning/pull/10837))
- Fixed a bug that caused incorrect batch indices to be passed to the `BasePredictionWriter` hooks when using a dataloader with `num_workers > 0` ([#10870](https://github.com/PyTorchLightning/pytorch-lightning/pull/10870))
- Fixed an issue with item assignment on the logger on rank > 0 for those who support it ([#10917](https://github.com/PyTorchLightning/pytorch-lightning/pull/10917))
- Fixed importing `torch_xla.debug` for `torch-xla<1.8` ([#10836](https://github.com/PyTorchLightning/pytorch-lightning/pull/10836))
- Fixed an issue with `DDPSpawnPlugin` and related plugins leaving a temporary checkpoint behind ([#10934](https://github.com/PyTorchLightning/pytorch-lightning/pull/10934))
- Fixed a `TypeError` occuring in the `SingalConnector.teardown()` method ([#10961](https://github.com/PyTorchLightning/pytorch-lightning/pull/10961))


## [1.5.4] - 2021-11-30

### Fixed

- Fixed support for `--key.help=class` with the `LightningCLI` ([#10767](https://github.com/PyTorchLightning/pytorch-lightning/pull/10767))
- Fixed `_compare_version` for python packages ([#10762](https://github.com/PyTorchLightning/pytorch-lightning/pull/10762))
- Fixed TensorBoardLogger `SummaryWriter` not close before spawning the processes ([#10777](https://github.com/PyTorchLightning/pytorch-lightning/pull/10777))
- Fixed a consolidation error in Lite when attempting to save the state dict of a sharded optimizer ([#10746](https://github.com/PyTorchLightning/pytorch-lightning/pull/10746))
- Fixed the default logging level for batch hooks associated with training from `on_step=False, on_epoch=True` to `on_step=True, on_epoch=False` ([#10756](https://github.com/PyTorchLightning/pytorch-lightning/pull/10756))

### Removed

- Removed PyTorch 1.6 support ([#10367](https://github.com/PyTorchLightning/pytorch-lightning/pull/10367), [#10738](https://github.com/PyTorchLightning/pytorch-lightning/pull/10738))


## [1.5.3] - 2021-11-24

### Fixed

- Fixed `ShardedTensor` state dict hook registration to check if torch distributed is available ([#10621](https://github.com/PyTorchLightning/pytorch-lightning/pull/10621))
- Fixed an issue with `self.log` not respecting a tensor's `dtype` when applying computations ([#10076](https://github.com/PyTorchLightning/pytorch-lightning/pull/10076))
- Fixed LigtningLite `_wrap_init` popping unexisting keys from DataLoader signature parameters ([#10613](https://github.com/PyTorchLightning/pytorch-lightning/pull/10613))
- Fixed signals being registered within threads ([#10610](https://github.com/PyTorchLightning/pytorch-lightning/pull/10610))
- Fixed an issue that caused Lightning to extract the batch size even though it was set by the user in `LightningModule.log` ([#10408](https://github.com/PyTorchLightning/pytorch-lightning/pull/10408))
- Fixed `Trainer(move_metrics_to_cpu=True)` not moving the evaluation logged results to CPU ([#10631](https://github.com/PyTorchLightning/pytorch-lightning/pull/10631))
- Fixed the `{validation,test}_step` outputs getting moved to CPU with `Trainer(move_metrics_to_cpu=True)` ([#10631](https://github.com/PyTorchLightning/pytorch-lightning/pull/10631))
- Fixed an issue with collecting logged test results with multiple dataloaders ([#10522](https://github.com/PyTorchLightning/pytorch-lightning/pull/10522))


## [1.5.2] - 2021-11-16

### Fixed

- Fixed `CombinedLoader` and `max_size_cycle` didn't receive a `DistributedSampler` ([#10374](https://github.com/PyTorchLightning/pytorch-lightning/issues/10374))
- Fixed an issue where class or init-only variables of dataclasses were passed to the dataclass constructor in `utilities.apply_to_collection` ([#9702](https://github.com/PyTorchLightning/pytorch-lightning/issues/9702))
- Fixed `isinstance` not working with `init_meta_context`, materialized model not being moved to the device ([#10493](https://github.com/PyTorchLightning/metrics/pull/10493))
- Fixed an issue that prevented the Trainer to shutdown workers when execution is interrupted due to failure([#10463](https://github.com/PyTorchLightning/pytorch-lightning/issues/10463))
- Squeeze the early stopping monitor to remove empty tensor dimensions ([#10461](https://github.com/PyTorchLightning/pytorch-lightning/issues/10461))
- Fixed sampler replacement logic with `overfit_batches` to only replace the sample when `SequentialSampler` is not used ([#10486](https://github.com/PyTorchLightning/pytorch-lightning/issues/10486))
- Fixed scripting causing false positive deprecation warnings ([#10470](https://github.com/PyTorchLightning/pytorch-lightning/pull/10470), [#10555](https://github.com/PyTorchLightning/pytorch-lightning/pull/10555))
- Do not fail if batch size could not be inferred for logging when using DeepSpeed ([#10438](https://github.com/PyTorchLightning/pytorch-lightning/issues/10438))
- Fixed propagation of device and dtype information to submodules of LightningLite when they inherit from `DeviceDtypeModuleMixin` ([#10559](https://github.com/PyTorchLightning/pytorch-lightning/issues/10559))


## [1.5.1] - 2021-11-09

### Fixed

- Fixed `apply_to_collection(defaultdict)` ([#10316](https://github.com/PyTorchLightning/pytorch-lightning/issues/10316))
- Fixed failure when `DataLoader(batch_size=None)` is passed ([#10345](https://github.com/PyTorchLightning/pytorch-lightning/issues/10345))
- Fixed interception of `__init__` arguments for sub-classed DataLoader re-instantiation in Lite ([#10334](https://github.com/PyTorchLightning/pytorch-lightning/issues/10334))
- Fixed issue with pickling `CSVLogger` after a call to `CSVLogger.save` ([#10388](https://github.com/PyTorchLightning/pytorch-lightning/pull/10388))
- Fixed an import error being caused by `PostLocalSGD` when `torch.distributed` not available ([#10359](https://github.com/PyTorchLightning/pytorch-lightning/pull/10359))
- Fixed the logging with `on_step=True` in epoch-level hooks causing unintended side-effects. Logging with `on_step=True` in epoch-level hooks will now correctly raise an error ([#10409](https://github.com/PyTorchLightning/pytorch-lightning/pull/10409))
- Fixed deadlocks for distributed training with `RichProgressBar` ([#10428](https://github.com/PyTorchLightning/pytorch-lightning/pull/10428))
- Fixed an issue where the model wrapper in Lite converted non-floating point tensors to float ([#10429](https://github.com/PyTorchLightning/pytorch-lightning/pull/10429))
- Fixed an issue with inferring the dataset type in fault-tolerant training ([#10432](https://github.com/PyTorchLightning/pytorch-lightning/pull/10432))
- Fixed dataloader workers with `persistent_workers` being deleted on every iteration ([#10434](https://github.com/PyTorchLightning/pytorch-lightning/pull/10434))


## [1.5.0] - 2021-11-02

### Added

- Added support for monitoring the learning rate without schedulers in `LearningRateMonitor` ([#9786](https://github.com/PyTorchLightning/pytorch-lightning/issues/9786))
- Added registration of `ShardedTensor` state dict hooks in `LightningModule.__init__` if the PyTorch version supports `ShardedTensor` ([#8944](https://github.com/PyTorchLightning/pytorch-lightning/pull/8944))
- Added error handling including calling of `on_keyboard_interrupt()` and `on_exception()` for all entrypoints (fit, validate, test, predict) ([#8819](https://github.com/PyTorchLightning/pytorch-lightning/pull/8819))
- Added a flavor of `training_step` that takes `dataloader_iter` as an argument ([#8807](https://github.com/PyTorchLightning/pytorch-lightning/pull/8807))
- Added a `state_key` property to the `Callback` base class ([#6886](https://github.com/PyTorchLightning/pytorch-lightning/pull/6886))
- Added progress tracking to loops:
    * Integrated `TrainingEpochLoop.total_batch_idx` ([#8598](https://github.com/PyTorchLightning/pytorch-lightning/pull/8598))
    * Added `BatchProgress` and integrated `TrainingEpochLoop.is_last_batch` ([#9657](https://github.com/PyTorchLightning/pytorch-lightning/pull/9657))
    * Avoid optional `Tracker` attributes ([#9320](https://github.com/PyTorchLightning/pytorch-lightning/pull/9320))
    * Reset `current` progress counters when restarting an epoch loop that had already finished ([#9371](https://github.com/PyTorchLightning/pytorch-lightning/pull/9371))
    * Call `reset_on_restart` in the loop's `reset` hook instead of when loading a checkpoint ([#9561](https://github.com/PyTorchLightning/pytorch-lightning/pull/9561))
    * Use `completed` over `processed` in `reset_on_restart` ([#9656](https://github.com/PyTorchLightning/pytorch-lightning/pull/9656))
    * Renamed `reset_on_epoch` to `reset_on_run` ([#9658](https://github.com/PyTorchLightning/pytorch-lightning/pull/9658))
- Added `batch_size` and `rank_zero_only` arguments for `log_dict` to match `log` ([#8628](https://github.com/PyTorchLightning/pytorch-lightning/pull/8628))
- Added a check for unique GPU ids ([#8666](https://github.com/PyTorchLightning/pytorch-lightning/pull/8666))
- Added `ResultCollection` state_dict to the Loop `state_dict` and added support for distributed reload ([#8641](https://github.com/PyTorchLightning/pytorch-lightning/pull/8641))
- Added DeepSpeed collate checkpoint utility function ([#8701](https://github.com/PyTorchLightning/pytorch-lightning/pull/8701))
- Added a `handles_accumulate_grad_batches` property to the training type plugins ([#8856](https://github.com/PyTorchLightning/pytorch-lightning/pull/8856))
- Added a warning to `WandbLogger` when reusing a wandb run ([#8714](https://github.com/PyTorchLightning/pytorch-lightning/pull/8714))
- Added `log_graph` argument for `watch` method of `WandbLogger` ([#8662](https://github.com/PyTorchLightning/pytorch-lightning/pull/8662))
- `LightningCLI` additions:
  * Added `LightningCLI(run=False|True)` to choose whether to run a `Trainer` subcommand ([#8751](https://github.com/PyTorchLightning/pytorch-lightning/pull/8751))
  * Added support to call any trainer function from the `LightningCLI` via subcommands ([#7508](https://github.com/PyTorchLightning/pytorch-lightning/pull/7508))
  * Allow easy trainer re-instantiation ([#7508](https://github.com/PyTorchLightning/pytorch-lightning/pull/9241))
  * Automatically register all optimizers and learning rate schedulers ([#9565](https://github.com/PyTorchLightning/pytorch-lightning/pull/9565))
  * Allow registering custom optimizers and learning rate schedulers without subclassing the CLI ([#9565](https://github.com/PyTorchLightning/pytorch-lightning/pull/9565))
  * Support shorthand notation to instantiate optimizers and learning rate schedulers ([#9565](https://github.com/PyTorchLightning/pytorch-lightning/pull/9565))
  * Support passing lists of callbacks via command line ([#8815](https://github.com/PyTorchLightning/pytorch-lightning/pull/8815))
  * Support shorthand notation to instantiate models ([#9588](https://github.com/PyTorchLightning/pytorch-lightning/pull/9588))
  * Support shorthand notation to instantiate datamodules ([#10011](https://github.com/PyTorchLightning/pytorch-lightning/pull/10011))
  * Added `multifile` option to `LightningCLI` to enable/disable config saving to preserve multiple files structure ([#9073](https://github.com/PyTorchLightning/pytorch-lightning/pull/9073))
- Fault-tolerant training:
    * Added `FastForwardSampler` and `CaptureIterableDataset` injection to data loading utilities ([#8366](https://github.com/PyTorchLightning/pytorch-lightning/pull/8366))
    * Added `DataFetcher` to control fetching flow ([#8890](https://github.com/PyTorchLightning/pytorch-lightning/pull/8890))
    * Added `SharedCycleIteratorState` to prevent infinite loop ([#8889](https://github.com/PyTorchLightning/pytorch-lightning/pull/8889))
    * Added `CaptureMapDataset` for state management in map-style datasets ([#8891](https://github.com/PyTorchLightning/pytorch-lightning/pull/8891))
    * Added Fault Tolerant Training to `DataFetcher` ([#8891](https://github.com/PyTorchLightning/pytorch-lightning/pull/8891))
    * Replaced old prefetch iterator with new `DataFetcher` in training loop ([#8953](https://github.com/PyTorchLightning/pytorch-lightning/pull/8953))
    * Added partial support for global random state fault-tolerance in map-style datasets ([#8950](https://github.com/PyTorchLightning/pytorch-lightning/pull/8950))
    * Converted state to tuple explicitly when setting Python random state ([#9401](https://github.com/PyTorchLightning/pytorch-lightning/pull/9401))
    * Added support for restarting an optimizer loop (multiple optimizers) ([#9537](https://github.com/PyTorchLightning/pytorch-lightning/pull/9537))
    * Added support for restarting within Evaluation Loop ([#9563](https://github.com/PyTorchLightning/pytorch-lightning/pull/9563))
    * Added mechanism to detect that a signal has been sent so the Trainer can gracefully exit ([#9566](https://github.com/PyTorchLightning/pytorch-lightning/pull/9566))
    * Added support for skipping ahead to validation during the auto-restart of fitting ([#9681](https://github.com/PyTorchLightning/pytorch-lightning/pull/9681))
    * Added support for auto-restart if a fault-tolerant checkpoint is available ([#9722](https://github.com/PyTorchLightning/pytorch-lightning/pull/9722))
- Checkpoint saving and loading extensibility:
  * Added `CheckpointIO` plugin to expose checkpoint IO from training type plugin ([#8743](https://github.com/PyTorchLightning/pytorch-lightning/pull/8743))
  * Refactored `CheckpointConnector` to offload validation logic to the `CheckpointIO` plugin ([#9045](https://github.com/PyTorchLightning/pytorch-lightning/pull/9045))
  * Added `remove_checkpoint` to `CheckpointIO` plugin by moving the responsibility out of the `ModelCheckpoint` callback ([#9373](https://github.com/PyTorchLightning/pytorch-lightning/pull/9373))
  * Added `XLACheckpointIO` plugin ([#9972](https://github.com/PyTorchLightning/pytorch-lightning/pull/9972))
- Loop customization:
    * Added `Closure` and `AbstractClosure` classes ([#8642](https://github.com/PyTorchLightning/pytorch-lightning/pull/8642))
    * Refactored `TrainingBatchLoop` and extracted `OptimizerLoop`, splitting off automatic optimization into its own loop ([#9191](https://github.com/PyTorchLightning/pytorch-lightning/pull/9191))
    * Removed `TrainingBatchLoop.backward()`; manual optimization now calls directly into `Accelerator.backward()` and automatic optimization handles backward in new `OptimizerLoop` ([#9265](https://github.com/PyTorchLightning/pytorch-lightning/pull/9265))
    * Extracted `ManualOptimization` logic from `TrainingBatchLoop` into its own separate loop class ([#9266](https://github.com/PyTorchLightning/pytorch-lightning/pull/9266))
    * Added `OutputResult` and `ManualResult` classes ([#9437](https://github.com/PyTorchLightning/pytorch-lightning/pull/9437), [#9424](https://github.com/PyTorchLightning/pytorch-lightning/pull/9424))
    * Marked `OptimizerLoop.backward` as protected ([#9514](https://github.com/PyTorchLightning/pytorch-lightning/pull/9514))
    * Marked `FitLoop.should_accumulate` as protected ([#9515](https://github.com/PyTorchLightning/pytorch-lightning/pull/9515))
    * Marked several methods in `PredictionLoop` as protected: `on_predict_start`, `on_predict_epoch_end`, `on_predict_end`, `on_predict_model_eval` ([#9516](https://github.com/PyTorchLightning/pytorch-lightning/pull/9516))
    * Marked several methods in `EvaluationLoop` as protected: `get_max_batches`, `on_evaluation_model_eval`, `on_evaluation_model_train`, `on_evaluation_start`, `on_evaluation_epoch_start`, `on_evaluation_epoch_end`, `on_evaluation_end`, `reload_evaluation_dataloaders` ([#9516](https://github.com/PyTorchLightning/pytorch-lightning/pull/9516))
    * Marked several methods in `EvaluationEpochLoop` as protected: `on_evaluation_batch_start`, `evaluation_step`, `evaluation_step_end` ([#9516](https://github.com/PyTorchLightning/pytorch-lightning/pull/9516))
    * Added `yielding_training_step` example ([#9983](https://github.com/PyTorchLightning/pytorch-lightning/pull/9983))
- Added support for saving and loading state of multiple callbacks of the same type ([#7187](https://github.com/PyTorchLightning/pytorch-lightning/pull/7187))
- Added DeepSpeed Stage 1 support ([#8974](https://github.com/PyTorchLightning/pytorch-lightning/pull/8974))
- Added `Python dataclass` support for `LightningDataModule` ([#8272](https://github.com/PyTorchLightning/pytorch-lightning/issues/8272))
- Added sanitization of tensors when they get logged as hyperparameters in `TensorBoardLogger` ([#9031](https://github.com/PyTorchLightning/pytorch-lightning/pull/9031))
- Added `InterBatchParallelDataFetcher` ([#9020](https://github.com/PyTorchLightning/pytorch-lightning/pull/9020))
- Added `DataLoaderIterDataFetcher` ([#9020](https://github.com/PyTorchLightning/pytorch-lightning/pull/9020))
- Added `DataFetcher` within `Fit / Evaluation` Loop  ([#9047](https://github.com/PyTorchLightning/pytorch-lightning/pull/9047))
- Added a friendly error message when DDP attempts to spawn new distributed processes with rank > 0 ([#9005](https://github.com/PyTorchLightning/pytorch-lightning/pull/9005))
- Added Rich integration:
    * Added Rich progress bar ([#8929](https://github.com/PyTorchLightning/pytorch-lightning/pull/8929), [#9559](https://github.com/PyTorchLightning/pytorch-lightning/pull/9559))
    * Added Support for iterable datasets ([#9734](https://github.com/PyTorchLightning/pytorch-lightning/pull/9734))
    * Added `RichModelSummary` callback ([#9546](https://github.com/PyTorchLightning/pytorch-lightning/pull/9546))
    * Added `configure_columns` method to `RichProgressBar` ([#10288](https://github.com/PyTorchLightning/pytorch-lightning/pull/10288))
    * Added `leave` argument to `RichProgressBar` ([#10301](https://github.com/PyTorchLightning/pytorch-lightning/pull/10301))
- Added input validation logic for precision ([#9080](https://github.com/PyTorchLightning/pytorch-lightning/pull/9080))
- Added support for CPU AMP autocast ([#9084](https://github.com/PyTorchLightning/pytorch-lightning/pull/9084))
- Added `on_exception` callback hook ([#9183](https://github.com/PyTorchLightning/pytorch-lightning/pull/9183))
- Added a warning to DeepSpeed when inferring batch size ([#9221](https://github.com/PyTorchLightning/pytorch-lightning/pull/9221))
- Added `ModelSummary` callback ([#9344](https://github.com/PyTorchLightning/pytorch-lightning/pull/9344))
- Added `log_images`, `log_text` and `log_table` to `WandbLogger` ([#9545](https://github.com/PyTorchLightning/pytorch-lightning/pull/9545))
- Added `PL_RECONCILE_PROCESS` environment variable to enable process reconciliation regardless of cluster environment settings ([#9389](https://github.com/PyTorchLightning/pytorch-lightning/pull/9389))
- Added `get_device_stats` to the Accelerator interface and added its implementation for GPU and TPU ([#9586](https://github.com/PyTorchLightning/pytorch-lightning/pull/9586))
- Added a warning when an unknown key is encountered in the optimizer configuration, and when `OneCycleLR` is used with `"interval": "epoch"` ([#9666](https://github.com/PyTorchLightning/pytorch-lightning/pull/9666))
- Added `DeviceStatsMonitor` callback ([#9712](https://github.com/PyTorchLightning/pytorch-lightning/pull/9712))
- Added `enable_progress_bar` to the Trainer constructor ([#9664](https://github.com/PyTorchLightning/pytorch-lightning/pull/9664))
- Added `pl_legacy_patch` load utility for loading old checkpoints that have pickled legacy Lightning attributes ([#9166](https://github.com/PyTorchLightning/pytorch-lightning/pull/9166))
- Added support for `torch.use_deterministic_algorithms` ([#9121](https://github.com/PyTorchLightning/pytorch-lightning/pull/9121))
- Added automatic parameters tying for TPUs ([#9525](https://github.com/PyTorchLightning/pytorch-lightning/pull/9525))
- Added support for `torch.autograd.set_detect_anomaly` through `Trainer` constructor argument `detect_anomaly` ([#9848](https://github.com/PyTorchLightning/pytorch-lightning/pull/9848))
- Added `enable_model_summary` flag to Trainer ([#9699](https://github.com/PyTorchLightning/pytorch-lightning/pull/9699))
- Added `strategy` argument to Trainer ([#8597](https://github.com/PyTorchLightning/pytorch-lightning/pull/8597))
- Added `init_meta_context`, `materialize_module` utilities ([#9920](https://github.com/PyTorchLightning/pytorch-lightning/pull/9920))
- Added `TPUPrecisionPlugin` ([#10020](https://github.com/PyTorchLightning/pytorch-lightning/pull/#10020))
- Added `torch.bfloat16` support:
  * Added bfloat16 support for Lightning Trainer ([#9049](https://github.com/PyTorchLightning/pytorch-lightning/pull/9049))
  * Renamed `TPUHalfPrecisionPlugin` to `TPUBf16PrecisionPlugin` ([#10026](https://github.com/PyTorchLightning/pytorch-lightning/pull/10026))
  * Default to `precision=bf16` on CPU when `precision=16` is passed ([#10033](https://github.com/PyTorchLightning/pytorch-lightning/pull/10033))
  * Added support for `torch.autocast` ([#10053](https://github.com/PyTorchLightning/pytorch-lightning/pull/10053))
- Added `kfold` example for loop customization ([#9965](https://github.com/PyTorchLightning/pytorch-lightning/pull/9965))
- LightningLite:
    * Added `PrecisionPlugin.forward_context`, making it the default implementation for all `{train,val,test,predict}_step_context()` methods ([#9988](https://github.com/PyTorchLightning/pytorch-lightning/pull/9988))
    * Added `DDPSpawnPlugin.spawn()` for spawning new processes of a given function ([#10018](https://github.com/PyTorchLightning/pytorch-lightning/pull/10018), [#10022](https://github.com/PyTorchLightning/pytorch-lightning/pull/10022))
    * Added `TrainingTypePlugin.{_setup_model, _setup_optimizer}` methods ([#9994](https://github.com/PyTorchLightning/pytorch-lightning/pull/9994), [#10064](https://github.com/PyTorchLightning/pytorch-lightning/pull/10064))
    * Implemented `DataParallelPlugin._setup_model` ([#10010](https://github.com/PyTorchLightning/pytorch-lightning/pull/10010))
    * Implemented `DeepSpeedPlugin._setup_model_and_optimizers` ([#10009](https://github.com/PyTorchLightning/pytorch-lightning/pull/10009), [#10064](https://github.com/PyTorchLightning/pytorch-lightning/pull/10064))
    * Implemented `{DDPShardedPlugin,DDPShardedSpawnPlugin}._setup_model_and_optimizers` ([#10028](https://github.com/PyTorchLightning/pytorch-lightning/pull/10028), [#10064](https://github.com/PyTorchLightning/pytorch-lightning/pull/10064))
    * Added optional `model` argument to the `optimizer_step` methods in accelerators and plugins ([#10023](https://github.com/PyTorchLightning/pytorch-lightning/pull/10023))
    * Updated precision attributes in `DeepSpeedPlugin` ([#10164](https://github.com/PyTorchLightning/pytorch-lightning/pull/10164))
    * Added the ability to return a result from rank 0 in `DDPSpawnPlugin.spawn` ([#10162](https://github.com/PyTorchLightning/pytorch-lightning/pull/10162))
    * Added `pytorch_lightning.lite` package ([#10175](https://github.com/PyTorchLightning/pytorch-lightning/pull/10175))
    * Added `LightningLite` documentation ([#10043](https://github.com/PyTorchLightning/pytorch-lightning/pull/10043))
    * Added `LightningLite` examples ([#9987](https://github.com/PyTorchLightning/pytorch-lightning/pull/9987))
    * Make the `_LiteDataLoader` an iterator and add supports for custom dataloader ([#10279](https://github.com/PyTorchLightning/pytorch-lightning/pull/10279))
- Added `use_omegaconf` argument to `save_hparams_to_yaml` plugin ([#9170](https://github.com/PyTorchLightning/pytorch-lightning/pull/9170))
- Added `ckpt_path` argument for `Trainer.fit()` ([#10061](https://github.com/PyTorchLightning/pytorch-lightning/pull/10061))
- Added `auto_device_count` method to `Accelerators` ([#10222](https://github.com/PyTorchLightning/pytorch-lightning/pull/10222))
- Added support for `devices="auto"` ([#10264](https://github.com/PyTorchLightning/pytorch-lightning/pull/10264))
- Added a `filename` argument in `ModelCheckpoint.format_checkpoint_name` ([#9818](https://github.com/PyTorchLightning/pytorch-lightning/pull/9818))
- Added support for empty `gpus` list to run on CPU ([#10246](https://github.com/PyTorchLightning/pytorch-lightning/pull/10246))
- Added a warning if multiple batch sizes are found from ambiguous batch ([#10247](https://github.com/PyTorchLightning/pytorch-lightning/pull/10247))

### Changed

- Trainer now raises a `MisconfigurationException` when its methods are called with `ckpt_path="best"` but a checkpoint callback isn't configured ([#9841](https://github.com/PyTorchLightning/pytorch-lightning/pull/9841))
- Setting `Trainer(accelerator="ddp_cpu")` now does not spawn a subprocess if `num_processes` is kept `1` along with `num_nodes > 1` ([#9603](https://github.com/PyTorchLightning/pytorch-lightning/pull/9603))
- Module imports are now catching `ModuleNotFoundError` instead of `ImportError` ([#9867](https://github.com/PyTorchLightning/pytorch-lightning/pull/9867))
- `pytorch_lightning.loggers.neptune.NeptuneLogger` is now consistent with the new [neptune-client](https://github.com/neptune-ai/neptune-client) API; the old [neptune-client](https://github.com/neptune-ai/neptune-client) API is supported by `NeptuneClient` from the [neptune-contrib](https://github.com/neptune-ai/neptune-contrib) repo ([#6867](https://github.com/PyTorchLightning/pytorch-lightning/pull/6867))
- Parsing of `enums` type hyperparameters to be saved in the `haprams.yaml` file by TensorBoard and CSV loggers has been fixed and made in line with how OmegaConf parses it ([#9170](https://github.com/PyTorchLightning/pytorch-lightning/pull/9170))
- Parsing of the `gpus` Trainer argument has changed: `gpus="n"` (str) no longer selects the GPU index n and instead selects the first n devices ([#8770](https://github.com/PyTorchLightning/pytorch-lightning/pull/8770))
- `iteration_count` and other index attributes in the loops has been replaced with progress dataclasses ([#8477](https://github.com/PyTorchLightning/pytorch-lightning/pull/8477))
- The `trainer.lightning_module` reference is now properly set at the very beginning of a run ([#8536](https://github.com/PyTorchLightning/pytorch-lightning/pull/8536))
- The model weights now get loaded in all cases when the checkpoint path gets provided in validate/test/predict, regardless of whether the model instance is provided or not ([#8352](https://github.com/PyTorchLightning/pytorch-lightning/pull/8352))
- The `Trainer` functions `reset_{train,val,test,predict}_dataloader`, `reset_train_val_dataloaders`, and `request_dataloader` `model` argument is now optional ([#8536](https://github.com/PyTorchLightning/pytorch-lightning/pull/8536))
- Saved checkpoints will no longer use the type of a `Callback` as the key to avoid issues with unpickling ([#6886](https://github.com/PyTorchLightning/pytorch-lightning/pull/6886))
- Improved string conversion for `ResultCollection` ([#8622](https://github.com/PyTorchLightning/pytorch-lightning/pull/8622))
- `LightningCLI` changes:
    * `LightningCLI.init_parser` now returns the parser instance ([#8721](https://github.com/PyTorchLightning/pytorch-lightning/pull/8721))
    * `LightningCLI.add_core_arguments_to_parser`, `LightningCLI.parse_arguments` now take a `parser` argument ([#8721](https://github.com/PyTorchLightning/pytorch-lightning/pull/8721))
    * `LightningCLI.instantiate_trainer` now takes a config and a list of callbacks ([#8721](https://github.com/PyTorchLightning/pytorch-lightning/pull/8721))
    * Split `LightningCLI.add_core_arguments_to_parser` into `LightningCLI.add_default_arguments_to_parser` + `LightningCLI.add_core_arguments_to_parser` ([#8721](https://github.com/PyTorchLightning/pytorch-lightning/pull/8721))
- The accelerator and training type plugin `setup` hooks no longer have a `model` argument ([#8536](https://github.com/PyTorchLightning/pytorch-lightning/pull/8536))
- The accelerator and training type plugin `update_global_step` hook has been removed ([#8856](https://github.com/PyTorchLightning/pytorch-lightning/pull/8856))
- The coverage of `self.log`-ing in any `LightningModule` or `Callback` hook has been improved ([#8498](https://github.com/PyTorchLightning/pytorch-lightning/pull/8498))
- `self.log`-ing without a `Trainer` reference now raises a warning instead of an exception ([#9733](https://github.com/PyTorchLightning/pytorch-lightning/pull/9733))
- Removed restrictions in the Trainer that loggers can only log from rank 0; the existing logger behavior has not changed ([#8608](https://github.com/PyTorchLightning/pytorch-lightning/pull/8608))
- `Trainer.request_dataloader` now takes a `RunningStage` enum instance ([#8858](https://github.com/PyTorchLightning/pytorch-lightning/pull/8858))
- Changed `rank_zero_warn` to `NotImplementedError` in the `{train, val, test, predict}_dataloader` hooks that `Lightning(Data)Module` uses ([#9161](https://github.com/PyTorchLightning/pytorch-lightning/pull/9161))
- Moved `block_ddp_sync_behaviour` out of `TrainingBatchLoop` to loop utilities ([#9192](https://github.com/PyTorchLightning/pytorch-lightning/pull/9192))
- Executing the `optimizer_closure` is now required when overriding the `optimizer_step` hook ([#9360](https://github.com/PyTorchLightning/pytorch-lightning/pull/9360))
- Changed logging of `LightningModule` and `LightningDataModule` hyperparameters to raise an exception only if there are colliding keys with different values ([#9496](https://github.com/PyTorchLightning/pytorch-lightning/pull/9496))
- `seed_everything` now fails when an invalid seed value is passed instead of selecting a random seed ([#8787](https://github.com/PyTorchLightning/pytorch-lightning/pull/8787))
- The Trainer now calls `TrainingTypePlugin` collective APIs directly instead of going through the Accelerator reference ([#9677](https://github.com/PyTorchLightning/pytorch-lightning/pull/9677), [#9901](https://github.com/PyTorchLightning/pytorch-lightning/pull/9901))
- The tuner now usees a unique filename to save a temporary checkpoint ([#9682](https://github.com/PyTorchLightning/pytorch-lightning/pull/9682))
- Changed `HorovodPlugin.all_gather` to return a `torch.Tensor` instead of a list ([#9696](https://github.com/PyTorchLightning/pytorch-lightning/pull/9696))
- Changed Trainer connectors to be protected attributes:
    * Configuration Validator ([#9779](https://github.com/PyTorchLightning/pytorch-lightning/pull/9779))
- The `current_epoch` and `global_step` attributes now get restored irrespective of the Trainer task ([#9413](https://github.com/PyTorchLightning/pytorch-lightning/pull/9413))
- Trainer now raises an exception when requesting `amp_level` with native `amp_backend` ([#9755](https://github.com/PyTorchLightning/pytorch-lightning/pull/9755))
- Update the logic to check for accumulation steps with deepspeed ([#9826](https://github.com/PyTorchLightning/pytorch-lightning/pull/9826))
- `pytorch_lightning.utilities.grads.grad_norm` now raises an exception if parameter `norm_type <= 0` ([#9765](https://github.com/PyTorchLightning/pytorch-lightning/pull/9765))
- Updated error message for interactive incompatible plugins ([#9896](https://github.com/PyTorchLightning/pytorch-lightning/pull/9896))
- Moved the `optimizer_step` and `clip_gradients` hook from the `Accelerator` and `TrainingTypePlugin` into the `PrecisionPlugin` ([#10143](https://github.com/PyTorchLightning/pytorch-lightning/pull/10143), [#10029](https://github.com/PyTorchLightning/pytorch-lightning/pull/10029))
- `NativeMixedPrecisionPlugin` and its subclasses now take an optional `GradScaler` instance ([#10055](https://github.com/PyTorchLightning/pytorch-lightning/pull/10055))
- Trainer is now raising a `MisconfigurationException` instead of a warning if `Trainer.{validate/test}` is missing required methods ([#10016](https://github.com/PyTorchLightning/pytorch-lightning/pull/10016))
- Changed default value of the `max_steps` Trainer argument from `None` to -1 ([#9460](https://github.com/PyTorchLightning/pytorch-lightning/pull/9460))
- LightningModule now raises an error when calling `log(on_step=False, on_epoch=False)` ([#10227](https://github.com/PyTorchLightning/pytorch-lightning/pull/10227))
- Quantization aware training observers are now disabled by default during validating/testing/predicting stages ([#8540](https://github.com/PyTorchLightning/pytorch-lightning/pull/8540))
- Raised `MisconfigurationException` when total length of `dataloader` across ranks is zero, and give warning when total length is non-zero, but only local rank length is zero. ([#9827](https://github.com/PyTorchLightning/pytorch-lightning/pull/9827))
- Changed the model size calculation using `ByteCounter` ([#10123](https://github.com/PyTorchLightning/pytorch-lightning/pull/10123))
- Enabled `on_load_checkpoint` for `LightningDataModule` for all `trainer_fn` ([#10238](https://github.com/PyTorchLightning/pytorch-lightning/pull/10238))
- Allowed separate config files for parameters with class type when LightningCLI is in `subclass_mode=False` ([#10286](https://github.com/PyTorchLightning/pytorch-lightning/pull/10286))

### Deprecated

- Deprecated Trainer argument `terminate_on_nan` in favor of `detect_anomaly`([#9175](https://github.com/PyTorchLightning/pytorch-lightning/pull/9175))
- Deprecated `Trainer.terminate_on_nan` public attribute access ([#9849](https://github.com/PyTorchLightning/pytorch-lightning/pull/9849))
- Deprecated `LightningModule.summarize()` in favor of `pytorch_lightning.utilities.model_summary.summarize()` ([#8513](https://github.com/PyTorchLightning/pytorch-lightning/pull/8513))
- Deprecated `LightningModule.model_size` ([#8343](https://github.com/PyTorchLightning/pytorch-lightning/pull/8343))
- Deprecated `DataModule` properties: `train_transforms`, `val_transforms`, `test_transforms`, `size`, `dims` ([#8851](https://github.com/PyTorchLightning/pytorch-lightning/pull/8851))
- Deprecated `add_to_queue`, `get_from_queue` from `LightningModule` in favor of corresponding methods in the `DDPSpawnPlugin` ([#9118](https://github.com/PyTorchLightning/pytorch-lightning/pull/9118))
- Deprecated `LightningModule.get_progress_bar_dict` and `Trainer.progress_bar_dict` in favor of `pytorch_lightning.callbacks.progress.base.get_standard_metrics` and `ProgressBarBase.get_metrics` ([#8985](https://github.com/PyTorchLightning/pytorch-lightning/pull/8985))
- Deprecated `prepare_data_per_node` flag on Trainer and set it as a property of `DataHooks`, accessible in the `LightningModule` and `LightningDataModule` ([#8958](https://github.com/PyTorchLightning/pytorch-lightning/pull/8958))
- Deprecated the `TestTubeLogger` ([#9065](https://github.com/PyTorchLightning/pytorch-lightning/pull/9065))
- Deprecated `on_{train/val/test/predict}_dataloader()` from `LightningModule` and `LightningDataModule` ([#9098](https://github.com/PyTorchLightning/pytorch-lightning/pull/9098))
- Deprecated `on_keyboard_interrupt` callback hook in favor of new `on_exception` hook ([#9260](https://github.com/PyTorchLightning/pytorch-lightning/pull/9260))
- Deprecated passing `process_position` to the `Trainer` constructor in favor of adding the `ProgressBar` callback with `process_position` directly to the list of callbacks ([#9222](https://github.com/PyTorchLightning/pytorch-lightning/pull/9222))
- Deprecated passing `flush_logs_every_n_steps` as a Trainer argument, instead pass it to the logger init if supported ([#9366](https://github.com/PyTorchLightning/pytorch-lightning/pull/9366))
- Deprecated `LightningLoggerBase.close`, `LoggerCollection.close` in favor of `LightningLoggerBase.finalize`, `LoggerCollection.finalize` ([#9422](https://github.com/PyTorchLightning/pytorch-lightning/pull/9422))
- Deprecated passing `progress_bar_refresh_rate` to the `Trainer` constructor in favor of adding the `ProgressBar` callback with `refresh_rate` directly to the list of callbacks, or passing `enable_progress_bar=False` to disable the progress bar ([#9616](https://github.com/PyTorchLightning/pytorch-lightning/pull/9616))
- Deprecated `LightningDistributed` and moved the broadcast logic to `DDPPlugin` and `DDPSpawnPlugin` directly ([#9691](https://github.com/PyTorchLightning/pytorch-lightning/pull/9691))
- Deprecated passing `stochastic_weight_avg` to the `Trainer` constructor in favor of adding the `StochasticWeightAveraging` callback directly to the list of callbacks ([#8989](https://github.com/PyTorchLightning/pytorch-lightning/pull/8989))
- Deprecated Accelerator collective API `barrier`, `broadcast`, and `all_gather` in favor of calling the `TrainingTypePlugin` collective API directly ([#9677](https://github.com/PyTorchLightning/pytorch-lightning/pull/9677))
- Deprecated `checkpoint_callback` from the `Trainer` constructor in favor of `enable_checkpointing` ([#9754](https://github.com/PyTorchLightning/pytorch-lightning/pull/9754))
- Deprecated the `LightningModule.on_post_move_to_device` method ([#9525](https://github.com/PyTorchLightning/pytorch-lightning/pull/9525))
- Deprecated `pytorch_lightning.core.decorators.parameter_validation` in favor of `pytorch_lightning.utilities.parameter_tying.set_shared_parameters` ([#9525](https://github.com/PyTorchLightning/pytorch-lightning/pull/9525))
- Deprecated passing `weights_summary` to the `Trainer` constructor in favor of adding the `ModelSummary` callback with `max_depth` directly to the list of callbacks ([#9699](https://github.com/PyTorchLightning/pytorch-lightning/pull/9699))
- Deprecated `log_gpu_memory`, `gpu_metrics`, and util funcs in favor of `DeviceStatsMonitor` callback ([#9921](https://github.com/PyTorchLightning/pytorch-lightning/pull/9921))
- Deprecated `GPUStatsMonitor` and `XLAStatsMonitor` in favor of `DeviceStatsMonitor` callback ([#9924](https://github.com/PyTorchLightning/pytorch-lightning/pull/9924))
- Deprecated setting `Trainer(max_steps=None)`; To turn off the limit, set `Trainer(max_steps=-1)` (default) ([#9460](https://github.com/PyTorchLightning/pytorch-lightning/pull/9460))
- Deprecated access to the `AcceleratorConnector.is_slurm_managing_tasks` attribute and marked it as protected ([#10101](https://github.com/PyTorchLightning/pytorch-lightning/pull/10101))
- Deprecated access to the `AcceleratorConnector.configure_slurm_ddp` method and marked it as protected ([#10101](https://github.com/PyTorchLightning/pytorch-lightning/pull/10101))
- Deprecated passing `resume_from_checkpoint` to the `Trainer` constructor in favor of `trainer.fit(ckpt_path=)` ([#10061](https://github.com/PyTorchLightning/pytorch-lightning/pull/10061))
- Deprecated `ClusterEnvironment.creates_children()` in favor of `ClusterEnvironment.creates_processes_externally` (property) ([#10106](https://github.com/PyTorchLightning/pytorch-lightning/pull/10106))
- Deprecated `PrecisionPlugin.master_params()` in favor of `PrecisionPlugin.main_params()` ([#10105](https://github.com/PyTorchLightning/pytorch-lightning/pull/10105))
- Deprecated `lr_sch_names` from `LearningRateMonitor` ([#10066](https://github.com/PyTorchLightning/pytorch-lightning/pull/10066))
- Deprecated `ProgressBar` callback in favor of `TQDMProgressBar` ([#10134](https://github.com/PyTorchLightning/pytorch-lightning/pull/10134))

### Removed

- Removed deprecated `metrics` ([#8586](https://github.com/PyTorchLightning/pytorch-lightning/pull/8586/))
- Removed the deprecated `outputs` argument in both the `LightningModule.on_train_epoch_end` and `Callback.on_train_epoch_end` hooks ([#8587](https://github.com/PyTorchLightning/pytorch-lightning/pull/8587))
- Removed the deprecated `TrainerLoggingMixin` class ([#8609](https://github.com/PyTorchLightning/pytorch-lightning/pull/8609))
- Removed the deprecated `TrainerTrainingTricksMixin` class ([#8679](https://github.com/PyTorchLightning/pytorch-lightning/pull/8679))
- Removed the deprecated `optimizer_idx` from `training_step` as an accepted argument in manual optimization ([#8576](https://github.com/PyTorchLightning/pytorch-lightning/pull/8576))
- Removed support for the deprecated `on_save_checkpoint` signature. The hook now takes a `checkpoint` positional parameter ([#8697](https://github.com/PyTorchLightning/pytorch-lightning/pull/8697))
- Removed support for the deprecated `on_load_checkpoint` signature. The hook now takes a `pl_module` positional parameter ([#8697](https://github.com/PyTorchLightning/pytorch-lightning/pull/8697))
- Removed the deprecated `save_function` property in `ModelCheckpoint` ([#8680](https://github.com/PyTorchLightning/pytorch-lightning/pull/8680))
- Removed the deprecated `model` argument from `ModelCheckpoint.save_checkpoint` ([#8688](https://github.com/PyTorchLightning/pytorch-lightning/pull/8688))
- Removed the deprecated `sync_step` argument from `WandbLogger` ([#8763](https://github.com/PyTorchLightning/pytorch-lightning/pull/8763))
- Removed the deprecated `Trainer.truncated_bptt_steps` in favor of `LightningModule.truncated_bptt_steps` ([#8826](https://github.com/PyTorchLightning/pytorch-lightning/pull/8826))
- Removed `LightningModule.write_predictions` and `LightningModule.write_predictions_dict` ([#8850](https://github.com/PyTorchLightning/pytorch-lightning/pull/8850))
- Removed `on_reset_*_dataloader` hooks in TrainingType Plugins and Accelerators ([#8858](https://github.com/PyTorchLightning/pytorch-lightning/pull/8858))
- Removed deprecated `GradInformation` module in favor of `pytorch_lightning.utilities.grads` ([#8831](https://github.com/PyTorchLightning/pytorch-lightning/pull/8831/))
- Removed `TrainingTypePlugin.on_save` and `Accelerator.on_save` ([#9023](https://github.com/PyTorchLightning/pytorch-lightning/pull/9023))
- Removed `{Accelerator,TrainingTypePlugin,PrecisionPlugin}.post_optimizer_step` ([#9746](https://github.com/PyTorchLightning/pytorch-lightning/pull/9746))
- Removed deprecated `connect_precision_plugin` and `connect_training_type_plugin` from `Accelerator` ([#9019](https://github.com/PyTorchLightning/pytorch-lightning/pull/9019))
- Removed `on_train_epoch_end` from `Accelerator` ([#9035](https://github.com/PyTorchLightning/pytorch-lightning/pull/9035))
- Removed `InterBatchProcessor` in favor of `DataLoaderIterDataFetcher` ([#9052](https://github.com/PyTorchLightning/pytorch-lightning/pull/9052))
- Removed `Plugin` in `base_plugin.py` in favor of accessing `TrainingTypePlugin` and `PrecisionPlugin` directly instead ([#9066](https://github.com/PyTorchLightning/pytorch-lightning/pull/9066))
- Removed `teardown` from `ParallelPlugin` ([#8943](https://github.com/PyTorchLightning/pytorch-lightning/pull/8943))
- Removed deprecated `profiled_functions` argument from `PyTorchProfiler` ([#9178](https://github.com/PyTorchLightning/pytorch-lightning/pull/9178))
- Removed deprecated `pytorch_lighting.utilities.argparse_utils` module ([#9166](https://github.com/PyTorchLightning/pytorch-lightning/pull/9166))
- Removed deprecated property `Trainer.running_sanity_check` in favor of `Trainer.sanity_checking` ([#9209](https://github.com/PyTorchLightning/pytorch-lightning/pull/9209))
- Removed deprecated `BaseProfiler.output_filename` arg from it and its descendants in favor of `dirpath` and `filename` ([#9214](https://github.com/PyTorchLightning/pytorch-lightning/pull/9214))
- Removed deprecated property `ModelCheckpoint.period` in favor of `ModelCheckpoint.every_n_epochs` ([#9213](https://github.com/PyTorchLightning/pytorch-lightning/pull/9213))
- Removed deprecated `auto_move_data` decorator ([#9231](https://github.com/PyTorchLightning/pytorch-lightning/pull/9231))
- Removed deprecated property `LightningModule.datamodule` in favor of `Trainer.datamodule` ([#9233](https://github.com/PyTorchLightning/pytorch-lightning/pull/9233))
- Removed deprecated properties `DeepSpeedPlugin.cpu_offload*` in favor of `offload_optimizer`, `offload_parameters` and `pin_memory` ([#9244](https://github.com/PyTorchLightning/pytorch-lightning/pull/9244))
- Removed deprecated property `AcceleratorConnector.is_using_torchelastic` in favor of `TorchElasticEnvironment.is_using_torchelastic()` ([#9729](https://github.com/PyTorchLightning/pytorch-lightning/pull/9729))
- Removed `pytorch_lightning.utilities.debugging.InternalDebugger` ([#9680](https://github.com/PyTorchLightning/pytorch-lightning/pull/9680))
- Removed `call_configure_sharded_model_hook` property from `Accelerator` and `TrainingTypePlugin` ([#9612](https://github.com/PyTorchLightning/pytorch-lightning/pull/9612))
- Removed `TrainerProperties` mixin and moved property definitions directly into `Trainer` ([#9495](https://github.com/PyTorchLightning/pytorch-lightning/pull/9495))
- Removed a redundant warning with `ModelCheckpoint(monitor=None)` callback ([#9875](https://github.com/PyTorchLightning/pytorch-lightning/pull/9875))
- Remove `epoch` from `trainer.logged_metrics` ([#9904](https://github.com/PyTorchLightning/pytorch-lightning/pull/9904))
- Removed `should_rank_save_checkpoint` property from Trainer ([#9433](https://github.com/PyTorchLightning/pytorch-lightning/pull/9433))
- Remove deprecated `distributed_backend` from `Trainer` ([#10017](https://github.com/PyTorchLightning/pytorch-lightning/pull/10017))
- Removed `process_idx` from the `{DDPSpawnPlugin,TPUSpawnPlugin}.new_process` methods ([#10022](https://github.com/PyTorchLightning/pytorch-lightning/pull/10022))
- Removed automatic patching of `{train,val,test,predict}_dataloader()` on the `LightningModule` ([#9764](https://github.com/PyTorchLightning/pytorch-lightning/pull/9764))
- Removed `pytorch_lightning.trainer.connectors.OptimizerConnector` ([#10120](https://github.com/PyTorchLightning/pytorch-lightning/pull/10120))

### Fixed

- Fixed ImageNet evaluation in example ([#10179](https://github.com/PyTorchLightning/pytorch-lightning/pull/10179))
- Fixed an issue with logger outputs not being finalized correctly after prediction runs ([#8685](https://github.com/PyTorchLightning/pytorch-lightning/pull/8685))
- Fixed `move_metrics_to_cpu` moving the loss to CPU while training on device ([#9308](https://github.com/PyTorchLightning/pytorch-lightning/pull/9308))
- Fixed incorrect main progress bar indicator when resuming training mid-epoch ([#9310](https://github.com/PyTorchLightning/pytorch-lightning/pull/9310))
- Fixed an issue with freeing memory of datafetchers during teardown ([#9387](https://github.com/PyTorchLightning/pytorch-lightning/pull/9387))
- Fixed a bug where the training step output needed to be `deepcopy`-ed ([#9349](https://github.com/PyTorchLightning/pytorch-lightning/pull/9349))
- Fixed an issue with freeing memory allocated by the data iterators in `Loop.on_run_end` ([#9386](https://github.com/PyTorchLightning/pytorch-lightning/pull/9386), [#9915](https://github.com/PyTorchLightning/pytorch-lightning/pull/9915))
- Fixed `BasePredictionWriter` not returning the batch indices in a non-distributed setting ([#9432](https://github.com/PyTorchLightning/pytorch-lightning/pull/9432))
- Fixed an error when running in XLA environments with no TPU attached ([#9572](https://github.com/PyTorchLightning/pytorch-lightning/pull/9572))
- Fixed check on torchmetrics logged whose `compute()` output is a multielement tensor ([#9582](https://github.com/PyTorchLightning/pytorch-lightning/pull/9582))
- Fixed gradient accumulation for `DDPShardedPlugin` ([#9122](https://github.com/PyTorchLightning/pytorch-lightning/pull/9122))
- Fixed missing DeepSpeed distributed call ([#9540](https://github.com/PyTorchLightning/pytorch-lightning/pull/9540))
- Fixed an issue with wrapped LightningModule during evaluation; The LightningModule no longer gets wrapped with data-parallel modules when not fitting in `DDPPlugin`, `DDPSpawnPlugin`, `DDPShardedPlugin`, `DDPSpawnShardedPlugin` ([#9096](https://github.com/PyTorchLightning/pytorch-lightning/pull/9096))
- Fixed `trainer.accumulate_grad_batches` to be an int on init. The default value for it is now `None` inside Trainer ([#9652](https://github.com/PyTorchLightning/pytorch-lightning/pull/9652))
- Fixed `broadcast` in `DDPPlugin` and `DDPSpawnPlugin` to respect the `src` input ([#9691](https://github.com/PyTorchLightning/pytorch-lightning/pull/9691))
- Fixed `self.log(on_epoch=True, reduce_fx=sum))` for the `on_batch_start` and `on_train_batch_start` hooks ([#9791](https://github.com/PyTorchLightning/pytorch-lightning/pull/9791))
- Fixed `self.log(on_epoch=True)` for the `on_batch_start` and `on_train_batch_start` hooks ([#9780](https://github.com/PyTorchLightning/pytorch-lightning/pull/9780))
- Fixed restoring training state during `Trainer.fit` only ([#9413](https://github.com/PyTorchLightning/pytorch-lightning/pull/9413))
- Fixed DeepSpeed and Lightning both calling the scheduler ([#9788](https://github.com/PyTorchLightning/pytorch-lightning/pull/9788))
- Fixed missing arguments when saving hyperparameters from the parent class but not from the child class ([#9800](https://github.com/PyTorchLightning/pytorch-lightning/pull/9800))
- Fixed DeepSpeed GPU device IDs ([#9847](https://github.com/PyTorchLightning/pytorch-lightning/pull/9847))
- Reset `val_dataloader` in `tuner/batch_size_scaling` ([#9857](https://github.com/PyTorchLightning/pytorch-lightning/pull/9857))
- Fixed use of `LightningCLI` in computer_vision_fine_tuning.py example ([#9934](https://github.com/PyTorchLightning/pytorch-lightning/pull/9934))
- Fixed issue with non-init dataclass fields in `apply_to_collection` ([#9963](https://github.com/PyTorchLightning/pytorch-lightning/issues/9963))
- Reset `val_dataloader` in `tuner/batch_size_scaling` for binsearch ([#9975](https://github.com/PyTorchLightning/pytorch-lightning/pull/9975))
- Fixed logic to check for spawn in dataloader `TrainerDataLoadingMixin._worker_check` ([#9902](https://github.com/PyTorchLightning/pytorch-lightning/pull/9902))
- Fixed `train_dataloader` getting loaded twice when resuming from a checkpoint during `Trainer.fit()` ([#9671](https://github.com/PyTorchLightning/pytorch-lightning/pull/9671))
- Fixed `LearningRateMonitor` logging with multiple param groups optimizer with no scheduler ([#10044](https://github.com/PyTorchLightning/pytorch-lightning/pull/10044))
- Fixed undesired side effects being caused by `Trainer` patching dataloader methods on the `LightningModule` ([#9764](https://github.com/PyTorchLightning/pytorch-lightning/pull/9764))
- Fixed gradients not being unscaled when clipping or logging the gradient norm ([#9287](https://github.com/PyTorchLightning/pytorch-lightning/pull/9287))
- Fixed `on_before_optimizer_step` getting called before the optimizer closure (including backward) has run ([#10167](https://github.com/PyTorchLightning/pytorch-lightning/pull/10167))
- Fixed monitor value in `ModelCheckpoint` getting moved to the wrong device in a special case where it becomes NaN ([#10118](https://github.com/PyTorchLightning/pytorch-lightning/pull/10118))
- Fixed creation of `dirpath` in `BaseProfiler` if it doesn't exist ([#10073](https://github.com/PyTorchLightning/pytorch-lightning/pull/10073))
- Fixed incorrect handling of sigterm ([#10189](https://github.com/PyTorchLightning/pytorch-lightning/pull/10189))
- Fixed bug where `log(on_step=True, on_epoch=True, sync_dist=True)` wouldn't reduce the value on step ([#10227](https://github.com/PyTorchLightning/pytorch-lightning/pull/10227))
- Fixed an issue with `pl.utilities.seed.reset_seed` converting the `PL_SEED_WORKERS` environment variable to `bool` ([#10099](https://github.com/PyTorchLightning/pytorch-lightning/pull/10099))
- Fixed iterating over a logger collection when `fast_dev_run > 0` ([#10232](https://github.com/PyTorchLightning/pytorch-lightning/pull/10232))
- Fixed `batch_size` in `ResultCollection` not being reset to 1 on epoch end ([#10242](https://github.com/PyTorchLightning/pytorch-lightning/pull/10242))
- Fixed `distrib_type` not being set when training plugin instances are being passed to the Trainer ([#10251](https://github.com/PyTorchLightning/pytorch-lightning/pull/10251))


## [1.4.9] - 2021-09-30

- Fixed `lr_find` to generate same results on multiple calls ([#9704](https://github.com/PyTorchLightning/pytorch-lightning/pull/9704))
- Fixed `reset` metrics on validation epoch end ([#9717](https://github.com/PyTorchLightning/pytorch-lightning/pull/9717))
- Fixed input validation for `gradient_clip_val`, `gradient_clip_algorithm`, `track_grad_norm` and `terminate_on_nan` Trainer arguments ([#9595](https://github.com/PyTorchLightning/pytorch-lightning/pull/9595))
- Reset metrics before each task starts ([#9410](https://github.com/PyTorchLightning/pytorch-lightning/pull/9410))


## [1.4.8] - 2021-09-22

- Fixed error reporting in DDP process reconciliation when processes are launched by an external agent ([#9389](https://github.com/PyTorchLightning/pytorch-lightning/pull/9389))
- Added PL_RECONCILE_PROCESS environment variable to enable process reconciliation regardless of cluster environment settings ([#9389](https://github.com/PyTorchLightning/pytorch-lightning/pull/9389))
- Fixed `add_argparse_args` raising `TypeError` when args are typed as `typing.Generic` in Python 3.6 ([#9554](https://github.com/PyTorchLightning/pytorch-lightning/pull/9554))
- Fixed back-compatibility for saving hyperparameters from a single container and inferring its argument name by reverting [#9125](https://github.com/PyTorchLightning/pytorch-lightning/pull/9125) ([#9642](https://github.com/PyTorchLightning/pytorch-lightning/pull/9642))


## [1.4.7] - 2021-09-14

- Fixed logging of nan parameters ([#9364](https://github.com/PyTorchLightning/pytorch-lightning/pull/9364))
- Fixed `replace_sampler` missing the batch size under specific conditions ([#9367](https://github.com/PyTorchLightning/pytorch-lightning/pull/9367))
- Pass init args to ShardedDataParallel ([#9483](https://github.com/PyTorchLightning/pytorch-lightning/pull/9483))
- Fixed collision of user argument when using ShardedDDP ([#9512](https://github.com/PyTorchLightning/pytorch-lightning/pull/9512))
- Fixed DeepSpeed crash for RNNs ([#9489](https://github.com/PyTorchLightning/pytorch-lightning/pull/9489))


## [1.4.6] - 2021-09-07

- Fixed an issues with export to ONNX format when a model has multiple inputs ([#8800](https://github.com/PyTorchLightning/pytorch-lightning/pull/8800))
- Removed deprecation warnings being called for `on_{task}_dataloader` ([#9279](https://github.com/PyTorchLightning/pytorch-lightning/pull/9279))
- Fixed save/load/resume from checkpoint for DeepSpeed Plugin (
    [#8397](https://github.com/PyTorchLightning/pytorch-lightning/pull/8397),
    [#8644](https://github.com/PyTorchLightning/pytorch-lightning/pull/8644),
    [#8627](https://github.com/PyTorchLightning/pytorch-lightning/pull/8627))
- Fixed `EarlyStopping` running on train epoch end when `check_val_every_n_epoch>1` is set ([#9156](https://github.com/PyTorchLightning/pytorch-lightning/pull/9156))
- Fixed an issue with logger outputs not being finalized correctly after prediction runs ([#8333](https://github.com/PyTorchLightning/pytorch-lightning/issues/8333))
- Fixed the Apex and DeepSpeed plugin closure running after the `on_before_optimizer_step` hook ([#9288](https://github.com/PyTorchLightning/pytorch-lightning/issues/9288))
- Fixed the Native AMP plugin closure not running with manual optimization ([#9288](https://github.com/PyTorchLightning/pytorch-lightning/issues/9288))
- Fixed bug where data-loading functions where not getting the correct running stage passed ([#8858](https://github.com/PyTorchLightning/pytorch-lightning/pull/8858))
- Fixed intra-epoch evaluation outputs staying in memory when the respective `*_epoch_end` hook wasn't overridden ([#9261](https://github.com/PyTorchLightning/pytorch-lightning/pull/9261))
- Fixed error handling in DDP process reconciliation when `_sync_dir` was not initialized ([#9267](https://github.com/PyTorchLightning/pytorch-lightning/pull/9267))
- Fixed PyTorch Profiler not enabled for manual optimization ([#9316](https://github.com/PyTorchLightning/pytorch-lightning/pull/9316))
- Fixed inspection of other args when a container is specified in `save_hyperparameters` ([#9125](https://github.com/PyTorchLightning/pytorch-lightning/pull/9125))
- Fixed signature of `Timer.on_train_epoch_end` and `StochasticWeightAveraging.on_train_epoch_end` to prevent unwanted deprecation warnings ([#9347](https://github.com/PyTorchLightning/pytorch-lightning/pull/9347))


## [1.4.5] - 2021-08-31

- Fixed reduction using `self.log(sync_dict=True, reduce_fx={mean,max})` ([#9142](https://github.com/PyTorchLightning/pytorch-lightning/pull/9142))
- Fixed not setting a default value for `max_epochs` if `max_time` was specified on the `Trainer` constructor ([#9072](https://github.com/PyTorchLightning/pytorch-lightning/pull/9072))
- Fixed the CometLogger, no longer modifies the metrics in place. Instead creates a copy of metrics before performing any operations ([#9150](https://github.com/PyTorchLightning/pytorch-lightning/pull/9150))
- Fixed `DDP` "CUDA error: initialization error" due to a `copy` instead of `deepcopy` on `ResultCollection` ([#9239](https://github.com/PyTorchLightning/pytorch-lightning/pull/9239))


## [1.4.4] - 2021-08-24

- Fixed a bug in the binary search mode of auto batch size scaling where exception was raised if the first trainer run resulted in OOM ([#8954](https://github.com/PyTorchLightning/pytorch-lightning/pull/8954))
- Fixed a bug causing logging with `log_gpu_memory='min_max'` not working ([#9013](https://github.com/PyTorchLightning/pytorch-lightning/pull/9013))


## [1.4.3] - 2021-08-17

- Fixed plateau scheduler stepping on incomplete epoch ([#8861](https://github.com/PyTorchLightning/pytorch-lightning/pull/8861))
- Fixed infinite loop with `CycleIterator` and multiple loaders ([#8889](https://github.com/PyTorchLightning/pytorch-lightning/pull/8889))
- Fixed `StochasticWeightAveraging` with a list of learning rates not applying them to each param group ([#8747](https://github.com/PyTorchLightning/pytorch-lightning/issues/8747))
- Restore original loaders if replaced by entrypoint ([#8885](https://github.com/PyTorchLightning/pytorch-lightning/pull/8885))
- Fixed lost reference to `_Metadata` object in `ResultMetricCollection` ([#8932](https://github.com/PyTorchLightning/pytorch-lightning/pull/8932))
- Ensure the existence of `DDPPlugin._sync_dir` in `reconciliate_processes` ([#8939](https://github.com/PyTorchLightning/pytorch-lightning/pull/8939))


## [1.4.2] - 2021-08-10

- Fixed recursive call for `apply_to_collection(include_none=False)` ([#8719](https://github.com/PyTorchLightning/pytorch-lightning/pull/8719))
- Fixed truncated backprop through time enablement when set as a property on the LightningModule and not the Trainer ([#8804](https://github.com/PyTorchLightning/pytorch-lightning/pull/8804/))
- Fixed comments and exception message for metrics_to_scalars ([#8782](https://github.com/PyTorchLightning/pytorch-lightning/pull/8782/))
- Fixed typo error in LightningLoggerBase.after_save_checkpoint docstring ([#8737](https://github.com/PyTorchLightning/pytorch-lightning/pull/8737/))


## [1.4.1] - 2021-08-03

- Fixed `trainer.fit_loop.split_idx` always returning `None` ([#8601](https://github.com/PyTorchLightning/pytorch-lightning/pull/8601))
- Fixed references for `ResultCollection.extra` ([#8622](https://github.com/PyTorchLightning/pytorch-lightning/pull/8622))
- Fixed reference issues during epoch end result collection ([#8621](https://github.com/PyTorchLightning/pytorch-lightning/pull/8621))
- Fixed horovod auto-detection when horovod is not installed and the launcher is `mpirun` ([#8610](https://github.com/PyTorchLightning/pytorch-lightning/pull/8610))
- Fixed an issue with `training_step` outputs not getting collected correctly for `training_epoch_end` ([#8613](https://github.com/PyTorchLightning/pytorch-lightning/pull/8613))
- Fixed distributed types support for CPUs ([#8667](https://github.com/PyTorchLightning/pytorch-lightning/pull/8667))
- Fixed a deadlock issue with DDP and torchelastic ([#8655](https://github.com/PyTorchLightning/pytorch-lightning/pull/8655))
- Fixed `accelerator=ddp` choice for CPU ([#8645](https://github.com/PyTorchLightning/pytorch-lightning/pull/8645))


## [1.4.0] - 2021-07-27

### Added

- Added `extract_batch_size` utility and corresponding tests to extract batch dimension from multiple batch types ([#8357](https://github.com/PyTorchLightning/pytorch-lightning/pull/8357/))
- Added support for named parameter groups in `LearningRateMonitor` ([#7987](https://github.com/PyTorchLightning/pytorch-lightning/pull/7987))
- Added `dataclass` support for `pytorch_lightning.utilities.apply_to_collection` ([#7935](https://github.com/PyTorchLightning/pytorch-lightning/pull/7935))
- Added support to `LightningModule.to_torchscript` for saving to custom filesystems with `fsspec` ([#7617](https://github.com/PyTorchLightning/pytorch-lightning/pull/7617))
- Added `KubeflowEnvironment` for use with the `PyTorchJob` operator in Kubeflow
- Added LightningCLI support for config files on object stores ([#7521](https://github.com/PyTorchLightning/pytorch-lightning/pull/7521))
- Added `ModelPruning(prune_on_train_epoch_end=True|False)` to choose when to apply pruning ([#7704](https://github.com/PyTorchLightning/pytorch-lightning/pull/7704))
- Added support for checkpointing based on a provided time interval during training ([#7515](https://github.com/PyTorchLightning/pytorch-lightning/pull/7515))
- Progress tracking
  * Added dataclasses for progress tracking ([#6603](https://github.com/PyTorchLightning/pytorch-lightning/pull/6603),
    [#7574](https://github.com/PyTorchLightning/pytorch-lightning/pull/7574),
    [#8140](https://github.com/PyTorchLightning/pytorch-lightning/pull/8140),
    [#8362](https://github.com/PyTorchLightning/pytorch-lightning/pull/8362))
  * Add `{,load_}state_dict` to the progress tracking dataclasses ([#8140](https://github.com/PyTorchLightning/pytorch-lightning/pull/8140))
  * Connect the progress tracking dataclasses to the loops ([#8244](https://github.com/PyTorchLightning/pytorch-lightning/pull/8244),
    [#8362](https://github.com/PyTorchLightning/pytorch-lightning/pull/8362))
  * Do not reset the progress tracking dataclasses total counters ([#8475](https://github.com/PyTorchLightning/pytorch-lightning/pull/8475))
- Added support for passing a `LightningDataModule` positionally as the second argument to `trainer.{validate,test,predict}` ([#7431](https://github.com/PyTorchLightning/pytorch-lightning/pull/7431))
- Added argument `trainer.predict(ckpt_path)` ([#7430](https://github.com/PyTorchLightning/pytorch-lightning/pull/7430))
- Added `clip_grad_by_value` support for TPUs ([#7025](https://github.com/PyTorchLightning/pytorch-lightning/pull/7025))
- Added support for passing any class to `is_overridden` ([#7918](https://github.com/PyTorchLightning/pytorch-lightning/pull/7918))
- Added `sub_dir` parameter to `TensorBoardLogger` ([#6195](https://github.com/PyTorchLightning/pytorch-lightning/pull/6195))
- Added correct `dataloader_idx` to batch transfer hooks ([#6241](https://github.com/PyTorchLightning/pytorch-lightning/pull/6241))
- Added `include_none=bool` argument to `apply_to_collection` ([#7769](https://github.com/PyTorchLightning/pytorch-lightning/pull/7769))
- Added `apply_to_collections` to apply a function to two zipped collections ([#7769](https://github.com/PyTorchLightning/pytorch-lightning/pull/7769))
- Added `ddp_fully_sharded` support ([#7487](https://github.com/PyTorchLightning/pytorch-lightning/pull/7487))
- Added `should_rank_save_checkpoint` property to Training Plugins ([#7684](https://github.com/PyTorchLightning/pytorch-lightning/pull/7684))
- Added `log_grad_norm` hook to `LightningModule` to customize the logging of gradient norms ([#7873](https://github.com/PyTorchLightning/pytorch-lightning/pull/7873))
- Added `save_config_filename` init argument to `LightningCLI` to ease resolving name conflicts ([#7741](https://github.com/PyTorchLightning/pytorch-lightning/pull/7741))
- Added `save_config_overwrite` init argument to `LightningCLI` to ease overwriting existing config files ([#8059](https://github.com/PyTorchLightning/pytorch-lightning/pull/8059))
- Added reset dataloader hooks to Training Plugins and Accelerators ([#7861](https://github.com/PyTorchLightning/pytorch-lightning/pull/7861))
- Added trainer stage hooks for Training Plugins and Accelerators ([#7864](https://github.com/PyTorchLightning/pytorch-lightning/pull/7864))
- Added the `on_before_optimizer_step` hook ([#8048](https://github.com/PyTorchLightning/pytorch-lightning/pull/8048))
- Added IPU Accelerator ([#7867](https://github.com/PyTorchLightning/pytorch-lightning/pull/7867))
- Fault-tolerant training
    * Added `{,load_}state_dict` to `ResultCollection` ([#7948](https://github.com/PyTorchLightning/pytorch-lightning/pull/7948))
    * Added `{,load_}state_dict` to `Loops` ([#8197](https://github.com/PyTorchLightning/pytorch-lightning/pull/8197))
    * Added `FastForwardSampler` and `CaptureIterableDataset` ([#8307](https://github.com/PyTorchLightning/pytorch-lightning/pull/8307))
    * Set `Loop.restarting=False` at the end of the first iteration ([#8362](https://github.com/PyTorchLightning/pytorch-lightning/pull/8362))
    * Save the loops state with the checkpoint (opt-in) ([#8362](https://github.com/PyTorchLightning/pytorch-lightning/pull/8362))
    * Save a checkpoint to restore the state on exception (opt-in) ([#8362](https://github.com/PyTorchLightning/pytorch-lightning/pull/8362))
    * Added `state_dict` and `load_state_dict` utilities for `CombinedLoader` + utilities for dataloader ([#8364](https://github.com/PyTorchLightning/pytorch-lightning/pull/8364))
- Added `rank_zero_only` to `LightningModule.log` function ([#7966](https://github.com/PyTorchLightning/pytorch-lightning/pull/7966))
- Added `metric_attribute` to `LightningModule.log` function ([#7966](https://github.com/PyTorchLightning/pytorch-lightning/pull/7966))
- Added a warning if `Trainer(log_every_n_steps)` is a value too high for the training dataloader ([#7734](https://github.com/PyTorchLightning/pytorch-lightning/pull/7734))
- Added LightningCLI support for argument links applied on instantiation ([#7895](https://github.com/PyTorchLightning/pytorch-lightning/pull/7895))
- Added LightningCLI support for configurable callbacks that should always be present ([#7964](https://github.com/PyTorchLightning/pytorch-lightning/pull/7964))
- Added DeepSpeed Infinity Support, and updated to DeepSpeed 0.4.0 ([#7234](https://github.com/PyTorchLightning/pytorch-lightning/pull/7234))
- Added support for `torch.nn.UninitializedParameter` in `ModelSummary` ([#7642](https://github.com/PyTorchLightning/pytorch-lightning/pull/7642))
- Added support `LightningModule.save_hyperparameters` when `LightningModule` is a dataclass ([#7992](https://github.com/PyTorchLightning/pytorch-lightning/pull/7992))
- Added support for overriding `optimizer_zero_grad` and `optimizer_step` when using accumulate_grad_batches ([#7980](https://github.com/PyTorchLightning/pytorch-lightning/pull/7980))
- Added `logger` boolean flag to `save_hyperparameters` ([#7960](https://github.com/PyTorchLightning/pytorch-lightning/pull/7960))
- Added support for calling scripts using the module syntax (`python -m package.script`) ([#8073](https://github.com/PyTorchLightning/pytorch-lightning/pull/8073))
- Added support for optimizers and learning rate schedulers to `LightningCLI` ([#8093](https://github.com/PyTorchLightning/pytorch-lightning/pull/8093))
- Added XLA Profiler ([#8014](https://github.com/PyTorchLightning/pytorch-lightning/pull/8014))
- Added `PrecisionPlugin.{pre,post}_backward` ([#8328](https://github.com/PyTorchLightning/pytorch-lightning/pull/8328))
- Added `on_load_checkpoint` and `on_save_checkpoint` hooks to the `PrecisionPlugin` base class ([#7831](https://github.com/PyTorchLightning/pytorch-lightning/pull/7831))
- Added `max_depth` parameter in `ModelSummary` ([#8062](https://github.com/PyTorchLightning/pytorch-lightning/pull/8062))
- Added `XLAStatsMonitor` callback ([#8235](https://github.com/PyTorchLightning/pytorch-lightning/pull/8235))
- Added `restore` function and `restarting` attribute to base `Loop` ([#8247](https://github.com/PyTorchLightning/pytorch-lightning/pull/8247))
- Added support for `save_hyperparameters` in `LightningDataModule` ([#3792](https://github.com/PyTorchLightning/pytorch-lightning/pull/3792))
- Added the `ModelCheckpoint(save_on_train_epoch_end)` to choose when to run the saving logic ([#8389](https://github.com/PyTorchLightning/pytorch-lightning/pull/8389))
- Added `LSFEnvironment` for distributed training with the LSF resource manager `jsrun` ([#5102](https://github.com/PyTorchLightning/pytorch-lightning/pull/5102))
- Added support for `accelerator='cpu'|'gpu'|'tpu'|'ipu'|'auto'` ([#7808](https://github.com/PyTorchLightning/pytorch-lightning/pull/7808))
- Added `tpu_spawn_debug` to plugin registry ([#7933](https://github.com/PyTorchLightning/pytorch-lightning/pull/7933))
- Enabled traditional/manual launching of DDP processes through `LOCAL_RANK` and `NODE_RANK` environment variable assignments ([#7480](https://github.com/PyTorchLightning/pytorch-lightning/pull/7480))
- Added `quantize_on_fit_end` argument to `QuantizationAwareTraining` ([#8464](https://github.com/PyTorchLightning/pytorch-lightning/pull/8464))
- Added experimental support for loop specialization ([#8226](https://github.com/PyTorchLightning/pytorch-lightning/pull/8226))
- Added support for `devices` flag to Trainer ([#8440](https://github.com/PyTorchLightning/pytorch-lightning/pull/8440))
- Added private `prevent_trainer_and_dataloaders_deepcopy` context manager on the `LightningModule` ([#8472](https://github.com/PyTorchLightning/pytorch-lightning/pull/8472))
- Added support for providing callables to the Lightning CLI instead of types ([#8400](https://github.com/PyTorchLightning/pytorch-lightning/pull/8400))

### Changed

- Decoupled device parsing logic from Accelerator connector to Trainer ([#8180](https://github.com/PyTorchLightning/pytorch-lightning/pull/8180))
- Changed the `Trainer`'s `checkpoint_callback` argument to allow only boolean values ([#7539](https://github.com/PyTorchLightning/pytorch-lightning/pull/7539))
- Log epoch metrics before the `on_evaluation_end` hook ([#7272](https://github.com/PyTorchLightning/pytorch-lightning/pull/7272))
- Explicitly disallow calling `self.log(on_epoch=False)` during epoch-only or single-call hooks ([#7874](https://github.com/PyTorchLightning/pytorch-lightning/pull/7874))
- Changed these `Trainer` methods to be protected: `call_setup_hook`, `call_configure_sharded_model`, `pre_dispatch`, `dispatch`, `post_dispatch`, `call_teardown_hook`, `run_train`, `run_sanity_check`, `run_evaluate`, `run_evaluation`, `run_predict`, `track_output_for_epoch_end`
- Changed `metrics_to_scalars` to work with any collection or value ([#7888](https://github.com/PyTorchLightning/pytorch-lightning/pull/7888))
- Changed `clip_grad_norm` to use `torch.nn.utils.clip_grad_norm_` ([#7025](https://github.com/PyTorchLightning/pytorch-lightning/pull/7025))
- Validation is now always run inside the training epoch scope ([#7357](https://github.com/PyTorchLightning/pytorch-lightning/pull/7357))
- `ModelCheckpoint` now runs at the end of the training epoch by default ([#8389](https://github.com/PyTorchLightning/pytorch-lightning/pull/8389))
- `EarlyStopping` now runs at the end of the training epoch by default ([#8286](https://github.com/PyTorchLightning/pytorch-lightning/pull/8286))
- Refactored Loops
    * Moved attributes `global_step`, `current_epoch`, `max/min_steps`, `max/min_epochs`, `batch_idx`, and `total_batch_idx` to TrainLoop ([#7437](https://github.com/PyTorchLightning/pytorch-lightning/pull/7437))
    * Refactored result handling in training loop ([#7506](https://github.com/PyTorchLightning/pytorch-lightning/pull/7506))
    * Moved attributes `hiddens` and `split_idx` to TrainLoop ([#7507](https://github.com/PyTorchLightning/pytorch-lightning/pull/7507))
    * Refactored the logic around manual and automatic optimization inside the optimizer loop ([#7526](https://github.com/PyTorchLightning/pytorch-lightning/pull/7526))
    * Simplified "should run validation" logic ([#7682](https://github.com/PyTorchLightning/pytorch-lightning/pull/7682))
    * Simplified logic for updating the learning rate for schedulers ([#7682](https://github.com/PyTorchLightning/pytorch-lightning/pull/7682))
    * Removed the `on_epoch` guard from the "should stop" validation check ([#7701](https://github.com/PyTorchLightning/pytorch-lightning/pull/7701))
    * Refactored internal loop interface; added new classes `FitLoop`, `TrainingEpochLoop`, `TrainingBatchLoop` ([#7871](https://github.com/PyTorchLightning/pytorch-lightning/pull/7871), [#8077](https://github.com/PyTorchLightning/pytorch-lightning/pull/8077))
    * Removed `pytorch_lightning/trainer/training_loop.py` ([#7985](https://github.com/PyTorchLightning/pytorch-lightning/pull/7985))
    * Refactored evaluation loop interface; added new classes `DataLoaderLoop`, `EvaluationLoop`, `EvaluationEpochLoop` ([#7990](https://github.com/PyTorchLightning/pytorch-lightning/pull/7990), [#8077](https://github.com/PyTorchLightning/pytorch-lightning/pull/8077))
    * Removed `pytorch_lightning/trainer/evaluation_loop.py` ([#8056](https://github.com/PyTorchLightning/pytorch-lightning/pull/8056))
    * Restricted public access to several internal functions ([#8024](https://github.com/PyTorchLightning/pytorch-lightning/pull/8024))
    * Refactored trainer `_run_*` functions and separate evaluation loops ([#8065](https://github.com/PyTorchLightning/pytorch-lightning/pull/8065))
    * Refactored prediction loop interface; added new classes `PredictionLoop`, `PredictionEpochLoop` ([#7700](https://github.com/PyTorchLightning/pytorch-lightning/pull/7700), [#8077](https://github.com/PyTorchLightning/pytorch-lightning/pull/8077))
    * Removed `pytorch_lightning/trainer/predict_loop.py` ([#8094](https://github.com/PyTorchLightning/pytorch-lightning/pull/8094))
    * Moved result teardown to the loops ([#8245](https://github.com/PyTorchLightning/pytorch-lightning/pull/8245))
    * Improve `Loop` API to better handle children `state_dict` and `progress` ([#8334](https://github.com/PyTorchLightning/pytorch-lightning/pull/8334))
- Refactored logging
    * Renamed and moved `core/step_result.py` to `trainer/connectors/logger_connector/result.py` ([#7736](https://github.com/PyTorchLightning/pytorch-lightning/pull/7736))
    * Dramatically simplify the `LoggerConnector` ([#7882](https://github.com/PyTorchLightning/pytorch-lightning/pull/7882))
    * `trainer.{logged,progress_bar,callback}_metrics` are now updated on-demand ([#7882](https://github.com/PyTorchLightning/pytorch-lightning/pull/7882))
    * Completely overhaul the `Result` object in favor of `ResultMetric` ([#7882](https://github.com/PyTorchLightning/pytorch-lightning/pull/7882))
    * Improve epoch-level reduction time and overall memory usage ([#7882](https://github.com/PyTorchLightning/pytorch-lightning/pull/7882))
    * Allow passing `self.log(batch_size=...)` ([#7891](https://github.com/PyTorchLightning/pytorch-lightning/pull/7891))
    * Each of the training loops now keeps its own results collection ([#7891](https://github.com/PyTorchLightning/pytorch-lightning/pull/7891))
    * Remove `EpochResultStore` and `HookResultStore` in favor of `ResultCollection` ([#7909](https://github.com/PyTorchLightning/pytorch-lightning/pull/7909))
    * Remove `MetricsHolder` ([#7909](https://github.com/PyTorchLightning/pytorch-lightning/pull/7909))
- Moved `ignore_scalar_return_in_dp` warning suppression to the DataParallelPlugin class ([#7421](https://github.com/PyTorchLightning/pytorch-lightning/pull/7421/))
- Changed the behaviour when logging evaluation step metrics to no longer append `/epoch_*` to the metric name ([#7351](https://github.com/PyTorchLightning/pytorch-lightning/pull/7351))
- Raised `ValueError` when a `None` value is `self.log`-ed ([#7771](https://github.com/PyTorchLightning/pytorch-lightning/pull/7771))
- Changed `resolve_training_type_plugins` to allow setting `num_nodes` and `sync_batchnorm` from `Trainer` setting ([#7026](https://github.com/PyTorchLightning/pytorch-lightning/pull/7026))
- Default `seed_everything(workers=True)` in the `LightningCLI` ([#7504](https://github.com/PyTorchLightning/pytorch-lightning/pull/7504))
- Changed `model.state_dict()` in `CheckpointConnector` to allow `training_type_plugin` to customize the model's `state_dict()` ([#7474](https://github.com/PyTorchLightning/pytorch-lightning/pull/7474))
- `MLflowLogger` now uses the env variable `MLFLOW_TRACKING_URI` as default tracking URI ([#7457](https://github.com/PyTorchLightning/pytorch-lightning/pull/7457))
- Changed `Trainer` arg and functionality from `reload_dataloaders_every_epoch` to `reload_dataloaders_every_n_epochs` ([#5043](https://github.com/PyTorchLightning/pytorch-lightning/pull/5043))
- Changed `WandbLogger(log_model={True/'all'})` to log models as artifacts ([#6231](https://github.com/PyTorchLightning/pytorch-lightning/pull/6231))
- MLFlowLogger now accepts `run_name` as an constructor argument ([#7622](https://github.com/PyTorchLightning/pytorch-lightning/issues/7622))
- Changed `teardown()` in `Accelerator` to allow `training_type_plugin` to customize `teardown` logic ([#7579](https://github.com/PyTorchLightning/pytorch-lightning/pull/7579))
- `Trainer.fit` now raises an error when using manual optimization with unsupported features such as `gradient_clip_val` or `accumulate_grad_batches` ([#7788](https://github.com/PyTorchLightning/pytorch-lightning/pull/7788))
- Accelerator hooks are called regardless if `LightningModule` overrides the same hooks ([#7826](https://github.com/PyTorchLightning/pytorch-lightning/pull/7826))
- Moved profilers to their own file ([#7822](https://github.com/PyTorchLightning/pytorch-lightning/pull/7822))
- The `on_after_backward` hook is now called on accumulating iterations. Use the `on_before_optimizer_step` hook to mimic the old behaviour ([#8328](https://github.com/PyTorchLightning/pytorch-lightning/pull/8328))
- The mixed precision loss is no longer unscaled before the `on_after_backward` hook. Use the `on_before_optimizer_step` hook to mimic the old behaviour  ([#8328](https://github.com/PyTorchLightning/pytorch-lightning/pull/8328))
- The `TrainingTypePlugin.{pre,post}_backward` hooks no longer take the `optimizer, opt_idx, should_accumulate` arguments ([#8328](https://github.com/PyTorchLightning/pytorch-lightning/pull/8328))
- The `PrecisionPlugin.backward` hooks no longer returns a value ([#8328](https://github.com/PyTorchLightning/pytorch-lightning/pull/8328))
- The `PrecisionPlugin.backward` hooks no longer takes a `should_accumulate` argument ([#8328](https://github.com/PyTorchLightning/pytorch-lightning/pull/8328))
- Added the `on_before_backward` hook ([#7865](https://github.com/PyTorchLightning/pytorch-lightning/pull/7865))
- `LightningCLI` now aborts with a clearer message if config already exists and disables save config during `fast_dev_run`([#7963](https://github.com/PyTorchLightning/pytorch-lightning/pull/7963))
- Saved the `LightningCLI` config on `setup` and only on the main process ([#8017](https://github.com/PyTorchLightning/pytorch-lightning/pull/8017))
- Dropped the `LightningCLI` `ArgumentParser` when pickling ([#8017](https://github.com/PyTorchLightning/pytorch-lightning/pull/8017))
- Skip `broadcast` if distributed not initialized for the spawn plugins ([#8017](https://github.com/PyTorchLightning/pytorch-lightning/pull/8017))
- `Trainer(resume_from_checkpoint=...)` now restores the model directly after `LightningModule.setup()`, which is before `LightningModule.configure_sharded_model()` ([#7652](https://github.com/PyTorchLightning/pytorch-lightning/pull/7652))
- Moved `torch.cuda.set_device()` to enable collective calls earlier in setup ([#8312](https://github.com/PyTorchLightning/pytorch-lightning/pull/8312))
- Used XLA utility API to move data to CPU (Single TPU core) ([#8078](https://github.com/PyTorchLightning/pytorch-lightning/pull/8078))
- Improved error messages in `replace_sampler` when the `DataLoader` attributes are not included in the signature or the signature is missing optional arguments ([#8519](https://github.com/PyTorchLightning/pytorch-lightning/pull/8519))
- Moved `DeviceDtypeModuleMixin` and `HyperparametersMixin` mixin to `core` ([#8396](https://github.com/PyTorchLightning/pytorch-lightning/pull/8396))
- Return the `default_root_dir` as the `log_dir` when the logger is a `LoggerCollection` ([#8187](https://github.com/PyTorchLightning/pytorch-lightning/pull/8187))

### Deprecated

- Deprecated `LightningModule.loaded_optimizer_states_dict` ([#8229](https://github.com/PyTorchLightning/pytorch-lightning/pull/8229))
- Standardized the dataloaders arguments of `trainer.{fit,valdiate,test,tune}` ([#7431](https://github.com/PyTorchLightning/pytorch-lightning/pull/7431))
- Deprecated `DataModule` properties: `has_prepared_data`, `has_setup_fit`, `has_setup_validate`, `has_setup_test`, `has_setup_predict`, `has_teardown_fit`, `has_teardown_validate`, `has_teardown_test`, `has_teardown_predict` ([#7657](https://github.com/PyTorchLightning/pytorch-lightning/pull/7657/))
- Deprecated `TrainerModelHooksMixin` in favor of `pytorch_lightning.utilities.signature_utils` ([#7422](https://github.com/PyTorchLightning/pytorch-lightning/pull/7422))
- Deprecated `num_nodes` and `sync_batchnorm` arguments in `DDPPlugin` and `DDPSpawnPlugin` ([#7026](https://github.com/PyTorchLightning/pytorch-lightning/pull/7026))
- Deprecated `self.log(sync_dist_op)` in favor of `self.log(reduce_fx)`. ([#7891](https://github.com/PyTorchLightning/pytorch-lightning/pull/7891))
- Deprecated `is_overridden(model=...)` in favor of `is_overridden(instance=...)` ([#7918](https://github.com/PyTorchLightning/pytorch-lightning/pull/7918))
- Deprecated automatically detaching returned extras with grads ([#7994](https://github.com/PyTorchLightning/pytorch-lightning/pull/7994))
- Deprecated default value of `monitor` argument in EarlyStopping callback to enforce `monitor` as a required argument ([#7907](https://github.com/PyTorchLightning/pytorch-lightning/pull/7907))
- Deprecated importing `rank_zero_{warn,deprecation}` directly from `pytorch_lightning.utilities.distributed` ([#8085](https://github.com/PyTorchLightning/pytorch-lightning/pull/8085))
- Deprecated the use of `CheckpointConnector.hpc_load()` in favor of `CheckpointConnector.restore()` ([#7652](https://github.com/PyTorchLightning/pytorch-lightning/pull/7652))
- Deprecated `ModelCheckpoint(every_n_val_epochs)` in favor of `ModelCheckpoint(every_n_epochs)` ([#8383](https://github.com/PyTorchLightning/pytorch-lightning/pull/8383))
- Deprecated `DDPPlugin.task_idx` in favor of `DDPPlugin.local_rank` ([#8203](https://github.com/PyTorchLightning/pytorch-lightning/pull/8203))
- Deprecated the `Trainer.train_loop` property in favor of `Trainer.fit_loop` ([#8025](https://github.com/PyTorchLightning/pytorch-lightning/pull/8025))
- Deprecated the `Trainer.disable_validation` property in favor of `not Trainer.enable_validation` ([#8291](https://github.com/PyTorchLightning/pytorch-lightning/pull/8291))
- Deprecated `mode` parameter in `ModelSummary` in favor of `max_depth` ([#8062](https://github.com/PyTorchLightning/pytorch-lightning/pull/8062))
- Deprecated `reload_dataloaders_every_epoch` argument of `Trainer` in favor of `reload_dataloaders_every_n_epochs` ([#5043](https://github.com/PyTorchLightning/pytorch-lightning/pull/5043))
- Deprecated `distributed_backend` argument for `Trainer` ([#8575](https://github.com/PyTorchLightning/pytorch-lightning/pull/8575))

### Removed

- Dropped official support/testing for PyTorch <1.6 ([#8288](https://github.com/PyTorchLightning/pytorch-lightning/pull/8288))
- Removed `ProfilerConnector` ([#7654](https://github.com/PyTorchLightning/pytorch-lightning/pull/7654))
- Pruned deprecated classif. metrics from `pytorch_lightning.metrics.functional.classification` ([#7499](https://github.com/PyTorchLightning/pytorch-lightning/pull/7499))
- Removed deprecated data parallel classes `LightningDataParallel` and `LightningDistributedDataParallel` from `pytorch_lightning.overrides.data_parallel` ([#7510](https://github.com/PyTorchLightning/pytorch-lightning/pull/7510))
- Removed deprecated trainer attributes - `get_model` and `accelerator_backend` ([#7502](https://github.com/PyTorchLightning/pytorch-lightning/pull/7502))
- Removed support for automatically monitoring the `val_loss` key with `ModelCheckpoint`. Pass your `monitor` of choice to the `ModelCheckpoint` instance instead ([#8293](https://github.com/PyTorchLightning/pytorch-lightning/pull/8293))
- Removed support for `self.log(tbptt_reduce_fx)` and `self.log(tbptt_pad_token)`. Please, open a discussion explaining your use-case if you relied on these. ([#7644](https://github.com/PyTorchLightning/pytorch-lightning/pull/7644))
- Removed deprecated utils modules `model_utils`, `warning_utils`, `xla_device_utils` and partially `argparse_utils` ([#7503](https://github.com/PyTorchLightning/pytorch-lightning/pull/7503))
- Removed `RPCPlugin` and `RPCSequentialPlugin`. If you were successfully using these plugins, please open a GitHub discussion about your use case ([#8101](https://github.com/PyTorchLightning/pytorch-lightning/pull/8101))
- Removed deprecated trainer attributes - `on_cpu`, `on_tpu`, `use_tpu`, `on_gpu`, `use_dp`, `use_ddp`, `use_ddp2`, `use_horovod`, `use_single_gpu` ([#7501](https://github.com/PyTorchLightning/pytorch-lightning/pull/7501))
- Removed deprecated `optimizer` argument in `LightningModule.manual_backward()`; Toggling optimizers in manual optimization should be done using `LightningModule.{un}toggle_optimizer()` ([#8287](https://github.com/PyTorchLightning/pytorch-lightning/pull/8287))
- Removed DeepSpeed FP16 Exception as FP32 is now supported ([#8462](https://github.com/PyTorchLightning/pytorch-lightning/pull/8462))
- Removed environment variable `PL_EXP_VERSION` from DDP subprocesses ([7403](https://github.com/PyTorchLightning/pytorch-lightning/pull/7403))

### Fixed

- Fixed the `GPUStatsMonitor` callbacks to use the correct GPU IDs if `CUDA_VISIBLE_DEVICES` set ([#8260](https://github.com/PyTorchLightning/pytorch-lightning/pull/8260))
- Fixed `lr_scheduler` checkpointed state by calling `update_lr_schedulers` before saving checkpoints ([#7877](https://github.com/PyTorchLightning/pytorch-lightning/pull/7877))
- Fixed ambiguous warning when both overfit and train dataloader shuffling are enabled ([#7685](https://github.com/PyTorchLightning/pytorch-lightning/pull/7685))
- Fixed dev debugger memory growing due to tracking events even when disabled ([#7875](https://github.com/PyTorchLightning/pytorch-lightning/pull/7875))
- Fixed `None` loss keys getting added in `training_epoch_end` when using manual optimization and not returning a loss ([#7772](https://github.com/PyTorchLightning/pytorch-lightning/pull/7772))
- Fixed a bug where `precision=64` with `accelerator='ddp_spawn'` would throw a pickle error ([#6924](https://github.com/PyTorchLightning/pytorch-lightning/pull/6924))
- Do not override the existing `epoch` value in `logged_metrics` when already logged by the user ([#7982](https://github.com/PyTorchLightning/pytorch-lightning/issues/7982))
- Support for manual optimization with DeepSpeed ([#7970](https://github.com/PyTorchLightning/pytorch-lightning/pull/7970))
- Fixed `dataloader_idx` argument value when predicting with only one `DataLoader` ([#7941](https://github.com/PyTorchLightning/pytorch-lightning/pull/7941))
- Fixed passing the `stage` argument of `Callback.{setup,teardown}` as a keyword ([#7973](https://github.com/PyTorchLightning/pytorch-lightning/pull/7973))
- Fixed metrics generated during `validation sanity checking` are cleaned on end ([#8171](https://github.com/PyTorchLightning/pytorch-lightning/pull/8171))
- Fixed `log_gpu_memory` metrics not being added to `logging` when nothing else is logged ([#8174](https://github.com/PyTorchLightning/pytorch-lightning/pull/8174))
- Fixed a bug where calling `log` with a `Metric` instance would raise an error if it was a nested attribute of the model ([#8181](https://github.com/PyTorchLightning/pytorch-lightning/pull/8181))
- Fixed a bug where using `precision=64` would cause buffers with complex dtype to be cast to real ([#8208](https://github.com/PyTorchLightning/pytorch-lightning/pull/8208))
- Fixed `is_overridden` returning true for wrapped functions with no changes ([#8296](https://github.com/PyTorchLightning/pytorch-lightning/pull/8296))
- Fixed a bug where `truncated_bptt_steps` would throw an AttributeError when the target RNN has multiple hidden states ([#8145](https://github.com/PyTorchLightning/pytorch-lightning/pull/8145))
- Fixed `self.optimizers()` not returning a single optimizer if it had been wrapped ([#8326](https://github.com/PyTorchLightning/pytorch-lightning/pull/8326))
- Fixed the `on_after_backward` hook not getting called when using manual optimization and no plugins ([#8328](https://github.com/PyTorchLightning/pytorch-lightning/pull/8328))
- Fixed the `LightningModule.backward` hook only getting called with the `apex` plugin when using manual optimization ([#8328](https://github.com/PyTorchLightning/pytorch-lightning/pull/8328))
- Fixed moving batch to device before sending it to the `on_*_batch_start`/`on_*_batch_end` callbacks and model hooks ([#7378](https://github.com/PyTorchLightning/pytorch-lightning/pull/7378))
- Fixed passing a custom `DDPPlugin` when choosing `accelerator="ddp_cpu"` for the accelerator ([#6208](https://github.com/PyTorchLightning/pytorch-lightning/pull/6208))
- Fixed missing call to `LightningModule.untoggle_optimizer` in training loop when running gradient accumulation with multiple optimizers ([#8284](https://github.com/PyTorchLightning/pytorch-lightning/pull/8284))
- Fixed hash of LightningEnum to work with value instead of name ([#8421](https://github.com/PyTorchLightning/pytorch-lightning/pull/8421)).
- Fixed a bug where an extra checkpoint was saved at the end of training if the `val_check_interval` did not align with the number of training batches ([#7724](https://github.com/PyTorchLightning/pytorch-lightning/pull/7724))
- Fixed hash of LightningEnum to work with value instead of name([#8421](https://github.com/PyTorchLightning/pytorch-lightning/pull/8421)).
- Fixed `move_data_to_device` to return the batch if the object `to` function didn't return `self` ([#8433](https://github.com/PyTorchLightning/pytorch-lightning/pull/8433))
- Fixed progress bar updates for Pod Training ([#8258](https://github.com/PyTorchLightning/pytorch-lightning/pull/8258))
- Fixed clearing dataloader references before attaching new dataloaders in consecutive `Trainer.{fit,validate,test,predict}´ runs ([#8442](https://github.com/PyTorchLightning/pytorch-lightning/pull/8442))
- Fixed memory leaks on GPU by moving `optimizer_states`, `ResultCollection.extra`, `ResultMetric` attributes, and `LoggerConnector` metrics to `cpu`. Also, delete the DDP wrapper on `teardown` ([#8490](https://github.com/PyTorchLightning/pytorch-lightning/pull/8490))
- Fixed `SWA` callback using LightningModule `prevent_trainer_and_dataloaders_deepcopy` to avoid OOM ([#8472](https://github.com/PyTorchLightning/pytorch-lightning/pull/8472))
- Fixed `ModelPruning` callback `on_save_checkpoint` to avoid making a `deepcopy` potentially leading to OOM ([#8472](https://github.com/PyTorchLightning/pytorch-lightning/pull/8472))
- Fixed the sampler replacement logic for `DataLoader`s which do not define all `DataLoader` attributes as `__init__` parameters ([#8519](https://github.com/PyTorchLightning/pytorch-lightning/pull/8519))
- Fixed DeepSpeed Windows support ([#8488](https://github.com/PyTorchLightning/pytorch-lightning/pull/8488))
- Fixed DeepSpeed not properly setting the trainer `lr_schedulers` attribute ([#8527](https://github.com/PyTorchLightning/pytorch-lightning/pull/8527))
- Fixed experiment version and log-dir divergence in DDP when using multiple `Trainer` instances in sequence ([7403](https://github.com/PyTorchLightning/pytorch-lightning/pull/7403))
- Enabled manual optimization for TPUs ([#8458](https://github.com/PyTorchLightning/pytorch-lightning/pull/8458))
- Fixed `accumulate_grad_batches` not been recomputed during model reload ([#5334](https://github.com/PyTorchLightning/pytorch-lightning/pull/5334))
- Fixed a `TypeError` when wrapping optimizers in the `HorovodPlugin` and running `Trainer.test` ([#7840](https://github.com/PyTorchLightning/pytorch-lightning/pull/7840))
- Fixed `BackboneFinetuning` restoration ([#8501](https://github.com/PyTorchLightning/pytorch-lightning/pull/8501))
- Fixed `lr_scheduler` with metric (e.g. `torch.optim.lr_scheduler.ReduceLROnPlateau`) when using `automatic_optimization = False` ([#7643](https://github.com/PyTorchLightning/pytorch-lightning/pull/7643))
- Fixed `DeepSpeed` breaking with no schedulers ([#8580](https://github.com/PyTorchLightning/pytorch-lightning/pull/8580))


## [1.3.8] - 2021-07-01

### Fixed

- Fixed a sync deadlock when checkpointing a `LightningModule` that uses a torchmetrics 0.4 `Metric` ([#8218](https://github.com/PyTorchLightning/pytorch-lightning/pull/8218))
- Fixed compatibility TorchMetrics v0.4 ([#8206](https://github.com/PyTorchLightning/pytorch-lightning/pull/8206))
- Added torchelastic check when sanitizing GPUs ([#8095](https://github.com/PyTorchLightning/pytorch-lightning/pull/8095))
- Fixed a DDP info message that was never shown ([#8111](https://github.com/PyTorchLightning/pytorch-lightning/pull/8111))
- Fixed metrics deprecation message at module import level ([#8163](https://github.com/PyTorchLightning/pytorch-lightning/pull/8163))
- Fixed a bug where an infinite recursion would be triggered when using the `BaseFinetuning` callback on a model that contains a `ModuleDict` ([#8170](https://github.com/PyTorchLightning/pytorch-lightning/pull/8170))
- Added a mechanism to detect `deadlock` for `DDP` when only 1 process trigger an `Exception`. The mechanism will `kill the processes` when it happens ([#8167](https://github.com/PyTorchLightning/pytorch-lightning/pull/8167))
- Fixed NCCL error when selecting non-consecutive device ids ([#8165](https://github.com/PyTorchLightning/pytorch-lightning/pull/8165))
- Fixed SWA to also work with `IterableDataset` ([#8172](https://github.com/PyTorchLightning/pytorch-lightning/pull/8172))


## [1.3.7] - 2021-06-22

### Fixed

- Fixed a bug where skipping an optimizer while using amp causes amp to trigger an assertion error ([#7975](https://github.com/PyTorchLightning/pytorch-lightning/pull/7975))
- Fixed deprecation messages not showing due to incorrect stacklevel ([#8002](https://github.com/PyTorchLightning/pytorch-lightning/pull/8002), [#8005](https://github.com/PyTorchLightning/pytorch-lightning/pull/8005))
- Fixed setting a `DistributedSampler` when using a distributed plugin in a custom accelerator ([#7814](https://github.com/PyTorchLightning/pytorch-lightning/pull/7814))
- Improved `PyTorchProfiler` chrome traces names ([#8009](https://github.com/PyTorchLightning/pytorch-lightning/pull/8009))
- Fixed moving the best score to device in `EarlyStopping` callback for TPU devices ([#7959](https://github.com/PyTorchLightning/pytorch-lightning/pull/7959))
- Fixes access to `callback_metrics` in ddp_spawn ([#7916](https://github.com/PyTorchLightning/pytorch-lightning/pull/7916))


## [1.3.6] - 2021-06-15

### Fixed

- Fixed logs overwriting issue for remote filesystems ([#7889](https://github.com/PyTorchLightning/pytorch-lightning/pull/7889))
- Fixed `DataModule.prepare_data` could only be called on the global rank 0 process ([#7945](https://github.com/PyTorchLightning/pytorch-lightning/pull/7945))
- Fixed setting `worker_init_fn` to seed dataloaders correctly when using DDP ([#7942](https://github.com/PyTorchLightning/pytorch-lightning/pull/7942))
- Fixed `BaseFinetuning` callback to properly handle parent modules w/ parameters ([#7931](https://github.com/PyTorchLightning/pytorch-lightning/pull/7931))


## [1.3.5] - 2021-06-08

### Added

- Added warning to Training Step output ([#7779](https://github.com/PyTorchLightning/pytorch-lightning/pull/7779))

### Fixed

- Fixed `LearningRateMonitor` and `BackboneFinetuning` ([#7835](https://github.com/PyTorchLightning/pytorch-lightning/pull/7835))
- Minor improvements to `apply_to_collection` and type signature of `log_dict` ([#7851](https://github.com/PyTorchLightning/pytorch-lightning/pull/7851))
- Fixed docker versions ([#7834](https://github.com/PyTorchLightning/pytorch-lightning/pull/7834))
- Fixed sharded training check for fp16 precision ([#7825](https://github.com/PyTorchLightning/pytorch-lightning/pull/7825))
- Fixed support for torch Module type hints in LightningCLI ([#7807](https://github.com/PyTorchLightning/pytorch-lightning/pull/7807))

### Changed

- Move `training_output` validation to after `train_step_end` ([#7868](https://github.com/PyTorchLightning/pytorch-lightning/pull/7868))


## [1.3.4] - 2021-06-01

### Fixed

- Fixed info message when max training time reached ([#7780](https://github.com/PyTorchLightning/pytorch-lightning/pull/7780))
- Fixed missing `__len__` method to `IndexBatchSamplerWrapper` ([#7681](https://github.com/PyTorchLightning/pytorch-lightning/pull/7681))


## [1.3.3] - 2021-05-27

### Changed

- Changed calling of `untoggle_optimizer(opt_idx)` out of the closure function ([#7563](https://github.com/PyTorchLightning/pytorch-lightning/pull/7563))

### Fixed

- Fixed `ProgressBar` pickling after calling `trainer.predict` ([#7608](https://github.com/PyTorchLightning/pytorch-lightning/pull/7608))
- Fixed broadcasting in multi-node, multi-gpu DDP using torch 1.7 ([#7592](https://github.com/PyTorchLightning/pytorch-lightning/pull/7592))
- Fixed dataloaders are not reset when tuning the model ([#7566](https://github.com/PyTorchLightning/pytorch-lightning/pull/7566))
- Fixed print errors in `ProgressBar` when `trainer.fit` is not called ([#7674](https://github.com/PyTorchLightning/pytorch-lightning/pull/7674))
- Fixed global step update when the epoch is skipped ([#7677](https://github.com/PyTorchLightning/pytorch-lightning/pull/7677))
- Fixed training loop total batch counter when accumulate grad batches was enabled ([#7692](https://github.com/PyTorchLightning/pytorch-lightning/pull/7692))


## [1.3.2] - 2021-05-18

### Changed

- `DataModule`s now avoid duplicate `{setup,teardown,prepare_data}` calls for the same stage ([#7238](https://github.com/PyTorchLightning/pytorch-lightning/pull/7238))

### Fixed

- Fixed parsing of multiple training dataloaders ([#7433](https://github.com/PyTorchLightning/pytorch-lightning/pull/7433))
- Fixed recursive passing of `wrong_type` keyword argument in `pytorch_lightning.utilities.apply_to_collection` ([#7433](https://github.com/PyTorchLightning/pytorch-lightning/pull/7433))
- Fixed setting correct `DistribType` for `ddp_cpu` (spawn) backend ([#7492](https://github.com/PyTorchLightning/pytorch-lightning/pull/7492))
- Fixed incorrect number of calls to LR scheduler when `check_val_every_n_epoch > 1` ([#7032](https://github.com/PyTorchLightning/pytorch-lightning/pull/7032))


## [1.3.1] - 2021-05-11

### Fixed

- Fixed DeepSpeed with IterableDatasets ([#7362](https://github.com/PyTorchLightning/pytorch-lightning/pull/7362))
- Fixed `Trainer.current_epoch` not getting restored after tuning ([#7434](https://github.com/PyTorchLightning/pytorch-lightning/pull/7434))
- Fixed local rank displayed in console log ([#7395](https://github.com/PyTorchLightning/pytorch-lightning/pull/7395))


## [1.3.0] - 2021-05-06

### Added

- Added support for the `EarlyStopping` callback to run at the end of the training epoch ([#6944](https://github.com/PyTorchLightning/pytorch-lightning/pull/6944))
- Added synchronization points before and after `setup` hooks are run ([#7202](https://github.com/PyTorchLightning/pytorch-lightning/pull/7202))
- Added a `teardown` hook to `ClusterEnvironment` ([#6942](https://github.com/PyTorchLightning/pytorch-lightning/pull/6942))
- Added utils for metrics to scalar conversions ([#7180](https://github.com/PyTorchLightning/pytorch-lightning/pull/7180))
- Added utils for NaN/Inf detection for gradients and parameters ([#6834](https://github.com/PyTorchLightning/pytorch-lightning/pull/6834))
- Added more explicit exception message when trying to execute `trainer.test()` or `trainer.validate()` with `fast_dev_run=True` ([#6667](https://github.com/PyTorchLightning/pytorch-lightning/pull/6667))
- Added `LightningCLI` class to provide simple reproducibility with minimum boilerplate training CLI (
    [#4492](https://github.com/PyTorchLightning/pytorch-lightning/pull/4492),
    [#6862](https://github.com/PyTorchLightning/pytorch-lightning/pull/6862),
    [#7156](https://github.com/PyTorchLightning/pytorch-lightning/pull/7156),
    [#7299](https://github.com/PyTorchLightning/pytorch-lightning/pull/7299))
- Added `gradient_clip_algorithm` argument to Trainer for gradient clipping by value ([#6123](https://github.com/PyTorchLightning/pytorch-lightning/pull/6123)).
- Added a way to print to terminal without breaking up the progress bar ([#5470](https://github.com/PyTorchLightning/pytorch-lightning/pull/5470))
- Added support to checkpoint after training steps in `ModelCheckpoint` callback ([#6146](https://github.com/PyTorchLightning/pytorch-lightning/pull/6146))
- Added `TrainerStatus.{INITIALIZING,RUNNING,FINISHED,INTERRUPTED}` ([#7173](https://github.com/PyTorchLightning/pytorch-lightning/pull/7173))
- Added `Trainer.validate()` method to perform one evaluation epoch over the validation set ([#4948](https://github.com/PyTorchLightning/pytorch-lightning/pull/4948))
- Added `LightningEnvironment` for Lightning-specific DDP ([#5915](https://github.com/PyTorchLightning/pytorch-lightning/pull/5915))
- Added `teardown()` hook to LightningDataModule ([#4673](https://github.com/PyTorchLightning/pytorch-lightning/pull/4673))
- Added `auto_insert_metric_name` parameter to `ModelCheckpoint` ([#6277](https://github.com/PyTorchLightning/pytorch-lightning/pull/6277))
- Added arg to `self.log` that enables users to give custom names when dealing with multiple dataloaders ([#6274](https://github.com/PyTorchLightning/pytorch-lightning/pull/6274))
- Added `teardown` method to `BaseProfiler` to enable subclasses defining post-profiling steps outside of `__del__` ([#6370](https://github.com/PyTorchLightning/pytorch-lightning/pull/6370))
- Added `setup` method to `BaseProfiler` to enable subclasses defining pre-profiling steps for every process ([#6633](https://github.com/PyTorchLightning/pytorch-lightning/pull/6633))
- Added no return warning to predict ([#6139](https://github.com/PyTorchLightning/pytorch-lightning/pull/6139))
- Added `Trainer.predict` config validation ([#6543](https://github.com/PyTorchLightning/pytorch-lightning/pull/6543))
- Added `AbstractProfiler` interface ([#6621](https://github.com/PyTorchLightning/pytorch-lightning/pull/6621))
- Added support for including module names for forward in the autograd trace of `PyTorchProfiler` ([#6349](https://github.com/PyTorchLightning/pytorch-lightning/pull/6349))
- Added support for the PyTorch 1.8.1 autograd profiler ([#6618](https://github.com/PyTorchLightning/pytorch-lightning/pull/6618))
- Added `outputs` parameter to callback's `on_validation_epoch_end` & `on_test_epoch_end` hooks ([#6120](https://github.com/PyTorchLightning/pytorch-lightning/pull/6120))
- Added `configure_sharded_model` hook ([#6679](https://github.com/PyTorchLightning/pytorch-lightning/pull/6679))
- Added support for `precision=64`, enabling training with double precision ([#6595](https://github.com/PyTorchLightning/pytorch-lightning/pull/6595))
- Added support for DDP communication hooks ([#6736](https://github.com/PyTorchLightning/pytorch-lightning/pull/6736))
- Added `artifact_location` argument to `MLFlowLogger` which will be passed to the `MlflowClient.create_experiment` call ([#6677](https://github.com/PyTorchLightning/pytorch-lightning/pull/6677))
- Added `model` parameter to precision plugins' `clip_gradients` signature (
    [#6764](https://github.com/PyTorchLightning/pytorch-lightning/pull/6764),
    [#7231](https://github.com/PyTorchLightning/pytorch-lightning/pull/7231))
- Added `is_last_batch` attribute to `Trainer` ([#6825](https://github.com/PyTorchLightning/pytorch-lightning/pull/6825))
- Added `LightningModule.lr_schedulers()` for manual optimization  ([#6567](https://github.com/PyTorchLightning/pytorch-lightning/pull/6567))
- Added `MpModelWrapper` in TPU Spawn ([#7045](https://github.com/PyTorchLightning/pytorch-lightning/pull/7045))
- Added `max_time` Trainer argument to limit training time ([#6823](https://github.com/PyTorchLightning/pytorch-lightning/pull/6823))
- Added `on_predict_{batch,epoch}_{start,end}` hooks ([#7141](https://github.com/PyTorchLightning/pytorch-lightning/pull/7141))
- Added new `EarlyStopping` parameters `stopping_threshold` and `divergence_threshold` ([#6868](https://github.com/PyTorchLightning/pytorch-lightning/pull/6868))
- Added `debug` flag to TPU Training Plugins (PT_XLA_DEBUG) ([#7219](https://github.com/PyTorchLightning/pytorch-lightning/pull/7219))
- Added new `UnrepeatedDistributedSampler` and `IndexBatchSamplerWrapper` for tracking distributed predictions ([#7215](https://github.com/PyTorchLightning/pytorch-lightning/pull/7215))
- Added `trainer.predict(return_predictions=None|False|True)` ([#7215](https://github.com/PyTorchLightning/pytorch-lightning/pull/7215))
- Added `BasePredictionWriter` callback to implement prediction saving ([#7127](https://github.com/PyTorchLightning/pytorch-lightning/pull/7127))
- Added `trainer.tune(scale_batch_size_kwargs, lr_find_kwargs)` arguments to configure the tuning algorithms ([#7258](https://github.com/PyTorchLightning/pytorch-lightning/pull/7258))
- Added `tpu_distributed` check for TPU Spawn barrier ([#7241](https://github.com/PyTorchLightning/pytorch-lightning/pull/7241))
- Added device updates to TPU Spawn for Pod training ([#7243](https://github.com/PyTorchLightning/pytorch-lightning/pull/7243))
- Added warning when missing `Callback` and using `resume_from_checkpoint` ([#7254](https://github.com/PyTorchLightning/pytorch-lightning/pull/7254))
- DeepSpeed single file saving ([#6900](https://github.com/PyTorchLightning/pytorch-lightning/pull/6900))
- Added Training type Plugins Registry (
    [#6982](https://github.com/PyTorchLightning/pytorch-lightning/pull/6982),
    [#7063](https://github.com/PyTorchLightning/pytorch-lightning/pull/7063),
    [#7214](https://github.com/PyTorchLightning/pytorch-lightning/pull/7214),
    [#7224](https://github.com/PyTorchLightning/pytorch-lightning/pull/7224)
)
- Add `ignore` param to `save_hyperparameters` ([#6056](https://github.com/PyTorchLightning/pytorch-lightning/pull/6056))

### Changed

- Changed `LightningModule.truncated_bptt_steps` to be property ([#7323](https://github.com/PyTorchLightning/pytorch-lightning/pull/7323))
- Changed `EarlyStopping` callback from by default running `EarlyStopping.on_validation_end` if only training is run. Set `check_on_train_epoch_end` to run the callback at the end of the train epoch instead of at the end of the validation epoch ([#7069](https://github.com/PyTorchLightning/pytorch-lightning/pull/7069))
- Renamed `pytorch_lightning.callbacks.swa` to `pytorch_lightning.callbacks.stochastic_weight_avg` ([#6259](https://github.com/PyTorchLightning/pytorch-lightning/pull/6259))
- Refactor `RunningStage` and `TrainerState` usage (
    [#4945](https://github.com/PyTorchLightning/pytorch-lightning/pull/4945),
    [#7173](https://github.com/PyTorchLightning/pytorch-lightning/pull/7173))
    * Added `RunningStage.SANITY_CHECKING`
    * Added `TrainerFn.{FITTING,VALIDATING,TESTING,PREDICTING,TUNING}`
    * Changed `trainer.evaluating` to return `True` if validating or testing
- Changed `setup()` and `teardown()` stage argument to take any of `{fit,validate,test,predict}` ([#6386](https://github.com/PyTorchLightning/pytorch-lightning/pull/6386))
- Changed profilers to save separate report files per state and rank ([#6621](https://github.com/PyTorchLightning/pytorch-lightning/pull/6621))
- The trainer no longer tries to save a checkpoint on exception or run callback's `on_train_end` functions ([#6864](https://github.com/PyTorchLightning/pytorch-lightning/pull/6864))
- Changed `PyTorchProfiler` to use `torch.autograd.profiler.record_function` to record functions ([#6349](https://github.com/PyTorchLightning/pytorch-lightning/pull/6349))
- Disabled `lr_scheduler.step()` in manual optimization  ([#6825](https://github.com/PyTorchLightning/pytorch-lightning/pull/6825))
- Changed warnings and recommendations for dataloaders in `ddp_spawn` ([#6762](https://github.com/PyTorchLightning/pytorch-lightning/pull/6762))
- `pl.seed_everything` will now also set the seed on the `DistributedSampler` ([#7024](https://github.com/PyTorchLightning/pytorch-lightning/pull/7024))
- Changed default setting for communication of multi-node training using `DDPShardedPlugin` ([#6937](https://github.com/PyTorchLightning/pytorch-lightning/pull/6937))
- `trainer.tune()` now returns the tuning result ([#7258](https://github.com/PyTorchLightning/pytorch-lightning/pull/7258))
- `LightningModule.from_datasets()` now accepts `IterableDataset` instances as training datasets. ([#7503](https://github.com/PyTorchLightning/pytorch-lightning/pull/7503))
- Changed `resume_from_checkpoint` warning to an error when the checkpoint file does not exist ([#7075](https://github.com/PyTorchLightning/pytorch-lightning/pull/7075))
- Automatically set `sync_batchnorm` for `training_type_plugin` ([#6536](https://github.com/PyTorchLightning/pytorch-lightning/pull/6536))
- Allowed training type plugin to delay optimizer creation ([#6331](https://github.com/PyTorchLightning/pytorch-lightning/pull/6331))
- Removed ModelSummary validation from train loop on_trainer_init ([#6610](https://github.com/PyTorchLightning/pytorch-lightning/pull/6610))
- Moved `save_function` to accelerator ([#6689](https://github.com/PyTorchLightning/pytorch-lightning/pull/6689))
- Updated DeepSpeed ZeRO ([#6546](https://github.com/PyTorchLightning/pytorch-lightning/pull/6546),
    [#6752](https://github.com/PyTorchLightning/pytorch-lightning/pull/6752),
    [#6142](https://github.com/PyTorchLightning/pytorch-lightning/pull/6142),
    [#6321](https://github.com/PyTorchLightning/pytorch-lightning/pull/6321))
- Improved verbose logging for `EarlyStopping` callback ([#6811](https://github.com/PyTorchLightning/pytorch-lightning/pull/6811))
- Run ddp_spawn dataloader checks on Windows ([#6930](https://github.com/PyTorchLightning/pytorch-lightning/pull/6930))
- Updated mlflow with using `resolve_tags` ([#6746](https://github.com/PyTorchLightning/pytorch-lightning/pull/6746))
- Moved `save_hyperparameters` to its own function ([#7119](https://github.com/PyTorchLightning/pytorch-lightning/pull/7119))
- Replaced `_DataModuleWrapper` with `__new__` ([#7289](https://github.com/PyTorchLightning/pytorch-lightning/pull/7289))
- Reset `current_fx` properties on lightning module in teardown ([#7247](https://github.com/PyTorchLightning/pytorch-lightning/pull/7247))
- Auto-set `DataLoader.worker_init_fn` with `seed_everything` ([#6960](https://github.com/PyTorchLightning/pytorch-lightning/pull/6960))
- Remove `model.trainer` call inside of dataloading mixin ([#7317](https://github.com/PyTorchLightning/pytorch-lightning/pull/7317))
- Split profilers module ([#6261](https://github.com/PyTorchLightning/pytorch-lightning/pull/6261))
- Ensure accelerator is valid if running interactively ([#5970](https://github.com/PyTorchLightning/pytorch-lightning/pull/5970))
- Disabled batch transfer in DP mode ([#6098](https://github.com/PyTorchLightning/pytorch-lightning/pull/6098))

### Deprecated

- Deprecated `outputs` in both `LightningModule.on_train_epoch_end` and `Callback.on_train_epoch_end` hooks ([#7339](https://github.com/PyTorchLightning/pytorch-lightning/pull/7339))
- Deprecated `Trainer.truncated_bptt_steps` in favor of `LightningModule.truncated_bptt_steps` ([#7323](https://github.com/PyTorchLightning/pytorch-lightning/pull/7323))
- Deprecated `outputs` in both `LightningModule.on_train_epoch_end` and `Callback.on_train_epoch_end` hooks ([#7339](https://github.com/PyTorchLightning/pytorch-lightning/pull/7339))
- Deprecated `LightningModule.grad_norm` in favor of `pytorch_lightning.utilities.grads.grad_norm` ([#7292](https://github.com/PyTorchLightning/pytorch-lightning/pull/7292))
- Deprecated the `save_function` property from the `ModelCheckpoint` callback ([#7201](https://github.com/PyTorchLightning/pytorch-lightning/pull/7201))
- Deprecated `LightningModule.write_predictions` and `LightningModule.write_predictions_dict` ([#7066](https://github.com/PyTorchLightning/pytorch-lightning/pull/7066))
- Deprecated `TrainerLoggingMixin` in favor of a separate utilities module for metric handling ([#7180](https://github.com/PyTorchLightning/pytorch-lightning/pull/7180))
- Deprecated `TrainerTrainingTricksMixin` in favor of a separate utilities module for NaN/Inf detection for gradients and parameters ([#6834](https://github.com/PyTorchLightning/pytorch-lightning/pull/6834))
- `period` has been deprecated in favor of `every_n_val_epochs` in the `ModelCheckpoint` callback ([#6146](https://github.com/PyTorchLightning/pytorch-lightning/pull/6146))
- Deprecated `trainer.running_sanity_check` in favor of `trainer.sanity_checking` ([#4945](https://github.com/PyTorchLightning/pytorch-lightning/pull/4945))
- Deprecated `Profiler(output_filename)` in favor of `dirpath` and `filename` ([#6621](https://github.com/PyTorchLightning/pytorch-lightning/pull/6621))
- Deprecated `PytorchProfiler(profiled_functions)` in favor of `record_functions` ([#6349](https://github.com/PyTorchLightning/pytorch-lightning/pull/6349))
- Deprecated `@auto_move_data` in favor of `trainer.predict` ([#6993](https://github.com/PyTorchLightning/pytorch-lightning/pull/6993))
- Deprecated `Callback.on_load_checkpoint(checkpoint)` in favor of `Callback.on_load_checkpoint(trainer, pl_module, checkpoint)` ([#7253](https://github.com/PyTorchLightning/pytorch-lightning/pull/7253))
- Deprecated metrics in favor of `torchmetrics` (
    [#6505](https://github.com/PyTorchLightning/pytorch-lightning/pull/6505),
    [#6530](https://github.com/PyTorchLightning/pytorch-lightning/pull/6530),
    [#6540](https://github.com/PyTorchLightning/pytorch-lightning/pull/6540),
    [#6547](https://github.com/PyTorchLightning/pytorch-lightning/pull/6547),
    [#6515](https://github.com/PyTorchLightning/pytorch-lightning/pull/6515),
    [#6572](https://github.com/PyTorchLightning/pytorch-lightning/pull/6572),
    [#6573](https://github.com/PyTorchLightning/pytorch-lightning/pull/6573),
    [#6584](https://github.com/PyTorchLightning/pytorch-lightning/pull/6584),
    [#6636](https://github.com/PyTorchLightning/pytorch-lightning/pull/6636),
    [#6637](https://github.com/PyTorchLightning/pytorch-lightning/pull/6637),
    [#6649](https://github.com/PyTorchLightning/pytorch-lightning/pull/6649),
    [#6659](https://github.com/PyTorchLightning/pytorch-lightning/pull/6659),
    [#7131](https://github.com/PyTorchLightning/pytorch-lightning/pull/7131),
)
- Deprecated the `LightningModule.datamodule` getter and setter methods; access them through `Trainer.datamodule` instead ([#7168](https://github.com/PyTorchLightning/pytorch-lightning/pull/7168))
- Deprecated the use of `Trainer(gpus="i")` (string) for selecting the i-th GPU; from v1.5 this will set the number of GPUs instead of the index ([#6388](https://github.com/PyTorchLightning/pytorch-lightning/pull/6388))

### Removed

- Removed the `exp_save_path` property from the `LightningModule` ([#7266](https://github.com/PyTorchLightning/pytorch-lightning/pull/7266))
- Removed training loop explicitly calling `EarlyStopping.on_validation_end` if no validation is run ([#7069](https://github.com/PyTorchLightning/pytorch-lightning/pull/7069))
- Removed `automatic_optimization` as a property from the training loop in favor of `LightningModule.automatic_optimization` ([#7130](https://github.com/PyTorchLightning/pytorch-lightning/pull/7130))
- Removed evaluation loop legacy returns for `*_epoch_end` hooks ([#6973](https://github.com/PyTorchLightning/pytorch-lightning/pull/6973))
- Removed support for passing a bool value to `profiler` argument of Trainer ([#6164](https://github.com/PyTorchLightning/pytorch-lightning/pull/6164))
- Removed no return warning from val/test step ([#6139](https://github.com/PyTorchLightning/pytorch-lightning/pull/6139))
- Removed passing a `ModelCheckpoint` instance to `Trainer(checkpoint_callback)` ([#6166](https://github.com/PyTorchLightning/pytorch-lightning/pull/6166))
- Removed deprecated Trainer argument `enable_pl_optimizer` and `automatic_optimization` ([#6163](https://github.com/PyTorchLightning/pytorch-lightning/pull/6163))
- Removed deprecated metrics ([#6161](https://github.com/PyTorchLightning/pytorch-lightning/pull/6161))
    * from `pytorch_lightning.metrics.functional.classification` removed `to_onehot`, `to_categorical`, `get_num_classes`, `roc`, `multiclass_roc`, `average_precision`, `precision_recall_curve`, `multiclass_precision_recall_curve`
    * from `pytorch_lightning.metrics.functional.reduction` removed `reduce`, `class_reduce`
- Removed deprecated `ModelCheckpoint` arguments `prefix`, `mode="auto"` ([#6162](https://github.com/PyTorchLightning/pytorch-lightning/pull/6162))
- Removed `mode='auto'` from `EarlyStopping` ([#6167](https://github.com/PyTorchLightning/pytorch-lightning/pull/6167))
- Removed `epoch` and `step` arguments from `ModelCheckpoint.format_checkpoint_name()`, these are now included in the `metrics` argument ([#7344](https://github.com/PyTorchLightning/pytorch-lightning/pull/7344))
- Removed legacy references for magic keys in the `Result` object ([#6016](https://github.com/PyTorchLightning/pytorch-lightning/pull/6016))
- Removed deprecated `LightningModule` `hparams` setter ([#6207](https://github.com/PyTorchLightning/pytorch-lightning/pull/6207))
- Removed legacy code to log or include metrics in the progress bar by returning them in a dict with the `"log"/"progress_bar"` magic keys. Use `self.log` instead ([#6734](https://github.com/PyTorchLightning/pytorch-lightning/pull/6734))
- Removed `trainer.fit()` return value of `1`. It has no return now ([#7237](https://github.com/PyTorchLightning/pytorch-lightning/pull/7237))
- Removed `logger_connector` legacy code ([#6733](https://github.com/PyTorchLightning/pytorch-lightning/pull/6733))
- Removed unused mixin attributes ([#6487](https://github.com/PyTorchLightning/pytorch-lightning/pull/6487))

### Fixed

- Fixed NaN errors in progress bars when training with iterable datasets with no length defined ([#7306](https://github.com/PyTorchLightning/pytorch-lightning/pull/7306))
- Fixed attaching train and validation dataloaders when `reload_dataloaders_every_epoch=True` and `num_sanity_val_steps=0` ([#7207](https://github.com/PyTorchLightning/pytorch-lightning/pull/7207))
- Added a barrier in the accelerator `teardown` to synchronize processes before execution finishes ([#6814](https://github.com/PyTorchLightning/pytorch-lightning/pull/6814))
- Fixed multi-node DDP sub-process launch by using `local_rank` instead of `global_rank` for main process assertion ([#7061](https://github.com/PyTorchLightning/pytorch-lightning/pull/7061))
- Fixed incorrect removal of `WORLD_SIZE` environment variable in DDP training when launching with torch distributed/torchelastic ([#6942](https://github.com/PyTorchLightning/pytorch-lightning/pull/6942))
- Made the `Plugin.reduce` method more consistent across all Plugins to reflect a mean-reduction by default ([#6011](https://github.com/PyTorchLightning/pytorch-lightning/pull/6011))
- Move lightning module to correct device type when using LightningDistributedWrapper ([#6070](https://github.com/PyTorchLightning/pytorch-lightning/pull/6070))
- Do not print top-k verbose log with `ModelCheckpoint(monitor=None)` ([#6109](https://github.com/PyTorchLightning/pytorch-lightning/pull/6109))
- Fixed `ModelCheckpoint(save_top_k=0, save_last=True)` not saving the `last` checkpoint ([#6136](https://github.com/PyTorchLightning/pytorch-lightning/pull/6136))
- Fixed `.teardown(stage='fit')` and `.on_fit_{start,end}()` getting called during `trainer.test` ([#6386](https://github.com/PyTorchLightning/pytorch-lightning/pull/6386))
- Fixed LightningModule `all_gather` on cpu tensors ([#6416](https://github.com/PyTorchLightning/pytorch-lightning/pull/6416))
- Fixed torch distributed not available in setup hook for DDP ([#6506](https://github.com/PyTorchLightning/pytorch-lightning/pull/6506))
- Fixed `trainer.tuner.{lr_find,scale_batch_size}` not setting the `Trainer` state properly ([#7258](https://github.com/PyTorchLightning/pytorch-lightning/pull/7258))
- Fixed bug where the learning rate schedulers did not follow the optimizer frequencies ([#4868](https://github.com/PyTorchLightning/pytorch-lightning/pull/4868))
- Fixed pickle error checker to now check for `pickle.PickleError` to catch all pickle errors ([#6917](https://github.com/PyTorchLightning/pytorch-lightning/pull/6917))
- Fixed a bug where the outputs object passed to `LightningModule.training_epoch_end` was different from the object passed to the `on_train_end_epoch` hook ([#6969](https://github.com/PyTorchLightning/pytorch-lightning/pull/6969))
- Fixed a bug where the outputs passed to `train_batch_end` would be lists even when using a single optimizer and no truncated backprop through time steps ([#6969](https://github.com/PyTorchLightning/pytorch-lightning/pull/6969))
- Fixed bug for trainer error handling which would cause hang for distributed training ([#6864](https://github.com/PyTorchLightning/pytorch-lightning/pull/6864))
- Fixed `self.device` not returning the correct device in replicas of data-parallel ([#6414](https://github.com/PyTorchLightning/pytorch-lightning/pull/6414))
- Fixed `lr_find` trying beyond `num_training` steps and suggesting a too high learning rate ([#7076](https://github.com/PyTorchLightning/pytorch-lightning/pull/7076))
- Fixed logger creating incorrect version folder in DDP with repeated `Trainer.fit` calls ([#7077](https://github.com/PyTorchLightning/pytorch-lightning/pull/7077))
- Fixed metric objects passed directly to `self.log` not being reset correctly ([#7055](https://github.com/PyTorchLightning/pytorch-lightning/pull/7055))
- Fixed `CombinedLoader` in distributed settings for validation / testing ([#7102](https://github.com/PyTorchLightning/pytorch-lightning/pull/7102))
- Fixed the save_dir in `WandbLogger` when the run was initiated externally ([#7106](https://github.com/PyTorchLightning/pytorch-lightning/pull/7106))
- Fixed `num_sanity_val_steps` affecting reproducibility of training data shuffling ([#7014](https://github.com/PyTorchLightning/pytorch-lightning/pull/7014))
- Fixed resetting device after `fitting/evaluating/predicting` ([#7188](https://github.com/PyTorchLightning/pytorch-lightning/pull/7188))
- Fixed bug where `trainer.tuner.scale_batch_size(max_trials=0)` would not return the correct batch size result ([#7262](https://github.com/PyTorchLightning/pytorch-lightning/pull/7262))
- Fixed metrics not being properly logged with `precision=16` and `manual_optimization` ([#7228](https://github.com/PyTorchLightning/pytorch-lightning/pull/7228))
- Fixed `BaseFinetuning` properly reloading `optimizer_states` when using `resume_from_checkpoint` ([#6891](https://github.com/PyTorchLightning/pytorch-lightning/pull/6891))
- Fixed `parameters_to_ignore` not properly set to DDPWrapper ([#7239](https://github.com/PyTorchLightning/pytorch-lightning/pull/7239))
- Fixed parsing of `fast_dev_run=True` with the built-in `ArgumentParser` ([#7240](https://github.com/PyTorchLightning/pytorch-lightning/pull/7240))
- Fixed handling an `IterableDataset` that fails to produce a batch at the beginning of an epoch ([#7294](https://github.com/PyTorchLightning/pytorch-lightning/pull/7294))
- Fixed `LightningModule.save_hyperparameters()` when attempting to save an empty container ([#7268](https://github.com/PyTorchLightning/pytorch-lightning/pull/7268))
- Fixed `apex` not properly instantiated when running with `ddp` ([#7274](https://github.com/PyTorchLightning/pytorch-lightning/pull/7274))
- Fixed optimizer `state` not moved to `GPU` ([#7277](https://github.com/PyTorchLightning/pytorch-lightning/pull/7277))
- Fixed custom init args for `WandbLogger` ([#6989](https://github.com/PyTorchLightning/pytorch-lightning/pull/6989))
- Fixed a bug where an error would be raised if the train dataloader sometimes produced None for a batch ([#7342](https://github.com/PyTorchLightning/pytorch-lightning/pull/7342))
- Fixed examples (
    [#6600](https://github.com/PyTorchLightning/pytorch-lightning/pull/6600),
    [#6638](https://github.com/PyTorchLightning/pytorch-lightning/pull/6638),
    [#7096](https://github.com/PyTorchLightning/pytorch-lightning/pull/7096),
    [#7246](https://github.com/PyTorchLightning/pytorch-lightning/pull/7246),
    [#6357](https://github.com/PyTorchLightning/pytorch-lightning/pull/6357),
    [#6476](https://github.com/PyTorchLightning/pytorch-lightning/pull/6476),
    [#6294](https://github.com/PyTorchLightning/pytorch-lightning/pull/6294),
    [#6373](https://github.com/PyTorchLightning/pytorch-lightning/pull/6373),
    [#6088](https://github.com/PyTorchLightning/pytorch-lightning/pull/6088),
    [#7398](https://github.com/PyTorchLightning/pytorch-lightning/pull/7398)
)
- Resolved schedule step bug for PyTorch Profiler ([#6674](https://github.com/PyTorchLightning/pytorch-lightning/pull/6674),
    [#6681](https://github.com/PyTorchLightning/pytorch-lightning/pull/6681))
- Updated logic for checking TPUs availability ([#6767](https://github.com/PyTorchLightning/pytorch-lightning/pull/6767))
- Resolve TPU miss rendezvous ([#6781](https://github.com/PyTorchLightning/pytorch-lightning/pull/6781))
- Fixed auto-scaling mode when calling tune method on trainer ([#7321](https://github.com/PyTorchLightning/pytorch-lightning/pull/7321))
- Fixed finetuning complex models correctly unfreezes ([#6880](https://github.com/PyTorchLightning/pytorch-lightning/pull/6880))
- Ensure we set the eval/train flag correctly on accelerator model ([#6877](https://github.com/PyTorchLightning/pytorch-lightning/pull/6877))
- Set better defaults for `rank_zero_only.rank` when training is launched with SLURM and torchelastic ([#6802](https://github.com/PyTorchLightning/pytorch-lightning/pull/6802))
- Fixed matching the number of outputs of backward with forward for AllGatherGrad ([#6625](https://github.com/PyTorchLightning/pytorch-lightning/pull/6625))
- Fixed the `gradient_clip_algorithm` has no effect ([#6928](https://github.com/PyTorchLightning/pytorch-lightning/pull/6928))
- Fixed CUDA OOM detection and handling ([#6934](https://github.com/PyTorchLightning/pytorch-lightning/pull/6934))
- Fixed `unfreeze_and_add_param_group` expects `modules` rather than `module` ([#6822](https://github.com/PyTorchLightning/pytorch-lightning/pull/6822))
- Fixed DPP + SyncBN when move on device ([#6838](https://github.com/PyTorchLightning/pytorch-lightning/pull/6838))
- Fixed missing arguments in `lr_find` call ([#6784](https://github.com/PyTorchLightning/pytorch-lightning/pull/6784))
- Fixed `set_default_tensor_type` to `torch.DoubleTensor` with precision=64 ([#7108](https://github.com/PyTorchLightning/pytorch-lightning/pull/7108))
- Fixed `NeptuneLogger.log_text(step=None)` ([#7194](https://github.com/PyTorchLightning/pytorch-lightning/pull/7194))
- Fixed importing torchtext batch ([#6365](https://github.com/PyTorchLightning/pytorch-lightning/pull/6365),
    [#6323](https://github.com/PyTorchLightning/pytorch-lightning/pull/6323),
    [#6211](https://github.com/PyTorchLightning/pytorch-lightning/pull/6211))


## [1.2.9] - 2021-04-20

### Fixed

- Fixed the order to call for world ranks & the `root_device` property in `TPUSpawnPlugin` ([#7074](https://github.com/PyTorchLightning/pytorch-lightning/pull/7074))
- Fixed multi-gpu join for Horovod ([#6954](https://github.com/PyTorchLightning/pytorch-lightning/pull/6954))
- Fixed parsing for pre-release package versions ([#6999](https://github.com/PyTorchLightning/pytorch-lightning/pull/6999))


## [1.2.8] - 2021-04-14

### Added

- Added TPUSpawn + IterableDataset error message ([#6875](https://github.com/PyTorchLightning/pytorch-lightning/pull/6875))

### Fixed

- Fixed process rank not being available right away after `Trainer` instantiation ([#6941](https://github.com/PyTorchLightning/pytorch-lightning/pull/6941))
- Fixed `sync_dist` for tpus ([#6950](https://github.com/PyTorchLightning/pytorch-lightning/pull/6950))
- Fixed `AttributeError` for `require_backward_grad_sync` when running manual optimization with sharded plugin ([#6915](https://github.com/PyTorchLightning/pytorch-lightning/pull/6915))
- Fixed `--gpus` default for parser returned by `Trainer.add_argparse_args` ([#6898](https://github.com/PyTorchLightning/pytorch-lightning/pull/6898))
- Fixed TPU Spawn all gather ([#6896](https://github.com/PyTorchLightning/pytorch-lightning/pull/6896))
- Fixed `EarlyStopping` logic when `min_epochs` or `min_steps` requirement is not met ([#6705](https://github.com/PyTorchLightning/pytorch-lightning/pull/6705))
- Fixed csv extension check ([#6436](https://github.com/PyTorchLightning/pytorch-lightning/pull/6436))
- Fixed checkpoint issue when using Horovod distributed backend ([#6958](https://github.com/PyTorchLightning/pytorch-lightning/pull/6958))
- Fixed tensorboard exception raising ([#6901](https://github.com/PyTorchLightning/pytorch-lightning/pull/6901))
- Fixed setting the eval/train flag correctly on accelerator model ([#6983](https://github.com/PyTorchLightning/pytorch-lightning/pull/6983))
- Fixed DDP_SPAWN compatibility with bug_report_model.py ([#6892](https://github.com/PyTorchLightning/pytorch-lightning/pull/6892))
- Fixed bug where `BaseFinetuning.flatten_modules()` was duplicating leaf node parameters ([#6879](https://github.com/PyTorchLightning/pytorch-lightning/pull/6879))
- Set better defaults for `rank_zero_only.rank` when training is launched with SLURM and torchelastic:
    * Support SLURM and torchelastic global rank environment variables ([#5715](https://github.com/PyTorchLightning/pytorch-lightning/pull/5715))
    * Remove hardcoding of local rank in accelerator connector ([#6878](https://github.com/PyTorchLightning/pytorch-lightning/pull/6878))


## [1.2.7] - 2021-04-06

### Fixed

- Fixed resolve a bug with omegaconf and xm.save ([#6741](https://github.com/PyTorchLightning/pytorch-lightning/pull/6741))
- Fixed an issue with IterableDataset when __len__ is not defined ([#6828](https://github.com/PyTorchLightning/pytorch-lightning/pull/6828))
- Sanitize None params during pruning ([#6836](https://github.com/PyTorchLightning/pytorch-lightning/pull/6836))
- Enforce an epoch scheduler interval when using SWA ([#6588](https://github.com/PyTorchLightning/pytorch-lightning/pull/6588))
- Fixed TPU Colab hang issue, post training ([#6816](https://github.com/PyTorchLightning/pytorch-lightning/pull/6816))
- Fixed a bug where `TensorBoardLogger` would give a warning and not log correctly to a symbolic link `save_dir` ([#6730](https://github.com/PyTorchLightning/pytorch-lightning/pull/6730))
- Fixed bug where `predict` could not be used when `progress_bar_refresh_rate=0` ([#6884](https://github.com/PyTorchLightning/pytorch-lightning/pull/6884))


## [1.2.6] - 2021-03-30

### Changed

- Changed the behavior of `on_epoch_start` to run at the beginning of validation & test epoch ([#6498](https://github.com/PyTorchLightning/pytorch-lightning/pull/6498))

### Removed

- Removed legacy code to include `step` dictionary returns in `callback_metrics`. Use `self.log_dict` instead. ([#6682](https://github.com/PyTorchLightning/pytorch-lightning/pull/6682))

### Fixed

- Fixed `DummyLogger.log_hyperparams` raising a `TypeError` when running with `fast_dev_run=True` ([#6398](https://github.com/PyTorchLightning/pytorch-lightning/pull/6398))
- Fixed error on TPUs when there was no `ModelCheckpoint` ([#6654](https://github.com/PyTorchLightning/pytorch-lightning/pull/6654))
- Fixed `trainer.test` freeze on TPUs ([#6654](https://github.com/PyTorchLightning/pytorch-lightning/pull/6654))
- Fixed a bug where gradients were disabled after calling `Trainer.predict` ([#6657](https://github.com/PyTorchLightning/pytorch-lightning/pull/6657))
- Fixed bug where no TPUs were detected in a TPU pod env ([#6719](https://github.com/PyTorchLightning/pytorch-lightning/pull/6719))


## [1.2.5] - 2021-03-23

### Changed

- Update Gradient Clipping for the TPU Accelerator ([#6576](https://github.com/PyTorchLightning/pytorch-lightning/pull/6576))
- Refactored setup for typing friendly ([#6590](https://github.com/PyTorchLightning/pytorch-lightning/pull/6590))

### Fixed

- Fixed a bug where `all_gather` would not work correctly with `tpu_cores=8` ([#6587](https://github.com/PyTorchLightning/pytorch-lightning/pull/6587))
- Fixed comparing required versions ([#6434](https://github.com/PyTorchLightning/pytorch-lightning/pull/6434))
- Fixed duplicate logs appearing in console when using the python logging module ([#6275](https://github.com/PyTorchLightning/pytorch-lightning/pull/6275))
- Added Autocast in validation, test and predict modes for Native AMP ([#6565](https://github.com/PyTorchLightning/pytorch-lightning/pull/6565))


## [1.2.4] - 2021-03-16

### Changed

- Changed the default of `find_unused_parameters` back to `True` in DDP and DDP Spawn ([#6438](https://github.com/PyTorchLightning/pytorch-lightning/pull/6438))

### Fixed

- Expose DeepSpeed loss parameters to allow users to fix loss instability ([#6115](https://github.com/PyTorchLightning/pytorch-lightning/pull/6115))
- Fixed DP reduction with collection ([#6324](https://github.com/PyTorchLightning/pytorch-lightning/pull/6324))
- Fixed an issue where the tuner would not tune the learning rate if also tuning the batch size ([#4688](https://github.com/PyTorchLightning/pytorch-lightning/pull/4688))
- Fixed broadcast to use PyTorch `broadcast_object_list` and add `reduce_decision` ([#6410](https://github.com/PyTorchLightning/pytorch-lightning/pull/6410))
- Fixed logger creating directory structure too early in DDP ([#6380](https://github.com/PyTorchLightning/pytorch-lightning/pull/6380))
- Fixed DeepSpeed additional memory use on rank 0 when default device not set early enough ([#6460](https://github.com/PyTorchLightning/pytorch-lightning/pull/6460))
- Fixed an issue with `Tuner.scale_batch_size` not finding the batch size attribute in the datamodule ([#5968](https://github.com/PyTorchLightning/pytorch-lightning/pull/5968))
- Fixed an exception in the layer summary when the model contains torch.jit scripted submodules ([#6511](https://github.com/PyTorchLightning/pytorch-lightning/pull/6511))
- Fixed when Train loop config was run during `Trainer.predict` ([#6541](https://github.com/PyTorchLightning/pytorch-lightning/pull/6541))


## [1.2.3] - 2021-03-09

### Fixed

- Fixed `ModelPruning(make_pruning_permanent=True)` pruning buffers getting removed when saved during training ([#6073](https://github.com/PyTorchLightning/pytorch-lightning/pull/6073))
- Fixed when `_stable_1d_sort` to work when `n >= N` ([#6177](https://github.com/PyTorchLightning/pytorch-lightning/pull/6177))
- Fixed `AttributeError` when `logger=None` on TPU ([#6221](https://github.com/PyTorchLightning/pytorch-lightning/pull/6221))
- Fixed PyTorch Profiler with `emit_nvtx` ([#6260](https://github.com/PyTorchLightning/pytorch-lightning/pull/6260))
- Fixed `trainer.test` from `best_path` hangs after calling `trainer.fit`  ([#6272](https://github.com/PyTorchLightning/pytorch-lightning/pull/6272))
- Fixed `SingleTPU` calling `all_gather` ([#6296](https://github.com/PyTorchLightning/pytorch-lightning/pull/6296))
- Ensure we check DeepSpeed/Sharded in multi-node DDP ([#6297](https://github.com/PyTorchLightning/pytorch-lightning/pull/6297)
- Check `LightningOptimizer` doesn't delete optimizer hooks ([#6305](https://github.com/PyTorchLightning/pytorch-lightning/pull/6305)
- Resolve memory leak for evaluation ([#6326](https://github.com/PyTorchLightning/pytorch-lightning/pull/6326)
- Ensure that clip gradients is only called if the value is greater than 0 ([#6330](https://github.com/PyTorchLightning/pytorch-lightning/pull/6330)
- Fixed `Trainer` not resetting `lightning_optimizers` when calling `Trainer.fit()` multiple times ([#6372](https://github.com/PyTorchLightning/pytorch-lightning/pull/6372))


## [1.2.2] - 2021-03-02

### Added

- Added `checkpoint` parameter to callback's `on_save_checkpoint` hook ([#6072](https://github.com/PyTorchLightning/pytorch-lightning/pull/6072))

### Changed

- Changed the order of `backward`, `step`, `zero_grad` to `zero_grad`, `backward`, `step` ([#6147](https://github.com/PyTorchLightning/pytorch-lightning/pull/6147))
- Changed default for DeepSpeed CPU Offload to False, due to prohibitively slow speeds at smaller scale ([#6262](https://github.com/PyTorchLightning/pytorch-lightning/pull/6262))

### Fixed

- Fixed epoch level schedulers not being called when `val_check_interval < 1.0` ([#6075](https://github.com/PyTorchLightning/pytorch-lightning/pull/6075))
- Fixed multiple early stopping callbacks ([#6197](https://github.com/PyTorchLightning/pytorch-lightning/pull/6197))
- Fixed incorrect usage of `detach()`, `cpu()`, `to()` ([#6216](https://github.com/PyTorchLightning/pytorch-lightning/pull/6216))
- Fixed LBFGS optimizer support which didn't converge in automatic optimization ([#6147](https://github.com/PyTorchLightning/pytorch-lightning/pull/6147))
- Prevent `WandbLogger` from dropping values ([#5931](https://github.com/PyTorchLightning/pytorch-lightning/pull/5931))
- Fixed error thrown when using valid distributed mode in multi node ([#6297](https://github.com/PyTorchLightning/pytorch-lightning/pull/6297)


## [1.2.1] - 2021-02-23

### Fixed

- Fixed incorrect yield logic for the amp autocast context manager ([#6080](https://github.com/PyTorchLightning/pytorch-lightning/pull/6080))
- Fixed priority of plugin/accelerator when setting distributed mode ([#6089](https://github.com/PyTorchLightning/pytorch-lightning/pull/6089))
- Fixed error message for AMP + CPU incompatibility ([#6107](https://github.com/PyTorchLightning/pytorch-lightning/pull/6107))
- Disabled batch transfer in DP mode ([#6093](https://github.com/PyTorchLightning/pytorch-lightning/pull/6093))


## [1.2.0] - 2021-02-18

### Added

- Added `DataType`, `AverageMethod` and `MDMCAverageMethod` enum in metrics ([#5657](https://github.com/PyTorchLightning/pytorch-lightning/pull/5689))
- Added support for summarized model total params size in megabytes ([#5590](https://github.com/PyTorchLightning/pytorch-lightning/pull/5590))
- Added support for multiple train loaders ([#1959](https://github.com/PyTorchLightning/pytorch-lightning/pull/1959))
- Added `Accuracy` metric now generalizes to Top-k accuracy for (multi-dimensional) multi-class inputs using the `top_k` parameter ([#4838](https://github.com/PyTorchLightning/pytorch-lightning/pull/4838))
- Added `Accuracy` metric now enables the computation of subset accuracy for multi-label or multi-dimensional multi-class inputs with the `subset_accuracy` parameter ([#4838](https://github.com/PyTorchLightning/pytorch-lightning/pull/4838))
- Added `HammingDistance` metric to compute the hamming distance (loss) ([#4838](https://github.com/PyTorchLightning/pytorch-lightning/pull/4838))
- Added `max_fpr` parameter to `auroc` metric for computing partial auroc metric ([#3790](https://github.com/PyTorchLightning/pytorch-lightning/pull/3790))
- Added `StatScores` metric to compute the number of true positives, false positives, true negatives and false negatives ([#4839](https://github.com/PyTorchLightning/pytorch-lightning/pull/4839))
- Added `R2Score` metric ([#5241](https://github.com/PyTorchLightning/pytorch-lightning/pull/5241))
- Added `LambdaCallback` ([#5347](https://github.com/PyTorchLightning/pytorch-lightning/pull/5347))
- Added `BackboneLambdaFinetuningCallback` ([#5377](https://github.com/PyTorchLightning/pytorch-lightning/pull/5377))
- Accelerator `all_gather` supports collection ([#5221](https://github.com/PyTorchLightning/pytorch-lightning/pull/5221))
- Added `image_gradients` functional metric to compute the image gradients of a given input image. ([#5056](https://github.com/PyTorchLightning/pytorch-lightning/pull/5056))
- Added `MetricCollection` ([#4318](https://github.com/PyTorchLightning/pytorch-lightning/pull/4318))
- Added `.clone()` method to metrics ([#4318](https://github.com/PyTorchLightning/pytorch-lightning/pull/4318))
- Added `IoU` class interface ([#4704](https://github.com/PyTorchLightning/pytorch-lightning/pull/4704))
- Support to tie weights after moving model to TPU via `on_post_move_to_device` hook
- Added missing val/test hooks in `LightningModule` ([#5467](https://github.com/PyTorchLightning/pytorch-lightning/pull/5467))
- The `Recall` and `Precision` metrics (and their functional counterparts `recall` and `precision`) can now be generalized to Recall@K and Precision@K with the use of `top_k` parameter ([#4842](https://github.com/PyTorchLightning/pytorch-lightning/pull/4842))
- Added `ModelPruning` Callback ([#5618](https://github.com/PyTorchLightning/pytorch-lightning/pull/5618),
    [#5825](https://github.com/PyTorchLightning/pytorch-lightning/pull/5825),
    [#6045](https://github.com/PyTorchLightning/pytorch-lightning/pull/6045))
- Added `PyTorchProfiler` ([#5560](https://github.com/PyTorchLightning/pytorch-lightning/pull/5560))
- Added compositional metrics ([#5464](https://github.com/PyTorchLightning/pytorch-lightning/pull/5464))
- Added Trainer method `predict(...)` for high performence predictions ([#5579](https://github.com/PyTorchLightning/pytorch-lightning/pull/5579))
- Added `on_before_batch_transfer` and `on_after_batch_transfer` data hooks ([#3671](https://github.com/PyTorchLightning/pytorch-lightning/pull/3671))
- Added AUC/AUROC class interface ([#5479](https://github.com/PyTorchLightning/pytorch-lightning/pull/5479))
- Added `PredictLoop` object ([#5752](https://github.com/PyTorchLightning/pytorch-lightning/pull/5752))
- Added `QuantizationAwareTraining` callback ([#5706](https://github.com/PyTorchLightning/pytorch-lightning/pull/5706),
    [#6040](https://github.com/PyTorchLightning/pytorch-lightning/pull/6040))
- Added `LightningModule.configure_callbacks` to enable the definition of model-specific callbacks ([#5621](https://github.com/PyTorchLightning/pytorch-lightning/pull/5621))
- Added `dim` to `PSNR` metric for mean-squared-error reduction ([#5957](https://github.com/PyTorchLightning/pytorch-lightning/pull/5957))
- Added promxial policy optimization template to pl_examples ([#5394](https://github.com/PyTorchLightning/pytorch-lightning/pull/5394))
- Added `log_graph` to `CometLogger` ([#5295](https://github.com/PyTorchLightning/pytorch-lightning/pull/5295))
- Added possibility for nested loaders ([#5404](https://github.com/PyTorchLightning/pytorch-lightning/pull/5404))
- Added `sync_step` to Wandb logger ([#5351](https://github.com/PyTorchLightning/pytorch-lightning/pull/5351))
- Added `StochasticWeightAveraging` callback ([#5640](https://github.com/PyTorchLightning/pytorch-lightning/pull/5640))
- Added `LightningDataModule.from_datasets(...)` ([#5133](https://github.com/PyTorchLightning/pytorch-lightning/pull/5133))
- Added `PL_TORCH_DISTRIBUTED_BACKEND` env variable to select backend ([#5981](https://github.com/PyTorchLightning/pytorch-lightning/pull/5981))
- Added `Trainer` flag to activate Stochastic Weight Averaging (SWA) `Trainer(stochastic_weight_avg=True)` ([#6038](https://github.com/PyTorchLightning/pytorch-lightning/pull/6038))
- Added DeepSpeed integration ([#5954](https://github.com/PyTorchLightning/pytorch-lightning/pull/5954),
    [#6042](https://github.com/PyTorchLightning/pytorch-lightning/pull/6042))

### Changed

- Changed `stat_scores` metric now calculates stat scores over all classes and gains new parameters, in line with the new `StatScores` metric ([#4839](https://github.com/PyTorchLightning/pytorch-lightning/pull/4839))
- Changed `computer_vision_fine_tunning` example to use `BackboneLambdaFinetuningCallback` ([#5377](https://github.com/PyTorchLightning/pytorch-lightning/pull/5377))
- Changed `automatic casting` for LoggerConnector `metrics` ([#5218](https://github.com/PyTorchLightning/pytorch-lightning/pull/5218))
- Changed `iou` [func] to allow float input ([#4704](https://github.com/PyTorchLightning/pytorch-lightning/pull/4704))
- Metric `compute()` method will no longer automatically call `reset()` ([#5409](https://github.com/PyTorchLightning/pytorch-lightning/pull/5409))
- Set PyTorch 1.4 as min requirements, also for testing and examples `torchvision>=0.5` and `torchtext>=0.5` ([#5418](https://github.com/PyTorchLightning/pytorch-lightning/pull/5418))
- Changed `callbacks` argument in `Trainer` to allow `Callback` input ([#5446](https://github.com/PyTorchLightning/pytorch-lightning/pull/5446))
- Changed the default of `find_unused_parameters` to `False` in DDP ([#5185](https://github.com/PyTorchLightning/pytorch-lightning/pull/5185))
- Changed `ModelCheckpoint` version suffixes to start at 1 ([#5008](https://github.com/PyTorchLightning/pytorch-lightning/pull/5008))
- Progress bar metrics tensors are now converted to float ([#5692](https://github.com/PyTorchLightning/pytorch-lightning/pull/5692))
- Changed the default value for the `progress_bar_refresh_rate` Trainer argument in Google COLAB notebooks to 20 ([#5516](https://github.com/PyTorchLightning/pytorch-lightning/pull/5516))
- Extended support for purely iteration-based training ([#5726](https://github.com/PyTorchLightning/pytorch-lightning/pull/5726))
- Made `LightningModule.global_rank`, `LightningModule.local_rank` and `LightningModule.logger` read-only properties ([#5730](https://github.com/PyTorchLightning/pytorch-lightning/pull/5730))
- Forced `ModelCheckpoint` callbacks to run after all others to guarantee all states are saved to the checkpoint ([#5731](https://github.com/PyTorchLightning/pytorch-lightning/pull/5731))
- Refactored Accelerators and Plugins:
    * Added base classes for plugins ([#5715](https://github.com/PyTorchLightning/pytorch-lightning/pull/5715))
    * Added parallel plugins for DP, DDP, DDPSpawn, DDP2 and Horovod ([#5714](https://github.com/PyTorchLightning/pytorch-lightning/pull/5714))
    * Precision Plugins ([#5718](https://github.com/PyTorchLightning/pytorch-lightning/pull/5718))
    * Added new Accelerators for CPU, GPU and TPU ([#5719](https://github.com/PyTorchLightning/pytorch-lightning/pull/5719))
    * Added RPC and Sharded plugins ([#5732](https://github.com/PyTorchLightning/pytorch-lightning/pull/5732))
    * Added missing `LightningModule`-wrapper logic to new plugins and accelerator ([#5734](https://github.com/PyTorchLightning/pytorch-lightning/pull/5734))
    * Moved device-specific teardown logic from training loop to accelerator ([#5973](https://github.com/PyTorchLightning/pytorch-lightning/pull/5973))
    * Moved accelerator_connector.py to the connectors subfolder ([#6033](https://github.com/PyTorchLightning/pytorch-lightning/pull/6033))
    * Trainer only references accelerator ([#6039](https://github.com/PyTorchLightning/pytorch-lightning/pull/6039))
    * Made parallel devices optional across all plugins ([#6051](https://github.com/PyTorchLightning/pytorch-lightning/pull/6051))
    * Cleaning ([#5948](https://github.com/PyTorchLightning/pytorch-lightning/pull/5948),
        [#5949](https://github.com/PyTorchLightning/pytorch-lightning/pull/5949),
        [#5950](https://github.com/PyTorchLightning/pytorch-lightning/pull/5950))
- Enabled `self.log` in callbacks ([#5094](https://github.com/PyTorchLightning/pytorch-lightning/pull/5094))
- Renamed xxx_AVAILABLE as protected ([#5082](https://github.com/PyTorchLightning/pytorch-lightning/pull/5082))
- Unified module names in Utils ([#5199](https://github.com/PyTorchLightning/pytorch-lightning/pull/5199))
- Separated utils: imports & enums ([#5256](https://github.com/PyTorchLightning/pytorch-lightning/pull/5256)
    [#5874](https://github.com/PyTorchLightning/pytorch-lightning/pull/5874))
- Refactor: clean trainer device & distributed getters ([#5300](https://github.com/PyTorchLightning/pytorch-lightning/pull/5300))
- Simplified training phase as LightningEnum ([#5419](https://github.com/PyTorchLightning/pytorch-lightning/pull/5419))
- Updated metrics to use LightningEnum ([#5689](https://github.com/PyTorchLightning/pytorch-lightning/pull/5689))
- Changed the seq of `on_train_batch_end`, `on_batch_end` & `on_train_epoch_end`, `on_epoch_end hooks` ([#5688](https://github.com/PyTorchLightning/pytorch-lightning/pull/5688))
- Refactored `setup_training` and remove `test_mode` ([#5388](https://github.com/PyTorchLightning/pytorch-lightning/pull/5388))
- Disabled training with zero `num_training_batches` when insufficient `limit_train_batches` ([#5703](https://github.com/PyTorchLightning/pytorch-lightning/pull/5703))
- Refactored `EpochResultStore` ([#5522](https://github.com/PyTorchLightning/pytorch-lightning/pull/5522))
- Update `lr_finder` to check for attribute if not running `fast_dev_run` ([#5990](https://github.com/PyTorchLightning/pytorch-lightning/pull/5990))
- LightningOptimizer manual optimizer is more flexible and expose `toggle_model` ([#5771](https://github.com/PyTorchLightning/pytorch-lightning/pull/5771))
- `MlflowLogger` limit parameter value length to 250 char ([#5893](https://github.com/PyTorchLightning/pytorch-lightning/pull/5893))
- Re-introduced fix for Hydra directory sync with multiple process ([#5993](https://github.com/PyTorchLightning/pytorch-lightning/pull/5993))

### Deprecated

- Function `stat_scores_multiple_classes` is deprecated in favor of `stat_scores` ([#4839](https://github.com/PyTorchLightning/pytorch-lightning/pull/4839))
- Moved accelerators and plugins to its `legacy` pkg ([#5645](https://github.com/PyTorchLightning/pytorch-lightning/pull/5645))
- Deprecated `LightningDistributedDataParallel` in favor of new wrapper module `LightningDistributedModule` ([#5185](https://github.com/PyTorchLightning/pytorch-lightning/pull/5185))
- Deprecated `LightningDataParallel` in favor of new wrapper module `LightningParallelModule` ([#5670](https://github.com/PyTorchLightning/pytorch-lightning/pull/5670))
- Renamed utils modules ([#5199](https://github.com/PyTorchLightning/pytorch-lightning/pull/5199))
    * `argparse_utils` >> `argparse`
    * `model_utils` >> `model_helpers`
    * `warning_utils` >> `warnings`
    * `xla_device_utils` >> `xla_device`
- Deprecated using `'val_loss'` to set the `ModelCheckpoint` monitor ([#6012](https://github.com/PyTorchLightning/pytorch-lightning/pull/6012))
- Deprecated `.get_model()` with explicit `.lightning_module` property ([#6035](https://github.com/PyTorchLightning/pytorch-lightning/pull/6035))
- Deprecated Trainer attribute `accelerator_backend` in favor of `accelerator` ([#6034](https://github.com/PyTorchLightning/pytorch-lightning/pull/6034))

### Removed

- Removed deprecated checkpoint argument `filepath` ([#5321](https://github.com/PyTorchLightning/pytorch-lightning/pull/5321))
- Removed deprecated `Fbeta`, `f1_score` and `fbeta_score` metrics ([#5322](https://github.com/PyTorchLightning/pytorch-lightning/pull/5322))
- Removed deprecated `TrainResult` ([#5323](https://github.com/PyTorchLightning/pytorch-lightning/pull/5323))
- Removed deprecated `EvalResult` ([#5633](https://github.com/PyTorchLightning/pytorch-lightning/pull/5633))
- Removed `LoggerStages` ([#5673](https://github.com/PyTorchLightning/pytorch-lightning/pull/5673))

### Fixed

- Fixed distributed setting and `ddp_cpu` only with `num_processes>1` ([#5297](https://github.com/PyTorchLightning/pytorch-lightning/pull/5297))
- Fixed `num_workers` for Windows example ([#5375](https://github.com/PyTorchLightning/pytorch-lightning/pull/5375))
- Fixed loading yaml ([#5619](https://github.com/PyTorchLightning/pytorch-lightning/pull/5619))
- Fixed support custom DataLoader with DDP if they can be re-instantiated ([#5745](https://github.com/PyTorchLightning/pytorch-lightning/pull/5745))
- Fixed repeated `.fit()` calls ignore max_steps iteration bound ([#5936](https://github.com/PyTorchLightning/pytorch-lightning/pull/5936))
- Fixed throwing `MisconfigurationError` on unknown mode ([#5255](https://github.com/PyTorchLightning/pytorch-lightning/pull/5255))
- Resolve bug with Finetuning ([#5744](https://github.com/PyTorchLightning/pytorch-lightning/pull/5744))
- Fixed `ModelCheckpoint` race condition in file existence check ([#5155](https://github.com/PyTorchLightning/pytorch-lightning/pull/5155))
- Fixed some compatibility with PyTorch 1.8 ([#5864](https://github.com/PyTorchLightning/pytorch-lightning/pull/5864))
- Fixed forward cache ([#5895](https://github.com/PyTorchLightning/pytorch-lightning/pull/5895))
- Fixed recursive detach of tensors to CPU ([#6007](https://github.com/PyTorchLightning/pytorch-lightning/pull/6007))
- Fixed passing wrong strings for scheduler interval doesn't throw an error ([#5923](https://github.com/PyTorchLightning/pytorch-lightning/pull/5923))
- Fixed wrong `requires_grad` state after `return None` with multiple optimizers ([#5738](https://github.com/PyTorchLightning/pytorch-lightning/pull/5638))
- Fixed add `on_epoch_end` hook at the end of `validation`, `test` epoch ([#5986](https://github.com/PyTorchLightning/pytorch-lightning/pull/5986))
- Fixed missing `process_dataloader` call for `TPUSpawn` when in distributed mode ([#6015](https://github.com/PyTorchLightning/pytorch-lightning/pull/6015))
- Fixed progress bar flickering by appending 0 to floats/strings ([#6009](https://github.com/PyTorchLightning/pytorch-lightning/pull/6009))
- Fixed synchronization issues with TPU training ([#6027](https://github.com/PyTorchLightning/pytorch-lightning/pull/6027))
- Fixed `hparams.yaml` saved twice when using `TensorBoardLogger` ([#5953](https://github.com/PyTorchLightning/pytorch-lightning/pull/5953))
- Fixed basic examples ([#5912](https://github.com/PyTorchLightning/pytorch-lightning/pull/5912),
    [#5985](https://github.com/PyTorchLightning/pytorch-lightning/pull/5985))
- Fixed `fairscale` compatible with PT 1.8 ([#5996](https://github.com/PyTorchLightning/pytorch-lightning/pull/5996))
- Ensured `process_dataloader` is called when `tpu_cores > 1` to use Parallel DataLoader ([#6015](https://github.com/PyTorchLightning/pytorch-lightning/pull/6015))
- Attempted SLURM auto resume call when non-shell call fails ([#6002](https://github.com/PyTorchLightning/pytorch-lightning/pull/6002))
- Fixed wrapping optimizers upon assignment ([#6006](https://github.com/PyTorchLightning/pytorch-lightning/pull/6006))
- Fixed allowing hashing of metrics with lists in their state ([#5939](https://github.com/PyTorchLightning/pytorch-lightning/pull/5939))


## [1.1.8] - 2021-02-08

### Fixed

- Separate epoch validation from step validation ([#5208](https://github.com/PyTorchLightning/pytorch-lightning/pull/5208))
- Fixed `toggle_optimizers` not handling all optimizer parameters ([#5775](https://github.com/PyTorchLightning/pytorch-lightning/pull/5775))


## [1.1.7] - 2021-02-03

### Fixed

- Fixed `TensorBoardLogger` not closing `SummaryWriter` on `finalize` ([#5696](https://github.com/PyTorchLightning/pytorch-lightning/pull/5696))
- Fixed filtering of pytorch  "unsqueeze" warning when using DP ([#5622](https://github.com/PyTorchLightning/pytorch-lightning/pull/5622))
- Fixed `num_classes` argument in F1 metric ([#5663](https://github.com/PyTorchLightning/pytorch-lightning/pull/5663))
- Fixed `log_dir` property ([#5537](https://github.com/PyTorchLightning/pytorch-lightning/pull/5537))
- Fixed a race condition in `ModelCheckpoint` when checking if a checkpoint file exists ([#5144](https://github.com/PyTorchLightning/pytorch-lightning/pull/5144))
- Remove unnecessary intermediate layers in Dockerfiles ([#5697](https://github.com/PyTorchLightning/pytorch-lightning/pull/5697))
- Fixed auto learning rate ordering ([#5638](https://github.com/PyTorchLightning/pytorch-lightning/pull/5638))


## [1.1.6] - 2021-01-26

### Changed

- Increased TPU check timeout from 20s to 100s ([#5598](https://github.com/PyTorchLightning/pytorch-lightning/pull/5598))
- Ignored `step` param in Neptune logger's log_metric method ([#5510](https://github.com/PyTorchLightning/pytorch-lightning/pull/5510))
- Pass batch outputs to `on_train_batch_end` instead of `epoch_end` outputs ([#4369](https://github.com/PyTorchLightning/pytorch-lightning/pull/4369))

### Fixed

- Fixed `toggle_optimizer` to reset `requires_grad` state  ([#5574](https://github.com/PyTorchLightning/pytorch-lightning/pull/5574))
- Fixed FileNotFoundError for best checkpoint when using DDP with Hydra ([#5629](https://github.com/PyTorchLightning/pytorch-lightning/pull/5629))
- Fixed an error when logging a progress bar metric with a reserved name ([#5620](https://github.com/PyTorchLightning/pytorch-lightning/pull/5620))
- Fixed `Metric`'s `state_dict` not included when child modules ([#5614](https://github.com/PyTorchLightning/pytorch-lightning/pull/5614))
- Fixed Neptune logger creating multiple experiments when GPUs > 1 ([#3256](https://github.com/PyTorchLightning/pytorch-lightning/pull/3256))
- Fixed duplicate logs appearing in console when using the python logging module ([#5509](https://github.com/PyTorchLightning/pytorch-lightning/pull/5509))
- Fixed tensor printing in `trainer.test()` ([#5138](https://github.com/PyTorchLightning/pytorch-lightning/pull/5138))
- Fixed not using dataloader when `hparams` present ([#4559](https://github.com/PyTorchLightning/pytorch-lightning/pull/4559))


## [1.1.5] - 2021-01-19

### Fixed

- Fixed a visual bug in the progress bar display initialization ([#4579](https://github.com/PyTorchLightning/pytorch-lightning/pull/4579))
- Fixed logging `on_train_batch_end` in a callback with multiple optimizers ([#5521](https://github.com/PyTorchLightning/pytorch-lightning/pull/5521))
- Fixed `reinit_scheduler_properties` with correct optimizer ([#5519](https://github.com/PyTorchLightning/pytorch-lightning/pull/5519))
- Fixed `val_check_interval` with `fast_dev_run` ([#5540](https://github.com/PyTorchLightning/pytorch-lightning/pull/5540))


## [1.1.4] - 2021-01-12

### Added

- Add automatic optimization property setter to lightning module ([#5169](https://github.com/PyTorchLightning/pytorch-lightning/pull/5169))

### Changed

- Changed deprecated `enable_pl_optimizer=True` ([#5244](https://github.com/PyTorchLightning/pytorch-lightning/pull/5244))

### Fixed

- Fixed `transfer_batch_to_device` for DDP with `len(devices_ids) == 1` ([#5195](https://github.com/PyTorchLightning/pytorch-lightning/pull/5195))
- Logging only on `not should_accumulate()` during training ([#5417](https://github.com/PyTorchLightning/pytorch-lightning/pull/5417))
- Resolve interpolation bug with Hydra ([#5406](https://github.com/PyTorchLightning/pytorch-lightning/pull/5406))
- Check environ before selecting a seed to prevent warning message ([#4743](https://github.com/PyTorchLightning/pytorch-lightning/pull/4743))
- Fixed signature mismatch in `model_to_device` of `DDPCPUHPCAccelerator` ([#5505](https://github.com/PyTorchLightning/pytorch-lightning/pull/5505))

## [1.1.3] - 2021-01-05

### Added

- Added a check for optimizer attached to `lr_scheduler` ([#5338](https://github.com/PyTorchLightning/pytorch-lightning/pull/5338))
- Added support for passing non-existing filepaths to `resume_from_checkpoint` ([#4402](https://github.com/PyTorchLightning/pytorch-lightning/pull/4402))

### Changed

- Skip restore from `resume_from_checkpoint` while `testing` ([#5161](https://github.com/PyTorchLightning/pytorch-lightning/pull/5161))
- Allowed `log_momentum` for adaptive optimizers in `LearningRateMonitor` ([#5333](https://github.com/PyTorchLightning/pytorch-lightning/pull/5333))
- Disabled checkpointing, earlystopping and logging with `fast_dev_run` ([#5277](https://github.com/PyTorchLightning/pytorch-lightning/pull/5277))
- Distributed group defaults to `WORLD` if `None` ([#5125](https://github.com/PyTorchLightning/pytorch-lightning/pull/5125))

### Fixed

- Fixed `trainer.test` returning non-test metrics ([#5214](https://github.com/PyTorchLightning/pytorch-lightning/pull/5214))
- Fixed metric state reset ([#5273](https://github.com/PyTorchLightning/pytorch-lightning/pull/5273))
- Fixed `--num-nodes` on `DDPSequentialPlugin` ([#5327](https://github.com/PyTorchLightning/pytorch-lightning/pull/5327))
- Fixed invalid value for `weights_summary` ([#5296](https://github.com/PyTorchLightning/pytorch-lightning/pull/5296))
- Fixed `Trainer.test` not using the latest `best_model_path` ([#5161](https://github.com/PyTorchLightning/pytorch-lightning/pull/5161))
- Fixed existence check for hparams not using underlying filesystem ([#5250](https://github.com/PyTorchLightning/pytorch-lightning/pull/5250))
- Fixed `LightningOptimizer` AMP bug ([#5191](https://github.com/PyTorchLightning/pytorch-lightning/pull/5191))
- Fixed casted key to string in `_flatten_dict` ([#5354](https://github.com/PyTorchLightning/pytorch-lightning/pull/5354))


## [1.1.2] - 2020-12-23

### Added

- Support number for logging with `sync_dist=True` ([#5080](https://github.com/PyTorchLightning/pytorch-lightning/pull/5080))
- Added offset logging step when resuming for Wandb logger ([#5050](https://github.com/PyTorchLightning/pytorch-lightning/pull/5050))

### Removed

- `enable_pl_optimizer=False` by default to temporarily fix AMP issues ([#5163](https://github.com/PyTorchLightning/pytorch-lightning/pull/5163))

### Fixed

- Metric reduction with Logging ([#5150](https://github.com/PyTorchLightning/pytorch-lightning/pull/5150))
- Remove nan loss in manual optimization ([#5121](https://github.com/PyTorchLightning/pytorch-lightning/pull/5121))
- Un-balanced logging properly supported ([#5119](https://github.com/PyTorchLightning/pytorch-lightning/pull/5119))
- Fix hanging in DDP HPC accelerators ([#5157](https://github.com/PyTorchLightning/pytorch-lightning/pull/5157))
- Fix reset `TensorRunningAccum` ([#5106](https://github.com/PyTorchLightning/pytorch-lightning/pull/5106))
- Updated `DALIClassificationLoader` to not use deprecated arguments ([#4925](https://github.com/PyTorchLightning/pytorch-lightning/pull/4925))
- Corrected call to `torch.no_grad` ([#5124](https://github.com/PyTorchLightning/pytorch-lightning/pull/5124))


## [1.1.1] - 2020-12-15

### Added

- Add a notebook example to reach a quick baseline of ~94% accuracy on CIFAR10 using Resnet in Lightning ([#4818](https://github.com/PyTorchLightning/pytorch-lightning/pull/4818))

### Changed

- Simplify accelerator steps ([#5015](https://github.com/PyTorchLightning/pytorch-lightning/pull/5015))
- Refactor load in checkpoint connector ([#4593](https://github.com/PyTorchLightning/pytorch-lightning/pull/4593))
- Fixed the saved filename in `ModelCheckpoint` when it already exists ([#4861](https://github.com/PyTorchLightning/pytorch-lightning/pull/4861))

### Removed

- Drop duplicate metrics ([#5014](https://github.com/PyTorchLightning/pytorch-lightning/pull/5014))
- Remove beta arg from F1 class and functional ([#5076](https://github.com/PyTorchLightning/pytorch-lightning/pull/5076))

### Fixed

- Fixed trainer by default `None` in `DDPAccelerator` ([#4915](https://github.com/PyTorchLightning/pytorch-lightning/pull/4915))
- Fixed `LightningOptimizer` to expose optimizer attributes ([#5095](https://github.com/PyTorchLightning/pytorch-lightning/pull/5095))
- Do not warn when the `name` key is used in the `lr_scheduler` dict ([#5057](https://github.com/PyTorchLightning/pytorch-lightning/pull/5057))
- Check if optimizer supports closure ([#4981](https://github.com/PyTorchLightning/pytorch-lightning/pull/4981))
- Add deprecated metric utility functions back to functional (
    [#5067](https://github.com/PyTorchLightning/pytorch-lightning/pull/5067),
    [#5068](https://github.com/PyTorchLightning/pytorch-lightning/pull/5068))
- Allow any input in `to_onnx` and `to_torchscript` ([#4378](https://github.com/PyTorchLightning/pytorch-lightning/pull/4378))
- Fixed `DDPHPCAccelerator` hangs in DDP construction by calling `init_device` ([#5157](https://github.com/PyTorchLightning/pytorch-lightning/pull/5157))


## [1.1.0] - 2020-12-09

### Added

- Added "monitor" key to saved `ModelCheckpoints` ([#4383](https://github.com/PyTorchLightning/pytorch-lightning/pull/4383))
- Added `ConfusionMatrix` class interface ([#4348](https://github.com/PyTorchLightning/pytorch-lightning/pull/4348))
- Added multiclass AUROC metric ([#4236](https://github.com/PyTorchLightning/pytorch-lightning/pull/4236))
- Added global step indexing to the checkpoint name for a better sub-epoch checkpointing experience ([#3807](https://github.com/PyTorchLightning/pytorch-lightning/pull/3807))
- Added optimizer hooks in callbacks ([#4379](https://github.com/PyTorchLightning/pytorch-lightning/pull/4379))
- Added option to log momentum ([#4384](https://github.com/PyTorchLightning/pytorch-lightning/pull/4384))
- Added `current_score` to `ModelCheckpoint.on_save_checkpoint` ([#4721](https://github.com/PyTorchLightning/pytorch-lightning/pull/4721))
- Added logging using `self.log` in train and evaluation for epoch end hooks (
    [#4552](https://github.com/PyTorchLightning/pytorch-lightning/pull/4552),
    [#4495](https://github.com/PyTorchLightning/pytorch-lightning/pull/4495),
    [#4439](https://github.com/PyTorchLightning/pytorch-lightning/pull/4439),
    [#4684](https://github.com/PyTorchLightning/pytorch-lightning/pull/4684),
    [#4913](https://github.com/PyTorchLightning/pytorch-lightning/pull/4913))
- Added ability for DDP plugin to modify optimizer state saving ([#4675](https://github.com/PyTorchLightning/pytorch-lightning/pull/4675))
- Added `prefix` argument in loggers ([#4557](https://github.com/PyTorchLightning/pytorch-lightning/pull/4557))
- Added printing of total num of params, trainable and non-trainable params in ModelSummary ([#4521](https://github.com/PyTorchLightning/pytorch-lightning/pull/4521))
- Added `PrecisionRecallCurve, ROC, AveragePrecision` class metric ([#4549](https://github.com/PyTorchLightning/pytorch-lightning/pull/4549))
- Added custom `Apex` and `NativeAMP` as `Precision plugins` ([#4355](https://github.com/PyTorchLightning/pytorch-lightning/pull/4355))
- Added `DALI MNIST` example ([#3721](https://github.com/PyTorchLightning/pytorch-lightning/pull/3721))
- Added `sharded plugin` for DDP for multi-gpu training memory optimizations (
    [#4639](https://github.com/PyTorchLightning/pytorch-lightning/pull/4639),
    [#4686](https://github.com/PyTorchLightning/pytorch-lightning/pull/4686),
    [#4737](https://github.com/PyTorchLightning/pytorch-lightning/pull/4737),
    [#4773](https://github.com/PyTorchLightning/pytorch-lightning/pull/4773))
- Added `experiment_id` to the NeptuneLogger ([#3462](https://github.com/PyTorchLightning/pytorch-lightning/pull/3462))
- Added `Pytorch Geometric` integration example with Lightning ([#4568](https://github.com/PyTorchLightning/pytorch-lightning/pull/4568))
- Added `all_gather` method to `LightningModule` which allows gradient based tensor synchronizations for use-cases such as negative sampling. ([#5012](https://github.com/PyTorchLightning/pytorch-lightning/pull/5012))
- Enabled `self.log` in most functions ([#4969](https://github.com/PyTorchLightning/pytorch-lightning/pull/4969))
- Added changeable extension variable for `ModelCheckpoint` ([#4977](https://github.com/PyTorchLightning/pytorch-lightning/pull/4977))


### Changed

- Tuner algorithms will be skipped if `fast_dev_run=True` ([#3903](https://github.com/PyTorchLightning/pytorch-lightning/pull/3903))
- `WandbLogger` does not force wandb `reinit` arg to True anymore and creates a run only when needed ([#4648](https://github.com/PyTorchLightning/pytorch-lightning/pull/4648))
- Changed `automatic_optimization` to be a model attribute ([#4602](https://github.com/PyTorchLightning/pytorch-lightning/pull/4602))
- Changed `Simple Profiler` report to order by percentage time spent + num calls ([#4880](https://github.com/PyTorchLightning/pytorch-lightning/pull/4880))
- Simplify optimization Logic ([#4984](https://github.com/PyTorchLightning/pytorch-lightning/pull/4984))
- Classification metrics overhaul ([#4837](https://github.com/PyTorchLightning/pytorch-lightning/pull/4837))
- Updated `fast_dev_run` to accept integer representing num_batches ([#4629](https://github.com/PyTorchLightning/pytorch-lightning/pull/4629))
- Refactored optimizer ([#4658](https://github.com/PyTorchLightning/pytorch-lightning/pull/4658))


### Deprecated

- Deprecated `prefix` argument in `ModelCheckpoint` ([#4765](https://github.com/PyTorchLightning/pytorch-lightning/pull/4765))
- Deprecated the old way of assigning hyper-parameters through `self.hparams = ...` ([#4813](https://github.com/PyTorchLightning/pytorch-lightning/pull/4813))
- Deprecated `mode='auto'` from `ModelCheckpoint` and `EarlyStopping` ([#4695](https://github.com/PyTorchLightning/pytorch-lightning/pull/4695))

### Removed

- Removed `reorder` parameter of the `auc` metric ([#5004](https://github.com/PyTorchLightning/pytorch-lightning/pull/5004))
- Removed `multiclass_roc` and `multiclass_precision_recall_curve`, use `roc` and `precision_recall_curve` instead ([#4549](https://github.com/PyTorchLightning/pytorch-lightning/pull/4549))

### Fixed

- Added feature to move tensors to CPU before saving ([#4309](https://github.com/PyTorchLightning/pytorch-lightning/pull/4309))
- Fixed `LoggerConnector` to have logged metrics on root device in DP ([#4138](https://github.com/PyTorchLightning/pytorch-lightning/pull/4138))
- Auto convert tensors to contiguous format when `gather_all` ([#4907](https://github.com/PyTorchLightning/pytorch-lightning/pull/4907))
- Fixed `PYTHONPATH` for ddp test model ([#4528](https://github.com/PyTorchLightning/pytorch-lightning/pull/4528))
- Fixed allowing logger to support indexing ([#4595](https://github.com/PyTorchLightning/pytorch-lightning/pull/4595))
- Fixed DDP and manual_optimization ([#4976](https://github.com/PyTorchLightning/pytorch-lightning/pull/4976))


## [1.0.8] - 2020-11-24

### Added

- Added casting to python types for numpy scalars when logging `hparams` ([#4647](https://github.com/PyTorchLightning/pytorch-lightning/pull/4647))
- Added warning when progress bar refresh rate is less than 20 on Google Colab to prevent crashing ([#4654](https://github.com/PyTorchLightning/pytorch-lightning/pull/4654))
- Added `F1` class metric ([#4656](https://github.com/PyTorchLightning/pytorch-lightning/pull/4656))

### Changed

- Consistently use `step=trainer.global_step` in `LearningRateMonitor` independently of `logging_interval` ([#4376](https://github.com/PyTorchLightning/pytorch-lightning/pull/4376))
- Metric states are no longer as default added to `state_dict` ([#4685](https://github.com/PyTorchLightning/pytorch-lightning/pull/4685))
- Renamed class metric `Fbeta` >> `FBeta` ([#4656](https://github.com/PyTorchLightning/pytorch-lightning/pull/4656))
- Model summary: add 1 decimal place ([#4745](https://github.com/PyTorchLightning/pytorch-lightning/pull/4745))
- Do not override `PYTHONWARNINGS` ([#4700](https://github.com/PyTorchLightning/pytorch-lightning/pull/4700))
- Changed `init_ddp_connection` moved from `DDP` to `DDPPlugin` ([#4407](https://github.com/PyTorchLightning/pytorch-lightning/pull/4407))


### Fixed

- Fixed checkpoint `hparams` dict casting when `omegaconf` is available ([#4770](https://github.com/PyTorchLightning/pytorch-lightning/pull/4770))
- Fixed incomplete progress bars when total batches not divisible by refresh rate ([#4577](https://github.com/PyTorchLightning/pytorch-lightning/pull/4577))
- Updated SSIM metric ([#4566](https://github.com/PyTorchLightning/pytorch-lightning/pull/4566))
- Fixed batch_arg_name - add `batch_arg_name` to all calls to `_adjust_batch_size`bug ([#4812](https://github.com/PyTorchLightning/pytorch-lightning/pull/4812))
- Fixed `torchtext` data to GPU ([#4785](https://github.com/PyTorchLightning/pytorch-lightning/pull/4785))
- Fixed a crash bug in MLFlow logger ([#4716](https://github.com/PyTorchLightning/pytorch-lightning/pull/4716))

## [1.0.7] - 2020-11-17

### Added

- Added lambda closure to `manual_optimizer_step` ([#4618](https://github.com/PyTorchLightning/pytorch-lightning/pull/4618))

### Changed

- Change Metrics `persistent` default mode to `False` ([#4685](https://github.com/PyTorchLightning/pytorch-lightning/pull/4685))
- LoggerConnector log_metrics will use `total_batch_idx` instead of `global_step` when logging on `training step` ([#4738](https://github.com/PyTorchLightning/pytorch-lightning/pull/4738))


### Fixed

- Prevent crash if `sync_dist=True` on CPU ([#4626](https://github.com/PyTorchLightning/pytorch-lightning/pull/4626))
- Fixed average pbar Metrics ([#4534](https://github.com/PyTorchLightning/pytorch-lightning/pull/4534))
- Fixed `setup` callback hook to correctly pass the LightningModule through ([#4608](https://github.com/PyTorchLightning/pytorch-lightning/pull/4608))
- Allowing decorate model init with saving `hparams` inside ([#4662](https://github.com/PyTorchLightning/pytorch-lightning/pull/4662))
- Fixed `split_idx` set by `LoggerConnector` in `on_trainer_init` to `Trainer`  ([#4697](https://github.com/PyTorchLightning/pytorch-lightning/pull/4697))


## [1.0.6] - 2020-11-11

### Added

- Added metrics aggregation in Horovod and fixed early stopping ([#3775](https://github.com/PyTorchLightning/pytorch-lightning/pull/3775))
- Added `manual_optimizer_step` which work with `AMP Native` and `accumulated_grad_batches` ([#4485](https://github.com/PyTorchLightning/pytorch-lightning/pull/4485))
- Added `persistent(mode)` method to metrics, to enable and disable metric states being added to `state_dict` ([#4482](https://github.com/PyTorchLightning/pytorch-lightning/pull/4482))
- Added congratulations at the end of our notebooks ([#4555](https://github.com/PyTorchLightning/pytorch-lightning/pull/4555))
- Added parameters `move_metrics_to_cpu` in Trainer to disable gpu leak ([#4592](https://github.com/PyTorchLightning/pytorch-lightning/pull/4592))


### Changed

- Changed `fsspec` to tuner ([#4458](https://github.com/PyTorchLightning/pytorch-lightning/pull/4458))
- Unify SLURM/TorchElastic under backend plugin ([#4578](https://github.com/PyTorchLightning/pytorch-lightning/pull/4578),
        [#4580](https://github.com/PyTorchLightning/pytorch-lightning/pull/4580),
        [#4581](https://github.com/PyTorchLightning/pytorch-lightning/pull/4581),
        [#4582](https://github.com/PyTorchLightning/pytorch-lightning/pull/4582),
        [#4583](https://github.com/PyTorchLightning/pytorch-lightning/pull/4583))

### Fixed

- Fixed feature-lack in `hpc_load` ([#4526](https://github.com/PyTorchLightning/pytorch-lightning/pull/4526))
- Fixed metrics states being overridden in DDP mode ([#4482](https://github.com/PyTorchLightning/pytorch-lightning/pull/4482))
- Fixed `lightning_getattr`, `lightning_hasattr` not finding the correct attributes in datamodule ([#4347](https://github.com/PyTorchLightning/pytorch-lightning/pull/4347))
- Fixed automatic optimization AMP by `manual_optimization_step` ([#4485](https://github.com/PyTorchLightning/pytorch-lightning/pull/4485))
- Replace `MisconfigurationException` with warning in `ModelCheckpoint` Callback ([#4560](https://github.com/PyTorchLightning/pytorch-lightning/pull/4560))
- Fixed logged keys in mlflow logger ([#4412](https://github.com/PyTorchLightning/pytorch-lightning/pull/4412))
- Fixed `is_picklable` by catching `AttributeError` ([#4508](https://github.com/PyTorchLightning/pytorch-lightning/pull/4508))
- Fixed multi test dataloaders dict `AttributeError` error ([#4480](https://github.com/PyTorchLightning/pytorch-lightning/pull/4480))
- Fixed show progress bar only for `progress_rank 0` on `DDP_SLURM` ([#4437](https://github.com/PyTorchLightning/pytorch-lightning/pull/4437))

## [1.0.5] - 2020-11-03

### Added

- Added PyTorch 1.7 Stable support ([#3821](https://github.com/PyTorchLightning/pytorch-lightning/pull/3821))
- Added timeout for `tpu_device_exists` to ensure process does not hang indefinitely ([#4340](https://github.com/PyTorchLightning/pytorch-lightning/pull/4340))

### Changed

- W&B log in sync with `Trainer` step ([#4405](https://github.com/PyTorchLightning/pytorch-lightning/pull/4405))
- Hook `on_after_backward` is called only when `optimizer_step` is being called ([#4439](https://github.com/PyTorchLightning/pytorch-lightning/pull/4439))
- Moved `track_and_norm_grad` into `training loop` and called only when `optimizer_step` is being called ([#4439](https://github.com/PyTorchLightning/pytorch-lightning/pull/4439))
- Changed type checker with explicit cast of `ref_model` object ([#4457](https://github.com/PyTorchLightning/pytorch-lightning/pull/4457))
- Changed `distributed_backend` -> `accelerator` ([#4429](https://github.com/PyTorchLightning/pytorch-lightning/pull/4429))

### Deprecated

- Deprecated passing `ModelCheckpoint` instance to `checkpoint_callback` Trainer argument ([#4336](https://github.com/PyTorchLightning/pytorch-lightning/pull/4336))

### Fixed

- Disable saving checkpoints if not trained ([#4372](https://github.com/PyTorchLightning/pytorch-lightning/pull/4372))
- Fixed error using `auto_select_gpus=True` with `gpus=-1` ([#4209](https://github.com/PyTorchLightning/pytorch-lightning/pull/4209))
- Disabled training when `limit_train_batches=0` ([#4371](https://github.com/PyTorchLightning/pytorch-lightning/pull/4371))
- Fixed that metrics do not store computational graph for all seen data ([#4313](https://github.com/PyTorchLightning/pytorch-lightning/pull/4313))
- Fixed AMP unscale for `on_after_backward` ([#4439](https://github.com/PyTorchLightning/pytorch-lightning/pull/4439))
- Fixed TorchScript export when module includes Metrics ([#4428](https://github.com/PyTorchLightning/pytorch-lightning/pull/4428))
- Fixed TorchScript trace method's data to device and docstring ([#4360](https://github.com/PyTorchLightning/pytorch-lightning/pull/4360))
- Fixed CSV logger warning ([#4419](https://github.com/PyTorchLightning/pytorch-lightning/pull/4419))
- Fixed skip DDP parameter sync ([#4301](https://github.com/PyTorchLightning/pytorch-lightning/pull/4301))
- Fixed `WandbLogger` _sanitize_callable function ([#4422](https://github.com/PyTorchLightning/pytorch-lightning/pull/4422))
- Fixed `AMP Native` `_unscale` gradient ([#4441](https://github.com/PyTorchLightning/pytorch-lightning/pull/4441))


## [1.0.4] - 2020-10-27

### Added

- Added `dirpath` and `filename` parameter in `ModelCheckpoint` ([#4213](https://github.com/PyTorchLightning/pytorch-lightning/pull/4213))
- Added plugins docs and DDPPlugin to customize ddp across all accelerators ([#4258](https://github.com/PyTorchLightning/pytorch-lightning/pull/4285))
- Added `strict` option to the scheduler dictionary ([#3586](https://github.com/PyTorchLightning/pytorch-lightning/pull/3586))
- Added `fsspec` support for profilers ([#4162](https://github.com/PyTorchLightning/pytorch-lightning/pull/4162))
- Added autogenerated helptext to `Trainer.add_argparse_args` ([#4344](https://github.com/PyTorchLightning/pytorch-lightning/pull/4344))
- Added support for string values in `Trainer`'s `profiler` parameter ([#3656](https://github.com/PyTorchLightning/pytorch-lightning/pull/3656))
- Added `optimizer_closure` to `optimizer.step` when supported ([#4190](https://github.com/PyTorchLightning/pytorch-lightning/pull/4190))
- Added unification of regression metrics ([#4166](https://github.com/PyTorchLightning/pytorch-lightning/pull/4166))
- Added checkpoint load from Bytes ([#4314](https://github.com/PyTorchLightning/pytorch-lightning/pull/4314))

### Changed

- Improved error messages for invalid `configure_optimizers` returns ([#3587](https://github.com/PyTorchLightning/pytorch-lightning/pull/3587))
- Allow changing the logged step value in `validation_step` ([#4130](https://github.com/PyTorchLightning/pytorch-lightning/pull/4130))
- Allow setting `replace_sampler_ddp=True` with a distributed sampler already added ([#4273](https://github.com/PyTorchLightning/pytorch-lightning/pull/4273))
- Fixed santized parameters for `WandbLogger.log_hyperparams` ([#4320](https://github.com/PyTorchLightning/pytorch-lightning/pull/4320))

### Deprecated

- Deprecated `filepath` in `ModelCheckpoint` ([#4213](https://github.com/PyTorchLightning/pytorch-lightning/pull/4213))
- Deprecated `reorder` parameter of the `auc` metric ([#4237](https://github.com/PyTorchLightning/pytorch-lightning/pull/4237))
- Deprecated bool values in `Trainer`'s `profiler` parameter ([#3656](https://github.com/PyTorchLightning/pytorch-lightning/pull/3656))

### Fixed

- Fixed setting device ids in DDP ([#4297](https://github.com/PyTorchLightning/pytorch-lightning/pull/4297))
- Fixed synchronization of best model path in `ddp_accelerator` ([#4323](https://github.com/PyTorchLightning/pytorch-lightning/pull/4323))
- Fixed `WandbLogger` not uploading checkpoint artifacts at the end of training ([#4341](https://github.com/PyTorchLightning/pytorch-lightning/pull/4341))
- Fixed `FBeta` computation ([#4183](https://github.com/PyTorchLightning/pytorch-lightning/pull/4183))
- Fixed `accumulation across batches` has completed `before breaking training loop` ([#4278](https://github.com/PyTorchLightning/pytorch-lightning/pull/4278))
- Fixed `ModelCheckpoint` don't increase current_epoch and global_step when not training ([#4291](https://github.com/PyTorchLightning/pytorch-lightning/pull/4291))
- Fixed `COMET_EXPERIMENT_KEY` environment variable usage in comet logger ([#4230](https://github.com/PyTorchLightning/pytorch-lightning/pull/4230))

## [1.0.3] - 2020-10-20

### Added

- Added persistent flag to `Metric.add_state` ([#4195](https://github.com/PyTorchLightning/pytorch-lightning/pull/4195))

### Changed

- Used `checkpoint_connector.hpc_save` in SLURM ([#4217](https://github.com/PyTorchLightning/pytorch-lightning/pull/4217))
- Moved base req. to root ([#4219](https://github.com/PyTorchLightning/pytorch-lightning/pull/4219))

### Fixed

- Fixed `hparams` assign in init ([#4189](https://github.com/PyTorchLightning/pytorch-lightning/pull/4189))
- Fixed overwrite check for model hooks ([#4010](https://github.com/PyTorchLightning/pytorch-lightning/pull/4010))


## [1.0.2] - 2020-10-15

### Added

- Added trace functionality to the function `to_torchscript` ([#4142](https://github.com/PyTorchLightning/pytorch-lightning/pull/4142))

### Changed

- Called `on_load_checkpoint` before loading `state_dict` ([#4057](https://github.com/PyTorchLightning/pytorch-lightning/pull/4057))

### Removed

- Removed duplicate metric vs step log for train loop ([#4173](https://github.com/PyTorchLightning/pytorch-lightning/pull/4173))

### Fixed

- Fixed the `self.log` problem in `validation_step()` ([#4169](https://github.com/PyTorchLightning/pytorch-lightning/pull/4169))
- Fixed `hparams` saving - save the state when `save_hyperparameters()` is called [in `__init__`] ([#4163](https://github.com/PyTorchLightning/pytorch-lightning/pull/4163))
- Fixed runtime failure while exporting `hparams` to yaml ([#4158](https://github.com/PyTorchLightning/pytorch-lightning/pull/4158))


## [1.0.1] - 2020-10-14

### Added

- Added getstate/setstate method for torch.save serialization ([#4127](https://github.com/PyTorchLightning/pytorch-lightning/pull/4127))


## [1.0.0] - 2020-10-13

### Added

- Added Explained Variance Metric + metric fix ([#4013](https://github.com/PyTorchLightning/pytorch-lightning/pull/4013))
- Added Metric <-> Lightning Module integration tests ([#4008](https://github.com/PyTorchLightning/pytorch-lightning/pull/4008))
- Added parsing OS env vars in `Trainer` ([#4022](https://github.com/PyTorchLightning/pytorch-lightning/pull/4022))
- Added classification metrics ([#4043](https://github.com/PyTorchLightning/pytorch-lightning/pull/4043))
- Updated explained variance metric ([#4024](https://github.com/PyTorchLightning/pytorch-lightning/pull/4024))
- Enabled plugins ([#4041](https://github.com/PyTorchLightning/pytorch-lightning/pull/4041))
- Enabled custom clusters ([#4048](https://github.com/PyTorchLightning/pytorch-lightning/pull/4048))
- Enabled passing in custom accelerators ([#4050](https://github.com/PyTorchLightning/pytorch-lightning/pull/4050))
- Added `LightningModule.toggle_optimizer` ([#4058](https://github.com/PyTorchLightning/pytorch-lightning/pull/4058))
- Added `LightningModule.manual_backward` ([#4063](https://github.com/PyTorchLightning/pytorch-lightning/pull/4063))
- Added `output` argument to `*_batch_end` hooks ([#3965](https://github.com/PyTorchLightning/pytorch-lightning/pull/3965),
    [#3966](https://github.com/PyTorchLightning/pytorch-lightning/pull/3966))
- Added `output` argument to `*_epoch_end` hooks ([#3967](https://github.com/PyTorchLightning/pytorch-lightning/pull/3967))

### Changed

- Integrated metrics API with self.log ([#3961](https://github.com/PyTorchLightning/pytorch-lightning/pull/3961))
- Decoupled Apex ([#4052](https://github.com/PyTorchLightning/pytorch-lightning/pull/4052),
        [#4054](https://github.com/PyTorchLightning/pytorch-lightning/pull/4054),
        [#4055](https://github.com/PyTorchLightning/pytorch-lightning/pull/4055),
        [#4056](https://github.com/PyTorchLightning/pytorch-lightning/pull/4056),
        [#4058](https://github.com/PyTorchLightning/pytorch-lightning/pull/4058),
        [#4060](https://github.com/PyTorchLightning/pytorch-lightning/pull/4060),
        [#4061](https://github.com/PyTorchLightning/pytorch-lightning/pull/4061),
        [#4062](https://github.com/PyTorchLightning/pytorch-lightning/pull/4062),
        [#4063](https://github.com/PyTorchLightning/pytorch-lightning/pull/4063),
        [#4064](https://github.com/PyTorchLightning/pytorch-lightning/pull/4064),
        [#4065](https://github.com/PyTorchLightning/pytorch-lightning/pull/4065))
- Renamed all backends to `Accelerator` ([#4066](https://github.com/PyTorchLightning/pytorch-lightning/pull/4066))
- Enabled manual returns ([#4089](https://github.com/PyTorchLightning/pytorch-lightning/pull/4089))

### Removed

- Removed support for EvalResult and TrainResult ([#3968](https://github.com/PyTorchLightning/pytorch-lightning/pull/3968))
- Removed deprecated trainer flags: `overfit_pct`, `log_save_interval`, `row_log_interval` ([#3969](https://github.com/PyTorchLightning/pytorch-lightning/pull/3969))
- Removed deprecated early_stop_callback ([#3982](https://github.com/PyTorchLightning/pytorch-lightning/pull/3982))
- Removed deprecated model hooks ([#3980](https://github.com/PyTorchLightning/pytorch-lightning/pull/3980))
- Removed deprecated callbacks ([#3979](https://github.com/PyTorchLightning/pytorch-lightning/pull/3979))
- Removed `trainer` argument in `LightningModule.backward` [#4056](https://github.com/PyTorchLightning/pytorch-lightning/pull/4056))

### Fixed

- Fixed `current_epoch` property update to reflect true epoch number inside `LightningDataModule`, when `reload_dataloaders_every_epoch=True`. ([#3974](https://github.com/PyTorchLightning/pytorch-lightning/pull/3974))
- Fixed to print scaler value in progress bar ([#4053](https://github.com/PyTorchLightning/pytorch-lightning/pull/4053))
- Fixed mismatch between docstring and code regarding when `on_load_checkpoint` hook is called ([#3996](https://github.com/PyTorchLightning/pytorch-lightning/pull/3996))


## [0.10.0] - 2020-10-07

### Added

- Added new Metrics API. ([#3868](https://github.com/PyTorchLightning/pytorch-lightning/pull/3868), [#3921](https://github.com/PyTorchLightning/pytorch-lightning/pull/3921))
- Enable PyTorch 1.7 compatibility ([#3541](https://github.com/PyTorchLightning/pytorch-lightning/pull/3541))
- Added `LightningModule.to_torchscript` to support exporting as `ScriptModule` ([#3258](https://github.com/PyTorchLightning/pytorch-lightning/pull/3258))
- Added warning when dropping unpicklable `hparams` ([#2874](https://github.com/PyTorchLightning/pytorch-lightning/pull/2874))
- Added EMB similarity ([#3349](https://github.com/PyTorchLightning/pytorch-lightning/pull/3349))
- Added `ModelCheckpoint.to_yaml` method ([#3048](https://github.com/PyTorchLightning/pytorch-lightning/pull/3048))
- Allow `ModelCheckpoint` monitor to be `None`, meaning it will always save ([#3630](https://github.com/PyTorchLightning/pytorch-lightning/pull/3630))
- Disabled optimizers setup during testing ([#3059](https://github.com/PyTorchLightning/pytorch-lightning/pull/3059))
- Added support for datamodules to save and load checkpoints when training ([#3563](https://github.com/PyTorchLightning/pytorch-lightning/pull/3563))
- Added support for datamodule in learning rate finder ([#3425](https://github.com/PyTorchLightning/pytorch-lightning/pull/3425))
- Added gradient clip test for native AMP ([#3754](https://github.com/PyTorchLightning/pytorch-lightning/pull/3754))
- Added dist lib to enable syncing anything across devices ([#3762](https://github.com/PyTorchLightning/pytorch-lightning/pull/3762))
- Added `broadcast` to `TPUBackend` ([#3814](https://github.com/PyTorchLightning/pytorch-lightning/pull/3814))
- Added `XLADeviceUtils` class to check XLA device type ([#3274](https://github.com/PyTorchLightning/pytorch-lightning/pull/3274))

### Changed

- Refactored accelerator backends:
   * moved TPU `xxx_step` to backend ([#3118](https://github.com/PyTorchLightning/pytorch-lightning/pull/3118))
   * refactored DDP backend `forward` ([#3119](https://github.com/PyTorchLightning/pytorch-lightning/pull/3119))
   * refactored GPU backend `__step` ([#3120](https://github.com/PyTorchLightning/pytorch-lightning/pull/3120))
   * refactored Horovod backend ([#3121](https://github.com/PyTorchLightning/pytorch-lightning/pull/3121),
        [#3122](https://github.com/PyTorchLightning/pytorch-lightning/pull/3122))
   * remove obscure forward call in eval + CPU backend `___step` ([#3123](https://github.com/PyTorchLightning/pytorch-lightning/pull/3123))
   * reduced all simplified forward ([#3126](https://github.com/PyTorchLightning/pytorch-lightning/pull/3126))
   * added hook base method ([#3127](https://github.com/PyTorchLightning/pytorch-lightning/pull/3127))
   * refactor eval loop to use hooks - use `test_mode` for if so we can split later ([#3129](https://github.com/PyTorchLightning/pytorch-lightning/pull/3129))
   * moved `___step_end` hooks ([#3130](https://github.com/PyTorchLightning/pytorch-lightning/pull/3130))
   * training forward refactor ([#3134](https://github.com/PyTorchLightning/pytorch-lightning/pull/3134))
   * training AMP scaling refactor ([#3135](https://github.com/PyTorchLightning/pytorch-lightning/pull/3135))
   * eval step scaling factor ([#3136](https://github.com/PyTorchLightning/pytorch-lightning/pull/3136))
   * add eval loop object to streamline eval loop ([#3138](https://github.com/PyTorchLightning/pytorch-lightning/pull/3138))
   * refactored dataloader process hook ([#3139](https://github.com/PyTorchLightning/pytorch-lightning/pull/3139))
   * refactored inner eval loop ([#3141](https://github.com/PyTorchLightning/pytorch-lightning/pull/3141))
   * final inner eval loop hooks ([#3154](https://github.com/PyTorchLightning/pytorch-lightning/pull/3154))
   * clean up hooks in `run_evaluation` ([#3156](https://github.com/PyTorchLightning/pytorch-lightning/pull/3156))
   * clean up data reset ([#3161](https://github.com/PyTorchLightning/pytorch-lightning/pull/3161))
   * expand eval loop out ([#3165](https://github.com/PyTorchLightning/pytorch-lightning/pull/3165))
   * moved hooks around in eval loop ([#3195](https://github.com/PyTorchLightning/pytorch-lightning/pull/3195))
   * remove `_evaluate` fx ([#3197](https://github.com/PyTorchLightning/pytorch-lightning/pull/3197))
   * `Trainer.fit` hook clean up ([#3198](https://github.com/PyTorchLightning/pytorch-lightning/pull/3198))
   * DDPs train hooks ([#3203](https://github.com/PyTorchLightning/pytorch-lightning/pull/3203))
   * refactor DDP backend ([#3204](https://github.com/PyTorchLightning/pytorch-lightning/pull/3204),
        [#3207](https://github.com/PyTorchLightning/pytorch-lightning/pull/3207),
        [#3208](https://github.com/PyTorchLightning/pytorch-lightning/pull/3208),
        [#3209](https://github.com/PyTorchLightning/pytorch-lightning/pull/3209),
        [#3210](https://github.com/PyTorchLightning/pytorch-lightning/pull/3210))
   * reduced accelerator selection ([#3211](https://github.com/PyTorchLightning/pytorch-lightning/pull/3211))
   * group prepare data hook ([#3212](https://github.com/PyTorchLightning/pytorch-lightning/pull/3212))
   * added data connector ([#3285](https://github.com/PyTorchLightning/pytorch-lightning/pull/3285))
   * modular is_overridden ([#3290](https://github.com/PyTorchLightning/pytorch-lightning/pull/3290))
   * adding `Trainer.tune()` ([#3293](https://github.com/PyTorchLightning/pytorch-lightning/pull/3293))
   * move `run_pretrain_routine` -> `setup_training` ([#3294](https://github.com/PyTorchLightning/pytorch-lightning/pull/3294))
   * move train outside of setup training ([#3297](https://github.com/PyTorchLightning/pytorch-lightning/pull/3297))
   * move `prepare_data` to data connector ([#3307](https://github.com/PyTorchLightning/pytorch-lightning/pull/3307))
   * moved accelerator router ([#3309](https://github.com/PyTorchLightning/pytorch-lightning/pull/3309))
   * train loop refactor - moving train loop to own object ([#3310](https://github.com/PyTorchLightning/pytorch-lightning/pull/3310),
        [#3312](https://github.com/PyTorchLightning/pytorch-lightning/pull/3312),
        [#3313](https://github.com/PyTorchLightning/pytorch-lightning/pull/3313),
        [#3314](https://github.com/PyTorchLightning/pytorch-lightning/pull/3314))
   * duplicate data interface definition up into DataHooks class ([#3344](https://github.com/PyTorchLightning/pytorch-lightning/pull/3344))
   * inner train loop ([#3359](https://github.com/PyTorchLightning/pytorch-lightning/pull/3359),
        [#3361](https://github.com/PyTorchLightning/pytorch-lightning/pull/3361),
        [#3362](https://github.com/PyTorchLightning/pytorch-lightning/pull/3362),
        [#3363](https://github.com/PyTorchLightning/pytorch-lightning/pull/3363),
        [#3365](https://github.com/PyTorchLightning/pytorch-lightning/pull/3365),
        [#3366](https://github.com/PyTorchLightning/pytorch-lightning/pull/3366),
        [#3367](https://github.com/PyTorchLightning/pytorch-lightning/pull/3367),
        [#3368](https://github.com/PyTorchLightning/pytorch-lightning/pull/3368),
        [#3369](https://github.com/PyTorchLightning/pytorch-lightning/pull/3369),
        [#3370](https://github.com/PyTorchLightning/pytorch-lightning/pull/3370),
        [#3371](https://github.com/PyTorchLightning/pytorch-lightning/pull/3371),
        [#3372](https://github.com/PyTorchLightning/pytorch-lightning/pull/3372),
        [#3373](https://github.com/PyTorchLightning/pytorch-lightning/pull/3373),
        [#3374](https://github.com/PyTorchLightning/pytorch-lightning/pull/3374),
        [#3375](https://github.com/PyTorchLightning/pytorch-lightning/pull/3375),
        [#3376](https://github.com/PyTorchLightning/pytorch-lightning/pull/3376),
        [#3385](https://github.com/PyTorchLightning/pytorch-lightning/pull/3385),
        [#3388](https://github.com/PyTorchLightning/pytorch-lightning/pull/3388),
        [#3397](https://github.com/PyTorchLightning/pytorch-lightning/pull/3397))
   * all logging related calls in a connector ([#3395](https://github.com/PyTorchLightning/pytorch-lightning/pull/3395))
   * device parser ([#3400](https://github.com/PyTorchLightning/pytorch-lightning/pull/3400),
        [#3405](https://github.com/PyTorchLightning/pytorch-lightning/pull/3405))
   * added model connector ([#3407](https://github.com/PyTorchLightning/pytorch-lightning/pull/3407))
   * moved eval loop logging to loggers ([#3408](https://github.com/PyTorchLightning/pytorch-lightning/pull/3408))
   * moved eval loop (#3412[#3408](https://github.com/PyTorchLightning/pytorch-lightning/pull/3408))
   * trainer/separate argparse ([#3421](https://github.com/PyTorchLightning/pytorch-lightning/pull/3421),
        [#3428](https://github.com/PyTorchLightning/pytorch-lightning/pull/3428),
        [#3432](https://github.com/PyTorchLightning/pytorch-lightning/pull/3432))
   * move `lr_finder` ([#3434](https://github.com/PyTorchLightning/pytorch-lightning/pull/3434))
   * organize args (#[#3435](https://github.com/PyTorchLightning/pytorch-lightning/pull/3435),
        [#3442](https://github.com/PyTorchLightning/pytorch-lightning/pull/3442),
        [#3447](https://github.com/PyTorchLightning/pytorch-lightning/pull/3447),
        [#3448](https://github.com/PyTorchLightning/pytorch-lightning/pull/3448),
        [#3449](https://github.com/PyTorchLightning/pytorch-lightning/pull/3449),
        [#3456](https://github.com/PyTorchLightning/pytorch-lightning/pull/3456))
   * move specific accelerator code ([#3457](https://github.com/PyTorchLightning/pytorch-lightning/pull/3457))
   * group connectors ([#3472](https://github.com/PyTorchLightning/pytorch-lightning/pull/3472))
   * accelerator connector methods x/n ([#3469](https://github.com/PyTorchLightning/pytorch-lightning/pull/3469),
        [#3470](https://github.com/PyTorchLightning/pytorch-lightning/pull/3470),
        [#3474](https://github.com/PyTorchLightning/pytorch-lightning/pull/3474))
   * merge backends x/n ([#3476](https://github.com/PyTorchLightning/pytorch-lightning/pull/3476),
        [#3477](https://github.com/PyTorchLightning/pytorch-lightning/pull/3477),
        [#3478](https://github.com/PyTorchLightning/pytorch-lightning/pull/3478),
        [#3480](https://github.com/PyTorchLightning/pytorch-lightning/pull/3480),
        [#3482](https://github.com/PyTorchLightning/pytorch-lightning/pull/3482))
   * apex plugin ([#3502](https://github.com/PyTorchLightning/pytorch-lightning/pull/3502))
   * precision plugins ([#3504](https://github.com/PyTorchLightning/pytorch-lightning/pull/3504))
   * Result - make monitor default to `checkpoint_on` to simplify ([#3571](https://github.com/PyTorchLightning/pytorch-lightning/pull/3571))
   * reference to the Trainer on the `LightningDataModule` ([#3684](https://github.com/PyTorchLightning/pytorch-lightning/pull/3684))
   * add `.log` to lightning module ([#3686](https://github.com/PyTorchLightning/pytorch-lightning/pull/3686),
        [#3699](https://github.com/PyTorchLightning/pytorch-lightning/pull/3699),
        [#3701](https://github.com/PyTorchLightning/pytorch-lightning/pull/3701),
        [#3704](https://github.com/PyTorchLightning/pytorch-lightning/pull/3704),
        [#3715](https://github.com/PyTorchLightning/pytorch-lightning/pull/3715))
   * enable tracking original metric when step and epoch are both true ([#3685](https://github.com/PyTorchLightning/pytorch-lightning/pull/3685))
   * deprecated results obj, added support for simpler comms ([#3681](https://github.com/PyTorchLightning/pytorch-lightning/pull/3681))
   * move backends back to individual files ([#3712](https://github.com/PyTorchLightning/pytorch-lightning/pull/3712))
   * fixes logging for eval steps ([#3763](https://github.com/PyTorchLightning/pytorch-lightning/pull/3763))
   * decoupled DDP, DDP spawn ([#3733](https://github.com/PyTorchLightning/pytorch-lightning/pull/3733),
        [#3766](https://github.com/PyTorchLightning/pytorch-lightning/pull/3766),
        [#3767](https://github.com/PyTorchLightning/pytorch-lightning/pull/3767),
        [#3774](https://github.com/PyTorchLightning/pytorch-lightning/pull/3774),
        [#3802](https://github.com/PyTorchLightning/pytorch-lightning/pull/3802),
        [#3806](https://github.com/PyTorchLightning/pytorch-lightning/pull/3806),
        [#3817](https://github.com/PyTorchLightning/pytorch-lightning/pull/3817),
        [#3819](https://github.com/PyTorchLightning/pytorch-lightning/pull/3819),
        [#3927](https://github.com/PyTorchLightning/pytorch-lightning/pull/3927))
   * remove weight loading hack for ddp_cpu ([#3808](https://github.com/PyTorchLightning/pytorch-lightning/pull/3808))
   * separate `torchelastic` from DDP ([#3810](https://github.com/PyTorchLightning/pytorch-lightning/pull/3810))
   * separate SLURM from DDP ([#3809](https://github.com/PyTorchLightning/pytorch-lightning/pull/3809))
   * decoupled DDP2 ([#3816](https://github.com/PyTorchLightning/pytorch-lightning/pull/3816))
   * bug fix with logging val epoch end + monitor ([#3812](https://github.com/PyTorchLightning/pytorch-lightning/pull/3812))
   * callback system and init DDP ([#3836](https://github.com/PyTorchLightning/pytorch-lightning/pull/3836))
   * adding compute environments ([#3837](https://github.com/PyTorchLightning/pytorch-lightning/pull/3837), [#3842](https://github.com/PyTorchLightning/pytorch-lightning/pull/3842))
   * epoch can now log independently ([#3843](https://github.com/PyTorchLightning/pytorch-lightning/pull/3843))
   * test selecting the correct backend. temp backends while slurm and TorchElastic are decoupled ([#3848](https://github.com/PyTorchLightning/pytorch-lightning/pull/3848))
   * fixed `init_slurm_connection` causing hostname errors ([#3856](https://github.com/PyTorchLightning/pytorch-lightning/pull/3856))
   * moves init apex from LM to apex connector ([#3923](https://github.com/PyTorchLightning/pytorch-lightning/pull/3923))
   * moves sync bn to each backend ([#3925](https://github.com/PyTorchLightning/pytorch-lightning/pull/3925))
   * moves configure ddp to each backend ([#3924](https://github.com/PyTorchLightning/pytorch-lightning/pull/3924))
- Deprecation warning ([#3844](https://github.com/PyTorchLightning/pytorch-lightning/pull/3844))
- Changed `LearningRateLogger` to `LearningRateMonitor` ([#3251](https://github.com/PyTorchLightning/pytorch-lightning/pull/3251))
- Used `fsspec` instead of `gfile` for all IO ([#3320](https://github.com/PyTorchLightning/pytorch-lightning/pull/3320))
    * Swaped `torch.load` for `fsspec` load in DDP spawn backend ([#3787](https://github.com/PyTorchLightning/pytorch-lightning/pull/3787))
    * Swaped `torch.load` for `fsspec` load in cloud_io loading ([#3692](https://github.com/PyTorchLightning/pytorch-lightning/pull/3692))
    * Added support for `to_disk()` to use remote filepaths with `fsspec` ([#3930](https://github.com/PyTorchLightning/pytorch-lightning/pull/3930))
    * Updated model_checkpoint's to_yaml to use `fsspec` open ([#3801](https://github.com/PyTorchLightning/pytorch-lightning/pull/3801))
    * Fixed `fsspec` is inconsistent when doing `fs.ls` ([#3805](https://github.com/PyTorchLightning/pytorch-lightning/pull/3805))
- Refactor `GPUStatsMonitor` to improve training speed ([#3257](https://github.com/PyTorchLightning/pytorch-lightning/pull/3257))
- Changed IoU score behavior for classes absent in target and pred ([#3098](https://github.com/PyTorchLightning/pytorch-lightning/pull/3098))
- Changed IoU `remove_bg` bool to `ignore_index` optional int ([#3098](https://github.com/PyTorchLightning/pytorch-lightning/pull/3098))
- Changed defaults of `save_top_k` and `save_last` to `None` in ModelCheckpoint ([#3680](https://github.com/PyTorchLightning/pytorch-lightning/pull/3680))
- `row_log_interval` and `log_save_interval` are now based on training loop's `global_step` instead of epoch-internal batch index ([#3667](https://github.com/PyTorchLightning/pytorch-lightning/pull/3667))
- Silenced some warnings. verified ddp refactors ([#3483](https://github.com/PyTorchLightning/pytorch-lightning/pull/3483))
- Cleaning up stale logger tests ([#3490](https://github.com/PyTorchLightning/pytorch-lightning/pull/3490))
- Allow `ModelCheckpoint` monitor to be `None` ([#3633](https://github.com/PyTorchLightning/pytorch-lightning/pull/3633))
- Enable `None` model checkpoint default ([#3669](https://github.com/PyTorchLightning/pytorch-lightning/pull/3669))
- Skipped `best_model_path` if `checkpoint_callback` is `None` ([#2962](https://github.com/PyTorchLightning/pytorch-lightning/pull/2962))
- Used `raise .. from ..` to explicitly chain exceptions ([#3750](https://github.com/PyTorchLightning/pytorch-lightning/pull/3750))
-  Mocking loggers ([#3596](https://github.com/PyTorchLightning/pytorch-lightning/pull/3596),
    [#3617](https://github.com/PyTorchLightning/pytorch-lightning/pull/3617),
    [#3851](https://github.com/PyTorchLightning/pytorch-lightning/pull/3851),
    [#3859](https://github.com/PyTorchLightning/pytorch-lightning/pull/3859),
    [#3884](https://github.com/PyTorchLightning/pytorch-lightning/pull/3884),
    [#3853](https://github.com/PyTorchLightning/pytorch-lightning/pull/3853),
    [#3910](https://github.com/PyTorchLightning/pytorch-lightning/pull/3910),
    [#3889](https://github.com/PyTorchLightning/pytorch-lightning/pull/3889),
    [#3926](https://github.com/PyTorchLightning/pytorch-lightning/pull/3926))
- Write predictions in LightningModule instead of EvalResult [#3882](https://github.com/PyTorchLightning/pytorch-lightning/pull/3882)

### Deprecated

- Deprecated `TrainResult` and `EvalResult`, use `self.log` and `self.write` from the `LightningModule` to log metrics and write predictions. `training_step` can now only return a scalar (for the loss) or a dictionary with anything you want. ([#3681](https://github.com/PyTorchLightning/pytorch-lightning/pull/3681))
- Deprecate `early_stop_callback` Trainer argument ([#3845](https://github.com/PyTorchLightning/pytorch-lightning/pull/3845))
- Rename Trainer arguments `row_log_interval` >> `log_every_n_steps` and `log_save_interval` >> `flush_logs_every_n_steps` ([#3748](https://github.com/PyTorchLightning/pytorch-lightning/pull/3748))

### Removed

- Removed experimental Metric API ([#3943](https://github.com/PyTorchLightning/pytorch-lightning/pull/3943),
        [#3949](https://github.com/PyTorchLightning/pytorch-lightning/pull/3949),
        [#3946](https://github.com/PyTorchLightning/pytorch-lightning/pull/3946)), listed changes before final removal:
    * Added `EmbeddingSimilarity` metric ([#3349](https://github.com/PyTorchLightning/pytorch-lightning/pull/3349), [#3358](https://github.com/PyTorchLightning/pytorch-lightning/pull/3358))
    * Added hooks to metric module interface ([#2528](https://github.com/PyTorchLightning/pytorch-lightning/pull/2528))
    * Added error when AUROC metric is used for multiclass problems ([#3350](https://github.com/PyTorchLightning/pytorch-lightning/pull/3350))
    * Fixed `ModelCheckpoint` with `save_top_k=-1` option not tracking the best models when a monitor metric is available ([#3735](https://github.com/PyTorchLightning/pytorch-lightning/pull/3735))
    * Fixed counter-intuitive error being thrown in `Accuracy` metric for zero target tensor ([#3764](https://github.com/PyTorchLightning/pytorch-lightning/pull/3764))
    * Fixed aggregation of metrics ([#3517](https://github.com/PyTorchLightning/pytorch-lightning/pull/3517))
    * Fixed Metric aggregation ([#3321](https://github.com/PyTorchLightning/pytorch-lightning/pull/3321))
    * Fixed RMSLE metric ([#3188](https://github.com/PyTorchLightning/pytorch-lightning/pull/3188))
    * Renamed `reduction` to `class_reduction` in classification metrics ([#3322](https://github.com/PyTorchLightning/pytorch-lightning/pull/3322))
    * Changed `class_reduction` similar to sklearn for classification metrics ([#3322](https://github.com/PyTorchLightning/pytorch-lightning/pull/3322))
    * Renaming of precision recall metric ([#3308](https://github.com/PyTorchLightning/pytorch-lightning/pull/3308))

### Fixed

- Fixed `on_train_batch_start` hook to end epoch early ([#3700](https://github.com/PyTorchLightning/pytorch-lightning/pull/3700))
- Fixed `num_sanity_val_steps` is clipped to `limit_val_batches` ([#2917](https://github.com/PyTorchLightning/pytorch-lightning/pull/2917))
- Fixed ONNX model save on GPU ([#3145](https://github.com/PyTorchLightning/pytorch-lightning/pull/3145))
- Fixed `GpuUsageLogger` to work on different platforms ([#3008](https://github.com/PyTorchLightning/pytorch-lightning/pull/3008))
- Fixed auto-scale batch size not dumping `auto_lr_find` parameter ([#3151](https://github.com/PyTorchLightning/pytorch-lightning/pull/3151))
- Fixed `batch_outputs` with optimizer frequencies ([#3229](https://github.com/PyTorchLightning/pytorch-lightning/pull/3229))
- Fixed setting batch size in `LightningModule.datamodule` when using `auto_scale_batch_size` ([#3266](https://github.com/PyTorchLightning/pytorch-lightning/pull/3266))
- Fixed Horovod distributed backend compatibility with native AMP ([#3404](https://github.com/PyTorchLightning/pytorch-lightning/pull/3404))
- Fixed batch size auto scaling exceeding the size of the dataset ([#3271](https://github.com/PyTorchLightning/pytorch-lightning/pull/3271))
- Fixed getting `experiment_id` from MLFlow only once instead of each training loop ([#3394](https://github.com/PyTorchLightning/pytorch-lightning/pull/3394))
- Fixed `overfit_batches` which now correctly disables shuffling for the training loader. ([#3501](https://github.com/PyTorchLightning/pytorch-lightning/pull/3501))
- Fixed gradient norm tracking for `row_log_interval > 1` ([#3489](https://github.com/PyTorchLightning/pytorch-lightning/pull/3489))
- Fixed `ModelCheckpoint` name formatting ([#3164](https://github.com/PyTorchLightning/pytorch-lightning/pull/3163))
- Fixed example implementation of AutoEncoder ([#3190](https://github.com/PyTorchLightning/pytorch-lightning/pull/3190))
- Fixed invalid paths when remote logging with TensorBoard ([#3236](https://github.com/PyTorchLightning/pytorch-lightning/pull/3236))
- Fixed change `t()` to `transpose()` as XLA devices do not support `.t()` on 1-dim tensor ([#3252](https://github.com/PyTorchLightning/pytorch-lightning/pull/3252))
- Fixed (weights only) checkpoints loading without PL ([#3287](https://github.com/PyTorchLightning/pytorch-lightning/pull/3287))
- Fixed `gather_all_tensors` cross GPUs in DDP ([#3319](https://github.com/PyTorchLightning/pytorch-lightning/pull/3319))
- Fixed CometML save dir ([#3419](https://github.com/PyTorchLightning/pytorch-lightning/pull/3419))
- Fixed forward key metrics ([#3467](https://github.com/PyTorchLightning/pytorch-lightning/pull/3467))
- Fixed normalize mode at confusion matrix (replace NaNs with zeros) ([#3465](https://github.com/PyTorchLightning/pytorch-lightning/pull/3465))
- Fixed global step increment in training loop when `training_epoch_end` hook is used ([#3673](https://github.com/PyTorchLightning/pytorch-lightning/pull/3673))
- Fixed dataloader shuffling not getting turned off with `overfit_batches > 0` and `distributed_backend = "ddp"` ([#3534](https://github.com/PyTorchLightning/pytorch-lightning/pull/3534))
- Fixed determinism in `DDPSpawnBackend` when using `seed_everything` in main process ([#3335](https://github.com/PyTorchLightning/pytorch-lightning/pull/3335))
- Fixed `ModelCheckpoint` `period` to actually save every `period` epochs ([#3630](https://github.com/PyTorchLightning/pytorch-lightning/pull/3630))
- Fixed `val_progress_bar` total with `num_sanity_val_steps` ([#3751](https://github.com/PyTorchLightning/pytorch-lightning/pull/3751))
- Fixed Tuner dump: add `current_epoch` to dumped_params ([#3261](https://github.com/PyTorchLightning/pytorch-lightning/pull/3261))
- Fixed `current_epoch` and `global_step` properties mismatch between `Trainer` and `LightningModule` ([#3785](https://github.com/PyTorchLightning/pytorch-lightning/pull/3785))
- Fixed learning rate scheduler for optimizers with internal state ([#3897](https://github.com/PyTorchLightning/pytorch-lightning/pull/3897))
- Fixed `tbptt_reduce_fx` when non-floating tensors are logged ([#3796](https://github.com/PyTorchLightning/pytorch-lightning/pull/3796))
- Fixed model checkpoint frequency ([#3852](https://github.com/PyTorchLightning/pytorch-lightning/pull/3852))
- Fixed logging non-tensor scalar with result breaks subsequent epoch aggregation ([#3855](https://github.com/PyTorchLightning/pytorch-lightning/pull/3855))
- Fixed `TrainerEvaluationLoopMixin` activates `model.train()` at the end ([#3858](https://github.com/PyTorchLightning/pytorch-lightning/pull/3858))
- Fixed `overfit_batches` when using with multiple val/test_dataloaders ([#3857](https://github.com/PyTorchLightning/pytorch-lightning/pull/3857))
- Fixed enables `training_step` to return `None` ([#3862](https://github.com/PyTorchLightning/pytorch-lightning/pull/3862))
- Fixed init nan for checkpointing ([#3863](https://github.com/PyTorchLightning/pytorch-lightning/pull/3863))
- Fixed for `load_from_checkpoint` ([#2776](https://github.com/PyTorchLightning/pytorch-lightning/pull/2776))
- Fixes incorrect `batch_sizes` when Dataloader returns a dict with multiple tensors ([#3668](https://github.com/PyTorchLightning/pytorch-lightning/pull/3668))
- Fixed unexpected signature for `validation_step` ([#3947](https://github.com/PyTorchLightning/pytorch-lightning/pull/3947))

## [0.9.0] - 2020-08-20

### Added

- Added SyncBN for DDP ([#2801](https://github.com/PyTorchLightning/pytorch-lightning/pull/2801),
     [#2838](https://github.com/PyTorchLightning/pytorch-lightning/pull/2838))
- Added basic `CSVLogger` ([#2721](https://github.com/PyTorchLightning/pytorch-lightning/pull/2721))
- Added SSIM metrics ([#2671](https://github.com/PyTorchLightning/pytorch-lightning/pull/2671))
- Added BLEU metrics ([#2535](https://github.com/PyTorchLightning/pytorch-lightning/pull/2535))
- Added support to export a model to ONNX format ([#2596](https://github.com/PyTorchLightning/pytorch-lightning/pull/2596))
- Added support for `Trainer(num_sanity_val_steps=-1)` to check all validation data before training ([#2246](https://github.com/PyTorchLightning/pytorch-lightning/pull/2246))
- Added struct. output:
  * tests for val loop flow ([#2605](https://github.com/PyTorchLightning/pytorch-lightning/pull/2605))
  * `EvalResult` support for train and val. loop ([#2615](https://github.com/PyTorchLightning/pytorch-lightning/pull/2615),
       [#2651](https://github.com/PyTorchLightning/pytorch-lightning/pull/2651))
  * weighted average in results obj ([#2930](https://github.com/PyTorchLightning/pytorch-lightning/pull/2930))
  * fix result obj DP auto reduce ([#3013](https://github.com/PyTorchLightning/pytorch-lightning/pull/3013))
- Added class `LightningDataModule` ([#2668](https://github.com/PyTorchLightning/pytorch-lightning/pull/2668))
- Added support for PyTorch 1.6 ([#2745](https://github.com/PyTorchLightning/pytorch-lightning/pull/2745))
- Added call DataModule hooks implicitly in trainer ([#2755](https://github.com/PyTorchLightning/pytorch-lightning/pull/2755))
- Added support for Mean in DDP Sync ([#2568](https://github.com/PyTorchLightning/pytorch-lightning/pull/2568))
- Added remaining `sklearn` metrics: `AveragePrecision`, `BalancedAccuracy`, `CohenKappaScore`, `DCG`, `Hamming`, `Hinge`, `Jaccard`, `MeanAbsoluteError`, `MeanSquaredError`, `MeanSquaredLogError`, `MedianAbsoluteError`, `R2Score`, `MeanPoissonDeviance`, `MeanGammaDeviance`, `MeanTweedieDeviance`, `ExplainedVariance` ([#2562](https://github.com/PyTorchLightning/pytorch-lightning/pull/2562))
- Added support for `limit_{mode}_batches (int)` to work with infinite dataloader (IterableDataset) ([#2840](https://github.com/PyTorchLightning/pytorch-lightning/pull/2840))
- Added support returning python scalars in DP ([#1935](https://github.com/PyTorchLightning/pytorch-lightning/pull/1935))
- Added support to Tensorboard logger for OmegaConf `hparams` ([#2846](https://github.com/PyTorchLightning/pytorch-lightning/pull/2846))
- Added tracking of basic states in `Trainer` ([#2541](https://github.com/PyTorchLightning/pytorch-lightning/pull/2541))
- Tracks all outputs including TBPTT and multiple optimizers ([#2890](https://github.com/PyTorchLightning/pytorch-lightning/pull/2890))
- Added GPU Usage Logger ([#2932](https://github.com/PyTorchLightning/pytorch-lightning/pull/2932))
- Added `strict=False` for `load_from_checkpoint` ([#2819](https://github.com/PyTorchLightning/pytorch-lightning/pull/2819))
- Added saving test predictions on multiple GPUs ([#2926](https://github.com/PyTorchLightning/pytorch-lightning/pull/2926))
- Auto log the computational graph for loggers that support this ([#3003](https://github.com/PyTorchLightning/pytorch-lightning/pull/3003))
- Added warning when changing monitor and using results obj ([#3014](https://github.com/PyTorchLightning/pytorch-lightning/pull/3014))
- Added a hook `transfer_batch_to_device` to the `LightningDataModule` ([#3038](https://github.com/PyTorchLightning/pytorch-lightning/pull/3038))

### Changed

- Truncated long version numbers in progress bar ([#2594](https://github.com/PyTorchLightning/pytorch-lightning/pull/2594))
- Enabling val/test loop disabling ([#2692](https://github.com/PyTorchLightning/pytorch-lightning/pull/2692))
- Refactored into `accelerator` module:
    * GPU training ([#2704](https://github.com/PyTorchLightning/pytorch-lightning/pull/2704))
    * TPU training ([#2708](https://github.com/PyTorchLightning/pytorch-lightning/pull/2708))
    * DDP(2) backend ([#2796](https://github.com/PyTorchLightning/pytorch-lightning/pull/2796))
    * Retrieve last logged val from result by key ([#3049](https://github.com/PyTorchLightning/pytorch-lightning/pull/3049))
- Using `.comet.config` file for `CometLogger` ([#1913](https://github.com/PyTorchLightning/pytorch-lightning/pull/1913))
- Updated hooks arguments - breaking for `setup` and `teardown` ([#2850](https://github.com/PyTorchLightning/pytorch-lightning/pull/2850))
- Using `gfile` to support remote directories ([#2164](https://github.com/PyTorchLightning/pytorch-lightning/pull/2164))
- Moved optimizer creation after device placement for DDP backends ([#2904](https://github.com/PyTorchLightning/pytorch-lighting/pull/2904))
- Support `**DictConfig` for `hparam` serialization ([#2519](https://github.com/PyTorchLightning/pytorch-lightning/pull/2519))
- Removed callback metrics from test results obj ([#2994](https://github.com/PyTorchLightning/pytorch-lightning/pull/2994))
- Re-enabled naming metrics in ckpt name ([#3060](https://github.com/PyTorchLightning/pytorch-lightning/pull/3060))
- Changed progress bar epoch counting to start from 0 ([#3061](https://github.com/PyTorchLightning/pytorch-lightning/pull/3061))

### Deprecated

- Deprecated Trainer attribute `ckpt_path`, which will now be set by `weights_save_path` ([#2681](https://github.com/PyTorchLightning/pytorch-lightning/pull/2681))

### Removed

- Removed deprecated: ([#2760](https://github.com/PyTorchLightning/pytorch-lightning/pull/2760))
    * core decorator `data_loader`
    * Module hook `on_sanity_check_start` and loading `load_from_metrics`
    * package `pytorch_lightning.logging`
    * Trainer arguments: `show_progress_bar`, `num_tpu_cores`, `use_amp`, `print_nan_grads`
    * LR Finder argument `num_accumulation_steps`

### Fixed

- Fixed `accumulate_grad_batches` for last batch ([#2853](https://github.com/PyTorchLightning/pytorch-lightning/pull/2853))
- Fixed setup call while testing ([#2624](https://github.com/PyTorchLightning/pytorch-lightning/pull/2624))
- Fixed local rank zero casting ([#2640](https://github.com/PyTorchLightning/pytorch-lightning/pull/2640))
- Fixed single scalar return from training ([#2587](https://github.com/PyTorchLightning/pytorch-lightning/pull/2587))
- Fixed Horovod backend to scale LR schedlers with the optimizer ([#2626](https://github.com/PyTorchLightning/pytorch-lightning/pull/2626))
- Fixed `dtype` and `device` properties not getting updated in submodules ([#2657](https://github.com/PyTorchLightning/pytorch-lightning/pull/2657))
- Fixed `fast_dev_run` to run for all dataloaders ([#2581](https://github.com/PyTorchLightning/pytorch-lightning/pull/2581))
- Fixed `save_dir` in loggers getting ignored by default value of `weights_save_path` when user did not specify `weights_save_path` ([#2681](https://github.com/PyTorchLightning/pytorch-lightning/pull/2681))
- Fixed `weights_save_path` getting ignored when `logger=False` is passed to Trainer ([#2681](https://github.com/PyTorchLightning/pytorch-lightning/pull/2681))
- Fixed TPU multi-core and Float16 ([#2632](https://github.com/PyTorchLightning/pytorch-lightning/pull/2632))
- Fixed test metrics not being logged with `LoggerCollection` ([#2723](https://github.com/PyTorchLightning/pytorch-lightning/pull/2723))
- Fixed data transfer to device when using `torchtext.data.Field` and `include_lengths is True` ([#2689](https://github.com/PyTorchLightning/pytorch-lightning/pull/2689))
- Fixed shuffle argument for distributed sampler ([#2789](https://github.com/PyTorchLightning/pytorch-lightning/pull/2789))
- Fixed logging interval ([#2694](https://github.com/PyTorchLightning/pytorch-lightning/pull/2694))
- Fixed loss value in the progress bar is wrong when `accumulate_grad_batches > 1` ([#2738](https://github.com/PyTorchLightning/pytorch-lightning/pull/2738))
- Fixed correct CWD for ddp sub-processes when using Hydra ([#2719](https://github.com/PyTorchLightning/pytorch-lightning/pull/2719))
- Fixed selecting GPUs using `CUDA_VISIBLE_DEVICES` ([#2739](https://github.com/PyTorchLightning/pytorch-lightning/pull/2739))
- Fixed false `num_classes` warning in metrics ([#2781](https://github.com/PyTorchLightning/pytorch-lightning/pull/2781))
- Fixed shell injection vulnerability in subprocess call ([#2786](https://github.com/PyTorchLightning/pytorch-lightning/pull/2786))
- Fixed LR finder and `hparams` compatibility ([#2821](https://github.com/PyTorchLightning/pytorch-lightning/pull/2821))
- Fixed `ModelCheckpoint` not saving the latest information when `save_last=True` ([#2881](https://github.com/PyTorchLightning/pytorch-lightning/pull/2881))
- Fixed ImageNet example: learning rate scheduler, number of workers and batch size when using DDP ([#2889](https://github.com/PyTorchLightning/pytorch-lightning/pull/2889))
- Fixed apex gradient clipping ([#2829](https://github.com/PyTorchLightning/pytorch-lightning/pull/2829))
- Fixed save apex scaler states ([#2828](https://github.com/PyTorchLightning/pytorch-lightning/pull/2828))
- Fixed a model loading issue with inheritance and variable positional arguments ([#2911](https://github.com/PyTorchLightning/pytorch-lightning/pull/2911))
- Fixed passing `non_blocking=True` when transferring a batch object that does not support it ([#2910](https://github.com/PyTorchLightning/pytorch-lightning/pull/2910))
- Fixed checkpointing to remote file paths ([#2925](https://github.com/PyTorchLightning/pytorch-lightning/pull/2925))
- Fixed adding val step argument to metrics ([#2986](https://github.com/PyTorchLightning/pytorch-lightning/pull/2986))
- Fixed an issue that caused `Trainer.test()` to stall in ddp mode ([#2997](https://github.com/PyTorchLightning/pytorch-lightning/pull/2997))
- Fixed gathering of results with tensors of varying shape ([#3020](https://github.com/PyTorchLightning/pytorch-lightning/pull/3020))
- Fixed batch size auto-scaling feature to set the new value on the correct model attribute ([#3043](https://github.com/PyTorchLightning/pytorch-lightning/pull/3043))
- Fixed automatic batch scaling not working with half precision ([#3045](https://github.com/PyTorchLightning/pytorch-lightning/pull/3045))
- Fixed setting device to root gpu ([#3042](https://github.com/PyTorchLightning/pytorch-lightning/pull/3042))

## [0.8.5] - 2020-07-09

### Added

- Added a PSNR metric: peak signal-to-noise ratio ([#2483](https://github.com/PyTorchLightning/pytorch-lightning/pull/2483))
- Added functional regression metrics ([#2492](https://github.com/PyTorchLightning/pytorch-lightning/pull/2492))

### Removed

- Removed auto val reduce ([#2462](https://github.com/PyTorchLightning/pytorch-lightning/pull/2462))

### Fixed

- Flattening Wandb Hyperparameters ([#2459](https://github.com/PyTorchLightning/pytorch-lightning/pull/2459))
- Fixed using the same DDP python interpreter and actually running ([#2482](https://github.com/PyTorchLightning/pytorch-lightning/pull/2482))
- Fixed model summary input type conversion for models that have input dtype different from model parameters ([#2510](https://github.com/PyTorchLightning/pytorch-lightning/pull/2510))
- Made `TensorBoardLogger` and `CometLogger` pickleable ([#2518](https://github.com/PyTorchLightning/pytorch-lightning/pull/2518))
- Fixed a problem with `MLflowLogger` creating multiple run folders ([#2502](https://github.com/PyTorchLightning/pytorch-lightning/pull/2502))
- Fixed global_step increment ([#2455](https://github.com/PyTorchLightning/pytorch-lightning/pull/2455))
- Fixed TPU hanging example ([#2488](https://github.com/PyTorchLightning/pytorch-lightning/pull/2488))
- Fixed `argparse` default value bug ([#2526](https://github.com/PyTorchLightning/pytorch-lightning/pull/2526))
- Fixed Dice and IoU to avoid NaN by adding small eps ([#2545](https://github.com/PyTorchLightning/pytorch-lightning/pull/2545))
- Fixed accumulate gradients schedule at epoch 0 (continued) ([#2513](https://github.com/PyTorchLightning/pytorch-lightning/pull/2513))
- Fixed Trainer `.fit()` returning last not best weights in "ddp_spawn" ([#2565](https://github.com/PyTorchLightning/pytorch-lightning/pull/2565))
- Fixed passing (do not pass) TPU weights back on test ([#2566](https://github.com/PyTorchLightning/pytorch-lightning/pull/2566))
- Fixed DDP tests and `.test()` ([#2512](https://github.com/PyTorchLightning/pytorch-lightning/pull/2512),
     [#2570](https://github.com/PyTorchLightning/pytorch-lightning/pull/2570))

## [0.8.4] - 2020-07-01

### Added

- Added reduce ddp results on eval ([#2434](https://github.com/PyTorchLightning/pytorch-lightning/pull/2434))
- Added a warning when an `IterableDataset` has `__len__` defined ([#2437](https://github.com/PyTorchLightning/pytorch-lightning/pull/2437))

### Changed

- Enabled no returns from eval ([#2446](https://github.com/PyTorchLightning/pytorch-lightning/pull/2446))

### Fixed

- Fixes train outputs ([#2428](https://github.com/PyTorchLightning/pytorch-lightning/pull/2428))
- Fixes Conda dependencies ([#2412](https://github.com/PyTorchLightning/pytorch-lightning/pull/2412))
- Fixed Apex scaling with decoupled backward ([#2433](https://github.com/PyTorchLightning/pytorch-lightning/pull/2433))
- Fixed crashing or wrong displaying progressbar because of missing ipywidgets ([#2417](https://github.com/PyTorchLightning/pytorch-lightning/pull/2417))
- Fixed TPU saving dir ([fc26078e](https://github.com/PyTorchLightning/pytorch-lightning/commit/fc26078e395f8a001f4c6dd7b3fe7ca202f914a3), [04e68f02](https://github.com/PyTorchLightning/pytorch-lightning/commit/04e68f022fc03dd5f1555ee86dea997d42a448ad))
- Fixed logging on rank 0 only ([#2425](https://github.com/PyTorchLightning/pytorch-lightning/pull/2425))


## [0.8.3] - 2020-06-29

### Fixed

- Fixed AMP wrong call ([593837e](https://github.com/PyTorchLightning/pytorch-lightning/commit/593837e1da24ff6c942b24ed803fc1496a304609))
- Fixed batch typo ([92d1e75](https://github.com/PyTorchLightning/pytorch-lightning/commit/92d1e75b2638a493d9d21ed5fe00a22093888285))

## [0.8.2] - 2020-06-28

### Added

- Added TorchText support for moving data to GPU ([#2379](https://github.com/PyTorchLightning/pytorch-lightning/pull/2379))

### Changed

- Changed epoch indexing from 0 instead of 1 ([#2289](https://github.com/PyTorchLightning/pytorch-lightning/pull/2289))
- Refactor Model `backward` ([#2276](https://github.com/PyTorchLightning/pytorch-lightning/pull/2276))
- Refactored `training_batch` + tests to verify correctness ([#2327](https://github.com/PyTorchLightning/pytorch-lightning/pull/2327),
     [#2328](https://github.com/PyTorchLightning/pytorch-lightning/pull/2328))
- Refactored training loop ([#2336](https://github.com/PyTorchLightning/pytorch-lightning/pull/2336))
- Made optimization steps for hooks ([#2363](https://github.com/PyTorchLightning/pytorch-lightning/pull/2363))
- Changed default apex level to 'O2' ([#2362](https://github.com/PyTorchLightning/pytorch-lightning/pull/2362))

### Removed

- Moved `TrainsLogger` to Bolts ([#2384](https://github.com/PyTorchLightning/pytorch-lightning/pull/2384))

### Fixed

- Fixed parsing TPU arguments and TPU tests ([#2094](https://github.com/PyTorchLightning/pytorch-lightning/pull/2094))
- Fixed number batches in case of multiple dataloaders and `limit_{*}_batches` ([#1920](https://github.com/PyTorchLightning/pytorch-lightning/pull/1920),
     [#2226](https://github.com/PyTorchLightning/pytorch-lightning/pull/2226))
- Fixed an issue with forward hooks not being removed after model summary ([#2298](https://github.com/PyTorchLightning/pytorch-lightning/pull/2298))
- Fix for `load_from_checkpoint()` not working with absolute path on Windows ([#2294](https://github.com/PyTorchLightning/pytorch-lightning/pull/2294))
- Fixed an issue how _has_len handles `NotImplementedError` e.g. raised by `torchtext.data.Iterator` ([#2293](https://github.com/PyTorchLightning/pytorch-lightning/pull/2293)), ([#2307](https://github.com/PyTorchLightning/pytorch-lightning/pull/2307))
- Fixed `average_precision` metric ([#2319](https://github.com/PyTorchLightning/pytorch-lightning/pull/2319))
- Fixed ROC metric for CUDA tensors ([#2304](https://github.com/PyTorchLightning/pytorch-lightning/pull/2304))
- Fixed lost compatibility with custom datatypes implementing `.to` ([#2335](https://github.com/PyTorchLightning/pytorch-lightning/pull/2335))
- Fixed loading model with kwargs ([#2387](https://github.com/PyTorchLightning/pytorch-lightning/pull/2387))
- Fixed sum(0) for `trainer.num_val_batches` ([#2268](https://github.com/PyTorchLightning/pytorch-lightning/pull/2268))
- Fixed checking if the parameters are a `DictConfig` Object ([#2216](https://github.com/PyTorchLightning/pytorch-lightning/pull/2216))
- Fixed SLURM weights saving ([#2341](https://github.com/PyTorchLightning/pytorch-lightning/pull/2341))
- Fixed swaps LR scheduler order ([#2356](https://github.com/PyTorchLightning/pytorch-lightning/pull/2356))
- Fixed adding tensorboard `hparams` logging test ([#2342](https://github.com/PyTorchLightning/pytorch-lightning/pull/2342))
- Fixed use model ref for tear down ([#2360](https://github.com/PyTorchLightning/pytorch-lightning/pull/2360))
- Fixed logger crash on DDP ([#2388](https://github.com/PyTorchLightning/pytorch-lightning/pull/2388))
- Fixed several issues with early stopping and checkpoint callbacks ([#1504](https://github.com/PyTorchLightning/pytorch-lightning/pull/1504),
     [#2391](https://github.com/PyTorchLightning/pytorch-lightning/pull/2391))
- Fixed loading past checkpoints from v0.7.x ([#2405](https://github.com/PyTorchLightning/pytorch-lightning/pull/2405))
- Fixed loading model without arguments ([#2403](https://github.com/PyTorchLightning/pytorch-lightning/pull/2403))
- Fixed Windows compatibility issue ([#2358](https://github.com/PyTorchLightning/pytorch-lightning/pull/2358))

## [0.8.1] - 2020-06-19

### Fixed

- Fixed the `load_from_checkpoint` path detected as URL bug ([#2244](https://github.com/PyTorchLightning/pytorch-lightning/pull/2244))
- Fixed hooks - added barrier ([#2245](https://github.com/PyTorchLightning/pytorch-lightning/pull/2245),
     [#2257](https://github.com/PyTorchLightning/pytorch-lightning/pull/2257),
     [#2260](https://github.com/PyTorchLightning/pytorch-lightning/pull/220))
- Fixed `hparams` - remove frame inspection on `self.hparams` ([#2253](https://github.com/PyTorchLightning/pytorch-lightning/pull/2253))
- Fixed setup and on fit calls ([#2252](https://github.com/PyTorchLightning/pytorch-lightning/pull/2252))
- Fixed GPU template ([#2255](https://github.com/PyTorchLightning/pytorch-lightning/pull/2255))

## [0.8.0] - 2020-06-18

### Added

- Added `overfit_batches`, `limit_{val|test}_batches` flags (overfit now uses training set for all three) ([#2213](https://github.com/PyTorchLightning/pytorch-lightning/pull/2213))
- Added metrics
  * Base classes ([#1326](https://github.com/PyTorchLightning/pytorch-lightning/pull/1326),
       [#1877](https://github.com/PyTorchLightning/pytorch-lightning/pull/1877))
  * Sklearn metrics classes ([#1327](https://github.com/PyTorchLightning/pytorch-lightning/pull/1327))
  * Native torch metrics ([#1488](https://github.com/PyTorchLightning/pytorch-lightning/pull/1488),
       [#2062](https://github.com/PyTorchLightning/pytorch-lightning/pull/2062))
  * docs for all Metrics ([#2184](https://github.com/PyTorchLightning/pytorch-lightning/pull/2184),
       [#2209](https://github.com/PyTorchLightning/pytorch-lightning/pull/2209))
  * Regression metrics ([#2221](https://github.com/PyTorchLightning/pytorch-lightning/pull/2221))
- Allow dataloaders without sampler field present ([#1907](https://github.com/PyTorchLightning/pytorch-lightning/pull/1907))
- Added option `save_last` to save the model at the end of every epoch in `ModelCheckpoint` ([#1908](https://github.com/PyTorchLightning/pytorch-lightning/pull/1908))
- Early stopping checks `on_validation_end` ([#1458](https://github.com/PyTorchLightning/pytorch-lightning/pull/1458))
- Speed up single-core TPU training by loading data using `ParallelLoader` ([#2033](https://github.com/PyTorchLightning/pytorch-lightning/pull/2033))
- Added a model hook `transfer_batch_to_device` that enables moving custom data structures to the target device ([#1756](https://github.com/PyTorchLightning/pytorch-lightning/pull/1756))
- Added [black](https://black.readthedocs.io/en/stable/) formatter for the code with code-checker on pull ([#1610](https://github.com/PyTorchLightning/pytorch-lightning/pull/1610))
- Added back the slow spawn ddp implementation as `ddp_spawn` ([#2115](https://github.com/PyTorchLightning/pytorch-lightning/pull/2115))
- Added loading checkpoints from URLs ([#1667](https://github.com/PyTorchLightning/pytorch-lightning/pull/1667))
- Added a callback method `on_keyboard_interrupt` for handling KeyboardInterrupt events during training ([#2134](https://github.com/PyTorchLightning/pytorch-lightning/pull/2134))
- Added a decorator `auto_move_data` that moves data to the correct device when using the LightningModule for inference ([#1905](https://github.com/PyTorchLightning/pytorch-lightning/pull/1905))
- Added `ckpt_path` option to `LightningModule.test(...)` to load particular checkpoint ([#2190](https://github.com/PyTorchLightning/pytorch-lightning/pull/2190))
- Added `setup` and `teardown` hooks for model ([#2229](https://github.com/PyTorchLightning/pytorch-lightning/pull/2229))

### Changed

- Allow user to select individual TPU core to train on ([#1729](https://github.com/PyTorchLightning/pytorch-lightning/pull/1729))
- Removed non-finite values from loss in `LRFinder` ([#1862](https://github.com/PyTorchLightning/pytorch-lightning/pull/1862))
- Allow passing model hyperparameters as complete kwarg list ([#1896](https://github.com/PyTorchLightning/pytorch-lightning/pull/1896))
- Renamed `ModelCheckpoint`'s attributes `best` to `best_model_score` and `kth_best_model` to `kth_best_model_path` ([#1799](https://github.com/PyTorchLightning/pytorch-lightning/pull/1799))
- Re-Enable Logger's `ImportError`s ([#1938](https://github.com/PyTorchLightning/pytorch-lightning/pull/1938))
- Changed the default value of the Trainer argument `weights_summary` from `full` to `top` ([#2029](https://github.com/PyTorchLightning/pytorch-lightning/pull/2029))
- Raise an error when lightning replaces an existing sampler ([#2020](https://github.com/PyTorchLightning/pytorch-lightning/pull/2020))
- Enabled `prepare_data` from correct processes - clarify local vs global rank ([#2166](https://github.com/PyTorchLightning/pytorch-lightning/pull/2166))
- Remove explicit flush from tensorboard logger ([#2126](https://github.com/PyTorchLightning/pytorch-lightning/pull/2126))
- Changed epoch indexing from 1 instead of 0 ([#2206](https://github.com/PyTorchLightning/pytorch-lightning/pull/2206))

### Deprecated

- Deprecated flags: ([#2213](https://github.com/PyTorchLightning/pytorch-lightning/pull/2213))
  * `overfit_pct` in favour of `overfit_batches`
  * `val_percent_check` in favour of `limit_val_batches`
  * `test_percent_check` in favour of `limit_test_batches`
- Deprecated `ModelCheckpoint`'s attributes `best` and `kth_best_model` ([#1799](https://github.com/PyTorchLightning/pytorch-lightning/pull/1799))
- Dropped official support/testing for older PyTorch versions <1.3 ([#1917](https://github.com/PyTorchLightning/pytorch-lightning/pull/1917))
- Deprecated Trainer `proc_rank` in favour of `global_rank` ([#2166](https://github.com/PyTorchLightning/pytorch-lightning/pull/2166),
     [#2269](https://github.com/PyTorchLightning/pytorch-lightning/pull/2269))

### Removed

- Removed unintended Trainer argument `progress_bar_callback`, the callback should be passed in by `Trainer(callbacks=[...])` instead ([#1855](https://github.com/PyTorchLightning/pytorch-lightning/pull/1855))
- Removed obsolete `self._device` in Trainer ([#1849](https://github.com/PyTorchLightning/pytorch-lightning/pull/1849))
- Removed deprecated API ([#2073](https://github.com/PyTorchLightning/pytorch-lightning/pull/2073))
   * Packages: `pytorch_lightning.pt_overrides`, `pytorch_lightning.root_module`
   * Modules: `pytorch_lightning.logging.comet_logger`, `pytorch_lightning.logging.mlflow_logger`, `pytorch_lightning.logging.test_tube_logger`, `pytorch_lightning.overrides.override_data_parallel`, `pytorch_lightning.core.model_saving`, `pytorch_lightning.core.root_module`
   * Trainer arguments: `add_row_log_interval`, `default_save_path`, `gradient_clip`, `nb_gpu_nodes`, `max_nb_epochs`, `min_nb_epochs`, `nb_sanity_val_steps`
   * Trainer attributes: `nb_gpu_nodes`, `num_gpu_nodes`, `gradient_clip`, `max_nb_epochs`, `min_nb_epochs`, `nb_sanity_val_steps`, `default_save_path`, `tng_tqdm_dic`

### Fixed

- Run graceful training teardown on interpreter exit ([#1631](https://github.com/PyTorchLightning/pytorch-lightning/pull/1631))
- Fixed user warning when apex was used together with learning rate schedulers ([#1873](https://github.com/PyTorchLightning/pytorch-lightning/pull/1873))
- Fixed multiple calls of `EarlyStopping` callback ([#1863](https://github.com/PyTorchLightning/pytorch-lightning/pull/1863))
- Fixed an issue with `Trainer.from_argparse_args` when passing in unknown Trainer args ([#1932](https://github.com/PyTorchLightning/pytorch-lightning/pull/1932))
- Fixed bug related to logger not being reset correctly for model after tuner algorithms ([#1933](https://github.com/PyTorchLightning/pytorch-lightning/pull/1933))
- Fixed root node resolution for SLURM cluster with dash in host name ([#1954](https://github.com/PyTorchLightning/pytorch-lightning/pull/1954))
- Fixed `LearningRateLogger` in multi-scheduler setting ([#1944](https://github.com/PyTorchLightning/pytorch-lightning/pull/1944))
- Fixed test configuration check and testing ([#1804](https://github.com/PyTorchLightning/pytorch-lightning/pull/1804))
- Fixed an issue with Trainer constructor silently ignoring unknown/misspelled arguments ([#1820](https://github.com/PyTorchLightning/pytorch-lightning/pull/1820))
- Fixed `save_weights_only` in ModelCheckpoint ([#1780](https://github.com/PyTorchLightning/pytorch-lightning/pull/1780))
- Allow use of same `WandbLogger` instance for multiple training loops ([#2055](https://github.com/PyTorchLightning/pytorch-lightning/pull/2055))
- Fixed an issue with `_auto_collect_arguments` collecting local variables that are not constructor arguments and not working for signatures that have the instance not named `self` ([#2048](https://github.com/PyTorchLightning/pytorch-lightning/pull/2048))
- Fixed mistake in parameters' grad norm tracking ([#2012](https://github.com/PyTorchLightning/pytorch-lightning/pull/2012))
- Fixed CPU and hanging GPU crash ([#2118](https://github.com/PyTorchLightning/pytorch-lightning/pull/2118))
- Fixed an issue with the model summary and `example_input_array` depending on a specific ordering of the submodules in a LightningModule ([#1773](https://github.com/PyTorchLightning/pytorch-lightning/pull/1773))
- Fixed Tpu logging ([#2230](https://github.com/PyTorchLightning/pytorch-lightning/pull/2230))
- Fixed Pid port + duplicate `rank_zero` logging ([#2140](https://github.com/PyTorchLightning/pytorch-lightning/pull/2140),
     [#2231](https://github.com/PyTorchLightning/pytorch-lightning/pull/2231))

## [0.7.6] - 2020-05-16

### Added

- Added callback for logging learning rates ([#1498](https://github.com/PyTorchLightning/pytorch-lightning/pull/1498))
- Added transfer learning example (for a binary classification task in computer vision) ([#1564](https://github.com/PyTorchLightning/pytorch-lightning/pull/1564))
- Added type hints in `Trainer.fit()` and `Trainer.test()` to reflect that also a list of dataloaders can be passed in ([#1723](https://github.com/PyTorchLightning/pytorch-lightning/pull/1723)).
- Added auto scaling of batch size ([#1638](https://github.com/PyTorchLightning/pytorch-lightning/pull/1638))
- The progress bar metrics now also get updated in `training_epoch_end` ([#1724](https://github.com/PyTorchLightning/pytorch-lightning/pull/1724))
- Enable `NeptuneLogger` to work with `distributed_backend=ddp` ([#1753](https://github.com/PyTorchLightning/pytorch-lightning/pull/1753))
- Added option to provide seed to random generators to ensure reproducibility ([#1572](https://github.com/PyTorchLightning/pytorch-lightning/pull/1572))
- Added override for hparams in `load_from_ckpt` ([#1797](https://github.com/PyTorchLightning/pytorch-lightning/pull/1797))
- Added support multi-node distributed execution under `torchelastic` ([#1811](https://github.com/PyTorchLightning/pytorch-lightning/pull/1811),
     [#1818](https://github.com/PyTorchLightning/pytorch-lightning/pull/1818))
- Added using `store_true` for bool args ([#1822](https://github.com/PyTorchLightning/pytorch-lightning/pull/1822),
     [#1842](https://github.com/PyTorchLightning/pytorch-lightning/pull/1842))
- Added dummy logger for internally disabling logging for some features ([#1836](https://github.com/PyTorchLightning/pytorch-lightning/pull/1836))

### Changed

- Enable `non-blocking` for device transfers to GPU ([#1843](https://github.com/PyTorchLightning/pytorch-lightning/pull/1843))
- Replace mata_tags.csv with hparams.yaml ([#1271](https://github.com/PyTorchLightning/pytorch-lightning/pull/1271))
- Reduction when `batch_size < num_gpus` ([#1609](https://github.com/PyTorchLightning/pytorch-lightning/pull/1609))
- Updated LightningTemplateModel to look more like Colab example ([#1577](https://github.com/PyTorchLightning/pytorch-lightning/pull/1577))
- Don't convert `namedtuple` to `tuple` when transferring the batch to target device ([#1589](https://github.com/PyTorchLightning/pytorch-lightning/pull/1589))
- Allow passing hparams as keyword argument to LightningModule when loading from checkpoint ([#1639](https://github.com/PyTorchLightning/pytorch-lightning/pull/1639))
- Args should come after the last positional argument ([#1807](https://github.com/PyTorchLightning/pytorch-lightning/pull/1807))
- Made ddp the default if no backend specified with multiple GPUs ([#1789](https://github.com/PyTorchLightning/pytorch-lightning/pull/1789))

### Deprecated

- Deprecated `tags_csv` in favor of `hparams_file` ([#1271](https://github.com/PyTorchLightning/pytorch-lightning/pull/1271))

### Fixed

- Fixed broken link in PR template ([#1675](https://github.com/PyTorchLightning/pytorch-lightning/pull/1675))
- Fixed ModelCheckpoint not None checking filepath ([#1654](https://github.com/PyTorchLightning/pytorch-lightning/pull/1654))
- Trainer now calls `on_load_checkpoint()` when resuming from a checkpoint ([#1666](https://github.com/PyTorchLightning/pytorch-lightning/pull/1666))
- Fixed sampler logic for ddp with iterable dataset ([#1734](https://github.com/PyTorchLightning/pytorch-lightning/pull/1734))
- Fixed `_reset_eval_dataloader()` for IterableDataset ([#1560](https://github.com/PyTorchLightning/pytorch-lightning/pull/1560))
- Fixed Horovod distributed backend to set the `root_gpu` property ([#1669](https://github.com/PyTorchLightning/pytorch-lightning/pull/1669))
- Fixed wandb logger `global_step` affects other loggers ([#1492](https://github.com/PyTorchLightning/pytorch-lightning/pull/1492))
- Fixed disabling progress bar on non-zero ranks using Horovod backend ([#1709](https://github.com/PyTorchLightning/pytorch-lightning/pull/1709))
- Fixed bugs that prevent lr finder to be used together with early stopping and validation dataloaders ([#1676](https://github.com/PyTorchLightning/pytorch-lightning/pull/1676))
- Fixed a bug in Trainer that prepended the checkpoint path with `version_` when it shouldn't ([#1748](https://github.com/PyTorchLightning/pytorch-lightning/pull/1748))
- Fixed lr key name in case of param groups in LearningRateLogger ([#1719](https://github.com/PyTorchLightning/pytorch-lightning/pull/1719))
- Fixed accumulation parameter and suggestion method for learning rate finder ([#1801](https://github.com/PyTorchLightning/pytorch-lightning/pull/1801))
- Fixed num processes wasn't being set properly and auto sampler was ddp failing ([#1819](https://github.com/PyTorchLightning/pytorch-lightning/pull/1819))
- Fixed bugs in semantic segmentation example ([#1824](https://github.com/PyTorchLightning/pytorch-lightning/pull/1824))
- Fixed saving native AMP scaler state ([#1777](https://github.com/PyTorchLightning/pytorch-lightning/pull/1777))
- Fixed native amp + ddp ([#1788](https://github.com/PyTorchLightning/pytorch-lightning/pull/1788))
- Fixed `hparam` logging with metrics ([#1647](https://github.com/PyTorchLightning/pytorch-lightning/pull/1647))

## [0.7.5] - 2020-04-27

### Changed

- Allow logging of metrics together with `hparams` ([#1630](https://github.com/PyTorchLightning/pytorch-lightning/pull/1630))

### Removed

- Removed Warning from trainer loop ([#1634](https://github.com/PyTorchLightning/pytorch-lightning/pull/1634))

### Fixed

- Fixed ModelCheckpoint not being fixable ([#1632](https://github.com/PyTorchLightning/pytorch-lightning/pull/1632))
- Fixed CPU DDP breaking change and DDP change ([#1635](https://github.com/PyTorchLightning/pytorch-lightning/pull/1635))
- Tested pickling ([#1636](https://github.com/PyTorchLightning/pytorch-lightning/pull/1636))


## [0.7.4] - 2020-04-26

### Added

- Added flag `replace_sampler_ddp` to manually disable sampler replacement in DDP  ([#1513](https://github.com/PyTorchLightning/pytorch-lightning/pull/1513))
- Added `auto_select_gpus` flag to trainer that enables automatic selection of available GPUs on exclusive mode systems.
- Added learning rate finder ([#1347](https://github.com/PyTorchLightning/pytorch-lightning/pull/1347))
- Added support for DDP mode in clusters without SLURM ([#1387](https://github.com/PyTorchLightning/pytorch-lightning/pull/1387))
- Added `test_dataloaders` parameter to `Trainer.test()` ([#1434](https://github.com/PyTorchLightning/pytorch-lightning/pull/1434))
- Added `terminate_on_nan` flag to trainer that performs a NaN check with each training iteration when set to `True` ([#1475](https://github.com/PyTorchLightning/pytorch-lightning/pull/1475))
- Added speed parity tests (max 1 sec difference per epoch)([#1482](https://github.com/PyTorchLightning/pytorch-lightning/pull/1482))
- Added `ddp_cpu` backend for testing ddp without GPUs ([#1158](https://github.com/PyTorchLightning/pytorch-lightning/pull/1158))
- Added [Horovod](http://horovod.ai) support as a distributed backend `Trainer(distributed_backend='horovod')` ([#1529](https://github.com/PyTorchLightning/pytorch-lightning/pull/1529))
- Added support for 8 core distributed training on Kaggle TPU's ([#1568](https://github.com/PyTorchLightning/pytorch-lightning/pull/1568))
- Added support for native AMP ([#1561](https://github.com/PyTorchLightning/pytorch-lightning/pull/1561),
    [#1580](https://github.com/PyTorchLightning/pytorch-lightning/pull/1580))

### Changed

- Changed the default behaviour to no longer include a NaN check with each training iteration ([#1475](https://github.com/PyTorchLightning/pytorch-lightning/pull/1475))
- Decoupled the progress bar from trainer` it is a callback now and can be customized or even be replaced entirely ([#1450](https://github.com/PyTorchLightning/pytorch-lightning/pull/1450)).
- Changed lr schedule step interval behavior to update every backwards pass instead of every forwards pass ([#1477](https://github.com/PyTorchLightning/pytorch-lightning/pull/1477))
- Defines shared proc. rank, remove rank from instances (e.g. loggers) ([#1408](https://github.com/PyTorchLightning/pytorch-lightning/pull/1408))
- Updated semantic segmentation example with custom U-Net and logging ([#1371](https://github.com/PyTorchLightning/pytorch-lightning/pull/1371))
- Disabled val and test shuffling ([#1600](https://github.com/PyTorchLightning/pytorch-lightning/pull/1600))

### Deprecated

- Deprecated `training_tqdm_dict` in favor of `progress_bar_dict` ([#1450](https://github.com/PyTorchLightning/pytorch-lightning/pull/1450)).

### Removed

- Removed `test_dataloaders` parameter from `Trainer.fit()` ([#1434](https://github.com/PyTorchLightning/pytorch-lightning/pull/1434))

### Fixed

- Added the possibility to pass nested metrics dictionaries to loggers ([#1582](https://github.com/PyTorchLightning/pytorch-lightning/pull/1582))
- Fixed memory leak from opt return ([#1528](https://github.com/PyTorchLightning/pytorch-lightning/pull/1528))
- Fixed saving checkpoint before deleting old ones ([#1453](https://github.com/PyTorchLightning/pytorch-lightning/pull/1453))
- Fixed loggers - flushing last logged metrics even before continue, e.g. `trainer.test()` results ([#1459](https://github.com/PyTorchLightning/pytorch-lightning/pull/1459))
- Fixed optimizer configuration when `configure_optimizers` returns dict without `lr_scheduler` ([#1443](https://github.com/PyTorchLightning/pytorch-lightning/pull/1443))
- Fixed `LightningModule` - mixing hparams and arguments in `LightningModule.__init__()` crashes load_from_checkpoint() ([#1505](https://github.com/PyTorchLightning/pytorch-lightning/pull/1505))
- Added a missing call to the `on_before_zero_grad` model hook ([#1493](https://github.com/PyTorchLightning/pytorch-lightning/pull/1493)).
- Allow use of sweeps with `WandbLogger` ([#1512](https://github.com/PyTorchLightning/pytorch-lightning/pull/1512))
- Fixed a bug that caused the `callbacks` Trainer argument to reference a global variable ([#1534](https://github.com/PyTorchLightning/pytorch-lightning/pull/1534)).
- Fixed a bug that set all boolean CLI arguments from `Trainer.add_argparse_args` always to True ([#1571](https://github.com/PyTorchLightning/pytorch-lightning/pull/1571))
- Fixed do not copy the batch when training on a single GPU ([#1576](https://github.com/PyTorchLightning/pytorch-lightning/pull/1576),
    [#1579](https://github.com/PyTorchLightning/pytorch-lightning/pull/1579))
- Fixed soft checkpoint removing on DDP ([#1408](https://github.com/PyTorchLightning/pytorch-lightning/pull/1408))
- Fixed automatic parser bug ([#1585](https://github.com/PyTorchLightning/pytorch-lightning/pull/1585))
- Fixed bool conversion from string ([#1606](https://github.com/PyTorchLightning/pytorch-lightning/pull/1606))

## [0.7.3] - 2020-04-09

### Added

- Added `rank_zero_warn` for warning only in rank 0 ([#1428](https://github.com/PyTorchLightning/pytorch-lightning/pull/1428))

### Fixed

- Fixed default `DistributedSampler` for DDP training ([#1425](https://github.com/PyTorchLightning/pytorch-lightning/pull/1425))
- Fixed workers warning not on windows ([#1430](https://github.com/PyTorchLightning/pytorch-lightning/pull/1430))
- Fixed returning tuple from `run_training_batch` ([#1431](https://github.com/PyTorchLightning/pytorch-lightning/pull/1431))
- Fixed gradient clipping ([#1438](https://github.com/PyTorchLightning/pytorch-lightning/pull/1438))
- Fixed pretty print ([#1441](https://github.com/PyTorchLightning/pytorch-lightning/pull/1441))


## [0.7.2] - 2020-04-07

### Added

- Added same step loggers' metrics aggregation ([#1278](https://github.com/PyTorchLightning/pytorch-lightning/pull/1278))
- Added parity test between a vanilla MNIST model and lightning model ([#1284](https://github.com/PyTorchLightning/pytorch-lightning/pull/1284))
- Added parity test between a vanilla RNN model and lightning model ([#1351](https://github.com/PyTorchLightning/pytorch-lightning/pull/1351))
- Added Reinforcement Learning - Deep Q-network (DQN) lightning example ([#1232](https://github.com/PyTorchLightning/pytorch-lightning/pull/1232))
- Added support for hierarchical `dict` ([#1152](https://github.com/PyTorchLightning/pytorch-lightning/pull/1152))
- Added `TrainsLogger` class ([#1122](https://github.com/PyTorchLightning/pytorch-lightning/pull/1122))
- Added type hints to `pytorch_lightning.core` ([#946](https://github.com/PyTorchLightning/pytorch-lightning/pull/946))
- Added support for `IterableDataset` in validation and testing ([#1104](https://github.com/PyTorchLightning/pytorch-lightning/pull/1104))
- Added support for non-primitive types in `hparams` for `TensorboardLogger` ([#1130](https://github.com/PyTorchLightning/pytorch-lightning/pull/1130))
- Added a check that stops the training when loss or weights contain `NaN` or `inf` values. ([#1097](https://github.com/PyTorchLightning/pytorch-lightning/pull/1097))
- Added support for `IterableDataset` when `val_check_interval=1.0` (default), this will trigger validation at the end of each epoch. ([#1283](https://github.com/PyTorchLightning/pytorch-lightning/pull/1283))
- Added `summary` method to Profilers. ([#1259](https://github.com/PyTorchLightning/pytorch-lightning/pull/1259))
- Added informative errors if user defined dataloader has zero length ([#1280](https://github.com/PyTorchLightning/pytorch-lightning/pull/1280))
- Added testing for python 3.8 ([#915](https://github.com/PyTorchLightning/pytorch-lightning/pull/915))
- Added model configuration checking ([#1199](https://github.com/PyTorchLightning/pytorch-lightning/pull/1199))
- Added support for optimizer frequencies through `LightningModule.configure_optimizers()` ([#1269](https://github.com/PyTorchLightning/pytorch-lightning/pull/1269))
- Added option to run without an optimizer by returning `None` from `configure_optimizers`. ([#1279](https://github.com/PyTorchLightning/pytorch-lightning/pull/1279))
- Added a warning when the number of data loader workers is small. ([#1378](https://github.com/PyTorchLightning/pytorch-lightning/pull/1378))

### Changed

- Changed (renamed and refatored) `TensorRunningMean` -> `TensorRunningAccum`: running accumulations were generalized. ([#1278](https://github.com/PyTorchLightning/pytorch-lightning/pull/1278))
- Changed `progress_bar_refresh_rate` trainer flag to disable progress bar when set to 0. ([#1108](https://github.com/PyTorchLightning/pytorch-lightning/pull/1108))
- Enhanced `load_from_checkpoint` to also forward params to the model ([#1307](https://github.com/PyTorchLightning/pytorch-lightning/pull/1307))
- Updated references to `self.forward()` to instead use the `__call__` interface. ([#1211](https://github.com/PyTorchLightning/pytorch-lightning/pull/1211))
- Changed default behaviour of `configure_optimizers` to use no optimizer rather than Adam. ([#1279](https://github.com/PyTorchLightning/pytorch-lightning/pull/1279))
- Allow to upload models on W&B ([#1339](https://github.com/PyTorchLightning/pytorch-lightning/pull/1339))
- On DP and DDP2 unsqueeze is automated now ([#1319](https://github.com/PyTorchLightning/pytorch-lightning/pull/1319))
- Did not always create a DataLoader during reinstantiation, but the same type as before (if subclass of DataLoader) ([#1346](https://github.com/PyTorchLightning/pytorch-lightning/pull/1346))
- Did not interfere with a default sampler ([#1318](https://github.com/PyTorchLightning/pytorch-lightning/pull/1318))
- Remove default Adam optimizer ([#1317](https://github.com/PyTorchLightning/pytorch-lightning/pull/1317))
- Give warnings for unimplemented required lightning methods ([#1317](https://github.com/PyTorchLightning/pytorch-lightning/pull/1317))
- Made `evaluate` method private >> `Trainer._evaluate(...)`. ([#1260](https://github.com/PyTorchLightning/pytorch-lightning/pull/1260))
- Simplify the PL examples structure (shallower and more readable) ([#1247](https://github.com/PyTorchLightning/pytorch-lightning/pull/1247))
- Changed min max gpu memory to be on their own plots ([#1358](https://github.com/PyTorchLightning/pytorch-lightning/pull/1358))
- Remove `.item` which causes sync issues ([#1254](https://github.com/PyTorchLightning/pytorch-lightning/pull/1254))
- Changed smoothing in TQDM to decrease variability of time remaining between training / eval ([#1194](https://github.com/PyTorchLightning/pytorch-lightning/pull/1194))
- Change default logger to dedicated one ([#1064](https://github.com/PyTorchLightning/pytorch-lightning/pull/1064))

### Deprecated

- Deprecated Trainer argument `print_nan_grads` ([#1097](https://github.com/PyTorchLightning/pytorch-lightning/pull/1097))
- Deprecated Trainer argument `show_progress_bar` ([#1108](https://github.com/PyTorchLightning/pytorch-lightning/pull/1108))

### Removed

- Removed test for no test dataloader in .fit ([#1495](https://github.com/PyTorchLightning/pytorch-lightning/pull/1495))
- Removed duplicated module `pytorch_lightning.utilities.arg_parse` for loading CLI arguments ([#1167](https://github.com/PyTorchLightning/pytorch-lightning/pull/1167))
- Removed wandb logger's `finalize` method ([#1193](https://github.com/PyTorchLightning/pytorch-lightning/pull/1193))
- Dropped `torchvision` dependency in tests and added own MNIST dataset class instead ([#986](https://github.com/PyTorchLightning/pytorch-lightning/pull/986))

### Fixed

- Fixed `model_checkpoint` when saving all models ([#1359](https://github.com/PyTorchLightning/pytorch-lightning/pull/1359))
- `Trainer.add_argparse_args` classmethod fixed. Now it adds a type for the arguments ([#1147](https://github.com/PyTorchLightning/pytorch-lightning/pull/1147))
- Fixed bug related to type checking of `ReduceLROnPlateau` lr schedulers([#1126](https://github.com/PyTorchLightning/pytorch-lightning/pull/1126))
- Fixed a bug to ensure lightning checkpoints to be backward compatible ([#1132](https://github.com/PyTorchLightning/pytorch-lightning/pull/1132))
- Fixed a bug that created an extra dataloader with active `reload_dataloaders_every_epoch` ([#1196](https://github.com/PyTorchLightning/pytorch-lightning/pull/1196))
- Fixed all warnings and errors in the docs build process ([#1191](https://github.com/PyTorchLightning/pytorch-lightning/pull/1191))
- Fixed an issue where `val_percent_check=0` would not disable validation ([#1251](https://github.com/PyTorchLightning/pytorch-lightning/pull/1251))
- Fixed average of incomplete `TensorRunningMean` ([#1309](https://github.com/PyTorchLightning/pytorch-lightning/pull/1309))
- Fixed `WandbLogger.watch` with `wandb.init()` ([#1311](https://github.com/PyTorchLightning/pytorch-lightning/pull/1311))
- Fixed an issue with early stopping that would prevent it from monitoring training metrics when validation is disabled / not implemented ([#1235](https://github.com/PyTorchLightning/pytorch-lightning/pull/1235)).
- Fixed a bug that would cause `trainer.test()` to run on the validation set when overloading `validation_epoch_end` and `test_end` ([#1353](https://github.com/PyTorchLightning/pytorch-lightning/pull/1353))
- Fixed `WandbLogger.watch` - use of the watch method without importing `wandb` ([#1311](https://github.com/PyTorchLightning/pytorch-lightning/pull/1311))
- Fixed `WandbLogger` to be used with 'ddp' - allow reinits in sub-processes ([#1149](https://github.com/PyTorchLightning/pytorch-lightning/pull/1149),
     [#1360](https://github.com/PyTorchLightning/pytorch-lightning/pull/1360))
- Made `training_epoch_end` behave like `validation_epoch_end` ([#1357](https://github.com/PyTorchLightning/pytorch-lightning/pull/1357))
- Fixed `fast_dev_run` running validation twice ([#1365](https://github.com/PyTorchLightning/pytorch-lightning/pull/1365))
- Fixed pickle error from quick patch `__code__` ([#1352](https://github.com/PyTorchLightning/pytorch-lightning/pull/1352))
- Fixed memory leak on GPU0 ([#1094](https://github.com/PyTorchLightning/pytorch-lightning/pull/1094),
     [#1349](https://github.com/PyTorchLightning/pytorch-lightning/pull/1349))
- Fixed checkpointing interval ([#1272](https://github.com/PyTorchLightning/pytorch-lightning/pull/1272))
- Fixed validation and training loops run the partial dataset ([#1192](https://github.com/PyTorchLightning/pytorch-lightning/pull/1192))
- Fixed running `on_validation_end` only on main process in DDP ([#1125](https://github.com/PyTorchLightning/pytorch-lightning/pull/1125))
- Fixed `load_spawn_weights` only in proc rank 0 ([#1385](https://github.com/PyTorchLightning/pytorch-lightning/pull/1385))
- Fixes using deprecated `use_amp` attribute ([#1145](https://github.com/PyTorchLightning/pytorch-lightning/pull/1145))
- Fixed Tensorboard logger error: lightning_logs directory not exists in multi-node DDP on nodes with rank != 0 ([#1377](https://github.com/PyTorchLightning/pytorch-lightning/pull/1377))
- Fixed `Unimplemented backend XLA` error on TPU ([#1387](https://github.com/PyTorchLightning/pytorch-lightning/pull/1387))

## [0.7.1] - 2020-03-07

### Fixed

- Fixes `print` issues and `data_loader` ([#1080](https://github.com/PyTorchLightning/pytorch-lightning/pull/1080))

## [0.7.0] - 2020-03-06

### Added

- Added automatic sampler setup. Depending on DDP or TPU, lightning configures the sampler correctly (user needs to do nothing) ([#926](https://github.com/PyTorchLightning/pytorch-lightning/pull/926))
- Added `reload_dataloaders_every_epoch=False` flag for trainer. Some users require reloading data every epoch ([#926](https://github.com/PyTorchLightning/pytorch-lightning/pull/926))
- Added `progress_bar_refresh_rate=50` flag for trainer. Throttle refresh rate on notebooks ([#926](https://github.com/PyTorchLightning/pytorch-lightning/pull/926))
- Updated governance docs
- Added a check to ensure that the metric used for early stopping exists before training commences ([#542](https://github.com/PyTorchLightning/pytorch-lightning/pull/542))
- Added `optimizer_idx` argument to `backward` hook ([#733](https://github.com/PyTorchLightning/pytorch-lightning/pull/733))
- Added `entity` argument to `WandbLogger` to be passed to `wandb.init` ([#783](https://github.com/PyTorchLightning/pytorch-lightning/pull/783))
- Added a tool for profiling training runs ([#782](https://github.com/PyTorchLightning/pytorch-lightning/pull/782))
- Improved flexibility for naming of TensorBoard logs, can now set `version` to a `str` to just save to that directory, and use `name=''` to prevent experiment-name directory ([#804](https://github.com/PyTorchLightning/pytorch-lightning/pull/804))
- Added option to specify `step` key when logging metrics ([#808](https://github.com/PyTorchLightning/pytorch-lightning/pull/808))
- Added `train_dataloader`, `val_dataloader` and `test_dataloader` arguments to `Trainer.fit()`, for alternative data parsing ([#759](https://github.com/PyTorchLightning/pytorch-lightning/pull/759))
- Added Tensor Processing Unit (TPU) support ([#868](https://github.com/PyTorchLightning/pytorch-lightning/pull/868))
- Added semantic segmentation example ([#751](https://github.com/PyTorchLightning/pytorch-lightning/pull/751),[#876](https://github.com/PyTorchLightning/pytorch-lightning/pull/876),
     [#881](https://github.com/PyTorchLightning/pytorch-lightning/pull/881))
- Split callbacks in multiple files ([#849](https://github.com/PyTorchLightning/pytorch-lightning/pull/849))
- Support for user defined callbacks ([#889](https://github.com/PyTorchLightning/pytorch-lightning/pull/889) and [#950](https://github.com/PyTorchLightning/pytorch-lightning/pull/950))
- Added support for multiple loggers to be passed to `Trainer` as an iterable (e.g. list, tuple, etc.) ([#903](https://github.com/PyTorchLightning/pytorch-lightning/pull/903))
- Added support for step-based learning rate scheduling ([#941](https://github.com/PyTorchLightning/pytorch-lightning/pull/941))
- Added support for logging `hparams` as dict ([#1029](https://github.com/PyTorchLightning/pytorch-lightning/pull/1029))
- Checkpoint and early stopping now work without val. step ([#1041](https://github.com/PyTorchLightning/pytorch-lightning/pull/1041))
- Support graceful training cleanup after Keyboard Interrupt ([#856](https://github.com/PyTorchLightning/pytorch-lightning/pull/856),
     [#1019](https://github.com/PyTorchLightning/pytorch-lightning/pull/1019))
- Added type hints for function arguments ([#912](https://github.com/PyTorchLightning/pytorch-lightning/pull/912), )
- Added default `argparser` for `Trainer` ([#952](https://github.com/PyTorchLightning/pytorch-lightning/pull/1023),
     [#1023](https://github.com/PyTorchLightning/pytorch-lightning/pull/1023))
- Added TPU gradient clipping ([#963](https://github.com/PyTorchLightning/pytorch-lightning/pull/963))
- Added max/min number of steps in `Trainer` ([#728](https://github.com/PyTorchLightning/pytorch-lightning/pull/728))

### Changed

- Improved `NeptuneLogger` by adding `close_after_fit` argument to allow logging after training([#908](https://github.com/PyTorchLightning/pytorch-lightning/pull/1084))
- Changed default TQDM to use `tqdm.auto` for prettier outputs in IPython notebooks ([#752](https://github.com/PyTorchLightning/pytorch-lightning/pull/752))
- Changed `pytorch_lightning.logging` to `pytorch_lightning.loggers` ([#767](https://github.com/PyTorchLightning/pytorch-lightning/pull/767))
- Moved the default `tqdm_dict` definition from Trainer to `LightningModule`, so it can be overridden by the user ([#749](https://github.com/PyTorchLightning/pytorch-lightning/pull/749))
- Moved functionality of `LightningModule.load_from_metrics` into `LightningModule.load_from_checkpoint` ([#995](https://github.com/PyTorchLightning/pytorch-lightning/pull/995))
- Changed Checkpoint path parameter from `filepath` to `dirpath` ([#1016](https://github.com/PyTorchLightning/pytorch-lightning/pull/1016))
- Freezed models `hparams` as `Namespace` property ([#1029](https://github.com/PyTorchLightning/pytorch-lightning/pull/1029))
- Dropped `logging` config in package init ([#1015](https://github.com/PyTorchLightning/pytorch-lightning/pull/1015))
- Renames model steps ([#1051](https://github.com/PyTorchLightning/pytorch-lightning/pull/1051))
  - `training_end` >> `training_epoch_end`
  - `validation_end` >> `validation_epoch_end`
  - `test_end` >> `test_epoch_end`
- Refactor dataloading, supports infinite dataloader ([#955](https://github.com/PyTorchLightning/pytorch-lightning/pull/955))
- Create single file in `TensorBoardLogger` ([#777](https://github.com/PyTorchLightning/pytorch-lightning/pull/777))

### Deprecated

- Deprecated `pytorch_lightning.logging` ([#767](https://github.com/PyTorchLightning/pytorch-lightning/pull/767))
- Deprecated `LightningModule.load_from_metrics` in favour of `LightningModule.load_from_checkpoint` ([#995](https://github.com/PyTorchLightning/pytorch-lightning/pull/995),
     [#1079](https://github.com/PyTorchLightning/pytorch-lightning/pull/1079))
- Deprecated `@data_loader` decorator ([#926](https://github.com/PyTorchLightning/pytorch-lightning/pull/926))
- Deprecated model steps `training_end`, `validation_end` and `test_end` ([#1051](https://github.com/PyTorchLightning/pytorch-lightning/pull/1051),
     [#1056](https://github.com/PyTorchLightning/pytorch-lightning/pull/1056))

### Removed

- Removed dependency on `pandas` ([#736](https://github.com/PyTorchLightning/pytorch-lightning/pull/736))
- Removed dependency on `torchvision` ([#797](https://github.com/PyTorchLightning/pytorch-lightning/pull/797))
- Removed dependency on `scikit-learn` ([#801](https://github.com/PyTorchLightning/pytorch-lightning/pull/801))

### Fixed

- Fixed a bug where early stopping `on_end_epoch` would be called inconsistently when `check_val_every_n_epoch == 0` ([#743](https://github.com/PyTorchLightning/pytorch-lightning/pull/743))
- Fixed a bug where the model checkpointer didn't write to the same directory as the logger ([#771](https://github.com/PyTorchLightning/pytorch-lightning/pull/771))
- Fixed a bug where the `TensorBoardLogger` class would create an additional empty log file during fitting ([#777](https://github.com/PyTorchLightning/pytorch-lightning/pull/777))
- Fixed a bug where `global_step` was advanced incorrectly when using `accumulate_grad_batches > 1` ([#832](https://github.com/PyTorchLightning/pytorch-lightning/pull/832))
- Fixed a bug when calling `self.logger.experiment` with multiple loggers ([#1009](https://github.com/PyTorchLightning/pytorch-lightning/pull/1009))
- Fixed a bug when calling `logger.append_tags` on a `NeptuneLogger` with a single tag ([#1009](https://github.com/PyTorchLightning/pytorch-lightning/pull/1009))
- Fixed sending back data from `.spawn` by saving and loading the trained model in/out of the process ([#1017](https://github.com/PyTorchLightning/pytorch-lightning/pull/1017)
- Fixed port collision on DDP ([#1010](https://github.com/PyTorchLightning/pytorch-lightning/pull/1010))
- Fixed/tested pass overrides ([#918](https://github.com/PyTorchLightning/pytorch-lightning/pull/918))
- Fixed comet logger to log after train ([#892](https://github.com/PyTorchLightning/pytorch-lightning/pull/892))
- Remove deprecated args to learning rate step function ([#890](https://github.com/PyTorchLightning/pytorch-lightning/pull/890))

## [0.6.0] - 2020-01-21

### Added

- Added support for resuming from a specific checkpoint via `resume_from_checkpoint` argument ([#516](https://github.com/PyTorchLightning/pytorch-lightning/pull/516))
- Added support for `ReduceLROnPlateau` scheduler ([#320](https://github.com/PyTorchLightning/pytorch-lightning/pull/320))
- Added support for Apex mode `O2` in conjunction with Data Parallel ([#493](https://github.com/PyTorchLightning/pytorch-lightning/pull/493))
- Added option (`save_top_k`) to save the top k models in the `ModelCheckpoint` class ([#128](https://github.com/PyTorchLightning/pytorch-lightning/pull/128))
- Added `on_train_start` and `on_train_end` hooks to `ModelHooks` ([#598](https://github.com/PyTorchLightning/pytorch-lightning/pull/598))
- Added `TensorBoardLogger` ([#607](https://github.com/PyTorchLightning/pytorch-lightning/pull/607))
- Added support for weight summary of model with multiple inputs ([#543](https://github.com/PyTorchLightning/pytorch-lightning/pull/543))
- Added `map_location` argument to `load_from_metrics` and `load_from_checkpoint` ([#625](https://github.com/PyTorchLightning/pytorch-lightning/pull/625))
- Added option to disable validation by setting `val_percent_check=0` ([#649](https://github.com/PyTorchLightning/pytorch-lightning/pull/649))
- Added `NeptuneLogger` class ([#648](https://github.com/PyTorchLightning/pytorch-lightning/pull/648))
- Added `WandbLogger` class ([#627](https://github.com/PyTorchLightning/pytorch-lightning/pull/627))

### Changed

- Changed the default progress bar to print to stdout instead of stderr ([#531](https://github.com/PyTorchLightning/pytorch-lightning/pull/531))
- Renamed `step_idx` to `step`, `epoch_idx` to `epoch`, `max_num_epochs` to `max_epochs` and `min_num_epochs` to `min_epochs` ([#589](https://github.com/PyTorchLightning/pytorch-lightning/pull/589))
- Renamed `total_batch_nb` to `total_batches`, `nb_val_batches` to `num_val_batches`, `nb_training_batches` to `num_training_batches`, `max_nb_epochs` to `max_epochs`, `min_nb_epochs` to `min_epochs`, `nb_test_batches` to `num_test_batches`, and `nb_val_batches` to `num_val_batches` ([#567](https://github.com/PyTorchLightning/pytorch-lightning/pull/567))
- Changed gradient logging to use parameter names instead of indexes ([#660](https://github.com/PyTorchLightning/pytorch-lightning/pull/660))
- Changed the default logger to `TensorBoardLogger` ([#609](https://github.com/PyTorchLightning/pytorch-lightning/pull/609))
- Changed the directory for tensorboard logging to be the same as model checkpointing ([#706](https://github.com/PyTorchLightning/pytorch-lightning/pull/706))

### Deprecated

- Deprecated `max_nb_epochs` and `min_nb_epochs` ([#567](https://github.com/PyTorchLightning/pytorch-lightning/pull/567))
- Deprecated the `on_sanity_check_start` hook in `ModelHooks` ([#598](https://github.com/PyTorchLightning/pytorch-lightning/pull/598))

### Removed

- Removed the `save_best_only` argument from `ModelCheckpoint`, use `save_top_k=1` instead ([#128](https://github.com/PyTorchLightning/pytorch-lightning/pull/128))

### Fixed

- Fixed a bug which ocurred when using Adagrad with cuda ([#554](https://github.com/PyTorchLightning/pytorch-lightning/pull/554))
- Fixed a bug where training would be on the GPU despite setting `gpus=0` or `gpus=[]` ([#561](https://github.com/PyTorchLightning/pytorch-lightning/pull/561))
- Fixed an error with `print_nan_gradients` when some parameters do not require gradient ([#579](https://github.com/PyTorchLightning/pytorch-lightning/pull/579))
- Fixed a bug where the progress bar would show an incorrect number of total steps during the validation sanity check when using multiple validation data loaders ([#597](https://github.com/PyTorchLightning/pytorch-lightning/pull/597))
- Fixed support for PyTorch 1.1.0 ([#552](https://github.com/PyTorchLightning/pytorch-lightning/pull/552))
- Fixed an issue with early stopping when using a `val_check_interval < 1.0` in `Trainer` ([#492](https://github.com/PyTorchLightning/pytorch-lightning/pull/492))
- Fixed bugs relating to the `CometLogger` object that would cause it to not work properly ([#481](https://github.com/PyTorchLightning/pytorch-lightning/pull/481))
- Fixed a bug that would occur when returning `-1` from `on_batch_start` following an early exit or when the batch was `None` ([#509](https://github.com/PyTorchLightning/pytorch-lightning/pull/509))
- Fixed a potential race condition with several processes trying to create checkpoint directories ([#530](https://github.com/PyTorchLightning/pytorch-lightning/pull/530))
- Fixed a bug where batch 'segments' would remain on the GPU when using `truncated_bptt > 1` ([#532](https://github.com/PyTorchLightning/pytorch-lightning/pull/532))
- Fixed a bug when using `IterableDataset` ([#547](https://github.com/PyTorchLightning/pytorch-lightning/pull/547))
- Fixed a bug where `.item` was called on non-tensor objects ([#602](https://github.com/PyTorchLightning/pytorch-lightning/pull/602))
- Fixed a bug where `Trainer.train` would crash on an uninitialized variable if the trainer was run after resuming from a checkpoint that was already at `max_epochs` ([#608](https://github.com/PyTorchLightning/pytorch-lightning/pull/608))
- Fixed a bug where early stopping would begin two epochs early ([#617](https://github.com/PyTorchLightning/pytorch-lightning/pull/617))
- Fixed a bug where `num_training_batches` and `num_test_batches` would sometimes be rounded down to zero ([#649](https://github.com/PyTorchLightning/pytorch-lightning/pull/649))
- Fixed a bug where an additional batch would be processed when manually setting `num_training_batches` ([#653](https://github.com/PyTorchLightning/pytorch-lightning/pull/653))
- Fixed a bug when batches did not have a `.copy` method ([#701](https://github.com/PyTorchLightning/pytorch-lightning/pull/701))
- Fixed a bug when using `log_gpu_memory=True` in Python 3.6 ([#715](https://github.com/PyTorchLightning/pytorch-lightning/pull/715))
- Fixed a bug where checkpoint writing could exit before completion, giving incomplete checkpoints ([#689](https://github.com/PyTorchLightning/pytorch-lightning/pull/689))
- Fixed a bug where `on_train_end` was not called when ealy stopping ([#723](https://github.com/PyTorchLightning/pytorch-lightning/pull/723))

## [0.5.3] - 2019-11-06

### Added

- Added option to disable default logger, checkpointer, and early stopping by passing `logger=False`, `checkpoint_callback=False` and `early_stop_callback=False` respectively
- Added `CometLogger` for use with Comet.ml
- Added `val_check_interval` argument to `Trainer` allowing validition to be performed at every given number of batches
- Added functionality to save and load hyperparameters using the standard checkpoint mechanism
- Added call to `torch.cuda.empty_cache` before training starts
- Added option for user to override the call t `backward`
- Added support for truncated backprop through time via the `truncated_bptt_steps` argument in `Trainer`
- Added option to operate on all outputs from `training_step` in DDP2
- Added a hook for modifying DDP init
- Added a hook for modifying Apex

### Changed

- Changed experiment version to be padded with zeros (e.g. `/dir/version_9` becomes `/dir/version_0009`)
- Changed callback metrics to include any metrics given in logs or progress bar
- Changed the default for `save_best_only` in `ModelCheckpoint` to `True`
- Added `tng_data_loader` for backwards compatibility
- Renamed `MLFlowLogger.client` to `MLFlowLogger.experiment` for consistency
- Moved `global_step` increment to happen after the batch has been processed
- Changed weights restore to first attempt HPC weights before restoring normally, preventing both weights being restored and running out of memory
- Changed progress bar functionality to add multiple progress bars for train/val/test
- Changed calls to `print` to use `logging` instead

### Deprecated

- Deprecated `tng_dataloader`

### Fixed

- Fixed an issue where the number of batches was off by one during training
- Fixed a bug that occured when setting a ckeckpoint callback and `early_stop_callback=False`
- Fixed an error when importing CometLogger
- Fixed a bug where the `gpus` argument had some unexpected behaviour
- Fixed a bug where the computed total number of batches was sometimes incorrect
- Fixed a bug where the progress bar would sometimes not show the total number of batches in test mode
- Fixed a bug when using the `log_gpu_memory='min_max'` option in `Trainer`
- Fixed a bug where checkpointing would sometimes erase the current directory

## [0.5.2] - 2019-10-10

### Added

- Added `weights_summary` argument to `Trainer` to be set to `full` (full summary), `top` (just top level modules) or other
- Added `tags` argument to `MLFlowLogger`

### Changed

- Changed default for `amp_level` to `O1`

### Removed

- Removed the `print_weights_summary` argument from `Trainer`

### Fixed

- Fixed a bug where logs were not written properly
- Fixed a bug where `logger.finalize` wasn't called after training is complete
- Fixed callback metric errors in DDP
- Fixed a bug where `TestTubeLogger` didn't log to the correct directory

## [0.5.1] - 2019-10-05

### Added

- Added the `LightningLoggerBase` class for experiment loggers
- Added `MLFlowLogger` for logging with `mlflow`
- Added `TestTubeLogger` for logging with `test_tube`
- Added a different implementation of DDP (`distributed_backed='ddp2'`) where every node has one model using all GPUs
- Added support for optimisers which require a closure (e.g. LBFGS)
- Added automatic `MASTER_PORT` defualt for DDP when not set manually
- Added new GPU memory logging options `'min_max'` (log only the min/max utilization) and `'all'` (log all the GPU memory)

### Changed

- Changed schedulers to always be called with the current epoch
- Changed `test_tube` to an optional dependency
- Changed data loaders to internally use a getter instead of a python property
- Disabled auto GPU loading when restoring weights to prevent out of memory errors
- Changed logging, early stopping and checkpointing to occur by default

### Fixed

- Fixed a bug with samplers that do not specify `set_epoch`
- Fixed a bug when using the `MLFlowLogger` with unsupported data types, this will now raise a warning
- Fixed a bug where gradient norms were alwasy zero using `track_grad_norm`
- Fixed a bug which causes a crash when logging memory

## [0.5.0] - 2019-09-26

### Changed

- Changed `data_batch` argument to `batch` throughout
- Changed `batch_i` argument to `batch_idx` throughout
- Changed `tng_dataloader` method to `train_dataloader`
- Changed `on_tng_metrics` method to `on_training_metrics`
- Changed `gradient_clip` argument to `gradient_clip_val`
- Changed `add_log_row_interval` to `row_log_interval`

### Fixed

- Fixed a bug with tensorboard logging in multi-gpu setup

## [0.4.9] - 2019-09-16

### Added

- Added the flag `log_gpu_memory` to `Trainer` to deactivate logging of GPU memory utilization
- Added SLURM resubmit functionality (port from test-tube)
- Added optional weight_save_path to trainer to remove the need for a checkpoint_callback when using cluster training
- Added option to use single gpu per node with `DistributedDataParallel`

### Changed

- Changed functionality of `validation_end` and `test_end` with multiple dataloaders to be given all of the dataloaders at once rather than in seperate calls
- Changed print_nan_grads to only print the parameter value and gradients when they contain NaN
- Changed gpu API to take integers as well (e.g. `gpus=2` instead of `gpus=[0, 1]`)
- All models now loaded on to CPU to avoid device and out of memory issues in PyTorch

### Fixed

- Fixed a bug where data types that implement `.to` but not `.cuda` would not be properly moved onto the GPU
- Fixed a bug where data would not be re-shuffled every epoch when using a `DistributedSampler`

## [0.4.8] - 2019-08-31

### Added

- Added `test_step` and `test_end` methods, used when `Trainer.test` is called
- Added `GradientAccumulationScheduler` callback which can be used to schedule changes to the number of accumulation batches
- Added option to skip the validation sanity check by setting `nb_sanity_val_steps = 0`

### Fixed

- Fixed a bug when setting `nb_sanity_val_steps = 0`

## [0.4.7] - 2019-08-24

### Changed

- Changed the default `val_check_interval` to `1.0`
- Changed defaults for `nb_val_batches`, `nb_tng_batches` and `nb_test_batches` to 0

### Fixed

- Fixed a bug where the full validation set as used despite setting `val_percent_check`
- Fixed a bug where an `Exception` was thrown when using a data set containing a single batch
- Fixed a bug where an `Exception` was thrown if no `val_dataloader` was given
- Fixed a bug where tuples were not properly transfered to the GPU
- Fixed a bug where data of a non standard type was not properly handled by the trainer
- Fixed a bug when loading data as a tuple
- Fixed a bug where `AttributeError` could be suppressed by the `Trainer`

## [0.4.6] - 2019-08-15

### Added

- Added support for data to be given as a `dict` or `list` with a single gpu
- Added support for `configure_optimizers` to return a single optimizer, two list (optimizers and schedulers), or a single list

### Fixed

- Fixed a bug where returning just an optimizer list (i.e. without schedulers) from `configure_optimizers` would throw an `Exception`

## [0.4.5] - 2019-08-13

### Added

- Added `optimizer_step` method that can be overridden to change the standard optimizer behaviour

## [0.4.4] - 2019-08-12

### Added

- Added supoort for multiple validation dataloaders
- Added support for latest test-tube logger (optimised for `torch==1.2.0`)

### Changed

- `validation_step` and `val_dataloader` are now optional
- `lr_scheduler` is now activated after epoch

### Fixed

- Fixed a bug where a warning would show when using `lr_scheduler` in `torch>1.1.0`
- Fixed a bug where an `Exception` would be thrown if using `torch.DistributedDataParallel` without using a `DistributedSampler`, this now throws a `Warning` instead

## [0.4.3] - 2019-08-10

### Fixed

- Fixed a bug where accumulate gradients would scale the loss incorrectly

## [0.4.2] - 2019-08-08

### Changed

- Changed install requirement to `torch==1.2.0`

## [0.4.1] - 2019-08-08

### Changed

- Changed install requirement to `torch==1.1.0`

## [0.4.0] - 2019-08-08

### Added

- Added 16-bit support for a single GPU
- Added support for training continuation (preserves epoch, global step etc.)

### Changed

- Changed `training_step` and `validation_step`, outputs will no longer be automatically reduced

### Removed

- Removed need for `Experiment` object in `Trainer`

### Fixed

- Fixed issues with reducing outputs from generative models (such as images and text)

## [0.3.6] - 2019-07-25

### Added

- Added a decorator to do lazy data loading internally

### Fixed

- Fixed a bug where `Experiment` object was not process safe, potentially causing logs to be overwritten

## [0.3.5] - 2019-07-25

## [0.3.4] - 2019-07-22

## [0.3.3] - 2019-07-22

## [0.3.2] - 2019-07-21

## [0.3.1] - 2019-07-21

## [0.2.x] - 2019-07-09

## [0.1.x] - 2019-06-DD<|MERGE_RESOLUTION|>--- conflicted
+++ resolved
@@ -102,17 +102,14 @@
     * Some configuration errors that were previously raised as `MisconfigurationException`s will now be raised as `ProcessRaisedException` (torch>=1.8) or as `Exception` (torch<1.8)
 
 
-<<<<<<< HEAD
-- Change `LSFEnvironment` to use `LSB_DJOB_RANKFILE` environment variable instead of `LSB_HOSTS` for determining node rank and master address ([#10825](https://github.com/PyTorchLightning/pytorch-lightning/pull/10825))
-
-=======
 - Changed the info message for finalizing ddp-spawn worker processes to a debug-level message ([#10864](https://github.com/PyTorchLightning/pytorch-lightning/pull/10864))
 
 
 - Removed duplicated file extension when uploading model checkpoints with `NeptuneLogger` ([#11015](https://github.com/PyTorchLightning/pytorch-lightning/pull/11015))
->>>>>>> 2faaf35b
-
-- Removed duplicated file extension when uploading model checkpoints with `NeptuneLogger` ([#11015](https://github.com/PyTorchLightning/pytorch-lightning/pull/11015))
+
+
+- Changed `LSFEnvironment` to use `LSB_DJOB_RANKFILE` environment variable instead of `LSB_HOSTS` for determining node rank and main address ([#10825](https://github.com/PyTorchLightning/pytorch-lightning/pull/10825))
+
 
 ### Deprecated
 
