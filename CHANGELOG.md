# Changelog

All notable changes to this project will be documented in this file.

The format is based on [Keep a Changelog](http://keepachangelog.com/en/1.0.0/).

## [unreleased] - YYYY-MM-DD

### Added

- Add Metric Base Classes ([#1326](https://github.com/PyTorchLightning/pytorch-lightning/pull/1326), [#1877](https://github.com/PyTorchLightning/pytorch-lightning/pull/1877))

- Added type hints in `Trainer.fit()` and `Trainer.test()` to reflect that also a list of dataloaders can be passed in ([#1723](https://github.com/PyTorchLightning/pytorch-lightning/pull/1723))

- Allow dataloaders without sampler field present ([#1907](https://github.com/PyTorchLightning/pytorch-lightning/pull/1907))

- Added option `save_last` to save the model at the end of every epoch in `ModelCheckpoint` [(#1908)](https://github.com/PyTorchLightning/pytorch-lightning/pull/1908)

### Changed

- Allow user to select individual TPU core to train on ([#1729](https://github.com/PyTorchLightning/pytorch-lightning/pull/1729))

- Removed non-finite values from loss in `LRFinder` ([#1862](https://github.com/PyTorchLightning/pytorch-lightning/pull/1862))

- Allow passing model hyperparameters as complete kwarg list ([#1896](https://github.com/PyTorchLightning/pytorch-lightning/pull/1896)) 

### Deprecated

- Dropped official support/testing for older PyTorch versions <1.3 ([#1917](https://github.com/PyTorchLightning/pytorch-lightning/pull/1917))

### Removed

### Fixed

- Fixed user warning when apex was used together with learning rate schedulers ([#1873](https://github.com/PyTorchLightning/pytorch-lightning/pull/1873))

<<<<<<< HEAD
- Fixed multiple calls of `EarlyStopping` callback ([#1751](https://github.com/PyTorchLightning/pytorch-lightning/issues/1751)) 

=======
- Fix bug related to logger not being reset correctly for model after tuner algorithms ([#1933](https://github.com/PyTorchLightning/pytorch-lightning/pull/1933))
>>>>>>> 112dd5c4

## [0.7.6] - 2020-05-16

### Added

- Added callback for logging learning rates ([#1498](https://github.com/PyTorchLightning/pytorch-lightning/pull/1498))
- Added transfer learning example (for a binary classification task in computer vision) ([#1564](https://github.com/PyTorchLightning/pytorch-lightning/pull/1564))
- Added type hints in `Trainer.fit()` and `Trainer.test()` to reflect that also a list of dataloaders can be passed in ([#1723](https://github.com/PyTorchLightning/pytorch-lightning/pull/1723)).
- Added auto scaling of batch size ([#1638](https://github.com/PyTorchLightning/pytorch-lightning/pull/1638))
- The progress bar metrics now also get updated in `training_epoch_end` ([#1724](https://github.com/PyTorchLightning/pytorch-lightning/pull/1724))
- Enable `NeptuneLogger` to work with `distributed_backend=ddp` ([#1753](https://github.com/PyTorchLightning/pytorch-lightning/pull/1753))
- Added option to provide seed to random generators to ensure reproducibility ([#1572](https://github.com/PyTorchLightning/pytorch-lightning/pull/1572))
- Added override for hparams in `load_from_ckpt` ([#1797](https://github.com/PyTorchLightning/pytorch-lightning/pull/1797))
- Added support multi-node distributed execution under `torchelastic` ([#1811](https://github.com/PyTorchLightning/pytorch-lightning/pull/1811), [#1818](https://github.com/PyTorchLightning/pytorch-lightning/pull/1818))
- Added using `store_true` for bool args ([#1822](https://github.com/PyTorchLightning/pytorch-lightning/pull/1822), [#1842](https://github.com/PyTorchLightning/pytorch-lightning/pull/1842))
- Added dummy logger for internally disabling logging for some features ([#1836](https://github.com/PyTorchLightning/pytorch-lightning/pull/1836))

### Changed

- Enable `non-blocking` for device transfers to GPU ([#1843](https://github.com/PyTorchLightning/pytorch-lightning/pull/1843))
- Replace mata_tags.csv with hparams.yaml ([#1271](https://github.com/PyTorchLightning/pytorch-lightning/pull/1271))
- Reduction when `batch_size < num_gpus` ([#1609](https://github.com/PyTorchLightning/pytorch-lightning/pull/1609))
- Updated LightningTemplateModel to look more like Colab example ([#1577](https://github.com/PyTorchLightning/pytorch-lightning/pull/1577))
- Don't convert `namedtuple` to `tuple` when transferring the batch to target device ([#1589](https://github.com/PyTorchLightning/pytorch-lightning/pull/1589))
- Allow passing hparams as keyword argument to LightningModule when loading from checkpoint ([#1639](https://github.com/PyTorchLightning/pytorch-lightning/pull/1639))
- Args should come after the last positional argument ([#1807](https://github.com/PyTorchLightning/pytorch-lightning/pull/1807))
- Made ddp the default if no backend specified with multiple GPUs ([#1789](https://github.com/PyTorchLightning/pytorch-lightning/pull/1789))

### Deprecated

- Deprecated `tags_csv` in favor of `hparams_file` ([#1271](https://github.com/PyTorchLightning/pytorch-lightning/pull/1271))

### Fixed

- Fixed broken link in PR template ([#1675](https://github.com/PyTorchLightning/pytorch-lightning/pull/1675))
- Fixed ModelCheckpoint not None checking filepath ([#1654](https://github.com/PyTorchLightning/pytorch-lightning/pull/1654))
- Trainer now calls `on_load_checkpoint()` when resuming from a checkpoint ([#1666](https://github.com/PyTorchLightning/pytorch-lightning/pull/1666))
- Fixed sampler logic for ddp with iterable dataset ([#1734](https://github.com/PyTorchLightning/pytorch-lightning/pull/1734))
- Fixed `_reset_eval_dataloader()` for IterableDataset ([#1560](https://github.com/PyTorchLightning/pytorch-lightning/pull/1560))
- Fixed Horovod distributed backend to set the `root_gpu` property ([#1669](https://github.com/PyTorchLightning/pytorch-lightning/pull/1669))
- Fixed wandb logger `global_step` affects other loggers ([#1492](https://github.com/PyTorchLightning/pytorch-lightning/pull/1492))
- Fixed disabling progress bar on non-zero ranks using Horovod backend ([#1709](https://github.com/PyTorchLightning/pytorch-lightning/pull/1709))
- Fixed bugs that prevent lr finder to be used together with early stopping and validation dataloaders ([#1676](https://github.com/PyTorchLightning/pytorch-lightning/pull/1676))
- Fixed a bug in Trainer that prepended the checkpoint path with `version_` when it shouldn't ([#1748](https://github.com/PyTorchLightning/pytorch-lightning/pull/1748))
- Fixed lr key name in case of param groups in LearningRateLogger ([#1719](https://github.com/PyTorchLightning/pytorch-lightning/pull/1719))
- Fixed saving native AMP scaler state (introduced in [#1561](https://github.com/PyTorchLightning/pytorch-lightning/pull/1561))
- Fixed accumulation parameter and suggestion method for learning rate finder ([#1801](https://github.com/PyTorchLightning/pytorch-lightning/pull/1801))
- Fixed num processes wasn't being set properly and auto sampler was ddp failing ([#1819](https://github.com/PyTorchLightning/pytorch-lightning/pull/1819))
- Fixed bugs in semantic segmentation example ([#1824](https://github.com/PyTorchLightning/pytorch-lightning/pull/1824))
- Fixed saving native AMP scaler state ([#1561](https://github.com/PyTorchLightning/pytorch-lightning/pull/1561), [#1777](https://github.com/PyTorchLightning/pytorch-lightning/pull/1777))
- Fixed native amp + ddp ([#1788](https://github.com/PyTorchLightning/pytorch-lightning/pull/1788))
- Fixed `hparam` logging with metrics ([#1647](https://github.com/PyTorchLightning/pytorch-lightning/pull/1647))


- Fixed an issue with Trainer constructor silently ignoring unkown/misspelled arguments ([#1820](https://github.com/PyTorchLightning/pytorch-lightning/pull/1820))

- Fixed `save_weights_only` in ModelCheckpoint ([#1780](https://github.com/PyTorchLightning/pytorch-lightning/pull/1780))

## [0.7.5] - 2020-04-27

### Changed

- Allow logging of metrics together with `hparams` ([#1630](https://github.com/PyTorchLightning/pytorch-lightning/pull/1630))
- Allow metrics logged together with hparams ([#1630](https://github.com/PyTorchLightning/pytorch-lightning/pull/1630))

### Removed

- Removed Warning from trainer loop ([#1634](https://github.com/PyTorchLightning/pytorch-lightning/pull/1634))

### Fixed

- Fixed ModelCheckpoint not being fixable ([#1632](https://github.com/PyTorchLightning/pytorch-lightning/pull/1632))
- Fixed CPU DDP breaking change and DDP change ([#1635](https://github.com/PyTorchLightning/pytorch-lightning/pull/1635))
- Tested pickling ([#1636](https://github.com/PyTorchLightning/pytorch-lightning/pull/1636))


## [0.7.4] - 2020-04-26

### Added

- Added flag `replace_sampler_ddp` to manually disable sampler replacement in DDP  ([#1513](https://github.com/PyTorchLightning/pytorch-lightning/pull/1513))
- Added speed parity tests (max 1 sec difference per epoch)([#1482](https://github.com/PyTorchLightning/pytorch-lightning/pull/1482))
- Added `auto_select_gpus` flag to trainer that enables automatic selection of available GPUs on exclusive mode systems.
- Added learning rate finder ([#1347](https://github.com/PyTorchLightning/pytorch-lightning/pull/1347))
- Added support for ddp mode in clusters without SLURM ([#1387](https://github.com/PyTorchLightning/pytorch-lightning/pull/1387))
- Added `test_dataloaders` parameter to `Trainer.test()` ([#1434](https://github.com/PyTorchLightning/pytorch-lightning/pull/1434))
- Added `terminate_on_nan` flag to trainer that performs a NaN check with each training iteration when set to `True` ([#1475](https://github.com/PyTorchLightning/pytorch-lightning/pull/1475))
- Added speed parity tests (max 1 sec difference per epoch)([#1482](https://github.com/PyTorchLightning/pytorch-lightning/pull/1482))
- Added `terminate_on_nan` flag to trainer that performs a NaN check with each training iteration when set to `True`. ([#1475](https://github.com/PyTorchLightning/pytorch-lightning/pull/1475))
- Added `ddp_cpu` backend for testing ddp without GPUs ([#1158](https://github.com/PyTorchLightning/pytorch-lightning/pull/1158))
- Added [Horovod](http://horovod.ai) support as a distributed backend `Trainer(distributed_backend='horovod')` ([#1529](https://github.com/PyTorchLightning/pytorch-lightning/pull/1529))
- Added support for 8 core distributed training on Kaggle TPU's ([#1568](https://github.com/PyTorchLightning/pytorch-lightning/pull/1568))
- Added support for native AMP ([#1561](https://github.com/PyTorchLightning/pytorch-lightning/pull/1561), [#1580](https://github.com/PyTorchLightning/pytorch-lightning/pull/1580))

### Changed

- Changed the default behaviour to no longer include a NaN check with each training iteration. ([#1475](https://github.com/PyTorchLightning/pytorch-lightning/pull/1475))
- Decoupled the progress bar from trainer` it is a callback now and can be customized or even be replaced entirely ([#1450](https://github.com/PyTorchLightning/pytorch-lightning/pull/1450)).
- Changed lr schedule step interval behavior to update every backwards pass instead of every forwards pass ([#1477](https://github.com/PyTorchLightning/pytorch-lightning/pull/1477))
- Defines shared proc. rank, remove rank from instances (e.g. loggers) ([#1408](https://github.com/PyTorchLightning/pytorch-lightning/pull/1408))
- Updated semantic segmentation example with custom U-Net and logging ([#1371](https://github.com/PyTorchLightning/pytorch-lightning/pull/1371))
- Disabled val and test shuffling ([#1600](https://github.com/PyTorchLightning/pytorch-lightning/pull/1600))

### Deprecated

- Deprecated `training_tqdm_dict` in favor of `progress_bar_dict` ([#1450](https://github.com/PyTorchLightning/pytorch-lightning/pull/1450)).

### Removed

- Removed `test_dataloaders` parameter from `Trainer.fit()` ([#1434](https://github.com/PyTorchLightning/pytorch-lightning/pull/1434))

### Fixed

- Added the possibility to pass nested metrics dictionaries to loggers ([#1582](https://github.com/PyTorchLightning/pytorch-lightning/pull/1582))
- Fixed memory leak from opt return ([#1528](https://github.com/PyTorchLightning/pytorch-lightning/pull/1528))
- Fixed saving checkpoint before deleting old ones ([#1453](https://github.com/PyTorchLightning/pytorch-lightning/pull/1453))
- Fixed loggers - flushing last logged metrics even before continue, e.g. `trainer.test()` results ([#1459](https://github.com/PyTorchLightning/pytorch-lightning/pull/1459))
- Fixed optimizer configuration when `configure_optimizers` returns dict without `lr_scheduler` ([#1443](https://github.com/PyTorchLightning/pytorch-lightning/pull/1443))
- Fixed `LightningModule` - mixing hparams and arguments in `LightningModule.__init__()` crashes load_from_checkpoint() ([#1505](https://github.com/PyTorchLightning/pytorch-lightning/pull/1505))
- Added a missing call to the `on_before_zero_grad` model hook ([#1493](https://github.com/PyTorchLightning/pytorch-lightning/pull/1493)).
- Allow use of sweeps with `WandbLogger` ([#1512](https://github.com/PyTorchLightning/pytorch-lightning/pull/1512))
- Fixed a bug that caused the `callbacks` Trainer argument to reference a global variable ([#1534](https://github.com/PyTorchLightning/pytorch-lightning/pull/1534)).
- Fixed a bug that set all boolean CLI arguments from `Trainer.add_argparse_args` always to True ([#1571](https://github.com/PyTorchLightning/pytorch-lightning/pull/1571))
- Fixed do not copy the batch when training on a single GPU ([#1576](https://github.com/PyTorchLightning/pytorch-lightning/pull/1576), [#1579](https://github.com/PyTorchLightning/pytorch-lightning/pull/1579))
- Fixed soft checkpoint removing on DDP ([#1408](https://github.com/PyTorchLightning/pytorch-lightning/pull/1408))
- Fixed automatic parser bug ([#1585](https://github.com/PyTorchLightning/pytorch-lightning/pull/1585))
- Fixed bool conversion from string ([#1606](https://github.com/PyTorchLightning/pytorch-lightning/pull/1606))

## [0.7.3] - 2020-04-09

### Added

- Added `rank_zero_warn` for warning only in rank 0 ([#1428](https://github.com/PyTorchLightning/pytorch-lightning/pull/1428))

### Fixed

- Fixed default `DistributedSampler` for DDP training ([#1425](https://github.com/PyTorchLightning/pytorch-lightning/pull/1425))
- Fixed workers warning not on windows ([#1430](https://github.com/PyTorchLightning/pytorch-lightning/pull/1430))
- Fixed returning tuple from `run_training_batch` ([#1431](https://github.com/PyTorchLightning/pytorch-lightning/pull/1431))
- Fixed gradient clipping ([#1438](https://github.com/PyTorchLightning/pytorch-lightning/pull/1438))
- Fixed pretty print ([#1441](https://github.com/PyTorchLightning/pytorch-lightning/pull/1441))


## [0.7.2] - 2020-04-07

### Added

- Added same step loggers' metrics aggregation ([#1278](https://github.com/PyTorchLightning/pytorch-lightning/pull/1278))
- Added parity test between a vanilla MNIST model and lightning model ([#1284](https://github.com/PyTorchLightning/pytorch-lightning/pull/1284))
- Added parity test between a vanilla RNN model and lightning model ([#1351](https://github.com/PyTorchLightning/pytorch-lightning/pull/1351))
- Added Reinforcement Learning - Deep Q-network (DQN) lightning example ([#1232](https://github.com/PyTorchLightning/pytorch-lightning/pull/1232))
- Added support for hierarchical `dict` ([#1152](https://github.com/PyTorchLightning/pytorch-lightning/pull/1152))
- Added `TrainsLogger` class ([#1122](https://github.com/PyTorchLightning/pytorch-lightning/pull/1122))
- Added type hints to `pytorch_lightning.core` ([#946](https://github.com/PyTorchLightning/pytorch-lightning/pull/946))
- Added support for `IterableDataset` in validation and testing ([#1104](https://github.com/PyTorchLightning/pytorch-lightning/pull/1104))
- Added support for non-primitive types in `hparams` for `TensorboardLogger` ([#1130](https://github.com/PyTorchLightning/pytorch-lightning/pull/1130))
- Added a check that stops the training when loss or weights contain `NaN` or `inf` values. ([#1097](https://github.com/PyTorchLightning/pytorch-lightning/pull/1097))
- Added support for `IterableDataset` when `val_check_interval=1.0` (default), this will trigger validation at the end of each epoch. ([#1283](https://github.com/PyTorchLightning/pytorch-lightning/pull/1283))
- Added `summary` method to Profilers. ([#1259](https://github.com/PyTorchLightning/pytorch-lightning/pull/1259))
- Added informative errors if user defined dataloader has zero length ([#1280](https://github.com/PyTorchLightning/pytorch-lightning/pull/1280))
- Added testing for python 3.8 ([#915](https://github.com/PyTorchLightning/pytorch-lightning/pull/915))
- Added a `training_epoch_end` method which is the mirror of `validation_epoch_end`. ([#1357](https://github.com/PyTorchLightning/pytorch-lightning/pull/1357))
- Added model configuration checking ([#1199](https://github.com/PyTorchLightning/pytorch-lightning/pull/1199))
- Added support for optimizer frequencies through `LightningModule.configure_optimizers()` ([#1269](https://github.com/PyTorchLightning/pytorch-lightning/pull/1269))
- Added option to run without an optimizer by returning `None` from `configure_optimizers`. ([#1279](https://github.com/PyTorchLightning/pytorch-lightning/pull/1279))
- Added a warning when the number of data loader workers is small. ([#1378](https://github.com/PyTorchLightning/pytorch-lightning/pull/1378))

### Changed

- Changed (renamed and refatored) `TensorRunningMean` -> `TensorRunningAccum`: running accumulations were generalized. ([#1278](https://github.com/PyTorchLightning/pytorch-lightning/pull/1278))
- Changed `progress_bar_refresh_rate` trainer flag to disable progress bar when set to 0. ([#1108](https://github.com/PyTorchLightning/pytorch-lightning/pull/1108))
- Enhanced `load_from_checkpoint` to also forward params to the model ([#1307](https://github.com/PyTorchLightning/pytorch-lightning/pull/1307))
- Updated references to `self.forward()` to instead use the `__call__` interface. ([#1211](https://github.com/PyTorchLightning/pytorch-lightning/pull/1211))
- Changed default behaviour of `configure_optimizers` to use no optimizer rather than Adam. ([#1279](https://github.com/PyTorchLightning/pytorch-lightning/pull/1279))
- Allow to upload models on W&B ([#1339](https://github.com/PyTorchLightning/pytorch-lightning/pull/1339))
- On DP and DDP2 unsqueeze is automated now ([#1319](https://github.com/PyTorchLightning/pytorch-lightning/pull/1319))
- Did not always create a DataLoader during reinstantiation, but the same type as before (if subclass of DataLoader) ([#1346](https://github.com/PyTorchLightning/pytorch-lightning/pull/1346))
- Did not interfere with a default sampler ([#1318](https://github.com/PyTorchLightning/pytorch-lightning/pull/1318))
- Remove default Adam optimizer ([#1317](https://github.com/PyTorchLightning/pytorch-lightning/pull/1317))
- Give warnings for unimplemented required lightning methods ([#1317](https://github.com/PyTorchLightning/pytorch-lightning/pull/1317))
- Made `evaluate` method private >> `Trainer._evaluate(...)`. ([#1260](https://github.com/PyTorchLightning/pytorch-lightning/pull/1260))
- Simplify the PL examples structure (shallower and more readable) ([#1247](https://github.com/PyTorchLightning/pytorch-lightning/pull/1247))
- Changed min max gpu memory to be on their own plots ([#1358](https://github.com/PyTorchLightning/pytorch-lightning/pull/1358))
- Remove `.item` which causes sync issues ([#1254](https://github.com/PyTorchLightning/pytorch-lightning/pull/1254))
- Changed smoothing in TQDM to decrease variability of time remaining between training / eval ([#1194](https://github.com/PyTorchLightning/pytorch-lightning/pull/1194))
- Change default logger to dedicated one ([#1064](https://github.com/PyTorchLightning/pytorch-lightning/pull/1064))

### Deprecated

- Deprecated Trainer argument `print_nan_grads` ([#1097](https://github.com/PyTorchLightning/pytorch-lightning/pull/1097))
- Deprecated Trainer argument `show_progress_bar` ([#1108](https://github.com/PyTorchLightning/pytorch-lightning/pull/1108))

### Removed

- Removed test for no test dataloader in .fit ([#1495](https://github.com/PyTorchLightning/pytorch-lightning/pull/1495))
- Removed duplicated module `pytorch_lightning.utilities.arg_parse` for loading CLI arguments ([#1167](https://github.com/PyTorchLightning/pytorch-lightning/pull/1167))
- Removed wandb logger's `finalize` method ([#1193](https://github.com/PyTorchLightning/pytorch-lightning/pull/1193))
- Dropped `torchvision` dependency in tests and added own MNIST dataset class instead ([#986](https://github.com/PyTorchLightning/pytorch-lightning/pull/986))

### Fixed

- Fixed `model_checkpoint` when saving all models ([#1359](https://github.com/PyTorchLightning/pytorch-lightning/pull/1359))
- `Trainer.add_argparse_args` classmethod fixed. Now it adds a type for the arguments ([#1147](https://github.com/PyTorchLightning/pytorch-lightning/pull/1147))
- Fixed bug related to type checking of `ReduceLROnPlateau` lr schedulers([#1126](https://github.com/PyTorchLightning/pytorch-lightning/pull/1126))
- Fixed a bug to ensure lightning checkpoints to be backward compatible ([#1132](https://github.com/PyTorchLightning/pytorch-lightning/pull/1132))
- Fixed a bug that created an extra dataloader with active `reload_dataloaders_every_epoch` ([#1196](https://github.com/PyTorchLightning/pytorch-lightning/pull/1196))
- Fixed all warnings and errors in the docs build process ([#1191](https://github.com/PyTorchLightning/pytorch-lightning/pull/1191))
- Fixed an issue where `val_percent_check=0` would not disable validation ([#1251](https://github.com/PyTorchLightning/pytorch-lightning/pull/1251))
- Fixed average of incomplete `TensorRunningMean` ([#1309](https://github.com/PyTorchLightning/pytorch-lightning/pull/1309))
- Fixed `WandbLogger.watch` with `wandb.init()` ([#1311](https://github.com/PyTorchLightning/pytorch-lightning/pull/1311))
- Fixed an issue with early stopping that would prevent it from monitoring training metrics when validation is disabled / not implemented ([#1235](https://github.com/PyTorchLightning/pytorch-lightning/pull/1235)).
- Fixed a bug that would cause `trainer.test()` to run on the validation set when overloading `validation_epoch_end` and `test_end` ([#1353](https://github.com/PyTorchLightning/pytorch-lightning/pull/1353))
- Fixed `WandbLogger.watch` - use of the watch method without importing `wandb` ([#1311](https://github.com/PyTorchLightning/pytorch-lightning/pull/1311))
- Fixed `WandbLogger` to be used with 'ddp' - allow reinits in sub-processes ([#1149](https://github.com/PyTorchLightning/pytorch-lightning/pull/1149), [#1360](https://github.com/PyTorchLightning/pytorch-lightning/pull/1360))
- Made `training_epoch_end` behave like `validation_epoch_end` ([#1357](https://github.com/PyTorchLightning/pytorch-lightning/pull/1357))
- Fixed `fast_dev_run` running validation twice ([#1365](https://github.com/PyTorchLightning/pytorch-lightning/pull/1365))
- Fixed pickle error from quick patch `__code__` ([#1352](https://github.com/PyTorchLightning/pytorch-lightning/pull/1352))
- Fixed memory leak on GPU0 ([#1094](https://github.com/PyTorchLightning/pytorch-lightning/pull/1094), [#1349](https://github.com/PyTorchLightning/pytorch-lightning/pull/1349))
- Fixed checkpointing interval ([#1272](https://github.com/PyTorchLightning/pytorch-lightning/pull/1272))
- Fixed validation and training loops run the partial dataset ([#1192](https://github.com/PyTorchLightning/pytorch-lightning/pull/1192))
- Fixed running `on_validation_end` only on main process in DDP ([#1125](https://github.com/PyTorchLightning/pytorch-lightning/pull/1125))
- Fixed `load_spawn_weights` only in proc rank 0 ([#1385](https://github.com/PyTorchLightning/pytorch-lightning/pull/1385))
- Fixes `use_amp` issue ([#1145](https://github.com/PyTorchLightning/pytorch-lightning/pull/1145))
- Fixes using deprecated `use_amp` attribute ([#1145](https://github.com/PyTorchLightning/pytorch-lightning/pull/1145))
- Fixed Tensorboard logger error: lightning_logs directory not exists in multi-node DDP on nodes with rank != 0 ([#1377](https://github.com/PyTorchLightning/pytorch-lightning/pull/1377))
- Fixed `Unimplemented backend XLA` error on TPU ([#1387](https://github.com/PyTorchLightning/pytorch-lightning/pull/1387))

## [0.7.1] - 2020-03-07

### Fixed

- Fixes `print` issues and `data_loader` ([#1080](https://github.com/PyTorchLightning/pytorch-lightning/pull/1080))

## [0.7.0] - 2020-03-06

### Added

- Added automatic sampler setup. Depending on DDP or TPU, lightning configures the sampler correctly (user needs to do nothing) ([#926](https://github.com/PyTorchLightning/pytorch-lightning/pull/926))
- Added `reload_dataloaders_every_epoch=False` flag for trainer. Some users require reloading data every epoch ([#926](https://github.com/PyTorchLightning/pytorch-lightning/pull/926))
- Added `progress_bar_refresh_rate=50` flag for trainer. Throttle refresh rate on notebooks ([#926](https://github.com/PyTorchLightning/pytorch-lightning/pull/926))
- Updated governance docs
- Added a check to ensure that the metric used for early stopping exists before training commences ([#542](https://github.com/PyTorchLightning/pytorch-lightning/pull/542))
- Added `optimizer_idx` argument to `backward` hook ([#733](https://github.com/PyTorchLightning/pytorch-lightning/pull/733))
- Added `entity` argument to `WandbLogger` to be passed to `wandb.init` ([#783](https://github.com/PyTorchLightning/pytorch-lightning/pull/783))
- Added a tool for profiling training runs ([#782](https://github.com/PyTorchLightning/pytorch-lightning/pull/782))
- Improved flexibility for naming of TensorBoard logs, can now set `version` to a `str` to just save to that directory, and use `name=''` to prevent experiment-name directory ([#804](https://github.com/PyTorchLightning/pytorch-lightning/pull/804))
- Added option to specify `step` key when logging metrics ([#808](https://github.com/PyTorchLightning/pytorch-lightning/pull/808))
- Added `train_dataloader`, `val_dataloader` and `test_dataloader` arguments to `Trainer.fit()`, for alternative data parsing ([#759](https://github.com/PyTorchLightning/pytorch-lightning/pull/759))
- Added Tensor Processing Unit (TPU) support ([#868](https://github.com/PyTorchLightning/pytorch-lightning/pull/868))
- Added semantic segmentation example ([#751](https://github.com/PyTorchLightning/pytorch-lightning/pull/751),[#876](https://github.com/PyTorchLightning/pytorch-lightning/pull/876), [#881](https://github.com/PyTorchLightning/pytorch-lightning/pull/881))
- Split callbacks in multiple files ([#849](https://github.com/PyTorchLightning/pytorch-lightning/pull/849))
- Support for user defined callbacks ([#889](https://github.com/PyTorchLightning/pytorch-lightning/pull/889) and [#950](https://github.com/PyTorchLightning/pytorch-lightning/pull/950))
- Added support for multiple loggers to be passed to `Trainer` as an iterable (e.g. list, tuple, etc.) ([#903](https://github.com/PyTorchLightning/pytorch-lightning/pull/903))
- Added support for step-based learning rate scheduling ([#941](https://github.com/PyTorchLightning/pytorch-lightning/pull/941))
- Added support for logging `hparams` as dict ([#1029](https://github.com/PyTorchLightning/pytorch-lightning/pull/1029))
- Checkpoint and early stopping now work without val. step ([#1041](https://github.com/PyTorchLightning/pytorch-lightning/pull/1041))
- Support graceful training cleanup after Keyboard Interrupt ([#856](https://github.com/PyTorchLightning/pytorch-lightning/pull/856), [#1019](https://github.com/PyTorchLightning/pytorch-lightning/pull/1019))
- Added type hints for function arguments ([#912](https://github.com/PyTorchLightning/pytorch-lightning/pull/912), )
- Added default `argparser` for `Trainer` ([#952](https://github.com/PyTorchLightning/pytorch-lightning/pull/1023), [#1023](https://github.com/PyTorchLightning/pytorch-lightning/pull/1023))
- Added TPU gradient clipping ([#963](https://github.com/PyTorchLightning/pytorch-lightning/pull/963))
- Added max/min number of steps in `Trainer` ([#728](https://github.com/PyTorchLightning/pytorch-lightning/pull/728))

### Changed

- Improved `NeptuneLogger` by adding `close_after_fit` argument to allow logging after training([#908](https://github.com/PyTorchLightning/pytorch-lightning/pull/1084))
- Changed default TQDM to use `tqdm.auto` for prettier outputs in IPython notebooks ([#752](https://github.com/PyTorchLightning/pytorch-lightning/pull/752))
- Changed `pytorch_lightning.logging` to `pytorch_lightning.loggers` ([#767](https://github.com/PyTorchLightning/pytorch-lightning/pull/767))
- Moved the default `tqdm_dict` definition from Trainer to `LightningModule`, so it can be overridden by the user ([#749](https://github.com/PyTorchLightning/pytorch-lightning/pull/749))
- Moved functionality of `LightningModule.load_from_metrics` into `LightningModule.load_from_checkpoint` ([#995](https://github.com/PyTorchLightning/pytorch-lightning/pull/995))
- Changed Checkpoint path parameter from `filepath` to `dirpath` ([#1016](https://github.com/PyTorchLightning/pytorch-lightning/pull/1016))
- Freezed models `hparams` as `Namespace` property ([#1029](https://github.com/PyTorchLightning/pytorch-lightning/pull/1029))
- Dropped `logging` config in package init ([#1015](https://github.com/PyTorchLightning/pytorch-lightning/pull/1015))
- Renames model steps ([#1051](https://github.com/PyTorchLightning/pytorch-lightning/pull/1051))
  - `training_end` >> `training_epoch_end`
  - `validation_end` >> `validation_epoch_end`
  - `test_end` >> `test_epoch_end`
- Refactor dataloading, supports infinite dataloader ([#955](https://github.com/PyTorchLightning/pytorch-lightning/pull/955))
- Create single file in `TensorBoardLogger` ([#777](https://github.com/PyTorchLightning/pytorch-lightning/pull/777))

### Deprecated

- Deprecated `pytorch_lightning.logging` ([#767](https://github.com/PyTorchLightning/pytorch-lightning/pull/767))
- Deprecated `LightningModule.load_from_metrics` in favour of `LightningModule.load_from_checkpoint` ([#995](https://github.com/PyTorchLightning/pytorch-lightning/pull/995), [#1079](https://github.com/PyTorchLightning/pytorch-lightning/pull/1079))
- Deprecated `@data_loader` decorator ([#926](https://github.com/PyTorchLightning/pytorch-lightning/pull/926))
- Deprecated model steps `training_end`, `validation_end` and `test_end` ([#1051](https://github.com/PyTorchLightning/pytorch-lightning/pull/1051), [#1056](https://github.com/PyTorchLightning/pytorch-lightning/pull/1056))

### Removed

- Removed dependency on `pandas` ([#736](https://github.com/PyTorchLightning/pytorch-lightning/pull/736))
- Removed dependency on `torchvision` ([#797](https://github.com/PyTorchLightning/pytorch-lightning/pull/797))
- Removed dependency on `scikit-learn` ([#801](https://github.com/PyTorchLightning/pytorch-lightning/pull/801))

### Fixed

- Fixed a bug where early stopping `on_end_epoch` would be called inconsistently when `check_val_every_n_epoch == 0` ([#743](https://github.com/PyTorchLightning/pytorch-lightning/pull/743))
- Fixed a bug where the model checkpointer didn't write to the same directory as the logger ([#771](https://github.com/PyTorchLightning/pytorch-lightning/pull/771))
- Fixed a bug where the `TensorBoardLogger` class would create an additional empty log file during fitting ([#777](https://github.com/PyTorchLightning/pytorch-lightning/pull/777))
- Fixed a bug where `global_step` was advanced incorrectly when using `accumulate_grad_batches > 1` ([#832](https://github.com/PyTorchLightning/pytorch-lightning/pull/832))
- Fixed a bug when calling `self.logger.experiment` with multiple loggers ([#1009](https://github.com/PyTorchLightning/pytorch-lightning/pull/1009))
- Fixed a bug when calling `logger.append_tags` on a `NeptuneLogger` with a single tag ([#1009](https://github.com/PyTorchLightning/pytorch-lightning/pull/1009))
- Fixed sending back data from `.spawn` by saving and loading the trained model in/out of the process ([#1017](https://github.com/PyTorchLightning/pytorch-lightning/pull/1017)
- Fixed port collision on DDP ([#1010](https://github.com/PyTorchLightning/pytorch-lightning/pull/1010))
- Fixed/tested pass overrides ([#918](https://github.com/PyTorchLightning/pytorch-lightning/pull/918))
- Fixed comet logger to log after train ([#892](https://github.com/PyTorchLightning/pytorch-lightning/pull/892))
- Remove deprecated args to learning rate step function ([#890](https://github.com/PyTorchLightning/pytorch-lightning/pull/890))

## [0.6.0] - 2020-01-21

### Added

- Added support for resuming from a specific checkpoint via `resume_from_checkpoint` argument ([#516](https://github.com/PyTorchLightning/pytorch-lightning/pull/516))
- Added support for `ReduceLROnPlateau` scheduler ([#320](https://github.com/PyTorchLightning/pytorch-lightning/pull/320))
- Added support for Apex mode `O2` in conjunction with Data Parallel ([#493](https://github.com/PyTorchLightning/pytorch-lightning/pull/493))
- Added option (`save_top_k`) to save the top k models in the `ModelCheckpoint` class ([#128](https://github.com/PyTorchLightning/pytorch-lightning/pull/128))
- Added `on_train_start` and `on_train_end` hooks to `ModelHooks` ([#598](https://github.com/PyTorchLightning/pytorch-lightning/pull/598))
- Added `TensorBoardLogger` ([#607](https://github.com/PyTorchLightning/pytorch-lightning/pull/607))
- Added support for weight summary of model with multiple inputs ([#543](https://github.com/PyTorchLightning/pytorch-lightning/pull/543))
- Added `map_location` argument to `load_from_metrics` and `load_from_checkpoint` ([#625](https://github.com/PyTorchLightning/pytorch-lightning/pull/625))
- Added option to disable validation by setting `val_percent_check=0` ([#649](https://github.com/PyTorchLightning/pytorch-lightning/pull/649))
- Added `NeptuneLogger` class ([#648](https://github.com/PyTorchLightning/pytorch-lightning/pull/648))
- Added `WandbLogger` class ([#627](https://github.com/PyTorchLightning/pytorch-lightning/pull/627))

### Changed

- Changed the default progress bar to print to stdout instead of stderr ([#531](https://github.com/PyTorchLightning/pytorch-lightning/pull/531))
- Renamed `step_idx` to `step`, `epoch_idx` to `epoch`, `max_num_epochs` to `max_epochs` and `min_num_epochs` to `min_epochs` ([#589](https://github.com/PyTorchLightning/pytorch-lightning/pull/589))
- Renamed `total_batch_nb` to `total_batches`, `nb_val_batches` to `num_val_batches`, `nb_training_batches` to `num_training_batches`, `max_nb_epochs` to `max_epochs`, `min_nb_epochs` to `min_epochs`, `nb_test_batches` to `num_test_batches`, and `nb_val_batches` to `num_val_batches` ([#567](https://github.com/PyTorchLightning/pytorch-lightning/pull/567))
- Changed gradient logging to use parameter names instead of indexes ([#660](https://github.com/PyTorchLightning/pytorch-lightning/pull/660))
- Changed the default logger to `TensorBoardLogger` ([#609](https://github.com/PyTorchLightning/pytorch-lightning/pull/609))
- Changed the directory for tensorboard logging to be the same as model checkpointing ([#706](https://github.com/PyTorchLightning/pytorch-lightning/pull/706))

### Deprecated

- Deprecated `max_nb_epochs` and `min_nb_epochs` ([#567](https://github.com/PyTorchLightning/pytorch-lightning/pull/567))
- Deprecated the `on_sanity_check_start` hook in `ModelHooks` ([#598](https://github.com/PyTorchLightning/pytorch-lightning/pull/598))

### Removed

- Removed the `save_best_only` argument from `ModelCheckpoint`, use `save_top_k=1` instead ([#128](https://github.com/PyTorchLightning/pytorch-lightning/pull/128))

### Fixed

- Fixed a bug which ocurred when using Adagrad with cuda ([#554](https://github.com/PyTorchLightning/pytorch-lightning/pull/554))
- Fixed a bug where training would be on the GPU despite setting `gpus=0` or `gpus=[]` ([#561](https://github.com/PyTorchLightning/pytorch-lightning/pull/561))
- Fixed an error with `print_nan_gradients` when some parameters do not require gradient ([#579](https://github.com/PyTorchLightning/pytorch-lightning/pull/579))
- Fixed a bug where the progress bar would show an incorrect number of total steps during the validation sanity check when using multiple validation data loaders ([#597](https://github.com/PyTorchLightning/pytorch-lightning/pull/597))
- Fixed support for PyTorch 1.1.0 ([#552](https://github.com/PyTorchLightning/pytorch-lightning/pull/552))
- Fixed an issue with early stopping when using a `val_check_interval < 1.0` in `Trainer` ([#492](https://github.com/PyTorchLightning/pytorch-lightning/pull/492))
- Fixed bugs relating to the `CometLogger` object that would cause it to not work properly ([#481](https://github.com/PyTorchLightning/pytorch-lightning/pull/481))
- Fixed a bug that would occur when returning `-1` from `on_batch_start` following an early exit or when the batch was `None` ([#509](https://github.com/PyTorchLightning/pytorch-lightning/pull/509))
- Fixed a potential race condition with several processes trying to create checkpoint directories ([#530](https://github.com/PyTorchLightning/pytorch-lightning/pull/530))
- Fixed a bug where batch 'segments' would remain on the GPU when using `truncated_bptt > 1` ([#532](https://github.com/PyTorchLightning/pytorch-lightning/pull/532))
- Fixed a bug when using `IterableDataset` ([#547](https://github.com/PyTorchLightning/pytorch-lightning/pull/547))
- Fixed a bug where `.item` was called on non-tensor objects ([#602](https://github.com/PyTorchLightning/pytorch-lightning/pull/602))
- Fixed a bug where `Trainer.train` would crash on an uninitialized variable if the trainer was run after resuming from a checkpoint that was already at `max_epochs` ([#608](https://github.com/PyTorchLightning/pytorch-lightning/pull/608))
- Fixed a bug where early stopping would begin two epochs early ([#617](https://github.com/PyTorchLightning/pytorch-lightning/pull/617))
- Fixed a bug where `num_training_batches` and `num_test_batches` would sometimes be rounded down to zero ([#649](https://github.com/PyTorchLightning/pytorch-lightning/pull/649))
- Fixed a bug where an additional batch would be processed when manually setting `num_training_batches` ([#653](https://github.com/PyTorchLightning/pytorch-lightning/pull/653))
- Fixed a bug when batches did not have a `.copy` method ([#701](https://github.com/PyTorchLightning/pytorch-lightning/pull/701))
- Fixed a bug when using `log_gpu_memory=True` in Python 3.6 ([#715](https://github.com/PyTorchLightning/pytorch-lightning/pull/715))
- Fixed a bug where checkpoint writing could exit before completion, giving incomplete checkpoints ([#689](https://github.com/PyTorchLightning/pytorch-lightning/pull/689))
- Fixed a bug where `on_train_end` was not called when ealy stopping ([#723](https://github.com/PyTorchLightning/pytorch-lightning/pull/723))

## [0.5.3] - 2019-11-06

### Added

- Added option to disable default logger, checkpointer, and early stopping by passing `logger=False`, `checkpoint_callback=False` and `early_stop_callback=False` respectively
- Added `CometLogger` for use with Comet.ml
- Added `val_check_interval` argument to `Trainer` allowing validition to be performed at every given number of batches
- Added functionality to save and load hyperparameters using the standard checkpoint mechanism
- Added call to `torch.cuda.empty_cache` before training starts
- Added option for user to override the call t `backward`
- Added support for truncated backprop through time via the `truncated_bptt_steps` argument in `Trainer`
- Added option to operate on all outputs from `training_step` in DDP2
- Added a hook for modifying DDP init
- Added a hook for modifying Apex

### Changed

- Changed experiment version to be padded with zeros (e.g. `/dir/version_9` becomes `/dir/version_0009`)
- Changed callback metrics to include any metrics given in logs or progress bar
- Changed the default for `save_best_only` in `ModelCheckpoint` to `True`
- Added `tng_data_loader` for backwards compatibility
- Renamed `MLFlowLogger.client` to `MLFlowLogger.experiment` for consistency
- Moved `global_step` increment to happen after the batch has been processed
- Changed weights restore to first attempt HPC weights before restoring normally, preventing both weights being restored and running out of memory
- Changed progress bar functionality to add multiple progress bars for train/val/test
- Changed calls to `print` to use `logging` instead

### Deprecated

- Deprecated `tng_dataloader`

### Fixed

- Fixed an issue where the number of batches was off by one during training
- Fixed a bug that occured when setting a ckeckpoint callback and `early_stop_callback=False`
- Fixed an error when importing CometLogger
- Fixed a bug where the `gpus` argument had some unexpected behaviour
- Fixed a bug where the computed total number of batches was sometimes incorrect
- Fixed a bug where the progress bar would sometimes not show the total number of batches in test mode
- Fixed a bug when using the `log_gpu_memory='min_max'` option in `Trainer`
- Fixed a bug where checkpointing would sometimes erase the current directory

## [0.5.2] - 2019-10-10

### Added

- Added `weights_summary` argument to `Trainer` to be set to `full` (full summary), `top` (just top level modules) or other
- Added `tags` argument to `MLFlowLogger`

### Changed

- Changed default for `amp_level` to `O1`

### Removed

- Removed the `print_weights_summary` argument from `Trainer`

### Fixed

- Fixed a bug where logs were not written properly
- Fixed a bug where `logger.finalize` wasn't called after training is complete
- Fixed callback metric errors in DDP
- Fixed a bug where `TestTubeLogger` didn't log to the correct directory

## [0.5.1] - 2019-10-05

### Added

- Added the `LightningLoggerBase` class for experiment loggers
- Added `MLFlowLogger` for logging with `mlflow`
- Added `TestTubeLogger` for logging with `test_tube`
- Added a different implementation of DDP (`distributed_backed='ddp2'`) where every node has one model using all GPUs
- Added support for optimisers which require a closure (e.g. LBFGS)
- Added automatic `MASTER_PORT` defualt for DDP when not set manually
- Added new GPU memory logging options `'min_max'` (log only the min/max utilization) and `'all'` (log all the GPU memory)

### Changed

- Changed schedulers to always be called with the current epoch
- Changed `test_tube` to an optional dependency
- Changed data loaders to internally use a getter instead of a python property
- Disabled auto GPU loading when restoring weights to prevent out of memory errors
- Changed logging, early stopping and checkpointing to occur by default

### Fixed

- Fixed a bug with samplers that do not specify `set_epoch`
- Fixed a bug when using the `MLFlowLogger` with unsupported data types, this will now raise a warning
- Fixed a bug where gradient norms were alwasy zero using `track_grad_norm`
- Fixed a bug which causes a crash when logging memory

## [0.5.0] - 2019-09-26

### Changed

- Changed `data_batch` argument to `batch` throughout
- Changed `batch_i` argument to `batch_idx` throughout
- Changed `tng_dataloader` method to `train_dataloader`
- Changed `on_tng_metrics` method to `on_training_metrics`
- Changed `gradient_clip` argument to `gradient_clip_val`
- Changed `add_log_row_interval` to `row_log_interval`

### Fixed

- Fixed a bug with tensorboard logging in multi-gpu setup

## [0.4.9] - 2019-09-16

### Added

- Added the flag `log_gpu_memory` to `Trainer` to deactivate logging of GPU memory utilization
- Added SLURM resubmit functionality (port from test-tube)
- Added optional weight_save_path to trainer to remove the need for a checkpoint_callback when using cluster training
- Added option to use single gpu per node with `DistributedDataParallel`

### Changed

- Changed functionality of `validation_end` and `test_end` with multiple dataloaders to be given all of the dataloaders at once rather than in seperate calls
- Changed print_nan_grads to only print the parameter value and gradients when they contain NaN
- Changed gpu API to take integers as well (e.g. `gpus=2` instead of `gpus=[0, 1]`)
- All models now loaded on to CPU to avoid device and out of memory issues in PyTorch

### Fixed

- Fixed a bug where data types that implement `.to` but not `.cuda` would not be properly moved onto the GPU
- Fixed a bug where data would not be re-shuffled every epoch when using a `DistributedSampler`

## [0.4.8] - 2019-08-31

### Added

- Added `test_step` and `test_end` methods, used when `Trainer.test` is called
- Added `GradientAccumulationScheduler` callback which can be used to schedule changes to the number of accumulation batches
- Added option to skip the validation sanity check by setting `nb_sanity_val_steps = 0`

### Fixed

- Fixed a bug when setting `nb_sanity_val_steps = 0`

## [0.4.7] - 2019-08-24

### Changed

- Changed the default `val_check_interval` to `1.0`
- Changed defaults for `nb_val_batches`, `nb_tng_batches` and `nb_test_batches` to 0

### Fixed

- Fixed a bug where the full validation set as used despite setting `val_percent_check`
- Fixed a bug where an `Exception` was thrown when using a data set containing a single batch
- Fixed a bug where an `Exception` was thrown if no `val_dataloader` was given
- Fixed a bug where tuples were not properly transfered to the GPU
- Fixed a bug where data of a non standard type was not properly handled by the trainer
- Fixed a bug when loading data as a tuple
- Fixed a bug where `AttributeError` could be suppressed by the `Trainer`

## [0.4.6] - 2019-08-15

### Added

- Added support for data to be given as a `dict` or `list` with a single gpu
- Added support for `configure_optimizers` to return a single optimizer, two list (optimizers and schedulers), or a single list

### Fixed

- Fixed a bug where returning just an optimizer list (i.e. without schedulers) from `configure_optimizers` would throw an `Exception`

## [0.4.5] - 2019-08-13

### Added

- Added `optimizer_step` method that can be overridden to change the standard optimizer behaviour

## [0.4.4] - 2019-08-12

### Added

- Added supoort for multiple validation dataloaders
- Added support for latest test-tube logger (optimised for `torch==1.2.0`)

### Changed

- `validation_step` and `val_dataloader` are now optional
- `lr_scheduler` is now activated after epoch

### Fixed

- Fixed a bug where a warning would show when using `lr_scheduler` in `torch>1.1.0`
- Fixed a bug where an `Exception` would be thrown if using `torch.DistributedDataParallel` without using a `DistributedSampler`, this now throws a `Warning` instead

## [0.4.3] - 2019-08-10

### Fixed

- Fixed a bug where accumulate gradients would scale the loss incorrectly

## [0.4.2] - 2019-08-08

### Changed

- Changed install requirement to `torch==1.2.0`

## [0.4.1] - 2019-08-08

### Changed

- Changed install requirement to `torch==1.1.0`

## [0.4.0] - 2019-08-08

### Added

- Added 16-bit support for a single GPU
- Added support for training continuation (preserves epoch, global step etc.)

### Changed

- Changed `training_step` and `validation_step`, outputs will no longer be automatically reduced

### Removed

- Removed need for `Experiment` object in `Trainer`

### Fixed

- Fixed issues with reducing outputs from generative models (such as images and text)

## [0.3.6] - 2019-07-25

### Added

- Added a decorator to do lazy data loading internally

### Fixed

- Fixed a bug where `Experiment` object was not process safe, potentially causing logs to be overwritten

## [0.3.5] - 2019-MM-DD

## [0.3.4] - 2019-MM-DD

## [0.3.3] - 2019-MM-DD

## [0.3.2] - 2019-MM-DD

## [0.3.1] - 2019-MM-DD

## [0.2.x] - YYYY-MM-DD

## [0.1.x] - YYYY-MM-DD<|MERGE_RESOLUTION|>--- conflicted
+++ resolved
@@ -34,12 +34,9 @@
 
 - Fixed user warning when apex was used together with learning rate schedulers ([#1873](https://github.com/PyTorchLightning/pytorch-lightning/pull/1873))
 
-<<<<<<< HEAD
 - Fixed multiple calls of `EarlyStopping` callback ([#1751](https://github.com/PyTorchLightning/pytorch-lightning/issues/1751)) 
 
-=======
 - Fix bug related to logger not being reset correctly for model after tuner algorithms ([#1933](https://github.com/PyTorchLightning/pytorch-lightning/pull/1933))
->>>>>>> 112dd5c4
 
 ## [0.7.6] - 2020-05-16
 
