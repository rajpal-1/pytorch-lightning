--- conflicted
+++ resolved
@@ -63,13 +63,10 @@
 - Added `DataLoaderIterDataFetcher` ([#9020](https://github.com/PyTorchLightning/pytorch-lightning/pull/9020))
 
 
-<<<<<<< HEAD
 - Added `DataFetcher` within `Fit / Evaluation` Loop  ([#9047](https://github.com/PyTorchLightning/pytorch-lightning/pull/9047))
 
 
 
-=======
->>>>>>> e9ce598f
 ### Changed
 
 - Parsing of the `gpus` Trainer argument has changed: `gpus="n"` (str) no longer selects the GPU index n and instead selects the first n devices. ([#8770](https://github.com/PyTorchLightning/pytorch-lightning/pull/8770))
