--- conflicted
+++ resolved
@@ -44,12 +44,9 @@
 
 - Fixed bug related to logger not being reset correctly for model after tuner algorithms ([#1933](https://github.com/PyTorchLightning/pytorch-lightning/pull/1933))
 
-<<<<<<< HEAD
 - Fixed root node resolution for SLURM cluster with dash in host name ([#1954](https://github.com/PyTorchLightning/pytorch-lightning/pull/1954))
-=======
+
 - Fixed `LearningRateLogger` in multi-scheduler setting ([#1944](https://github.com/PyTorchLightning/pytorch-lightning/pull/1944))
->>>>>>> c3cf33d1
-
 
 ## [0.7.6] - 2020-05-16
 
