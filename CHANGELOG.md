--- conflicted
+++ resolved
@@ -259,12 +259,10 @@
 - Fixed an issue with item assignment on the logger on rank > 0 for those who support it ([#10917](https://github.com/PyTorchLightning/pytorch-lightning/pull/10917))
 
 
-<<<<<<< HEAD
+- Fixed an issue with `DDPSpawnPlugin` and related plugins leaving a temporary checkpoint behind ([#10934](https://github.com/PyTorchLightning/pytorch-lightning/pull/10934))
+
+
 - Fixed TypeError cause failure in `singal_connector` `teardown` method by adding None check ([#10961](https://github.com/PyTorchLightning/pytorch-lightning/pull/10961))
-
-=======
-- Fixed an issue with `DDPSpawnPlugin` and related plugins leaving a temporary checkpoint behind ([#10934](https://github.com/PyTorchLightning/pytorch-lightning/pull/10934))
->>>>>>> 63bb4ec7
 
 
 ## [1.5.4] - 2021-11-30
