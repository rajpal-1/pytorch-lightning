# Changelog

All notable changes to this project will be documented in this file.

The format is based on [Keep a Changelog](http://keepachangelog.com/en/1.0.0/).


## [1.6.0] - 2022-MM-DD

### Added


- Added a flag `SLURMEnvironment(auto_requeue=True|False)` to control whether Lightning handles the requeuing ([#10601](https://github.com/PyTorchLightning/pytorch-lightning/issues/10601))


- Fault Tolerant Manual
    * Add `_SupportsStateDict` protocol to detect if classes are stateful ([#10646](https://github.com/PyTorchLightning/pytorch-lightning/issues/10646))
    * Add `_FaultTolerantMode` enum used to track different supported fault tolerant modes ([#10645](https://github.com/PyTorchLightning/pytorch-lightning/issues/10645))
    * Add a `_rotate_worker_indices` utility to reload the state according the latest worker ([#10647](https://github.com/PyTorchLightning/pytorch-lightning/issues/10647))
    * Add stateful workers ([#10674](https://github.com/PyTorchLightning/pytorch-lightning/issues/10674))
    * Add an utility to collect the states across processes ([#10639](https://github.com/PyTorchLightning/pytorch-lightning/issues/10639))
    * Add logic to reload the states across data loading components ([#10699](https://github.com/PyTorchLightning/pytorch-lightning/issues/10699))
    * Cleanup some fault tolerant utilities ([#10703](https://github.com/PyTorchLightning/pytorch-lightning/issues/10703))
    * Enable Fault Tolerant Manual Training ([#10707](https://github.com/PyTorchLightning/pytorch-lightning/issues/10707))
    * Broadcast the `_terminate_gracefully` to all processes and add support for DDP ([#10638](https://github.com/PyTorchLightning/pytorch-lightning/issues/10638))


- Added support for re-instantiation of custom (subclasses of) `DataLoaders` returned in the `*_dataloader()` methods, i.e., automatic replacement of samplers now works with custom types of `DataLoader` ([#10680](https://github.com/PyTorchLightning/pytorch-lightning/issues/10639))


- Added a function to validate if fault tolerant training is supported. ([#10465](https://github.com/PyTorchLightning/pytorch-lightning/issues/10465))


- Show a better error message when a custom `DataLoader` implementation is not well implemented and we need to reconstruct it ([#10719](https://github.com/PyTorchLightning/pytorch-lightning/issues/10719))


<<<<<<< HEAD
- Added `Loop.replace` to easily switch one loop for another ([#10324](https://github.com/PyTorchLightning/pytorch-lightning/issues/10324))
=======
- Added support for `--lr_scheduler=ReduceLROnPlateau` to the `LightningCLI` ([#10860](https://github.com/PyTorchLightning/pytorch-lightning/issues/10860))


- Added `LightningCLI.configure_optimizers` to override the `configure_optimizers` return value ([#10860](https://github.com/PyTorchLightning/pytorch-lightning/issues/10860))


- Added a warning that shows when `max_epochs` in the `Trainer` is not set ([#10700](https://github.com/PyTorchLightning/pytorch-lightning/issues/10700))
>>>>>>> 23807c24


### Changed

- Raised exception in `init_dist_connection()` when torch distibuted is not available ([#10418](https://github.com/PyTorchLightning/pytorch-lightning/issues/10418))


- The `monitor` argument in the `EarlyStopping` callback is no longer optional ([#10328](https://github.com/PyTorchLightning/pytorch-lightning/pull/10328))


- Do not fail if batch size could not be inferred for logging when using DeepSpeed ([#10438](https://github.com/PyTorchLightning/pytorch-lightning/issues/10438))


- Raised `MisconfigurationException` when `enable_progress_bar=False` and a progress bar instance has been passed in the callback list ([#10520](https://github.com/PyTorchLightning/pytorch-lightning/issues/10520))


- Moved `trainer.connectors.env_vars_connector._defaults_from_env_vars` to `utilities.argsparse._defaults_from_env_vars` ([#10501](https://github.com/PyTorchLightning/pytorch-lightning/pull/10501))


- Changes in `LightningCLI` required for the new major release of jsonargparse v4.0.0 ([#10426](https://github.com/PyTorchLightning/pytorch-lightning/pull/10426))


- Renamed `refresh_rate_per_second` parameter to `refresh_rate` for `RichProgressBar` signature ([#10497](https://github.com/PyTorchLightning/pytorch-lightning/pull/10497))


- Moved ownership of the `PrecisionPlugin` into `TrainingTypePlugin` and updated all references ([#10570](https://github.com/PyTorchLightning/pytorch-lightning/pull/10570))


- Fault Tolerant relies on `signal.SIGTERM` to gracefully exit instead of `signal.SIGUSR1` ([#10605](https://github.com/PyTorchLightning/pytorch-lightning/pull/10605))


- Raised an error if the `batch_size` cannot be inferred from the current batch if it contained a string or was a custom batch object ([#10541](https://github.com/PyTorchLightning/pytorch-lightning/pull/10541))


<<<<<<< HEAD
- Update ImageClassification Task to the new DataModule API ([#1025](https://github.com/PyTorchLightning/pytorch-lightning/pull/1025))
=======
- The validation loop is now disabled when `overfit_batches > 0` is set in the Trainer ([#9709](https://github.com/PyTorchLightning/pytorch-lightning/pull/9709))
>>>>>>> 23807c24


- Moved optimizer related logics from `Accelerator` to `TrainingTypePlugin` ([#10596](https://github.com/PyTorchLightning/pytorch-lightning/pull/10596))


- Moved `batch_to_device` method from `Accelerator` to `TrainingTypePlugin` ([#10649](https://github.com/PyTorchLightning/pytorch-lightning/pull/10649))


- The `DDPSpawnPlugin` no longer overrides the `post_dispatch` plugin hook ([#10034](https://github.com/PyTorchLightning/pytorch-lightning/pull/10034))


- The `LightningModule.{add_to_queue,get_from_queue}` hooks no longer get a `torch.multiprocessing.SimpleQueue` and instead receive a list based queue ([#10034](https://github.com/PyTorchLightning/pytorch-lightning/pull/10034))


- Changed `training_step`, `validation_step`, `test_step` and `predict_step` method signatures in `Accelerator` and updated input from caller side ([#10908](https://github.com/PyTorchLightning/pytorch-lightning/pull/10908))


- Changed the name of the temporary checkpoint that the `DDPSpawnPlugin` and related plugins save ([#10934](https://github.com/PyTorchLightning/pytorch-lightning/pull/10934))


- Redesigned process creation for spawn-based plugins (`DDPSpawnPlugin`, `TPUSpawnPlugin`, etc.) ([#10896](https://github.com/PyTorchLightning/pytorch-lightning/pull/10896))
    * All spawn-based plugins now spawn processes immediately upon calling `Trainer.{fit,validate,test,predict}`
    * The hooks/callbacks `prepare_data`, `setup`, `configure_sharded_model` and `teardown` now run under initialized process group for spawn-based plugins just like their non-spawn counterparts
    * Some configuration errors that were previously raised as `MisconfigurationException`s will now be raised as `ProcessRaisedException` (torch>=1.8) or as `Exception` (torch<1.8)


- Changed `batch_to_device` entry in profiling from stage-specific to generic, to match profiling of other hooks ([#11031](https://github.com/PyTorchLightning/pytorch-lightning/pull/11031))


- Changed the info message for finalizing ddp-spawn worker processes to a debug-level message ([#10864](https://github.com/PyTorchLightning/pytorch-lightning/pull/10864))


- Removed duplicated file extension when uploading model checkpoints with `NeptuneLogger` ([#11015](https://github.com/PyTorchLightning/pytorch-lightning/pull/11015))


### Deprecated

- Deprecated `ClusterEnvironment.master_{address,port}` in favor of `ClusterEnvironment.main_{address,port}` ([#10103](https://github.com/PyTorchLightning/pytorch-lightning/issues/10103))


- Deprecated `DistributedType` in favor of `_StrategyType` ([#10505](https://github.com/PyTorchLightning/pytorch-lightning/pull/10505))


- Deprecated the `precision_plugin` constructor argument from `Accelerator` ([#10570](https://github.com/PyTorchLightning/pytorch-lightning/pull/10570))


- Deprecated `DeviceType` in favor of `_AcceleratorType` ([#10503](https://github.com/PyTorchLightning/pytorch-lightning/pull/10503))


- Deprecated the property `Trainer.slurm_job_id` in favor of the new `SLURMEnvironment.job_id()` method ([#10622](https://github.com/PyTorchLightning/pytorch-lightning/pull/10622))


- Deprecated the access to the attribute `IndexBatchSamplerWrapper.batch_indices` in favor of `IndexBatchSamplerWrapper.seen_batch_indices` ([#10870](https://github.com/PyTorchLightning/pytorch-lightning/pull/10870))


- Deprecated `on_init_start` and `on_init_end` callback hooks ([#10940](https://github.com/PyTorchLightning/pytorch-lightning/pull/10940))


- Deprecated `Trainer.call_hook` in favor of `Trainer._call_callback_hooks`, `Trainer._call_lightning_module_hook`, `Trainer._call_ttp_hook`, and `Trainer._call_accelerator_hook` ([#10979](https://github.com/PyTorchLightning/pytorch-lightning/pull/10979))


- Deprecated `TrainingTypePlugin.post_dispatch` in favor of `TrainingTypePlugin.teardown` ([#10939](https://github.com/PyTorchLightning/pytorch-lightning/pull/10939))


- Deprecated `ModelIO.on_hpc_{save/load}` in favor of `CheckpointHooks.on_{save/load}_checkpoint` ([#10911](https://github.com/PyTorchLightning/pytorch-lightning/pull/10911))


### Removed

- Removed deprecated parameter `method` in `pytorch_lightning.utilities.model_helpers.is_overridden` ([#10507](https://github.com/PyTorchLightning/pytorch-lightning/pull/10507))


- Remove deprecated method `ClusterEnvironment.creates_children` ([#10339](https://github.com/PyTorchLightning/pytorch-lightning/issues/10339))


- Removed deprecated `TrainerModelHooksMixin.is_function_implemented` and `TrainerModelHooksMixin.has_arg` ([#10322](https://github.com/PyTorchLightning/pytorch-lightning/pull/10322))


- Removed deprecated `pytorch_lightning.utilities.device_dtype_mixin.DeviceDtypeModuleMixin` in favor of `pytorch_lightning.core.mixins.device_dtype_mixin.DeviceDtypeModuleMixin` ([#10442](https://github.com/PyTorchLightning/pytorch-lightning/pull/10442))


- Removed deprecated `LightningModule.loaded_optimizer_states_dict` property ([#10346](https://github.com/PyTorchLightning/pytorch-lightning/pull/10346))


- Removed deprecated `Trainer.fit(train_dataloader=)`, `Trainer.validate(val_dataloaders=)`, and `Trainer.test(test_dataloader=)` ([#10325](https://github.com/PyTorchLightning/pytorch-lightning/pull/10325))


- Removed deprecated `has_prepared_data`, `has_setup_fit`, `has_setup_validate`, `has_setup_test`, `has_setup_predict`, `has_teardown_fit`, `has_teardown_validate`, `has_teardown_test` and `has_teardown_predict` datamodule lifecycle properties  ([#10350](https://github.com/PyTorchLightning/pytorch-lightning/pull/10350))


- Removed deprecated `every_n_val_epochs` parameter of ModelCheckpoint ([#10366](https://github.com/PyTorchLightning/pytorch-lightning/pull/10366))


- Removed deprecated `import pytorch_lightning.profiler.profilers` in favor of `import pytorch_lightning.profiler` ([#10443](https://github.com/PyTorchLightning/pytorch-lightning/pull/10443))


- Removed deprecated property `configure_slurm_dpp` from accelerator connector ([#10370](https://github.com/PyTorchLightning/pytorch-lightning/pull/10370))


- Removed deprecated arguments `num_nodes` and `sync_batchnorm` from `DDPPlugin`, `DDPSpawnPlugin`, `DeepSpeedPlugin` ([#10357](https://github.com/PyTorchLightning/pytorch-lightning/pull/10357))


- Removed deprecated property `is_slurm_managing_tasks` from AcceleratorConnector ([#10353](https://github.com/PyTorchLightning/pytorch-lightning/pull/10353))


- Removed deprecated `LightningModule.log(tbptt_reduce_fx, tbptt_reduce_token, sync_dist_op)` ([#10423](https://github.com/PyTorchLightning/pytorch-lightning/pull/10423))


- Removed deprecated `Plugin.task_idx` ([#10441](https://github.com/PyTorchLightning/pytorch-lightning/pull/10441))


- Removed deprecated method `master_params` from PrecisionPlugin ([#10372](https://github.com/PyTorchLightning/pytorch-lightning/pull/10372))


- Removed the automatic detachment of "extras" returned from `training_step`. For example, `return {'loss': ..., 'foo': foo.detach()}` will now be necessary if `foo` has gradients which you do not want to store ([#10424](https://github.com/PyTorchLightning/pytorch-lightning/pull/10424))


- Removed deprecated passthrough methods and properties from `Accelerator` base class:
  * ([#10403](https://github.com/PyTorchLightning/pytorch-lightning/pull/10403))
  * ([#10448](https://github.com/PyTorchLightning/pytorch-lightning/pull/10448))

- Removed deprecated signature for `transfer_batch_to_device` hook. The new argument `dataloader_idx` is now required ([#10480](https://github.com/PyTorchLightning/pytorch-lightning/pull/10480))


- Removed deprecated `utilities.distributed.rank_zero_{warn/deprecation}` ([#10451](https://github.com/PyTorchLightning/pytorch-lightning/pull/10451))


- Removed deprecated `mode` argument from `ModelSummary` class ([#10449](https://github.com/PyTorchLightning/pytorch-lightning/pull/10449))


- Removed deprecated `Trainer.train_loop` property in favor of `Trainer.fit_loop` ([#10482](https://github.com/PyTorchLightning/pytorch-lightning/pull/10482))


- Removed deprecated `Trainer.train_loop` property in favor of `Trainer.fit_loop` ([#10482](https://github.com/PyTorchLightning/pytorch-lightning/pull/10482))


- Removed deprecated `disable_validation` property from Trainer ([#10450](https://github.com/PyTorchLightning/pytorch-lightning/pull/10450))


- Removed deprecated `CheckpointConnector.hpc_load` property in favor of `CheckpointConnector.restore` ([#10525](https://github.com/PyTorchLightning/pytorch-lightning/pull/10525))


- Removed deprecated `reload_dataloaders_every_epoch` from `Trainer` in favour of `reload_dataloaders_every_n_epochs` ([#10481](https://github.com/PyTorchLightning/pytorch-lightning/pull/10481))


- Removed the `precision_plugin` attribute from `Accelerator` in favor of its equivalent attribute `precision_plugin` in the `TrainingTypePlugin` ([#10570](https://github.com/PyTorchLightning/pytorch-lightning/pull/10570))


- Removed `DeepSpeedPlugin.{precision,amp_type,amp_level}` properties ([#10657](https://github.com/PyTorchLightning/pytorch-lightning/pull/10657))


- Removed argument `return_result` from the `DDPSpawnPlugin.spawn()` method ([#10867](https://github.com/PyTorchLightning/pytorch-lightning/pull/10867))


- Removed the property `TrainingTypePlugin.results` and corresponding properties in subclasses ([#10034](https://github.com/PyTorchLightning/pytorch-lightning/pull/10034))


- Removed the `mp_queue` attribute from `DDPSpawnPlugin` and `TPUSpawnPlugin` ([#10034](https://github.com/PyTorchLightning/pytorch-lightning/pull/10034))


- Removed unnessesary `_move_optimizer_state` method overrides from `TPUSpawnPlugin` and `SingleTPUPlugin` ([#10849](https://github.com/PyTorchLightning/pytorch-lightning/pull/10849))


- Removed `model_sharded_context` method from `Accelerator` ([#10886](https://github.com/PyTorchLightning/pytorch-lightning/pull/10886))


- Removed method `pre_dispatch` from the `PrecisionPlugin` ([#10887](https://github.com/PyTorchLightning/pytorch-lightning/pull/10887))


- Removed method `setup_optimizers_in_pre_dispatch` from the `strategies` and achieve the same logic in `setup` and `pre_dispatch` methods ([#10906](https://github.com/PyTorchLightning/pytorch-lightning/pull/10906))


- Removed methods `pre_dispatch`, `dispatch` and `post_dispatch` from the `Accelerator` ([#10885](https://github.com/PyTorchLightning/pytorch-lightning/pull/10885))


- Removed method `training_step`, `test_step`, `validation_step` and `predict_step` from the `Accelerator` ([#10890](https://github.com/PyTorchLightning/pytorch-lightning/pull/10890))


- Removed `TrainingTypePlugin.start_{training,evaluating,predicting}` hooks and the same in all subclasses ([#10989](https://github.com/PyTorchLightning/pytorch-lightning/pull/10989), [#10896](https://github.com/PyTorchLightning/pytorch-lightning/pull/10896))


- Removed `Accelerator.on_train_start` ([#10999](https://github.com/PyTorchLightning/pytorch-lightning/pull/10999))

### Fixed

- Fixed support for `CombinedLoader` while checking for warning raised with eval dataloaders ([#10994](https://github.com/PyTorchLightning/pytorch-lightning/pull/10994))


- Fixed a bug where the DeepSpeedPlugin arguments `cpu_checkpointing` and `contiguous_memory_optimization` were not being forwarded to deepspeed correctly ([#10874](https://github.com/PyTorchLightning/pytorch-lightning/issues/10874))


- Fixed support for logging within callbacks returned from `LightningModule` ([#10991](https://github.com/PyTorchLightning/pytorch-lightning/pull/10991))


-


-


## [1.5.5] - 2021-12-07

### Fixed

- Disabled batch_size extraction for torchmetric instances because they accumulate the metrics internally ([#10815](https://github.com/PyTorchLightning/pytorch-lightning/pull/10815))
- Fixed an issue with `SignalConnector` not restoring the default signal handlers on teardown when running on SLURM or with fault-tolerant training enabled ([#10611](https://github.com/PyTorchLightning/pytorch-lightning/pull/10611))
- Fixed `SignalConnector._has_already_handler` check for callable type ([#10483](https://github.com/PyTorchLightning/pytorch-lightning/pull/10483))
- Fixed an issue to return the results for each dataloader separately instead of duplicating them for each ([#10810](https://github.com/PyTorchLightning/pytorch-lightning/pull/10810))
- Improved exception message if `rich` version is less than `10.2.2` ([#10839](https://github.com/PyTorchLightning/pytorch-lightning/pull/10839))
- Fixed uploading best model checkpoint in NeptuneLogger ([#10369](https://github.com/PyTorchLightning/pytorch-lightning/pull/10369))
- Fixed early schedule reset logic in PyTorch profiler that was causing data leak ([#10837](https://github.com/PyTorchLightning/pytorch-lightning/pull/10837))
- Fixed a bug that caused incorrect batch indices to be passed to the `BasePredictionWriter` hooks when using a dataloader with `num_workers > 0` ([#10870](https://github.com/PyTorchLightning/pytorch-lightning/pull/10870))
- Fixed an issue with item assignment on the logger on rank > 0 for those who support it ([#10917](https://github.com/PyTorchLightning/pytorch-lightning/pull/10917))
- Fixed importing `torch_xla.debug` for `torch-xla<1.8` ([#10836](https://github.com/PyTorchLightning/pytorch-lightning/pull/10836))
- Fixed an issue with `DDPSpawnPlugin` and related plugins leaving a temporary checkpoint behind ([#10934](https://github.com/PyTorchLightning/pytorch-lightning/pull/10934))
- Fixed a `TypeError` occuring in the `SingalConnector.teardown()` method ([#10961](https://github.com/PyTorchLightning/pytorch-lightning/pull/10961))


## [1.5.4] - 2021-11-30

### Fixed

- Fixed support for `--key.help=class` with the `LightningCLI` ([#10767](https://github.com/PyTorchLightning/pytorch-lightning/pull/10767))
- Fixed `_compare_version` for python packages ([#10762](https://github.com/PyTorchLightning/pytorch-lightning/pull/10762))
- Fixed TensorBoardLogger `SummaryWriter` not close before spawning the processes ([#10777](https://github.com/PyTorchLightning/pytorch-lightning/pull/10777))
- Fixed a consolidation error in Lite when attempting to save the state dict of a sharded optimizer ([#10746](https://github.com/PyTorchLightning/pytorch-lightning/pull/10746))
- Fixed the default logging level for batch hooks associated with training from `on_step=False, on_epoch=True` to `on_step=True, on_epoch=False` ([#10756](https://github.com/PyTorchLightning/pytorch-lightning/pull/10756))

### Removed

- Removed PyTorch 1.6 support ([#10367](https://github.com/PyTorchLightning/pytorch-lightning/pull/10367), [#10738](https://github.com/PyTorchLightning/pytorch-lightning/pull/10738))


## [1.5.3] - 2021-11-24

### Fixed

- Fixed `ShardedTensor` state dict hook registration to check if torch distributed is available ([#10621](https://github.com/PyTorchLightning/pytorch-lightning/pull/10621))
- Fixed an issue with `self.log` not respecting a tensor's `dtype` when applying computations ([#10076](https://github.com/PyTorchLightning/pytorch-lightning/pull/10076))
- Fixed LigtningLite `_wrap_init` popping unexisting keys from DataLoader signature parameters ([#10613](https://github.com/PyTorchLightning/pytorch-lightning/pull/10613))
- Fixed signals being registered within threads ([#10610](https://github.com/PyTorchLightning/pytorch-lightning/pull/10610))
- Fixed an issue that caused Lightning to extract the batch size even though it was set by the user in `LightningModule.log` ([#10408](https://github.com/PyTorchLightning/pytorch-lightning/pull/10408))
- Fixed `Trainer(move_metrics_to_cpu=True)` not moving the evaluation logged results to CPU ([#10631](https://github.com/PyTorchLightning/pytorch-lightning/pull/10631))
- Fixed the `{validation,test}_step` outputs getting moved to CPU with `Trainer(move_metrics_to_cpu=True)` ([#10631](https://github.com/PyTorchLightning/pytorch-lightning/pull/10631))
- Fixed an issue with collecting logged test results with multiple dataloaders ([#10522](https://github.com/PyTorchLightning/pytorch-lightning/pull/10522))


## [1.5.2] - 2021-11-16

### Fixed

- Fixed `CombinedLoader` and `max_size_cycle` didn't receive a `DistributedSampler` ([#10374](https://github.com/PyTorchLightning/pytorch-lightning/issues/10374))
- Fixed an issue where class or init-only variables of dataclasses were passed to the dataclass constructor in `utilities.apply_to_collection` ([#9702](https://github.com/PyTorchLightning/pytorch-lightning/issues/9702))
- Fixed `isinstance` not working with `init_meta_context`, materialized model not being moved to the device ([#10493](https://github.com/PyTorchLightning/metrics/pull/10493))
- Fixed an issue that prevented the Trainer to shutdown workers when execution is interrupted due to failure([#10463](https://github.com/PyTorchLightning/pytorch-lightning/issues/10463))
- Squeeze the early stopping monitor to remove empty tensor dimensions ([#10461](https://github.com/PyTorchLightning/pytorch-lightning/issues/10461))
- Fixed sampler replacement logic with `overfit_batches` to only replace the sample when `SequentialSampler` is not used ([#10486](https://github.com/PyTorchLightning/pytorch-lightning/issues/10486))
- Fixed scripting causing false positive deprecation warnings ([#10470](https://github.com/PyTorchLightning/pytorch-lightning/pull/10470), [#10555](https://github.com/PyTorchLightning/pytorch-lightning/pull/10555))
- Do not fail if batch size could not be inferred for logging when using DeepSpeed ([#10438](https://github.com/PyTorchLightning/pytorch-lightning/issues/10438))
- Fixed propagation of device and dtype information to submodules of LightningLite when they inherit from `DeviceDtypeModuleMixin` ([#10559](https://github.com/PyTorchLightning/pytorch-lightning/issues/10559))


## [1.5.1] - 2021-11-09

### Fixed

- Fixed `apply_to_collection(defaultdict)` ([#10316](https://github.com/PyTorchLightning/pytorch-lightning/issues/10316))
- Fixed failure when `DataLoader(batch_size=None)` is passed ([#10345](https://github.com/PyTorchLightning/pytorch-lightning/issues/10345))
- Fixed interception of `__init__` arguments for sub-classed DataLoader re-instantiation in Lite ([#10334](https://github.com/PyTorchLightning/pytorch-lightning/issues/10334))
- Fixed issue with pickling `CSVLogger` after a call to `CSVLogger.save` ([#10388](https://github.com/PyTorchLightning/pytorch-lightning/pull/10388))
- Fixed an import error being caused by `PostLocalSGD` when `torch.distributed` not available ([#10359](https://github.com/PyTorchLightning/pytorch-lightning/pull/10359))
- Fixed the logging with `on_step=True` in epoch-level hooks causing unintended side-effects. Logging with `on_step=True` in epoch-level hooks will now correctly raise an error ([#10409](https://github.com/PyTorchLightning/pytorch-lightning/pull/10409))
- Fixed deadlocks for distributed training with `RichProgressBar` ([#10428](https://github.com/PyTorchLightning/pytorch-lightning/pull/10428))
- Fixed an issue where the model wrapper in Lite converted non-floating point tensors to float ([#10429](https://github.com/PyTorchLightning/pytorch-lightning/pull/10429))
- Fixed an issue with inferring the dataset type in fault-tolerant training ([#10432](https://github.com/PyTorchLightning/pytorch-lightning/pull/10432))
- Fixed dataloader workers with `persistent_workers` being deleted on every iteration ([#10434](https://github.com/PyTorchLightning/pytorch-lightning/pull/10434))


## [1.5.0] - 2021-11-02

### Added

- Added support for monitoring the learning rate without schedulers in `LearningRateMonitor` ([#9786](https://github.com/PyTorchLightning/pytorch-lightning/issues/9786))
- Added registration of `ShardedTensor` state dict hooks in `LightningModule.__init__` if the PyTorch version supports `ShardedTensor` ([#8944](https://github.com/PyTorchLightning/pytorch-lightning/pull/8944))
- Added error handling including calling of `on_keyboard_interrupt()` and `on_exception()` for all entrypoints (fit, validate, test, predict) ([#8819](https://github.com/PyTorchLightning/pytorch-lightning/pull/8819))
- Added a flavor of `training_step` that takes `dataloader_iter` as an argument ([#8807](https://github.com/PyTorchLightning/pytorch-lightning/pull/8807))
- Added a `state_key` property to the `Callback` base class ([#6886](https://github.com/PyTorchLightning/pytorch-lightning/pull/6886))
- Added progress tracking to loops:
    * Integrated `TrainingEpochLoop.total_batch_idx` ([#8598](https://github.com/PyTorchLightning/pytorch-lightning/pull/8598))
    * Added `BatchProgress` and integrated `TrainingEpochLoop.is_last_batch` ([#9657](https://github.com/PyTorchLightning/pytorch-lightning/pull/9657))
    * Avoid optional `Tracker` attributes ([#9320](https://github.com/PyTorchLightning/pytorch-lightning/pull/9320))
    * Reset `current` progress counters when restarting an epoch loop that had already finished ([#9371](https://github.com/PyTorchLightning/pytorch-lightning/pull/9371))
    * Call `reset_on_restart` in the loop's `reset` hook instead of when loading a checkpoint ([#9561](https://github.com/PyTorchLightning/pytorch-lightning/pull/9561))
    * Use `completed` over `processed` in `reset_on_restart` ([#9656](https://github.com/PyTorchLightning/pytorch-lightning/pull/9656))
    * Renamed `reset_on_epoch` to `reset_on_run` ([#9658](https://github.com/PyTorchLightning/pytorch-lightning/pull/9658))
- Added `batch_size` and `rank_zero_only` arguments for `log_dict` to match `log` ([#8628](https://github.com/PyTorchLightning/pytorch-lightning/pull/8628))
- Added a check for unique GPU ids ([#8666](https://github.com/PyTorchLightning/pytorch-lightning/pull/8666))
- Added `ResultCollection` state_dict to the Loop `state_dict` and added support for distributed reload ([#8641](https://github.com/PyTorchLightning/pytorch-lightning/pull/8641))
- Added DeepSpeed collate checkpoint utility function ([#8701](https://github.com/PyTorchLightning/pytorch-lightning/pull/8701))
- Added a `handles_accumulate_grad_batches` property to the training type plugins ([#8856](https://github.com/PyTorchLightning/pytorch-lightning/pull/8856))
- Added a warning to `WandbLogger` when reusing a wandb run ([#8714](https://github.com/PyTorchLightning/pytorch-lightning/pull/8714))
- Added `log_graph` argument for `watch` method of `WandbLogger` ([#8662](https://github.com/PyTorchLightning/pytorch-lightning/pull/8662))
- `LightningCLI` additions:
  * Added `LightningCLI(run=False|True)` to choose whether to run a `Trainer` subcommand ([#8751](https://github.com/PyTorchLightning/pytorch-lightning/pull/8751))
  * Added support to call any trainer function from the `LightningCLI` via subcommands ([#7508](https://github.com/PyTorchLightning/pytorch-lightning/pull/7508))
  * Allow easy trainer re-instantiation ([#7508](https://github.com/PyTorchLightning/pytorch-lightning/pull/9241))
  * Automatically register all optimizers and learning rate schedulers ([#9565](https://github.com/PyTorchLightning/pytorch-lightning/pull/9565))
  * Allow registering custom optimizers and learning rate schedulers without subclassing the CLI ([#9565](https://github.com/PyTorchLightning/pytorch-lightning/pull/9565))
  * Support shorthand notation to instantiate optimizers and learning rate schedulers ([#9565](https://github.com/PyTorchLightning/pytorch-lightning/pull/9565))
  * Support passing lists of callbacks via command line ([#8815](https://github.com/PyTorchLightning/pytorch-lightning/pull/8815))
  * Support shorthand notation to instantiate models ([#9588](https://github.com/PyTorchLightning/pytorch-lightning/pull/9588))
  * Support shorthand notation to instantiate datamodules ([#10011](https://github.com/PyTorchLightning/pytorch-lightning/pull/10011))
  * Added `multifile` option to `LightningCLI` to enable/disable config saving to preserve multiple files structure ([#9073](https://github.com/PyTorchLightning/pytorch-lightning/pull/9073))
- Fault-tolerant training:
    * Added `FastForwardSampler` and `CaptureIterableDataset` injection to data loading utilities ([#8366](https://github.com/PyTorchLightning/pytorch-lightning/pull/8366))
    * Added `DataFetcher` to control fetching flow ([#8890](https://github.com/PyTorchLightning/pytorch-lightning/pull/8890))
    * Added `SharedCycleIteratorState` to prevent infinite loop ([#8889](https://github.com/PyTorchLightning/pytorch-lightning/pull/8889))
    * Added `CaptureMapDataset` for state management in map-style datasets ([#8891](https://github.com/PyTorchLightning/pytorch-lightning/pull/8891))
    * Added Fault Tolerant Training to `DataFetcher` ([#8891](https://github.com/PyTorchLightning/pytorch-lightning/pull/8891))
    * Replaced old prefetch iterator with new `DataFetcher` in training loop ([#8953](https://github.com/PyTorchLightning/pytorch-lightning/pull/8953))
    * Added partial support for global random state fault-tolerance in map-style datasets ([#8950](https://github.com/PyTorchLightning/pytorch-lightning/pull/8950))
    * Converted state to tuple explicitly when setting Python random state ([#9401](https://github.com/PyTorchLightning/pytorch-lightning/pull/9401))
    * Added support for restarting an optimizer loop (multiple optimizers) ([#9537](https://github.com/PyTorchLightning/pytorch-lightning/pull/9537))
    * Added support for restarting within Evaluation Loop ([#9563](https://github.com/PyTorchLightning/pytorch-lightning/pull/9563))
    * Added mechanism to detect that a signal has been sent so the Trainer can gracefully exit ([#9566](https://github.com/PyTorchLightning/pytorch-lightning/pull/9566))
    * Added support for skipping ahead to validation during the auto-restart of fitting ([#9681](https://github.com/PyTorchLightning/pytorch-lightning/pull/9681))
    * Added support for auto-restart if a fault-tolerant checkpoint is available ([#9722](https://github.com/PyTorchLightning/pytorch-lightning/pull/9722))
- Checkpoint saving and loading extensibility:
  * Added `CheckpointIO` plugin to expose checkpoint IO from training type plugin ([#8743](https://github.com/PyTorchLightning/pytorch-lightning/pull/8743))
  * Refactored `CheckpointConnector` to offload validation logic to the `CheckpointIO` plugin ([#9045](https://github.com/PyTorchLightning/pytorch-lightning/pull/9045))
  * Added `remove_checkpoint` to `CheckpointIO` plugin by moving the responsibility out of the `ModelCheckpoint` callback ([#9373](https://github.com/PyTorchLightning/pytorch-lightning/pull/9373))
  * Added `XLACheckpointIO` plugin ([#9972](https://github.com/PyTorchLightning/pytorch-lightning/pull/9972))
- Loop customization:
    * Added `Closure` and `AbstractClosure` classes ([#8642](https://github.com/PyTorchLightning/pytorch-lightning/pull/8642))
    * Refactored `TrainingBatchLoop` and extracted `OptimizerLoop`, splitting off automatic optimization into its own loop ([#9191](https://github.com/PyTorchLightning/pytorch-lightning/pull/9191))
    * Removed `TrainingBatchLoop.backward()`; manual optimization now calls directly into `Accelerator.backward()` and automatic optimization handles backward in new `OptimizerLoop` ([#9265](https://github.com/PyTorchLightning/pytorch-lightning/pull/9265))
    * Extracted `ManualOptimization` logic from `TrainingBatchLoop` into its own separate loop class ([#9266](https://github.com/PyTorchLightning/pytorch-lightning/pull/9266))
    * Added `OutputResult` and `ManualResult` classes ([#9437](https://github.com/PyTorchLightning/pytorch-lightning/pull/9437), [#9424](https://github.com/PyTorchLightning/pytorch-lightning/pull/9424))
    * Marked `OptimizerLoop.backward` as protected ([#9514](https://github.com/PyTorchLightning/pytorch-lightning/pull/9514))
    * Marked `FitLoop.should_accumulate` as protected ([#9515](https://github.com/PyTorchLightning/pytorch-lightning/pull/9515))
    * Marked several methods in `PredictionLoop` as protected: `on_predict_start`, `on_predict_epoch_end`, `on_predict_end`, `on_predict_model_eval` ([#9516](https://github.com/PyTorchLightning/pytorch-lightning/pull/9516))
    * Marked several methods in `EvaluationLoop` as protected: `get_max_batches`, `on_evaluation_model_eval`, `on_evaluation_model_train`, `on_evaluation_start`, `on_evaluation_epoch_start`, `on_evaluation_epoch_end`, `on_evaluation_end`, `reload_evaluation_dataloaders` ([#9516](https://github.com/PyTorchLightning/pytorch-lightning/pull/9516))
    * Marked several methods in `EvaluationEpochLoop` as protected: `on_evaluation_batch_start`, `evaluation_step`, `evaluation_step_end` ([#9516](https://github.com/PyTorchLightning/pytorch-lightning/pull/9516))
    * Added `yielding_training_step` example ([#9983](https://github.com/PyTorchLightning/pytorch-lightning/pull/9983))
- Added support for saving and loading state of multiple callbacks of the same type ([#7187](https://github.com/PyTorchLightning/pytorch-lightning/pull/7187))
- Added DeepSpeed Stage 1 support ([#8974](https://github.com/PyTorchLightning/pytorch-lightning/pull/8974))
- Added `Python dataclass` support for `LightningDataModule` ([#8272](https://github.com/PyTorchLightning/pytorch-lightning/issues/8272))
- Added sanitization of tensors when they get logged as hyperparameters in `TensorBoardLogger` ([#9031](https://github.com/PyTorchLightning/pytorch-lightning/pull/9031))
- Added `InterBatchParallelDataFetcher` ([#9020](https://github.com/PyTorchLightning/pytorch-lightning/pull/9020))
- Added `DataLoaderIterDataFetcher` ([#9020](https://github.com/PyTorchLightning/pytorch-lightning/pull/9020))
- Added `DataFetcher` within `Fit / Evaluation` Loop  ([#9047](https://github.com/PyTorchLightning/pytorch-lightning/pull/9047))
- Added a friendly error message when DDP attempts to spawn new distributed processes with rank > 0 ([#9005](https://github.com/PyTorchLightning/pytorch-lightning/pull/9005))
- Added Rich integration:
    * Added Rich progress bar ([#8929](https://github.com/PyTorchLightning/pytorch-lightning/pull/8929), [#9559](https://github.com/PyTorchLightning/pytorch-lightning/pull/9559))
    * Added Support for iterable datasets ([#9734](https://github.com/PyTorchLightning/pytorch-lightning/pull/9734))
    * Added `RichModelSummary` callback ([#9546](https://github.com/PyTorchLightning/pytorch-lightning/pull/9546))
    * Added `configure_columns` method to `RichProgressBar` ([#10288](https://github.com/PyTorchLightning/pytorch-lightning/pull/10288))
    * Added `leave` argument to `RichProgressBar` ([#10301](https://github.com/PyTorchLightning/pytorch-lightning/pull/10301))
- Added input validation logic for precision ([#9080](https://github.com/PyTorchLightning/pytorch-lightning/pull/9080))
- Added support for CPU AMP autocast ([#9084](https://github.com/PyTorchLightning/pytorch-lightning/pull/9084))
- Added `on_exception` callback hook ([#9183](https://github.com/PyTorchLightning/pytorch-lightning/pull/9183))
- Added a warning to DeepSpeed when inferring batch size ([#9221](https://github.com/PyTorchLightning/pytorch-lightning/pull/9221))
- Added `ModelSummary` callback ([#9344](https://github.com/PyTorchLightning/pytorch-lightning/pull/9344))
- Added `log_images`, `log_text` and `log_table` to `WandbLogger` ([#9545](https://github.com/PyTorchLightning/pytorch-lightning/pull/9545))
- Added `PL_RECONCILE_PROCESS` environment variable to enable process reconciliation regardless of cluster environment settings ([#9389](https://github.com/PyTorchLightning/pytorch-lightning/pull/9389))
- Added `get_device_stats` to the Accelerator interface and added its implementation for GPU and TPU ([#9586](https://github.com/PyTorchLightning/pytorch-lightning/pull/9586))
- Added a warning when an unknown key is encountered in the optimizer configuration, and when `OneCycleLR` is used with `"interval": "epoch"` ([#9666](https://github.com/PyTorchLightning/pytorch-lightning/pull/9666))
- Added `DeviceStatsMonitor` callback ([#9712](https://github.com/PyTorchLightning/pytorch-lightning/pull/9712))
- Added `enable_progress_bar` to the Trainer constructor ([#9664](https://github.com/PyTorchLightning/pytorch-lightning/pull/9664))
- Added `pl_legacy_patch` load utility for loading old checkpoints that have pickled legacy Lightning attributes ([#9166](https://github.com/PyTorchLightning/pytorch-lightning/pull/9166))
- Added support for `torch.use_deterministic_algorithms` ([#9121](https://github.com/PyTorchLightning/pytorch-lightning/pull/9121))
- Added automatic parameters tying for TPUs ([#9525](https://github.com/PyTorchLightning/pytorch-lightning/pull/9525))
- Added support for `torch.autograd.set_detect_anomaly` through `Trainer` constructor argument `detect_anomaly` ([#9848](https://github.com/PyTorchLightning/pytorch-lightning/pull/9848))
- Added `enable_model_summary` flag to Trainer ([#9699](https://github.com/PyTorchLightning/pytorch-lightning/pull/9699))
- Added `strategy` argument to Trainer ([#8597](https://github.com/PyTorchLightning/pytorch-lightning/pull/8597))
- Added `init_meta_context`, `materialize_module` utilities ([#9920](https://github.com/PyTorchLightning/pytorch-lightning/pull/9920))
- Added `TPUPrecisionPlugin` ([#10020](https://github.com/PyTorchLightning/pytorch-lightning/pull/#10020))
- Added `torch.bfloat16` support:
  * Added bfloat16 support for Lightning Trainer ([#9049](https://github.com/PyTorchLightning/pytorch-lightning/pull/9049))
  * Renamed `TPUHalfPrecisionPlugin` to `TPUBf16PrecisionPlugin` ([#10026](https://github.com/PyTorchLightning/pytorch-lightning/pull/10026))
  * Default to `precision=bf16` on CPU when `precision=16` is passed ([#10033](https://github.com/PyTorchLightning/pytorch-lightning/pull/10033))
  * Added support for `torch.autocast` ([#10053](https://github.com/PyTorchLightning/pytorch-lightning/pull/10053))
- Added `kfold` example for loop customization ([#9965](https://github.com/PyTorchLightning/pytorch-lightning/pull/9965))
- LightningLite:
    * Added `PrecisionPlugin.forward_context`, making it the default implementation for all `{train,val,test,predict}_step_context()` methods ([#9988](https://github.com/PyTorchLightning/pytorch-lightning/pull/9988))
    * Added `DDPSpawnPlugin.spawn()` for spawning new processes of a given function ([#10018](https://github.com/PyTorchLightning/pytorch-lightning/pull/10018), [#10022](https://github.com/PyTorchLightning/pytorch-lightning/pull/10022))
    * Added `TrainingTypePlugin.{_setup_model, _setup_optimizer}` methods ([#9994](https://github.com/PyTorchLightning/pytorch-lightning/pull/9994), [#10064](https://github.com/PyTorchLightning/pytorch-lightning/pull/10064))
    * Implemented `DataParallelPlugin._setup_model` ([#10010](https://github.com/PyTorchLightning/pytorch-lightning/pull/10010))
    * Implemented `DeepSpeedPlugin._setup_model_and_optimizers` ([#10009](https://github.com/PyTorchLightning/pytorch-lightning/pull/10009), [#10064](https://github.com/PyTorchLightning/pytorch-lightning/pull/10064))
    * Implemented `{DDPShardedPlugin,DDPShardedSpawnPlugin}._setup_model_and_optimizers` ([#10028](https://github.com/PyTorchLightning/pytorch-lightning/pull/10028), [#10064](https://github.com/PyTorchLightning/pytorch-lightning/pull/10064))
    * Added optional `model` argument to the `optimizer_step` methods in accelerators and plugins ([#10023](https://github.com/PyTorchLightning/pytorch-lightning/pull/10023))
    * Updated precision attributes in `DeepSpeedPlugin` ([#10164](https://github.com/PyTorchLightning/pytorch-lightning/pull/10164))
    * Added the ability to return a result from rank 0 in `DDPSpawnPlugin.spawn` ([#10162](https://github.com/PyTorchLightning/pytorch-lightning/pull/10162))
    * Added `pytorch_lightning.lite` package ([#10175](https://github.com/PyTorchLightning/pytorch-lightning/pull/10175))
    * Added `LightningLite` documentation ([#10043](https://github.com/PyTorchLightning/pytorch-lightning/pull/10043))
    * Added `LightningLite` examples ([#9987](https://github.com/PyTorchLightning/pytorch-lightning/pull/9987))
    * Make the `_LiteDataLoader` an iterator and add supports for custom dataloader ([#10279](https://github.com/PyTorchLightning/pytorch-lightning/pull/10279))
- Added `use_omegaconf` argument to `save_hparams_to_yaml` plugin ([#9170](https://github.com/PyTorchLightning/pytorch-lightning/pull/9170))
- Added `ckpt_path` argument for `Trainer.fit()` ([#10061](https://github.com/PyTorchLightning/pytorch-lightning/pull/10061))
- Added `auto_device_count` method to `Accelerators` ([#10222](https://github.com/PyTorchLightning/pytorch-lightning/pull/10222))
- Added support for `devices="auto"` ([#10264](https://github.com/PyTorchLightning/pytorch-lightning/pull/10264))
- Added a `filename` argument in `ModelCheckpoint.format_checkpoint_name` ([#9818](https://github.com/PyTorchLightning/pytorch-lightning/pull/9818))
- Added support for empty `gpus` list to run on CPU ([#10246](https://github.com/PyTorchLightning/pytorch-lightning/pull/10246))
- Added a warning if multiple batch sizes are found from ambiguous batch ([#10247](https://github.com/PyTorchLightning/pytorch-lightning/pull/10247))

### Changed

- Trainer now raises a `MisconfigurationException` when its methods are called with `ckpt_path="best"` but a checkpoint callback isn't configured ([#9841](https://github.com/PyTorchLightning/pytorch-lightning/pull/9841))
- Setting `Trainer(accelerator="ddp_cpu")` now does not spawn a subprocess if `num_processes` is kept `1` along with `num_nodes > 1` ([#9603](https://github.com/PyTorchLightning/pytorch-lightning/pull/9603))
- Module imports are now catching `ModuleNotFoundError` instead of `ImportError` ([#9867](https://github.com/PyTorchLightning/pytorch-lightning/pull/9867))
- `pytorch_lightning.loggers.neptune.NeptuneLogger` is now consistent with the new [neptune-client](https://github.com/neptune-ai/neptune-client) API; the old [neptune-client](https://github.com/neptune-ai/neptune-client) API is supported by `NeptuneClient` from the [neptune-contrib](https://github.com/neptune-ai/neptune-contrib) repo ([#6867](https://github.com/PyTorchLightning/pytorch-lightning/pull/6867))
- Parsing of `enums` type hyperparameters to be saved in the `haprams.yaml` file by TensorBoard and CSV loggers has been fixed and made in line with how OmegaConf parses it ([#9170](https://github.com/PyTorchLightning/pytorch-lightning/pull/9170))
- Parsing of the `gpus` Trainer argument has changed: `gpus="n"` (str) no longer selects the GPU index n and instead selects the first n devices ([#8770](https://github.com/PyTorchLightning/pytorch-lightning/pull/8770))
- `iteration_count` and other index attributes in the loops has been replaced with progress dataclasses ([#8477](https://github.com/PyTorchLightning/pytorch-lightning/pull/8477))
- The `trainer.lightning_module` reference is now properly set at the very beginning of a run ([#8536](https://github.com/PyTorchLightning/pytorch-lightning/pull/8536))
- The model weights now get loaded in all cases when the checkpoint path gets provided in validate/test/predict, regardless of whether the model instance is provided or not ([#8352](https://github.com/PyTorchLightning/pytorch-lightning/pull/8352))
- The `Trainer` functions `reset_{train,val,test,predict}_dataloader`, `reset_train_val_dataloaders`, and `request_dataloader` `model` argument is now optional ([#8536](https://github.com/PyTorchLightning/pytorch-lightning/pull/8536))
- Saved checkpoints will no longer use the type of a `Callback` as the key to avoid issues with unpickling ([#6886](https://github.com/PyTorchLightning/pytorch-lightning/pull/6886))
- Improved string conversion for `ResultCollection` ([#8622](https://github.com/PyTorchLightning/pytorch-lightning/pull/8622))
- `LightningCLI` changes:
    * `LightningCLI.init_parser` now returns the parser instance ([#8721](https://github.com/PyTorchLightning/pytorch-lightning/pull/8721))
    * `LightningCLI.add_core_arguments_to_parser`, `LightningCLI.parse_arguments` now take a `parser` argument ([#8721](https://github.com/PyTorchLightning/pytorch-lightning/pull/8721))
    * `LightningCLI.instantiate_trainer` now takes a config and a list of callbacks ([#8721](https://github.com/PyTorchLightning/pytorch-lightning/pull/8721))
    * Split `LightningCLI.add_core_arguments_to_parser` into `LightningCLI.add_default_arguments_to_parser` + `LightningCLI.add_core_arguments_to_parser` ([#8721](https://github.com/PyTorchLightning/pytorch-lightning/pull/8721))
- The accelerator and training type plugin `setup` hooks no longer have a `model` argument ([#8536](https://github.com/PyTorchLightning/pytorch-lightning/pull/8536))
- The accelerator and training type plugin `update_global_step` hook has been removed ([#8856](https://github.com/PyTorchLightning/pytorch-lightning/pull/8856))
- The coverage of `self.log`-ing in any `LightningModule` or `Callback` hook has been improved ([#8498](https://github.com/PyTorchLightning/pytorch-lightning/pull/8498))
- `self.log`-ing without a `Trainer` reference now raises a warning instead of an exception ([#9733](https://github.com/PyTorchLightning/pytorch-lightning/pull/9733))
- Removed restrictions in the Trainer that loggers can only log from rank 0; the existing logger behavior has not changed ([#8608](https://github.com/PyTorchLightning/pytorch-lightning/pull/8608))
- `Trainer.request_dataloader` now takes a `RunningStage` enum instance ([#8858](https://github.com/PyTorchLightning/pytorch-lightning/pull/8858))
- Changed `rank_zero_warn` to `NotImplementedError` in the `{train, val, test, predict}_dataloader` hooks that `Lightning(Data)Module` uses ([#9161](https://github.com/PyTorchLightning/pytorch-lightning/pull/9161))
- Moved `block_ddp_sync_behaviour` out of `TrainingBatchLoop` to loop utilities ([#9192](https://github.com/PyTorchLightning/pytorch-lightning/pull/9192))
- Executing the `optimizer_closure` is now required when overriding the `optimizer_step` hook ([#9360](https://github.com/PyTorchLightning/pytorch-lightning/pull/9360))
- Changed logging of `LightningModule` and `LightningDataModule` hyperparameters to raise an exception only if there are colliding keys with different values ([#9496](https://github.com/PyTorchLightning/pytorch-lightning/pull/9496))
- `seed_everything` now fails when an invalid seed value is passed instead of selecting a random seed ([#8787](https://github.com/PyTorchLightning/pytorch-lightning/pull/8787))
- The Trainer now calls `TrainingTypePlugin` collective APIs directly instead of going through the Accelerator reference ([#9677](https://github.com/PyTorchLightning/pytorch-lightning/pull/9677), [#9901](https://github.com/PyTorchLightning/pytorch-lightning/pull/9901))
- The tuner now usees a unique filename to save a temporary checkpoint ([#9682](https://github.com/PyTorchLightning/pytorch-lightning/pull/9682))
- Changed `HorovodPlugin.all_gather` to return a `torch.Tensor` instead of a list ([#9696](https://github.com/PyTorchLightning/pytorch-lightning/pull/9696))
- Changed Trainer connectors to be protected attributes:
    * Configuration Validator ([#9779](https://github.com/PyTorchLightning/pytorch-lightning/pull/9779))
- The `current_epoch` and `global_step` attributes now get restored irrespective of the Trainer task ([#9413](https://github.com/PyTorchLightning/pytorch-lightning/pull/9413))
- Trainer now raises an exception when requesting `amp_level` with native `amp_backend` ([#9755](https://github.com/PyTorchLightning/pytorch-lightning/pull/9755))
- Update the logic to check for accumulation steps with deepspeed ([#9826](https://github.com/PyTorchLightning/pytorch-lightning/pull/9826))
- `pytorch_lightning.utilities.grads.grad_norm` now raises an exception if parameter `norm_type <= 0` ([#9765](https://github.com/PyTorchLightning/pytorch-lightning/pull/9765))
- Updated error message for interactive incompatible plugins ([#9896](https://github.com/PyTorchLightning/pytorch-lightning/pull/9896))
- Moved the `optimizer_step` and `clip_gradients` hook from the `Accelerator` and `TrainingTypePlugin` into the `PrecisionPlugin` ([#10143](https://github.com/PyTorchLightning/pytorch-lightning/pull/10143), [#10029](https://github.com/PyTorchLightning/pytorch-lightning/pull/10029))
- `NativeMixedPrecisionPlugin` and its subclasses now take an optional `GradScaler` instance ([#10055](https://github.com/PyTorchLightning/pytorch-lightning/pull/10055))
- Trainer is now raising a `MisconfigurationException` instead of a warning if `Trainer.{validate/test}` is missing required methods ([#10016](https://github.com/PyTorchLightning/pytorch-lightning/pull/10016))
- Changed default value of the `max_steps` Trainer argument from `None` to -1 ([#9460](https://github.com/PyTorchLightning/pytorch-lightning/pull/9460))
- LightningModule now raises an error when calling `log(on_step=False, on_epoch=False)` ([#10227](https://github.com/PyTorchLightning/pytorch-lightning/pull/10227))
- Quantization aware training observers are now disabled by default during validating/testing/predicting stages ([#8540](https://github.com/PyTorchLightning/pytorch-lightning/pull/8540))
- Raised `MisconfigurationException` when total length of `dataloader` across ranks is zero, and give warning when total length is non-zero, but only local rank length is zero. ([#9827](https://github.com/PyTorchLightning/pytorch-lightning/pull/9827))
- Changed the model size calculation using `ByteCounter` ([#10123](https://github.com/PyTorchLightning/pytorch-lightning/pull/10123))
- Enabled `on_load_checkpoint` for `LightningDataModule` for all `trainer_fn` ([#10238](https://github.com/PyTorchLightning/pytorch-lightning/pull/10238))
- Allowed separate config files for parameters with class type when LightningCLI is in `subclass_mode=False` ([#10286](https://github.com/PyTorchLightning/pytorch-lightning/pull/10286))

### Deprecated

- Deprecated Trainer argument `terminate_on_nan` in favor of `detect_anomaly`([#9175](https://github.com/PyTorchLightning/pytorch-lightning/pull/9175))
- Deprecated `Trainer.terminate_on_nan` public attribute access ([#9849](https://github.com/PyTorchLightning/pytorch-lightning/pull/9849))
- Deprecated `LightningModule.summarize()` in favor of `pytorch_lightning.utilities.model_summary.summarize()` ([#8513](https://github.com/PyTorchLightning/pytorch-lightning/pull/8513))
- Deprecated `LightningModule.model_size` ([#8343](https://github.com/PyTorchLightning/pytorch-lightning/pull/8343))
- Deprecated `DataModule` properties: `train_transforms`, `val_transforms`, `test_transforms`, `size`, `dims` ([#8851](https://github.com/PyTorchLightning/pytorch-lightning/pull/8851))
- Deprecated `add_to_queue`, `get_from_queue` from `LightningModule` in favor of corresponding methods in the `DDPSpawnPlugin` ([#9118](https://github.com/PyTorchLightning/pytorch-lightning/pull/9118))
- Deprecated `LightningModule.get_progress_bar_dict` and `Trainer.progress_bar_dict` in favor of `pytorch_lightning.callbacks.progress.base.get_standard_metrics` and `ProgressBarBase.get_metrics` ([#8985](https://github.com/PyTorchLightning/pytorch-lightning/pull/8985))
- Deprecated `prepare_data_per_node` flag on Trainer and set it as a property of `DataHooks`, accessible in the `LightningModule` and `LightningDataModule` ([#8958](https://github.com/PyTorchLightning/pytorch-lightning/pull/8958))
- Deprecated the `TestTubeLogger` ([#9065](https://github.com/PyTorchLightning/pytorch-lightning/pull/9065))
- Deprecated `on_{train/val/test/predict}_dataloader()` from `LightningModule` and `LightningDataModule` ([#9098](https://github.com/PyTorchLightning/pytorch-lightning/pull/9098))
- Deprecated `on_keyboard_interrupt` callback hook in favor of new `on_exception` hook ([#9260](https://github.com/PyTorchLightning/pytorch-lightning/pull/9260))
- Deprecated passing `process_position` to the `Trainer` constructor in favor of adding the `ProgressBar` callback with `process_position` directly to the list of callbacks ([#9222](https://github.com/PyTorchLightning/pytorch-lightning/pull/9222))
- Deprecated passing `flush_logs_every_n_steps` as a Trainer argument, instead pass it to the logger init if supported ([#9366](https://github.com/PyTorchLightning/pytorch-lightning/pull/9366))
- Deprecated `LightningLoggerBase.close`, `LoggerCollection.close` in favor of `LightningLoggerBase.finalize`, `LoggerCollection.finalize` ([#9422](https://github.com/PyTorchLightning/pytorch-lightning/pull/9422))
- Deprecated passing `progress_bar_refresh_rate` to the `Trainer` constructor in favor of adding the `ProgressBar` callback with `refresh_rate` directly to the list of callbacks, or passing `enable_progress_bar=False` to disable the progress bar ([#9616](https://github.com/PyTorchLightning/pytorch-lightning/pull/9616))
- Deprecated `LightningDistributed` and moved the broadcast logic to `DDPPlugin` and `DDPSpawnPlugin` directly ([#9691](https://github.com/PyTorchLightning/pytorch-lightning/pull/9691))
- Deprecated passing `stochastic_weight_avg` to the `Trainer` constructor in favor of adding the `StochasticWeightAveraging` callback directly to the list of callbacks ([#8989](https://github.com/PyTorchLightning/pytorch-lightning/pull/8989))
- Deprecated Accelerator collective API `barrier`, `broadcast`, and `all_gather` in favor of calling the `TrainingTypePlugin` collective API directly ([#9677](https://github.com/PyTorchLightning/pytorch-lightning/pull/9677))
- Deprecated `checkpoint_callback` from the `Trainer` constructor in favor of `enable_checkpointing` ([#9754](https://github.com/PyTorchLightning/pytorch-lightning/pull/9754))
- Deprecated the `LightningModule.on_post_move_to_device` method ([#9525](https://github.com/PyTorchLightning/pytorch-lightning/pull/9525))
- Deprecated `pytorch_lightning.core.decorators.parameter_validation` in favor of `pytorch_lightning.utilities.parameter_tying.set_shared_parameters` ([#9525](https://github.com/PyTorchLightning/pytorch-lightning/pull/9525))
- Deprecated passing `weights_summary` to the `Trainer` constructor in favor of adding the `ModelSummary` callback with `max_depth` directly to the list of callbacks ([#9699](https://github.com/PyTorchLightning/pytorch-lightning/pull/9699))
- Deprecated `log_gpu_memory`, `gpu_metrics`, and util funcs in favor of `DeviceStatsMonitor` callback ([#9921](https://github.com/PyTorchLightning/pytorch-lightning/pull/9921))
- Deprecated `GPUStatsMonitor` and `XLAStatsMonitor` in favor of `DeviceStatsMonitor` callback ([#9924](https://github.com/PyTorchLightning/pytorch-lightning/pull/9924))
- Deprecated setting `Trainer(max_steps=None)`; To turn off the limit, set `Trainer(max_steps=-1)` (default) ([#9460](https://github.com/PyTorchLightning/pytorch-lightning/pull/9460))
- Deprecated access to the `AcceleratorConnector.is_slurm_managing_tasks` attribute and marked it as protected ([#10101](https://github.com/PyTorchLightning/pytorch-lightning/pull/10101))
- Deprecated access to the `AcceleratorConnector.configure_slurm_ddp` method and marked it as protected ([#10101](https://github.com/PyTorchLightning/pytorch-lightning/pull/10101))
- Deprecated passing `resume_from_checkpoint` to the `Trainer` constructor in favor of `trainer.fit(ckpt_path=)` ([#10061](https://github.com/PyTorchLightning/pytorch-lightning/pull/10061))
- Deprecated `ClusterEnvironment.creates_children()` in favor of `ClusterEnvironment.creates_processes_externally` (property) ([#10106](https://github.com/PyTorchLightning/pytorch-lightning/pull/10106))
- Deprecated `PrecisionPlugin.master_params()` in favor of `PrecisionPlugin.main_params()` ([#10105](https://github.com/PyTorchLightning/pytorch-lightning/pull/10105))
- Deprecated `lr_sch_names` from `LearningRateMonitor` ([#10066](https://github.com/PyTorchLightning/pytorch-lightning/pull/10066))
- Deprecated `ProgressBar` callback in favor of `TQDMProgressBar` ([#10134](https://github.com/PyTorchLightning/pytorch-lightning/pull/10134))

### Removed

- Removed deprecated `metrics` ([#8586](https://github.com/PyTorchLightning/pytorch-lightning/pull/8586/))
- Removed the deprecated `outputs` argument in both the `LightningModule.on_train_epoch_end` and `Callback.on_train_epoch_end` hooks ([#8587](https://github.com/PyTorchLightning/pytorch-lightning/pull/8587))
- Removed the deprecated `TrainerLoggingMixin` class ([#8609](https://github.com/PyTorchLightning/pytorch-lightning/pull/8609))
- Removed the deprecated `TrainerTrainingTricksMixin` class ([#8679](https://github.com/PyTorchLightning/pytorch-lightning/pull/8679))
- Removed the deprecated `optimizer_idx` from `training_step` as an accepted argument in manual optimization ([#8576](https://github.com/PyTorchLightning/pytorch-lightning/pull/8576))
- Removed support for the deprecated `on_save_checkpoint` signature. The hook now takes a `checkpoint` positional parameter ([#8697](https://github.com/PyTorchLightning/pytorch-lightning/pull/8697))
- Removed support for the deprecated `on_load_checkpoint` signature. The hook now takes a `pl_module` positional parameter ([#8697](https://github.com/PyTorchLightning/pytorch-lightning/pull/8697))
- Removed the deprecated `save_function` property in `ModelCheckpoint` ([#8680](https://github.com/PyTorchLightning/pytorch-lightning/pull/8680))
- Removed the deprecated `model` argument from `ModelCheckpoint.save_checkpoint` ([#8688](https://github.com/PyTorchLightning/pytorch-lightning/pull/8688))
- Removed the deprecated `sync_step` argument from `WandbLogger` ([#8763](https://github.com/PyTorchLightning/pytorch-lightning/pull/8763))
- Removed the deprecated `Trainer.truncated_bptt_steps` in favor of `LightningModule.truncated_bptt_steps` ([#8826](https://github.com/PyTorchLightning/pytorch-lightning/pull/8826))
- Removed `LightningModule.write_predictions` and `LightningModule.write_predictions_dict` ([#8850](https://github.com/PyTorchLightning/pytorch-lightning/pull/8850))
- Removed `on_reset_*_dataloader` hooks in TrainingType Plugins and Accelerators ([#8858](https://github.com/PyTorchLightning/pytorch-lightning/pull/8858))
- Removed deprecated `GradInformation` module in favor of `pytorch_lightning.utilities.grads` ([#8831](https://github.com/PyTorchLightning/pytorch-lightning/pull/8831/))
- Removed `TrainingTypePlugin.on_save` and `Accelerator.on_save` ([#9023](https://github.com/PyTorchLightning/pytorch-lightning/pull/9023))
- Removed `{Accelerator,TrainingTypePlugin,PrecisionPlugin}.post_optimizer_step` ([#9746](https://github.com/PyTorchLightning/pytorch-lightning/pull/9746))
- Removed deprecated `connect_precision_plugin` and `connect_training_type_plugin` from `Accelerator` ([#9019](https://github.com/PyTorchLightning/pytorch-lightning/pull/9019))
- Removed `on_train_epoch_end` from `Accelerator` ([#9035](https://github.com/PyTorchLightning/pytorch-lightning/pull/9035))
- Removed `InterBatchProcessor` in favor of `DataLoaderIterDataFetcher` ([#9052](https://github.com/PyTorchLightning/pytorch-lightning/pull/9052))
- Removed `Plugin` in `base_plugin.py` in favor of accessing `TrainingTypePlugin` and `PrecisionPlugin` directly instead ([#9066](https://github.com/PyTorchLightning/pytorch-lightning/pull/9066))
- Removed `teardown` from `ParallelPlugin` ([#8943](https://github.com/PyTorchLightning/pytorch-lightning/pull/8943))
- Removed deprecated `profiled_functions` argument from `PyTorchProfiler` ([#9178](https://github.com/PyTorchLightning/pytorch-lightning/pull/9178))
- Removed deprecated `pytorch_lighting.utilities.argparse_utils` module ([#9166](https://github.com/PyTorchLightning/pytorch-lightning/pull/9166))
- Removed deprecated property `Trainer.running_sanity_check` in favor of `Trainer.sanity_checking` ([#9209](https://github.com/PyTorchLightning/pytorch-lightning/pull/9209))
- Removed deprecated `BaseProfiler.output_filename` arg from it and its descendants in favor of `dirpath` and `filename` ([#9214](https://github.com/PyTorchLightning/pytorch-lightning/pull/9214))
- Removed deprecated property `ModelCheckpoint.period` in favor of `ModelCheckpoint.every_n_epochs` ([#9213](https://github.com/PyTorchLightning/pytorch-lightning/pull/9213))
- Removed deprecated `auto_move_data` decorator ([#9231](https://github.com/PyTorchLightning/pytorch-lightning/pull/9231))
- Removed deprecated property `LightningModule.datamodule` in favor of `Trainer.datamodule` ([#9233](https://github.com/PyTorchLightning/pytorch-lightning/pull/9233))
- Removed deprecated properties `DeepSpeedPlugin.cpu_offload*` in favor of `offload_optimizer`, `offload_parameters` and `pin_memory` ([#9244](https://github.com/PyTorchLightning/pytorch-lightning/pull/9244))
- Removed deprecated property `AcceleratorConnector.is_using_torchelastic` in favor of `TorchElasticEnvironment.is_using_torchelastic()` ([#9729](https://github.com/PyTorchLightning/pytorch-lightning/pull/9729))
- Removed `pytorch_lightning.utilities.debugging.InternalDebugger` ([#9680](https://github.com/PyTorchLightning/pytorch-lightning/pull/9680))
- Removed `call_configure_sharded_model_hook` property from `Accelerator` and `TrainingTypePlugin` ([#9612](https://github.com/PyTorchLightning/pytorch-lightning/pull/9612))
- Removed `TrainerProperties` mixin and moved property definitions directly into `Trainer` ([#9495](https://github.com/PyTorchLightning/pytorch-lightning/pull/9495))
- Removed a redundant warning with `ModelCheckpoint(monitor=None)` callback ([#9875](https://github.com/PyTorchLightning/pytorch-lightning/pull/9875))
- Remove `epoch` from `trainer.logged_metrics` ([#9904](https://github.com/PyTorchLightning/pytorch-lightning/pull/9904))
- Removed `should_rank_save_checkpoint` property from Trainer ([#9433](https://github.com/PyTorchLightning/pytorch-lightning/pull/9433))
- Remove deprecated `distributed_backend` from `Trainer` ([#10017](https://github.com/PyTorchLightning/pytorch-lightning/pull/10017))
- Removed `process_idx` from the `{DDPSpawnPlugin,TPUSpawnPlugin}.new_process` methods ([#10022](https://github.com/PyTorchLightning/pytorch-lightning/pull/10022))
- Removed automatic patching of `{train,val,test,predict}_dataloader()` on the `LightningModule` ([#9764](https://github.com/PyTorchLightning/pytorch-lightning/pull/9764))
- Removed `pytorch_lightning.trainer.connectors.OptimizerConnector` ([#10120](https://github.com/PyTorchLightning/pytorch-lightning/pull/10120))

### Fixed

- Fixed ImageNet evaluation in example ([#10179](https://github.com/PyTorchLightning/pytorch-lightning/pull/10179))
- Fixed an issue with logger outputs not being finalized correctly after prediction runs ([#8685](https://github.com/PyTorchLightning/pytorch-lightning/pull/8685))
- Fixed `move_metrics_to_cpu` moving the loss to CPU while training on device ([#9308](https://github.com/PyTorchLightning/pytorch-lightning/pull/9308))
- Fixed incorrect main progress bar indicator when resuming training mid-epoch ([#9310](https://github.com/PyTorchLightning/pytorch-lightning/pull/9310))
- Fixed an issue with freeing memory of datafetchers during teardown ([#9387](https://github.com/PyTorchLightning/pytorch-lightning/pull/9387))
- Fixed a bug where the training step output needed to be `deepcopy`-ed ([#9349](https://github.com/PyTorchLightning/pytorch-lightning/pull/9349))
- Fixed an issue with freeing memory allocated by the data iterators in `Loop.on_run_end` ([#9386](https://github.com/PyTorchLightning/pytorch-lightning/pull/9386), [#9915](https://github.com/PyTorchLightning/pytorch-lightning/pull/9915))
- Fixed `BasePredictionWriter` not returning the batch indices in a non-distributed setting ([#9432](https://github.com/PyTorchLightning/pytorch-lightning/pull/9432))
- Fixed an error when running in XLA environments with no TPU attached ([#9572](https://github.com/PyTorchLightning/pytorch-lightning/pull/9572))
- Fixed check on torchmetrics logged whose `compute()` output is a multielement tensor ([#9582](https://github.com/PyTorchLightning/pytorch-lightning/pull/9582))
- Fixed gradient accumulation for `DDPShardedPlugin` ([#9122](https://github.com/PyTorchLightning/pytorch-lightning/pull/9122))
- Fixed missing DeepSpeed distributed call ([#9540](https://github.com/PyTorchLightning/pytorch-lightning/pull/9540))
- Fixed an issue with wrapped LightningModule during evaluation; The LightningModule no longer gets wrapped with data-parallel modules when not fitting in `DDPPlugin`, `DDPSpawnPlugin`, `DDPShardedPlugin`, `DDPSpawnShardedPlugin` ([#9096](https://github.com/PyTorchLightning/pytorch-lightning/pull/9096))
- Fixed `trainer.accumulate_grad_batches` to be an int on init. The default value for it is now `None` inside Trainer ([#9652](https://github.com/PyTorchLightning/pytorch-lightning/pull/9652))
- Fixed `broadcast` in `DDPPlugin` and `DDPSpawnPlugin` to respect the `src` input ([#9691](https://github.com/PyTorchLightning/pytorch-lightning/pull/9691))
- Fixed `self.log(on_epoch=True, reduce_fx=sum))` for the `on_batch_start` and `on_train_batch_start` hooks ([#9791](https://github.com/PyTorchLightning/pytorch-lightning/pull/9791))
- Fixed `self.log(on_epoch=True)` for the `on_batch_start` and `on_train_batch_start` hooks ([#9780](https://github.com/PyTorchLightning/pytorch-lightning/pull/9780))
- Fixed restoring training state during `Trainer.fit` only ([#9413](https://github.com/PyTorchLightning/pytorch-lightning/pull/9413))
- Fixed DeepSpeed and Lightning both calling the scheduler ([#9788](https://github.com/PyTorchLightning/pytorch-lightning/pull/9788))
- Fixed missing arguments when saving hyperparameters from the parent class but not from the child class ([#9800](https://github.com/PyTorchLightning/pytorch-lightning/pull/9800))
- Fixed DeepSpeed GPU device IDs ([#9847](https://github.com/PyTorchLightning/pytorch-lightning/pull/9847))
- Reset `val_dataloader` in `tuner/batch_size_scaling` ([#9857](https://github.com/PyTorchLightning/pytorch-lightning/pull/9857))
- Fixed use of `LightningCLI` in computer_vision_fine_tuning.py example ([#9934](https://github.com/PyTorchLightning/pytorch-lightning/pull/9934))
- Fixed issue with non-init dataclass fields in `apply_to_collection` ([#9963](https://github.com/PyTorchLightning/pytorch-lightning/issues/9963))
- Reset `val_dataloader` in `tuner/batch_size_scaling` for binsearch ([#9975](https://github.com/PyTorchLightning/pytorch-lightning/pull/9975))
- Fixed logic to check for spawn in dataloader `TrainerDataLoadingMixin._worker_check` ([#9902](https://github.com/PyTorchLightning/pytorch-lightning/pull/9902))
- Fixed `train_dataloader` getting loaded twice when resuming from a checkpoint during `Trainer.fit()` ([#9671](https://github.com/PyTorchLightning/pytorch-lightning/pull/9671))
- Fixed `LearningRateMonitor` logging with multiple param groups optimizer with no scheduler ([#10044](https://github.com/PyTorchLightning/pytorch-lightning/pull/10044))
- Fixed undesired side effects being caused by `Trainer` patching dataloader methods on the `LightningModule` ([#9764](https://github.com/PyTorchLightning/pytorch-lightning/pull/9764))
- Fixed gradients not being unscaled when clipping or logging the gradient norm ([#9287](https://github.com/PyTorchLightning/pytorch-lightning/pull/9287))
- Fixed `on_before_optimizer_step` getting called before the optimizer closure (including backward) has run ([#10167](https://github.com/PyTorchLightning/pytorch-lightning/pull/10167))
- Fixed monitor value in `ModelCheckpoint` getting moved to the wrong device in a special case where it becomes NaN ([#10118](https://github.com/PyTorchLightning/pytorch-lightning/pull/10118))
- Fixed creation of `dirpath` in `BaseProfiler` if it doesn't exist ([#10073](https://github.com/PyTorchLightning/pytorch-lightning/pull/10073))
- Fixed incorrect handling of sigterm ([#10189](https://github.com/PyTorchLightning/pytorch-lightning/pull/10189))
- Fixed bug where `log(on_step=True, on_epoch=True, sync_dist=True)` wouldn't reduce the value on step ([#10227](https://github.com/PyTorchLightning/pytorch-lightning/pull/10227))
- Fixed an issue with `pl.utilities.seed.reset_seed` converting the `PL_SEED_WORKERS` environment variable to `bool` ([#10099](https://github.com/PyTorchLightning/pytorch-lightning/pull/10099))
- Fixed iterating over a logger collection when `fast_dev_run > 0` ([#10232](https://github.com/PyTorchLightning/pytorch-lightning/pull/10232))
- Fixed `batch_size` in `ResultCollection` not being reset to 1 on epoch end ([#10242](https://github.com/PyTorchLightning/pytorch-lightning/pull/10242))
- Fixed `distrib_type` not being set when training plugin instances are being passed to the Trainer ([#10251](https://github.com/PyTorchLightning/pytorch-lightning/pull/10251))


## [1.4.9] - 2021-09-30

- Fixed `lr_find` to generate same results on multiple calls ([#9704](https://github.com/PyTorchLightning/pytorch-lightning/pull/9704))
- Fixed `reset` metrics on validation epoch end ([#9717](https://github.com/PyTorchLightning/pytorch-lightning/pull/9717))
- Fixed input validation for `gradient_clip_val`, `gradient_clip_algorithm`, `track_grad_norm` and `terminate_on_nan` Trainer arguments ([#9595](https://github.com/PyTorchLightning/pytorch-lightning/pull/9595))
- Reset metrics before each task starts ([#9410](https://github.com/PyTorchLightning/pytorch-lightning/pull/9410))


## [1.4.8] - 2021-09-22

- Fixed error reporting in DDP process reconciliation when processes are launched by an external agent ([#9389](https://github.com/PyTorchLightning/pytorch-lightning/pull/9389))
- Added PL_RECONCILE_PROCESS environment variable to enable process reconciliation regardless of cluster environment settings ([#9389](https://github.com/PyTorchLightning/pytorch-lightning/pull/9389))
- Fixed `add_argparse_args` raising `TypeError` when args are typed as `typing.Generic` in Python 3.6 ([#9554](https://github.com/PyTorchLightning/pytorch-lightning/pull/9554))
- Fixed back-compatibility for saving hyperparameters from a single container and inferring its argument name by reverting [#9125](https://github.com/PyTorchLightning/pytorch-lightning/pull/9125) ([#9642](https://github.com/PyTorchLightning/pytorch-lightning/pull/9642))


## [1.4.7] - 2021-09-14

- Fixed logging of nan parameters ([#9364](https://github.com/PyTorchLightning/pytorch-lightning/pull/9364))
- Fixed `replace_sampler` missing the batch size under specific conditions ([#9367](https://github.com/PyTorchLightning/pytorch-lightning/pull/9367))
- Pass init args to ShardedDataParallel ([#9483](https://github.com/PyTorchLightning/pytorch-lightning/pull/9483))
- Fixed collision of user argument when using ShardedDDP ([#9512](https://github.com/PyTorchLightning/pytorch-lightning/pull/9512))
- Fixed DeepSpeed crash for RNNs ([#9489](https://github.com/PyTorchLightning/pytorch-lightning/pull/9489))


## [1.4.6] - 2021-09-07

- Fixed an issues with export to ONNX format when a model has multiple inputs ([#8800](https://github.com/PyTorchLightning/pytorch-lightning/pull/8800))
- Removed deprecation warnings being called for `on_{task}_dataloader` ([#9279](https://github.com/PyTorchLightning/pytorch-lightning/pull/9279))
- Fixed save/load/resume from checkpoint for DeepSpeed Plugin (
    [#8397](https://github.com/PyTorchLightning/pytorch-lightning/pull/8397),
    [#8644](https://github.com/PyTorchLightning/pytorch-lightning/pull/8644),
    [#8627](https://github.com/PyTorchLightning/pytorch-lightning/pull/8627))
- Fixed `EarlyStopping` running on train epoch end when `check_val_every_n_epoch>1` is set ([#9156](https://github.com/PyTorchLightning/pytorch-lightning/pull/9156))
- Fixed an issue with logger outputs not being finalized correctly after prediction runs ([#8333](https://github.com/PyTorchLightning/pytorch-lightning/issues/8333))
- Fixed the Apex and DeepSpeed plugin closure running after the `on_before_optimizer_step` hook ([#9288](https://github.com/PyTorchLightning/pytorch-lightning/issues/9288))
- Fixed the Native AMP plugin closure not running with manual optimization ([#9288](https://github.com/PyTorchLightning/pytorch-lightning/issues/9288))
- Fixed bug where data-loading functions where not getting the correct running stage passed ([#8858](https://github.com/PyTorchLightning/pytorch-lightning/pull/8858))
- Fixed intra-epoch evaluation outputs staying in memory when the respective `*_epoch_end` hook wasn't overridden ([#9261](https://github.com/PyTorchLightning/pytorch-lightning/pull/9261))
- Fixed error handling in DDP process reconciliation when `_sync_dir` was not initialized ([#9267](https://github.com/PyTorchLightning/pytorch-lightning/pull/9267))
- Fixed PyTorch Profiler not enabled for manual optimization ([#9316](https://github.com/PyTorchLightning/pytorch-lightning/pull/9316))
- Fixed inspection of other args when a container is specified in `save_hyperparameters` ([#9125](https://github.com/PyTorchLightning/pytorch-lightning/pull/9125))
- Fixed signature of `Timer.on_train_epoch_end` and `StochasticWeightAveraging.on_train_epoch_end` to prevent unwanted deprecation warnings ([#9347](https://github.com/PyTorchLightning/pytorch-lightning/pull/9347))


## [1.4.5] - 2021-08-31

- Fixed reduction using `self.log(sync_dict=True, reduce_fx={mean,max})` ([#9142](https://github.com/PyTorchLightning/pytorch-lightning/pull/9142))
- Fixed not setting a default value for `max_epochs` if `max_time` was specified on the `Trainer` constructor ([#9072](https://github.com/PyTorchLightning/pytorch-lightning/pull/9072))
- Fixed the CometLogger, no longer modifies the metrics in place. Instead creates a copy of metrics before performing any operations ([#9150](https://github.com/PyTorchLightning/pytorch-lightning/pull/9150))
- Fixed `DDP` "CUDA error: initialization error" due to a `copy` instead of `deepcopy` on `ResultCollection` ([#9239](https://github.com/PyTorchLightning/pytorch-lightning/pull/9239))


## [1.4.4] - 2021-08-24

- Fixed a bug in the binary search mode of auto batch size scaling where exception was raised if the first trainer run resulted in OOM ([#8954](https://github.com/PyTorchLightning/pytorch-lightning/pull/8954))
- Fixed a bug causing logging with `log_gpu_memory='min_max'` not working ([#9013](https://github.com/PyTorchLightning/pytorch-lightning/pull/9013))


## [1.4.3] - 2021-08-17

- Fixed plateau scheduler stepping on incomplete epoch ([#8861](https://github.com/PyTorchLightning/pytorch-lightning/pull/8861))
- Fixed infinite loop with `CycleIterator` and multiple loaders ([#8889](https://github.com/PyTorchLightning/pytorch-lightning/pull/8889))
- Fixed `StochasticWeightAveraging` with a list of learning rates not applying them to each param group ([#8747](https://github.com/PyTorchLightning/pytorch-lightning/issues/8747))
- Restore original loaders if replaced by entrypoint ([#8885](https://github.com/PyTorchLightning/pytorch-lightning/pull/8885))
- Fixed lost reference to `_Metadata` object in `ResultMetricCollection` ([#8932](https://github.com/PyTorchLightning/pytorch-lightning/pull/8932))
- Ensure the existence of `DDPPlugin._sync_dir` in `reconciliate_processes` ([#8939](https://github.com/PyTorchLightning/pytorch-lightning/pull/8939))


## [1.4.2] - 2021-08-10

- Fixed recursive call for `apply_to_collection(include_none=False)` ([#8719](https://github.com/PyTorchLightning/pytorch-lightning/pull/8719))
- Fixed truncated backprop through time enablement when set as a property on the LightningModule and not the Trainer ([#8804](https://github.com/PyTorchLightning/pytorch-lightning/pull/8804/))
- Fixed comments and exception message for metrics_to_scalars ([#8782](https://github.com/PyTorchLightning/pytorch-lightning/pull/8782/))
- Fixed typo error in LightningLoggerBase.after_save_checkpoint docstring ([#8737](https://github.com/PyTorchLightning/pytorch-lightning/pull/8737/))


## [1.4.1] - 2021-08-03

- Fixed `trainer.fit_loop.split_idx` always returning `None` ([#8601](https://github.com/PyTorchLightning/pytorch-lightning/pull/8601))
- Fixed references for `ResultCollection.extra` ([#8622](https://github.com/PyTorchLightning/pytorch-lightning/pull/8622))
- Fixed reference issues during epoch end result collection ([#8621](https://github.com/PyTorchLightning/pytorch-lightning/pull/8621))
- Fixed horovod auto-detection when horovod is not installed and the launcher is `mpirun` ([#8610](https://github.com/PyTorchLightning/pytorch-lightning/pull/8610))
- Fixed an issue with `training_step` outputs not getting collected correctly for `training_epoch_end` ([#8613](https://github.com/PyTorchLightning/pytorch-lightning/pull/8613))
- Fixed distributed types support for CPUs ([#8667](https://github.com/PyTorchLightning/pytorch-lightning/pull/8667))
- Fixed a deadlock issue with DDP and torchelastic ([#8655](https://github.com/PyTorchLightning/pytorch-lightning/pull/8655))
- Fixed `accelerator=ddp` choice for CPU ([#8645](https://github.com/PyTorchLightning/pytorch-lightning/pull/8645))


## [1.4.0] - 2021-07-27

### Added

- Added `extract_batch_size` utility and corresponding tests to extract batch dimension from multiple batch types ([#8357](https://github.com/PyTorchLightning/pytorch-lightning/pull/8357/))
- Added support for named parameter groups in `LearningRateMonitor` ([#7987](https://github.com/PyTorchLightning/pytorch-lightning/pull/7987))
- Added `dataclass` support for `pytorch_lightning.utilities.apply_to_collection` ([#7935](https://github.com/PyTorchLightning/pytorch-lightning/pull/7935))
- Added support to `LightningModule.to_torchscript` for saving to custom filesystems with `fsspec` ([#7617](https://github.com/PyTorchLightning/pytorch-lightning/pull/7617))
- Added `KubeflowEnvironment` for use with the `PyTorchJob` operator in Kubeflow
- Added LightningCLI support for config files on object stores ([#7521](https://github.com/PyTorchLightning/pytorch-lightning/pull/7521))
- Added `ModelPruning(prune_on_train_epoch_end=True|False)` to choose when to apply pruning ([#7704](https://github.com/PyTorchLightning/pytorch-lightning/pull/7704))
- Added support for checkpointing based on a provided time interval during training ([#7515](https://github.com/PyTorchLightning/pytorch-lightning/pull/7515))
- Progress tracking
  * Added dataclasses for progress tracking ([#6603](https://github.com/PyTorchLightning/pytorch-lightning/pull/6603),
    [#7574](https://github.com/PyTorchLightning/pytorch-lightning/pull/7574),
    [#8140](https://github.com/PyTorchLightning/pytorch-lightning/pull/8140),
    [#8362](https://github.com/PyTorchLightning/pytorch-lightning/pull/8362))
  * Add `{,load_}state_dict` to the progress tracking dataclasses ([#8140](https://github.com/PyTorchLightning/pytorch-lightning/pull/8140))
  * Connect the progress tracking dataclasses to the loops ([#8244](https://github.com/PyTorchLightning/pytorch-lightning/pull/8244),
    [#8362](https://github.com/PyTorchLightning/pytorch-lightning/pull/8362))
  * Do not reset the progress tracking dataclasses total counters ([#8475](https://github.com/PyTorchLightning/pytorch-lightning/pull/8475))
- Added support for passing a `LightningDataModule` positionally as the second argument to `trainer.{validate,test,predict}` ([#7431](https://github.com/PyTorchLightning/pytorch-lightning/pull/7431))
- Added argument `trainer.predict(ckpt_path)` ([#7430](https://github.com/PyTorchLightning/pytorch-lightning/pull/7430))
- Added `clip_grad_by_value` support for TPUs ([#7025](https://github.com/PyTorchLightning/pytorch-lightning/pull/7025))
- Added support for passing any class to `is_overridden` ([#7918](https://github.com/PyTorchLightning/pytorch-lightning/pull/7918))
- Added `sub_dir` parameter to `TensorBoardLogger` ([#6195](https://github.com/PyTorchLightning/pytorch-lightning/pull/6195))
- Added correct `dataloader_idx` to batch transfer hooks ([#6241](https://github.com/PyTorchLightning/pytorch-lightning/pull/6241))
- Added `include_none=bool` argument to `apply_to_collection` ([#7769](https://github.com/PyTorchLightning/pytorch-lightning/pull/7769))
- Added `apply_to_collections` to apply a function to two zipped collections ([#7769](https://github.com/PyTorchLightning/pytorch-lightning/pull/7769))
- Added `ddp_fully_sharded` support ([#7487](https://github.com/PyTorchLightning/pytorch-lightning/pull/7487))
- Added `should_rank_save_checkpoint` property to Training Plugins ([#7684](https://github.com/PyTorchLightning/pytorch-lightning/pull/7684))
- Added `log_grad_norm` hook to `LightningModule` to customize the logging of gradient norms ([#7873](https://github.com/PyTorchLightning/pytorch-lightning/pull/7873))
- Added `save_config_filename` init argument to `LightningCLI` to ease resolving name conflicts ([#7741](https://github.com/PyTorchLightning/pytorch-lightning/pull/7741))
- Added `save_config_overwrite` init argument to `LightningCLI` to ease overwriting existing config files ([#8059](https://github.com/PyTorchLightning/pytorch-lightning/pull/8059))
- Added reset dataloader hooks to Training Plugins and Accelerators ([#7861](https://github.com/PyTorchLightning/pytorch-lightning/pull/7861))
- Added trainer stage hooks for Training Plugins and Accelerators ([#7864](https://github.com/PyTorchLightning/pytorch-lightning/pull/7864))
- Added the `on_before_optimizer_step` hook ([#8048](https://github.com/PyTorchLightning/pytorch-lightning/pull/8048))
- Added IPU Accelerator ([#7867](https://github.com/PyTorchLightning/pytorch-lightning/pull/7867))
- Fault-tolerant training
    * Added `{,load_}state_dict` to `ResultCollection` ([#7948](https://github.com/PyTorchLightning/pytorch-lightning/pull/7948))
    * Added `{,load_}state_dict` to `Loops` ([#8197](https://github.com/PyTorchLightning/pytorch-lightning/pull/8197))
    * Added `FastForwardSampler` and `CaptureIterableDataset` ([#8307](https://github.com/PyTorchLightning/pytorch-lightning/pull/8307))
    * Set `Loop.restarting=False` at the end of the first iteration ([#8362](https://github.com/PyTorchLightning/pytorch-lightning/pull/8362))
    * Save the loops state with the checkpoint (opt-in) ([#8362](https://github.com/PyTorchLightning/pytorch-lightning/pull/8362))
    * Save a checkpoint to restore the state on exception (opt-in) ([#8362](https://github.com/PyTorchLightning/pytorch-lightning/pull/8362))
    * Added `state_dict` and `load_state_dict` utilities for `CombinedLoader` + utilities for dataloader ([#8364](https://github.com/PyTorchLightning/pytorch-lightning/pull/8364))
- Added `rank_zero_only` to `LightningModule.log` function ([#7966](https://github.com/PyTorchLightning/pytorch-lightning/pull/7966))
- Added `metric_attribute` to `LightningModule.log` function ([#7966](https://github.com/PyTorchLightning/pytorch-lightning/pull/7966))
- Added a warning if `Trainer(log_every_n_steps)` is a value too high for the training dataloader ([#7734](https://github.com/PyTorchLightning/pytorch-lightning/pull/7734))
- Added LightningCLI support for argument links applied on instantiation ([#7895](https://github.com/PyTorchLightning/pytorch-lightning/pull/7895))
- Added LightningCLI support for configurable callbacks that should always be present ([#7964](https://github.com/PyTorchLightning/pytorch-lightning/pull/7964))
- Added DeepSpeed Infinity Support, and updated to DeepSpeed 0.4.0 ([#7234](https://github.com/PyTorchLightning/pytorch-lightning/pull/7234))
- Added support for `torch.nn.UninitializedParameter` in `ModelSummary` ([#7642](https://github.com/PyTorchLightning/pytorch-lightning/pull/7642))
- Added support `LightningModule.save_hyperparameters` when `LightningModule` is a dataclass ([#7992](https://github.com/PyTorchLightning/pytorch-lightning/pull/7992))
- Added support for overriding `optimizer_zero_grad` and `optimizer_step` when using accumulate_grad_batches ([#7980](https://github.com/PyTorchLightning/pytorch-lightning/pull/7980))
- Added `logger` boolean flag to `save_hyperparameters` ([#7960](https://github.com/PyTorchLightning/pytorch-lightning/pull/7960))
- Added support for calling scripts using the module syntax (`python -m package.script`) ([#8073](https://github.com/PyTorchLightning/pytorch-lightning/pull/8073))
- Added support for optimizers and learning rate schedulers to `LightningCLI` ([#8093](https://github.com/PyTorchLightning/pytorch-lightning/pull/8093))
- Added XLA Profiler ([#8014](https://github.com/PyTorchLightning/pytorch-lightning/pull/8014))
- Added `PrecisionPlugin.{pre,post}_backward` ([#8328](https://github.com/PyTorchLightning/pytorch-lightning/pull/8328))
- Added `on_load_checkpoint` and `on_save_checkpoint` hooks to the `PrecisionPlugin` base class ([#7831](https://github.com/PyTorchLightning/pytorch-lightning/pull/7831))
- Added `max_depth` parameter in `ModelSummary` ([#8062](https://github.com/PyTorchLightning/pytorch-lightning/pull/8062))
- Added `XLAStatsMonitor` callback ([#8235](https://github.com/PyTorchLightning/pytorch-lightning/pull/8235))
- Added `restore` function and `restarting` attribute to base `Loop` ([#8247](https://github.com/PyTorchLightning/pytorch-lightning/pull/8247))
- Added support for `save_hyperparameters` in `LightningDataModule` ([#3792](https://github.com/PyTorchLightning/pytorch-lightning/pull/3792))
- Added the `ModelCheckpoint(save_on_train_epoch_end)` to choose when to run the saving logic ([#8389](https://github.com/PyTorchLightning/pytorch-lightning/pull/8389))
- Added `LSFEnvironment` for distributed training with the LSF resource manager `jsrun` ([#5102](https://github.com/PyTorchLightning/pytorch-lightning/pull/5102))
- Added support for `accelerator='cpu'|'gpu'|'tpu'|'ipu'|'auto'` ([#7808](https://github.com/PyTorchLightning/pytorch-lightning/pull/7808))
- Added `tpu_spawn_debug` to plugin registry ([#7933](https://github.com/PyTorchLightning/pytorch-lightning/pull/7933))
- Enabled traditional/manual launching of DDP processes through `LOCAL_RANK` and `NODE_RANK` environment variable assignments ([#7480](https://github.com/PyTorchLightning/pytorch-lightning/pull/7480))
- Added `quantize_on_fit_end` argument to `QuantizationAwareTraining` ([#8464](https://github.com/PyTorchLightning/pytorch-lightning/pull/8464))
- Added experimental support for loop specialization ([#8226](https://github.com/PyTorchLightning/pytorch-lightning/pull/8226))
- Added support for `devices` flag to Trainer ([#8440](https://github.com/PyTorchLightning/pytorch-lightning/pull/8440))
- Added private `prevent_trainer_and_dataloaders_deepcopy` context manager on the `LightningModule` ([#8472](https://github.com/PyTorchLightning/pytorch-lightning/pull/8472))
- Added support for providing callables to the Lightning CLI instead of types ([#8400](https://github.com/PyTorchLightning/pytorch-lightning/pull/8400))

### Changed

- Decoupled device parsing logic from Accelerator connector to Trainer ([#8180](https://github.com/PyTorchLightning/pytorch-lightning/pull/8180))
- Changed the `Trainer`'s `checkpoint_callback` argument to allow only boolean values ([#7539](https://github.com/PyTorchLightning/pytorch-lightning/pull/7539))
- Log epoch metrics before the `on_evaluation_end` hook ([#7272](https://github.com/PyTorchLightning/pytorch-lightning/pull/7272))
- Explicitly disallow calling `self.log(on_epoch=False)` during epoch-only or single-call hooks ([#7874](https://github.com/PyTorchLightning/pytorch-lightning/pull/7874))
- Changed these `Trainer` methods to be protected: `call_setup_hook`, `call_configure_sharded_model`, `pre_dispatch`, `dispatch`, `post_dispatch`, `call_teardown_hook`, `run_train`, `run_sanity_check`, `run_evaluate`, `run_evaluation`, `run_predict`, `track_output_for_epoch_end`
- Changed `metrics_to_scalars` to work with any collection or value ([#7888](https://github.com/PyTorchLightning/pytorch-lightning/pull/7888))
- Changed `clip_grad_norm` to use `torch.nn.utils.clip_grad_norm_` ([#7025](https://github.com/PyTorchLightning/pytorch-lightning/pull/7025))
- Validation is now always run inside the training epoch scope ([#7357](https://github.com/PyTorchLightning/pytorch-lightning/pull/7357))
- `ModelCheckpoint` now runs at the end of the training epoch by default ([#8389](https://github.com/PyTorchLightning/pytorch-lightning/pull/8389))
- `EarlyStopping` now runs at the end of the training epoch by default ([#8286](https://github.com/PyTorchLightning/pytorch-lightning/pull/8286))
- Refactored Loops
    * Moved attributes `global_step`, `current_epoch`, `max/min_steps`, `max/min_epochs`, `batch_idx`, and `total_batch_idx` to TrainLoop ([#7437](https://github.com/PyTorchLightning/pytorch-lightning/pull/7437))
    * Refactored result handling in training loop ([#7506](https://github.com/PyTorchLightning/pytorch-lightning/pull/7506))
    * Moved attributes `hiddens` and `split_idx` to TrainLoop ([#7507](https://github.com/PyTorchLightning/pytorch-lightning/pull/7507))
    * Refactored the logic around manual and automatic optimization inside the optimizer loop ([#7526](https://github.com/PyTorchLightning/pytorch-lightning/pull/7526))
    * Simplified "should run validation" logic ([#7682](https://github.com/PyTorchLightning/pytorch-lightning/pull/7682))
    * Simplified logic for updating the learning rate for schedulers ([#7682](https://github.com/PyTorchLightning/pytorch-lightning/pull/7682))
    * Removed the `on_epoch` guard from the "should stop" validation check ([#7701](https://github.com/PyTorchLightning/pytorch-lightning/pull/7701))
    * Refactored internal loop interface; added new classes `FitLoop`, `TrainingEpochLoop`, `TrainingBatchLoop` ([#7871](https://github.com/PyTorchLightning/pytorch-lightning/pull/7871), [#8077](https://github.com/PyTorchLightning/pytorch-lightning/pull/8077))
    * Removed `pytorch_lightning/trainer/training_loop.py` ([#7985](https://github.com/PyTorchLightning/pytorch-lightning/pull/7985))
    * Refactored evaluation loop interface; added new classes `DataLoaderLoop`, `EvaluationLoop`, `EvaluationEpochLoop` ([#7990](https://github.com/PyTorchLightning/pytorch-lightning/pull/7990), [#8077](https://github.com/PyTorchLightning/pytorch-lightning/pull/8077))
    * Removed `pytorch_lightning/trainer/evaluation_loop.py` ([#8056](https://github.com/PyTorchLightning/pytorch-lightning/pull/8056))
    * Restricted public access to several internal functions ([#8024](https://github.com/PyTorchLightning/pytorch-lightning/pull/8024))
    * Refactored trainer `_run_*` functions and separate evaluation loops ([#8065](https://github.com/PyTorchLightning/pytorch-lightning/pull/8065))
    * Refactored prediction loop interface; added new classes `PredictionLoop`, `PredictionEpochLoop` ([#7700](https://github.com/PyTorchLightning/pytorch-lightning/pull/7700), [#8077](https://github.com/PyTorchLightning/pytorch-lightning/pull/8077))
    * Removed `pytorch_lightning/trainer/predict_loop.py` ([#8094](https://github.com/PyTorchLightning/pytorch-lightning/pull/8094))
    * Moved result teardown to the loops ([#8245](https://github.com/PyTorchLightning/pytorch-lightning/pull/8245))
    * Improve `Loop` API to better handle children `state_dict` and `progress` ([#8334](https://github.com/PyTorchLightning/pytorch-lightning/pull/8334))
- Refactored logging
    * Renamed and moved `core/step_result.py` to `trainer/connectors/logger_connector/result.py` ([#7736](https://github.com/PyTorchLightning/pytorch-lightning/pull/7736))
    * Dramatically simplify the `LoggerConnector` ([#7882](https://github.com/PyTorchLightning/pytorch-lightning/pull/7882))
    * `trainer.{logged,progress_bar,callback}_metrics` are now updated on-demand ([#7882](https://github.com/PyTorchLightning/pytorch-lightning/pull/7882))
    * Completely overhaul the `Result` object in favor of `ResultMetric` ([#7882](https://github.com/PyTorchLightning/pytorch-lightning/pull/7882))
    * Improve epoch-level reduction time and overall memory usage ([#7882](https://github.com/PyTorchLightning/pytorch-lightning/pull/7882))
    * Allow passing `self.log(batch_size=...)` ([#7891](https://github.com/PyTorchLightning/pytorch-lightning/pull/7891))
    * Each of the training loops now keeps its own results collection ([#7891](https://github.com/PyTorchLightning/pytorch-lightning/pull/7891))
    * Remove `EpochResultStore` and `HookResultStore` in favor of `ResultCollection` ([#7909](https://github.com/PyTorchLightning/pytorch-lightning/pull/7909))
    * Remove `MetricsHolder` ([#7909](https://github.com/PyTorchLightning/pytorch-lightning/pull/7909))
- Moved `ignore_scalar_return_in_dp` warning suppression to the DataParallelPlugin class ([#7421](https://github.com/PyTorchLightning/pytorch-lightning/pull/7421/))
- Changed the behaviour when logging evaluation step metrics to no longer append `/epoch_*` to the metric name ([#7351](https://github.com/PyTorchLightning/pytorch-lightning/pull/7351))
- Raised `ValueError` when a `None` value is `self.log`-ed ([#7771](https://github.com/PyTorchLightning/pytorch-lightning/pull/7771))
- Changed `resolve_training_type_plugins` to allow setting `num_nodes` and `sync_batchnorm` from `Trainer` setting ([#7026](https://github.com/PyTorchLightning/pytorch-lightning/pull/7026))
- Default `seed_everything(workers=True)` in the `LightningCLI` ([#7504](https://github.com/PyTorchLightning/pytorch-lightning/pull/7504))
- Changed `model.state_dict()` in `CheckpointConnector` to allow `training_type_plugin` to customize the model's `state_dict()` ([#7474](https://github.com/PyTorchLightning/pytorch-lightning/pull/7474))
- `MLflowLogger` now uses the env variable `MLFLOW_TRACKING_URI` as default tracking URI ([#7457](https://github.com/PyTorchLightning/pytorch-lightning/pull/7457))
- Changed `Trainer` arg and functionality from `reload_dataloaders_every_epoch` to `reload_dataloaders_every_n_epochs` ([#5043](https://github.com/PyTorchLightning/pytorch-lightning/pull/5043))
- Changed `WandbLogger(log_model={True/'all'})` to log models as artifacts ([#6231](https://github.com/PyTorchLightning/pytorch-lightning/pull/6231))
- MLFlowLogger now accepts `run_name` as an constructor argument ([#7622](https://github.com/PyTorchLightning/pytorch-lightning/issues/7622))
- Changed `teardown()` in `Accelerator` to allow `training_type_plugin` to customize `teardown` logic ([#7579](https://github.com/PyTorchLightning/pytorch-lightning/pull/7579))
- `Trainer.fit` now raises an error when using manual optimization with unsupported features such as `gradient_clip_val` or `accumulate_grad_batches` ([#7788](https://github.com/PyTorchLightning/pytorch-lightning/pull/7788))
- Accelerator hooks are called regardless if `LightningModule` overrides the same hooks ([#7826](https://github.com/PyTorchLightning/pytorch-lightning/pull/7826))
- Moved profilers to their own file ([#7822](https://github.com/PyTorchLightning/pytorch-lightning/pull/7822))
- The `on_after_backward` hook is now called on accumulating iterations. Use the `on_before_optimizer_step` hook to mimic the old behaviour ([#8328](https://github.com/PyTorchLightning/pytorch-lightning/pull/8328))
- The mixed precision loss is no longer unscaled before the `on_after_backward` hook. Use the `on_before_optimizer_step` hook to mimic the old behaviour  ([#8328](https://github.com/PyTorchLightning/pytorch-lightning/pull/8328))
- The `TrainingTypePlugin.{pre,post}_backward` hooks no longer take the `optimizer, opt_idx, should_accumulate` arguments ([#8328](https://github.com/PyTorchLightning/pytorch-lightning/pull/8328))
- The `PrecisionPlugin.backward` hooks no longer returns a value ([#8328](https://github.com/PyTorchLightning/pytorch-lightning/pull/8328))
- The `PrecisionPlugin.backward` hooks no longer takes a `should_accumulate` argument ([#8328](https://github.com/PyTorchLightning/pytorch-lightning/pull/8328))
- Added the `on_before_backward` hook ([#7865](https://github.com/PyTorchLightning/pytorch-lightning/pull/7865))
- `LightningCLI` now aborts with a clearer message if config already exists and disables save config during `fast_dev_run`([#7963](https://github.com/PyTorchLightning/pytorch-lightning/pull/7963))
- Saved the `LightningCLI` config on `setup` and only on the main process ([#8017](https://github.com/PyTorchLightning/pytorch-lightning/pull/8017))
- Dropped the `LightningCLI` `ArgumentParser` when pickling ([#8017](https://github.com/PyTorchLightning/pytorch-lightning/pull/8017))
- Skip `broadcast` if distributed not initialized for the spawn plugins ([#8017](https://github.com/PyTorchLightning/pytorch-lightning/pull/8017))
- `Trainer(resume_from_checkpoint=...)` now restores the model directly after `LightningModule.setup()`, which is before `LightningModule.configure_sharded_model()` ([#7652](https://github.com/PyTorchLightning/pytorch-lightning/pull/7652))
- Moved `torch.cuda.set_device()` to enable collective calls earlier in setup ([#8312](https://github.com/PyTorchLightning/pytorch-lightning/pull/8312))
- Used XLA utility API to move data to CPU (Single TPU core) ([#8078](https://github.com/PyTorchLightning/pytorch-lightning/pull/8078))
- Improved error messages in `replace_sampler` when the `DataLoader` attributes are not included in the signature or the signature is missing optional arguments ([#8519](https://github.com/PyTorchLightning/pytorch-lightning/pull/8519))
- Moved `DeviceDtypeModuleMixin` and `HyperparametersMixin` mixin to `core` ([#8396](https://github.com/PyTorchLightning/pytorch-lightning/pull/8396))
- Return the `default_root_dir` as the `log_dir` when the logger is a `LoggerCollection` ([#8187](https://github.com/PyTorchLightning/pytorch-lightning/pull/8187))

### Deprecated

- Deprecated `LightningModule.loaded_optimizer_states_dict` ([#8229](https://github.com/PyTorchLightning/pytorch-lightning/pull/8229))
- Standardized the dataloaders arguments of `trainer.{fit,valdiate,test,tune}` ([#7431](https://github.com/PyTorchLightning/pytorch-lightning/pull/7431))
- Deprecated `DataModule` properties: `has_prepared_data`, `has_setup_fit`, `has_setup_validate`, `has_setup_test`, `has_setup_predict`, `has_teardown_fit`, `has_teardown_validate`, `has_teardown_test`, `has_teardown_predict` ([#7657](https://github.com/PyTorchLightning/pytorch-lightning/pull/7657/))
- Deprecated `TrainerModelHooksMixin` in favor of `pytorch_lightning.utilities.signature_utils` ([#7422](https://github.com/PyTorchLightning/pytorch-lightning/pull/7422))
- Deprecated `num_nodes` and `sync_batchnorm` arguments in `DDPPlugin` and `DDPSpawnPlugin` ([#7026](https://github.com/PyTorchLightning/pytorch-lightning/pull/7026))
- Deprecated `self.log(sync_dist_op)` in favor of `self.log(reduce_fx)`. ([#7891](https://github.com/PyTorchLightning/pytorch-lightning/pull/7891))
- Deprecated `is_overridden(model=...)` in favor of `is_overridden(instance=...)` ([#7918](https://github.com/PyTorchLightning/pytorch-lightning/pull/7918))
- Deprecated automatically detaching returned extras with grads ([#7994](https://github.com/PyTorchLightning/pytorch-lightning/pull/7994))
- Deprecated default value of `monitor` argument in EarlyStopping callback to enforce `monitor` as a required argument ([#7907](https://github.com/PyTorchLightning/pytorch-lightning/pull/7907))
- Deprecated importing `rank_zero_{warn,deprecation}` directly from `pytorch_lightning.utilities.distributed` ([#8085](https://github.com/PyTorchLightning/pytorch-lightning/pull/8085))
- Deprecated the use of `CheckpointConnector.hpc_load()` in favor of `CheckpointConnector.restore()` ([#7652](https://github.com/PyTorchLightning/pytorch-lightning/pull/7652))
- Deprecated `ModelCheckpoint(every_n_val_epochs)` in favor of `ModelCheckpoint(every_n_epochs)` ([#8383](https://github.com/PyTorchLightning/pytorch-lightning/pull/8383))
- Deprecated `DDPPlugin.task_idx` in favor of `DDPPlugin.local_rank` ([#8203](https://github.com/PyTorchLightning/pytorch-lightning/pull/8203))
- Deprecated the `Trainer.train_loop` property in favor of `Trainer.fit_loop` ([#8025](https://github.com/PyTorchLightning/pytorch-lightning/pull/8025))
- Deprecated the `Trainer.disable_validation` property in favor of `not Trainer.enable_validation` ([#8291](https://github.com/PyTorchLightning/pytorch-lightning/pull/8291))
- Deprecated `mode` parameter in `ModelSummary` in favor of `max_depth` ([#8062](https://github.com/PyTorchLightning/pytorch-lightning/pull/8062))
- Deprecated `reload_dataloaders_every_epoch` argument of `Trainer` in favor of `reload_dataloaders_every_n_epochs` ([#5043](https://github.com/PyTorchLightning/pytorch-lightning/pull/5043))
- Deprecated `distributed_backend` argument for `Trainer` ([#8575](https://github.com/PyTorchLightning/pytorch-lightning/pull/8575))

### Removed

- Dropped official support/testing for PyTorch <1.6 ([#8288](https://github.com/PyTorchLightning/pytorch-lightning/pull/8288))
- Removed `ProfilerConnector` ([#7654](https://github.com/PyTorchLightning/pytorch-lightning/pull/7654))
- Pruned deprecated classif. metrics from `pytorch_lightning.metrics.functional.classification` ([#7499](https://github.com/PyTorchLightning/pytorch-lightning/pull/7499))
- Removed deprecated data parallel classes `LightningDataParallel` and `LightningDistributedDataParallel` from `pytorch_lightning.overrides.data_parallel` ([#7510](https://github.com/PyTorchLightning/pytorch-lightning/pull/7510))
- Removed deprecated trainer attributes - `get_model` and `accelerator_backend` ([#7502](https://github.com/PyTorchLightning/pytorch-lightning/pull/7502))
- Removed support for automatically monitoring the `val_loss` key with `ModelCheckpoint`. Pass your `monitor` of choice to the `ModelCheckpoint` instance instead ([#8293](https://github.com/PyTorchLightning/pytorch-lightning/pull/8293))
- Removed support for `self.log(tbptt_reduce_fx)` and `self.log(tbptt_pad_token)`. Please, open a discussion explaining your use-case if you relied on these. ([#7644](https://github.com/PyTorchLightning/pytorch-lightning/pull/7644))
- Removed deprecated utils modules `model_utils`, `warning_utils`, `xla_device_utils` and partially `argparse_utils` ([#7503](https://github.com/PyTorchLightning/pytorch-lightning/pull/7503))
- Removed `RPCPlugin` and `RPCSequentialPlugin`. If you were successfully using these plugins, please open a GitHub discussion about your use case ([#8101](https://github.com/PyTorchLightning/pytorch-lightning/pull/8101))
- Removed deprecated trainer attributes - `on_cpu`, `on_tpu`, `use_tpu`, `on_gpu`, `use_dp`, `use_ddp`, `use_ddp2`, `use_horovod`, `use_single_gpu` ([#7501](https://github.com/PyTorchLightning/pytorch-lightning/pull/7501))
- Removed deprecated `optimizer` argument in `LightningModule.manual_backward()`; Toggling optimizers in manual optimization should be done using `LightningModule.{un}toggle_optimizer()` ([#8287](https://github.com/PyTorchLightning/pytorch-lightning/pull/8287))
- Removed DeepSpeed FP16 Exception as FP32 is now supported ([#8462](https://github.com/PyTorchLightning/pytorch-lightning/pull/8462))
- Removed environment variable `PL_EXP_VERSION` from DDP subprocesses ([7403](https://github.com/PyTorchLightning/pytorch-lightning/pull/7403))

### Fixed

- Fixed the `GPUStatsMonitor` callbacks to use the correct GPU IDs if `CUDA_VISIBLE_DEVICES` set ([#8260](https://github.com/PyTorchLightning/pytorch-lightning/pull/8260))
- Fixed `lr_scheduler` checkpointed state by calling `update_lr_schedulers` before saving checkpoints ([#7877](https://github.com/PyTorchLightning/pytorch-lightning/pull/7877))
- Fixed ambiguous warning when both overfit and train dataloader shuffling are enabled ([#7685](https://github.com/PyTorchLightning/pytorch-lightning/pull/7685))
- Fixed dev debugger memory growing due to tracking events even when disabled ([#7875](https://github.com/PyTorchLightning/pytorch-lightning/pull/7875))
- Fixed `None` loss keys getting added in `training_epoch_end` when using manual optimization and not returning a loss ([#7772](https://github.com/PyTorchLightning/pytorch-lightning/pull/7772))
- Fixed a bug where `precision=64` with `accelerator='ddp_spawn'` would throw a pickle error ([#6924](https://github.com/PyTorchLightning/pytorch-lightning/pull/6924))
- Do not override the existing `epoch` value in `logged_metrics` when already logged by the user ([#7982](https://github.com/PyTorchLightning/pytorch-lightning/issues/7982))
- Support for manual optimization with DeepSpeed ([#7970](https://github.com/PyTorchLightning/pytorch-lightning/pull/7970))
- Fixed `dataloader_idx` argument value when predicting with only one `DataLoader` ([#7941](https://github.com/PyTorchLightning/pytorch-lightning/pull/7941))
- Fixed passing the `stage` argument of `Callback.{setup,teardown}` as a keyword ([#7973](https://github.com/PyTorchLightning/pytorch-lightning/pull/7973))
- Fixed metrics generated during `validation sanity checking` are cleaned on end ([#8171](https://github.com/PyTorchLightning/pytorch-lightning/pull/8171))
- Fixed `log_gpu_memory` metrics not being added to `logging` when nothing else is logged ([#8174](https://github.com/PyTorchLightning/pytorch-lightning/pull/8174))
- Fixed a bug where calling `log` with a `Metric` instance would raise an error if it was a nested attribute of the model ([#8181](https://github.com/PyTorchLightning/pytorch-lightning/pull/8181))
- Fixed a bug where using `precision=64` would cause buffers with complex dtype to be cast to real ([#8208](https://github.com/PyTorchLightning/pytorch-lightning/pull/8208))
- Fixed `is_overridden` returning true for wrapped functions with no changes ([#8296](https://github.com/PyTorchLightning/pytorch-lightning/pull/8296))
- Fixed a bug where `truncated_bptt_steps` would throw an AttributeError when the target RNN has multiple hidden states ([#8145](https://github.com/PyTorchLightning/pytorch-lightning/pull/8145))
- Fixed `self.optimizers()` not returning a single optimizer if it had been wrapped ([#8326](https://github.com/PyTorchLightning/pytorch-lightning/pull/8326))
- Fixed the `on_after_backward` hook not getting called when using manual optimization and no plugins ([#8328](https://github.com/PyTorchLightning/pytorch-lightning/pull/8328))
- Fixed the `LightningModule.backward` hook only getting called with the `apex` plugin when using manual optimization ([#8328](https://github.com/PyTorchLightning/pytorch-lightning/pull/8328))
- Fixed moving batch to device before sending it to the `on_*_batch_start`/`on_*_batch_end` callbacks and model hooks ([#7378](https://github.com/PyTorchLightning/pytorch-lightning/pull/7378))
- Fixed passing a custom `DDPPlugin` when choosing `accelerator="ddp_cpu"` for the accelerator ([#6208](https://github.com/PyTorchLightning/pytorch-lightning/pull/6208))
- Fixed missing call to `LightningModule.untoggle_optimizer` in training loop when running gradient accumulation with multiple optimizers ([#8284](https://github.com/PyTorchLightning/pytorch-lightning/pull/8284))
- Fixed hash of LightningEnum to work with value instead of name ([#8421](https://github.com/PyTorchLightning/pytorch-lightning/pull/8421)).
- Fixed a bug where an extra checkpoint was saved at the end of training if the `val_check_interval` did not align with the number of training batches ([#7724](https://github.com/PyTorchLightning/pytorch-lightning/pull/7724))
- Fixed hash of LightningEnum to work with value instead of name([#8421](https://github.com/PyTorchLightning/pytorch-lightning/pull/8421)).
- Fixed `move_data_to_device` to return the batch if the object `to` function didn't return `self` ([#8433](https://github.com/PyTorchLightning/pytorch-lightning/pull/8433))
- Fixed progress bar updates for Pod Training ([#8258](https://github.com/PyTorchLightning/pytorch-lightning/pull/8258))
- Fixed clearing dataloader references before attaching new dataloaders in consecutive `Trainer.{fit,validate,test,predict}´ runs ([#8442](https://github.com/PyTorchLightning/pytorch-lightning/pull/8442))
- Fixed memory leaks on GPU by moving `optimizer_states`, `ResultCollection.extra`, `ResultMetric` attributes, and `LoggerConnector` metrics to `cpu`. Also, delete the DDP wrapper on `teardown` ([#8490](https://github.com/PyTorchLightning/pytorch-lightning/pull/8490))
- Fixed `SWA` callback using LightningModule `prevent_trainer_and_dataloaders_deepcopy` to avoid OOM ([#8472](https://github.com/PyTorchLightning/pytorch-lightning/pull/8472))
- Fixed `ModelPruning` callback `on_save_checkpoint` to avoid making a `deepcopy` potentially leading to OOM ([#8472](https://github.com/PyTorchLightning/pytorch-lightning/pull/8472))
- Fixed the sampler replacement logic for `DataLoader`s which do not define all `DataLoader` attributes as `__init__` parameters ([#8519](https://github.com/PyTorchLightning/pytorch-lightning/pull/8519))
- Fixed DeepSpeed Windows support ([#8488](https://github.com/PyTorchLightning/pytorch-lightning/pull/8488))
- Fixed DeepSpeed not properly setting the trainer `lr_schedulers` attribute ([#8527](https://github.com/PyTorchLightning/pytorch-lightning/pull/8527))
- Fixed experiment version and log-dir divergence in DDP when using multiple `Trainer` instances in sequence ([7403](https://github.com/PyTorchLightning/pytorch-lightning/pull/7403))
- Enabled manual optimization for TPUs ([#8458](https://github.com/PyTorchLightning/pytorch-lightning/pull/8458))
- Fixed `accumulate_grad_batches` not been recomputed during model reload ([#5334](https://github.com/PyTorchLightning/pytorch-lightning/pull/5334))
- Fixed a `TypeError` when wrapping optimizers in the `HorovodPlugin` and running `Trainer.test` ([#7840](https://github.com/PyTorchLightning/pytorch-lightning/pull/7840))
- Fixed `BackboneFinetuning` restoration ([#8501](https://github.com/PyTorchLightning/pytorch-lightning/pull/8501))
- Fixed `lr_scheduler` with metric (e.g. `torch.optim.lr_scheduler.ReduceLROnPlateau`) when using `automatic_optimization = False` ([#7643](https://github.com/PyTorchLightning/pytorch-lightning/pull/7643))
- Fixed `DeepSpeed` breaking with no schedulers ([#8580](https://github.com/PyTorchLightning/pytorch-lightning/pull/8580))


## [1.3.8] - 2021-07-01

### Fixed

- Fixed a sync deadlock when checkpointing a `LightningModule` that uses a torchmetrics 0.4 `Metric` ([#8218](https://github.com/PyTorchLightning/pytorch-lightning/pull/8218))
- Fixed compatibility TorchMetrics v0.4 ([#8206](https://github.com/PyTorchLightning/pytorch-lightning/pull/8206))
- Added torchelastic check when sanitizing GPUs ([#8095](https://github.com/PyTorchLightning/pytorch-lightning/pull/8095))
- Fixed a DDP info message that was never shown ([#8111](https://github.com/PyTorchLightning/pytorch-lightning/pull/8111))
- Fixed metrics deprecation message at module import level ([#8163](https://github.com/PyTorchLightning/pytorch-lightning/pull/8163))
- Fixed a bug where an infinite recursion would be triggered when using the `BaseFinetuning` callback on a model that contains a `ModuleDict` ([#8170](https://github.com/PyTorchLightning/pytorch-lightning/pull/8170))
- Added a mechanism to detect `deadlock` for `DDP` when only 1 process trigger an `Exception`. The mechanism will `kill the processes` when it happens ([#8167](https://github.com/PyTorchLightning/pytorch-lightning/pull/8167))
- Fixed NCCL error when selecting non-consecutive device ids ([#8165](https://github.com/PyTorchLightning/pytorch-lightning/pull/8165))
- Fixed SWA to also work with `IterableDataset` ([#8172](https://github.com/PyTorchLightning/pytorch-lightning/pull/8172))


## [1.3.7] - 2021-06-22

### Fixed

- Fixed a bug where skipping an optimizer while using amp causes amp to trigger an assertion error ([#7975](https://github.com/PyTorchLightning/pytorch-lightning/pull/7975))
- Fixed deprecation messages not showing due to incorrect stacklevel ([#8002](https://github.com/PyTorchLightning/pytorch-lightning/pull/8002), [#8005](https://github.com/PyTorchLightning/pytorch-lightning/pull/8005))
- Fixed setting a `DistributedSampler` when using a distributed plugin in a custom accelerator ([#7814](https://github.com/PyTorchLightning/pytorch-lightning/pull/7814))
- Improved `PyTorchProfiler` chrome traces names ([#8009](https://github.com/PyTorchLightning/pytorch-lightning/pull/8009))
- Fixed moving the best score to device in `EarlyStopping` callback for TPU devices ([#7959](https://github.com/PyTorchLightning/pytorch-lightning/pull/7959))
- Fixes access to `callback_metrics` in ddp_spawn ([#7916](https://github.com/PyTorchLightning/pytorch-lightning/pull/7916))


## [1.3.6] - 2021-06-15

### Fixed

- Fixed logs overwriting issue for remote filesystems ([#7889](https://github.com/PyTorchLightning/pytorch-lightning/pull/7889))
- Fixed `DataModule.prepare_data` could only be called on the global rank 0 process ([#7945](https://github.com/PyTorchLightning/pytorch-lightning/pull/7945))
- Fixed setting `worker_init_fn` to seed dataloaders correctly when using DDP ([#7942](https://github.com/PyTorchLightning/pytorch-lightning/pull/7942))
- Fixed `BaseFinetuning` callback to properly handle parent modules w/ parameters ([#7931](https://github.com/PyTorchLightning/pytorch-lightning/pull/7931))


## [1.3.5] - 2021-06-08

### Added

- Added warning to Training Step output ([#7779](https://github.com/PyTorchLightning/pytorch-lightning/pull/7779))

### Fixed

- Fixed `LearningRateMonitor` and `BackboneFinetuning` ([#7835](https://github.com/PyTorchLightning/pytorch-lightning/pull/7835))
- Minor improvements to `apply_to_collection` and type signature of `log_dict` ([#7851](https://github.com/PyTorchLightning/pytorch-lightning/pull/7851))
- Fixed docker versions ([#7834](https://github.com/PyTorchLightning/pytorch-lightning/pull/7834))
- Fixed sharded training check for fp16 precision ([#7825](https://github.com/PyTorchLightning/pytorch-lightning/pull/7825))
- Fixed support for torch Module type hints in LightningCLI ([#7807](https://github.com/PyTorchLightning/pytorch-lightning/pull/7807))

### Changed

- Move `training_output` validation to after `train_step_end` ([#7868](https://github.com/PyTorchLightning/pytorch-lightning/pull/7868))


## [1.3.4] - 2021-06-01

### Fixed

- Fixed info message when max training time reached ([#7780](https://github.com/PyTorchLightning/pytorch-lightning/pull/7780))
- Fixed missing `__len__` method to `IndexBatchSamplerWrapper` ([#7681](https://github.com/PyTorchLightning/pytorch-lightning/pull/7681))


## [1.3.3] - 2021-05-27

### Changed

- Changed calling of `untoggle_optimizer(opt_idx)` out of the closure function ([#7563](https://github.com/PyTorchLightning/pytorch-lightning/pull/7563))

### Fixed

- Fixed `ProgressBar` pickling after calling `trainer.predict` ([#7608](https://github.com/PyTorchLightning/pytorch-lightning/pull/7608))
- Fixed broadcasting in multi-node, multi-gpu DDP using torch 1.7 ([#7592](https://github.com/PyTorchLightning/pytorch-lightning/pull/7592))
- Fixed dataloaders are not reset when tuning the model ([#7566](https://github.com/PyTorchLightning/pytorch-lightning/pull/7566))
- Fixed print errors in `ProgressBar` when `trainer.fit` is not called ([#7674](https://github.com/PyTorchLightning/pytorch-lightning/pull/7674))
- Fixed global step update when the epoch is skipped ([#7677](https://github.com/PyTorchLightning/pytorch-lightning/pull/7677))
- Fixed training loop total batch counter when accumulate grad batches was enabled ([#7692](https://github.com/PyTorchLightning/pytorch-lightning/pull/7692))


## [1.3.2] - 2021-05-18

### Changed

- `DataModule`s now avoid duplicate `{setup,teardown,prepare_data}` calls for the same stage ([#7238](https://github.com/PyTorchLightning/pytorch-lightning/pull/7238))

### Fixed

- Fixed parsing of multiple training dataloaders ([#7433](https://github.com/PyTorchLightning/pytorch-lightning/pull/7433))
- Fixed recursive passing of `wrong_type` keyword argument in `pytorch_lightning.utilities.apply_to_collection` ([#7433](https://github.com/PyTorchLightning/pytorch-lightning/pull/7433))
- Fixed setting correct `DistribType` for `ddp_cpu` (spawn) backend ([#7492](https://github.com/PyTorchLightning/pytorch-lightning/pull/7492))
- Fixed incorrect number of calls to LR scheduler when `check_val_every_n_epoch > 1` ([#7032](https://github.com/PyTorchLightning/pytorch-lightning/pull/7032))


## [1.3.1] - 2021-05-11

### Fixed

- Fixed DeepSpeed with IterableDatasets ([#7362](https://github.com/PyTorchLightning/pytorch-lightning/pull/7362))
- Fixed `Trainer.current_epoch` not getting restored after tuning ([#7434](https://github.com/PyTorchLightning/pytorch-lightning/pull/7434))
- Fixed local rank displayed in console log ([#7395](https://github.com/PyTorchLightning/pytorch-lightning/pull/7395))


## [1.3.0] - 2021-05-06

### Added

- Added support for the `EarlyStopping` callback to run at the end of the training epoch ([#6944](https://github.com/PyTorchLightning/pytorch-lightning/pull/6944))
- Added synchronization points before and after `setup` hooks are run ([#7202](https://github.com/PyTorchLightning/pytorch-lightning/pull/7202))
- Added a `teardown` hook to `ClusterEnvironment` ([#6942](https://github.com/PyTorchLightning/pytorch-lightning/pull/6942))
- Added utils for metrics to scalar conversions ([#7180](https://github.com/PyTorchLightning/pytorch-lightning/pull/7180))
- Added utils for NaN/Inf detection for gradients and parameters ([#6834](https://github.com/PyTorchLightning/pytorch-lightning/pull/6834))
- Added more explicit exception message when trying to execute `trainer.test()` or `trainer.validate()` with `fast_dev_run=True` ([#6667](https://github.com/PyTorchLightning/pytorch-lightning/pull/6667))
- Added `LightningCLI` class to provide simple reproducibility with minimum boilerplate training CLI (
    [#4492](https://github.com/PyTorchLightning/pytorch-lightning/pull/4492),
    [#6862](https://github.com/PyTorchLightning/pytorch-lightning/pull/6862),
    [#7156](https://github.com/PyTorchLightning/pytorch-lightning/pull/7156),
    [#7299](https://github.com/PyTorchLightning/pytorch-lightning/pull/7299))
- Added `gradient_clip_algorithm` argument to Trainer for gradient clipping by value ([#6123](https://github.com/PyTorchLightning/pytorch-lightning/pull/6123)).
- Added a way to print to terminal without breaking up the progress bar ([#5470](https://github.com/PyTorchLightning/pytorch-lightning/pull/5470))
- Added support to checkpoint after training steps in `ModelCheckpoint` callback ([#6146](https://github.com/PyTorchLightning/pytorch-lightning/pull/6146))
- Added `TrainerStatus.{INITIALIZING,RUNNING,FINISHED,INTERRUPTED}` ([#7173](https://github.com/PyTorchLightning/pytorch-lightning/pull/7173))
- Added `Trainer.validate()` method to perform one evaluation epoch over the validation set ([#4948](https://github.com/PyTorchLightning/pytorch-lightning/pull/4948))
- Added `LightningEnvironment` for Lightning-specific DDP ([#5915](https://github.com/PyTorchLightning/pytorch-lightning/pull/5915))
- Added `teardown()` hook to LightningDataModule ([#4673](https://github.com/PyTorchLightning/pytorch-lightning/pull/4673))
- Added `auto_insert_metric_name` parameter to `ModelCheckpoint` ([#6277](https://github.com/PyTorchLightning/pytorch-lightning/pull/6277))
- Added arg to `self.log` that enables users to give custom names when dealing with multiple dataloaders ([#6274](https://github.com/PyTorchLightning/pytorch-lightning/pull/6274))
- Added `teardown` method to `BaseProfiler` to enable subclasses defining post-profiling steps outside of `__del__` ([#6370](https://github.com/PyTorchLightning/pytorch-lightning/pull/6370))
- Added `setup` method to `BaseProfiler` to enable subclasses defining pre-profiling steps for every process ([#6633](https://github.com/PyTorchLightning/pytorch-lightning/pull/6633))
- Added no return warning to predict ([#6139](https://github.com/PyTorchLightning/pytorch-lightning/pull/6139))
- Added `Trainer.predict` config validation ([#6543](https://github.com/PyTorchLightning/pytorch-lightning/pull/6543))
- Added `AbstractProfiler` interface ([#6621](https://github.com/PyTorchLightning/pytorch-lightning/pull/6621))
- Added support for including module names for forward in the autograd trace of `PyTorchProfiler` ([#6349](https://github.com/PyTorchLightning/pytorch-lightning/pull/6349))
- Added support for the PyTorch 1.8.1 autograd profiler ([#6618](https://github.com/PyTorchLightning/pytorch-lightning/pull/6618))
- Added `outputs` parameter to callback's `on_validation_epoch_end` & `on_test_epoch_end` hooks ([#6120](https://github.com/PyTorchLightning/pytorch-lightning/pull/6120))
- Added `configure_sharded_model` hook ([#6679](https://github.com/PyTorchLightning/pytorch-lightning/pull/6679))
- Added support for `precision=64`, enabling training with double precision ([#6595](https://github.com/PyTorchLightning/pytorch-lightning/pull/6595))
- Added support for DDP communication hooks ([#6736](https://github.com/PyTorchLightning/pytorch-lightning/pull/6736))
- Added `artifact_location` argument to `MLFlowLogger` which will be passed to the `MlflowClient.create_experiment` call ([#6677](https://github.com/PyTorchLightning/pytorch-lightning/pull/6677))
- Added `model` parameter to precision plugins' `clip_gradients` signature (
    [#6764](https://github.com/PyTorchLightning/pytorch-lightning/pull/6764),
    [#7231](https://github.com/PyTorchLightning/pytorch-lightning/pull/7231))
- Added `is_last_batch` attribute to `Trainer` ([#6825](https://github.com/PyTorchLightning/pytorch-lightning/pull/6825))
- Added `LightningModule.lr_schedulers()` for manual optimization  ([#6567](https://github.com/PyTorchLightning/pytorch-lightning/pull/6567))
- Added `MpModelWrapper` in TPU Spawn ([#7045](https://github.com/PyTorchLightning/pytorch-lightning/pull/7045))
- Added `max_time` Trainer argument to limit training time ([#6823](https://github.com/PyTorchLightning/pytorch-lightning/pull/6823))
- Added `on_predict_{batch,epoch}_{start,end}` hooks ([#7141](https://github.com/PyTorchLightning/pytorch-lightning/pull/7141))
- Added new `EarlyStopping` parameters `stopping_threshold` and `divergence_threshold` ([#6868](https://github.com/PyTorchLightning/pytorch-lightning/pull/6868))
- Added `debug` flag to TPU Training Plugins (PT_XLA_DEBUG) ([#7219](https://github.com/PyTorchLightning/pytorch-lightning/pull/7219))
- Added new `UnrepeatedDistributedSampler` and `IndexBatchSamplerWrapper` for tracking distributed predictions ([#7215](https://github.com/PyTorchLightning/pytorch-lightning/pull/7215))
- Added `trainer.predict(return_predictions=None|False|True)` ([#7215](https://github.com/PyTorchLightning/pytorch-lightning/pull/7215))
- Added `BasePredictionWriter` callback to implement prediction saving ([#7127](https://github.com/PyTorchLightning/pytorch-lightning/pull/7127))
- Added `trainer.tune(scale_batch_size_kwargs, lr_find_kwargs)` arguments to configure the tuning algorithms ([#7258](https://github.com/PyTorchLightning/pytorch-lightning/pull/7258))
- Added `tpu_distributed` check for TPU Spawn barrier ([#7241](https://github.com/PyTorchLightning/pytorch-lightning/pull/7241))
- Added device updates to TPU Spawn for Pod training ([#7243](https://github.com/PyTorchLightning/pytorch-lightning/pull/7243))
- Added warning when missing `Callback` and using `resume_from_checkpoint` ([#7254](https://github.com/PyTorchLightning/pytorch-lightning/pull/7254))
- DeepSpeed single file saving ([#6900](https://github.com/PyTorchLightning/pytorch-lightning/pull/6900))
- Added Training type Plugins Registry (
    [#6982](https://github.com/PyTorchLightning/pytorch-lightning/pull/6982),
    [#7063](https://github.com/PyTorchLightning/pytorch-lightning/pull/7063),
    [#7214](https://github.com/PyTorchLightning/pytorch-lightning/pull/7214),
    [#7224](https://github.com/PyTorchLightning/pytorch-lightning/pull/7224)
)
- Add `ignore` param to `save_hyperparameters` ([#6056](https://github.com/PyTorchLightning/pytorch-lightning/pull/6056))

### Changed

- Changed `LightningModule.truncated_bptt_steps` to be property ([#7323](https://github.com/PyTorchLightning/pytorch-lightning/pull/7323))
- Changed `EarlyStopping` callback from by default running `EarlyStopping.on_validation_end` if only training is run. Set `check_on_train_epoch_end` to run the callback at the end of the train epoch instead of at the end of the validation epoch ([#7069](https://github.com/PyTorchLightning/pytorch-lightning/pull/7069))
- Renamed `pytorch_lightning.callbacks.swa` to `pytorch_lightning.callbacks.stochastic_weight_avg` ([#6259](https://github.com/PyTorchLightning/pytorch-lightning/pull/6259))
- Refactor `RunningStage` and `TrainerState` usage (
    [#4945](https://github.com/PyTorchLightning/pytorch-lightning/pull/4945),
    [#7173](https://github.com/PyTorchLightning/pytorch-lightning/pull/7173))
    * Added `RunningStage.SANITY_CHECKING`
    * Added `TrainerFn.{FITTING,VALIDATING,TESTING,PREDICTING,TUNING}`
    * Changed `trainer.evaluating` to return `True` if validating or testing
- Changed `setup()` and `teardown()` stage argument to take any of `{fit,validate,test,predict}` ([#6386](https://github.com/PyTorchLightning/pytorch-lightning/pull/6386))
- Changed profilers to save separate report files per state and rank ([#6621](https://github.com/PyTorchLightning/pytorch-lightning/pull/6621))
- The trainer no longer tries to save a checkpoint on exception or run callback's `on_train_end` functions ([#6864](https://github.com/PyTorchLightning/pytorch-lightning/pull/6864))
- Changed `PyTorchProfiler` to use `torch.autograd.profiler.record_function` to record functions ([#6349](https://github.com/PyTorchLightning/pytorch-lightning/pull/6349))
- Disabled `lr_scheduler.step()` in manual optimization  ([#6825](https://github.com/PyTorchLightning/pytorch-lightning/pull/6825))
- Changed warnings and recommendations for dataloaders in `ddp_spawn` ([#6762](https://github.com/PyTorchLightning/pytorch-lightning/pull/6762))
- `pl.seed_everything` will now also set the seed on the `DistributedSampler` ([#7024](https://github.com/PyTorchLightning/pytorch-lightning/pull/7024))
- Changed default setting for communication of multi-node training using `DDPShardedPlugin` ([#6937](https://github.com/PyTorchLightning/pytorch-lightning/pull/6937))
- `trainer.tune()` now returns the tuning result ([#7258](https://github.com/PyTorchLightning/pytorch-lightning/pull/7258))
- `LightningModule.from_datasets()` now accepts `IterableDataset` instances as training datasets. ([#7503](https://github.com/PyTorchLightning/pytorch-lightning/pull/7503))
- Changed `resume_from_checkpoint` warning to an error when the checkpoint file does not exist ([#7075](https://github.com/PyTorchLightning/pytorch-lightning/pull/7075))
- Automatically set `sync_batchnorm` for `training_type_plugin` ([#6536](https://github.com/PyTorchLightning/pytorch-lightning/pull/6536))
- Allowed training type plugin to delay optimizer creation ([#6331](https://github.com/PyTorchLightning/pytorch-lightning/pull/6331))
- Removed ModelSummary validation from train loop on_trainer_init ([#6610](https://github.com/PyTorchLightning/pytorch-lightning/pull/6610))
- Moved `save_function` to accelerator ([#6689](https://github.com/PyTorchLightning/pytorch-lightning/pull/6689))
- Updated DeepSpeed ZeRO ([#6546](https://github.com/PyTorchLightning/pytorch-lightning/pull/6546),
    [#6752](https://github.com/PyTorchLightning/pytorch-lightning/pull/6752),
    [#6142](https://github.com/PyTorchLightning/pytorch-lightning/pull/6142),
    [#6321](https://github.com/PyTorchLightning/pytorch-lightning/pull/6321))
- Improved verbose logging for `EarlyStopping` callback ([#6811](https://github.com/PyTorchLightning/pytorch-lightning/pull/6811))
- Run ddp_spawn dataloader checks on Windows ([#6930](https://github.com/PyTorchLightning/pytorch-lightning/pull/6930))
- Updated mlflow with using `resolve_tags` ([#6746](https://github.com/PyTorchLightning/pytorch-lightning/pull/6746))
- Moved `save_hyperparameters` to its own function ([#7119](https://github.com/PyTorchLightning/pytorch-lightning/pull/7119))
- Replaced `_DataModuleWrapper` with `__new__` ([#7289](https://github.com/PyTorchLightning/pytorch-lightning/pull/7289))
- Reset `current_fx` properties on lightning module in teardown ([#7247](https://github.com/PyTorchLightning/pytorch-lightning/pull/7247))
- Auto-set `DataLoader.worker_init_fn` with `seed_everything` ([#6960](https://github.com/PyTorchLightning/pytorch-lightning/pull/6960))
- Remove `model.trainer` call inside of dataloading mixin ([#7317](https://github.com/PyTorchLightning/pytorch-lightning/pull/7317))
- Split profilers module ([#6261](https://github.com/PyTorchLightning/pytorch-lightning/pull/6261))
- Ensure accelerator is valid if running interactively ([#5970](https://github.com/PyTorchLightning/pytorch-lightning/pull/5970))
- Disabled batch transfer in DP mode ([#6098](https://github.com/PyTorchLightning/pytorch-lightning/pull/6098))

### Deprecated

- Deprecated `outputs` in both `LightningModule.on_train_epoch_end` and `Callback.on_train_epoch_end` hooks ([#7339](https://github.com/PyTorchLightning/pytorch-lightning/pull/7339))
- Deprecated `Trainer.truncated_bptt_steps` in favor of `LightningModule.truncated_bptt_steps` ([#7323](https://github.com/PyTorchLightning/pytorch-lightning/pull/7323))
- Deprecated `outputs` in both `LightningModule.on_train_epoch_end` and `Callback.on_train_epoch_end` hooks ([#7339](https://github.com/PyTorchLightning/pytorch-lightning/pull/7339))
- Deprecated `LightningModule.grad_norm` in favor of `pytorch_lightning.utilities.grads.grad_norm` ([#7292](https://github.com/PyTorchLightning/pytorch-lightning/pull/7292))
- Deprecated the `save_function` property from the `ModelCheckpoint` callback ([#7201](https://github.com/PyTorchLightning/pytorch-lightning/pull/7201))
- Deprecated `LightningModule.write_predictions` and `LightningModule.write_predictions_dict` ([#7066](https://github.com/PyTorchLightning/pytorch-lightning/pull/7066))
- Deprecated `TrainerLoggingMixin` in favor of a separate utilities module for metric handling ([#7180](https://github.com/PyTorchLightning/pytorch-lightning/pull/7180))
- Deprecated `TrainerTrainingTricksMixin` in favor of a separate utilities module for NaN/Inf detection for gradients and parameters ([#6834](https://github.com/PyTorchLightning/pytorch-lightning/pull/6834))
- `period` has been deprecated in favor of `every_n_val_epochs` in the `ModelCheckpoint` callback ([#6146](https://github.com/PyTorchLightning/pytorch-lightning/pull/6146))
- Deprecated `trainer.running_sanity_check` in favor of `trainer.sanity_checking` ([#4945](https://github.com/PyTorchLightning/pytorch-lightning/pull/4945))
- Deprecated `Profiler(output_filename)` in favor of `dirpath` and `filename` ([#6621](https://github.com/PyTorchLightning/pytorch-lightning/pull/6621))
- Deprecated `PytorchProfiler(profiled_functions)` in favor of `record_functions` ([#6349](https://github.com/PyTorchLightning/pytorch-lightning/pull/6349))
- Deprecated `@auto_move_data` in favor of `trainer.predict` ([#6993](https://github.com/PyTorchLightning/pytorch-lightning/pull/6993))
- Deprecated `Callback.on_load_checkpoint(checkpoint)` in favor of `Callback.on_load_checkpoint(trainer, pl_module, checkpoint)` ([#7253](https://github.com/PyTorchLightning/pytorch-lightning/pull/7253))
- Deprecated metrics in favor of `torchmetrics` (
    [#6505](https://github.com/PyTorchLightning/pytorch-lightning/pull/6505),
    [#6530](https://github.com/PyTorchLightning/pytorch-lightning/pull/6530),
    [#6540](https://github.com/PyTorchLightning/pytorch-lightning/pull/6540),
    [#6547](https://github.com/PyTorchLightning/pytorch-lightning/pull/6547),
    [#6515](https://github.com/PyTorchLightning/pytorch-lightning/pull/6515),
    [#6572](https://github.com/PyTorchLightning/pytorch-lightning/pull/6572),
    [#6573](https://github.com/PyTorchLightning/pytorch-lightning/pull/6573),
    [#6584](https://github.com/PyTorchLightning/pytorch-lightning/pull/6584),
    [#6636](https://github.com/PyTorchLightning/pytorch-lightning/pull/6636),
    [#6637](https://github.com/PyTorchLightning/pytorch-lightning/pull/6637),
    [#6649](https://github.com/PyTorchLightning/pytorch-lightning/pull/6649),
    [#6659](https://github.com/PyTorchLightning/pytorch-lightning/pull/6659),
    [#7131](https://github.com/PyTorchLightning/pytorch-lightning/pull/7131),
)
- Deprecated the `LightningModule.datamodule` getter and setter methods; access them through `Trainer.datamodule` instead ([#7168](https://github.com/PyTorchLightning/pytorch-lightning/pull/7168))
- Deprecated the use of `Trainer(gpus="i")` (string) for selecting the i-th GPU; from v1.5 this will set the number of GPUs instead of the index ([#6388](https://github.com/PyTorchLightning/pytorch-lightning/pull/6388))

### Removed

- Removed the `exp_save_path` property from the `LightningModule` ([#7266](https://github.com/PyTorchLightning/pytorch-lightning/pull/7266))
- Removed training loop explicitly calling `EarlyStopping.on_validation_end` if no validation is run ([#7069](https://github.com/PyTorchLightning/pytorch-lightning/pull/7069))
- Removed `automatic_optimization` as a property from the training loop in favor of `LightningModule.automatic_optimization` ([#7130](https://github.com/PyTorchLightning/pytorch-lightning/pull/7130))
- Removed evaluation loop legacy returns for `*_epoch_end` hooks ([#6973](https://github.com/PyTorchLightning/pytorch-lightning/pull/6973))
- Removed support for passing a bool value to `profiler` argument of Trainer ([#6164](https://github.com/PyTorchLightning/pytorch-lightning/pull/6164))
- Removed no return warning from val/test step ([#6139](https://github.com/PyTorchLightning/pytorch-lightning/pull/6139))
- Removed passing a `ModelCheckpoint` instance to `Trainer(checkpoint_callback)` ([#6166](https://github.com/PyTorchLightning/pytorch-lightning/pull/6166))
- Removed deprecated Trainer argument `enable_pl_optimizer` and `automatic_optimization` ([#6163](https://github.com/PyTorchLightning/pytorch-lightning/pull/6163))
- Removed deprecated metrics ([#6161](https://github.com/PyTorchLightning/pytorch-lightning/pull/6161))
    * from `pytorch_lightning.metrics.functional.classification` removed `to_onehot`, `to_categorical`, `get_num_classes`, `roc`, `multiclass_roc`, `average_precision`, `precision_recall_curve`, `multiclass_precision_recall_curve`
    * from `pytorch_lightning.metrics.functional.reduction` removed `reduce`, `class_reduce`
- Removed deprecated `ModelCheckpoint` arguments `prefix`, `mode="auto"` ([#6162](https://github.com/PyTorchLightning/pytorch-lightning/pull/6162))
- Removed `mode='auto'` from `EarlyStopping` ([#6167](https://github.com/PyTorchLightning/pytorch-lightning/pull/6167))
- Removed `epoch` and `step` arguments from `ModelCheckpoint.format_checkpoint_name()`, these are now included in the `metrics` argument ([#7344](https://github.com/PyTorchLightning/pytorch-lightning/pull/7344))
- Removed legacy references for magic keys in the `Result` object ([#6016](https://github.com/PyTorchLightning/pytorch-lightning/pull/6016))
- Removed deprecated `LightningModule` `hparams` setter ([#6207](https://github.com/PyTorchLightning/pytorch-lightning/pull/6207))
- Removed legacy code to log or include metrics in the progress bar by returning them in a dict with the `"log"/"progress_bar"` magic keys. Use `self.log` instead ([#6734](https://github.com/PyTorchLightning/pytorch-lightning/pull/6734))
- Removed `trainer.fit()` return value of `1`. It has no return now ([#7237](https://github.com/PyTorchLightning/pytorch-lightning/pull/7237))
- Removed `logger_connector` legacy code ([#6733](https://github.com/PyTorchLightning/pytorch-lightning/pull/6733))
- Removed unused mixin attributes ([#6487](https://github.com/PyTorchLightning/pytorch-lightning/pull/6487))

### Fixed

- Fixed NaN errors in progress bars when training with iterable datasets with no length defined ([#7306](https://github.com/PyTorchLightning/pytorch-lightning/pull/7306))
- Fixed attaching train and validation dataloaders when `reload_dataloaders_every_epoch=True` and `num_sanity_val_steps=0` ([#7207](https://github.com/PyTorchLightning/pytorch-lightning/pull/7207))
- Added a barrier in the accelerator `teardown` to synchronize processes before execution finishes ([#6814](https://github.com/PyTorchLightning/pytorch-lightning/pull/6814))
- Fixed multi-node DDP sub-process launch by using `local_rank` instead of `global_rank` for main process assertion ([#7061](https://github.com/PyTorchLightning/pytorch-lightning/pull/7061))
- Fixed incorrect removal of `WORLD_SIZE` environment variable in DDP training when launching with torch distributed/torchelastic ([#6942](https://github.com/PyTorchLightning/pytorch-lightning/pull/6942))
- Made the `Plugin.reduce` method more consistent across all Plugins to reflect a mean-reduction by default ([#6011](https://github.com/PyTorchLightning/pytorch-lightning/pull/6011))
- Move lightning module to correct device type when using LightningDistributedWrapper ([#6070](https://github.com/PyTorchLightning/pytorch-lightning/pull/6070))
- Do not print top-k verbose log with `ModelCheckpoint(monitor=None)` ([#6109](https://github.com/PyTorchLightning/pytorch-lightning/pull/6109))
- Fixed `ModelCheckpoint(save_top_k=0, save_last=True)` not saving the `last` checkpoint ([#6136](https://github.com/PyTorchLightning/pytorch-lightning/pull/6136))
- Fixed `.teardown(stage='fit')` and `.on_fit_{start,end}()` getting called during `trainer.test` ([#6386](https://github.com/PyTorchLightning/pytorch-lightning/pull/6386))
- Fixed LightningModule `all_gather` on cpu tensors ([#6416](https://github.com/PyTorchLightning/pytorch-lightning/pull/6416))
- Fixed torch distributed not available in setup hook for DDP ([#6506](https://github.com/PyTorchLightning/pytorch-lightning/pull/6506))
- Fixed `trainer.tuner.{lr_find,scale_batch_size}` not setting the `Trainer` state properly ([#7258](https://github.com/PyTorchLightning/pytorch-lightning/pull/7258))
- Fixed bug where the learning rate schedulers did not follow the optimizer frequencies ([#4868](https://github.com/PyTorchLightning/pytorch-lightning/pull/4868))
- Fixed pickle error checker to now check for `pickle.PickleError` to catch all pickle errors ([#6917](https://github.com/PyTorchLightning/pytorch-lightning/pull/6917))
- Fixed a bug where the outputs object passed to `LightningModule.training_epoch_end` was different from the object passed to the `on_train_end_epoch` hook ([#6969](https://github.com/PyTorchLightning/pytorch-lightning/pull/6969))
- Fixed a bug where the outputs passed to `train_batch_end` would be lists even when using a single optimizer and no truncated backprop through time steps ([#6969](https://github.com/PyTorchLightning/pytorch-lightning/pull/6969))
- Fixed bug for trainer error handling which would cause hang for distributed training ([#6864](https://github.com/PyTorchLightning/pytorch-lightning/pull/6864))
- Fixed `self.device` not returning the correct device in replicas of data-parallel ([#6414](https://github.com/PyTorchLightning/pytorch-lightning/pull/6414))
- Fixed `lr_find` trying beyond `num_training` steps and suggesting a too high learning rate ([#7076](https://github.com/PyTorchLightning/pytorch-lightning/pull/7076))
- Fixed logger creating incorrect version folder in DDP with repeated `Trainer.fit` calls ([#7077](https://github.com/PyTorchLightning/pytorch-lightning/pull/7077))
- Fixed metric objects passed directly to `self.log` not being reset correctly ([#7055](https://github.com/PyTorchLightning/pytorch-lightning/pull/7055))
- Fixed `CombinedLoader` in distributed settings for validation / testing ([#7102](https://github.com/PyTorchLightning/pytorch-lightning/pull/7102))
- Fixed the save_dir in `WandbLogger` when the run was initiated externally ([#7106](https://github.com/PyTorchLightning/pytorch-lightning/pull/7106))
- Fixed `num_sanity_val_steps` affecting reproducibility of training data shuffling ([#7014](https://github.com/PyTorchLightning/pytorch-lightning/pull/7014))
- Fixed resetting device after `fitting/evaluating/predicting` ([#7188](https://github.com/PyTorchLightning/pytorch-lightning/pull/7188))
- Fixed bug where `trainer.tuner.scale_batch_size(max_trials=0)` would not return the correct batch size result ([#7262](https://github.com/PyTorchLightning/pytorch-lightning/pull/7262))
- Fixed metrics not being properly logged with `precision=16` and `manual_optimization` ([#7228](https://github.com/PyTorchLightning/pytorch-lightning/pull/7228))
- Fixed `BaseFinetuning` properly reloading `optimizer_states` when using `resume_from_checkpoint` ([#6891](https://github.com/PyTorchLightning/pytorch-lightning/pull/6891))
- Fixed `parameters_to_ignore` not properly set to DDPWrapper ([#7239](https://github.com/PyTorchLightning/pytorch-lightning/pull/7239))
- Fixed parsing of `fast_dev_run=True` with the built-in `ArgumentParser` ([#7240](https://github.com/PyTorchLightning/pytorch-lightning/pull/7240))
- Fixed handling an `IterableDataset` that fails to produce a batch at the beginning of an epoch ([#7294](https://github.com/PyTorchLightning/pytorch-lightning/pull/7294))
- Fixed `LightningModule.save_hyperparameters()` when attempting to save an empty container ([#7268](https://github.com/PyTorchLightning/pytorch-lightning/pull/7268))
- Fixed `apex` not properly instantiated when running with `ddp` ([#7274](https://github.com/PyTorchLightning/pytorch-lightning/pull/7274))
- Fixed optimizer `state` not moved to `GPU` ([#7277](https://github.com/PyTorchLightning/pytorch-lightning/pull/7277))
- Fixed custom init args for `WandbLogger` ([#6989](https://github.com/PyTorchLightning/pytorch-lightning/pull/6989))
- Fixed a bug where an error would be raised if the train dataloader sometimes produced None for a batch ([#7342](https://github.com/PyTorchLightning/pytorch-lightning/pull/7342))
- Fixed examples (
    [#6600](https://github.com/PyTorchLightning/pytorch-lightning/pull/6600),
    [#6638](https://github.com/PyTorchLightning/pytorch-lightning/pull/6638),
    [#7096](https://github.com/PyTorchLightning/pytorch-lightning/pull/7096),
    [#7246](https://github.com/PyTorchLightning/pytorch-lightning/pull/7246),
    [#6357](https://github.com/PyTorchLightning/pytorch-lightning/pull/6357),
    [#6476](https://github.com/PyTorchLightning/pytorch-lightning/pull/6476),
    [#6294](https://github.com/PyTorchLightning/pytorch-lightning/pull/6294),
    [#6373](https://github.com/PyTorchLightning/pytorch-lightning/pull/6373),
    [#6088](https://github.com/PyTorchLightning/pytorch-lightning/pull/6088),
    [#7398](https://github.com/PyTorchLightning/pytorch-lightning/pull/7398)
)
- Resolved schedule step bug for PyTorch Profiler ([#6674](https://github.com/PyTorchLightning/pytorch-lightning/pull/6674),
    [#6681](https://github.com/PyTorchLightning/pytorch-lightning/pull/6681))
- Updated logic for checking TPUs availability ([#6767](https://github.com/PyTorchLightning/pytorch-lightning/pull/6767))
- Resolve TPU miss rendezvous ([#6781](https://github.com/PyTorchLightning/pytorch-lightning/pull/6781))
- Fixed auto-scaling mode when calling tune method on trainer ([#7321](https://github.com/PyTorchLightning/pytorch-lightning/pull/7321))
- Fixed finetuning complex models correctly unfreezes ([#6880](https://github.com/PyTorchLightning/pytorch-lightning/pull/6880))
- Ensure we set the eval/train flag correctly on accelerator model ([#6877](https://github.com/PyTorchLightning/pytorch-lightning/pull/6877))
- Set better defaults for `rank_zero_only.rank` when training is launched with SLURM and torchelastic ([#6802](https://github.com/PyTorchLightning/pytorch-lightning/pull/6802))
- Fixed matching the number of outputs of backward with forward for AllGatherGrad ([#6625](https://github.com/PyTorchLightning/pytorch-lightning/pull/6625))
- Fixed the `gradient_clip_algorithm` has no effect ([#6928](https://github.com/PyTorchLightning/pytorch-lightning/pull/6928))
- Fixed CUDA OOM detection and handling ([#6934](https://github.com/PyTorchLightning/pytorch-lightning/pull/6934))
- Fixed `unfreeze_and_add_param_group` expects `modules` rather than `module` ([#6822](https://github.com/PyTorchLightning/pytorch-lightning/pull/6822))
- Fixed DPP + SyncBN when move on device ([#6838](https://github.com/PyTorchLightning/pytorch-lightning/pull/6838))
- Fixed missing arguments in `lr_find` call ([#6784](https://github.com/PyTorchLightning/pytorch-lightning/pull/6784))
- Fixed `set_default_tensor_type` to `torch.DoubleTensor` with precision=64 ([#7108](https://github.com/PyTorchLightning/pytorch-lightning/pull/7108))
- Fixed `NeptuneLogger.log_text(step=None)` ([#7194](https://github.com/PyTorchLightning/pytorch-lightning/pull/7194))
- Fixed importing torchtext batch ([#6365](https://github.com/PyTorchLightning/pytorch-lightning/pull/6365),
    [#6323](https://github.com/PyTorchLightning/pytorch-lightning/pull/6323),
    [#6211](https://github.com/PyTorchLightning/pytorch-lightning/pull/6211))


## [1.2.9] - 2021-04-20

### Fixed

- Fixed the order to call for world ranks & the `root_device` property in `TPUSpawnPlugin` ([#7074](https://github.com/PyTorchLightning/pytorch-lightning/pull/7074))
- Fixed multi-gpu join for Horovod ([#6954](https://github.com/PyTorchLightning/pytorch-lightning/pull/6954))
- Fixed parsing for pre-release package versions ([#6999](https://github.com/PyTorchLightning/pytorch-lightning/pull/6999))


## [1.2.8] - 2021-04-14

### Added

- Added TPUSpawn + IterableDataset error message ([#6875](https://github.com/PyTorchLightning/pytorch-lightning/pull/6875))

### Fixed

- Fixed process rank not being available right away after `Trainer` instantiation ([#6941](https://github.com/PyTorchLightning/pytorch-lightning/pull/6941))
- Fixed `sync_dist` for tpus ([#6950](https://github.com/PyTorchLightning/pytorch-lightning/pull/6950))
- Fixed `AttributeError` for `require_backward_grad_sync` when running manual optimization with sharded plugin ([#6915](https://github.com/PyTorchLightning/pytorch-lightning/pull/6915))
- Fixed `--gpus` default for parser returned by `Trainer.add_argparse_args` ([#6898](https://github.com/PyTorchLightning/pytorch-lightning/pull/6898))
- Fixed TPU Spawn all gather ([#6896](https://github.com/PyTorchLightning/pytorch-lightning/pull/6896))
- Fixed `EarlyStopping` logic when `min_epochs` or `min_steps` requirement is not met ([#6705](https://github.com/PyTorchLightning/pytorch-lightning/pull/6705))
- Fixed csv extension check ([#6436](https://github.com/PyTorchLightning/pytorch-lightning/pull/6436))
- Fixed checkpoint issue when using Horovod distributed backend ([#6958](https://github.com/PyTorchLightning/pytorch-lightning/pull/6958))
- Fixed tensorboard exception raising ([#6901](https://github.com/PyTorchLightning/pytorch-lightning/pull/6901))
- Fixed setting the eval/train flag correctly on accelerator model ([#6983](https://github.com/PyTorchLightning/pytorch-lightning/pull/6983))
- Fixed DDP_SPAWN compatibility with bug_report_model.py ([#6892](https://github.com/PyTorchLightning/pytorch-lightning/pull/6892))
- Fixed bug where `BaseFinetuning.flatten_modules()` was duplicating leaf node parameters ([#6879](https://github.com/PyTorchLightning/pytorch-lightning/pull/6879))
- Set better defaults for `rank_zero_only.rank` when training is launched with SLURM and torchelastic:
    * Support SLURM and torchelastic global rank environment variables ([#5715](https://github.com/PyTorchLightning/pytorch-lightning/pull/5715))
    * Remove hardcoding of local rank in accelerator connector ([#6878](https://github.com/PyTorchLightning/pytorch-lightning/pull/6878))


## [1.2.7] - 2021-04-06

### Fixed

- Fixed resolve a bug with omegaconf and xm.save ([#6741](https://github.com/PyTorchLightning/pytorch-lightning/pull/6741))
- Fixed an issue with IterableDataset when __len__ is not defined ([#6828](https://github.com/PyTorchLightning/pytorch-lightning/pull/6828))
- Sanitize None params during pruning ([#6836](https://github.com/PyTorchLightning/pytorch-lightning/pull/6836))
- Enforce an epoch scheduler interval when using SWA ([#6588](https://github.com/PyTorchLightning/pytorch-lightning/pull/6588))
- Fixed TPU Colab hang issue, post training ([#6816](https://github.com/PyTorchLightning/pytorch-lightning/pull/6816))
- Fixed a bug where `TensorBoardLogger` would give a warning and not log correctly to a symbolic link `save_dir` ([#6730](https://github.com/PyTorchLightning/pytorch-lightning/pull/6730))
- Fixed bug where `predict` could not be used when `progress_bar_refresh_rate=0` ([#6884](https://github.com/PyTorchLightning/pytorch-lightning/pull/6884))


## [1.2.6] - 2021-03-30

### Changed

- Changed the behavior of `on_epoch_start` to run at the beginning of validation & test epoch ([#6498](https://github.com/PyTorchLightning/pytorch-lightning/pull/6498))

### Removed

- Removed legacy code to include `step` dictionary returns in `callback_metrics`. Use `self.log_dict` instead. ([#6682](https://github.com/PyTorchLightning/pytorch-lightning/pull/6682))

### Fixed

- Fixed `DummyLogger.log_hyperparams` raising a `TypeError` when running with `fast_dev_run=True` ([#6398](https://github.com/PyTorchLightning/pytorch-lightning/pull/6398))
- Fixed error on TPUs when there was no `ModelCheckpoint` ([#6654](https://github.com/PyTorchLightning/pytorch-lightning/pull/6654))
- Fixed `trainer.test` freeze on TPUs ([#6654](https://github.com/PyTorchLightning/pytorch-lightning/pull/6654))
- Fixed a bug where gradients were disabled after calling `Trainer.predict` ([#6657](https://github.com/PyTorchLightning/pytorch-lightning/pull/6657))
- Fixed bug where no TPUs were detected in a TPU pod env ([#6719](https://github.com/PyTorchLightning/pytorch-lightning/pull/6719))


## [1.2.5] - 2021-03-23

### Changed

- Update Gradient Clipping for the TPU Accelerator ([#6576](https://github.com/PyTorchLightning/pytorch-lightning/pull/6576))
- Refactored setup for typing friendly ([#6590](https://github.com/PyTorchLightning/pytorch-lightning/pull/6590))

### Fixed

- Fixed a bug where `all_gather` would not work correctly with `tpu_cores=8` ([#6587](https://github.com/PyTorchLightning/pytorch-lightning/pull/6587))
- Fixed comparing required versions ([#6434](https://github.com/PyTorchLightning/pytorch-lightning/pull/6434))
- Fixed duplicate logs appearing in console when using the python logging module ([#6275](https://github.com/PyTorchLightning/pytorch-lightning/pull/6275))
- Added Autocast in validation, test and predict modes for Native AMP ([#6565](https://github.com/PyTorchLightning/pytorch-lightning/pull/6565))


## [1.2.4] - 2021-03-16

### Changed

- Changed the default of `find_unused_parameters` back to `True` in DDP and DDP Spawn ([#6438](https://github.com/PyTorchLightning/pytorch-lightning/pull/6438))

### Fixed

- Expose DeepSpeed loss parameters to allow users to fix loss instability ([#6115](https://github.com/PyTorchLightning/pytorch-lightning/pull/6115))
- Fixed DP reduction with collection ([#6324](https://github.com/PyTorchLightning/pytorch-lightning/pull/6324))
- Fixed an issue where the tuner would not tune the learning rate if also tuning the batch size ([#4688](https://github.com/PyTorchLightning/pytorch-lightning/pull/4688))
- Fixed broadcast to use PyTorch `broadcast_object_list` and add `reduce_decision` ([#6410](https://github.com/PyTorchLightning/pytorch-lightning/pull/6410))
- Fixed logger creating directory structure too early in DDP ([#6380](https://github.com/PyTorchLightning/pytorch-lightning/pull/6380))
- Fixed DeepSpeed additional memory use on rank 0 when default device not set early enough ([#6460](https://github.com/PyTorchLightning/pytorch-lightning/pull/6460))
- Fixed an issue with `Tuner.scale_batch_size` not finding the batch size attribute in the datamodule ([#5968](https://github.com/PyTorchLightning/pytorch-lightning/pull/5968))
- Fixed an exception in the layer summary when the model contains torch.jit scripted submodules ([#6511](https://github.com/PyTorchLightning/pytorch-lightning/pull/6511))
- Fixed when Train loop config was run during `Trainer.predict` ([#6541](https://github.com/PyTorchLightning/pytorch-lightning/pull/6541))


## [1.2.3] - 2021-03-09

### Fixed

- Fixed `ModelPruning(make_pruning_permanent=True)` pruning buffers getting removed when saved during training ([#6073](https://github.com/PyTorchLightning/pytorch-lightning/pull/6073))
- Fixed when `_stable_1d_sort` to work when `n >= N` ([#6177](https://github.com/PyTorchLightning/pytorch-lightning/pull/6177))
- Fixed `AttributeError` when `logger=None` on TPU ([#6221](https://github.com/PyTorchLightning/pytorch-lightning/pull/6221))
- Fixed PyTorch Profiler with `emit_nvtx` ([#6260](https://github.com/PyTorchLightning/pytorch-lightning/pull/6260))
- Fixed `trainer.test` from `best_path` hangs after calling `trainer.fit`  ([#6272](https://github.com/PyTorchLightning/pytorch-lightning/pull/6272))
- Fixed `SingleTPU` calling `all_gather` ([#6296](https://github.com/PyTorchLightning/pytorch-lightning/pull/6296))
- Ensure we check DeepSpeed/Sharded in multi-node DDP ([#6297](https://github.com/PyTorchLightning/pytorch-lightning/pull/6297)
- Check `LightningOptimizer` doesn't delete optimizer hooks ([#6305](https://github.com/PyTorchLightning/pytorch-lightning/pull/6305)
- Resolve memory leak for evaluation ([#6326](https://github.com/PyTorchLightning/pytorch-lightning/pull/6326)
- Ensure that clip gradients is only called if the value is greater than 0 ([#6330](https://github.com/PyTorchLightning/pytorch-lightning/pull/6330)
- Fixed `Trainer` not resetting `lightning_optimizers` when calling `Trainer.fit()` multiple times ([#6372](https://github.com/PyTorchLightning/pytorch-lightning/pull/6372))


## [1.2.2] - 2021-03-02

### Added

- Added `checkpoint` parameter to callback's `on_save_checkpoint` hook ([#6072](https://github.com/PyTorchLightning/pytorch-lightning/pull/6072))

### Changed

- Changed the order of `backward`, `step`, `zero_grad` to `zero_grad`, `backward`, `step` ([#6147](https://github.com/PyTorchLightning/pytorch-lightning/pull/6147))
- Changed default for DeepSpeed CPU Offload to False, due to prohibitively slow speeds at smaller scale ([#6262](https://github.com/PyTorchLightning/pytorch-lightning/pull/6262))

### Fixed

- Fixed epoch level schedulers not being called when `val_check_interval < 1.0` ([#6075](https://github.com/PyTorchLightning/pytorch-lightning/pull/6075))
- Fixed multiple early stopping callbacks ([#6197](https://github.com/PyTorchLightning/pytorch-lightning/pull/6197))
- Fixed incorrect usage of `detach()`, `cpu()`, `to()` ([#6216](https://github.com/PyTorchLightning/pytorch-lightning/pull/6216))
- Fixed LBFGS optimizer support which didn't converge in automatic optimization ([#6147](https://github.com/PyTorchLightning/pytorch-lightning/pull/6147))
- Prevent `WandbLogger` from dropping values ([#5931](https://github.com/PyTorchLightning/pytorch-lightning/pull/5931))
- Fixed error thrown when using valid distributed mode in multi node ([#6297](https://github.com/PyTorchLightning/pytorch-lightning/pull/6297)


## [1.2.1] - 2021-02-23

### Fixed

- Fixed incorrect yield logic for the amp autocast context manager ([#6080](https://github.com/PyTorchLightning/pytorch-lightning/pull/6080))
- Fixed priority of plugin/accelerator when setting distributed mode ([#6089](https://github.com/PyTorchLightning/pytorch-lightning/pull/6089))
- Fixed error message for AMP + CPU incompatibility ([#6107](https://github.com/PyTorchLightning/pytorch-lightning/pull/6107))
- Disabled batch transfer in DP mode ([#6093](https://github.com/PyTorchLightning/pytorch-lightning/pull/6093))


## [1.2.0] - 2021-02-18

### Added

- Added `DataType`, `AverageMethod` and `MDMCAverageMethod` enum in metrics ([#5657](https://github.com/PyTorchLightning/pytorch-lightning/pull/5689))
- Added support for summarized model total params size in megabytes ([#5590](https://github.com/PyTorchLightning/pytorch-lightning/pull/5590))
- Added support for multiple train loaders ([#1959](https://github.com/PyTorchLightning/pytorch-lightning/pull/1959))
- Added `Accuracy` metric now generalizes to Top-k accuracy for (multi-dimensional) multi-class inputs using the `top_k` parameter ([#4838](https://github.com/PyTorchLightning/pytorch-lightning/pull/4838))
- Added `Accuracy` metric now enables the computation of subset accuracy for multi-label or multi-dimensional multi-class inputs with the `subset_accuracy` parameter ([#4838](https://github.com/PyTorchLightning/pytorch-lightning/pull/4838))
- Added `HammingDistance` metric to compute the hamming distance (loss) ([#4838](https://github.com/PyTorchLightning/pytorch-lightning/pull/4838))
- Added `max_fpr` parameter to `auroc` metric for computing partial auroc metric ([#3790](https://github.com/PyTorchLightning/pytorch-lightning/pull/3790))
- Added `StatScores` metric to compute the number of true positives, false positives, true negatives and false negatives ([#4839](https://github.com/PyTorchLightning/pytorch-lightning/pull/4839))
- Added `R2Score` metric ([#5241](https://github.com/PyTorchLightning/pytorch-lightning/pull/5241))
- Added `LambdaCallback` ([#5347](https://github.com/PyTorchLightning/pytorch-lightning/pull/5347))
- Added `BackboneLambdaFinetuningCallback` ([#5377](https://github.com/PyTorchLightning/pytorch-lightning/pull/5377))
- Accelerator `all_gather` supports collection ([#5221](https://github.com/PyTorchLightning/pytorch-lightning/pull/5221))
- Added `image_gradients` functional metric to compute the image gradients of a given input image. ([#5056](https://github.com/PyTorchLightning/pytorch-lightning/pull/5056))
- Added `MetricCollection` ([#4318](https://github.com/PyTorchLightning/pytorch-lightning/pull/4318))
- Added `.clone()` method to metrics ([#4318](https://github.com/PyTorchLightning/pytorch-lightning/pull/4318))
- Added `IoU` class interface ([#4704](https://github.com/PyTorchLightning/pytorch-lightning/pull/4704))
- Support to tie weights after moving model to TPU via `on_post_move_to_device` hook
- Added missing val/test hooks in `LightningModule` ([#5467](https://github.com/PyTorchLightning/pytorch-lightning/pull/5467))
- The `Recall` and `Precision` metrics (and their functional counterparts `recall` and `precision`) can now be generalized to Recall@K and Precision@K with the use of `top_k` parameter ([#4842](https://github.com/PyTorchLightning/pytorch-lightning/pull/4842))
- Added `ModelPruning` Callback ([#5618](https://github.com/PyTorchLightning/pytorch-lightning/pull/5618),
    [#5825](https://github.com/PyTorchLightning/pytorch-lightning/pull/5825),
    [#6045](https://github.com/PyTorchLightning/pytorch-lightning/pull/6045))
- Added `PyTorchProfiler` ([#5560](https://github.com/PyTorchLightning/pytorch-lightning/pull/5560))
- Added compositional metrics ([#5464](https://github.com/PyTorchLightning/pytorch-lightning/pull/5464))
- Added Trainer method `predict(...)` for high performence predictions ([#5579](https://github.com/PyTorchLightning/pytorch-lightning/pull/5579))
- Added `on_before_batch_transfer` and `on_after_batch_transfer` data hooks ([#3671](https://github.com/PyTorchLightning/pytorch-lightning/pull/3671))
- Added AUC/AUROC class interface ([#5479](https://github.com/PyTorchLightning/pytorch-lightning/pull/5479))
- Added `PredictLoop` object ([#5752](https://github.com/PyTorchLightning/pytorch-lightning/pull/5752))
- Added `QuantizationAwareTraining` callback ([#5706](https://github.com/PyTorchLightning/pytorch-lightning/pull/5706),
    [#6040](https://github.com/PyTorchLightning/pytorch-lightning/pull/6040))
- Added `LightningModule.configure_callbacks` to enable the definition of model-specific callbacks ([#5621](https://github.com/PyTorchLightning/pytorch-lightning/pull/5621))
- Added `dim` to `PSNR` metric for mean-squared-error reduction ([#5957](https://github.com/PyTorchLightning/pytorch-lightning/pull/5957))
- Added promxial policy optimization template to pl_examples ([#5394](https://github.com/PyTorchLightning/pytorch-lightning/pull/5394))
- Added `log_graph` to `CometLogger` ([#5295](https://github.com/PyTorchLightning/pytorch-lightning/pull/5295))
- Added possibility for nested loaders ([#5404](https://github.com/PyTorchLightning/pytorch-lightning/pull/5404))
- Added `sync_step` to Wandb logger ([#5351](https://github.com/PyTorchLightning/pytorch-lightning/pull/5351))
- Added `StochasticWeightAveraging` callback ([#5640](https://github.com/PyTorchLightning/pytorch-lightning/pull/5640))
- Added `LightningDataModule.from_datasets(...)` ([#5133](https://github.com/PyTorchLightning/pytorch-lightning/pull/5133))
- Added `PL_TORCH_DISTRIBUTED_BACKEND` env variable to select backend ([#5981](https://github.com/PyTorchLightning/pytorch-lightning/pull/5981))
- Added `Trainer` flag to activate Stochastic Weight Averaging (SWA) `Trainer(stochastic_weight_avg=True)` ([#6038](https://github.com/PyTorchLightning/pytorch-lightning/pull/6038))
- Added DeepSpeed integration ([#5954](https://github.com/PyTorchLightning/pytorch-lightning/pull/5954),
    [#6042](https://github.com/PyTorchLightning/pytorch-lightning/pull/6042))

### Changed

- Changed `stat_scores` metric now calculates stat scores over all classes and gains new parameters, in line with the new `StatScores` metric ([#4839](https://github.com/PyTorchLightning/pytorch-lightning/pull/4839))
- Changed `computer_vision_fine_tunning` example to use `BackboneLambdaFinetuningCallback` ([#5377](https://github.com/PyTorchLightning/pytorch-lightning/pull/5377))
- Changed `automatic casting` for LoggerConnector `metrics` ([#5218](https://github.com/PyTorchLightning/pytorch-lightning/pull/5218))
- Changed `iou` [func] to allow float input ([#4704](https://github.com/PyTorchLightning/pytorch-lightning/pull/4704))
- Metric `compute()` method will no longer automatically call `reset()` ([#5409](https://github.com/PyTorchLightning/pytorch-lightning/pull/5409))
- Set PyTorch 1.4 as min requirements, also for testing and examples `torchvision>=0.5` and `torchtext>=0.5` ([#5418](https://github.com/PyTorchLightning/pytorch-lightning/pull/5418))
- Changed `callbacks` argument in `Trainer` to allow `Callback` input ([#5446](https://github.com/PyTorchLightning/pytorch-lightning/pull/5446))
- Changed the default of `find_unused_parameters` to `False` in DDP ([#5185](https://github.com/PyTorchLightning/pytorch-lightning/pull/5185))
- Changed `ModelCheckpoint` version suffixes to start at 1 ([#5008](https://github.com/PyTorchLightning/pytorch-lightning/pull/5008))
- Progress bar metrics tensors are now converted to float ([#5692](https://github.com/PyTorchLightning/pytorch-lightning/pull/5692))
- Changed the default value for the `progress_bar_refresh_rate` Trainer argument in Google COLAB notebooks to 20 ([#5516](https://github.com/PyTorchLightning/pytorch-lightning/pull/5516))
- Extended support for purely iteration-based training ([#5726](https://github.com/PyTorchLightning/pytorch-lightning/pull/5726))
- Made `LightningModule.global_rank`, `LightningModule.local_rank` and `LightningModule.logger` read-only properties ([#5730](https://github.com/PyTorchLightning/pytorch-lightning/pull/5730))
- Forced `ModelCheckpoint` callbacks to run after all others to guarantee all states are saved to the checkpoint ([#5731](https://github.com/PyTorchLightning/pytorch-lightning/pull/5731))
- Refactored Accelerators and Plugins:
    * Added base classes for plugins ([#5715](https://github.com/PyTorchLightning/pytorch-lightning/pull/5715))
    * Added parallel plugins for DP, DDP, DDPSpawn, DDP2 and Horovod ([#5714](https://github.com/PyTorchLightning/pytorch-lightning/pull/5714))
    * Precision Plugins ([#5718](https://github.com/PyTorchLightning/pytorch-lightning/pull/5718))
    * Added new Accelerators for CPU, GPU and TPU ([#5719](https://github.com/PyTorchLightning/pytorch-lightning/pull/5719))
    * Added RPC and Sharded plugins ([#5732](https://github.com/PyTorchLightning/pytorch-lightning/pull/5732))
    * Added missing `LightningModule`-wrapper logic to new plugins and accelerator ([#5734](https://github.com/PyTorchLightning/pytorch-lightning/pull/5734))
    * Moved device-specific teardown logic from training loop to accelerator ([#5973](https://github.com/PyTorchLightning/pytorch-lightning/pull/5973))
    * Moved accelerator_connector.py to the connectors subfolder ([#6033](https://github.com/PyTorchLightning/pytorch-lightning/pull/6033))
    * Trainer only references accelerator ([#6039](https://github.com/PyTorchLightning/pytorch-lightning/pull/6039))
    * Made parallel devices optional across all plugins ([#6051](https://github.com/PyTorchLightning/pytorch-lightning/pull/6051))
    * Cleaning ([#5948](https://github.com/PyTorchLightning/pytorch-lightning/pull/5948),
        [#5949](https://github.com/PyTorchLightning/pytorch-lightning/pull/5949),
        [#5950](https://github.com/PyTorchLightning/pytorch-lightning/pull/5950))
- Enabled `self.log` in callbacks ([#5094](https://github.com/PyTorchLightning/pytorch-lightning/pull/5094))
- Renamed xxx_AVAILABLE as protected ([#5082](https://github.com/PyTorchLightning/pytorch-lightning/pull/5082))
- Unified module names in Utils ([#5199](https://github.com/PyTorchLightning/pytorch-lightning/pull/5199))
- Separated utils: imports & enums ([#5256](https://github.com/PyTorchLightning/pytorch-lightning/pull/5256)
    [#5874](https://github.com/PyTorchLightning/pytorch-lightning/pull/5874))
- Refactor: clean trainer device & distributed getters ([#5300](https://github.com/PyTorchLightning/pytorch-lightning/pull/5300))
- Simplified training phase as LightningEnum ([#5419](https://github.com/PyTorchLightning/pytorch-lightning/pull/5419))
- Updated metrics to use LightningEnum ([#5689](https://github.com/PyTorchLightning/pytorch-lightning/pull/5689))
- Changed the seq of `on_train_batch_end`, `on_batch_end` & `on_train_epoch_end`, `on_epoch_end hooks` ([#5688](https://github.com/PyTorchLightning/pytorch-lightning/pull/5688))
- Refactored `setup_training` and remove `test_mode` ([#5388](https://github.com/PyTorchLightning/pytorch-lightning/pull/5388))
- Disabled training with zero `num_training_batches` when insufficient `limit_train_batches` ([#5703](https://github.com/PyTorchLightning/pytorch-lightning/pull/5703))
- Refactored `EpochResultStore` ([#5522](https://github.com/PyTorchLightning/pytorch-lightning/pull/5522))
- Update `lr_finder` to check for attribute if not running `fast_dev_run` ([#5990](https://github.com/PyTorchLightning/pytorch-lightning/pull/5990))
- LightningOptimizer manual optimizer is more flexible and expose `toggle_model` ([#5771](https://github.com/PyTorchLightning/pytorch-lightning/pull/5771))
- `MlflowLogger` limit parameter value length to 250 char ([#5893](https://github.com/PyTorchLightning/pytorch-lightning/pull/5893))
- Re-introduced fix for Hydra directory sync with multiple process ([#5993](https://github.com/PyTorchLightning/pytorch-lightning/pull/5993))

### Deprecated

- Function `stat_scores_multiple_classes` is deprecated in favor of `stat_scores` ([#4839](https://github.com/PyTorchLightning/pytorch-lightning/pull/4839))
- Moved accelerators and plugins to its `legacy` pkg ([#5645](https://github.com/PyTorchLightning/pytorch-lightning/pull/5645))
- Deprecated `LightningDistributedDataParallel` in favor of new wrapper module `LightningDistributedModule` ([#5185](https://github.com/PyTorchLightning/pytorch-lightning/pull/5185))
- Deprecated `LightningDataParallel` in favor of new wrapper module `LightningParallelModule` ([#5670](https://github.com/PyTorchLightning/pytorch-lightning/pull/5670))
- Renamed utils modules ([#5199](https://github.com/PyTorchLightning/pytorch-lightning/pull/5199))
    * `argparse_utils` >> `argparse`
    * `model_utils` >> `model_helpers`
    * `warning_utils` >> `warnings`
    * `xla_device_utils` >> `xla_device`
- Deprecated using `'val_loss'` to set the `ModelCheckpoint` monitor ([#6012](https://github.com/PyTorchLightning/pytorch-lightning/pull/6012))
- Deprecated `.get_model()` with explicit `.lightning_module` property ([#6035](https://github.com/PyTorchLightning/pytorch-lightning/pull/6035))
- Deprecated Trainer attribute `accelerator_backend` in favor of `accelerator` ([#6034](https://github.com/PyTorchLightning/pytorch-lightning/pull/6034))

### Removed

- Removed deprecated checkpoint argument `filepath` ([#5321](https://github.com/PyTorchLightning/pytorch-lightning/pull/5321))
- Removed deprecated `Fbeta`, `f1_score` and `fbeta_score` metrics ([#5322](https://github.com/PyTorchLightning/pytorch-lightning/pull/5322))
- Removed deprecated `TrainResult` ([#5323](https://github.com/PyTorchLightning/pytorch-lightning/pull/5323))
- Removed deprecated `EvalResult` ([#5633](https://github.com/PyTorchLightning/pytorch-lightning/pull/5633))
- Removed `LoggerStages` ([#5673](https://github.com/PyTorchLightning/pytorch-lightning/pull/5673))

### Fixed

- Fixed distributed setting and `ddp_cpu` only with `num_processes>1` ([#5297](https://github.com/PyTorchLightning/pytorch-lightning/pull/5297))
- Fixed `num_workers` for Windows example ([#5375](https://github.com/PyTorchLightning/pytorch-lightning/pull/5375))
- Fixed loading yaml ([#5619](https://github.com/PyTorchLightning/pytorch-lightning/pull/5619))
- Fixed support custom DataLoader with DDP if they can be re-instantiated ([#5745](https://github.com/PyTorchLightning/pytorch-lightning/pull/5745))
- Fixed repeated `.fit()` calls ignore max_steps iteration bound ([#5936](https://github.com/PyTorchLightning/pytorch-lightning/pull/5936))
- Fixed throwing `MisconfigurationError` on unknown mode ([#5255](https://github.com/PyTorchLightning/pytorch-lightning/pull/5255))
- Resolve bug with Finetuning ([#5744](https://github.com/PyTorchLightning/pytorch-lightning/pull/5744))
- Fixed `ModelCheckpoint` race condition in file existence check ([#5155](https://github.com/PyTorchLightning/pytorch-lightning/pull/5155))
- Fixed some compatibility with PyTorch 1.8 ([#5864](https://github.com/PyTorchLightning/pytorch-lightning/pull/5864))
- Fixed forward cache ([#5895](https://github.com/PyTorchLightning/pytorch-lightning/pull/5895))
- Fixed recursive detach of tensors to CPU ([#6007](https://github.com/PyTorchLightning/pytorch-lightning/pull/6007))
- Fixed passing wrong strings for scheduler interval doesn't throw an error ([#5923](https://github.com/PyTorchLightning/pytorch-lightning/pull/5923))
- Fixed wrong `requires_grad` state after `return None` with multiple optimizers ([#5738](https://github.com/PyTorchLightning/pytorch-lightning/pull/5638))
- Fixed add `on_epoch_end` hook at the end of `validation`, `test` epoch ([#5986](https://github.com/PyTorchLightning/pytorch-lightning/pull/5986))
- Fixed missing `process_dataloader` call for `TPUSpawn` when in distributed mode ([#6015](https://github.com/PyTorchLightning/pytorch-lightning/pull/6015))
- Fixed progress bar flickering by appending 0 to floats/strings ([#6009](https://github.com/PyTorchLightning/pytorch-lightning/pull/6009))
- Fixed synchronization issues with TPU training ([#6027](https://github.com/PyTorchLightning/pytorch-lightning/pull/6027))
- Fixed `hparams.yaml` saved twice when using `TensorBoardLogger` ([#5953](https://github.com/PyTorchLightning/pytorch-lightning/pull/5953))
- Fixed basic examples ([#5912](https://github.com/PyTorchLightning/pytorch-lightning/pull/5912),
    [#5985](https://github.com/PyTorchLightning/pytorch-lightning/pull/5985))
- Fixed `fairscale` compatible with PT 1.8 ([#5996](https://github.com/PyTorchLightning/pytorch-lightning/pull/5996))
- Ensured `process_dataloader` is called when `tpu_cores > 1` to use Parallel DataLoader ([#6015](https://github.com/PyTorchLightning/pytorch-lightning/pull/6015))
- Attempted SLURM auto resume call when non-shell call fails ([#6002](https://github.com/PyTorchLightning/pytorch-lightning/pull/6002))
- Fixed wrapping optimizers upon assignment ([#6006](https://github.com/PyTorchLightning/pytorch-lightning/pull/6006))
- Fixed allowing hashing of metrics with lists in their state ([#5939](https://github.com/PyTorchLightning/pytorch-lightning/pull/5939))


## [1.1.8] - 2021-02-08

### Fixed

- Separate epoch validation from step validation ([#5208](https://github.com/PyTorchLightning/pytorch-lightning/pull/5208))
- Fixed `toggle_optimizers` not handling all optimizer parameters ([#5775](https://github.com/PyTorchLightning/pytorch-lightning/pull/5775))


## [1.1.7] - 2021-02-03

### Fixed

- Fixed `TensorBoardLogger` not closing `SummaryWriter` on `finalize` ([#5696](https://github.com/PyTorchLightning/pytorch-lightning/pull/5696))
- Fixed filtering of pytorch  "unsqueeze" warning when using DP ([#5622](https://github.com/PyTorchLightning/pytorch-lightning/pull/5622))
- Fixed `num_classes` argument in F1 metric ([#5663](https://github.com/PyTorchLightning/pytorch-lightning/pull/5663))
- Fixed `log_dir` property ([#5537](https://github.com/PyTorchLightning/pytorch-lightning/pull/5537))
- Fixed a race condition in `ModelCheckpoint` when checking if a checkpoint file exists ([#5144](https://github.com/PyTorchLightning/pytorch-lightning/pull/5144))
- Remove unnecessary intermediate layers in Dockerfiles ([#5697](https://github.com/PyTorchLightning/pytorch-lightning/pull/5697))
- Fixed auto learning rate ordering ([#5638](https://github.com/PyTorchLightning/pytorch-lightning/pull/5638))


## [1.1.6] - 2021-01-26

### Changed

- Increased TPU check timeout from 20s to 100s ([#5598](https://github.com/PyTorchLightning/pytorch-lightning/pull/5598))
- Ignored `step` param in Neptune logger's log_metric method ([#5510](https://github.com/PyTorchLightning/pytorch-lightning/pull/5510))
- Pass batch outputs to `on_train_batch_end` instead of `epoch_end` outputs ([#4369](https://github.com/PyTorchLightning/pytorch-lightning/pull/4369))

### Fixed

- Fixed `toggle_optimizer` to reset `requires_grad` state  ([#5574](https://github.com/PyTorchLightning/pytorch-lightning/pull/5574))
- Fixed FileNotFoundError for best checkpoint when using DDP with Hydra ([#5629](https://github.com/PyTorchLightning/pytorch-lightning/pull/5629))
- Fixed an error when logging a progress bar metric with a reserved name ([#5620](https://github.com/PyTorchLightning/pytorch-lightning/pull/5620))
- Fixed `Metric`'s `state_dict` not included when child modules ([#5614](https://github.com/PyTorchLightning/pytorch-lightning/pull/5614))
- Fixed Neptune logger creating multiple experiments when GPUs > 1 ([#3256](https://github.com/PyTorchLightning/pytorch-lightning/pull/3256))
- Fixed duplicate logs appearing in console when using the python logging module ([#5509](https://github.com/PyTorchLightning/pytorch-lightning/pull/5509))
- Fixed tensor printing in `trainer.test()` ([#5138](https://github.com/PyTorchLightning/pytorch-lightning/pull/5138))
- Fixed not using dataloader when `hparams` present ([#4559](https://github.com/PyTorchLightning/pytorch-lightning/pull/4559))


## [1.1.5] - 2021-01-19

### Fixed

- Fixed a visual bug in the progress bar display initialization ([#4579](https://github.com/PyTorchLightning/pytorch-lightning/pull/4579))
- Fixed logging `on_train_batch_end` in a callback with multiple optimizers ([#5521](https://github.com/PyTorchLightning/pytorch-lightning/pull/5521))
- Fixed `reinit_scheduler_properties` with correct optimizer ([#5519](https://github.com/PyTorchLightning/pytorch-lightning/pull/5519))
- Fixed `val_check_interval` with `fast_dev_run` ([#5540](https://github.com/PyTorchLightning/pytorch-lightning/pull/5540))


## [1.1.4] - 2021-01-12

### Added

- Add automatic optimization property setter to lightning module ([#5169](https://github.com/PyTorchLightning/pytorch-lightning/pull/5169))

### Changed

- Changed deprecated `enable_pl_optimizer=True` ([#5244](https://github.com/PyTorchLightning/pytorch-lightning/pull/5244))

### Fixed

- Fixed `transfer_batch_to_device` for DDP with `len(devices_ids) == 1` ([#5195](https://github.com/PyTorchLightning/pytorch-lightning/pull/5195))
- Logging only on `not should_accumulate()` during training ([#5417](https://github.com/PyTorchLightning/pytorch-lightning/pull/5417))
- Resolve interpolation bug with Hydra ([#5406](https://github.com/PyTorchLightning/pytorch-lightning/pull/5406))
- Check environ before selecting a seed to prevent warning message ([#4743](https://github.com/PyTorchLightning/pytorch-lightning/pull/4743))
- Fixed signature mismatch in `model_to_device` of `DDPCPUHPCAccelerator` ([#5505](https://github.com/PyTorchLightning/pytorch-lightning/pull/5505))

## [1.1.3] - 2021-01-05

### Added

- Added a check for optimizer attached to `lr_scheduler` ([#5338](https://github.com/PyTorchLightning/pytorch-lightning/pull/5338))
- Added support for passing non-existing filepaths to `resume_from_checkpoint` ([#4402](https://github.com/PyTorchLightning/pytorch-lightning/pull/4402))

### Changed

- Skip restore from `resume_from_checkpoint` while `testing` ([#5161](https://github.com/PyTorchLightning/pytorch-lightning/pull/5161))
- Allowed `log_momentum` for adaptive optimizers in `LearningRateMonitor` ([#5333](https://github.com/PyTorchLightning/pytorch-lightning/pull/5333))
- Disabled checkpointing, earlystopping and logging with `fast_dev_run` ([#5277](https://github.com/PyTorchLightning/pytorch-lightning/pull/5277))
- Distributed group defaults to `WORLD` if `None` ([#5125](https://github.com/PyTorchLightning/pytorch-lightning/pull/5125))

### Fixed

- Fixed `trainer.test` returning non-test metrics ([#5214](https://github.com/PyTorchLightning/pytorch-lightning/pull/5214))
- Fixed metric state reset ([#5273](https://github.com/PyTorchLightning/pytorch-lightning/pull/5273))
- Fixed `--num-nodes` on `DDPSequentialPlugin` ([#5327](https://github.com/PyTorchLightning/pytorch-lightning/pull/5327))
- Fixed invalid value for `weights_summary` ([#5296](https://github.com/PyTorchLightning/pytorch-lightning/pull/5296))
- Fixed `Trainer.test` not using the latest `best_model_path` ([#5161](https://github.com/PyTorchLightning/pytorch-lightning/pull/5161))
- Fixed existence check for hparams not using underlying filesystem ([#5250](https://github.com/PyTorchLightning/pytorch-lightning/pull/5250))
- Fixed `LightningOptimizer` AMP bug ([#5191](https://github.com/PyTorchLightning/pytorch-lightning/pull/5191))
- Fixed casted key to string in `_flatten_dict` ([#5354](https://github.com/PyTorchLightning/pytorch-lightning/pull/5354))


## [1.1.2] - 2020-12-23

### Added

- Support number for logging with `sync_dist=True` ([#5080](https://github.com/PyTorchLightning/pytorch-lightning/pull/5080))
- Added offset logging step when resuming for Wandb logger ([#5050](https://github.com/PyTorchLightning/pytorch-lightning/pull/5050))

### Removed

- `enable_pl_optimizer=False` by default to temporarily fix AMP issues ([#5163](https://github.com/PyTorchLightning/pytorch-lightning/pull/5163))

### Fixed

- Metric reduction with Logging ([#5150](https://github.com/PyTorchLightning/pytorch-lightning/pull/5150))
- Remove nan loss in manual optimization ([#5121](https://github.com/PyTorchLightning/pytorch-lightning/pull/5121))
- Un-balanced logging properly supported ([#5119](https://github.com/PyTorchLightning/pytorch-lightning/pull/5119))
- Fix hanging in DDP HPC accelerators ([#5157](https://github.com/PyTorchLightning/pytorch-lightning/pull/5157))
- Fix reset `TensorRunningAccum` ([#5106](https://github.com/PyTorchLightning/pytorch-lightning/pull/5106))
- Updated `DALIClassificationLoader` to not use deprecated arguments ([#4925](https://github.com/PyTorchLightning/pytorch-lightning/pull/4925))
- Corrected call to `torch.no_grad` ([#5124](https://github.com/PyTorchLightning/pytorch-lightning/pull/5124))


## [1.1.1] - 2020-12-15

### Added

- Add a notebook example to reach a quick baseline of ~94% accuracy on CIFAR10 using Resnet in Lightning ([#4818](https://github.com/PyTorchLightning/pytorch-lightning/pull/4818))

### Changed

- Simplify accelerator steps ([#5015](https://github.com/PyTorchLightning/pytorch-lightning/pull/5015))
- Refactor load in checkpoint connector ([#4593](https://github.com/PyTorchLightning/pytorch-lightning/pull/4593))
- Fixed the saved filename in `ModelCheckpoint` when it already exists ([#4861](https://github.com/PyTorchLightning/pytorch-lightning/pull/4861))

### Removed

- Drop duplicate metrics ([#5014](https://github.com/PyTorchLightning/pytorch-lightning/pull/5014))
- Remove beta arg from F1 class and functional ([#5076](https://github.com/PyTorchLightning/pytorch-lightning/pull/5076))

### Fixed

- Fixed trainer by default `None` in `DDPAccelerator` ([#4915](https://github.com/PyTorchLightning/pytorch-lightning/pull/4915))
- Fixed `LightningOptimizer` to expose optimizer attributes ([#5095](https://github.com/PyTorchLightning/pytorch-lightning/pull/5095))
- Do not warn when the `name` key is used in the `lr_scheduler` dict ([#5057](https://github.com/PyTorchLightning/pytorch-lightning/pull/5057))
- Check if optimizer supports closure ([#4981](https://github.com/PyTorchLightning/pytorch-lightning/pull/4981))
- Add deprecated metric utility functions back to functional (
    [#5067](https://github.com/PyTorchLightning/pytorch-lightning/pull/5067),
    [#5068](https://github.com/PyTorchLightning/pytorch-lightning/pull/5068))
- Allow any input in `to_onnx` and `to_torchscript` ([#4378](https://github.com/PyTorchLightning/pytorch-lightning/pull/4378))
- Fixed `DDPHPCAccelerator` hangs in DDP construction by calling `init_device` ([#5157](https://github.com/PyTorchLightning/pytorch-lightning/pull/5157))


## [1.1.0] - 2020-12-09

### Added

- Added "monitor" key to saved `ModelCheckpoints` ([#4383](https://github.com/PyTorchLightning/pytorch-lightning/pull/4383))
- Added `ConfusionMatrix` class interface ([#4348](https://github.com/PyTorchLightning/pytorch-lightning/pull/4348))
- Added multiclass AUROC metric ([#4236](https://github.com/PyTorchLightning/pytorch-lightning/pull/4236))
- Added global step indexing to the checkpoint name for a better sub-epoch checkpointing experience ([#3807](https://github.com/PyTorchLightning/pytorch-lightning/pull/3807))
- Added optimizer hooks in callbacks ([#4379](https://github.com/PyTorchLightning/pytorch-lightning/pull/4379))
- Added option to log momentum ([#4384](https://github.com/PyTorchLightning/pytorch-lightning/pull/4384))
- Added `current_score` to `ModelCheckpoint.on_save_checkpoint` ([#4721](https://github.com/PyTorchLightning/pytorch-lightning/pull/4721))
- Added logging using `self.log` in train and evaluation for epoch end hooks (
    [#4552](https://github.com/PyTorchLightning/pytorch-lightning/pull/4552),
    [#4495](https://github.com/PyTorchLightning/pytorch-lightning/pull/4495),
    [#4439](https://github.com/PyTorchLightning/pytorch-lightning/pull/4439),
    [#4684](https://github.com/PyTorchLightning/pytorch-lightning/pull/4684),
    [#4913](https://github.com/PyTorchLightning/pytorch-lightning/pull/4913))
- Added ability for DDP plugin to modify optimizer state saving ([#4675](https://github.com/PyTorchLightning/pytorch-lightning/pull/4675))
- Added `prefix` argument in loggers ([#4557](https://github.com/PyTorchLightning/pytorch-lightning/pull/4557))
- Added printing of total num of params, trainable and non-trainable params in ModelSummary ([#4521](https://github.com/PyTorchLightning/pytorch-lightning/pull/4521))
- Added `PrecisionRecallCurve, ROC, AveragePrecision` class metric ([#4549](https://github.com/PyTorchLightning/pytorch-lightning/pull/4549))
- Added custom `Apex` and `NativeAMP` as `Precision plugins` ([#4355](https://github.com/PyTorchLightning/pytorch-lightning/pull/4355))
- Added `DALI MNIST` example ([#3721](https://github.com/PyTorchLightning/pytorch-lightning/pull/3721))
- Added `sharded plugin` for DDP for multi-gpu training memory optimizations (
    [#4639](https://github.com/PyTorchLightning/pytorch-lightning/pull/4639),
    [#4686](https://github.com/PyTorchLightning/pytorch-lightning/pull/4686),
    [#4737](https://github.com/PyTorchLightning/pytorch-lightning/pull/4737),
    [#4773](https://github.com/PyTorchLightning/pytorch-lightning/pull/4773))
- Added `experiment_id` to the NeptuneLogger ([#3462](https://github.com/PyTorchLightning/pytorch-lightning/pull/3462))
- Added `Pytorch Geometric` integration example with Lightning ([#4568](https://github.com/PyTorchLightning/pytorch-lightning/pull/4568))
- Added `all_gather` method to `LightningModule` which allows gradient based tensor synchronizations for use-cases such as negative sampling. ([#5012](https://github.com/PyTorchLightning/pytorch-lightning/pull/5012))
- Enabled `self.log` in most functions ([#4969](https://github.com/PyTorchLightning/pytorch-lightning/pull/4969))
- Added changeable extension variable for `ModelCheckpoint` ([#4977](https://github.com/PyTorchLightning/pytorch-lightning/pull/4977))


### Changed

- Tuner algorithms will be skipped if `fast_dev_run=True` ([#3903](https://github.com/PyTorchLightning/pytorch-lightning/pull/3903))
- `WandbLogger` does not force wandb `reinit` arg to True anymore and creates a run only when needed ([#4648](https://github.com/PyTorchLightning/pytorch-lightning/pull/4648))
- Changed `automatic_optimization` to be a model attribute ([#4602](https://github.com/PyTorchLightning/pytorch-lightning/pull/4602))
- Changed `Simple Profiler` report to order by percentage time spent + num calls ([#4880](https://github.com/PyTorchLightning/pytorch-lightning/pull/4880))
- Simplify optimization Logic ([#4984](https://github.com/PyTorchLightning/pytorch-lightning/pull/4984))
- Classification metrics overhaul ([#4837](https://github.com/PyTorchLightning/pytorch-lightning/pull/4837))
- Updated `fast_dev_run` to accept integer representing num_batches ([#4629](https://github.com/PyTorchLightning/pytorch-lightning/pull/4629))
- Refactored optimizer ([#4658](https://github.com/PyTorchLightning/pytorch-lightning/pull/4658))


### Deprecated

- Deprecated `prefix` argument in `ModelCheckpoint` ([#4765](https://github.com/PyTorchLightning/pytorch-lightning/pull/4765))
- Deprecated the old way of assigning hyper-parameters through `self.hparams = ...` ([#4813](https://github.com/PyTorchLightning/pytorch-lightning/pull/4813))
- Deprecated `mode='auto'` from `ModelCheckpoint` and `EarlyStopping` ([#4695](https://github.com/PyTorchLightning/pytorch-lightning/pull/4695))

### Removed

- Removed `reorder` parameter of the `auc` metric ([#5004](https://github.com/PyTorchLightning/pytorch-lightning/pull/5004))
- Removed `multiclass_roc` and `multiclass_precision_recall_curve`, use `roc` and `precision_recall_curve` instead ([#4549](https://github.com/PyTorchLightning/pytorch-lightning/pull/4549))

### Fixed

- Added feature to move tensors to CPU before saving ([#4309](https://github.com/PyTorchLightning/pytorch-lightning/pull/4309))
- Fixed `LoggerConnector` to have logged metrics on root device in DP ([#4138](https://github.com/PyTorchLightning/pytorch-lightning/pull/4138))
- Auto convert tensors to contiguous format when `gather_all` ([#4907](https://github.com/PyTorchLightning/pytorch-lightning/pull/4907))
- Fixed `PYTHONPATH` for ddp test model ([#4528](https://github.com/PyTorchLightning/pytorch-lightning/pull/4528))
- Fixed allowing logger to support indexing ([#4595](https://github.com/PyTorchLightning/pytorch-lightning/pull/4595))
- Fixed DDP and manual_optimization ([#4976](https://github.com/PyTorchLightning/pytorch-lightning/pull/4976))


## [1.0.8] - 2020-11-24

### Added

- Added casting to python types for numpy scalars when logging `hparams` ([#4647](https://github.com/PyTorchLightning/pytorch-lightning/pull/4647))
- Added warning when progress bar refresh rate is less than 20 on Google Colab to prevent crashing ([#4654](https://github.com/PyTorchLightning/pytorch-lightning/pull/4654))
- Added `F1` class metric ([#4656](https://github.com/PyTorchLightning/pytorch-lightning/pull/4656))

### Changed

- Consistently use `step=trainer.global_step` in `LearningRateMonitor` independently of `logging_interval` ([#4376](https://github.com/PyTorchLightning/pytorch-lightning/pull/4376))
- Metric states are no longer as default added to `state_dict` ([#4685](https://github.com/PyTorchLightning/pytorch-lightning/pull/4685))
- Renamed class metric `Fbeta` >> `FBeta` ([#4656](https://github.com/PyTorchLightning/pytorch-lightning/pull/4656))
- Model summary: add 1 decimal place ([#4745](https://github.com/PyTorchLightning/pytorch-lightning/pull/4745))
- Do not override `PYTHONWARNINGS` ([#4700](https://github.com/PyTorchLightning/pytorch-lightning/pull/4700))
- Changed `init_ddp_connection` moved from `DDP` to `DDPPlugin` ([#4407](https://github.com/PyTorchLightning/pytorch-lightning/pull/4407))


### Fixed

- Fixed checkpoint `hparams` dict casting when `omegaconf` is available ([#4770](https://github.com/PyTorchLightning/pytorch-lightning/pull/4770))
- Fixed incomplete progress bars when total batches not divisible by refresh rate ([#4577](https://github.com/PyTorchLightning/pytorch-lightning/pull/4577))
- Updated SSIM metric ([#4566](https://github.com/PyTorchLightning/pytorch-lightning/pull/4566))
- Fixed batch_arg_name - add `batch_arg_name` to all calls to `_adjust_batch_size`bug ([#4812](https://github.com/PyTorchLightning/pytorch-lightning/pull/4812))
- Fixed `torchtext` data to GPU ([#4785](https://github.com/PyTorchLightning/pytorch-lightning/pull/4785))
- Fixed a crash bug in MLFlow logger ([#4716](https://github.com/PyTorchLightning/pytorch-lightning/pull/4716))

## [1.0.7] - 2020-11-17

### Added

- Added lambda closure to `manual_optimizer_step` ([#4618](https://github.com/PyTorchLightning/pytorch-lightning/pull/4618))

### Changed

- Change Metrics `persistent` default mode to `False` ([#4685](https://github.com/PyTorchLightning/pytorch-lightning/pull/4685))
- LoggerConnector log_metrics will use `total_batch_idx` instead of `global_step` when logging on `training step` ([#4738](https://github.com/PyTorchLightning/pytorch-lightning/pull/4738))


### Fixed

- Prevent crash if `sync_dist=True` on CPU ([#4626](https://github.com/PyTorchLightning/pytorch-lightning/pull/4626))
- Fixed average pbar Metrics ([#4534](https://github.com/PyTorchLightning/pytorch-lightning/pull/4534))
- Fixed `setup` callback hook to correctly pass the LightningModule through ([#4608](https://github.com/PyTorchLightning/pytorch-lightning/pull/4608))
- Allowing decorate model init with saving `hparams` inside ([#4662](https://github.com/PyTorchLightning/pytorch-lightning/pull/4662))
- Fixed `split_idx` set by `LoggerConnector` in `on_trainer_init` to `Trainer`  ([#4697](https://github.com/PyTorchLightning/pytorch-lightning/pull/4697))


## [1.0.6] - 2020-11-11

### Added

- Added metrics aggregation in Horovod and fixed early stopping ([#3775](https://github.com/PyTorchLightning/pytorch-lightning/pull/3775))
- Added `manual_optimizer_step` which work with `AMP Native` and `accumulated_grad_batches` ([#4485](https://github.com/PyTorchLightning/pytorch-lightning/pull/4485))
- Added `persistent(mode)` method to metrics, to enable and disable metric states being added to `state_dict` ([#4482](https://github.com/PyTorchLightning/pytorch-lightning/pull/4482))
- Added congratulations at the end of our notebooks ([#4555](https://github.com/PyTorchLightning/pytorch-lightning/pull/4555))
- Added parameters `move_metrics_to_cpu` in Trainer to disable gpu leak ([#4592](https://github.com/PyTorchLightning/pytorch-lightning/pull/4592))


### Changed

- Changed `fsspec` to tuner ([#4458](https://github.com/PyTorchLightning/pytorch-lightning/pull/4458))
- Unify SLURM/TorchElastic under backend plugin ([#4578](https://github.com/PyTorchLightning/pytorch-lightning/pull/4578),
        [#4580](https://github.com/PyTorchLightning/pytorch-lightning/pull/4580),
        [#4581](https://github.com/PyTorchLightning/pytorch-lightning/pull/4581),
        [#4582](https://github.com/PyTorchLightning/pytorch-lightning/pull/4582),
        [#4583](https://github.com/PyTorchLightning/pytorch-lightning/pull/4583))

### Fixed

- Fixed feature-lack in `hpc_load` ([#4526](https://github.com/PyTorchLightning/pytorch-lightning/pull/4526))
- Fixed metrics states being overridden in DDP mode ([#4482](https://github.com/PyTorchLightning/pytorch-lightning/pull/4482))
- Fixed `lightning_getattr`, `lightning_hasattr` not finding the correct attributes in datamodule ([#4347](https://github.com/PyTorchLightning/pytorch-lightning/pull/4347))
- Fixed automatic optimization AMP by `manual_optimization_step` ([#4485](https://github.com/PyTorchLightning/pytorch-lightning/pull/4485))
- Replace `MisconfigurationException` with warning in `ModelCheckpoint` Callback ([#4560](https://github.com/PyTorchLightning/pytorch-lightning/pull/4560))
- Fixed logged keys in mlflow logger ([#4412](https://github.com/PyTorchLightning/pytorch-lightning/pull/4412))
- Fixed `is_picklable` by catching `AttributeError` ([#4508](https://github.com/PyTorchLightning/pytorch-lightning/pull/4508))
- Fixed multi test dataloaders dict `AttributeError` error ([#4480](https://github.com/PyTorchLightning/pytorch-lightning/pull/4480))
- Fixed show progress bar only for `progress_rank 0` on `DDP_SLURM` ([#4437](https://github.com/PyTorchLightning/pytorch-lightning/pull/4437))

## [1.0.5] - 2020-11-03

### Added

- Added PyTorch 1.7 Stable support ([#3821](https://github.com/PyTorchLightning/pytorch-lightning/pull/3821))
- Added timeout for `tpu_device_exists` to ensure process does not hang indefinitely ([#4340](https://github.com/PyTorchLightning/pytorch-lightning/pull/4340))

### Changed

- W&B log in sync with `Trainer` step ([#4405](https://github.com/PyTorchLightning/pytorch-lightning/pull/4405))
- Hook `on_after_backward` is called only when `optimizer_step` is being called ([#4439](https://github.com/PyTorchLightning/pytorch-lightning/pull/4439))
- Moved `track_and_norm_grad` into `training loop` and called only when `optimizer_step` is being called ([#4439](https://github.com/PyTorchLightning/pytorch-lightning/pull/4439))
- Changed type checker with explicit cast of `ref_model` object ([#4457](https://github.com/PyTorchLightning/pytorch-lightning/pull/4457))
- Changed `distributed_backend` -> `accelerator` ([#4429](https://github.com/PyTorchLightning/pytorch-lightning/pull/4429))

### Deprecated

- Deprecated passing `ModelCheckpoint` instance to `checkpoint_callback` Trainer argument ([#4336](https://github.com/PyTorchLightning/pytorch-lightning/pull/4336))

### Fixed

- Disable saving checkpoints if not trained ([#4372](https://github.com/PyTorchLightning/pytorch-lightning/pull/4372))
- Fixed error using `auto_select_gpus=True` with `gpus=-1` ([#4209](https://github.com/PyTorchLightning/pytorch-lightning/pull/4209))
- Disabled training when `limit_train_batches=0` ([#4371](https://github.com/PyTorchLightning/pytorch-lightning/pull/4371))
- Fixed that metrics do not store computational graph for all seen data ([#4313](https://github.com/PyTorchLightning/pytorch-lightning/pull/4313))
- Fixed AMP unscale for `on_after_backward` ([#4439](https://github.com/PyTorchLightning/pytorch-lightning/pull/4439))
- Fixed TorchScript export when module includes Metrics ([#4428](https://github.com/PyTorchLightning/pytorch-lightning/pull/4428))
- Fixed TorchScript trace method's data to device and docstring ([#4360](https://github.com/PyTorchLightning/pytorch-lightning/pull/4360))
- Fixed CSV logger warning ([#4419](https://github.com/PyTorchLightning/pytorch-lightning/pull/4419))
- Fixed skip DDP parameter sync ([#4301](https://github.com/PyTorchLightning/pytorch-lightning/pull/4301))
- Fixed `WandbLogger` _sanitize_callable function ([#4422](https://github.com/PyTorchLightning/pytorch-lightning/pull/4422))
- Fixed `AMP Native` `_unscale` gradient ([#4441](https://github.com/PyTorchLightning/pytorch-lightning/pull/4441))


## [1.0.4] - 2020-10-27

### Added

- Added `dirpath` and `filename` parameter in `ModelCheckpoint` ([#4213](https://github.com/PyTorchLightning/pytorch-lightning/pull/4213))
- Added plugins docs and DDPPlugin to customize ddp across all accelerators ([#4258](https://github.com/PyTorchLightning/pytorch-lightning/pull/4285))
- Added `strict` option to the scheduler dictionary ([#3586](https://github.com/PyTorchLightning/pytorch-lightning/pull/3586))
- Added `fsspec` support for profilers ([#4162](https://github.com/PyTorchLightning/pytorch-lightning/pull/4162))
- Added autogenerated helptext to `Trainer.add_argparse_args` ([#4344](https://github.com/PyTorchLightning/pytorch-lightning/pull/4344))
- Added support for string values in `Trainer`'s `profiler` parameter ([#3656](https://github.com/PyTorchLightning/pytorch-lightning/pull/3656))
- Added `optimizer_closure` to `optimizer.step` when supported ([#4190](https://github.com/PyTorchLightning/pytorch-lightning/pull/4190))
- Added unification of regression metrics ([#4166](https://github.com/PyTorchLightning/pytorch-lightning/pull/4166))
- Added checkpoint load from Bytes ([#4314](https://github.com/PyTorchLightning/pytorch-lightning/pull/4314))

### Changed

- Improved error messages for invalid `configure_optimizers` returns ([#3587](https://github.com/PyTorchLightning/pytorch-lightning/pull/3587))
- Allow changing the logged step value in `validation_step` ([#4130](https://github.com/PyTorchLightning/pytorch-lightning/pull/4130))
- Allow setting `replace_sampler_ddp=True` with a distributed sampler already added ([#4273](https://github.com/PyTorchLightning/pytorch-lightning/pull/4273))
- Fixed santized parameters for `WandbLogger.log_hyperparams` ([#4320](https://github.com/PyTorchLightning/pytorch-lightning/pull/4320))

### Deprecated

- Deprecated `filepath` in `ModelCheckpoint` ([#4213](https://github.com/PyTorchLightning/pytorch-lightning/pull/4213))
- Deprecated `reorder` parameter of the `auc` metric ([#4237](https://github.com/PyTorchLightning/pytorch-lightning/pull/4237))
- Deprecated bool values in `Trainer`'s `profiler` parameter ([#3656](https://github.com/PyTorchLightning/pytorch-lightning/pull/3656))

### Fixed

- Fixed setting device ids in DDP ([#4297](https://github.com/PyTorchLightning/pytorch-lightning/pull/4297))
- Fixed synchronization of best model path in `ddp_accelerator` ([#4323](https://github.com/PyTorchLightning/pytorch-lightning/pull/4323))
- Fixed `WandbLogger` not uploading checkpoint artifacts at the end of training ([#4341](https://github.com/PyTorchLightning/pytorch-lightning/pull/4341))
- Fixed `FBeta` computation ([#4183](https://github.com/PyTorchLightning/pytorch-lightning/pull/4183))
- Fixed `accumulation across batches` has completed `before breaking training loop` ([#4278](https://github.com/PyTorchLightning/pytorch-lightning/pull/4278))
- Fixed `ModelCheckpoint` don't increase current_epoch and global_step when not training ([#4291](https://github.com/PyTorchLightning/pytorch-lightning/pull/4291))
- Fixed `COMET_EXPERIMENT_KEY` environment variable usage in comet logger ([#4230](https://github.com/PyTorchLightning/pytorch-lightning/pull/4230))

## [1.0.3] - 2020-10-20

### Added

- Added persistent flag to `Metric.add_state` ([#4195](https://github.com/PyTorchLightning/pytorch-lightning/pull/4195))

### Changed

- Used `checkpoint_connector.hpc_save` in SLURM ([#4217](https://github.com/PyTorchLightning/pytorch-lightning/pull/4217))
- Moved base req. to root ([#4219](https://github.com/PyTorchLightning/pytorch-lightning/pull/4219))

### Fixed

- Fixed `hparams` assign in init ([#4189](https://github.com/PyTorchLightning/pytorch-lightning/pull/4189))
- Fixed overwrite check for model hooks ([#4010](https://github.com/PyTorchLightning/pytorch-lightning/pull/4010))


## [1.0.2] - 2020-10-15

### Added

- Added trace functionality to the function `to_torchscript` ([#4142](https://github.com/PyTorchLightning/pytorch-lightning/pull/4142))

### Changed

- Called `on_load_checkpoint` before loading `state_dict` ([#4057](https://github.com/PyTorchLightning/pytorch-lightning/pull/4057))

### Removed

- Removed duplicate metric vs step log for train loop ([#4173](https://github.com/PyTorchLightning/pytorch-lightning/pull/4173))

### Fixed

- Fixed the `self.log` problem in `validation_step()` ([#4169](https://github.com/PyTorchLightning/pytorch-lightning/pull/4169))
- Fixed `hparams` saving - save the state when `save_hyperparameters()` is called [in `__init__`] ([#4163](https://github.com/PyTorchLightning/pytorch-lightning/pull/4163))
- Fixed runtime failure while exporting `hparams` to yaml ([#4158](https://github.com/PyTorchLightning/pytorch-lightning/pull/4158))


## [1.0.1] - 2020-10-14

### Added

- Added getstate/setstate method for torch.save serialization ([#4127](https://github.com/PyTorchLightning/pytorch-lightning/pull/4127))


## [1.0.0] - 2020-10-13

### Added

- Added Explained Variance Metric + metric fix ([#4013](https://github.com/PyTorchLightning/pytorch-lightning/pull/4013))
- Added Metric <-> Lightning Module integration tests ([#4008](https://github.com/PyTorchLightning/pytorch-lightning/pull/4008))
- Added parsing OS env vars in `Trainer` ([#4022](https://github.com/PyTorchLightning/pytorch-lightning/pull/4022))
- Added classification metrics ([#4043](https://github.com/PyTorchLightning/pytorch-lightning/pull/4043))
- Updated explained variance metric ([#4024](https://github.com/PyTorchLightning/pytorch-lightning/pull/4024))
- Enabled plugins ([#4041](https://github.com/PyTorchLightning/pytorch-lightning/pull/4041))
- Enabled custom clusters ([#4048](https://github.com/PyTorchLightning/pytorch-lightning/pull/4048))
- Enabled passing in custom accelerators ([#4050](https://github.com/PyTorchLightning/pytorch-lightning/pull/4050))
- Added `LightningModule.toggle_optimizer` ([#4058](https://github.com/PyTorchLightning/pytorch-lightning/pull/4058))
- Added `LightningModule.manual_backward` ([#4063](https://github.com/PyTorchLightning/pytorch-lightning/pull/4063))
- Added `output` argument to `*_batch_end` hooks ([#3965](https://github.com/PyTorchLightning/pytorch-lightning/pull/3965),
    [#3966](https://github.com/PyTorchLightning/pytorch-lightning/pull/3966))
- Added `output` argument to `*_epoch_end` hooks ([#3967](https://github.com/PyTorchLightning/pytorch-lightning/pull/3967))

### Changed

- Integrated metrics API with self.log ([#3961](https://github.com/PyTorchLightning/pytorch-lightning/pull/3961))
- Decoupled Apex ([#4052](https://github.com/PyTorchLightning/pytorch-lightning/pull/4052),
        [#4054](https://github.com/PyTorchLightning/pytorch-lightning/pull/4054),
        [#4055](https://github.com/PyTorchLightning/pytorch-lightning/pull/4055),
        [#4056](https://github.com/PyTorchLightning/pytorch-lightning/pull/4056),
        [#4058](https://github.com/PyTorchLightning/pytorch-lightning/pull/4058),
        [#4060](https://github.com/PyTorchLightning/pytorch-lightning/pull/4060),
        [#4061](https://github.com/PyTorchLightning/pytorch-lightning/pull/4061),
        [#4062](https://github.com/PyTorchLightning/pytorch-lightning/pull/4062),
        [#4063](https://github.com/PyTorchLightning/pytorch-lightning/pull/4063),
        [#4064](https://github.com/PyTorchLightning/pytorch-lightning/pull/4064),
        [#4065](https://github.com/PyTorchLightning/pytorch-lightning/pull/4065))
- Renamed all backends to `Accelerator` ([#4066](https://github.com/PyTorchLightning/pytorch-lightning/pull/4066))
- Enabled manual returns ([#4089](https://github.com/PyTorchLightning/pytorch-lightning/pull/4089))

### Removed

- Removed support for EvalResult and TrainResult ([#3968](https://github.com/PyTorchLightning/pytorch-lightning/pull/3968))
- Removed deprecated trainer flags: `overfit_pct`, `log_save_interval`, `row_log_interval` ([#3969](https://github.com/PyTorchLightning/pytorch-lightning/pull/3969))
- Removed deprecated early_stop_callback ([#3982](https://github.com/PyTorchLightning/pytorch-lightning/pull/3982))
- Removed deprecated model hooks ([#3980](https://github.com/PyTorchLightning/pytorch-lightning/pull/3980))
- Removed deprecated callbacks ([#3979](https://github.com/PyTorchLightning/pytorch-lightning/pull/3979))
- Removed `trainer` argument in `LightningModule.backward` [#4056](https://github.com/PyTorchLightning/pytorch-lightning/pull/4056))

### Fixed

- Fixed `current_epoch` property update to reflect true epoch number inside `LightningDataModule`, when `reload_dataloaders_every_epoch=True`. ([#3974](https://github.com/PyTorchLightning/pytorch-lightning/pull/3974))
- Fixed to print scaler value in progress bar ([#4053](https://github.com/PyTorchLightning/pytorch-lightning/pull/4053))
- Fixed mismatch between docstring and code regarding when `on_load_checkpoint` hook is called ([#3996](https://github.com/PyTorchLightning/pytorch-lightning/pull/3996))


## [0.10.0] - 2020-10-07

### Added

- Added new Metrics API. ([#3868](https://github.com/PyTorchLightning/pytorch-lightning/pull/3868), [#3921](https://github.com/PyTorchLightning/pytorch-lightning/pull/3921))
- Enable PyTorch 1.7 compatibility ([#3541](https://github.com/PyTorchLightning/pytorch-lightning/pull/3541))
- Added `LightningModule.to_torchscript` to support exporting as `ScriptModule` ([#3258](https://github.com/PyTorchLightning/pytorch-lightning/pull/3258))
- Added warning when dropping unpicklable `hparams` ([#2874](https://github.com/PyTorchLightning/pytorch-lightning/pull/2874))
- Added EMB similarity ([#3349](https://github.com/PyTorchLightning/pytorch-lightning/pull/3349))
- Added `ModelCheckpoint.to_yaml` method ([#3048](https://github.com/PyTorchLightning/pytorch-lightning/pull/3048))
- Allow `ModelCheckpoint` monitor to be `None`, meaning it will always save ([#3630](https://github.com/PyTorchLightning/pytorch-lightning/pull/3630))
- Disabled optimizers setup during testing ([#3059](https://github.com/PyTorchLightning/pytorch-lightning/pull/3059))
- Added support for datamodules to save and load checkpoints when training ([#3563](https://github.com/PyTorchLightning/pytorch-lightning/pull/3563))
- Added support for datamodule in learning rate finder ([#3425](https://github.com/PyTorchLightning/pytorch-lightning/pull/3425))
- Added gradient clip test for native AMP ([#3754](https://github.com/PyTorchLightning/pytorch-lightning/pull/3754))
- Added dist lib to enable syncing anything across devices ([#3762](https://github.com/PyTorchLightning/pytorch-lightning/pull/3762))
- Added `broadcast` to `TPUBackend` ([#3814](https://github.com/PyTorchLightning/pytorch-lightning/pull/3814))
- Added `XLADeviceUtils` class to check XLA device type ([#3274](https://github.com/PyTorchLightning/pytorch-lightning/pull/3274))

### Changed

- Refactored accelerator backends:
   * moved TPU `xxx_step` to backend ([#3118](https://github.com/PyTorchLightning/pytorch-lightning/pull/3118))
   * refactored DDP backend `forward` ([#3119](https://github.com/PyTorchLightning/pytorch-lightning/pull/3119))
   * refactored GPU backend `__step` ([#3120](https://github.com/PyTorchLightning/pytorch-lightning/pull/3120))
   * refactored Horovod backend ([#3121](https://github.com/PyTorchLightning/pytorch-lightning/pull/3121),
        [#3122](https://github.com/PyTorchLightning/pytorch-lightning/pull/3122))
   * remove obscure forward call in eval + CPU backend `___step` ([#3123](https://github.com/PyTorchLightning/pytorch-lightning/pull/3123))
   * reduced all simplified forward ([#3126](https://github.com/PyTorchLightning/pytorch-lightning/pull/3126))
   * added hook base method ([#3127](https://github.com/PyTorchLightning/pytorch-lightning/pull/3127))
   * refactor eval loop to use hooks - use `test_mode` for if so we can split later ([#3129](https://github.com/PyTorchLightning/pytorch-lightning/pull/3129))
   * moved `___step_end` hooks ([#3130](https://github.com/PyTorchLightning/pytorch-lightning/pull/3130))
   * training forward refactor ([#3134](https://github.com/PyTorchLightning/pytorch-lightning/pull/3134))
   * training AMP scaling refactor ([#3135](https://github.com/PyTorchLightning/pytorch-lightning/pull/3135))
   * eval step scaling factor ([#3136](https://github.com/PyTorchLightning/pytorch-lightning/pull/3136))
   * add eval loop object to streamline eval loop ([#3138](https://github.com/PyTorchLightning/pytorch-lightning/pull/3138))
   * refactored dataloader process hook ([#3139](https://github.com/PyTorchLightning/pytorch-lightning/pull/3139))
   * refactored inner eval loop ([#3141](https://github.com/PyTorchLightning/pytorch-lightning/pull/3141))
   * final inner eval loop hooks ([#3154](https://github.com/PyTorchLightning/pytorch-lightning/pull/3154))
   * clean up hooks in `run_evaluation` ([#3156](https://github.com/PyTorchLightning/pytorch-lightning/pull/3156))
   * clean up data reset ([#3161](https://github.com/PyTorchLightning/pytorch-lightning/pull/3161))
   * expand eval loop out ([#3165](https://github.com/PyTorchLightning/pytorch-lightning/pull/3165))
   * moved hooks around in eval loop ([#3195](https://github.com/PyTorchLightning/pytorch-lightning/pull/3195))
   * remove `_evaluate` fx ([#3197](https://github.com/PyTorchLightning/pytorch-lightning/pull/3197))
   * `Trainer.fit` hook clean up ([#3198](https://github.com/PyTorchLightning/pytorch-lightning/pull/3198))
   * DDPs train hooks ([#3203](https://github.com/PyTorchLightning/pytorch-lightning/pull/3203))
   * refactor DDP backend ([#3204](https://github.com/PyTorchLightning/pytorch-lightning/pull/3204),
        [#3207](https://github.com/PyTorchLightning/pytorch-lightning/pull/3207),
        [#3208](https://github.com/PyTorchLightning/pytorch-lightning/pull/3208),
        [#3209](https://github.com/PyTorchLightning/pytorch-lightning/pull/3209),
        [#3210](https://github.com/PyTorchLightning/pytorch-lightning/pull/3210))
   * reduced accelerator selection ([#3211](https://github.com/PyTorchLightning/pytorch-lightning/pull/3211))
   * group prepare data hook ([#3212](https://github.com/PyTorchLightning/pytorch-lightning/pull/3212))
   * added data connector ([#3285](https://github.com/PyTorchLightning/pytorch-lightning/pull/3285))
   * modular is_overridden ([#3290](https://github.com/PyTorchLightning/pytorch-lightning/pull/3290))
   * adding `Trainer.tune()` ([#3293](https://github.com/PyTorchLightning/pytorch-lightning/pull/3293))
   * move `run_pretrain_routine` -> `setup_training` ([#3294](https://github.com/PyTorchLightning/pytorch-lightning/pull/3294))
   * move train outside of setup training ([#3297](https://github.com/PyTorchLightning/pytorch-lightning/pull/3297))
   * move `prepare_data` to data connector ([#3307](https://github.com/PyTorchLightning/pytorch-lightning/pull/3307))
   * moved accelerator router ([#3309](https://github.com/PyTorchLightning/pytorch-lightning/pull/3309))
   * train loop refactor - moving train loop to own object ([#3310](https://github.com/PyTorchLightning/pytorch-lightning/pull/3310),
        [#3312](https://github.com/PyTorchLightning/pytorch-lightning/pull/3312),
        [#3313](https://github.com/PyTorchLightning/pytorch-lightning/pull/3313),
        [#3314](https://github.com/PyTorchLightning/pytorch-lightning/pull/3314))
   * duplicate data interface definition up into DataHooks class ([#3344](https://github.com/PyTorchLightning/pytorch-lightning/pull/3344))
   * inner train loop ([#3359](https://github.com/PyTorchLightning/pytorch-lightning/pull/3359),
        [#3361](https://github.com/PyTorchLightning/pytorch-lightning/pull/3361),
        [#3362](https://github.com/PyTorchLightning/pytorch-lightning/pull/3362),
        [#3363](https://github.com/PyTorchLightning/pytorch-lightning/pull/3363),
        [#3365](https://github.com/PyTorchLightning/pytorch-lightning/pull/3365),
        [#3366](https://github.com/PyTorchLightning/pytorch-lightning/pull/3366),
        [#3367](https://github.com/PyTorchLightning/pytorch-lightning/pull/3367),
        [#3368](https://github.com/PyTorchLightning/pytorch-lightning/pull/3368),
        [#3369](https://github.com/PyTorchLightning/pytorch-lightning/pull/3369),
        [#3370](https://github.com/PyTorchLightning/pytorch-lightning/pull/3370),
        [#3371](https://github.com/PyTorchLightning/pytorch-lightning/pull/3371),
        [#3372](https://github.com/PyTorchLightning/pytorch-lightning/pull/3372),
        [#3373](https://github.com/PyTorchLightning/pytorch-lightning/pull/3373),
        [#3374](https://github.com/PyTorchLightning/pytorch-lightning/pull/3374),
        [#3375](https://github.com/PyTorchLightning/pytorch-lightning/pull/3375),
        [#3376](https://github.com/PyTorchLightning/pytorch-lightning/pull/3376),
        [#3385](https://github.com/PyTorchLightning/pytorch-lightning/pull/3385),
        [#3388](https://github.com/PyTorchLightning/pytorch-lightning/pull/3388),
        [#3397](https://github.com/PyTorchLightning/pytorch-lightning/pull/3397))
   * all logging related calls in a connector ([#3395](https://github.com/PyTorchLightning/pytorch-lightning/pull/3395))
   * device parser ([#3400](https://github.com/PyTorchLightning/pytorch-lightning/pull/3400),
        [#3405](https://github.com/PyTorchLightning/pytorch-lightning/pull/3405))
   * added model connector ([#3407](https://github.com/PyTorchLightning/pytorch-lightning/pull/3407))
   * moved eval loop logging to loggers ([#3408](https://github.com/PyTorchLightning/pytorch-lightning/pull/3408))
   * moved eval loop (#3412[#3408](https://github.com/PyTorchLightning/pytorch-lightning/pull/3408))
   * trainer/separate argparse ([#3421](https://github.com/PyTorchLightning/pytorch-lightning/pull/3421),
        [#3428](https://github.com/PyTorchLightning/pytorch-lightning/pull/3428),
        [#3432](https://github.com/PyTorchLightning/pytorch-lightning/pull/3432))
   * move `lr_finder` ([#3434](https://github.com/PyTorchLightning/pytorch-lightning/pull/3434))
   * organize args (#[#3435](https://github.com/PyTorchLightning/pytorch-lightning/pull/3435),
        [#3442](https://github.com/PyTorchLightning/pytorch-lightning/pull/3442),
        [#3447](https://github.com/PyTorchLightning/pytorch-lightning/pull/3447),
        [#3448](https://github.com/PyTorchLightning/pytorch-lightning/pull/3448),
        [#3449](https://github.com/PyTorchLightning/pytorch-lightning/pull/3449),
        [#3456](https://github.com/PyTorchLightning/pytorch-lightning/pull/3456))
   * move specific accelerator code ([#3457](https://github.com/PyTorchLightning/pytorch-lightning/pull/3457))
   * group connectors ([#3472](https://github.com/PyTorchLightning/pytorch-lightning/pull/3472))
   * accelerator connector methods x/n ([#3469](https://github.com/PyTorchLightning/pytorch-lightning/pull/3469),
        [#3470](https://github.com/PyTorchLightning/pytorch-lightning/pull/3470),
        [#3474](https://github.com/PyTorchLightning/pytorch-lightning/pull/3474))
   * merge backends x/n ([#3476](https://github.com/PyTorchLightning/pytorch-lightning/pull/3476),
        [#3477](https://github.com/PyTorchLightning/pytorch-lightning/pull/3477),
        [#3478](https://github.com/PyTorchLightning/pytorch-lightning/pull/3478),
        [#3480](https://github.com/PyTorchLightning/pytorch-lightning/pull/3480),
        [#3482](https://github.com/PyTorchLightning/pytorch-lightning/pull/3482))
   * apex plugin ([#3502](https://github.com/PyTorchLightning/pytorch-lightning/pull/3502))
   * precision plugins ([#3504](https://github.com/PyTorchLightning/pytorch-lightning/pull/3504))
   * Result - make monitor default to `checkpoint_on` to simplify ([#3571](https://github.com/PyTorchLightning/pytorch-lightning/pull/3571))
   * reference to the Trainer on the `LightningDataModule` ([#3684](https://github.com/PyTorchLightning/pytorch-lightning/pull/3684))
   * add `.log` to lightning module ([#3686](https://github.com/PyTorchLightning/pytorch-lightning/pull/3686),
        [#3699](https://github.com/PyTorchLightning/pytorch-lightning/pull/3699),
        [#3701](https://github.com/PyTorchLightning/pytorch-lightning/pull/3701),
        [#3704](https://github.com/PyTorchLightning/pytorch-lightning/pull/3704),
        [#3715](https://github.com/PyTorchLightning/pytorch-lightning/pull/3715))
   * enable tracking original metric when step and epoch are both true ([#3685](https://github.com/PyTorchLightning/pytorch-lightning/pull/3685))
   * deprecated results obj, added support for simpler comms ([#3681](https://github.com/PyTorchLightning/pytorch-lightning/pull/3681))
   * move backends back to individual files ([#3712](https://github.com/PyTorchLightning/pytorch-lightning/pull/3712))
   * fixes logging for eval steps ([#3763](https://github.com/PyTorchLightning/pytorch-lightning/pull/3763))
   * decoupled DDP, DDP spawn ([#3733](https://github.com/PyTorchLightning/pytorch-lightning/pull/3733),
        [#3766](https://github.com/PyTorchLightning/pytorch-lightning/pull/3766),
        [#3767](https://github.com/PyTorchLightning/pytorch-lightning/pull/3767),
        [#3774](https://github.com/PyTorchLightning/pytorch-lightning/pull/3774),
        [#3802](https://github.com/PyTorchLightning/pytorch-lightning/pull/3802),
        [#3806](https://github.com/PyTorchLightning/pytorch-lightning/pull/3806),
        [#3817](https://github.com/PyTorchLightning/pytorch-lightning/pull/3817),
        [#3819](https://github.com/PyTorchLightning/pytorch-lightning/pull/3819),
        [#3927](https://github.com/PyTorchLightning/pytorch-lightning/pull/3927))
   * remove weight loading hack for ddp_cpu ([#3808](https://github.com/PyTorchLightning/pytorch-lightning/pull/3808))
   * separate `torchelastic` from DDP ([#3810](https://github.com/PyTorchLightning/pytorch-lightning/pull/3810))
   * separate SLURM from DDP ([#3809](https://github.com/PyTorchLightning/pytorch-lightning/pull/3809))
   * decoupled DDP2 ([#3816](https://github.com/PyTorchLightning/pytorch-lightning/pull/3816))
   * bug fix with logging val epoch end + monitor ([#3812](https://github.com/PyTorchLightning/pytorch-lightning/pull/3812))
   * callback system and init DDP ([#3836](https://github.com/PyTorchLightning/pytorch-lightning/pull/3836))
   * adding compute environments ([#3837](https://github.com/PyTorchLightning/pytorch-lightning/pull/3837), [#3842](https://github.com/PyTorchLightning/pytorch-lightning/pull/3842))
   * epoch can now log independently ([#3843](https://github.com/PyTorchLightning/pytorch-lightning/pull/3843))
   * test selecting the correct backend. temp backends while slurm and TorchElastic are decoupled ([#3848](https://github.com/PyTorchLightning/pytorch-lightning/pull/3848))
   * fixed `init_slurm_connection` causing hostname errors ([#3856](https://github.com/PyTorchLightning/pytorch-lightning/pull/3856))
   * moves init apex from LM to apex connector ([#3923](https://github.com/PyTorchLightning/pytorch-lightning/pull/3923))
   * moves sync bn to each backend ([#3925](https://github.com/PyTorchLightning/pytorch-lightning/pull/3925))
   * moves configure ddp to each backend ([#3924](https://github.com/PyTorchLightning/pytorch-lightning/pull/3924))
- Deprecation warning ([#3844](https://github.com/PyTorchLightning/pytorch-lightning/pull/3844))
- Changed `LearningRateLogger` to `LearningRateMonitor` ([#3251](https://github.com/PyTorchLightning/pytorch-lightning/pull/3251))
- Used `fsspec` instead of `gfile` for all IO ([#3320](https://github.com/PyTorchLightning/pytorch-lightning/pull/3320))
    * Swaped `torch.load` for `fsspec` load in DDP spawn backend ([#3787](https://github.com/PyTorchLightning/pytorch-lightning/pull/3787))
    * Swaped `torch.load` for `fsspec` load in cloud_io loading ([#3692](https://github.com/PyTorchLightning/pytorch-lightning/pull/3692))
    * Added support for `to_disk()` to use remote filepaths with `fsspec` ([#3930](https://github.com/PyTorchLightning/pytorch-lightning/pull/3930))
    * Updated model_checkpoint's to_yaml to use `fsspec` open ([#3801](https://github.com/PyTorchLightning/pytorch-lightning/pull/3801))
    * Fixed `fsspec` is inconsistent when doing `fs.ls` ([#3805](https://github.com/PyTorchLightning/pytorch-lightning/pull/3805))
- Refactor `GPUStatsMonitor` to improve training speed ([#3257](https://github.com/PyTorchLightning/pytorch-lightning/pull/3257))
- Changed IoU score behavior for classes absent in target and pred ([#3098](https://github.com/PyTorchLightning/pytorch-lightning/pull/3098))
- Changed IoU `remove_bg` bool to `ignore_index` optional int ([#3098](https://github.com/PyTorchLightning/pytorch-lightning/pull/3098))
- Changed defaults of `save_top_k` and `save_last` to `None` in ModelCheckpoint ([#3680](https://github.com/PyTorchLightning/pytorch-lightning/pull/3680))
- `row_log_interval` and `log_save_interval` are now based on training loop's `global_step` instead of epoch-internal batch index ([#3667](https://github.com/PyTorchLightning/pytorch-lightning/pull/3667))
- Silenced some warnings. verified ddp refactors ([#3483](https://github.com/PyTorchLightning/pytorch-lightning/pull/3483))
- Cleaning up stale logger tests ([#3490](https://github.com/PyTorchLightning/pytorch-lightning/pull/3490))
- Allow `ModelCheckpoint` monitor to be `None` ([#3633](https://github.com/PyTorchLightning/pytorch-lightning/pull/3633))
- Enable `None` model checkpoint default ([#3669](https://github.com/PyTorchLightning/pytorch-lightning/pull/3669))
- Skipped `best_model_path` if `checkpoint_callback` is `None` ([#2962](https://github.com/PyTorchLightning/pytorch-lightning/pull/2962))
- Used `raise .. from ..` to explicitly chain exceptions ([#3750](https://github.com/PyTorchLightning/pytorch-lightning/pull/3750))
-  Mocking loggers ([#3596](https://github.com/PyTorchLightning/pytorch-lightning/pull/3596),
    [#3617](https://github.com/PyTorchLightning/pytorch-lightning/pull/3617),
    [#3851](https://github.com/PyTorchLightning/pytorch-lightning/pull/3851),
    [#3859](https://github.com/PyTorchLightning/pytorch-lightning/pull/3859),
    [#3884](https://github.com/PyTorchLightning/pytorch-lightning/pull/3884),
    [#3853](https://github.com/PyTorchLightning/pytorch-lightning/pull/3853),
    [#3910](https://github.com/PyTorchLightning/pytorch-lightning/pull/3910),
    [#3889](https://github.com/PyTorchLightning/pytorch-lightning/pull/3889),
    [#3926](https://github.com/PyTorchLightning/pytorch-lightning/pull/3926))
- Write predictions in LightningModule instead of EvalResult [#3882](https://github.com/PyTorchLightning/pytorch-lightning/pull/3882)

### Deprecated

- Deprecated `TrainResult` and `EvalResult`, use `self.log` and `self.write` from the `LightningModule` to log metrics and write predictions. `training_step` can now only return a scalar (for the loss) or a dictionary with anything you want. ([#3681](https://github.com/PyTorchLightning/pytorch-lightning/pull/3681))
- Deprecate `early_stop_callback` Trainer argument ([#3845](https://github.com/PyTorchLightning/pytorch-lightning/pull/3845))
- Rename Trainer arguments `row_log_interval` >> `log_every_n_steps` and `log_save_interval` >> `flush_logs_every_n_steps` ([#3748](https://github.com/PyTorchLightning/pytorch-lightning/pull/3748))

### Removed

- Removed experimental Metric API ([#3943](https://github.com/PyTorchLightning/pytorch-lightning/pull/3943),
        [#3949](https://github.com/PyTorchLightning/pytorch-lightning/pull/3949),
        [#3946](https://github.com/PyTorchLightning/pytorch-lightning/pull/3946)), listed changes before final removal:
    * Added `EmbeddingSimilarity` metric ([#3349](https://github.com/PyTorchLightning/pytorch-lightning/pull/3349), [#3358](https://github.com/PyTorchLightning/pytorch-lightning/pull/3358))
    * Added hooks to metric module interface ([#2528](https://github.com/PyTorchLightning/pytorch-lightning/pull/2528))
    * Added error when AUROC metric is used for multiclass problems ([#3350](https://github.com/PyTorchLightning/pytorch-lightning/pull/3350))
    * Fixed `ModelCheckpoint` with `save_top_k=-1` option not tracking the best models when a monitor metric is available ([#3735](https://github.com/PyTorchLightning/pytorch-lightning/pull/3735))
    * Fixed counter-intuitive error being thrown in `Accuracy` metric for zero target tensor ([#3764](https://github.com/PyTorchLightning/pytorch-lightning/pull/3764))
    * Fixed aggregation of metrics ([#3517](https://github.com/PyTorchLightning/pytorch-lightning/pull/3517))
    * Fixed Metric aggregation ([#3321](https://github.com/PyTorchLightning/pytorch-lightning/pull/3321))
    * Fixed RMSLE metric ([#3188](https://github.com/PyTorchLightning/pytorch-lightning/pull/3188))
    * Renamed `reduction` to `class_reduction` in classification metrics ([#3322](https://github.com/PyTorchLightning/pytorch-lightning/pull/3322))
    * Changed `class_reduction` similar to sklearn for classification metrics ([#3322](https://github.com/PyTorchLightning/pytorch-lightning/pull/3322))
    * Renaming of precision recall metric ([#3308](https://github.com/PyTorchLightning/pytorch-lightning/pull/3308))

### Fixed

- Fixed `on_train_batch_start` hook to end epoch early ([#3700](https://github.com/PyTorchLightning/pytorch-lightning/pull/3700))
- Fixed `num_sanity_val_steps` is clipped to `limit_val_batches` ([#2917](https://github.com/PyTorchLightning/pytorch-lightning/pull/2917))
- Fixed ONNX model save on GPU ([#3145](https://github.com/PyTorchLightning/pytorch-lightning/pull/3145))
- Fixed `GpuUsageLogger` to work on different platforms ([#3008](https://github.com/PyTorchLightning/pytorch-lightning/pull/3008))
- Fixed auto-scale batch size not dumping `auto_lr_find` parameter ([#3151](https://github.com/PyTorchLightning/pytorch-lightning/pull/3151))
- Fixed `batch_outputs` with optimizer frequencies ([#3229](https://github.com/PyTorchLightning/pytorch-lightning/pull/3229))
- Fixed setting batch size in `LightningModule.datamodule` when using `auto_scale_batch_size` ([#3266](https://github.com/PyTorchLightning/pytorch-lightning/pull/3266))
- Fixed Horovod distributed backend compatibility with native AMP ([#3404](https://github.com/PyTorchLightning/pytorch-lightning/pull/3404))
- Fixed batch size auto scaling exceeding the size of the dataset ([#3271](https://github.com/PyTorchLightning/pytorch-lightning/pull/3271))
- Fixed getting `experiment_id` from MLFlow only once instead of each training loop ([#3394](https://github.com/PyTorchLightning/pytorch-lightning/pull/3394))
- Fixed `overfit_batches` which now correctly disables shuffling for the training loader. ([#3501](https://github.com/PyTorchLightning/pytorch-lightning/pull/3501))
- Fixed gradient norm tracking for `row_log_interval > 1` ([#3489](https://github.com/PyTorchLightning/pytorch-lightning/pull/3489))
- Fixed `ModelCheckpoint` name formatting ([#3164](https://github.com/PyTorchLightning/pytorch-lightning/pull/3163))
- Fixed example implementation of AutoEncoder ([#3190](https://github.com/PyTorchLightning/pytorch-lightning/pull/3190))
- Fixed invalid paths when remote logging with TensorBoard ([#3236](https://github.com/PyTorchLightning/pytorch-lightning/pull/3236))
- Fixed change `t()` to `transpose()` as XLA devices do not support `.t()` on 1-dim tensor ([#3252](https://github.com/PyTorchLightning/pytorch-lightning/pull/3252))
- Fixed (weights only) checkpoints loading without PL ([#3287](https://github.com/PyTorchLightning/pytorch-lightning/pull/3287))
- Fixed `gather_all_tensors` cross GPUs in DDP ([#3319](https://github.com/PyTorchLightning/pytorch-lightning/pull/3319))
- Fixed CometML save dir ([#3419](https://github.com/PyTorchLightning/pytorch-lightning/pull/3419))
- Fixed forward key metrics ([#3467](https://github.com/PyTorchLightning/pytorch-lightning/pull/3467))
- Fixed normalize mode at confusion matrix (replace NaNs with zeros) ([#3465](https://github.com/PyTorchLightning/pytorch-lightning/pull/3465))
- Fixed global step increment in training loop when `training_epoch_end` hook is used ([#3673](https://github.com/PyTorchLightning/pytorch-lightning/pull/3673))
- Fixed dataloader shuffling not getting turned off with `overfit_batches > 0` and `distributed_backend = "ddp"` ([#3534](https://github.com/PyTorchLightning/pytorch-lightning/pull/3534))
- Fixed determinism in `DDPSpawnBackend` when using `seed_everything` in main process ([#3335](https://github.com/PyTorchLightning/pytorch-lightning/pull/3335))
- Fixed `ModelCheckpoint` `period` to actually save every `period` epochs ([#3630](https://github.com/PyTorchLightning/pytorch-lightning/pull/3630))
- Fixed `val_progress_bar` total with `num_sanity_val_steps` ([#3751](https://github.com/PyTorchLightning/pytorch-lightning/pull/3751))
- Fixed Tuner dump: add `current_epoch` to dumped_params ([#3261](https://github.com/PyTorchLightning/pytorch-lightning/pull/3261))
- Fixed `current_epoch` and `global_step` properties mismatch between `Trainer` and `LightningModule` ([#3785](https://github.com/PyTorchLightning/pytorch-lightning/pull/3785))
- Fixed learning rate scheduler for optimizers with internal state ([#3897](https://github.com/PyTorchLightning/pytorch-lightning/pull/3897))
- Fixed `tbptt_reduce_fx` when non-floating tensors are logged ([#3796](https://github.com/PyTorchLightning/pytorch-lightning/pull/3796))
- Fixed model checkpoint frequency ([#3852](https://github.com/PyTorchLightning/pytorch-lightning/pull/3852))
- Fixed logging non-tensor scalar with result breaks subsequent epoch aggregation ([#3855](https://github.com/PyTorchLightning/pytorch-lightning/pull/3855))
- Fixed `TrainerEvaluationLoopMixin` activates `model.train()` at the end ([#3858](https://github.com/PyTorchLightning/pytorch-lightning/pull/3858))
- Fixed `overfit_batches` when using with multiple val/test_dataloaders ([#3857](https://github.com/PyTorchLightning/pytorch-lightning/pull/3857))
- Fixed enables `training_step` to return `None` ([#3862](https://github.com/PyTorchLightning/pytorch-lightning/pull/3862))
- Fixed init nan for checkpointing ([#3863](https://github.com/PyTorchLightning/pytorch-lightning/pull/3863))
- Fixed for `load_from_checkpoint` ([#2776](https://github.com/PyTorchLightning/pytorch-lightning/pull/2776))
- Fixes incorrect `batch_sizes` when Dataloader returns a dict with multiple tensors ([#3668](https://github.com/PyTorchLightning/pytorch-lightning/pull/3668))
- Fixed unexpected signature for `validation_step` ([#3947](https://github.com/PyTorchLightning/pytorch-lightning/pull/3947))

## [0.9.0] - 2020-08-20

### Added

- Added SyncBN for DDP ([#2801](https://github.com/PyTorchLightning/pytorch-lightning/pull/2801),
     [#2838](https://github.com/PyTorchLightning/pytorch-lightning/pull/2838))
- Added basic `CSVLogger` ([#2721](https://github.com/PyTorchLightning/pytorch-lightning/pull/2721))
- Added SSIM metrics ([#2671](https://github.com/PyTorchLightning/pytorch-lightning/pull/2671))
- Added BLEU metrics ([#2535](https://github.com/PyTorchLightning/pytorch-lightning/pull/2535))
- Added support to export a model to ONNX format ([#2596](https://github.com/PyTorchLightning/pytorch-lightning/pull/2596))
- Added support for `Trainer(num_sanity_val_steps=-1)` to check all validation data before training ([#2246](https://github.com/PyTorchLightning/pytorch-lightning/pull/2246))
- Added struct. output:
  * tests for val loop flow ([#2605](https://github.com/PyTorchLightning/pytorch-lightning/pull/2605))
  * `EvalResult` support for train and val. loop ([#2615](https://github.com/PyTorchLightning/pytorch-lightning/pull/2615),
       [#2651](https://github.com/PyTorchLightning/pytorch-lightning/pull/2651))
  * weighted average in results obj ([#2930](https://github.com/PyTorchLightning/pytorch-lightning/pull/2930))
  * fix result obj DP auto reduce ([#3013](https://github.com/PyTorchLightning/pytorch-lightning/pull/3013))
- Added class `LightningDataModule` ([#2668](https://github.com/PyTorchLightning/pytorch-lightning/pull/2668))
- Added support for PyTorch 1.6 ([#2745](https://github.com/PyTorchLightning/pytorch-lightning/pull/2745))
- Added call DataModule hooks implicitly in trainer ([#2755](https://github.com/PyTorchLightning/pytorch-lightning/pull/2755))
- Added support for Mean in DDP Sync ([#2568](https://github.com/PyTorchLightning/pytorch-lightning/pull/2568))
- Added remaining `sklearn` metrics: `AveragePrecision`, `BalancedAccuracy`, `CohenKappaScore`, `DCG`, `Hamming`, `Hinge`, `Jaccard`, `MeanAbsoluteError`, `MeanSquaredError`, `MeanSquaredLogError`, `MedianAbsoluteError`, `R2Score`, `MeanPoissonDeviance`, `MeanGammaDeviance`, `MeanTweedieDeviance`, `ExplainedVariance` ([#2562](https://github.com/PyTorchLightning/pytorch-lightning/pull/2562))
- Added support for `limit_{mode}_batches (int)` to work with infinite dataloader (IterableDataset) ([#2840](https://github.com/PyTorchLightning/pytorch-lightning/pull/2840))
- Added support returning python scalars in DP ([#1935](https://github.com/PyTorchLightning/pytorch-lightning/pull/1935))
- Added support to Tensorboard logger for OmegaConf `hparams` ([#2846](https://github.com/PyTorchLightning/pytorch-lightning/pull/2846))
- Added tracking of basic states in `Trainer` ([#2541](https://github.com/PyTorchLightning/pytorch-lightning/pull/2541))
- Tracks all outputs including TBPTT and multiple optimizers ([#2890](https://github.com/PyTorchLightning/pytorch-lightning/pull/2890))
- Added GPU Usage Logger ([#2932](https://github.com/PyTorchLightning/pytorch-lightning/pull/2932))
- Added `strict=False` for `load_from_checkpoint` ([#2819](https://github.com/PyTorchLightning/pytorch-lightning/pull/2819))
- Added saving test predictions on multiple GPUs ([#2926](https://github.com/PyTorchLightning/pytorch-lightning/pull/2926))
- Auto log the computational graph for loggers that support this ([#3003](https://github.com/PyTorchLightning/pytorch-lightning/pull/3003))
- Added warning when changing monitor and using results obj ([#3014](https://github.com/PyTorchLightning/pytorch-lightning/pull/3014))
- Added a hook `transfer_batch_to_device` to the `LightningDataModule` ([#3038](https://github.com/PyTorchLightning/pytorch-lightning/pull/3038))

### Changed

- Truncated long version numbers in progress bar ([#2594](https://github.com/PyTorchLightning/pytorch-lightning/pull/2594))
- Enabling val/test loop disabling ([#2692](https://github.com/PyTorchLightning/pytorch-lightning/pull/2692))
- Refactored into `accelerator` module:
    * GPU training ([#2704](https://github.com/PyTorchLightning/pytorch-lightning/pull/2704))
    * TPU training ([#2708](https://github.com/PyTorchLightning/pytorch-lightning/pull/2708))
    * DDP(2) backend ([#2796](https://github.com/PyTorchLightning/pytorch-lightning/pull/2796))
    * Retrieve last logged val from result by key ([#3049](https://github.com/PyTorchLightning/pytorch-lightning/pull/3049))
- Using `.comet.config` file for `CometLogger` ([#1913](https://github.com/PyTorchLightning/pytorch-lightning/pull/1913))
- Updated hooks arguments - breaking for `setup` and `teardown` ([#2850](https://github.com/PyTorchLightning/pytorch-lightning/pull/2850))
- Using `gfile` to support remote directories ([#2164](https://github.com/PyTorchLightning/pytorch-lightning/pull/2164))
- Moved optimizer creation after device placement for DDP backends ([#2904](https://github.com/PyTorchLightning/pytorch-lighting/pull/2904))
- Support `**DictConfig` for `hparam` serialization ([#2519](https://github.com/PyTorchLightning/pytorch-lightning/pull/2519))
- Removed callback metrics from test results obj ([#2994](https://github.com/PyTorchLightning/pytorch-lightning/pull/2994))
- Re-enabled naming metrics in ckpt name ([#3060](https://github.com/PyTorchLightning/pytorch-lightning/pull/3060))
- Changed progress bar epoch counting to start from 0 ([#3061](https://github.com/PyTorchLightning/pytorch-lightning/pull/3061))

### Deprecated

- Deprecated Trainer attribute `ckpt_path`, which will now be set by `weights_save_path` ([#2681](https://github.com/PyTorchLightning/pytorch-lightning/pull/2681))

### Removed

- Removed deprecated: ([#2760](https://github.com/PyTorchLightning/pytorch-lightning/pull/2760))
    * core decorator `data_loader`
    * Module hook `on_sanity_check_start` and loading `load_from_metrics`
    * package `pytorch_lightning.logging`
    * Trainer arguments: `show_progress_bar`, `num_tpu_cores`, `use_amp`, `print_nan_grads`
    * LR Finder argument `num_accumulation_steps`

### Fixed

- Fixed `accumulate_grad_batches` for last batch ([#2853](https://github.com/PyTorchLightning/pytorch-lightning/pull/2853))
- Fixed setup call while testing ([#2624](https://github.com/PyTorchLightning/pytorch-lightning/pull/2624))
- Fixed local rank zero casting ([#2640](https://github.com/PyTorchLightning/pytorch-lightning/pull/2640))
- Fixed single scalar return from training ([#2587](https://github.com/PyTorchLightning/pytorch-lightning/pull/2587))
- Fixed Horovod backend to scale LR schedlers with the optimizer ([#2626](https://github.com/PyTorchLightning/pytorch-lightning/pull/2626))
- Fixed `dtype` and `device` properties not getting updated in submodules ([#2657](https://github.com/PyTorchLightning/pytorch-lightning/pull/2657))
- Fixed `fast_dev_run` to run for all dataloaders ([#2581](https://github.com/PyTorchLightning/pytorch-lightning/pull/2581))
- Fixed `save_dir` in loggers getting ignored by default value of `weights_save_path` when user did not specify `weights_save_path` ([#2681](https://github.com/PyTorchLightning/pytorch-lightning/pull/2681))
- Fixed `weights_save_path` getting ignored when `logger=False` is passed to Trainer ([#2681](https://github.com/PyTorchLightning/pytorch-lightning/pull/2681))
- Fixed TPU multi-core and Float16 ([#2632](https://github.com/PyTorchLightning/pytorch-lightning/pull/2632))
- Fixed test metrics not being logged with `LoggerCollection` ([#2723](https://github.com/PyTorchLightning/pytorch-lightning/pull/2723))
- Fixed data transfer to device when using `torchtext.data.Field` and `include_lengths is True` ([#2689](https://github.com/PyTorchLightning/pytorch-lightning/pull/2689))
- Fixed shuffle argument for distributed sampler ([#2789](https://github.com/PyTorchLightning/pytorch-lightning/pull/2789))
- Fixed logging interval ([#2694](https://github.com/PyTorchLightning/pytorch-lightning/pull/2694))
- Fixed loss value in the progress bar is wrong when `accumulate_grad_batches > 1` ([#2738](https://github.com/PyTorchLightning/pytorch-lightning/pull/2738))
- Fixed correct CWD for ddp sub-processes when using Hydra ([#2719](https://github.com/PyTorchLightning/pytorch-lightning/pull/2719))
- Fixed selecting GPUs using `CUDA_VISIBLE_DEVICES` ([#2739](https://github.com/PyTorchLightning/pytorch-lightning/pull/2739))
- Fixed false `num_classes` warning in metrics ([#2781](https://github.com/PyTorchLightning/pytorch-lightning/pull/2781))
- Fixed shell injection vulnerability in subprocess call ([#2786](https://github.com/PyTorchLightning/pytorch-lightning/pull/2786))
- Fixed LR finder and `hparams` compatibility ([#2821](https://github.com/PyTorchLightning/pytorch-lightning/pull/2821))
- Fixed `ModelCheckpoint` not saving the latest information when `save_last=True` ([#2881](https://github.com/PyTorchLightning/pytorch-lightning/pull/2881))
- Fixed ImageNet example: learning rate scheduler, number of workers and batch size when using DDP ([#2889](https://github.com/PyTorchLightning/pytorch-lightning/pull/2889))
- Fixed apex gradient clipping ([#2829](https://github.com/PyTorchLightning/pytorch-lightning/pull/2829))
- Fixed save apex scaler states ([#2828](https://github.com/PyTorchLightning/pytorch-lightning/pull/2828))
- Fixed a model loading issue with inheritance and variable positional arguments ([#2911](https://github.com/PyTorchLightning/pytorch-lightning/pull/2911))
- Fixed passing `non_blocking=True` when transferring a batch object that does not support it ([#2910](https://github.com/PyTorchLightning/pytorch-lightning/pull/2910))
- Fixed checkpointing to remote file paths ([#2925](https://github.com/PyTorchLightning/pytorch-lightning/pull/2925))
- Fixed adding val step argument to metrics ([#2986](https://github.com/PyTorchLightning/pytorch-lightning/pull/2986))
- Fixed an issue that caused `Trainer.test()` to stall in ddp mode ([#2997](https://github.com/PyTorchLightning/pytorch-lightning/pull/2997))
- Fixed gathering of results with tensors of varying shape ([#3020](https://github.com/PyTorchLightning/pytorch-lightning/pull/3020))
- Fixed batch size auto-scaling feature to set the new value on the correct model attribute ([#3043](https://github.com/PyTorchLightning/pytorch-lightning/pull/3043))
- Fixed automatic batch scaling not working with half precision ([#3045](https://github.com/PyTorchLightning/pytorch-lightning/pull/3045))
- Fixed setting device to root gpu ([#3042](https://github.com/PyTorchLightning/pytorch-lightning/pull/3042))

## [0.8.5] - 2020-07-09

### Added

- Added a PSNR metric: peak signal-to-noise ratio ([#2483](https://github.com/PyTorchLightning/pytorch-lightning/pull/2483))
- Added functional regression metrics ([#2492](https://github.com/PyTorchLightning/pytorch-lightning/pull/2492))

### Removed

- Removed auto val reduce ([#2462](https://github.com/PyTorchLightning/pytorch-lightning/pull/2462))

### Fixed

- Flattening Wandb Hyperparameters ([#2459](https://github.com/PyTorchLightning/pytorch-lightning/pull/2459))
- Fixed using the same DDP python interpreter and actually running ([#2482](https://github.com/PyTorchLightning/pytorch-lightning/pull/2482))
- Fixed model summary input type conversion for models that have input dtype different from model parameters ([#2510](https://github.com/PyTorchLightning/pytorch-lightning/pull/2510))
- Made `TensorBoardLogger` and `CometLogger` pickleable ([#2518](https://github.com/PyTorchLightning/pytorch-lightning/pull/2518))
- Fixed a problem with `MLflowLogger` creating multiple run folders ([#2502](https://github.com/PyTorchLightning/pytorch-lightning/pull/2502))
- Fixed global_step increment ([#2455](https://github.com/PyTorchLightning/pytorch-lightning/pull/2455))
- Fixed TPU hanging example ([#2488](https://github.com/PyTorchLightning/pytorch-lightning/pull/2488))
- Fixed `argparse` default value bug ([#2526](https://github.com/PyTorchLightning/pytorch-lightning/pull/2526))
- Fixed Dice and IoU to avoid NaN by adding small eps ([#2545](https://github.com/PyTorchLightning/pytorch-lightning/pull/2545))
- Fixed accumulate gradients schedule at epoch 0 (continued) ([#2513](https://github.com/PyTorchLightning/pytorch-lightning/pull/2513))
- Fixed Trainer `.fit()` returning last not best weights in "ddp_spawn" ([#2565](https://github.com/PyTorchLightning/pytorch-lightning/pull/2565))
- Fixed passing (do not pass) TPU weights back on test ([#2566](https://github.com/PyTorchLightning/pytorch-lightning/pull/2566))
- Fixed DDP tests and `.test()` ([#2512](https://github.com/PyTorchLightning/pytorch-lightning/pull/2512),
     [#2570](https://github.com/PyTorchLightning/pytorch-lightning/pull/2570))

## [0.8.4] - 2020-07-01

### Added

- Added reduce ddp results on eval ([#2434](https://github.com/PyTorchLightning/pytorch-lightning/pull/2434))
- Added a warning when an `IterableDataset` has `__len__` defined ([#2437](https://github.com/PyTorchLightning/pytorch-lightning/pull/2437))

### Changed

- Enabled no returns from eval ([#2446](https://github.com/PyTorchLightning/pytorch-lightning/pull/2446))

### Fixed

- Fixes train outputs ([#2428](https://github.com/PyTorchLightning/pytorch-lightning/pull/2428))
- Fixes Conda dependencies ([#2412](https://github.com/PyTorchLightning/pytorch-lightning/pull/2412))
- Fixed Apex scaling with decoupled backward ([#2433](https://github.com/PyTorchLightning/pytorch-lightning/pull/2433))
- Fixed crashing or wrong displaying progressbar because of missing ipywidgets ([#2417](https://github.com/PyTorchLightning/pytorch-lightning/pull/2417))
- Fixed TPU saving dir ([fc26078e](https://github.com/PyTorchLightning/pytorch-lightning/commit/fc26078e395f8a001f4c6dd7b3fe7ca202f914a3), [04e68f02](https://github.com/PyTorchLightning/pytorch-lightning/commit/04e68f022fc03dd5f1555ee86dea997d42a448ad))
- Fixed logging on rank 0 only ([#2425](https://github.com/PyTorchLightning/pytorch-lightning/pull/2425))


## [0.8.3] - 2020-06-29

### Fixed

- Fixed AMP wrong call ([593837e](https://github.com/PyTorchLightning/pytorch-lightning/commit/593837e1da24ff6c942b24ed803fc1496a304609))
- Fixed batch typo ([92d1e75](https://github.com/PyTorchLightning/pytorch-lightning/commit/92d1e75b2638a493d9d21ed5fe00a22093888285))

## [0.8.2] - 2020-06-28

### Added

- Added TorchText support for moving data to GPU ([#2379](https://github.com/PyTorchLightning/pytorch-lightning/pull/2379))

### Changed

- Changed epoch indexing from 0 instead of 1 ([#2289](https://github.com/PyTorchLightning/pytorch-lightning/pull/2289))
- Refactor Model `backward` ([#2276](https://github.com/PyTorchLightning/pytorch-lightning/pull/2276))
- Refactored `training_batch` + tests to verify correctness ([#2327](https://github.com/PyTorchLightning/pytorch-lightning/pull/2327),
     [#2328](https://github.com/PyTorchLightning/pytorch-lightning/pull/2328))
- Refactored training loop ([#2336](https://github.com/PyTorchLightning/pytorch-lightning/pull/2336))
- Made optimization steps for hooks ([#2363](https://github.com/PyTorchLightning/pytorch-lightning/pull/2363))
- Changed default apex level to 'O2' ([#2362](https://github.com/PyTorchLightning/pytorch-lightning/pull/2362))

### Removed

- Moved `TrainsLogger` to Bolts ([#2384](https://github.com/PyTorchLightning/pytorch-lightning/pull/2384))

### Fixed

- Fixed parsing TPU arguments and TPU tests ([#2094](https://github.com/PyTorchLightning/pytorch-lightning/pull/2094))
- Fixed number batches in case of multiple dataloaders and `limit_{*}_batches` ([#1920](https://github.com/PyTorchLightning/pytorch-lightning/pull/1920),
     [#2226](https://github.com/PyTorchLightning/pytorch-lightning/pull/2226))
- Fixed an issue with forward hooks not being removed after model summary ([#2298](https://github.com/PyTorchLightning/pytorch-lightning/pull/2298))
- Fix for `load_from_checkpoint()` not working with absolute path on Windows ([#2294](https://github.com/PyTorchLightning/pytorch-lightning/pull/2294))
- Fixed an issue how _has_len handles `NotImplementedError` e.g. raised by `torchtext.data.Iterator` ([#2293](https://github.com/PyTorchLightning/pytorch-lightning/pull/2293)), ([#2307](https://github.com/PyTorchLightning/pytorch-lightning/pull/2307))
- Fixed `average_precision` metric ([#2319](https://github.com/PyTorchLightning/pytorch-lightning/pull/2319))
- Fixed ROC metric for CUDA tensors ([#2304](https://github.com/PyTorchLightning/pytorch-lightning/pull/2304))
- Fixed lost compatibility with custom datatypes implementing `.to` ([#2335](https://github.com/PyTorchLightning/pytorch-lightning/pull/2335))
- Fixed loading model with kwargs ([#2387](https://github.com/PyTorchLightning/pytorch-lightning/pull/2387))
- Fixed sum(0) for `trainer.num_val_batches` ([#2268](https://github.com/PyTorchLightning/pytorch-lightning/pull/2268))
- Fixed checking if the parameters are a `DictConfig` Object ([#2216](https://github.com/PyTorchLightning/pytorch-lightning/pull/2216))
- Fixed SLURM weights saving ([#2341](https://github.com/PyTorchLightning/pytorch-lightning/pull/2341))
- Fixed swaps LR scheduler order ([#2356](https://github.com/PyTorchLightning/pytorch-lightning/pull/2356))
- Fixed adding tensorboard `hparams` logging test ([#2342](https://github.com/PyTorchLightning/pytorch-lightning/pull/2342))
- Fixed use model ref for tear down ([#2360](https://github.com/PyTorchLightning/pytorch-lightning/pull/2360))
- Fixed logger crash on DDP ([#2388](https://github.com/PyTorchLightning/pytorch-lightning/pull/2388))
- Fixed several issues with early stopping and checkpoint callbacks ([#1504](https://github.com/PyTorchLightning/pytorch-lightning/pull/1504),
     [#2391](https://github.com/PyTorchLightning/pytorch-lightning/pull/2391))
- Fixed loading past checkpoints from v0.7.x ([#2405](https://github.com/PyTorchLightning/pytorch-lightning/pull/2405))
- Fixed loading model without arguments ([#2403](https://github.com/PyTorchLightning/pytorch-lightning/pull/2403))
- Fixed Windows compatibility issue ([#2358](https://github.com/PyTorchLightning/pytorch-lightning/pull/2358))

## [0.8.1] - 2020-06-19

### Fixed

- Fixed the `load_from_checkpoint` path detected as URL bug ([#2244](https://github.com/PyTorchLightning/pytorch-lightning/pull/2244))
- Fixed hooks - added barrier ([#2245](https://github.com/PyTorchLightning/pytorch-lightning/pull/2245),
     [#2257](https://github.com/PyTorchLightning/pytorch-lightning/pull/2257),
     [#2260](https://github.com/PyTorchLightning/pytorch-lightning/pull/220))
- Fixed `hparams` - remove frame inspection on `self.hparams` ([#2253](https://github.com/PyTorchLightning/pytorch-lightning/pull/2253))
- Fixed setup and on fit calls ([#2252](https://github.com/PyTorchLightning/pytorch-lightning/pull/2252))
- Fixed GPU template ([#2255](https://github.com/PyTorchLightning/pytorch-lightning/pull/2255))

## [0.8.0] - 2020-06-18

### Added

- Added `overfit_batches`, `limit_{val|test}_batches` flags (overfit now uses training set for all three) ([#2213](https://github.com/PyTorchLightning/pytorch-lightning/pull/2213))
- Added metrics
  * Base classes ([#1326](https://github.com/PyTorchLightning/pytorch-lightning/pull/1326),
       [#1877](https://github.com/PyTorchLightning/pytorch-lightning/pull/1877))
  * Sklearn metrics classes ([#1327](https://github.com/PyTorchLightning/pytorch-lightning/pull/1327))
  * Native torch metrics ([#1488](https://github.com/PyTorchLightning/pytorch-lightning/pull/1488),
       [#2062](https://github.com/PyTorchLightning/pytorch-lightning/pull/2062))
  * docs for all Metrics ([#2184](https://github.com/PyTorchLightning/pytorch-lightning/pull/2184),
       [#2209](https://github.com/PyTorchLightning/pytorch-lightning/pull/2209))
  * Regression metrics ([#2221](https://github.com/PyTorchLightning/pytorch-lightning/pull/2221))
- Allow dataloaders without sampler field present ([#1907](https://github.com/PyTorchLightning/pytorch-lightning/pull/1907))
- Added option `save_last` to save the model at the end of every epoch in `ModelCheckpoint` ([#1908](https://github.com/PyTorchLightning/pytorch-lightning/pull/1908))
- Early stopping checks `on_validation_end` ([#1458](https://github.com/PyTorchLightning/pytorch-lightning/pull/1458))
- Speed up single-core TPU training by loading data using `ParallelLoader` ([#2033](https://github.com/PyTorchLightning/pytorch-lightning/pull/2033))
- Added a model hook `transfer_batch_to_device` that enables moving custom data structures to the target device ([#1756](https://github.com/PyTorchLightning/pytorch-lightning/pull/1756))
- Added [black](https://black.readthedocs.io/en/stable/) formatter for the code with code-checker on pull ([#1610](https://github.com/PyTorchLightning/pytorch-lightning/pull/1610))
- Added back the slow spawn ddp implementation as `ddp_spawn` ([#2115](https://github.com/PyTorchLightning/pytorch-lightning/pull/2115))
- Added loading checkpoints from URLs ([#1667](https://github.com/PyTorchLightning/pytorch-lightning/pull/1667))
- Added a callback method `on_keyboard_interrupt` for handling KeyboardInterrupt events during training ([#2134](https://github.com/PyTorchLightning/pytorch-lightning/pull/2134))
- Added a decorator `auto_move_data` that moves data to the correct device when using the LightningModule for inference ([#1905](https://github.com/PyTorchLightning/pytorch-lightning/pull/1905))
- Added `ckpt_path` option to `LightningModule.test(...)` to load particular checkpoint ([#2190](https://github.com/PyTorchLightning/pytorch-lightning/pull/2190))
- Added `setup` and `teardown` hooks for model ([#2229](https://github.com/PyTorchLightning/pytorch-lightning/pull/2229))

### Changed

- Allow user to select individual TPU core to train on ([#1729](https://github.com/PyTorchLightning/pytorch-lightning/pull/1729))
- Removed non-finite values from loss in `LRFinder` ([#1862](https://github.com/PyTorchLightning/pytorch-lightning/pull/1862))
- Allow passing model hyperparameters as complete kwarg list ([#1896](https://github.com/PyTorchLightning/pytorch-lightning/pull/1896))
- Renamed `ModelCheckpoint`'s attributes `best` to `best_model_score` and `kth_best_model` to `kth_best_model_path` ([#1799](https://github.com/PyTorchLightning/pytorch-lightning/pull/1799))
- Re-Enable Logger's `ImportError`s ([#1938](https://github.com/PyTorchLightning/pytorch-lightning/pull/1938))
- Changed the default value of the Trainer argument `weights_summary` from `full` to `top` ([#2029](https://github.com/PyTorchLightning/pytorch-lightning/pull/2029))
- Raise an error when lightning replaces an existing sampler ([#2020](https://github.com/PyTorchLightning/pytorch-lightning/pull/2020))
- Enabled `prepare_data` from correct processes - clarify local vs global rank ([#2166](https://github.com/PyTorchLightning/pytorch-lightning/pull/2166))
- Remove explicit flush from tensorboard logger ([#2126](https://github.com/PyTorchLightning/pytorch-lightning/pull/2126))
- Changed epoch indexing from 1 instead of 0 ([#2206](https://github.com/PyTorchLightning/pytorch-lightning/pull/2206))

### Deprecated

- Deprecated flags: ([#2213](https://github.com/PyTorchLightning/pytorch-lightning/pull/2213))
  * `overfit_pct` in favour of `overfit_batches`
  * `val_percent_check` in favour of `limit_val_batches`
  * `test_percent_check` in favour of `limit_test_batches`
- Deprecated `ModelCheckpoint`'s attributes `best` and `kth_best_model` ([#1799](https://github.com/PyTorchLightning/pytorch-lightning/pull/1799))
- Dropped official support/testing for older PyTorch versions <1.3 ([#1917](https://github.com/PyTorchLightning/pytorch-lightning/pull/1917))
- Deprecated Trainer `proc_rank` in favour of `global_rank` ([#2166](https://github.com/PyTorchLightning/pytorch-lightning/pull/2166),
     [#2269](https://github.com/PyTorchLightning/pytorch-lightning/pull/2269))

### Removed

- Removed unintended Trainer argument `progress_bar_callback`, the callback should be passed in by `Trainer(callbacks=[...])` instead ([#1855](https://github.com/PyTorchLightning/pytorch-lightning/pull/1855))
- Removed obsolete `self._device` in Trainer ([#1849](https://github.com/PyTorchLightning/pytorch-lightning/pull/1849))
- Removed deprecated API ([#2073](https://github.com/PyTorchLightning/pytorch-lightning/pull/2073))
   * Packages: `pytorch_lightning.pt_overrides`, `pytorch_lightning.root_module`
   * Modules: `pytorch_lightning.logging.comet_logger`, `pytorch_lightning.logging.mlflow_logger`, `pytorch_lightning.logging.test_tube_logger`, `pytorch_lightning.overrides.override_data_parallel`, `pytorch_lightning.core.model_saving`, `pytorch_lightning.core.root_module`
   * Trainer arguments: `add_row_log_interval`, `default_save_path`, `gradient_clip`, `nb_gpu_nodes`, `max_nb_epochs`, `min_nb_epochs`, `nb_sanity_val_steps`
   * Trainer attributes: `nb_gpu_nodes`, `num_gpu_nodes`, `gradient_clip`, `max_nb_epochs`, `min_nb_epochs`, `nb_sanity_val_steps`, `default_save_path`, `tng_tqdm_dic`

### Fixed

- Run graceful training teardown on interpreter exit ([#1631](https://github.com/PyTorchLightning/pytorch-lightning/pull/1631))
- Fixed user warning when apex was used together with learning rate schedulers ([#1873](https://github.com/PyTorchLightning/pytorch-lightning/pull/1873))
- Fixed multiple calls of `EarlyStopping` callback ([#1863](https://github.com/PyTorchLightning/pytorch-lightning/pull/1863))
- Fixed an issue with `Trainer.from_argparse_args` when passing in unknown Trainer args ([#1932](https://github.com/PyTorchLightning/pytorch-lightning/pull/1932))
- Fixed bug related to logger not being reset correctly for model after tuner algorithms ([#1933](https://github.com/PyTorchLightning/pytorch-lightning/pull/1933))
- Fixed root node resolution for SLURM cluster with dash in host name ([#1954](https://github.com/PyTorchLightning/pytorch-lightning/pull/1954))
- Fixed `LearningRateLogger` in multi-scheduler setting ([#1944](https://github.com/PyTorchLightning/pytorch-lightning/pull/1944))
- Fixed test configuration check and testing ([#1804](https://github.com/PyTorchLightning/pytorch-lightning/pull/1804))
- Fixed an issue with Trainer constructor silently ignoring unknown/misspelled arguments ([#1820](https://github.com/PyTorchLightning/pytorch-lightning/pull/1820))
- Fixed `save_weights_only` in ModelCheckpoint ([#1780](https://github.com/PyTorchLightning/pytorch-lightning/pull/1780))
- Allow use of same `WandbLogger` instance for multiple training loops ([#2055](https://github.com/PyTorchLightning/pytorch-lightning/pull/2055))
- Fixed an issue with `_auto_collect_arguments` collecting local variables that are not constructor arguments and not working for signatures that have the instance not named `self` ([#2048](https://github.com/PyTorchLightning/pytorch-lightning/pull/2048))
- Fixed mistake in parameters' grad norm tracking ([#2012](https://github.com/PyTorchLightning/pytorch-lightning/pull/2012))
- Fixed CPU and hanging GPU crash ([#2118](https://github.com/PyTorchLightning/pytorch-lightning/pull/2118))
- Fixed an issue with the model summary and `example_input_array` depending on a specific ordering of the submodules in a LightningModule ([#1773](https://github.com/PyTorchLightning/pytorch-lightning/pull/1773))
- Fixed Tpu logging ([#2230](https://github.com/PyTorchLightning/pytorch-lightning/pull/2230))
- Fixed Pid port + duplicate `rank_zero` logging ([#2140](https://github.com/PyTorchLightning/pytorch-lightning/pull/2140),
     [#2231](https://github.com/PyTorchLightning/pytorch-lightning/pull/2231))

## [0.7.6] - 2020-05-16

### Added

- Added callback for logging learning rates ([#1498](https://github.com/PyTorchLightning/pytorch-lightning/pull/1498))
- Added transfer learning example (for a binary classification task in computer vision) ([#1564](https://github.com/PyTorchLightning/pytorch-lightning/pull/1564))
- Added type hints in `Trainer.fit()` and `Trainer.test()` to reflect that also a list of dataloaders can be passed in ([#1723](https://github.com/PyTorchLightning/pytorch-lightning/pull/1723)).
- Added auto scaling of batch size ([#1638](https://github.com/PyTorchLightning/pytorch-lightning/pull/1638))
- The progress bar metrics now also get updated in `training_epoch_end` ([#1724](https://github.com/PyTorchLightning/pytorch-lightning/pull/1724))
- Enable `NeptuneLogger` to work with `distributed_backend=ddp` ([#1753](https://github.com/PyTorchLightning/pytorch-lightning/pull/1753))
- Added option to provide seed to random generators to ensure reproducibility ([#1572](https://github.com/PyTorchLightning/pytorch-lightning/pull/1572))
- Added override for hparams in `load_from_ckpt` ([#1797](https://github.com/PyTorchLightning/pytorch-lightning/pull/1797))
- Added support multi-node distributed execution under `torchelastic` ([#1811](https://github.com/PyTorchLightning/pytorch-lightning/pull/1811),
     [#1818](https://github.com/PyTorchLightning/pytorch-lightning/pull/1818))
- Added using `store_true` for bool args ([#1822](https://github.com/PyTorchLightning/pytorch-lightning/pull/1822),
     [#1842](https://github.com/PyTorchLightning/pytorch-lightning/pull/1842))
- Added dummy logger for internally disabling logging for some features ([#1836](https://github.com/PyTorchLightning/pytorch-lightning/pull/1836))

### Changed

- Enable `non-blocking` for device transfers to GPU ([#1843](https://github.com/PyTorchLightning/pytorch-lightning/pull/1843))
- Replace mata_tags.csv with hparams.yaml ([#1271](https://github.com/PyTorchLightning/pytorch-lightning/pull/1271))
- Reduction when `batch_size < num_gpus` ([#1609](https://github.com/PyTorchLightning/pytorch-lightning/pull/1609))
- Updated LightningTemplateModel to look more like Colab example ([#1577](https://github.com/PyTorchLightning/pytorch-lightning/pull/1577))
- Don't convert `namedtuple` to `tuple` when transferring the batch to target device ([#1589](https://github.com/PyTorchLightning/pytorch-lightning/pull/1589))
- Allow passing hparams as keyword argument to LightningModule when loading from checkpoint ([#1639](https://github.com/PyTorchLightning/pytorch-lightning/pull/1639))
- Args should come after the last positional argument ([#1807](https://github.com/PyTorchLightning/pytorch-lightning/pull/1807))
- Made ddp the default if no backend specified with multiple GPUs ([#1789](https://github.com/PyTorchLightning/pytorch-lightning/pull/1789))

### Deprecated

- Deprecated `tags_csv` in favor of `hparams_file` ([#1271](https://github.com/PyTorchLightning/pytorch-lightning/pull/1271))

### Fixed

- Fixed broken link in PR template ([#1675](https://github.com/PyTorchLightning/pytorch-lightning/pull/1675))
- Fixed ModelCheckpoint not None checking filepath ([#1654](https://github.com/PyTorchLightning/pytorch-lightning/pull/1654))
- Trainer now calls `on_load_checkpoint()` when resuming from a checkpoint ([#1666](https://github.com/PyTorchLightning/pytorch-lightning/pull/1666))
- Fixed sampler logic for ddp with iterable dataset ([#1734](https://github.com/PyTorchLightning/pytorch-lightning/pull/1734))
- Fixed `_reset_eval_dataloader()` for IterableDataset ([#1560](https://github.com/PyTorchLightning/pytorch-lightning/pull/1560))
- Fixed Horovod distributed backend to set the `root_gpu` property ([#1669](https://github.com/PyTorchLightning/pytorch-lightning/pull/1669))
- Fixed wandb logger `global_step` affects other loggers ([#1492](https://github.com/PyTorchLightning/pytorch-lightning/pull/1492))
- Fixed disabling progress bar on non-zero ranks using Horovod backend ([#1709](https://github.com/PyTorchLightning/pytorch-lightning/pull/1709))
- Fixed bugs that prevent lr finder to be used together with early stopping and validation dataloaders ([#1676](https://github.com/PyTorchLightning/pytorch-lightning/pull/1676))
- Fixed a bug in Trainer that prepended the checkpoint path with `version_` when it shouldn't ([#1748](https://github.com/PyTorchLightning/pytorch-lightning/pull/1748))
- Fixed lr key name in case of param groups in LearningRateLogger ([#1719](https://github.com/PyTorchLightning/pytorch-lightning/pull/1719))
- Fixed accumulation parameter and suggestion method for learning rate finder ([#1801](https://github.com/PyTorchLightning/pytorch-lightning/pull/1801))
- Fixed num processes wasn't being set properly and auto sampler was ddp failing ([#1819](https://github.com/PyTorchLightning/pytorch-lightning/pull/1819))
- Fixed bugs in semantic segmentation example ([#1824](https://github.com/PyTorchLightning/pytorch-lightning/pull/1824))
- Fixed saving native AMP scaler state ([#1777](https://github.com/PyTorchLightning/pytorch-lightning/pull/1777))
- Fixed native amp + ddp ([#1788](https://github.com/PyTorchLightning/pytorch-lightning/pull/1788))
- Fixed `hparam` logging with metrics ([#1647](https://github.com/PyTorchLightning/pytorch-lightning/pull/1647))

## [0.7.5] - 2020-04-27

### Changed

- Allow logging of metrics together with `hparams` ([#1630](https://github.com/PyTorchLightning/pytorch-lightning/pull/1630))

### Removed

- Removed Warning from trainer loop ([#1634](https://github.com/PyTorchLightning/pytorch-lightning/pull/1634))

### Fixed

- Fixed ModelCheckpoint not being fixable ([#1632](https://github.com/PyTorchLightning/pytorch-lightning/pull/1632))
- Fixed CPU DDP breaking change and DDP change ([#1635](https://github.com/PyTorchLightning/pytorch-lightning/pull/1635))
- Tested pickling ([#1636](https://github.com/PyTorchLightning/pytorch-lightning/pull/1636))


## [0.7.4] - 2020-04-26

### Added

- Added flag `replace_sampler_ddp` to manually disable sampler replacement in DDP  ([#1513](https://github.com/PyTorchLightning/pytorch-lightning/pull/1513))
- Added `auto_select_gpus` flag to trainer that enables automatic selection of available GPUs on exclusive mode systems.
- Added learning rate finder ([#1347](https://github.com/PyTorchLightning/pytorch-lightning/pull/1347))
- Added support for DDP mode in clusters without SLURM ([#1387](https://github.com/PyTorchLightning/pytorch-lightning/pull/1387))
- Added `test_dataloaders` parameter to `Trainer.test()` ([#1434](https://github.com/PyTorchLightning/pytorch-lightning/pull/1434))
- Added `terminate_on_nan` flag to trainer that performs a NaN check with each training iteration when set to `True` ([#1475](https://github.com/PyTorchLightning/pytorch-lightning/pull/1475))
- Added speed parity tests (max 1 sec difference per epoch)([#1482](https://github.com/PyTorchLightning/pytorch-lightning/pull/1482))
- Added `ddp_cpu` backend for testing ddp without GPUs ([#1158](https://github.com/PyTorchLightning/pytorch-lightning/pull/1158))
- Added [Horovod](http://horovod.ai) support as a distributed backend `Trainer(distributed_backend='horovod')` ([#1529](https://github.com/PyTorchLightning/pytorch-lightning/pull/1529))
- Added support for 8 core distributed training on Kaggle TPU's ([#1568](https://github.com/PyTorchLightning/pytorch-lightning/pull/1568))
- Added support for native AMP ([#1561](https://github.com/PyTorchLightning/pytorch-lightning/pull/1561),
    [#1580](https://github.com/PyTorchLightning/pytorch-lightning/pull/1580))

### Changed

- Changed the default behaviour to no longer include a NaN check with each training iteration ([#1475](https://github.com/PyTorchLightning/pytorch-lightning/pull/1475))
- Decoupled the progress bar from trainer` it is a callback now and can be customized or even be replaced entirely ([#1450](https://github.com/PyTorchLightning/pytorch-lightning/pull/1450)).
- Changed lr schedule step interval behavior to update every backwards pass instead of every forwards pass ([#1477](https://github.com/PyTorchLightning/pytorch-lightning/pull/1477))
- Defines shared proc. rank, remove rank from instances (e.g. loggers) ([#1408](https://github.com/PyTorchLightning/pytorch-lightning/pull/1408))
- Updated semantic segmentation example with custom U-Net and logging ([#1371](https://github.com/PyTorchLightning/pytorch-lightning/pull/1371))
- Disabled val and test shuffling ([#1600](https://github.com/PyTorchLightning/pytorch-lightning/pull/1600))

### Deprecated

- Deprecated `training_tqdm_dict` in favor of `progress_bar_dict` ([#1450](https://github.com/PyTorchLightning/pytorch-lightning/pull/1450)).

### Removed

- Removed `test_dataloaders` parameter from `Trainer.fit()` ([#1434](https://github.com/PyTorchLightning/pytorch-lightning/pull/1434))

### Fixed

- Added the possibility to pass nested metrics dictionaries to loggers ([#1582](https://github.com/PyTorchLightning/pytorch-lightning/pull/1582))
- Fixed memory leak from opt return ([#1528](https://github.com/PyTorchLightning/pytorch-lightning/pull/1528))
- Fixed saving checkpoint before deleting old ones ([#1453](https://github.com/PyTorchLightning/pytorch-lightning/pull/1453))
- Fixed loggers - flushing last logged metrics even before continue, e.g. `trainer.test()` results ([#1459](https://github.com/PyTorchLightning/pytorch-lightning/pull/1459))
- Fixed optimizer configuration when `configure_optimizers` returns dict without `lr_scheduler` ([#1443](https://github.com/PyTorchLightning/pytorch-lightning/pull/1443))
- Fixed `LightningModule` - mixing hparams and arguments in `LightningModule.__init__()` crashes load_from_checkpoint() ([#1505](https://github.com/PyTorchLightning/pytorch-lightning/pull/1505))
- Added a missing call to the `on_before_zero_grad` model hook ([#1493](https://github.com/PyTorchLightning/pytorch-lightning/pull/1493)).
- Allow use of sweeps with `WandbLogger` ([#1512](https://github.com/PyTorchLightning/pytorch-lightning/pull/1512))
- Fixed a bug that caused the `callbacks` Trainer argument to reference a global variable ([#1534](https://github.com/PyTorchLightning/pytorch-lightning/pull/1534)).
- Fixed a bug that set all boolean CLI arguments from `Trainer.add_argparse_args` always to True ([#1571](https://github.com/PyTorchLightning/pytorch-lightning/pull/1571))
- Fixed do not copy the batch when training on a single GPU ([#1576](https://github.com/PyTorchLightning/pytorch-lightning/pull/1576),
    [#1579](https://github.com/PyTorchLightning/pytorch-lightning/pull/1579))
- Fixed soft checkpoint removing on DDP ([#1408](https://github.com/PyTorchLightning/pytorch-lightning/pull/1408))
- Fixed automatic parser bug ([#1585](https://github.com/PyTorchLightning/pytorch-lightning/pull/1585))
- Fixed bool conversion from string ([#1606](https://github.com/PyTorchLightning/pytorch-lightning/pull/1606))

## [0.7.3] - 2020-04-09

### Added

- Added `rank_zero_warn` for warning only in rank 0 ([#1428](https://github.com/PyTorchLightning/pytorch-lightning/pull/1428))

### Fixed

- Fixed default `DistributedSampler` for DDP training ([#1425](https://github.com/PyTorchLightning/pytorch-lightning/pull/1425))
- Fixed workers warning not on windows ([#1430](https://github.com/PyTorchLightning/pytorch-lightning/pull/1430))
- Fixed returning tuple from `run_training_batch` ([#1431](https://github.com/PyTorchLightning/pytorch-lightning/pull/1431))
- Fixed gradient clipping ([#1438](https://github.com/PyTorchLightning/pytorch-lightning/pull/1438))
- Fixed pretty print ([#1441](https://github.com/PyTorchLightning/pytorch-lightning/pull/1441))


## [0.7.2] - 2020-04-07

### Added

- Added same step loggers' metrics aggregation ([#1278](https://github.com/PyTorchLightning/pytorch-lightning/pull/1278))
- Added parity test between a vanilla MNIST model and lightning model ([#1284](https://github.com/PyTorchLightning/pytorch-lightning/pull/1284))
- Added parity test between a vanilla RNN model and lightning model ([#1351](https://github.com/PyTorchLightning/pytorch-lightning/pull/1351))
- Added Reinforcement Learning - Deep Q-network (DQN) lightning example ([#1232](https://github.com/PyTorchLightning/pytorch-lightning/pull/1232))
- Added support for hierarchical `dict` ([#1152](https://github.com/PyTorchLightning/pytorch-lightning/pull/1152))
- Added `TrainsLogger` class ([#1122](https://github.com/PyTorchLightning/pytorch-lightning/pull/1122))
- Added type hints to `pytorch_lightning.core` ([#946](https://github.com/PyTorchLightning/pytorch-lightning/pull/946))
- Added support for `IterableDataset` in validation and testing ([#1104](https://github.com/PyTorchLightning/pytorch-lightning/pull/1104))
- Added support for non-primitive types in `hparams` for `TensorboardLogger` ([#1130](https://github.com/PyTorchLightning/pytorch-lightning/pull/1130))
- Added a check that stops the training when loss or weights contain `NaN` or `inf` values. ([#1097](https://github.com/PyTorchLightning/pytorch-lightning/pull/1097))
- Added support for `IterableDataset` when `val_check_interval=1.0` (default), this will trigger validation at the end of each epoch. ([#1283](https://github.com/PyTorchLightning/pytorch-lightning/pull/1283))
- Added `summary` method to Profilers. ([#1259](https://github.com/PyTorchLightning/pytorch-lightning/pull/1259))
- Added informative errors if user defined dataloader has zero length ([#1280](https://github.com/PyTorchLightning/pytorch-lightning/pull/1280))
- Added testing for python 3.8 ([#915](https://github.com/PyTorchLightning/pytorch-lightning/pull/915))
- Added model configuration checking ([#1199](https://github.com/PyTorchLightning/pytorch-lightning/pull/1199))
- Added support for optimizer frequencies through `LightningModule.configure_optimizers()` ([#1269](https://github.com/PyTorchLightning/pytorch-lightning/pull/1269))
- Added option to run without an optimizer by returning `None` from `configure_optimizers`. ([#1279](https://github.com/PyTorchLightning/pytorch-lightning/pull/1279))
- Added a warning when the number of data loader workers is small. ([#1378](https://github.com/PyTorchLightning/pytorch-lightning/pull/1378))

### Changed

- Changed (renamed and refatored) `TensorRunningMean` -> `TensorRunningAccum`: running accumulations were generalized. ([#1278](https://github.com/PyTorchLightning/pytorch-lightning/pull/1278))
- Changed `progress_bar_refresh_rate` trainer flag to disable progress bar when set to 0. ([#1108](https://github.com/PyTorchLightning/pytorch-lightning/pull/1108))
- Enhanced `load_from_checkpoint` to also forward params to the model ([#1307](https://github.com/PyTorchLightning/pytorch-lightning/pull/1307))
- Updated references to `self.forward()` to instead use the `__call__` interface. ([#1211](https://github.com/PyTorchLightning/pytorch-lightning/pull/1211))
- Changed default behaviour of `configure_optimizers` to use no optimizer rather than Adam. ([#1279](https://github.com/PyTorchLightning/pytorch-lightning/pull/1279))
- Allow to upload models on W&B ([#1339](https://github.com/PyTorchLightning/pytorch-lightning/pull/1339))
- On DP and DDP2 unsqueeze is automated now ([#1319](https://github.com/PyTorchLightning/pytorch-lightning/pull/1319))
- Did not always create a DataLoader during reinstantiation, but the same type as before (if subclass of DataLoader) ([#1346](https://github.com/PyTorchLightning/pytorch-lightning/pull/1346))
- Did not interfere with a default sampler ([#1318](https://github.com/PyTorchLightning/pytorch-lightning/pull/1318))
- Remove default Adam optimizer ([#1317](https://github.com/PyTorchLightning/pytorch-lightning/pull/1317))
- Give warnings for unimplemented required lightning methods ([#1317](https://github.com/PyTorchLightning/pytorch-lightning/pull/1317))
- Made `evaluate` method private >> `Trainer._evaluate(...)`. ([#1260](https://github.com/PyTorchLightning/pytorch-lightning/pull/1260))
- Simplify the PL examples structure (shallower and more readable) ([#1247](https://github.com/PyTorchLightning/pytorch-lightning/pull/1247))
- Changed min max gpu memory to be on their own plots ([#1358](https://github.com/PyTorchLightning/pytorch-lightning/pull/1358))
- Remove `.item` which causes sync issues ([#1254](https://github.com/PyTorchLightning/pytorch-lightning/pull/1254))
- Changed smoothing in TQDM to decrease variability of time remaining between training / eval ([#1194](https://github.com/PyTorchLightning/pytorch-lightning/pull/1194))
- Change default logger to dedicated one ([#1064](https://github.com/PyTorchLightning/pytorch-lightning/pull/1064))

### Deprecated

- Deprecated Trainer argument `print_nan_grads` ([#1097](https://github.com/PyTorchLightning/pytorch-lightning/pull/1097))
- Deprecated Trainer argument `show_progress_bar` ([#1108](https://github.com/PyTorchLightning/pytorch-lightning/pull/1108))

### Removed

- Removed test for no test dataloader in .fit ([#1495](https://github.com/PyTorchLightning/pytorch-lightning/pull/1495))
- Removed duplicated module `pytorch_lightning.utilities.arg_parse` for loading CLI arguments ([#1167](https://github.com/PyTorchLightning/pytorch-lightning/pull/1167))
- Removed wandb logger's `finalize` method ([#1193](https://github.com/PyTorchLightning/pytorch-lightning/pull/1193))
- Dropped `torchvision` dependency in tests and added own MNIST dataset class instead ([#986](https://github.com/PyTorchLightning/pytorch-lightning/pull/986))

### Fixed

- Fixed `model_checkpoint` when saving all models ([#1359](https://github.com/PyTorchLightning/pytorch-lightning/pull/1359))
- `Trainer.add_argparse_args` classmethod fixed. Now it adds a type for the arguments ([#1147](https://github.com/PyTorchLightning/pytorch-lightning/pull/1147))
- Fixed bug related to type checking of `ReduceLROnPlateau` lr schedulers([#1126](https://github.com/PyTorchLightning/pytorch-lightning/pull/1126))
- Fixed a bug to ensure lightning checkpoints to be backward compatible ([#1132](https://github.com/PyTorchLightning/pytorch-lightning/pull/1132))
- Fixed a bug that created an extra dataloader with active `reload_dataloaders_every_epoch` ([#1196](https://github.com/PyTorchLightning/pytorch-lightning/pull/1196))
- Fixed all warnings and errors in the docs build process ([#1191](https://github.com/PyTorchLightning/pytorch-lightning/pull/1191))
- Fixed an issue where `val_percent_check=0` would not disable validation ([#1251](https://github.com/PyTorchLightning/pytorch-lightning/pull/1251))
- Fixed average of incomplete `TensorRunningMean` ([#1309](https://github.com/PyTorchLightning/pytorch-lightning/pull/1309))
- Fixed `WandbLogger.watch` with `wandb.init()` ([#1311](https://github.com/PyTorchLightning/pytorch-lightning/pull/1311))
- Fixed an issue with early stopping that would prevent it from monitoring training metrics when validation is disabled / not implemented ([#1235](https://github.com/PyTorchLightning/pytorch-lightning/pull/1235)).
- Fixed a bug that would cause `trainer.test()` to run on the validation set when overloading `validation_epoch_end` and `test_end` ([#1353](https://github.com/PyTorchLightning/pytorch-lightning/pull/1353))
- Fixed `WandbLogger.watch` - use of the watch method without importing `wandb` ([#1311](https://github.com/PyTorchLightning/pytorch-lightning/pull/1311))
- Fixed `WandbLogger` to be used with 'ddp' - allow reinits in sub-processes ([#1149](https://github.com/PyTorchLightning/pytorch-lightning/pull/1149),
     [#1360](https://github.com/PyTorchLightning/pytorch-lightning/pull/1360))
- Made `training_epoch_end` behave like `validation_epoch_end` ([#1357](https://github.com/PyTorchLightning/pytorch-lightning/pull/1357))
- Fixed `fast_dev_run` running validation twice ([#1365](https://github.com/PyTorchLightning/pytorch-lightning/pull/1365))
- Fixed pickle error from quick patch `__code__` ([#1352](https://github.com/PyTorchLightning/pytorch-lightning/pull/1352))
- Fixed memory leak on GPU0 ([#1094](https://github.com/PyTorchLightning/pytorch-lightning/pull/1094),
     [#1349](https://github.com/PyTorchLightning/pytorch-lightning/pull/1349))
- Fixed checkpointing interval ([#1272](https://github.com/PyTorchLightning/pytorch-lightning/pull/1272))
- Fixed validation and training loops run the partial dataset ([#1192](https://github.com/PyTorchLightning/pytorch-lightning/pull/1192))
- Fixed running `on_validation_end` only on main process in DDP ([#1125](https://github.com/PyTorchLightning/pytorch-lightning/pull/1125))
- Fixed `load_spawn_weights` only in proc rank 0 ([#1385](https://github.com/PyTorchLightning/pytorch-lightning/pull/1385))
- Fixes using deprecated `use_amp` attribute ([#1145](https://github.com/PyTorchLightning/pytorch-lightning/pull/1145))
- Fixed Tensorboard logger error: lightning_logs directory not exists in multi-node DDP on nodes with rank != 0 ([#1377](https://github.com/PyTorchLightning/pytorch-lightning/pull/1377))
- Fixed `Unimplemented backend XLA` error on TPU ([#1387](https://github.com/PyTorchLightning/pytorch-lightning/pull/1387))

## [0.7.1] - 2020-03-07

### Fixed

- Fixes `print` issues and `data_loader` ([#1080](https://github.com/PyTorchLightning/pytorch-lightning/pull/1080))

## [0.7.0] - 2020-03-06

### Added

- Added automatic sampler setup. Depending on DDP or TPU, lightning configures the sampler correctly (user needs to do nothing) ([#926](https://github.com/PyTorchLightning/pytorch-lightning/pull/926))
- Added `reload_dataloaders_every_epoch=False` flag for trainer. Some users require reloading data every epoch ([#926](https://github.com/PyTorchLightning/pytorch-lightning/pull/926))
- Added `progress_bar_refresh_rate=50` flag for trainer. Throttle refresh rate on notebooks ([#926](https://github.com/PyTorchLightning/pytorch-lightning/pull/926))
- Updated governance docs
- Added a check to ensure that the metric used for early stopping exists before training commences ([#542](https://github.com/PyTorchLightning/pytorch-lightning/pull/542))
- Added `optimizer_idx` argument to `backward` hook ([#733](https://github.com/PyTorchLightning/pytorch-lightning/pull/733))
- Added `entity` argument to `WandbLogger` to be passed to `wandb.init` ([#783](https://github.com/PyTorchLightning/pytorch-lightning/pull/783))
- Added a tool for profiling training runs ([#782](https://github.com/PyTorchLightning/pytorch-lightning/pull/782))
- Improved flexibility for naming of TensorBoard logs, can now set `version` to a `str` to just save to that directory, and use `name=''` to prevent experiment-name directory ([#804](https://github.com/PyTorchLightning/pytorch-lightning/pull/804))
- Added option to specify `step` key when logging metrics ([#808](https://github.com/PyTorchLightning/pytorch-lightning/pull/808))
- Added `train_dataloader`, `val_dataloader` and `test_dataloader` arguments to `Trainer.fit()`, for alternative data parsing ([#759](https://github.com/PyTorchLightning/pytorch-lightning/pull/759))
- Added Tensor Processing Unit (TPU) support ([#868](https://github.com/PyTorchLightning/pytorch-lightning/pull/868))
- Added semantic segmentation example ([#751](https://github.com/PyTorchLightning/pytorch-lightning/pull/751),[#876](https://github.com/PyTorchLightning/pytorch-lightning/pull/876),
     [#881](https://github.com/PyTorchLightning/pytorch-lightning/pull/881))
- Split callbacks in multiple files ([#849](https://github.com/PyTorchLightning/pytorch-lightning/pull/849))
- Support for user defined callbacks ([#889](https://github.com/PyTorchLightning/pytorch-lightning/pull/889) and [#950](https://github.com/PyTorchLightning/pytorch-lightning/pull/950))
- Added support for multiple loggers to be passed to `Trainer` as an iterable (e.g. list, tuple, etc.) ([#903](https://github.com/PyTorchLightning/pytorch-lightning/pull/903))
- Added support for step-based learning rate scheduling ([#941](https://github.com/PyTorchLightning/pytorch-lightning/pull/941))
- Added support for logging `hparams` as dict ([#1029](https://github.com/PyTorchLightning/pytorch-lightning/pull/1029))
- Checkpoint and early stopping now work without val. step ([#1041](https://github.com/PyTorchLightning/pytorch-lightning/pull/1041))
- Support graceful training cleanup after Keyboard Interrupt ([#856](https://github.com/PyTorchLightning/pytorch-lightning/pull/856),
     [#1019](https://github.com/PyTorchLightning/pytorch-lightning/pull/1019))
- Added type hints for function arguments ([#912](https://github.com/PyTorchLightning/pytorch-lightning/pull/912), )
- Added default `argparser` for `Trainer` ([#952](https://github.com/PyTorchLightning/pytorch-lightning/pull/1023),
     [#1023](https://github.com/PyTorchLightning/pytorch-lightning/pull/1023))
- Added TPU gradient clipping ([#963](https://github.com/PyTorchLightning/pytorch-lightning/pull/963))
- Added max/min number of steps in `Trainer` ([#728](https://github.com/PyTorchLightning/pytorch-lightning/pull/728))

### Changed

- Improved `NeptuneLogger` by adding `close_after_fit` argument to allow logging after training([#908](https://github.com/PyTorchLightning/pytorch-lightning/pull/1084))
- Changed default TQDM to use `tqdm.auto` for prettier outputs in IPython notebooks ([#752](https://github.com/PyTorchLightning/pytorch-lightning/pull/752))
- Changed `pytorch_lightning.logging` to `pytorch_lightning.loggers` ([#767](https://github.com/PyTorchLightning/pytorch-lightning/pull/767))
- Moved the default `tqdm_dict` definition from Trainer to `LightningModule`, so it can be overridden by the user ([#749](https://github.com/PyTorchLightning/pytorch-lightning/pull/749))
- Moved functionality of `LightningModule.load_from_metrics` into `LightningModule.load_from_checkpoint` ([#995](https://github.com/PyTorchLightning/pytorch-lightning/pull/995))
- Changed Checkpoint path parameter from `filepath` to `dirpath` ([#1016](https://github.com/PyTorchLightning/pytorch-lightning/pull/1016))
- Freezed models `hparams` as `Namespace` property ([#1029](https://github.com/PyTorchLightning/pytorch-lightning/pull/1029))
- Dropped `logging` config in package init ([#1015](https://github.com/PyTorchLightning/pytorch-lightning/pull/1015))
- Renames model steps ([#1051](https://github.com/PyTorchLightning/pytorch-lightning/pull/1051))
  - `training_end` >> `training_epoch_end`
  - `validation_end` >> `validation_epoch_end`
  - `test_end` >> `test_epoch_end`
- Refactor dataloading, supports infinite dataloader ([#955](https://github.com/PyTorchLightning/pytorch-lightning/pull/955))
- Create single file in `TensorBoardLogger` ([#777](https://github.com/PyTorchLightning/pytorch-lightning/pull/777))

### Deprecated

- Deprecated `pytorch_lightning.logging` ([#767](https://github.com/PyTorchLightning/pytorch-lightning/pull/767))
- Deprecated `LightningModule.load_from_metrics` in favour of `LightningModule.load_from_checkpoint` ([#995](https://github.com/PyTorchLightning/pytorch-lightning/pull/995),
     [#1079](https://github.com/PyTorchLightning/pytorch-lightning/pull/1079))
- Deprecated `@data_loader` decorator ([#926](https://github.com/PyTorchLightning/pytorch-lightning/pull/926))
- Deprecated model steps `training_end`, `validation_end` and `test_end` ([#1051](https://github.com/PyTorchLightning/pytorch-lightning/pull/1051),
     [#1056](https://github.com/PyTorchLightning/pytorch-lightning/pull/1056))

### Removed

- Removed dependency on `pandas` ([#736](https://github.com/PyTorchLightning/pytorch-lightning/pull/736))
- Removed dependency on `torchvision` ([#797](https://github.com/PyTorchLightning/pytorch-lightning/pull/797))
- Removed dependency on `scikit-learn` ([#801](https://github.com/PyTorchLightning/pytorch-lightning/pull/801))

### Fixed

- Fixed a bug where early stopping `on_end_epoch` would be called inconsistently when `check_val_every_n_epoch == 0` ([#743](https://github.com/PyTorchLightning/pytorch-lightning/pull/743))
- Fixed a bug where the model checkpointer didn't write to the same directory as the logger ([#771](https://github.com/PyTorchLightning/pytorch-lightning/pull/771))
- Fixed a bug where the `TensorBoardLogger` class would create an additional empty log file during fitting ([#777](https://github.com/PyTorchLightning/pytorch-lightning/pull/777))
- Fixed a bug where `global_step` was advanced incorrectly when using `accumulate_grad_batches > 1` ([#832](https://github.com/PyTorchLightning/pytorch-lightning/pull/832))
- Fixed a bug when calling `self.logger.experiment` with multiple loggers ([#1009](https://github.com/PyTorchLightning/pytorch-lightning/pull/1009))
- Fixed a bug when calling `logger.append_tags` on a `NeptuneLogger` with a single tag ([#1009](https://github.com/PyTorchLightning/pytorch-lightning/pull/1009))
- Fixed sending back data from `.spawn` by saving and loading the trained model in/out of the process ([#1017](https://github.com/PyTorchLightning/pytorch-lightning/pull/1017)
- Fixed port collision on DDP ([#1010](https://github.com/PyTorchLightning/pytorch-lightning/pull/1010))
- Fixed/tested pass overrides ([#918](https://github.com/PyTorchLightning/pytorch-lightning/pull/918))
- Fixed comet logger to log after train ([#892](https://github.com/PyTorchLightning/pytorch-lightning/pull/892))
- Remove deprecated args to learning rate step function ([#890](https://github.com/PyTorchLightning/pytorch-lightning/pull/890))

## [0.6.0] - 2020-01-21

### Added

- Added support for resuming from a specific checkpoint via `resume_from_checkpoint` argument ([#516](https://github.com/PyTorchLightning/pytorch-lightning/pull/516))
- Added support for `ReduceLROnPlateau` scheduler ([#320](https://github.com/PyTorchLightning/pytorch-lightning/pull/320))
- Added support for Apex mode `O2` in conjunction with Data Parallel ([#493](https://github.com/PyTorchLightning/pytorch-lightning/pull/493))
- Added option (`save_top_k`) to save the top k models in the `ModelCheckpoint` class ([#128](https://github.com/PyTorchLightning/pytorch-lightning/pull/128))
- Added `on_train_start` and `on_train_end` hooks to `ModelHooks` ([#598](https://github.com/PyTorchLightning/pytorch-lightning/pull/598))
- Added `TensorBoardLogger` ([#607](https://github.com/PyTorchLightning/pytorch-lightning/pull/607))
- Added support for weight summary of model with multiple inputs ([#543](https://github.com/PyTorchLightning/pytorch-lightning/pull/543))
- Added `map_location` argument to `load_from_metrics` and `load_from_checkpoint` ([#625](https://github.com/PyTorchLightning/pytorch-lightning/pull/625))
- Added option to disable validation by setting `val_percent_check=0` ([#649](https://github.com/PyTorchLightning/pytorch-lightning/pull/649))
- Added `NeptuneLogger` class ([#648](https://github.com/PyTorchLightning/pytorch-lightning/pull/648))
- Added `WandbLogger` class ([#627](https://github.com/PyTorchLightning/pytorch-lightning/pull/627))

### Changed

- Changed the default progress bar to print to stdout instead of stderr ([#531](https://github.com/PyTorchLightning/pytorch-lightning/pull/531))
- Renamed `step_idx` to `step`, `epoch_idx` to `epoch`, `max_num_epochs` to `max_epochs` and `min_num_epochs` to `min_epochs` ([#589](https://github.com/PyTorchLightning/pytorch-lightning/pull/589))
- Renamed `total_batch_nb` to `total_batches`, `nb_val_batches` to `num_val_batches`, `nb_training_batches` to `num_training_batches`, `max_nb_epochs` to `max_epochs`, `min_nb_epochs` to `min_epochs`, `nb_test_batches` to `num_test_batches`, and `nb_val_batches` to `num_val_batches` ([#567](https://github.com/PyTorchLightning/pytorch-lightning/pull/567))
- Changed gradient logging to use parameter names instead of indexes ([#660](https://github.com/PyTorchLightning/pytorch-lightning/pull/660))
- Changed the default logger to `TensorBoardLogger` ([#609](https://github.com/PyTorchLightning/pytorch-lightning/pull/609))
- Changed the directory for tensorboard logging to be the same as model checkpointing ([#706](https://github.com/PyTorchLightning/pytorch-lightning/pull/706))

### Deprecated

- Deprecated `max_nb_epochs` and `min_nb_epochs` ([#567](https://github.com/PyTorchLightning/pytorch-lightning/pull/567))
- Deprecated the `on_sanity_check_start` hook in `ModelHooks` ([#598](https://github.com/PyTorchLightning/pytorch-lightning/pull/598))

### Removed

- Removed the `save_best_only` argument from `ModelCheckpoint`, use `save_top_k=1` instead ([#128](https://github.com/PyTorchLightning/pytorch-lightning/pull/128))

### Fixed

- Fixed a bug which ocurred when using Adagrad with cuda ([#554](https://github.com/PyTorchLightning/pytorch-lightning/pull/554))
- Fixed a bug where training would be on the GPU despite setting `gpus=0` or `gpus=[]` ([#561](https://github.com/PyTorchLightning/pytorch-lightning/pull/561))
- Fixed an error with `print_nan_gradients` when some parameters do not require gradient ([#579](https://github.com/PyTorchLightning/pytorch-lightning/pull/579))
- Fixed a bug where the progress bar would show an incorrect number of total steps during the validation sanity check when using multiple validation data loaders ([#597](https://github.com/PyTorchLightning/pytorch-lightning/pull/597))
- Fixed support for PyTorch 1.1.0 ([#552](https://github.com/PyTorchLightning/pytorch-lightning/pull/552))
- Fixed an issue with early stopping when using a `val_check_interval < 1.0` in `Trainer` ([#492](https://github.com/PyTorchLightning/pytorch-lightning/pull/492))
- Fixed bugs relating to the `CometLogger` object that would cause it to not work properly ([#481](https://github.com/PyTorchLightning/pytorch-lightning/pull/481))
- Fixed a bug that would occur when returning `-1` from `on_batch_start` following an early exit or when the batch was `None` ([#509](https://github.com/PyTorchLightning/pytorch-lightning/pull/509))
- Fixed a potential race condition with several processes trying to create checkpoint directories ([#530](https://github.com/PyTorchLightning/pytorch-lightning/pull/530))
- Fixed a bug where batch 'segments' would remain on the GPU when using `truncated_bptt > 1` ([#532](https://github.com/PyTorchLightning/pytorch-lightning/pull/532))
- Fixed a bug when using `IterableDataset` ([#547](https://github.com/PyTorchLightning/pytorch-lightning/pull/547))
- Fixed a bug where `.item` was called on non-tensor objects ([#602](https://github.com/PyTorchLightning/pytorch-lightning/pull/602))
- Fixed a bug where `Trainer.train` would crash on an uninitialized variable if the trainer was run after resuming from a checkpoint that was already at `max_epochs` ([#608](https://github.com/PyTorchLightning/pytorch-lightning/pull/608))
- Fixed a bug where early stopping would begin two epochs early ([#617](https://github.com/PyTorchLightning/pytorch-lightning/pull/617))
- Fixed a bug where `num_training_batches` and `num_test_batches` would sometimes be rounded down to zero ([#649](https://github.com/PyTorchLightning/pytorch-lightning/pull/649))
- Fixed a bug where an additional batch would be processed when manually setting `num_training_batches` ([#653](https://github.com/PyTorchLightning/pytorch-lightning/pull/653))
- Fixed a bug when batches did not have a `.copy` method ([#701](https://github.com/PyTorchLightning/pytorch-lightning/pull/701))
- Fixed a bug when using `log_gpu_memory=True` in Python 3.6 ([#715](https://github.com/PyTorchLightning/pytorch-lightning/pull/715))
- Fixed a bug where checkpoint writing could exit before completion, giving incomplete checkpoints ([#689](https://github.com/PyTorchLightning/pytorch-lightning/pull/689))
- Fixed a bug where `on_train_end` was not called when ealy stopping ([#723](https://github.com/PyTorchLightning/pytorch-lightning/pull/723))

## [0.5.3] - 2019-11-06

### Added

- Added option to disable default logger, checkpointer, and early stopping by passing `logger=False`, `checkpoint_callback=False` and `early_stop_callback=False` respectively
- Added `CometLogger` for use with Comet.ml
- Added `val_check_interval` argument to `Trainer` allowing validition to be performed at every given number of batches
- Added functionality to save and load hyperparameters using the standard checkpoint mechanism
- Added call to `torch.cuda.empty_cache` before training starts
- Added option for user to override the call t `backward`
- Added support for truncated backprop through time via the `truncated_bptt_steps` argument in `Trainer`
- Added option to operate on all outputs from `training_step` in DDP2
- Added a hook for modifying DDP init
- Added a hook for modifying Apex

### Changed

- Changed experiment version to be padded with zeros (e.g. `/dir/version_9` becomes `/dir/version_0009`)
- Changed callback metrics to include any metrics given in logs or progress bar
- Changed the default for `save_best_only` in `ModelCheckpoint` to `True`
- Added `tng_data_loader` for backwards compatibility
- Renamed `MLFlowLogger.client` to `MLFlowLogger.experiment` for consistency
- Moved `global_step` increment to happen after the batch has been processed
- Changed weights restore to first attempt HPC weights before restoring normally, preventing both weights being restored and running out of memory
- Changed progress bar functionality to add multiple progress bars for train/val/test
- Changed calls to `print` to use `logging` instead

### Deprecated

- Deprecated `tng_dataloader`

### Fixed

- Fixed an issue where the number of batches was off by one during training
- Fixed a bug that occured when setting a ckeckpoint callback and `early_stop_callback=False`
- Fixed an error when importing CometLogger
- Fixed a bug where the `gpus` argument had some unexpected behaviour
- Fixed a bug where the computed total number of batches was sometimes incorrect
- Fixed a bug where the progress bar would sometimes not show the total number of batches in test mode
- Fixed a bug when using the `log_gpu_memory='min_max'` option in `Trainer`
- Fixed a bug where checkpointing would sometimes erase the current directory

## [0.5.2] - 2019-10-10

### Added

- Added `weights_summary` argument to `Trainer` to be set to `full` (full summary), `top` (just top level modules) or other
- Added `tags` argument to `MLFlowLogger`

### Changed

- Changed default for `amp_level` to `O1`

### Removed

- Removed the `print_weights_summary` argument from `Trainer`

### Fixed

- Fixed a bug where logs were not written properly
- Fixed a bug where `logger.finalize` wasn't called after training is complete
- Fixed callback metric errors in DDP
- Fixed a bug where `TestTubeLogger` didn't log to the correct directory

## [0.5.1] - 2019-10-05

### Added

- Added the `LightningLoggerBase` class for experiment loggers
- Added `MLFlowLogger` for logging with `mlflow`
- Added `TestTubeLogger` for logging with `test_tube`
- Added a different implementation of DDP (`distributed_backed='ddp2'`) where every node has one model using all GPUs
- Added support for optimisers which require a closure (e.g. LBFGS)
- Added automatic `MASTER_PORT` defualt for DDP when not set manually
- Added new GPU memory logging options `'min_max'` (log only the min/max utilization) and `'all'` (log all the GPU memory)

### Changed

- Changed schedulers to always be called with the current epoch
- Changed `test_tube` to an optional dependency
- Changed data loaders to internally use a getter instead of a python property
- Disabled auto GPU loading when restoring weights to prevent out of memory errors
- Changed logging, early stopping and checkpointing to occur by default

### Fixed

- Fixed a bug with samplers that do not specify `set_epoch`
- Fixed a bug when using the `MLFlowLogger` with unsupported data types, this will now raise a warning
- Fixed a bug where gradient norms were alwasy zero using `track_grad_norm`
- Fixed a bug which causes a crash when logging memory

## [0.5.0] - 2019-09-26

### Changed

- Changed `data_batch` argument to `batch` throughout
- Changed `batch_i` argument to `batch_idx` throughout
- Changed `tng_dataloader` method to `train_dataloader`
- Changed `on_tng_metrics` method to `on_training_metrics`
- Changed `gradient_clip` argument to `gradient_clip_val`
- Changed `add_log_row_interval` to `row_log_interval`

### Fixed

- Fixed a bug with tensorboard logging in multi-gpu setup

## [0.4.9] - 2019-09-16

### Added

- Added the flag `log_gpu_memory` to `Trainer` to deactivate logging of GPU memory utilization
- Added SLURM resubmit functionality (port from test-tube)
- Added optional weight_save_path to trainer to remove the need for a checkpoint_callback when using cluster training
- Added option to use single gpu per node with `DistributedDataParallel`

### Changed

- Changed functionality of `validation_end` and `test_end` with multiple dataloaders to be given all of the dataloaders at once rather than in seperate calls
- Changed print_nan_grads to only print the parameter value and gradients when they contain NaN
- Changed gpu API to take integers as well (e.g. `gpus=2` instead of `gpus=[0, 1]`)
- All models now loaded on to CPU to avoid device and out of memory issues in PyTorch

### Fixed

- Fixed a bug where data types that implement `.to` but not `.cuda` would not be properly moved onto the GPU
- Fixed a bug where data would not be re-shuffled every epoch when using a `DistributedSampler`

## [0.4.8] - 2019-08-31

### Added

- Added `test_step` and `test_end` methods, used when `Trainer.test` is called
- Added `GradientAccumulationScheduler` callback which can be used to schedule changes to the number of accumulation batches
- Added option to skip the validation sanity check by setting `nb_sanity_val_steps = 0`

### Fixed

- Fixed a bug when setting `nb_sanity_val_steps = 0`

## [0.4.7] - 2019-08-24

### Changed

- Changed the default `val_check_interval` to `1.0`
- Changed defaults for `nb_val_batches`, `nb_tng_batches` and `nb_test_batches` to 0

### Fixed

- Fixed a bug where the full validation set as used despite setting `val_percent_check`
- Fixed a bug where an `Exception` was thrown when using a data set containing a single batch
- Fixed a bug where an `Exception` was thrown if no `val_dataloader` was given
- Fixed a bug where tuples were not properly transfered to the GPU
- Fixed a bug where data of a non standard type was not properly handled by the trainer
- Fixed a bug when loading data as a tuple
- Fixed a bug where `AttributeError` could be suppressed by the `Trainer`

## [0.4.6] - 2019-08-15

### Added

- Added support for data to be given as a `dict` or `list` with a single gpu
- Added support for `configure_optimizers` to return a single optimizer, two list (optimizers and schedulers), or a single list

### Fixed

- Fixed a bug where returning just an optimizer list (i.e. without schedulers) from `configure_optimizers` would throw an `Exception`

## [0.4.5] - 2019-08-13

### Added

- Added `optimizer_step` method that can be overridden to change the standard optimizer behaviour

## [0.4.4] - 2019-08-12

### Added

- Added supoort for multiple validation dataloaders
- Added support for latest test-tube logger (optimised for `torch==1.2.0`)

### Changed

- `validation_step` and `val_dataloader` are now optional
- `lr_scheduler` is now activated after epoch

### Fixed

- Fixed a bug where a warning would show when using `lr_scheduler` in `torch>1.1.0`
- Fixed a bug where an `Exception` would be thrown if using `torch.DistributedDataParallel` without using a `DistributedSampler`, this now throws a `Warning` instead

## [0.4.3] - 2019-08-10

### Fixed

- Fixed a bug where accumulate gradients would scale the loss incorrectly

## [0.4.2] - 2019-08-08

### Changed

- Changed install requirement to `torch==1.2.0`

## [0.4.1] - 2019-08-08

### Changed

- Changed install requirement to `torch==1.1.0`

## [0.4.0] - 2019-08-08

### Added

- Added 16-bit support for a single GPU
- Added support for training continuation (preserves epoch, global step etc.)

### Changed

- Changed `training_step` and `validation_step`, outputs will no longer be automatically reduced

### Removed

- Removed need for `Experiment` object in `Trainer`

### Fixed

- Fixed issues with reducing outputs from generative models (such as images and text)

## [0.3.6] - 2019-07-25

### Added

- Added a decorator to do lazy data loading internally

### Fixed

- Fixed a bug where `Experiment` object was not process safe, potentially causing logs to be overwritten

## [0.3.5] - 2019-07-25

## [0.3.4] - 2019-07-22

## [0.3.3] - 2019-07-22

## [0.3.2] - 2019-07-21

## [0.3.1] - 2019-07-21

## [0.2.x] - 2019-07-09

## [0.1.x] - 2019-06-DD<|MERGE_RESOLUTION|>--- conflicted
+++ resolved
@@ -34,9 +34,9 @@
 - Show a better error message when a custom `DataLoader` implementation is not well implemented and we need to reconstruct it ([#10719](https://github.com/PyTorchLightning/pytorch-lightning/issues/10719))
 
 
-<<<<<<< HEAD
 - Added `Loop.replace` to easily switch one loop for another ([#10324](https://github.com/PyTorchLightning/pytorch-lightning/issues/10324))
-=======
+
+
 - Added support for `--lr_scheduler=ReduceLROnPlateau` to the `LightningCLI` ([#10860](https://github.com/PyTorchLightning/pytorch-lightning/issues/10860))
 
 
@@ -44,8 +44,6 @@
 
 
 - Added a warning that shows when `max_epochs` in the `Trainer` is not set ([#10700](https://github.com/PyTorchLightning/pytorch-lightning/issues/10700))
->>>>>>> 23807c24
-
 
 ### Changed
 
@@ -79,11 +77,7 @@
 - Raised an error if the `batch_size` cannot be inferred from the current batch if it contained a string or was a custom batch object ([#10541](https://github.com/PyTorchLightning/pytorch-lightning/pull/10541))
 
 
-<<<<<<< HEAD
-- Update ImageClassification Task to the new DataModule API ([#1025](https://github.com/PyTorchLightning/pytorch-lightning/pull/1025))
-=======
 - The validation loop is now disabled when `overfit_batches > 0` is set in the Trainer ([#9709](https://github.com/PyTorchLightning/pytorch-lightning/pull/9709))
->>>>>>> 23807c24
 
 
 - Moved optimizer related logics from `Accelerator` to `TrainingTypePlugin` ([#10596](https://github.com/PyTorchLightning/pytorch-lightning/pull/10596))
