--- conflicted
+++ resolved
@@ -96,17 +96,13 @@
 - Changed the name of the temporary checkpoint that the `DDPSpawnPlugin` and related plugins save ([#10934](https://github.com/PyTorchLightning/pytorch-lightning/pull/10934))
 
 
-<<<<<<< HEAD
-- Change `LSFEnvironment` to use `LSB_DJOB_RANKFILE` environment variable instead of `LSB_HOSTS` for determining node rank and master address ([#10825](https://github.com/PyTorchLightning/pytorch-lightning/pull/10825))
-
--
-=======
 - Redesigned process creation for spawn-based plugins (`DDPSpawnPlugin`, `TPUSpawnPlugin`, etc.) ([#10896](https://github.com/PyTorchLightning/pytorch-lightning/pull/10896))
     * All spawn-based plugins now spawn processes immediately upon calling `Trainer.{fit,validate,test,predict}`
     * The hooks/callbacks `prepare_data`, `setup`, `configure_sharded_model` and `teardown` now run under initialized process group for spawn-based plugins just like their non-spawn counterparts
     * Some configuration errors that were previously raised as `MisconfigurationException`s will now be raised as `ProcessRaisedException` (torch>=1.8) or as `Exception` (torch<1.8)
 
->>>>>>> a4083df5
+
+- Change `LSFEnvironment` to use `LSB_DJOB_RANKFILE` environment variable instead of `LSB_HOSTS` for determining node rank and master address ([#10825](https://github.com/PyTorchLightning/pytorch-lightning/pull/10825))
 
 ### Deprecated
 
