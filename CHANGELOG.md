# Changelog

All notable changes to this project will be documented in this file.

The format is based on [Keep a Changelog](http://keepachangelog.com/en/1.0.0/).


## [UnReleased] - 2021-MM-DD

### Added


- Added more explicit exception message when trying to execute `trainer.test()` or `trainer.validate()` with `fast_dev_run=True` ([#6667](https://github.com/PyTorchLightning/pytorch-lightning/pull/6667))


- Trigger warning when non-metric logged value with multi processes hasn't been reduced ([#6417](https://github.com/PyTorchLightning/pytorch-lightning/pull/6417))


- Added a way to print to terminal without breaking up the progress bar ([#5470](https://github.com/PyTorchLightning/pytorch-lightning/pull/5470))


- Added support to checkpoint after training steps in `ModelCheckpoint` callback ([#6146](https://github.com/PyTorchLightning/pytorch-lightning/pull/6146))


- Added `checkpoint` parameter to callback's `on_save_checkpoint` hook ([#6072](https://github.com/PyTorchLightning/pytorch-lightning/pull/6072))


- Added `RunningStage.SANITY_CHECKING` ([#4945](https://github.com/PyTorchLightning/pytorch-lightning/pull/4945))


- Added `TrainerState.{FITTING,VALIDATING,TESTING,PREDICTING,TUNING}` ([#4945](https://github.com/PyTorchLightning/pytorch-lightning/pull/4945))


- Added `Trainer.validate()` method to perform one evaluation epoch over the validation set ([#4948](https://github.com/PyTorchLightning/pytorch-lightning/pull/4948))


- Added `LightningEnvironment` for Lightning-specific DDP ([#5915](https://github.com/PyTorchLightning/pytorch-lightning/pull/5915))


- Added `teardown()` hook to LightningDataModule ([#4673](https://github.com/PyTorchLightning/pytorch-lightning/pull/4673))


- Added `auto_insert_metric_name` parameter to `ModelCheckpoint` ([#6277](https://github.com/PyTorchLightning/pytorch-lightning/pull/6277))


- Added arg to `self.log` that enables users to give custom names when dealing with multiple dataloaders ([#6274](https://github.com/PyTorchLightning/pytorch-lightning/pull/6274))


- Added `teardown` method to `BaseProfiler` to enable subclasses defining post-profiling steps outside of `__del__` ([#6370](https://github.com/PyTorchLightning/pytorch-lightning/pull/6370))


- Added `setup` method to `BaseProfiler` to enable subclasses defining pre-profiling steps for every process ([#6633](https://github.com/PyTorchLightning/pytorch-lightning/pull/6633))


- Added no return warning to predict ([#6139](https://github.com/PyTorchLightning/pytorch-lightning/pull/6139))


- Added `Trainer.predict` config validation ([#6543](https://github.com/PyTorchLightning/pytorch-lightning/pull/6543))


- Added `AbstractProfiler` interface ([#6621](https://github.com/PyTorchLightning/pytorch-lightning/pull/6621))


- Added support for including module names for forward in the autograd trace of `PyTorchProfiler` ([#6349](https://github.com/PyTorchLightning/pytorch-lightning/pull/6349))


- Added support for the PyTorch 1.8.1 autograd profiler ([#6618](https://github.com/PyTorchLightning/pytorch-lightning/pull/6618))


- Added `outputs` parameter to callback's `on_validation_epoch_end` & `on_test_epoch_end` hooks ([#6120](https://github.com/PyTorchLightning/pytorch-lightning/pull/6120))


- Added `configure_sharded_model` hook ([#6679](https://github.com/PyTorchLightning/pytorch-lightning/pull/6679))


- Added support for `precision=64`, enabling training with double precision ([#6595](https://github.com/PyTorchLightning/pytorch-lightning/pull/6595))


- Added `artifact_location` argument to `MLFlowLogger` which will be passed to the `MlflowClient.create_experiment` call ([#6677](https://github.com/PyTorchLightning/pytorch-lightning/pull/6677))


- Added `model` parameter to precision plugins' `clip_gradients` signature ([#6764](https://github.com/PyTorchLightning/pytorch-lightning/pull/6764))


### Changed

- Renamed `pytorch_lightning.callbacks.swa` to `pytorch_lightning.callbacks.stochastic_weight_avg` ([#6259](https://github.com/PyTorchLightning/pytorch-lightning/pull/6259))


- Refactor `RunningStage` and `TrainerState` usage ([#4945](https://github.com/PyTorchLightning/pytorch-lightning/pull/4945))


- Changed `trainer.evaluating` to return `True` if validating or testing ([#4945](https://github.com/PyTorchLightning/pytorch-lightning/pull/4945))


- Changed `setup()` and `teardown()` stage argument to take any of `{fit,validate,test,predict}` ([#6386](https://github.com/PyTorchLightning/pytorch-lightning/pull/6386))


- Changed profilers to save separate report files per state and rank ([#6621](https://github.com/PyTorchLightning/pytorch-lightning/pull/6621))


- Changed `PyTorchProfiler` to use `torch.autograd.profiler.record_function` to record functions ([#6349](https://github.com/PyTorchLightning/pytorch-lightning/pull/6349))


### Deprecated

- `period` has been deprecated in favor of `every_n_val_epochs` in the `ModelCheckpoint` callback ([#6146](https://github.com/PyTorchLightning/pytorch-lightning/pull/6146))


- Deprecated `trainer.running_sanity_check` in favor of `trainer.sanity_checking` ([#4945](https://github.com/PyTorchLightning/pytorch-lightning/pull/4945))


- Deprecated `Profiler(output_filename)` in favor of `dirpath` and `filename` ([#6621](https://github.com/PyTorchLightning/pytorch-lightning/pull/6621))


- Deprecated `PytorchProfiler(profiled_functions)` in favor of `record_functions` ([#6349](https://github.com/PyTorchLightning/pytorch-lightning/pull/6349))


- Deprecated metrics in favor of `torchmetrics` ([#6505](https://github.com/PyTorchLightning/pytorch-lightning/pull/6505),
    [#6530](https://github.com/PyTorchLightning/pytorch-lightning/pull/6530),
    [#6540](https://github.com/PyTorchLightning/pytorch-lightning/pull/6540),
    [#6547](https://github.com/PyTorchLightning/pytorch-lightning/pull/6547),
    [#6515](https://github.com/PyTorchLightning/pytorch-lightning/pull/6515),
    [#6572](https://github.com/PyTorchLightning/pytorch-lightning/pull/6572),
    [#6573](https://github.com/PyTorchLightning/pytorch-lightning/pull/6573),
    [#6584](https://github.com/PyTorchLightning/pytorch-lightning/pull/6584),
    [#6636](https://github.com/PyTorchLightning/pytorch-lightning/pull/6636),
    [#6637](https://github.com/PyTorchLightning/pytorch-lightning/pull/6637),
    [#6649](https://github.com/PyTorchLightning/pytorch-lightning/pull/6649),
    [#6659](https://github.com/PyTorchLightning/pytorch-lightning/pull/6659),
)


### Removed

- Removed support for passing a bool value to `profiler` argument of Trainer ([#6164](https://github.com/PyTorchLightning/pytorch-lightning/pull/6164))


- Removed no return warning from val/test step ([#6139](https://github.com/PyTorchLightning/pytorch-lightning/pull/6139))


- Removed passing a `ModelCheckpoint` instance to `Trainer(checkpoint_callback)` ([#6166](https://github.com/PyTorchLightning/pytorch-lightning/pull/6166))


- Removed deprecated Trainer argument `enable_pl_optimizer` and `automatic_optimization` ([#6163](https://github.com/PyTorchLightning/pytorch-lightning/pull/6163))


- Removed deprecated metrics ([#6161](https://github.com/PyTorchLightning/pytorch-lightning/pull/6161))
    * from `pytorch_lightning.metrics.functional.classification` removed `to_onehot`, `to_categorical`, `get_num_classes`, `roc`, `multiclass_roc`, `average_precision`, `precision_recall_curve`, `multiclass_precision_recall_curve`
    * from `pytorch_lightning.metrics.functional.reduction` removed `reduce`, `class_reduce`


- Removed deprecated `ModelCheckpoint` arguments `prefix`, `mode="auto"` ([#6162](https://github.com/PyTorchLightning/pytorch-lightning/pull/6162))


- Removed `mode='auto'` from `EarlyStopping` ([#6167](https://github.com/PyTorchLightning/pytorch-lightning/pull/6167))


- Removed legacy references for magic keys in the `Result` object ([#6016](https://github.com/PyTorchLightning/pytorch-lightning/pull/6016))


- Removed deprecated `LightningModule` `hparams` setter ([#6207](https://github.com/PyTorchLightning/pytorch-lightning/pull/6207))


- Removed legacy code to log or include metrics in the progress bar by returning them in a dict with the `"log"/"progress_bar"` magic keys. Use `self.log` instead ([#6734](https://github.com/PyTorchLightning/pytorch-lightning/pull/6734))


- Removed `optimizer_idx` argument from `training_step` in manual optimization ([#6093](https://github.com/PyTorchLightning/pytorch-lightning/pull/6093))


### Fixed

- Made the `Plugin.reduce` method more consistent across all Plugins to reflect a mean-reduction by default ([#6011](https://github.com/PyTorchLightning/pytorch-lightning/pull/6011))


- Move lightning module to correct device type when using LightningDistributedWrapper ([#6070](https://github.com/PyTorchLightning/pytorch-lightning/pull/6070))


- Do not print top-k verbose log with `ModelCheckpoint(monitor=None)` ([#6109](https://github.com/PyTorchLightning/pytorch-lightning/pull/6109))


- Fixed `ModelCheckpoint(monitor=None, save_last=True)` not saving checkpoints ([#6136](https://github.com/PyTorchLightning/pytorch-lightning/pull/6136))


- Fixed `ModelCheckpoint(save_top_k=0, save_last=True)` not saving the `last` checkpoint ([#6136](https://github.com/PyTorchLightning/pytorch-lightning/pull/6136))


- Fixed `.teardown(stage='fit')` getting called during `trainer.test` ([#6386](https://github.com/PyTorchLightning/pytorch-lightning/pull/6386))


- Fixed `.on_fit_{start,end}()` getting called during `trainer.test` ([#6386](https://github.com/PyTorchLightning/pytorch-lightning/pull/6386))


- Fixed LightningModule `all_gather` on cpu tensors ([#6416](https://github.com/PyTorchLightning/pytorch-lightning/pull/6416))


- Fixed torch distributed not available in setup hook for DDP ([#6506](https://github.com/PyTorchLightning/pytorch-lightning/pull/6506))


<<<<<<< HEAD
- Fixed TPU Colab hang issue, post training ([#6816](https://github.com/PyTorchLightning/pytorch-lightning/pull/6816))
=======
- Fixed an issue with `IterableDataset` when `__len__` is not defined ([#6828](https://github.com/PyTorchLightning/pytorch-lightning/pull/6828))
>>>>>>> 264aa689


## [1.2.6] - 2021-03-30

### Changed

- Changed the behavior of `on_epoch_start` to run at the beginning of validation & test epoch ([#6498](https://github.com/PyTorchLightning/pytorch-lightning/pull/6498))

### Removed

- Removed legacy code to include `step` dictionary returns in `callback_metrics`. Use `self.log_dict` instead. ([#6682](https://github.com/PyTorchLightning/pytorch-lightning/pull/6682))

### Fixed

- Fixed `DummyLogger.log_hyperparams` raising a `TypeError` when running with `fast_dev_run=True` ([#6398](https://github.com/PyTorchLightning/pytorch-lightning/pull/6398))
- Fixed error on TPUs when there was no `ModelCheckpoint` ([#6654](https://github.com/PyTorchLightning/pytorch-lightning/pull/6654))
- Fixed `trainer.test` freeze on TPUs ([#6654](https://github.com/PyTorchLightning/pytorch-lightning/pull/6654))
- Fixed a bug where gradients were disabled after calling `Trainer.predict` ([#6657](https://github.com/PyTorchLightning/pytorch-lightning/pull/6657))
- Fixed bug where no TPUs were detected in a TPU pod env ([#6719](https://github.com/PyTorchLightning/pytorch-lightning/pull/6719))


## [1.2.5] - 2021-03-23

### Changed

- Update Gradient Clipping for the TPU Accelerator ([#6576](https://github.com/PyTorchLightning/pytorch-lightning/pull/6576))
- Refactored setup for typing friendly ([#6590](https://github.com/PyTorchLightning/pytorch-lightning/pull/6590))

### Fixed

- Fixed a bug where `all_gather` would not work correctly with `tpu_cores=8` ([#6587](https://github.com/PyTorchLightning/pytorch-lightning/pull/6587))
- Fixed comparing required versions ([#6434](https://github.com/PyTorchLightning/pytorch-lightning/pull/6434))
- Fixed duplicate logs appearing in console when using the python logging module ([#6275](https://github.com/PyTorchLightning/pytorch-lightning/pull/6275))
- Added Autocast in validation, test and predict modes for Native AMP ([#6565](https://github.com/PyTorchLightning/pytorch-lightning/pull/6565))


- Fixed resolve a bug with omegaconf and xm.save ([#6741](https://github.com/PyTorchLightning/pytorch-lightning/pull/6741))

## [1.2.4] - 2021-03-16

### Changed

- Changed the default of `find_unused_parameters` back to `True` in DDP and DDP Spawn ([#6438](https://github.com/PyTorchLightning/pytorch-lightning/pull/6438))

### Fixed

- Expose DeepSpeed loss parameters to allow users to fix loss instability ([#6115](https://github.com/PyTorchLightning/pytorch-lightning/pull/6115))
- Fixed DP reduction with collection ([#6324](https://github.com/PyTorchLightning/pytorch-lightning/pull/6324))
- Fixed an issue where the tuner would not tune the learning rate if also tuning the batch size ([#4688](https://github.com/PyTorchLightning/pytorch-lightning/pull/4688))
- Fixed broadcast to use PyTorch `broadcast_object_list` and add `reduce_decision` ([#6410](https://github.com/PyTorchLightning/pytorch-lightning/pull/6410))
- Fixed logger creating directory structure too early in DDP ([#6380](https://github.com/PyTorchLightning/pytorch-lightning/pull/6380))
- Fixed DeepSpeed additional memory use on rank 0 when default device not set early enough ([#6460](https://github.com/PyTorchLightning/pytorch-lightning/pull/6460))
- Fixed an issue with `Tuner.scale_batch_size` not finding the batch size attribute in the datamodule ([#5968](https://github.com/PyTorchLightning/pytorch-lightning/pull/5968))
- Fixed an exception in the layer summary when the model contains torch.jit scripted submodules ([#6511](https://github.com/PyTorchLightning/pytorch-lightning/pull/6511))
- Fixed when Train loop config was run during `Trainer.predict` ([#6541](https://github.com/PyTorchLightning/pytorch-lightning/pull/6541))


## [1.2.3] - 2021-03-09

### Fixed

- Fixed `ModelPruning(make_pruning_permanent=True)` pruning buffers getting removed when saved during training ([#6073](https://github.com/PyTorchLightning/pytorch-lightning/pull/6073))
- Fixed when `_stable_1d_sort` to work when `n >= N` ([#6177](https://github.com/PyTorchLightning/pytorch-lightning/pull/6177))
- Fixed `AttributeError` when `logger=None` on TPU ([#6221](https://github.com/PyTorchLightning/pytorch-lightning/pull/6221))
- Fixed PyTorch Profiler with `emit_nvtx` ([#6260](https://github.com/PyTorchLightning/pytorch-lightning/pull/6260))
- Fixed `trainer.test` from `best_path` hangs after calling `trainer.fit`  ([#6272](https://github.com/PyTorchLightning/pytorch-lightning/pull/6272))
- Fixed `SingleTPU` calling `all_gather` ([#6296](https://github.com/PyTorchLightning/pytorch-lightning/pull/6296))
- Ensure we check deepspeed/sharded in multinode DDP ([#6297](https://github.com/PyTorchLightning/pytorch-lightning/pull/6297)
- Check `LightningOptimizer` doesn't delete optimizer hooks ([#6305](https://github.com/PyTorchLightning/pytorch-lightning/pull/6305)
- Resolve memory leak for evaluation ([#6326](https://github.com/PyTorchLightning/pytorch-lightning/pull/6326)
- Ensure that clip gradients is only called if the value is greater than 0 ([#6330](https://github.com/PyTorchLightning/pytorch-lightning/pull/6330)
- Fixed `Trainer` not resetting `lightning_optimizers` when calling `Trainer.fit()` multiple times ([#6372](https://github.com/PyTorchLightning/pytorch-lightning/pull/6372))


## [1.2.2] - 2021-03-02

### Added

- Added `checkpoint` parameter to callback's `on_save_checkpoint` hook ([#6072](https://github.com/PyTorchLightning/pytorch-lightning/pull/6072))

### Changed

- Changed the order of `backward`, `step`, `zero_grad` to `zero_grad`, `backward`, `step` ([#6147](https://github.com/PyTorchLightning/pytorch-lightning/pull/6147))
- Changed default for DeepSpeed CPU Offload to False, due to prohibitively slow speeds at smaller scale ([#6262](https://github.com/PyTorchLightning/pytorch-lightning/pull/6262))

### Fixed

- Fixed epoch level schedulers not being called when `val_check_interval < 1.0` ([#6075](https://github.com/PyTorchLightning/pytorch-lightning/pull/6075))
- Fixed multiple early stopping callbacks ([#6197](https://github.com/PyTorchLightning/pytorch-lightning/pull/6197))
- Fixed incorrect usage of `detach()`, `cpu()`, `to()` ([#6216](https://github.com/PyTorchLightning/pytorch-lightning/pull/6216))
- Fixed LBFGS optimizer support which didn't converge in automatic optimization ([#6147](https://github.com/PyTorchLightning/pytorch-lightning/pull/6147))
- Prevent `WandbLogger` from dropping values ([#5931](https://github.com/PyTorchLightning/pytorch-lightning/pull/5931))
- Fixed error thrown when using valid distributed mode in multi node ([#6297](https://github.com/PyTorchLightning/pytorch-lightning/pull/6297)


## [1.2.1] - 2021-02-23

### Fixed

- Fixed incorrect yield logic for the amp autocast context manager ([#6080](https://github.com/PyTorchLightning/pytorch-lightning/pull/6080))
- Fixed priority of plugin/accelerator when setting distributed mode ([#6089](https://github.com/PyTorchLightning/pytorch-lightning/pull/6089))
- Fixed error message for AMP + CPU incompatibility ([#6107](https://github.com/PyTorchLightning/pytorch-lightning/pull/6107))
- Disabled batch transfer in DP mode ([#6093](https://github.com/PyTorchLightning/pytorch-lightning/pull/6093))


## [1.2.0] - 2021-02-18

### Added

- Added `DataType`, `AverageMethod` and `MDMCAverageMethod` enum in metrics ([#5657](https://github.com/PyTorchLightning/pytorch-lightning/pull/5689))
- Added support for summarized model total params size in megabytes ([#5590](https://github.com/PyTorchLightning/pytorch-lightning/pull/5590))
- Added support for multiple train loaders ([#1959](https://github.com/PyTorchLightning/pytorch-lightning/pull/1959))
- Added `Accuracy` metric now generalizes to Top-k accuracy for (multi-dimensional) multi-class inputs using the `top_k` parameter ([#4838](https://github.com/PyTorchLightning/pytorch-lightning/pull/4838))
- Added `Accuracy` metric now enables the computation of subset accuracy for multi-label or multi-dimensional multi-class inputs with the `subset_accuracy` parameter ([#4838](https://github.com/PyTorchLightning/pytorch-lightning/pull/4838))
- Added `HammingDistance` metric to compute the hamming distance (loss) ([#4838](https://github.com/PyTorchLightning/pytorch-lightning/pull/4838))
- Added `max_fpr` parameter to `auroc` metric for computing partial auroc metric ([#3790](https://github.com/PyTorchLightning/pytorch-lightning/pull/3790))
- Added `StatScores` metric to compute the number of true positives, false positives, true negatives and false negatives ([#4839](https://github.com/PyTorchLightning/pytorch-lightning/pull/4839))
- Added `R2Score` metric ([#5241](https://github.com/PyTorchLightning/pytorch-lightning/pull/5241))
- Added `LambdaCallback` ([#5347](https://github.com/PyTorchLightning/pytorch-lightning/pull/5347))
- Added `BackboneLambdaFinetuningCallback` ([#5377](https://github.com/PyTorchLightning/pytorch-lightning/pull/5377))
- Accelerator `all_gather` supports collection ([#5221](https://github.com/PyTorchLightning/pytorch-lightning/pull/5221))
- Added `image_gradients` functional metric to compute the image gradients of a given input image. ([#5056](https://github.com/PyTorchLightning/pytorch-lightning/pull/5056))
- Added `MetricCollection` ([#4318](https://github.com/PyTorchLightning/pytorch-lightning/pull/4318))
- Added `.clone()` method to metrics ([#4318](https://github.com/PyTorchLightning/pytorch-lightning/pull/4318))
- Added `IoU` class interface ([#4704](https://github.com/PyTorchLightning/pytorch-lightning/pull/4704))
- Support to tie weights after moving model to TPU via `on_post_move_to_device` hook
- Added missing val/test hooks in `LightningModule` ([#5467](https://github.com/PyTorchLightning/pytorch-lightning/pull/5467))
- The `Recall` and `Precision` metrics (and their functional counterparts `recall` and `precision`) can now be generalized to Recall@K and Precision@K with the use of `top_k` parameter ([#4842](https://github.com/PyTorchLightning/pytorch-lightning/pull/4842))
- Added `ModelPruning` Callback ([#5618](https://github.com/PyTorchLightning/pytorch-lightning/pull/5618),
    [#5825](https://github.com/PyTorchLightning/pytorch-lightning/pull/5825),
    [#6045](https://github.com/PyTorchLightning/pytorch-lightning/pull/6045))
- Added `PyTorchProfiler` ([#5560](https://github.com/PyTorchLightning/pytorch-lightning/pull/5560))
- Added compositional metrics ([#5464](https://github.com/PyTorchLightning/pytorch-lightning/pull/5464))
- Added Trainer method `predict(...)` for high performence predictions ([#5579](https://github.com/PyTorchLightning/pytorch-lightning/pull/5579))
- Added `on_before_batch_transfer` and `on_after_batch_transfer` data hooks ([#3671](https://github.com/PyTorchLightning/pytorch-lightning/pull/3671))
- Added AUC/AUROC class interface ([#5479](https://github.com/PyTorchLightning/pytorch-lightning/pull/5479))
- Added `PredictLoop` object ([#5752](https://github.com/PyTorchLightning/pytorch-lightning/pull/5752))
- Added `QuantizationAwareTraining` callback ([#5706](https://github.com/PyTorchLightning/pytorch-lightning/pull/5706),
    [#6040](https://github.com/PyTorchLightning/pytorch-lightning/pull/6040))
- Added `LightningModule.configure_callbacks` to enable the definition of model-specific callbacks ([#5621](https://github.com/PyTorchLightning/pytorch-lightning/pull/5621))
- Added `dim` to `PSNR` metric for mean-squared-error reduction ([#5957](https://github.com/PyTorchLightning/pytorch-lightning/pull/5957))
- Added promxial policy optimization template to pl_examples ([#5394](https://github.com/PyTorchLightning/pytorch-lightning/pull/5394))
- Added `log_graph` to `CometLogger` ([#5295](https://github.com/PyTorchLightning/pytorch-lightning/pull/5295))
- Added possibility for nested loaders ([#5404](https://github.com/PyTorchLightning/pytorch-lightning/pull/5404))
- Added `sync_step` to Wandb logger ([#5351](https://github.com/PyTorchLightning/pytorch-lightning/pull/5351))
- Added `StochasticWeightAveraging` callback ([#5640](https://github.com/PyTorchLightning/pytorch-lightning/pull/5640))
- Added `LightningDataModule.from_datasets(...)` ([#5133](https://github.com/PyTorchLightning/pytorch-lightning/pull/5133))
- Added `PL_TORCH_DISTRIBUTED_BACKEND` env variable to select backend ([#5981](https://github.com/PyTorchLightning/pytorch-lightning/pull/5981))
- Added `Trainer` flag to activate Stochastic Weight Averaging (SWA) `Trainer(stochastic_weight_avg=True)` ([#6038](https://github.com/PyTorchLightning/pytorch-lightning/pull/6038))
- Added DeepSpeed integration ([#5954](https://github.com/PyTorchLightning/pytorch-lightning/pull/5954),
    [#6042](https://github.com/PyTorchLightning/pytorch-lightning/pull/6042))

### Changed

- Changed `stat_scores` metric now calculates stat scores over all classes and gains new parameters, in line with the new `StatScores` metric ([#4839](https://github.com/PyTorchLightning/pytorch-lightning/pull/4839))
- Changed `computer_vision_fine_tunning` example to use `BackboneLambdaFinetuningCallback` ([#5377](https://github.com/PyTorchLightning/pytorch-lightning/pull/5377))
- Changed `automatic casting` for LoggerConnector `metrics` ([#5218](https://github.com/PyTorchLightning/pytorch-lightning/pull/5218))
- Changed `iou` [func] to allow float input ([#4704](https://github.com/PyTorchLightning/pytorch-lightning/pull/4704))
- Metric `compute()` method will no longer automatically call `reset()` ([#5409](https://github.com/PyTorchLightning/pytorch-lightning/pull/5409/))
- Set PyTorch 1.4 as min requirements, also for testing and examples `torchvision>=0.5` and `torchtext>=0.5` ([#5418](https://github.com/PyTorchLightning/pytorch-lightning/pull/5418))
- Changed `callbacks` argument in `Trainer` to allow `Callback` input ([#5446](https://github.com/PyTorchLightning/pytorch-lightning/pull/5446))
- Changed the default of `find_unused_parameters` to `False` in DDP ([#5185](https://github.com/PyTorchLightning/pytorch-lightning/pull/5185))
- Changed `ModelCheckpoint` version suffixes to start at 1 ([#5008](https://github.com/PyTorchLightning/pytorch-lightning/pull/5008))
- Progress bar metrics tensors are now converted to float ([#5692](https://github.com/PyTorchLightning/pytorch-lightning/pull/5692))
- Changed the default value for the `progress_bar_refresh_rate` Trainer argument in Google COLAB notebooks to 20 ([#5516](https://github.com/PyTorchLightning/pytorch-lightning/pull/5516))
- Extended support for purely iteration-based training ([#5726](https://github.com/PyTorchLightning/pytorch-lightning/pull/5726))
- Made `LightningModule.global_rank`, `LightningModule.local_rank` and `LightningModule.logger` read-only properties ([#5730](https://github.com/PyTorchLightning/pytorch-lightning/pull/5730))
- Forced `ModelCheckpoint` callbacks to run after all others to guarantee all states are saved to the checkpoint ([#5731](https://github.com/PyTorchLightning/pytorch-lightning/pull/5731))
- Refactored Accelerators and Plugins ([#5743](https://github.com/PyTorchLightning/pytorch-lightning/pull/5743))
    * Added base classes for plugins ([#5715](https://github.com/PyTorchLightning/pytorch-lightning/pull/5715))
    * Added parallel plugins for DP, DDP, DDPSpawn, DDP2 and Horovod ([#5714](https://github.com/PyTorchLightning/pytorch-lightning/pull/5714))
    * Precision Plugins ([#5718](https://github.com/PyTorchLightning/pytorch-lightning/pull/5718))
    * Added new Accelerators for CPU, GPU and TPU ([#5719](https://github.com/PyTorchLightning/pytorch-lightning/pull/5719))
    * Added Plugins for TPU training ([#5719](https://github.com/PyTorchLightning/pytorch-lightning/pull/5719))
    * Added RPC and Sharded plugins ([#5732](https://github.com/PyTorchLightning/pytorch-lightning/pull/5732))
    * Added missing `LightningModule`-wrapper logic to new plugins and accelerator ([#5734](https://github.com/PyTorchLightning/pytorch-lightning/pull/5734))
    * Moved device-specific teardown logic from training loop to accelerator ([#5973](https://github.com/PyTorchLightning/pytorch-lightning/pull/5973))
    * Moved accelerator_connector.py to the connectors subfolder ([#6033](https://github.com/PyTorchLightning/pytorch-lightning/pull/6033))
    * Trainer only references accelerator ([#6039](https://github.com/PyTorchLightning/pytorch-lightning/pull/6039))
    * Made parallel devices optional across all plugins ([#6051](https://github.com/PyTorchLightning/pytorch-lightning/pull/6051))
    * Cleaning ([#5948](https://github.com/PyTorchLightning/pytorch-lightning/pull/5948),
        [#5949](https://github.com/PyTorchLightning/pytorch-lightning/pull/5949),
        [#5950](https://github.com/PyTorchLightning/pytorch-lightning/pull/5950))
- Enabled `self.log` in callbacks ([#5094](https://github.com/PyTorchLightning/pytorch-lightning/pull/5094))
- Renamed xxx_AVAILABLE as protected ([#5082](https://github.com/PyTorchLightning/pytorch-lightning/pull/5082))
- Unified module names in Utils ([#5199](https://github.com/PyTorchLightning/pytorch-lightning/pull/5199))
- Separated utils: imports & enums ([#5256](https://github.com/PyTorchLightning/pytorch-lightning/pull/5256)
    [#5874](https://github.com/PyTorchLightning/pytorch-lightning/pull/5874))
- Refactor: clean trainer device & distributed getters ([#5300](https://github.com/PyTorchLightning/pytorch-lightning/pull/5300))
- Simplified training phase as LightningEnum ([#5419](https://github.com/PyTorchLightning/pytorch-lightning/pull/5419))
- Updated metrics to use LightningEnum ([#5689](https://github.com/PyTorchLightning/pytorch-lightning/pull/5689))
- Changed the seq of `on_train_batch_end`, `on_batch_end` & `on_train_epoch_end`, `on_epoch_end hooks` ([#5688](https://github.com/PyTorchLightning/pytorch-lightning/pull/5688))
- Refactored `setup_training` and remove `test_mode` ([#5388](https://github.com/PyTorchLightning/pytorch-lightning/pull/5388))
- Disabled training with zero `num_training_batches` when insufficient `limit_train_batches` ([#5703](https://github.com/PyTorchLightning/pytorch-lightning/pull/5703))
- Refactored `EpochResultStore` ([#5522](https://github.com/PyTorchLightning/pytorch-lightning/pull/5522))
- Update `lr_finder` to check for attribute if not running `fast_dev_run` ([#5990](https://github.com/PyTorchLightning/pytorch-lightning/pull/5990))
- LightningOptimizer manual optimizer is more flexible and expose `toggle_model` ([#5771](https://github.com/PyTorchLightning/pytorch-lightning/pull/5771))
- `MlflowLogger` limit parameter value length to 250 char ([#5893](https://github.com/PyTorchLightning/pytorch-lightning/pull/5893))
- Re-introduced fix for Hydra directory sync with multiple process ([#5993](https://github.com/PyTorchLightning/pytorch-lightning/pull/5993))

### Deprecated

- Function `stat_scores_multiple_classes` is deprecated in favor of `stat_scores` ([#4839](https://github.com/PyTorchLightning/pytorch-lightning/pull/4839))
- Moved accelerators and plugins to its `legacy` pkg ([#5645](https://github.com/PyTorchLightning/pytorch-lightning/pull/5645))
- Deprecated `LightningDistributedDataParallel` in favor of new wrapper module `LightningDistributedModule` ([#5185](https://github.com/PyTorchLightning/pytorch-lightning/pull/5185))
- Deprecated `LightningDataParallel` in favor of new wrapper module `LightningParallelModule` ([#5670](https://github.com/PyTorchLightning/pytorch-lightning/pull/5670))
- Renamed utils modules ([#5199](https://github.com/PyTorchLightning/pytorch-lightning/pull/5199))
    * `argparse_utils` >> `argparse`
    * `model_utils` >> `model_helpers`
    * `warning_utils` >> `warnings`
    * `xla_device_utils` >> `xla_device`
- Deprecated using `'val_loss'` to set the `ModelCheckpoint` monitor ([#6012](https://github.com/PyTorchLightning/pytorch-lightning/pull/6012))
- Deprecated `.get_model()` with explicit `.lightning_module` property ([#6035](https://github.com/PyTorchLightning/pytorch-lightning/pull/6035))
- Deprecated Trainer attribute `accelerator_backend` in favor of `accelerator` ([#6034](https://github.com/PyTorchLightning/pytorch-lightning/pull/6034))

### Removed

- Removed deprecated checkpoint argument `filepath` ([#5321](https://github.com/PyTorchLightning/pytorch-lightning/pull/5321))
- Removed deprecated `Fbeta`, `f1_score` and `fbeta_score` metrics ([#5322](https://github.com/PyTorchLightning/pytorch-lightning/pull/5322))
- Removed deprecated `TrainResult` ([#5323](https://github.com/PyTorchLightning/pytorch-lightning/pull/5323))
- Removed deprecated `EvalResult` ([#5633](https://github.com/PyTorchLightning/pytorch-lightning/pull/5633))
- Removed `LoggerStages` ([#5673](https://github.com/PyTorchLightning/pytorch-lightning/pull/5673))

### Fixed

- Fixed distributed setting and `ddp_cpu` only with `num_processes>1` ([#5297](https://github.com/PyTorchLightning/pytorch-lightning/pull/5297))
- Fixed the saved filename in `ModelCheckpoint` when it already exists ([#4861](https://github.com/PyTorchLightning/pytorch-lightning/pull/4861))
- Fixed `DDPHPCAccelerator` hangs in DDP construction by calling `init_device` ([#5157](https://github.com/PyTorchLightning/pytorch-lightning/pull/5157))
- Fixed `num_workers` for Windows example ([#5375](https://github.com/PyTorchLightning/pytorch-lightning/pull/5375))
- Fixed loading yaml ([#5619](https://github.com/PyTorchLightning/pytorch-lightning/pull/5619))
- Fixed support custom DataLoader with DDP if they can be re-instantiated ([#5745](https://github.com/PyTorchLightning/pytorch-lightning/pull/5745))
- Fixed repeated `.fit()` calls ignore max_steps iteration bound ([#5936](https://github.com/PyTorchLightning/pytorch-lightning/pull/5936))
- Fixed throwing `MisconfigurationError` on unknown mode ([#5255](https://github.com/PyTorchLightning/pytorch-lightning/pull/5255))
- Resolve bug with Finetuning ([#5744](https://github.com/PyTorchLightning/pytorch-lightning/pull/5744))
- Fixed `ModelCheckpoint` race condition in file existence check ([#5155](https://github.com/PyTorchLightning/pytorch-lightning/pull/5155))
- Fixed some compatibility with PyTorch 1.8 ([#5864](https://github.com/PyTorchLightning/pytorch-lightning/pull/5864))
- Fixed forward cache ([#5895](https://github.com/PyTorchLightning/pytorch-lightning/pull/5895))
- Fixed recursive detach of tensors to CPU ([#6007](https://github.com/PyTorchLightning/pytorch-lightning/pull/6007))
- Fixed passing wrong strings for scheduler interval doesn't throw an error ([#5923](https://github.com/PyTorchLightning/pytorch-lightning/pull/5923))
- Fixed wrong `requires_grad` state after `return None` with multiple optimizers ([#5738](https://github.com/PyTorchLightning/pytorch-lightning/pull/5638))
- Fixed add `on_epoch_end` hook at the end of `validation`, `test` epoch ([#5986](https://github.com/PyTorchLightning/pytorch-lightning/pull/5986))
- Fixed missing `process_dataloader` call for `TPUSpawn` when in distributed mode ([#6015](https://github.com/PyTorchLightning/pytorch-lightning/pull/6015))
- Fixed progress bar flickering by appending 0 to floats/strings ([#6009](https://github.com/PyTorchLightning/pytorch-lightning/pull/6009))
- Fixed synchronization issues with TPU training ([#6027](https://github.com/PyTorchLightning/pytorch-lightning/pull/6027))
- Fixed `hparams.yaml` saved twice when using `TensorBoardLogger` ([#5953](https://github.com/PyTorchLightning/pytorch-lightning/pull/5953))
- Fixed basic examples ([#5912](https://github.com/PyTorchLightning/pytorch-lightning/pull/5912),
    [#5985](https://github.com/PyTorchLightning/pytorch-lightning/pull/5985))
- Fixed `fairscale` compatible with PT 1.8 ([#5996](https://github.com/PyTorchLightning/pytorch-lightning/pull/5996))
- Ensured `process_dataloader` is called when `tpu_cores > 1` to use Parallel DataLoader ([#6015](https://github.com/PyTorchLightning/pytorch-lightning/pull/6015))
- Attempted SLURM auto resume call when non-shell call fails ([#6002](https://github.com/PyTorchLightning/pytorch-lightning/pull/6002))
- Fixed wrapping optimizers upon assignment ([#6006](https://github.com/PyTorchLightning/pytorch-lightning/pull/6006))
- Fixed allowing hashing of metrics with lists in their state ([#5939](https://github.com/PyTorchLightning/pytorch-lightning/pull/5939))


## [1.1.8] - 2021-02-08

### Fixed

- Separate epoch validation from step validation ([#5208](https://github.com/PyTorchLightning/pytorch-lightning/pull/5208))
- Fixed `toggle_optimizers` not handling all optimizer parameters ([#5775](https://github.com/PyTorchLightning/pytorch-lightning/pull/5775))


## [1.1.7] - 2021-02-03

### Fixed

- Fixed `TensorBoardLogger` not closing `SummaryWriter` on `finalize` ([#5696](https://github.com/PyTorchLightning/pytorch-lightning/pull/5696))
- Fixed filtering of pytorch  "unsqueeze" warning when using DP ([#5622](https://github.com/PyTorchLightning/pytorch-lightning/pull/5622))
- Fixed `num_classes` argument in F1 metric ([#5663](https://github.com/PyTorchLightning/pytorch-lightning/pull/5663))
- Fixed `log_dir` property ([#5537](https://github.com/PyTorchLightning/pytorch-lightning/pull/5537))
- Fixed a race condition in `ModelCheckpoint` when checking if a checkpoint file exists ([#5144](https://github.com/PyTorchLightning/pytorch-lightning/pull/5144))
- Remove unnecessary intermediate layers in Dockerfiles ([#5697](https://github.com/PyTorchLightning/pytorch-lightning/pull/5697))
- Fixed auto learning rate ordering ([#5638](https://github.com/PyTorchLightning/pytorch-lightning/pull/5638))


## [1.1.6] - 2021-01-26

### Changed

- Increased TPU check timeout from 20s to 100s ([#5598](https://github.com/PyTorchLightning/pytorch-lightning/pull/5598))
- Ignored `step` param in Neptune logger's log_metric method ([#5510](https://github.com/PyTorchLightning/pytorch-lightning/pull/5510))
- Pass batch outputs to `on_train_batch_end` instead of `epoch_end` outputs ([#4369](https://github.com/PyTorchLightning/pytorch-lightning/pull/4369))

### Fixed

- Fixed `toggle_optimizer` to reset `requires_grad` state  ([#5574](https://github.com/PyTorchLightning/pytorch-lightning/pull/5574))
- Fixed FileNotFoundError for best checkpoint when using DDP with Hydra ([#5629](https://github.com/PyTorchLightning/pytorch-lightning/pull/5629))
- Fixed an error when logging a progress bar metric with a reserved name ([#5620](https://github.com/PyTorchLightning/pytorch-lightning/pull/5620))
- Fixed `Metric`'s `state_dict` not included when child modules ([#5614](https://github.com/PyTorchLightning/pytorch-lightning/pull/5614))
- Fixed Neptune logger creating multiple experiments when GPUs > 1 ([#3256](https://github.com/PyTorchLightning/pytorch-lightning/pull/3256))
- Fixed duplicate logs appearing in console when using the python logging module ([#5509](https://github.com/PyTorchLightning/pytorch-lightning/pull/5509))
- Fixed tensor printing in `trainer.test()` ([#5138](https://github.com/PyTorchLightning/pytorch-lightning/pull/5138))
- Fixed not using dataloader when `hparams` present ([#4559](https://github.com/PyTorchLightning/pytorch-lightning/pull/4559))


## [1.1.5] - 2021-01-19

### Fixed

- Fixed a visual bug in the progress bar display initialization ([#4579](https://github.com/PyTorchLightning/pytorch-lightning/pull/4579))
- Fixed logging `on_train_batch_end` in a callback with multiple optimizers ([#5521](https://github.com/PyTorchLightning/pytorch-lightning/pull/5521))
- Fixed `reinit_scheduler_properties` with correct optimizer ([#5519](https://github.com/PyTorchLightning/pytorch-lightning/pull/5519))
- Fixed `val_check_interval` with `fast_dev_run` ([#5540](https://github.com/PyTorchLightning/pytorch-lightning/pull/5540))


## [1.1.4] - 2021-01-12

### Added

- Add automatic optimization property setter to lightning module ([#5169](https://github.com/PyTorchLightning/pytorch-lightning/pull/5169))

### Changed

- Changed deprecated `enable_pl_optimizer=True` ([#5244](https://github.com/PyTorchLightning/pytorch-lightning/pull/5244))

### Fixed

- Fixed `transfer_batch_to_device` for DDP with `len(devices_ids) == 1` ([#5195](https://github.com/PyTorchLightning/pytorch-lightning/pull/5195))
- Logging only on `not should_accumulate()` during training ([#5417](https://github.com/PyTorchLightning/pytorch-lightning/pull/5417))
- Resolve interpolation bug with Hydra ([#5406](https://github.com/PyTorchLightning/pytorch-lightning/pull/5406))
- Check environ before selecting a seed to prevent warning message ([#4743](https://github.com/PyTorchLightning/pytorch-lightning/pull/4743))
- Fixed signature mismatch in `model_to_device` of `DDPCPUHPCAccelerator` ([#5505](https://github.com/PyTorchLightning/pytorch-lightning/pull/5505))

## [1.1.3] - 2021-01-05

### Added

- Added a check for optimizer attached to `lr_scheduler` ([#5338](https://github.com/PyTorchLightning/pytorch-lightning/pull/5338))
- Added support for passing non-existing filepaths to `resume_from_checkpoint` ([#4402](https://github.com/PyTorchLightning/pytorch-lightning/pull/4402))

### Changed

- Skip restore from `resume_from_checkpoint` while `testing` ([#5161](https://github.com/PyTorchLightning/pytorch-lightning/pull/5161))
- Allowed `log_momentum` for adaptive optimizers in `LearningRateMonitor` ([#5333](https://github.com/PyTorchLightning/pytorch-lightning/pull/5333))
- Disabled checkpointing, earlystopping and logging with `fast_dev_run` ([#5277](https://github.com/PyTorchLightning/pytorch-lightning/pull/5277))
- Distributed group defaults to `WORLD` if `None` ([#5125](https://github.com/PyTorchLightning/pytorch-lightning/pull/5125))

### Fixed

- Fixed `trainer.test` returning non-test metrics ([#5214](https://github.com/PyTorchLightning/pytorch-lightning/pull/5214))
- Fixed metric state reset ([#5273](https://github.com/PyTorchLightning/pytorch-lightning/pull/5273))
- Fixed `--num-nodes` on `DDPSequentialPlugin` ([#5327](https://github.com/PyTorchLightning/pytorch-lightning/pull/5327))
- Fixed invalid value for `weights_summary` ([#5296](https://github.com/PyTorchLightning/pytorch-lightning/pull/5296))
- Fixed `Trainer.test` not using the latest `best_model_path` ([#5161](https://github.com/PyTorchLightning/pytorch-lightning/pull/5161))
- Fixed existence check for hparams not using underlying filesystem ([#5250](https://github.com/PyTorchLightning/pytorch-lightning/pull/5250))
- Fixed `LightningOptimizer` AMP bug ([#5191](https://github.com/PyTorchLightning/pytorch-lightning/pull/5191))
- Fixed casted key to string in `_flatten_dict` ([#5354](https://github.com/PyTorchLightning/pytorch-lightning/pull/5354))


## [1.1.2] - 2020-12-23

### Added

- Support number for logging with `sync_dist=True` ([#5080](https://github.com/PyTorchLightning/pytorch-lightning/pull/5080))
- Added offset logging step when resuming for Wandb logger ([#5050](https://github.com/PyTorchLightning/pytorch-lightning/pull/5050))

### Removed

- `enable_pl_optimizer=False` by default to temporarily fix AMP issues ([#5163](https://github.com/PyTorchLightning/pytorch-lightning/pull/5163))

### Fixed

- Metric reduction with Logging ([#5150](https://github.com/PyTorchLightning/pytorch-lightning/pull/5150))
- Remove nan loss in manual optimization ([#5121](https://github.com/PyTorchLightning/pytorch-lightning/pull/5121))
- Un-balanced logging properly supported ([#5119](https://github.com/PyTorchLightning/pytorch-lightning/pull/5119))
- Fix hanging in DDP HPC accelerators ([#5157](https://github.com/PyTorchLightning/pytorch-lightning/pull/5157))
- Fix saved filename in `ModelCheckpoint` if it already exists ([#4861](https://github.com/PyTorchLightning/pytorch-lightning/pull/4861))
- Fix reset `TensorRunningAccum` ([#5106](https://github.com/PyTorchLightning/pytorch-lightning/pull/5106))
- Updated `DALIClassificationLoader` to not use deprecated arguments ([#4925](https://github.com/PyTorchLightning/pytorch-lightning/pull/4925))
- Corrected call to `torch.no_grad` ([#5124](https://github.com/PyTorchLightning/pytorch-lightning/pull/5124))


## [1.1.1] - 2020-12-15

### Added

- Add a notebook example to reach a quick baseline of ~94% accuracy on CIFAR10 using Resnet in Lightning ([#4818](https://github.com/PyTorchLightning/pytorch-lightning/pull/4818))

### Changed

- Simplify accelerator steps ([#5015](https://github.com/PyTorchLightning/pytorch-lightning/pull/5015))
- Refactor load in checkpoint connector ([#4593](https://github.com/PyTorchLightning/pytorch-lightning/pull/4593))
- Fixed the saved filename in `ModelCheckpoint` when it already exists ([#4861](https://github.com/PyTorchLightning/pytorch-lightning/pull/4861))

### Removed

- Drop duplicate metrics ([#5014](https://github.com/PyTorchLightning/pytorch-lightning/pull/5014))
- Remove beta arg from F1 class and functional ([#5076](https://github.com/PyTorchLightning/pytorch-lightning/pull/5076))

### Fixed

- Fixed trainer by default `None` in `DDPAccelerator` ([#4915](https://github.com/PyTorchLightning/pytorch-lightning/pull/4915))
- Fixed `LightningOptimizer` to expose optimizer attributes ([#5095](https://github.com/PyTorchLightning/pytorch-lightning/pull/5095))
- Do not warn when the `name` key is used in the `lr_scheduler` dict ([#5057](https://github.com/PyTorchLightning/pytorch-lightning/pull/5057))
- Check if optimizer supports closure ([#4981](https://github.com/PyTorchLightning/pytorch-lightning/pull/4981))
- Extend LightningOptimizer to exposure underlying Optimizer attributes + update doc ([#5095](https://github.com/PyTorchLightning/pytorch-lightning/pull/5095))
- Add deprecated metric utility functions back to functional (
    [#5067](https://github.com/PyTorchLightning/pytorch-lightning/pull/5067),
    [#5068](https://github.com/PyTorchLightning/pytorch-lightning/pull/5068))
- Allow any input in `to_onnx` and `to_torchscript` ([#4378](https://github.com/PyTorchLightning/pytorch-lightning/pull/4378))
- Do not warn when the name key is used in the `lr_scheduler` dict ([#5057](https://github.com/PyTorchLightning/pytorch-lightning/pull/5057))
- Fixed `DDPHPCAccelerator` hangs in DDP construction by calling `init_device` ([#5157](https://github.com/PyTorchLightning/pytorch-lightning/pull/5157))


## [1.1.0] - 2020-12-09

### Added

- Added "monitor" key to saved `ModelCheckpoints` ([#4383](https://github.com/PyTorchLightning/pytorch-lightning/pull/4383))
- Added `ConfusionMatrix` class interface ([#4348](https://github.com/PyTorchLightning/pytorch-lightning/pull/4348))
- Added multiclass AUROC metric ([#4236](https://github.com/PyTorchLightning/pytorch-lightning/pull/4236))
- Added global step indexing to the checkpoint name for a better sub-epoch checkpointing experience ([#3807](https://github.com/PyTorchLightning/pytorch-lightning/pull/3807))
- Added optimizer hooks in callbacks ([#4379](https://github.com/PyTorchLightning/pytorch-lightning/pull/4379))
- Added option to log momentum ([#4384](https://github.com/PyTorchLightning/pytorch-lightning/pull/4384))
- Added `current_score` to `ModelCheckpoint.on_save_checkpoint` ([#4721](https://github.com/PyTorchLightning/pytorch-lightning/pull/4721))
- Added logging using `self.log` in train and evaluation for epoch end hooks (
    [#4552](https://github.com/PyTorchLightning/pytorch-lightning/pull/4552),
    [#4495](https://github.com/PyTorchLightning/pytorch-lightning/pull/4495),
    [#4439](https://github.com/PyTorchLightning/pytorch-lightning/pull/4439),
    [#4684](https://github.com/PyTorchLightning/pytorch-lightning/pull/4684),
    [#4913](https://github.com/PyTorchLightning/pytorch-lightning/pull/4913))
- Added ability for DDP plugin to modify optimizer state saving ([#4675](https://github.com/PyTorchLightning/pytorch-lightning/pull/4675))
- Added casting to python types for numpy scalars when logging hparams ([#4647](https://github.com/PyTorchLightning/pytorch-lightning/pull/4647))
- Added `prefix` argument in loggers ([#4557](https://github.com/PyTorchLightning/pytorch-lightning/pull/4557))
- Added printing of total num of params, trainable and non-trainable params in ModelSummary ([#4521](https://github.com/PyTorchLightning/pytorch-lightning/pull/4521))
- Added `PrecisionRecallCurve, ROC, AveragePrecision` class metric ([#4549](https://github.com/PyTorchLightning/pytorch-lightning/pull/4549))
- Added custom `Apex` and `NativeAMP` as `Precision plugins` ([#4355](https://github.com/PyTorchLightning/pytorch-lightning/pull/4355))
- Added `DALI MNIST` example ([#3721](https://github.com/PyTorchLightning/pytorch-lightning/pull/3721))
- Added `sharded plugin` for DDP for multi-gpu training memory optimizations (
    [#4639](https://github.com/PyTorchLightning/pytorch-lightning/pull/4639),
    [#4686](https://github.com/PyTorchLightning/pytorch-lightning/pull/4686),
    [#4675](https://github.com/PyTorchLightning/pytorch-lightning/pull/4675),
    [#4737](https://github.com/PyTorchLightning/pytorch-lightning/pull/4737),
    [#4773](https://github.com/PyTorchLightning/pytorch-lightning/pull/4773))
- Added `experiment_id` to the NeptuneLogger ([#3462](https://github.com/PyTorchLightning/pytorch-lightning/pull/3462))
- Added `Pytorch Geometric` integration example with Lightning ([#4568](https://github.com/PyTorchLightning/pytorch-lightning/pull/4568))
- Added `all_gather` method to `LightningModule` which allows gradient based tensor synchronizations for use-cases such as negative sampling. ([#5012](https://github.com/PyTorchLightning/pytorch-lightning/pull/5012))
- Enabled `self.log` in most functions ([#4969](https://github.com/PyTorchLightning/pytorch-lightning/pull/4969))
- Added changeable extension variable for `ModelCheckpoint` ([#4977](https://github.com/PyTorchLightning/pytorch-lightning/pull/4977))


### Changed

- Tuner algorithms will be skipped if `fast_dev_run=True` ([#3903](https://github.com/PyTorchLightning/pytorch-lightning/pull/3903))
- `WandbLogger` does not force wandb `reinit` arg to True anymore and creates a run only when needed ([#4648](https://github.com/PyTorchLightning/pytorch-lightning/pull/4648))
- Changed `automatic_optimization` to be a model attribute ([#4602](https://github.com/PyTorchLightning/pytorch-lightning/pull/4602))
- Changed `Simple Profiler` report to order by percentage time spent + num calls ([#4880](https://github.com/PyTorchLightning/pytorch-lightning/pull/4880))
- Simplify optimization Logic ([#4984](https://github.com/PyTorchLightning/pytorch-lightning/pull/4984))
- Classification metrics overhaul ([#4837](https://github.com/PyTorchLightning/pytorch-lightning/pull/4837))
- Updated `fast_dev_run` to accept integer representing num_batches ([#4629](https://github.com/PyTorchLightning/pytorch-lightning/pull/4629))
- Refactored optimizer ([#4658](https://github.com/PyTorchLightning/pytorch-lightning/pull/4658))


### Deprecated

- Deprecated `prefix` argument in `ModelCheckpoint` ([#4765](https://github.com/PyTorchLightning/pytorch-lightning/pull/4765))
- Deprecated the old way of assigning hyper-parameters through `self.hparams = ...` ([#4813](https://github.com/PyTorchLightning/pytorch-lightning/pull/4813))
- Deprecated `mode='auto'` from `ModelCheckpoint` and `EarlyStopping` ([#4695](https://github.com/PyTorchLightning/pytorch-lightning/pull/4695))

### Removed

- Removed `reorder` parameter of the `auc` metric ([#5004](https://github.com/PyTorchLightning/pytorch-lightning/pull/5004))
- Removed `multiclass_roc` and `multiclass_precision_recall_curve`, use `roc` and `precision_recall_curve` instead ([#4549](https://github.com/PyTorchLightning/pytorch-lightning/pull/4549))

### Fixed

- Added feature to move tensors to CPU before saving ([#4309](https://github.com/PyTorchLightning/pytorch-lightning/pull/4309))
- Fixed `LoggerConnector` to have logged metrics on root device in DP ([#4138](https://github.com/PyTorchLightning/pytorch-lightning/pull/4138))
- Auto convert tensors to contiguous format when `gather_all` ([#4907](https://github.com/PyTorchLightning/pytorch-lightning/pull/4907))
- Fixed `PYTHONPATH` for ddp test model ([#4528](https://github.com/PyTorchLightning/pytorch-lightning/pull/4528))
- Fixed allowing logger to support indexing ([#4595](https://github.com/PyTorchLightning/pytorch-lightning/pull/4595))
- Fixed DDP and manual_optimization ([#4976](https://github.com/PyTorchLightning/pytorch-lightning/pull/4976))


## [1.0.8] - 2020-11-24

### Added

- Added casting to python types for numpy scalars when logging `hparams` ([#4647](https://github.com/PyTorchLightning/pytorch-lightning/pull/4647))
- Added warning when progress bar refresh rate is less than 20 on Google Colab to prevent crashing ([#4654](https://github.com/PyTorchLightning/pytorch-lightning/pull/4654))
- Added `F1` class metric ([#4656](https://github.com/PyTorchLightning/pytorch-lightning/pull/4656))

### Changed

- Consistently use `step=trainer.global_step` in `LearningRateMonitor` independently of `logging_interval` ([#4376](https://github.com/PyTorchLightning/pytorch-lightning/pull/4376))
- Metric states are no longer as default added to `state_dict` ([#4685](https://github.com/PyTorchLightning/pytorch-lightning/pull/4685))
- Renamed class metric `Fbeta` >> `FBeta` ([#4656](https://github.com/PyTorchLightning/pytorch-lightning/pull/4656))
- Model summary: add 1 decimal place ([#4745](https://github.com/PyTorchLightning/pytorch-lightning/pull/4745))
- Do not override `PYTHONWARNINGS` ([#4700](https://github.com/PyTorchLightning/pytorch-lightning/pull/4700))
- Changed `init_ddp_connection` moved from `DDP` to `DDPPlugin` ([#4407](https://github.com/PyTorchLightning/pytorch-lightning/pull/4407))


### Fixed

- Fixed checkpoint `hparams` dict casting when `omegaconf` is available ([#4770](https://github.com/PyTorchLightning/pytorch-lightning/pull/4770))
- Fixed incomplete progress bars when total batches not divisible by refresh rate ([#4577](https://github.com/PyTorchLightning/pytorch-lightning/pull/4577))
- Updated SSIM metric ([#4566](https://github.com/PyTorchLightning/pytorch-lightning/pull/4566))
- Fixed batch_arg_name - add `batch_arg_name` to all calls to `_adjust_batch_size`bug ([#4812](https://github.com/PyTorchLightning/pytorch-lightning/pull/4812))
- Fixed `torchtext` data to GPU ([#4785](https://github.com/PyTorchLightning/pytorch-lightning/pull/4785))
- Fixed a crash bug in MLFlow logger ([#4716](https://github.com/PyTorchLightning/pytorch-lightning/pull/4716))

## [1.0.7] - 2020-11-17

### Added

- Added lambda closure to `manual_optimizer_step` ([#4618](https://github.com/PyTorchLightning/pytorch-lightning/pull/4618))

### Changed

- Change Metrics `persistent` default mode to `False` ([#4685](https://github.com/PyTorchLightning/pytorch-lightning/pull/4685))
- LoggerConnector log_metrics will use `total_batch_idx` instead of `global_step` when logging on `training step` ([#4738](https://github.com/PyTorchLightning/pytorch-lightning/pull/4738))


### Fixed

- Prevent crash if `sync_dist=True` on CPU ([#4626](https://github.com/PyTorchLightning/pytorch-lightning/pull/4626))
- Fixed average pbar Metrics ([#4534](https://github.com/PyTorchLightning/pytorch-lightning/pull/4534))
- Fixed `setup` callback hook to correctly pass the LightningModule through ([#4608](https://github.com/PyTorchLightning/pytorch-lightning/pull/4608))
- Allowing decorate model init with saving `hparams` inside ([#4662](https://github.com/PyTorchLightning/pytorch-lightning/pull/4662))
- Fixed `split_idx` set by `LoggerConnector` in `on_trainer_init` to `Trainer`  ([#4697](https://github.com/PyTorchLightning/pytorch-lightning/pull/4697))


## [1.0.6] - 2020-11-11

### Added

- Added metrics aggregation in Horovod and fixed early stopping ([#3775](https://github.com/PyTorchLightning/pytorch-lightning/pull/3775))
- Added `manual_optimizer_step` which work with `AMP Native` and `accumulated_grad_batches` ([#4485](https://github.com/PyTorchLightning/pytorch-lightning/pull/4485))
- Added `persistent(mode)` method to metrics, to enable and disable metric states being added to `state_dict` ([#4482](https://github.com/PyTorchLightning/pytorch-lightning/pull/4482))
- Added congratulations at the end of our notebooks ([#4555](https://github.com/PyTorchLightning/pytorch-lightning/pull/4555))
- Added parameters `move_metrics_to_cpu` in Trainer to disable gpu leak ([#4592](https://github.com/PyTorchLightning/pytorch-lightning/pull/4592))


### Changed

- Changed `fsspec` to tuner ([#4458](https://github.com/PyTorchLightning/pytorch-lightning/pull/4458))
- Unify SLURM/TorchElastic under backend plugin ([#4578](https://github.com/PyTorchLightning/pytorch-lightning/pull/4578),
        [#4580](https://github.com/PyTorchLightning/pytorch-lightning/pull/4580),
        [#4581](https://github.com/PyTorchLightning/pytorch-lightning/pull/4581),
        [#4582](https://github.com/PyTorchLightning/pytorch-lightning/pull/4582),
        [#4583](https://github.com/PyTorchLightning/pytorch-lightning/pull/4583))

### Fixed

- Fixed feature-lack in `hpc_load` ([#4526](https://github.com/PyTorchLightning/pytorch-lightning/pull/4526))
- Fixed metrics states being overridden in DDP mode ([#4482](https://github.com/PyTorchLightning/pytorch-lightning/pull/4482))
- Fixed `lightning_getattr`, `lightning_hasattr` not finding the correct attributes in datamodule ([#4347](https://github.com/PyTorchLightning/pytorch-lightning/pull/4347))
- Fixed automatic optimization AMP by `manual_optimization_step` ([#4485](https://github.com/PyTorchLightning/pytorch-lightning/pull/4485))
- Replace `MisconfigurationException` with warning in `ModelCheckpoint` Callback ([#4560](https://github.com/PyTorchLightning/pytorch-lightning/pull/4560))
- Fixed logged keys in mlflow logger ([#4412](https://github.com/PyTorchLightning/pytorch-lightning/pull/4412))
- Fixed `is_picklable` by catching `AttributeError` ([#4508](https://github.com/PyTorchLightning/pytorch-lightning/pull/4508))
- Fixed multi test dataloaders dict `AttributeError` error ([#4480](https://github.com/PyTorchLightning/pytorch-lightning/pull/4480))
- Fixed show progress bar only for `progress_rank 0` on `DDP_SLURM` ([#4437](https://github.com/PyTorchLightning/pytorch-lightning/pull/4437))

## [1.0.5] - 2020-11-03

### Added

- Added PyTorch 1.7 Stable support ([#3821](https://github.com/PyTorchLightning/pytorch-lightning/pull/3821))
- Added timeout for `tpu_device_exists` to ensure process does not hang indefinitely ([#4340](https://github.com/PyTorchLightning/pytorch-lightning/pull/4340))

### Changed

- W&B log in sync with `Trainer` step ([#4405](https://github.com/PyTorchLightning/pytorch-lightning/pull/4405))
- Hook `on_after_backward` is called only when `optimizer_step` is being called ([#4439](https://github.com/PyTorchLightning/pytorch-lightning/pull/4439))
- Moved `track_and_norm_grad` into `training loop` and called only when `optimizer_step` is being called ([#4439](https://github.com/PyTorchLightning/pytorch-lightning/pull/4439))
- Changed type checker with explicit cast of `ref_model` object ([#4457](https://github.com/PyTorchLightning/pytorch-lightning/pull/4457))
- Changed `distributed_backend` -> `accelerator` ([#4429](https://github.com/PyTorchLightning/pytorch-lightning/pull/4429))

### Deprecated

- Deprecated passing `ModelCheckpoint` instance to `checkpoint_callback` Trainer argument ([#4336](https://github.com/PyTorchLightning/pytorch-lightning/pull/4336))

### Fixed

- Disable saving checkpoints if not trained ([#4372](https://github.com/PyTorchLightning/pytorch-lightning/pull/4372))
- Fixed error using `auto_select_gpus=True` with `gpus=-1` ([#4209](https://github.com/PyTorchLightning/pytorch-lightning/pull/4209))
- Disabled training when `limit_train_batches=0` ([#4371](https://github.com/PyTorchLightning/pytorch-lightning/pull/4371))
- Fixed that metrics do not store computational graph for all seen data ([#4313](https://github.com/PyTorchLightning/pytorch-lightning/pull/4313))
- Fixed AMP unscale for `on_after_backward` ([#4439](https://github.com/PyTorchLightning/pytorch-lightning/pull/4439))
- Fixed TorchScript export when module includes Metrics ([#4428](https://github.com/PyTorchLightning/pytorch-lightning/pull/4428))
- Fixed TorchScript trace method's data to device and docstring ([#4360](https://github.com/PyTorchLightning/pytorch-lightning/pull/4360))
- Fixed CSV logger warning ([#4419](https://github.com/PyTorchLightning/pytorch-lightning/pull/4419))
- Fixed skip DDP parameter sync ([#4301](https://github.com/PyTorchLightning/pytorch-lightning/pull/4301))
- Fixed `WandbLogger` _sanitize_callable function ([#4422](https://github.com/PyTorchLightning/pytorch-lightning/pull/4422))
- Fixed `AMP Native` `_unscale` gradient ([#4441](https://github.com/PyTorchLightning/pytorch-lightning/pull/4441))


## [1.0.4] - 2020-10-27

### Added

- Added `dirpath` and `filename` parameter in `ModelCheckpoint` ([#4213](https://github.com/PyTorchLightning/pytorch-lightning/pull/4213))
- Added plugins docs and DDPPlugin to customize ddp across all accelerators ([#4258](https://github.com/PyTorchLightning/pytorch-lightning/pull/4285))
- Added `strict` option to the scheduler dictionary ([#3586](https://github.com/PyTorchLightning/pytorch-lightning/pull/3586))
- Added `fsspec` support for profilers ([#4162](https://github.com/PyTorchLightning/pytorch-lightning/pull/4162))
- Added autogenerated helptext to `Trainer.add_argparse_args` ([#4344](https://github.com/PyTorchLightning/pytorch-lightning/pull/4344))
- Added support for string values in `Trainer`'s `profiler` parameter ([#3656](https://github.com/PyTorchLightning/pytorch-lightning/pull/3656))
- Added support for string values in `Trainer`'s `profiler` parameter ([#3656](https://github.com/PyTorchLightning/pytorch-lightning/pull/3656))
- Added `optimizer_closure` to `optimizer.step` when supported ([#4190](https://github.com/PyTorchLightning/pytorch-lightning/pull/4190))
- Added unification of regression metrics ([#4166](https://github.com/PyTorchLightning/pytorch-lightning/pull/4166))
- Added checkpoint load from Bytes ([#4314](https://github.com/PyTorchLightning/pytorch-lightning/pull/4314))

### Changed

- Improved error messages for invalid `configure_optimizers` returns ([#3587](https://github.com/PyTorchLightning/pytorch-lightning/pull/3587))
- Allow changing the logged step value in `validation_step` ([#4130](https://github.com/PyTorchLightning/pytorch-lightning/pull/4130))
- Allow setting `replace_sampler_ddp=True` with a distributed sampler already added ([#4273](https://github.com/PyTorchLightning/pytorch-lightning/pull/4273))
- Fixed santized parameters for `WandbLogger.log_hyperparams` ([#4320](https://github.com/PyTorchLightning/pytorch-lightning/pull/4320))

### Deprecated

- Deprecated `filepath` in `ModelCheckpoint` ([#4213](https://github.com/PyTorchLightning/pytorch-lightning/pull/4213))
- Deprecated `reorder` parameter of the `auc` metric ([#4237](https://github.com/PyTorchLightning/pytorch-lightning/pull/4237))
- Deprecated bool values in `Trainer`'s `profiler` parameter ([#3656](https://github.com/PyTorchLightning/pytorch-lightning/pull/3656))

### Fixed

- Fixed setting device ids in DDP ([#4297](https://github.com/PyTorchLightning/pytorch-lightning/pull/4297))
- Fixed synchronization of best model path in `ddp_accelerator` ([#4323](https://github.com/PyTorchLightning/pytorch-lightning/pull/4323))
- Fixed `WandbLogger` not uploading checkpoint artifacts at the end of training ([#4341](https://github.com/PyTorchLightning/pytorch-lightning/pull/4341))
- Fixed `FBeta` computation ([#4183](https://github.com/PyTorchLightning/pytorch-lightning/pull/4183))
- Fixed `accumulation across batches` has completed `before breaking training loop` ([#4278](https://github.com/PyTorchLightning/pytorch-lightning/pull/4278))
- Fixed `ModelCheckpoint` don't increase current_epoch and global_step when not training ([#4291](https://github.com/PyTorchLightning/pytorch-lightning/pull/4291))
- Fixed `COMET_EXPERIMENT_KEY` environment variable usage in comet logger ([#4230](https://github.com/PyTorchLightning/pytorch-lightning/pull/4230))

## [1.0.3] - 2020-10-20

### Added

- Added persistent flag to `Metric.add_state` ([#4195](https://github.com/PyTorchLightning/pytorch-lightning/pull/4195))

### Changed

- Used `checkpoint_connector.hpc_save` in SLURM ([#4217](https://github.com/PyTorchLightning/pytorch-lightning/pull/4217))
- Moved base req. to root ([#4219](https://github.com/PyTorchLightning/pytorch-lightning/pull/4219))

### Fixed

- Fixed `hparams` assign in init ([#4189](https://github.com/PyTorchLightning/pytorch-lightning/pull/4189))
- Fixed overwrite check for model hooks ([#4010](https://github.com/PyTorchLightning/pytorch-lightning/pull/4010))


## [1.0.2] - 2020-10-15

### Added

- Added trace functionality to the function `to_torchscript` ([#4142](https://github.com/PyTorchLightning/pytorch-lightning/pull/4142))

### Changed

- Called `on_load_checkpoint` before loading `state_dict` ([#4057](https://github.com/PyTorchLightning/pytorch-lightning/pull/4057))

### Removed

- Removed duplicate metric vs step log for train loop ([#4173](https://github.com/PyTorchLightning/pytorch-lightning/pull/4173))

### Fixed

- Fixed the `self.log` problem in `validation_step()` ([#4169](https://github.com/PyTorchLightning/pytorch-lightning/pull/4169))
- Fixed `hparams` saving - save the state when `save_hyperparameters()` is called [in `__init__`] ([#4163](https://github.com/PyTorchLightning/pytorch-lightning/pull/4163))
- Fixed runtime failure while exporting `hparams` to yaml ([#4158](https://github.com/PyTorchLightning/pytorch-lightning/pull/4158))


## [1.0.1] - 2020-10-14

### Added

- Added getstate/setstate method for torch.save serialization ([#4127](https://github.com/PyTorchLightning/pytorch-lightning/pull/4127))


## [1.0.0] - 2020-10-13

### Added

- Added Explained Variance Metric + metric fix ([#4013](https://github.com/PyTorchLightning/pytorch-lightning/pull/4013))
- Added Metric <-> Lightning Module integration tests ([#4008](https://github.com/PyTorchLightning/pytorch-lightning/pull/4008))
- Added parsing OS env vars in `Trainer` ([#4022](https://github.com/PyTorchLightning/pytorch-lightning/pull/4022))
- Added classification metrics ([#4043](https://github.com/PyTorchLightning/pytorch-lightning/pull/4043))
- Updated explained variance metric ([#4024](https://github.com/PyTorchLightning/pytorch-lightning/pull/4024))
- Enabled plugins ([#4041](https://github.com/PyTorchLightning/pytorch-lightning/pull/4041))
- Enabled custom clusters ([#4048](https://github.com/PyTorchLightning/pytorch-lightning/pull/4048))
- Enabled passing in custom accelerators ([#4050](https://github.com/PyTorchLightning/pytorch-lightning/pull/4050))
- Added `LightningModule.toggle_optimizer` ([#4058](https://github.com/PyTorchLightning/pytorch-lightning/pull/4058))
- Added `LightningModule.manual_backward` ([#4063](https://github.com/PyTorchLightning/pytorch-lightning/pull/4063))
- Added `output` argument to `*_batch_end` hooks ([#3965](https://github.com/PyTorchLightning/pytorch-lightning/pull/3965),
    [#3966](https://github.com/PyTorchLightning/pytorch-lightning/pull/3966))
- Added `output` argument to `*_epoch_end` hooks ([#3967](https://github.com/PyTorchLightning/pytorch-lightning/pull/3967))

### Changed

- Integrated metrics API with self.log ([#3961](https://github.com/PyTorchLightning/pytorch-lightning/pull/3961))
- Decoupled Apex ([#4052](https://github.com/PyTorchLightning/pytorch-lightning/pull/4052),
        [#4054](https://github.com/PyTorchLightning/pytorch-lightning/pull/4054),
        [#4055](https://github.com/PyTorchLightning/pytorch-lightning/pull/4055),
        [#4056](https://github.com/PyTorchLightning/pytorch-lightning/pull/4056),
        [#4058](https://github.com/PyTorchLightning/pytorch-lightning/pull/4058),
        [#4060](https://github.com/PyTorchLightning/pytorch-lightning/pull/4060),
        [#4061](https://github.com/PyTorchLightning/pytorch-lightning/pull/4061),
        [#4062](https://github.com/PyTorchLightning/pytorch-lightning/pull/4062),
        [#4063](https://github.com/PyTorchLightning/pytorch-lightning/pull/4063),
        [#4064](https://github.com/PyTorchLightning/pytorch-lightning/pull/4064),
        [#4065](https://github.com/PyTorchLightning/pytorch-lightning/pull/4065))
- Renamed all backends to `Accelerator` ([#4066](https://github.com/PyTorchLightning/pytorch-lightning/pull/4066))
- Enabled manual returns ([#4089](https://github.com/PyTorchLightning/pytorch-lightning/pull/4089))

### Removed

- Removed support for EvalResult and TrainResult ([#3968](https://github.com/PyTorchLightning/pytorch-lightning/pull/3968))
- Removed deprecated trainer flags: `overfit_pct`, `log_save_interval`, `row_log_interval` ([#3969](https://github.com/PyTorchLightning/pytorch-lightning/pull/3969))
- Removed deprecated early_stop_callback ([#3982](https://github.com/PyTorchLightning/pytorch-lightning/pull/3982))
- Removed deprecated model hooks ([#3980](https://github.com/PyTorchLightning/pytorch-lightning/pull/3980))
- Removed deprecated callbacks ([#3979](https://github.com/PyTorchLightning/pytorch-lightning/pull/3979))
- Removed `trainer` argument in `LightningModule.backward` [#4056](https://github.com/PyTorchLightning/pytorch-lightning/pull/4056))

### Fixed

- Fixed `current_epoch` property update to reflect true epoch number inside `LightningDataModule`, when `reload_dataloaders_every_epoch=True`. ([#3974](https://github.com/PyTorchLightning/pytorch-lightning/pull/3974))
- Fixed to print scaler value in progress bar ([#4053](https://github.com/PyTorchLightning/pytorch-lightning/pull/4053))
- Fixed mismatch between docstring and code regarding when `on_load_checkpoint` hook is called ([#3996](https://github.com/PyTorchLightning/pytorch-lightning/pull/3996))


## [0.10.0] - 2020-10-07

### Added

- Added new Metrics API. ([#3868](https://github.com/PyTorchLightning/pytorch-lightning/pull/3868), [#3921](https://github.com/PyTorchLightning/pytorch-lightning/pull/3921))
- Enable PyTorch 1.7 compatibility ([#3541](https://github.com/PyTorchLightning/pytorch-lightning/pull/3541))
- Added `LightningModule.to_torchscript` to support exporting as `ScriptModule` ([#3258](https://github.com/PyTorchLightning/pytorch-lightning/pull/3258))
- Added warning when dropping unpicklable `hparams` ([#2874](https://github.com/PyTorchLightning/pytorch-lightning/pull/2874))
- Added EMB similarity ([#3349](https://github.com/PyTorchLightning/pytorch-lightning/pull/3349))
- Added `ModelCheckpoint.to_yaml` method ([#3048](https://github.com/PyTorchLightning/pytorch-lightning/pull/3048))
- Allow `ModelCheckpoint` monitor to be `None`, meaning it will always save ([#3630](https://github.com/PyTorchLightning/pytorch-lightning/pull/3630))
- Disabled optimizers setup during testing ([#3059](https://github.com/PyTorchLightning/pytorch-lightning/pull/3059))
- Added support for datamodules to save and load checkpoints when training ([#3563](https://github.com/PyTorchLightning/pytorch-lightning/pull/3563))
- Added support for datamodule in learning rate finder ([#3425](https://github.com/PyTorchLightning/pytorch-lightning/pull/3425))
- Added gradient clip test for native AMP ([#3754](https://github.com/PyTorchLightning/pytorch-lightning/pull/3754))
- Added dist lib to enable syncing anything across devices ([#3762](https://github.com/PyTorchLightning/pytorch-lightning/pull/3762))
- Added `broadcast` to `TPUBackend` ([#3814](https://github.com/PyTorchLightning/pytorch-lightning/pull/3814))
- Added `XLADeviceUtils` class to check XLA device type ([#3274](https://github.com/PyTorchLightning/pytorch-lightning/pull/3274))

### Changed

- Refactored accelerator backends:
   * moved TPU `xxx_step` to backend ([#3118](https://github.com/PyTorchLightning/pytorch-lightning/pull/3118))
   * refactored DDP backend `forward` ([#3119](https://github.com/PyTorchLightning/pytorch-lightning/pull/3119))
   * refactored GPU backend `__step` ([#3120](https://github.com/PyTorchLightning/pytorch-lightning/pull/3120))
   * refactored Horovod backend ([#3121](https://github.com/PyTorchLightning/pytorch-lightning/pull/3121),
        [#3122](https://github.com/PyTorchLightning/pytorch-lightning/pull/3122))
   * remove obscure forward call in eval + CPU backend `___step` ([#3123](https://github.com/PyTorchLightning/pytorch-lightning/pull/3123))
   * reduced all simplified forward ([#3126](https://github.com/PyTorchLightning/pytorch-lightning/pull/3126))
   * added hook base method ([#3127](https://github.com/PyTorchLightning/pytorch-lightning/pull/3127))
   * refactor eval loop to use hooks - use `test_mode` for if so we can split later ([#3129](https://github.com/PyTorchLightning/pytorch-lightning/pull/3129))
   * moved `___step_end` hooks ([#3130](https://github.com/PyTorchLightning/pytorch-lightning/pull/3130))
   * training forward refactor ([#3134](https://github.com/PyTorchLightning/pytorch-lightning/pull/3134))
   * training AMP scaling refactor ([#3135](https://github.com/PyTorchLightning/pytorch-lightning/pull/3135))
   * eval step scaling factor ([#3136](https://github.com/PyTorchLightning/pytorch-lightning/pull/3136))
   * add eval loop object to streamline eval loop ([#3138](https://github.com/PyTorchLightning/pytorch-lightning/pull/3138))
   * refactored dataloader process hook ([#3139](https://github.com/PyTorchLightning/pytorch-lightning/pull/3139))
   * refactored inner eval loop ([#3141](https://github.com/PyTorchLightning/pytorch-lightning/pull/3141))
   * final inner eval loop hooks ([#3154](https://github.com/PyTorchLightning/pytorch-lightning/pull/3154))
   * clean up hooks in `run_evaluation` ([#3156](https://github.com/PyTorchLightning/pytorch-lightning/pull/3156))
   * clean up data reset ([#3161](https://github.com/PyTorchLightning/pytorch-lightning/pull/3161))
   * expand eval loop out ([#3165](https://github.com/PyTorchLightning/pytorch-lightning/pull/3165))
   * moved hooks around in eval loop ([#3195](https://github.com/PyTorchLightning/pytorch-lightning/pull/3195))
   * remove `_evaluate` fx ([#3197](https://github.com/PyTorchLightning/pytorch-lightning/pull/3197))
   * `Trainer.fit` hook clean up ([#3198](https://github.com/PyTorchLightning/pytorch-lightning/pull/3198))
   * DDPs train hooks ([#3203](https://github.com/PyTorchLightning/pytorch-lightning/pull/3203))
   * refactor DDP backend ([#3204](https://github.com/PyTorchLightning/pytorch-lightning/pull/3204),
        [#3207](https://github.com/PyTorchLightning/pytorch-lightning/pull/3207),
        [#3208](https://github.com/PyTorchLightning/pytorch-lightning/pull/3208),
        [#3209](https://github.com/PyTorchLightning/pytorch-lightning/pull/3209),
        [#3210](https://github.com/PyTorchLightning/pytorch-lightning/pull/3210))
   * reduced accelerator selection ([#3211](https://github.com/PyTorchLightning/pytorch-lightning/pull/3211))
   * group prepare data hook ([#3212](https://github.com/PyTorchLightning/pytorch-lightning/pull/3212))
   * added data connector ([#3285](https://github.com/PyTorchLightning/pytorch-lightning/pull/3285))
   * modular is_overridden ([#3290](https://github.com/PyTorchLightning/pytorch-lightning/pull/3290))
   * adding `Trainer.tune()` ([#3293](https://github.com/PyTorchLightning/pytorch-lightning/pull/3293))
   * move `run_pretrain_routine` -> `setup_training` ([#3294](https://github.com/PyTorchLightning/pytorch-lightning/pull/3294))
   * move train outside of setup training ([#3297](https://github.com/PyTorchLightning/pytorch-lightning/pull/3297))
   * move `prepare_data` to data connector ([#3307](https://github.com/PyTorchLightning/pytorch-lightning/pull/3307))
   * moved accelerator router ([#3309](https://github.com/PyTorchLightning/pytorch-lightning/pull/3309))
   * train loop refactor - moving train loop to own object ([#3310](https://github.com/PyTorchLightning/pytorch-lightning/pull/3310),
        [#3312](https://github.com/PyTorchLightning/pytorch-lightning/pull/3312),
        [#3313](https://github.com/PyTorchLightning/pytorch-lightning/pull/3313),
        [#3314](https://github.com/PyTorchLightning/pytorch-lightning/pull/3314))
   * duplicate data interface definition up into DataHooks class ([#3344](https://github.com/PyTorchLightning/pytorch-lightning/pull/3344))
   * inner train loop ([#3359](https://github.com/PyTorchLightning/pytorch-lightning/pull/3359),
        [#3361](https://github.com/PyTorchLightning/pytorch-lightning/pull/3361),
        [#3362](https://github.com/PyTorchLightning/pytorch-lightning/pull/3362),
        [#3363](https://github.com/PyTorchLightning/pytorch-lightning/pull/3363),
        [#3365](https://github.com/PyTorchLightning/pytorch-lightning/pull/3365),
        [#3366](https://github.com/PyTorchLightning/pytorch-lightning/pull/3366),
        [#3367](https://github.com/PyTorchLightning/pytorch-lightning/pull/3367),
        [#3368](https://github.com/PyTorchLightning/pytorch-lightning/pull/3368),
        [#3369](https://github.com/PyTorchLightning/pytorch-lightning/pull/3369),
        [#3370](https://github.com/PyTorchLightning/pytorch-lightning/pull/3370),
        [#3371](https://github.com/PyTorchLightning/pytorch-lightning/pull/3371),
        [#3372](https://github.com/PyTorchLightning/pytorch-lightning/pull/3372),
        [#3373](https://github.com/PyTorchLightning/pytorch-lightning/pull/3373),
        [#3374](https://github.com/PyTorchLightning/pytorch-lightning/pull/3374),
        [#3375](https://github.com/PyTorchLightning/pytorch-lightning/pull/3375),
        [#3376](https://github.com/PyTorchLightning/pytorch-lightning/pull/3376),
        [#3385](https://github.com/PyTorchLightning/pytorch-lightning/pull/3385),
        [#3388](https://github.com/PyTorchLightning/pytorch-lightning/pull/3388),
        [#3397](https://github.com/PyTorchLightning/pytorch-lightning/pull/3397))
   * all logging related calls in a connector ([#3395](https://github.com/PyTorchLightning/pytorch-lightning/pull/3395))
   * device parser ([#3400](https://github.com/PyTorchLightning/pytorch-lightning/pull/3400),
        [#3405](https://github.com/PyTorchLightning/pytorch-lightning/pull/3405))
   * added model connector ([#3407](https://github.com/PyTorchLightning/pytorch-lightning/pull/3407))
   * moved eval loop logging to loggers ([#3408](https://github.com/PyTorchLightning/pytorch-lightning/pull/3408))
   * moved eval loop (#3412[#3408](https://github.com/PyTorchLightning/pytorch-lightning/pull/3408))
   * trainer/separate argparse ([#3421](https://github.com/PyTorchLightning/pytorch-lightning/pull/3421),
        [#3428](https://github.com/PyTorchLightning/pytorch-lightning/pull/3428),
        [#3432](https://github.com/PyTorchLightning/pytorch-lightning/pull/3432))
   * move `lr_finder` ([#3434](https://github.com/PyTorchLightning/pytorch-lightning/pull/3434))
   * organize args (#[#3435](https://github.com/PyTorchLightning/pytorch-lightning/pull/3435),
        [#3442](https://github.com/PyTorchLightning/pytorch-lightning/pull/3442),
        [#3447](https://github.com/PyTorchLightning/pytorch-lightning/pull/3447),
        [#3448](https://github.com/PyTorchLightning/pytorch-lightning/pull/3448),
        [#3449](https://github.com/PyTorchLightning/pytorch-lightning/pull/3449),
        [#3456](https://github.com/PyTorchLightning/pytorch-lightning/pull/3456))
   * move specific accelerator code ([#3457](https://github.com/PyTorchLightning/pytorch-lightning/pull/3457))
   * group connectors ([#3472](https://github.com/PyTorchLightning/pytorch-lightning/pull/3472))
   * accelerator connector methods x/n ([#3469](https://github.com/PyTorchLightning/pytorch-lightning/pull/3469),
        [#3470](https://github.com/PyTorchLightning/pytorch-lightning/pull/3470),
        [#3474](https://github.com/PyTorchLightning/pytorch-lightning/pull/3474))
   * merge backends x/n ([#3476](https://github.com/PyTorchLightning/pytorch-lightning/pull/3476),
        [#3477](https://github.com/PyTorchLightning/pytorch-lightning/pull/3477),
        [#3478](https://github.com/PyTorchLightning/pytorch-lightning/pull/3478),
        [#3480](https://github.com/PyTorchLightning/pytorch-lightning/pull/3480),
        [#3482](https://github.com/PyTorchLightning/pytorch-lightning/pull/3482))
   * apex plugin ([#3502](https://github.com/PyTorchLightning/pytorch-lightning/pull/3502))
   * precision plugins ([#3504](https://github.com/PyTorchLightning/pytorch-lightning/pull/3504))
   * Result - make monitor default to `checkpoint_on` to simplify ([#3571](https://github.com/PyTorchLightning/pytorch-lightning/pull/3571))
   * reference to the Trainer on the `LightningDataModule` ([#3684](https://github.com/PyTorchLightning/pytorch-lightning/pull/3684))
   * add `.log` to lightning module ([#3686](https://github.com/PyTorchLightning/pytorch-lightning/pull/3686),
        [#3699](https://github.com/PyTorchLightning/pytorch-lightning/pull/3699),
        [#3701](https://github.com/PyTorchLightning/pytorch-lightning/pull/3701),
        [#3704](https://github.com/PyTorchLightning/pytorch-lightning/pull/3704),
        [#3715](https://github.com/PyTorchLightning/pytorch-lightning/pull/3715))
   * enable tracking original metric when step and epoch are both true ([#3685](https://github.com/PyTorchLightning/pytorch-lightning/pull/3685))
   * deprecated results obj, added support for simpler comms ([#3681](https://github.com/PyTorchLightning/pytorch-lightning/pull/3681))
   * move backends back to individual files ([#3712](https://github.com/PyTorchLightning/pytorch-lightning/pull/3712))
   * fixes logging for eval steps ([#3763](https://github.com/PyTorchLightning/pytorch-lightning/pull/3763))
   * decoupled DDP, DDP spawn ([#3733](https://github.com/PyTorchLightning/pytorch-lightning/pull/3733),
        [#3766](https://github.com/PyTorchLightning/pytorch-lightning/pull/3766),
        [#3767](https://github.com/PyTorchLightning/pytorch-lightning/pull/3767),
        [#3774](https://github.com/PyTorchLightning/pytorch-lightning/pull/3774),
        [#3802](https://github.com/PyTorchLightning/pytorch-lightning/pull/3802),
        [#3806](https://github.com/PyTorchLightning/pytorch-lightning/pull/3806))
   * remove weight loading hack for ddp_cpu ([#3808](https://github.com/PyTorchLightning/pytorch-lightning/pull/3808))
   * separate `torchelastic` from DDP ([#3810](https://github.com/PyTorchLightning/pytorch-lightning/pull/3810))
   * separate SLURM from DDP ([#3809](https://github.com/PyTorchLightning/pytorch-lightning/pull/3809))
   * decoupled DDP2 ([#3816](https://github.com/PyTorchLightning/pytorch-lightning/pull/3816))
   * bug fix with logging val epoch end + monitor ([#3812](https://github.com/PyTorchLightning/pytorch-lightning/pull/3812))
   * decoupled DDP, DDP spawn ([#3733](https://github.com/PyTorchLightning/pytorch-lightning/pull/3733),
        [#3817](https://github.com/PyTorchLightning/pytorch-lightning/pull/3817),
        [#3819](https://github.com/PyTorchLightning/pytorch-lightning/pull/3819),
        [#3927](https://github.com/PyTorchLightning/pytorch-lightning/pull/3927))
   * callback system and init DDP ([#3836](https://github.com/PyTorchLightning/pytorch-lightning/pull/3836))
   * adding compute environments ([#3837](https://github.com/PyTorchLightning/pytorch-lightning/pull/3837), [#3842](https://github.com/PyTorchLightning/pytorch-lightning/pull/3842))
   * epoch can now log independently ([#3843](https://github.com/PyTorchLightning/pytorch-lightning/pull/3843))
   * test selecting the correct backend. temp backends while slurm and TorchElastic are decoupled ([#3848](https://github.com/PyTorchLightning/pytorch-lightning/pull/3848))
   * fixed `init_slurm_connection` causing hostname errors ([#3856](https://github.com/PyTorchLightning/pytorch-lightning/pull/3856))
   * moves init apex from LM to apex connector ([#3923](https://github.com/PyTorchLightning/pytorch-lightning/pull/3923))
   * moves sync bn to each backend ([#3925](https://github.com/PyTorchLightning/pytorch-lightning/pull/3925))
   * moves configure ddp to each backend ([#3924](https://github.com/PyTorchLightning/pytorch-lightning/pull/3924))
- Deprecation warning ([#3844](https://github.com/PyTorchLightning/pytorch-lightning/pull/3844))
- Changed `LearningRateLogger` to `LearningRateMonitor` ([#3251](https://github.com/PyTorchLightning/pytorch-lightning/pull/3251))
- Used `fsspec` instead of `gfile` for all IO ([#3320](https://github.com/PyTorchLightning/pytorch-lightning/pull/3320))
    * Swaped `torch.load` for `fsspec` load in DDP spawn backend ([#3787](https://github.com/PyTorchLightning/pytorch-lightning/pull/3787))
    * Swaped `torch.load` for `fsspec` load in cloud_io loading ([#3692](https://github.com/PyTorchLightning/pytorch-lightning/pull/3692))
    * Added support for `to_disk()` to use remote filepaths with `fsspec` ([#3930](https://github.com/PyTorchLightning/pytorch-lightning/pull/3930))
    * Updated model_checkpoint's to_yaml to use `fsspec` open ([#3801](https://github.com/PyTorchLightning/pytorch-lightning/pull/3801))
    * Fixed `fsspec` is inconsistant when doing `fs.ls` ([#3805](https://github.com/PyTorchLightning/pytorch-lightning/pull/3805))
- Refactor `GPUStatsMonitor` to improve training speed ([#3257](https://github.com/PyTorchLightning/pytorch-lightning/pull/3257))
- Changed IoU score behavior for classes absent in target and pred ([#3098](https://github.com/PyTorchLightning/pytorch-lightning/pull/3098))
- Changed IoU `remove_bg` bool to `ignore_index` optional int ([#3098](https://github.com/PyTorchLightning/pytorch-lightning/pull/3098))
- Changed defaults of `save_top_k` and `save_last` to `None` in ModelCheckpoint ([#3680](https://github.com/PyTorchLightning/pytorch-lightning/pull/3680))
- `row_log_interval` and `log_save_interval` are now based on training loop's `global_step` instead of epoch-internal batch index ([#3667](https://github.com/PyTorchLightning/pytorch-lightning/pull/3667))
- Silenced some warnings. verified ddp refactors ([#3483](https://github.com/PyTorchLightning/pytorch-lightning/pull/3483))
- Cleaning up stale logger tests ([#3490](https://github.com/PyTorchLightning/pytorch-lightning/pull/3490))
- Allow `ModelCheckpoint` monitor to be `None` ([#3633](https://github.com/PyTorchLightning/pytorch-lightning/pull/3633))
- Enable `None` model checkpoint default ([#3669](https://github.com/PyTorchLightning/pytorch-lightning/pull/3669))
- Skipped `best_model_path` if `checkpoint_callback` is `None` ([#2962](https://github.com/PyTorchLightning/pytorch-lightning/pull/2962))
- Used `raise .. from ..` to explicitly chain exceptions ([#3750](https://github.com/PyTorchLightning/pytorch-lightning/pull/3750))
-  Mocking loggers ([#3596](https://github.com/PyTorchLightning/pytorch-lightning/pull/3596),
    [#3617](https://github.com/PyTorchLightning/pytorch-lightning/pull/3617),
    [#3851](https://github.com/PyTorchLightning/pytorch-lightning/pull/3851),
    [#3859](https://github.com/PyTorchLightning/pytorch-lightning/pull/3859),
    [#3884](https://github.com/PyTorchLightning/pytorch-lightning/pull/3884),
    [#3853](https://github.com/PyTorchLightning/pytorch-lightning/pull/3853),
    [#3910](https://github.com/PyTorchLightning/pytorch-lightning/pull/3910),
    [#3889](https://github.com/PyTorchLightning/pytorch-lightning/pull/3889),
    [#3926](https://github.com/PyTorchLightning/pytorch-lightning/pull/3926))
- Write predictions in LightningModule instead of EvalResult [#3882](https://github.com/PyTorchLightning/pytorch-lightning/pull/3882)

### Deprecated

- Deprecated `TrainResult` and `EvalResult`, use `self.log` and `self.write` from the `LightningModule` to log metrics and write predictions. `training_step` can now only return a scalar (for the loss) or a dictionary with anything you want. ([#3681](https://github.com/PyTorchLightning/pytorch-lightning/pull/3681))
- Deprecate `early_stop_callback` Trainer argument ([#3845](https://github.com/PyTorchLightning/pytorch-lightning/pull/3845))
- Rename Trainer arguments `row_log_interval` >> `log_every_n_steps` and `log_save_interval` >> `flush_logs_every_n_steps` ([#3748](https://github.com/PyTorchLightning/pytorch-lightning/pull/3748))

### Removed

- Removed experimental Metric API ([#3868](https://github.com/PyTorchLightning/pytorch-lightning/pull/3868),
        [#3943](https://github.com/PyTorchLightning/pytorch-lightning/pull/3943),
        [#3949](https://github.com/PyTorchLightning/pytorch-lightning/pull/3949),
        [#3946](https://github.com/PyTorchLightning/pytorch-lightning/pull/3946)), listed changes before final removal:
    * Added `EmbeddingSimilarity` metric ([#3349](https://github.com/PyTorchLightning/pytorch-lightning/pull/3349), [#3358](https://github.com/PyTorchLightning/pytorch-lightning/pull/3358))
    * Added hooks to metric module interface ([#2528](https://github.com/PyTorchLightning/pytorch-lightning/pull/2528))
    * Added error when AUROC metric is used for multiclass problems ([#3350](https://github.com/PyTorchLightning/pytorch-lightning/pull/3350))
    * Fixed `ModelCheckpoint` with `save_top_k=-1` option not tracking the best models when a monitor metric is available ([#3735](https://github.com/PyTorchLightning/pytorch-lightning/pull/3735))
    * Fixed counter-intuitive error being thrown in `Accuracy` metric for zero target tensor ([#3764](https://github.com/PyTorchLightning/pytorch-lightning/pull/3764))
    * Fixed aggregation of metrics ([#3517](https://github.com/PyTorchLightning/pytorch-lightning/pull/3517))
    * Fixed Metric aggregation ([#3321](https://github.com/PyTorchLightning/pytorch-lightning/pull/3321))
    * Fixed RMSLE metric ([#3188](https://github.com/PyTorchLightning/pytorch-lightning/pull/3188))
    * Renamed `reduction` to `class_reduction` in classification metrics ([#3322](https://github.com/PyTorchLightning/pytorch-lightning/pull/3322))
    * Changed `class_reduction` similar to sklearn for classification metrics ([#3322](https://github.com/PyTorchLightning/pytorch-lightning/pull/3322))
    * Renaming of precision recall metric ([#3308](https://github.com/PyTorchLightning/pytorch-lightning/pull/3308))

### Fixed

- Fixed `on_train_batch_start` hook to end epoch early ([#3700](https://github.com/PyTorchLightning/pytorch-lightning/pull/3700))
- Fixed `num_sanity_val_steps` is clipped to `limit_val_batches` ([#2917](https://github.com/PyTorchLightning/pytorch-lightning/pull/2917))
- Fixed ONNX model save on GPU ([#3145](https://github.com/PyTorchLightning/pytorch-lightning/pull/3145))
- Fixed `GpuUsageLogger` to work on different platforms ([#3008](https://github.com/PyTorchLightning/pytorch-lightning/pull/3008))
- Fixed auto-scale batch size not dumping `auto_lr_find` parameter ([#3151](https://github.com/PyTorchLightning/pytorch-lightning/pull/3151))
- Fixed `batch_outputs` with optimizer frequencies ([#3229](https://github.com/PyTorchLightning/pytorch-lightning/pull/3229))
- Fixed setting batch size in `LightningModule.datamodule` when using `auto_scale_batch_size` ([#3266](https://github.com/PyTorchLightning/pytorch-lightning/pull/3266))
- Fixed Horovod distributed backend compatibility with native AMP ([#3404](https://github.com/PyTorchLightning/pytorch-lightning/pull/3404))
- Fixed batch size auto scaling exceeding the size of the dataset ([#3271](https://github.com/PyTorchLightning/pytorch-lightning/pull/3271))
- Fixed getting `experiment_id` from MLFlow only once instead of each training loop ([#3394](https://github.com/PyTorchLightning/pytorch-lightning/pull/3394))
- Fixed `overfit_batches` which now correctly disables shuffling for the training loader. ([#3501](https://github.com/PyTorchLightning/pytorch-lightning/pull/3501))
- Fixed gradient norm tracking for `row_log_interval > 1` ([#3489](https://github.com/PyTorchLightning/pytorch-lightning/pull/3489))
- Fixed `ModelCheckpoint` name formatting ([3164](https://github.com/PyTorchLightning/pytorch-lightning/pull/3163))
- Fixed auto-scale batch size ([#3151](https://github.com/PyTorchLightning/pytorch-lightning/pull/3151))
- Fixed example implementation of AutoEncoder ([#3190](https://github.com/PyTorchLightning/pytorch-lightning/pull/3190))
- Fixed invalid paths when remote logging with TensorBoard ([#3236](https://github.com/PyTorchLightning/pytorch-lightning/pull/3236))
- Fixed change `t()` to `transpose()` as XLA devices do not support `.t()` on 1-dim tensor ([#3252](https://github.com/PyTorchLightning/pytorch-lightning/pull/3252))
- Fixed (weights only) checkpoints loading without PL ([#3287](https://github.com/PyTorchLightning/pytorch-lightning/pull/3287))
- Fixed `gather_all_tensors` cross GPUs in DDP ([#3319](https://github.com/PyTorchLightning/pytorch-lightning/pull/3319))
- Fixed CometML save dir ([#3419](https://github.com/PyTorchLightning/pytorch-lightning/pull/3419))
- Fixed forward key metrics ([#3467](https://github.com/PyTorchLightning/pytorch-lightning/pull/3467))
- Fixed normalize mode at confusion matrix (replace NaNs with zeros) ([#3465](https://github.com/PyTorchLightning/pytorch-lightning/pull/3465))
- Fixed global step increment in training loop when `training_epoch_end` hook is used ([#3673](https://github.com/PyTorchLightning/pytorch-lightning/pull/3673))
- Fixed dataloader shuffling not getting turned off with `overfit_batches > 0` and `distributed_backend = "ddp"` ([#3534](https://github.com/PyTorchLightning/pytorch-lightning/pull/3534))
- Fixed determinism in `DDPSpawnBackend` when using `seed_everything` in main process ([#3335](https://github.com/PyTorchLightning/pytorch-lightning/pull/3335))
- Fixed `ModelCheckpoint` `period` to actually save every `period` epochs ([#3630](https://github.com/PyTorchLightning/pytorch-lightning/pull/3630))
- Fixed `val_progress_bar` total with `num_sanity_val_steps` ([#3751](https://github.com/PyTorchLightning/pytorch-lightning/pull/3751))
- Fixed Tuner dump: add `current_epoch` to dumped_params ([#3261](https://github.com/PyTorchLightning/pytorch-lightning/pull/3261))
- Fixed `current_epoch` and `global_step` properties mismatch between `Trainer` and `LightningModule` ([#3785](https://github.com/PyTorchLightning/pytorch-lightning/pull/3785))
- Fixed learning rate scheduler for optimizers with internal state ([#3897](https://github.com/PyTorchLightning/pytorch-lightning/pull/3897))
- Fixed `tbptt_reduce_fx` when non-floating tensors are logged ([#3796](https://github.com/PyTorchLightning/pytorch-lightning/pull/3796))
- Fixed model checkpoint frequency ([#3852](https://github.com/PyTorchLightning/pytorch-lightning/pull/3852))
- Fixed logging non-tensor scalar with result breaks subsequent epoch aggregation ([#3855](https://github.com/PyTorchLightning/pytorch-lightning/pull/3855))
- Fixed `TrainerEvaluationLoopMixin` activates `model.train()` at the end ([#3858](https://github.com/PyTorchLightning/pytorch-lightning/pull/3858))
- Fixed `overfit_batches` when using with multiple val/test_dataloaders ([#3857](https://github.com/PyTorchLightning/pytorch-lightning/pull/3857))
- Fixed enables `training_step` to return `None` ([#3862](https://github.com/PyTorchLightning/pytorch-lightning/pull/3862))
- Fixed init nan for checkpointing ([#3863](https://github.com/PyTorchLightning/pytorch-lightning/pull/3863))
- Fixed for `load_from_checkpoint` ([#2776](https://github.com/PyTorchLightning/pytorch-lightning/pull/2776))
- Fixes incorrect `batch_sizes` when Dataloader returns a dict with multiple tensors ([#3668](https://github.com/PyTorchLightning/pytorch-lightning/pull/3668))
- Fixed unexpected signature for `validation_step` ([#3947](https://github.com/PyTorchLightning/pytorch-lightning/pull/3947))

## [0.9.0] - 2020-08-20

### Added

- Added SyncBN for DDP ([#2801](https://github.com/PyTorchLightning/pytorch-lightning/pull/2801),
     [#2838](https://github.com/PyTorchLightning/pytorch-lightning/pull/2838))
- Added basic `CSVLogger` ([#2721](https://github.com/PyTorchLightning/pytorch-lightning/pull/2721))
- Added SSIM metrics ([#2671](https://github.com/PyTorchLightning/pytorch-lightning/pull/2671))
- Added BLEU metrics ([#2535](https://github.com/PyTorchLightning/pytorch-lightning/pull/2535))
- Added support to export a model to ONNX format ([#2596](https://github.com/PyTorchLightning/pytorch-lightning/pull/2596))
- Added support for `Trainer(num_sanity_val_steps=-1)` to check all validation data before training ([#2246](https://github.com/PyTorchLightning/pytorch-lightning/pull/2246))
- Added struct. output:
  * tests for val loop flow ([#2605](https://github.com/PyTorchLightning/pytorch-lightning/pull/2605))
  * `EvalResult` support for train and val. loop ([#2615](https://github.com/PyTorchLightning/pytorch-lightning/pull/2615),
       [#2651](https://github.com/PyTorchLightning/pytorch-lightning/pull/2651))
  * weighted average in results obj ([#2930](https://github.com/PyTorchLightning/pytorch-lightning/pull/2930))
  * fix result obj DP auto reduce ([#3013](https://github.com/PyTorchLightning/pytorch-lightning/pull/3013))
- Added class `LightningDataModule` ([#2668](https://github.com/PyTorchLightning/pytorch-lightning/pull/2668))
- Added support for PyTorch 1.6 ([#2745](https://github.com/PyTorchLightning/pytorch-lightning/pull/2745))
- Added call DataModule hooks implicitly in trainer ([#2755](https://github.com/PyTorchLightning/pytorch-lightning/pull/2755))
- Added support for Mean in DDP Sync ([#2568](https://github.com/PyTorchLightning/pytorch-lightning/pull/2568))
- Added remaining `sklearn` metrics: `AveragePrecision`, `BalancedAccuracy`, `CohenKappaScore`, `DCG`, `Hamming`, `Hinge`, `Jaccard`, `MeanAbsoluteError`, `MeanSquaredError`, `MeanSquaredLogError`, `MedianAbsoluteError`, `R2Score`, `MeanPoissonDeviance`, `MeanGammaDeviance`, `MeanTweedieDeviance`, `ExplainedVariance` ([#2562](https://github.com/PyTorchLightning/pytorch-lightning/pull/2562))
- Added support for `limit_{mode}_batches (int)` to work with infinite dataloader (IterableDataset) ([#2840](https://github.com/PyTorchLightning/pytorch-lightning/pull/2840))
- Added support returning python scalars in DP ([#1935](https://github.com/PyTorchLightning/pytorch-lightning/pull/1935))
- Added support to Tensorboard logger for OmegaConf `hparams` ([#2846](https://github.com/PyTorchLightning/pytorch-lightning/pull/2846))
- Added tracking of basic states in `Trainer` ([#2541](https://github.com/PyTorchLightning/pytorch-lightning/pull/2541))
- Tracks all outputs including TBPTT and multiple optimizers ([#2890](https://github.com/PyTorchLightning/pytorch-lightning/pull/2890))
- Added GPU Usage Logger ([#2932](https://github.com/PyTorchLightning/pytorch-lightning/pull/2932))
- Added `strict=False` for `load_from_checkpoint` ([#2819](https://github.com/PyTorchLightning/pytorch-lightning/pull/2819))
- Added saving test predictions on multiple GPUs ([#2926](https://github.com/PyTorchLightning/pytorch-lightning/pull/2926))
- Auto log the computational graph for loggers that support this ([#3003](https://github.com/PyTorchLightning/pytorch-lightning/pull/3003))
- Added warning when changing monitor and using results obj ([#3014](https://github.com/PyTorchLightning/pytorch-lightning/pull/3014))
- Added a hook `transfer_batch_to_device` to the `LightningDataModule` ([#3038](https://github.com/PyTorchLightning/pytorch-lightning/pull/3038))

### Changed

- Truncated long version numbers in progress bar ([#2594](https://github.com/PyTorchLightning/pytorch-lightning/pull/2594))
- Enabling val/test loop disabling ([#2692](https://github.com/PyTorchLightning/pytorch-lightning/pull/2692))
- Refactored into `accelerator` module:
    * GPU training ([#2704](https://github.com/PyTorchLightning/pytorch-lightning/pull/2704))
    * TPU training ([#2708](https://github.com/PyTorchLightning/pytorch-lightning/pull/2708))
    * DDP(2) backend ([#2796](https://github.com/PyTorchLightning/pytorch-lightning/pull/2796))
    * Retrieve last logged val from result by key ([#3049](https://github.com/PyTorchLightning/pytorch-lightning/pull/3049))
- Using `.comet.config` file for `CometLogger` ([#1913](https://github.com/PyTorchLightning/pytorch-lightning/pull/1913))
- Updated hooks arguments - breaking for `setup` and `teardown` ([#2850](https://github.com/PyTorchLightning/pytorch-lightning/pull/2850))
- Using `gfile` to support remote directories ([#2164](https://github.com/PyTorchLightning/pytorch-lightning/pull/2164))
- Moved optimizer creation after device placement for DDP backends ([#2904](https://github.com/PyTorchLightning/pytorch-lighting/pull/2904))
- Support `**DictConfig` for `hparam` serialization ([#2519](https://github.com/PyTorchLightning/pytorch-lightning/pull/2519))
- Removed callback metrics from test results obj ([#2994](https://github.com/PyTorchLightning/pytorch-lightning/pull/2994))
- Re-enabled naming metrics in ckpt name ([#3060](https://github.com/PyTorchLightning/pytorch-lightning/pull/3060))
- Changed progress bar epoch counting to start from 0 ([#3061](https://github.com/PyTorchLightning/pytorch-lightning/pull/3061))

### Deprecated

- Deprecated Trainer attribute `ckpt_path`, which will now be set by `weights_save_path` ([#2681](https://github.com/PyTorchLightning/pytorch-lightning/pull/2681))

### Removed

- Removed deprecated: ([#2760](https://github.com/PyTorchLightning/pytorch-lightning/pull/2760))
    * core decorator `data_loader`
    * Module hook `on_sanity_check_start` and loading `load_from_metrics`
    * package `pytorch_lightning.logging`
    * Trainer arguments: `show_progress_bar`, `num_tpu_cores`, `use_amp`, `print_nan_grads`
    * LR Finder argument `num_accumulation_steps`

### Fixed

- Fixed `accumulate_grad_batches` for last batch ([#2853](https://github.com/PyTorchLightning/pytorch-lightning/pull/2853))
- Fixed setup call while testing ([#2624](https://github.com/PyTorchLightning/pytorch-lightning/pull/2624))
- Fixed local rank zero casting ([#2640](https://github.com/PyTorchLightning/pytorch-lightning/pull/2640))
- Fixed single scalar return from training ([#2587](https://github.com/PyTorchLightning/pytorch-lightning/pull/2587))
- Fixed Horovod backend to scale LR schedlers with the optimizer ([#2626](https://github.com/PyTorchLightning/pytorch-lightning/pull/2626))
- Fixed `dtype` and `device` properties not getting updated in submodules ([#2657](https://github.com/PyTorchLightning/pytorch-lightning/pull/2657))
- Fixed `fast_dev_run` to run for all dataloaders ([#2581](https://github.com/PyTorchLightning/pytorch-lightning/pull/2581))
- Fixed `save_dir` in loggers getting ignored by default value of `weights_save_path` when user did not specify `weights_save_path` ([#2681](https://github.com/PyTorchLightning/pytorch-lightning/pull/2681))
- Fixed `weights_save_path` getting ignored when `logger=False` is passed to Trainer ([#2681](https://github.com/PyTorchLightning/pytorch-lightning/pull/2681))
- Fixed TPU multi-core and Float16 ([#2632](https://github.com/PyTorchLightning/pytorch-lightning/pull/2632))
- Fixed test metrics not being logged with `LoggerCollection` ([#2723](https://github.com/PyTorchLightning/pytorch-lightning/pull/2723))
- Fixed data transfer to device when using `torchtext.data.Field` and `include_lengths is True` ([#2689](https://github.com/PyTorchLightning/pytorch-lightning/pull/2689))
- Fixed shuffle argument for distributed sampler ([#2789](https://github.com/PyTorchLightning/pytorch-lightning/pull/2789))
- Fixed logging interval ([#2694](https://github.com/PyTorchLightning/pytorch-lightning/pull/2694))
- Fixed loss value in the progress bar is wrong when `accumulate_grad_batches > 1` ([#2738](https://github.com/PyTorchLightning/pytorch-lightning/pull/2738))
- Fixed correct CWD for ddp sub-processes when using Hydra ([#2719](https://github.com/PyTorchLightning/pytorch-lightning/pull/2719))
- Fixed selecting GPUs using `CUDA_VISIBLE_DEVICES` ([#2739](https://github.com/PyTorchLightning/pytorch-lightning/pull/2739),
     [#2796](https://github.com/PyTorchLightning/pytorch-lightning/pull/2796))
- Fixed false `num_classes` warning in metrics ([#2781](https://github.com/PyTorchLightning/pytorch-lightning/pull/2781))
- Fixed shell injection vulnerability in subprocess call ([#2786](https://github.com/PyTorchLightning/pytorch-lightning/pull/2786))
- Fixed LR finder and `hparams` compatibility ([#2821](https://github.com/PyTorchLightning/pytorch-lightning/pull/2821))
- Fixed `ModelCheckpoint` not saving the latest information when `save_last=True` ([#2881](https://github.com/PyTorchLightning/pytorch-lightning/pull/2881))
- Fixed ImageNet example: learning rate scheduler, number of workers and batch size when using DDP ([#2889](https://github.com/PyTorchLightning/pytorch-lightning/pull/2889))
- Fixed apex gradient clipping ([#2829](https://github.com/PyTorchLightning/pytorch-lightning/pull/2829))
- Fixed save apex scaler states ([#2828](https://github.com/PyTorchLightning/pytorch-lightning/pull/2828))
- Fixed a model loading issue with inheritance and variable positional arguments ([#2911](https://github.com/PyTorchLightning/pytorch-lightning/pull/2911))
- Fixed passing `non_blocking=True` when transferring a batch object that does not support it ([#2910](https://github.com/PyTorchLightning/pytorch-lightning/pull/2910))
- Fixed checkpointing to remote file paths ([#2925](https://github.com/PyTorchLightning/pytorch-lightning/pull/2925))
- Fixed adding val step argument to metrics ([#2986](https://github.com/PyTorchLightning/pytorch-lightning/pull/2986))
- Fixed an issue that caused `Trainer.test()` to stall in ddp mode ([#2997](https://github.com/PyTorchLightning/pytorch-lightning/pull/2997))
- Fixed gathering of results with tensors of varying shape ([#3020](https://github.com/PyTorchLightning/pytorch-lightning/pull/3020))
- Fixed batch size auto-scaling feature to set the new value on the correct model attribute ([#3043](https://github.com/PyTorchLightning/pytorch-lightning/pull/3043))
- Fixed automatic batch scaling not working with half precision ([#3045](https://github.com/PyTorchLightning/pytorch-lightning/pull/3045))
- Fixed setting device to root gpu ([#3042](https://github.com/PyTorchLightning/pytorch-lightning/pull/3042))

## [0.8.5] - 2020-07-09

### Added

- Added a PSNR metric: peak signal-to-noise ratio ([#2483](https://github.com/PyTorchLightning/pytorch-lightning/pull/2483))
- Added functional regression metrics ([#2492](https://github.com/PyTorchLightning/pytorch-lightning/pull/2492))

### Removed

- Removed auto val reduce ([#2462](https://github.com/PyTorchLightning/pytorch-lightning/pull/2462))

### Fixed

- Flattening Wandb Hyperparameters ([#2459](https://github.com/PyTorchLightning/pytorch-lightning/pull/2459))
- Fixed using the same DDP python interpreter and actually running ([#2482](https://github.com/PyTorchLightning/pytorch-lightning/pull/2482))
- Fixed model summary input type conversion for models that have input dtype different from model parameters ([#2510](https://github.com/PyTorchLightning/pytorch-lightning/pull/2510))
- Made `TensorBoardLogger` and `CometLogger` pickleable ([#2518](https://github.com/PyTorchLightning/pytorch-lightning/pull/2518))
- Fixed a problem with `MLflowLogger` creating multiple run folders ([#2502](https://github.com/PyTorchLightning/pytorch-lightning/pull/2502))
- Fixed global_step increment ([#2455](https://github.com/PyTorchLightning/pytorch-lightning/pull/2455))
- Fixed TPU hanging example ([#2488](https://github.com/PyTorchLightning/pytorch-lightning/pull/2488))
- Fixed `argparse` default value bug ([#2526](https://github.com/PyTorchLightning/pytorch-lightning/pull/2526))
- Fixed Dice and IoU to avoid NaN by adding small eps ([#2545](https://github.com/PyTorchLightning/pytorch-lightning/pull/2545))
- Fixed accumulate gradients schedule at epoch 0 (continued) ([#2513](https://github.com/PyTorchLightning/pytorch-lightning/pull/2513))
- Fixed Trainer `.fit()` returning last not best weights in "ddp_spawn" ([#2565](https://github.com/PyTorchLightning/pytorch-lightning/pull/2565))
- Fixed passing (do not pass) TPU weights back on test ([#2566](https://github.com/PyTorchLightning/pytorch-lightning/pull/2566))
- Fixed DDP tests and `.test()` ([#2512](https://github.com/PyTorchLightning/pytorch-lightning/pull/2512),
     [#2570](https://github.com/PyTorchLightning/pytorch-lightning/pull/2570))

## [0.8.4] - 2020-07-01

### Added

- Added reduce ddp results on eval ([#2434](https://github.com/PyTorchLightning/pytorch-lightning/pull/2434))
- Added a warning when an `IterableDataset` has `__len__` defined ([#2437](https://github.com/PyTorchLightning/pytorch-lightning/pull/2437))

### Changed

- Enabled no returns from eval ([#2446](https://github.com/PyTorchLightning/pytorch-lightning/pull/2446))

### Fixed

- Fixes train outputs ([#2428](https://github.com/PyTorchLightning/pytorch-lightning/pull/2428))
- Fixes Conda dependencies ([#2412](https://github.com/PyTorchLightning/pytorch-lightning/pull/2412))
- Fixed Apex scaling with decoupled backward ([#2433](https://github.com/PyTorchLightning/pytorch-lightning/pull/2433))
- Fixed crashing or wrong displaying progressbar because of missing ipywidgets ([#2417](https://github.com/PyTorchLightning/pytorch-lightning/pull/2417))
- Fixed TPU saving dir ([fc26078e](https://github.com/PyTorchLightning/pytorch-lightning/commit/fc26078e395f8a001f4c6dd7b3fe7ca202f914a3), [04e68f02](https://github.com/PyTorchLightning/pytorch-lightning/commit/04e68f022fc03dd5f1555ee86dea997d42a448ad))
- Fixed logging on rank 0 only ([#2425](https://github.com/PyTorchLightning/pytorch-lightning/pull/2425))


## [0.8.3] - 2020-06-29

### Fixed

- Fixed AMP wrong call ([593837e](https://github.com/PyTorchLightning/pytorch-lightning/commit/593837e1da24ff6c942b24ed803fc1496a304609))
- Fixed batch typo ([92d1e75](https://github.com/PyTorchLightning/pytorch-lightning/commit/92d1e75b2638a493d9d21ed5fe00a22093888285))

## [0.8.2] - 2020-06-28

### Added

- Added TorchText support for moving data to GPU ([#2379](https://github.com/PyTorchLightning/pytorch-lightning/pull/2379))

### Changed

- Changed epoch indexing from 0 instead of 1 ([#2289](https://github.com/PyTorchLightning/pytorch-lightning/pull/2289))
- Refactor Model `backward` ([#2276](https://github.com/PyTorchLightning/pytorch-lightning/pull/2276))
- Refactored `training_batch` + tests to verify correctness ([#2327](https://github.com/PyTorchLightning/pytorch-lightning/pull/2327),
     [#2328](https://github.com/PyTorchLightning/pytorch-lightning/pull/2328))
- Refactored training loop ([#2336](https://github.com/PyTorchLightning/pytorch-lightning/pull/2336))
- Made optimization steps for hooks ([#2363](https://github.com/PyTorchLightning/pytorch-lightning/pull/2363))
- Changed default apex level to 'O2' ([#2362](https://github.com/PyTorchLightning/pytorch-lightning/pull/2362))

### Removed

- Moved `TrainsLogger` to Bolts ([#2384](https://github.com/PyTorchLightning/pytorch-lightning/pull/2384))

### Fixed

- Fixed parsing TPU arguments and TPU tests ([#2094](https://github.com/PyTorchLightning/pytorch-lightning/pull/2094))
- Fixed number batches in case of multiple dataloaders and `limit_{*}_batches` ([#1920](https://github.com/PyTorchLightning/pytorch-lightning/pull/1920),
     [#2226](https://github.com/PyTorchLightning/pytorch-lightning/pull/2226))
- Fixed an issue with forward hooks not being removed after model summary ([#2298](https://github.com/PyTorchLightning/pytorch-lightning/pull/2298))
- Fix for `load_from_checkpoint()` not working with absolute path on Windows ([#2294](https://github.com/PyTorchLightning/pytorch-lightning/pull/2294))
- Fixed an issue how _has_len handles `NotImplementedError` e.g. raised by `torchtext.data.Iterator` ([#2293](https://github.com/PyTorchLightning/pytorch-lightning/pull/2293)), ([#2307](https://github.com/PyTorchLightning/pytorch-lightning/pull/2307))
- Fixed `average_precision` metric ([#2319](https://github.com/PyTorchLightning/pytorch-lightning/pull/2319))
- Fixed ROC metric for CUDA tensors ([#2304](https://github.com/PyTorchLightning/pytorch-lightning/pull/2304))
- Fixed `average_precision` metric ([#2319](https://github.com/PyTorchLightning/pytorch-lightning/pull/2319))
- Fixed lost compatibility with custom datatypes implementing `.to` ([#2335](https://github.com/PyTorchLightning/pytorch-lightning/pull/2335))
- Fixed loading model with kwargs ([#2387](https://github.com/PyTorchLightning/pytorch-lightning/pull/2387))
- Fixed sum(0) for `trainer.num_val_batches` ([#2268](https://github.com/PyTorchLightning/pytorch-lightning/pull/2268))
- Fixed checking if the parameters are a `DictConfig` Object ([#2216](https://github.com/PyTorchLightning/pytorch-lightning/pull/2216))
- Fixed SLURM weights saving ([#2341](https://github.com/PyTorchLightning/pytorch-lightning/pull/2341))
- Fixed swaps LR scheduler order ([#2356](https://github.com/PyTorchLightning/pytorch-lightning/pull/2356))
- Fixed adding tensorboard `hparams` logging test ([#2342](https://github.com/PyTorchLightning/pytorch-lightning/pull/2342))
- Fixed use model ref for tear down ([#2360](https://github.com/PyTorchLightning/pytorch-lightning/pull/2360))
- Fixed logger crash on DDP ([#2388](https://github.com/PyTorchLightning/pytorch-lightning/pull/2388))
- Fixed several issues with early stopping and checkpoint callbacks ([#1504](https://github.com/PyTorchLightning/pytorch-lightning/pull/1504),
     [#2391](https://github.com/PyTorchLightning/pytorch-lightning/pull/2391))
- Fixed loading past checkpoints from v0.7.x ([#2405](https://github.com/PyTorchLightning/pytorch-lightning/pull/2405))
- Fixed loading model without arguments ([#2403](https://github.com/PyTorchLightning/pytorch-lightning/pull/2403))
- Fixed Windows compatibility issue ([#2358](https://github.com/PyTorchLightning/pytorch-lightning/pull/2358))

## [0.8.1] - 2020-06-19

### Fixed

- Fixed the `load_from_checkpoint` path detected as URL bug ([#2244](https://github.com/PyTorchLightning/pytorch-lightning/pull/2244))
- Fixed hooks - added barrier ([#2245](https://github.com/PyTorchLightning/pytorch-lightning/pull/2245),
     [#2257](https://github.com/PyTorchLightning/pytorch-lightning/pull/2257),
     [#2260](https://github.com/PyTorchLightning/pytorch-lightning/pull/220))
- Fixed `hparams` - remove frame inspection on `self.hparams` ([#2253](https://github.com/PyTorchLightning/pytorch-lightning/pull/2253))
- Fixed setup and on fit calls ([#2252](https://github.com/PyTorchLightning/pytorch-lightning/pull/2252))
- Fixed GPU template ([#2255](https://github.com/PyTorchLightning/pytorch-lightning/pull/2255))

## [0.8.0] - 2020-06-18

### Added

- Added `overfit_batches`, `limit_{val|test}_batches` flags (overfit now uses training set for all three) ([#2213](https://github.com/PyTorchLightning/pytorch-lightning/pull/2213))
- Added metrics
  * Base classes ([#1326](https://github.com/PyTorchLightning/pytorch-lightning/pull/1326),
       [#1877](https://github.com/PyTorchLightning/pytorch-lightning/pull/1877))
  * Sklearn metrics classes ([#1327](https://github.com/PyTorchLightning/pytorch-lightning/pull/1327))
  * Native torch metrics ([#1488](https://github.com/PyTorchLightning/pytorch-lightning/pull/1488),
       [#2062](https://github.com/PyTorchLightning/pytorch-lightning/pull/2062))
  * docs for all Metrics ([#2184](https://github.com/PyTorchLightning/pytorch-lightning/pull/2184),
       [#2209](https://github.com/PyTorchLightning/pytorch-lightning/pull/2209))
  * Regression metrics ([#2221](https://github.com/PyTorchLightning/pytorch-lightning/pull/2221))
- Added type hints in `Trainer.fit()` and `Trainer.test()` to reflect that also a list of dataloaders can be passed in ([#1723](https://github.com/PyTorchLightning/pytorch-lightning/pull/1723))
- Allow dataloaders without sampler field present ([#1907](https://github.com/PyTorchLightning/pytorch-lightning/pull/1907))
- Added option `save_last` to save the model at the end of every epoch in `ModelCheckpoint` ([#1908](https://github.com/PyTorchLightning/pytorch-lightning/pull/1908))
- Early stopping checks `on_validation_end` ([#1458](https://github.com/PyTorchLightning/pytorch-lightning/pull/1458))
- Attribute `best_model_path` to `ModelCheckpoint` for storing and later retrieving the path to the best saved model file ([#1799](https://github.com/PyTorchLightning/pytorch-lightning/pull/1799))
- Speed up single-core TPU training by loading data using `ParallelLoader` ([#2033](https://github.com/PyTorchLightning/pytorch-lightning/pull/2033))
- Added a model hook `transfer_batch_to_device` that enables moving custom data structures to the target device ([1756](https://github.com/PyTorchLightning/pytorch-lightning/pull/1756))
- Added [black](https://black.readthedocs.io/en/stable/) formatter for the code with code-checker on pull ([1610](https://github.com/PyTorchLightning/pytorch-lightning/pull/1610))
- Added back the slow spawn ddp implementation as `ddp_spawn` ([#2115](https://github.com/PyTorchLightning/pytorch-lightning/pull/2115))
- Added loading checkpoints from URLs ([#1667](https://github.com/PyTorchLightning/pytorch-lightning/pull/1667))
- Added a callback method `on_keyboard_interrupt` for handling KeyboardInterrupt events during training ([#2134](https://github.com/PyTorchLightning/pytorch-lightning/pull/2134))
- Added a decorator `auto_move_data` that moves data to the correct device when using the LightningModule for inference ([#1905](https://github.com/PyTorchLightning/pytorch-lightning/pull/1905))
- Added `ckpt_path` option to `LightningModule.test(...)` to load particular checkpoint ([#2190](https://github.com/PyTorchLightning/pytorch-lightning/pull/2190))
- Added `setup` and `teardown` hooks for model ([#2229](https://github.com/PyTorchLightning/pytorch-lightning/pull/2229))

### Changed

- Allow user to select individual TPU core to train on ([#1729](https://github.com/PyTorchLightning/pytorch-lightning/pull/1729))
- Removed non-finite values from loss in `LRFinder` ([#1862](https://github.com/PyTorchLightning/pytorch-lightning/pull/1862))
- Allow passing model hyperparameters as complete kwarg list ([#1896](https://github.com/PyTorchLightning/pytorch-lightning/pull/1896))
- Renamed `ModelCheckpoint`'s attributes `best` to `best_model_score` and `kth_best_model` to `kth_best_model_path` ([#1799](https://github.com/PyTorchLightning/pytorch-lightning/pull/1799))
- Re-Enable Logger's `ImportError`s ([#1938](https://github.com/PyTorchLightning/pytorch-lightning/pull/1938))
- Changed the default value of the Trainer argument `weights_summary` from `full` to `top` ([#2029](https://github.com/PyTorchLightning/pytorch-lightning/pull/2029))
- Raise an error when lightning replaces an existing sampler ([#2020](https://github.com/PyTorchLightning/pytorch-lightning/pull/2020))
- Enabled `prepare_data` from correct processes - clarify local vs global rank ([#2166](https://github.com/PyTorchLightning/pytorch-lightning/pull/2166))
- Remove explicit flush from tensorboard logger ([#2126](https://github.com/PyTorchLightning/pytorch-lightning/pull/2126))
- Changed epoch indexing from 1 instead of 0 ([#2206](https://github.com/PyTorchLightning/pytorch-lightning/pull/2206))

### Deprecated

- Deprecated flags: ([#2213](https://github.com/PyTorchLightning/pytorch-lightning/pull/2213))
  * `overfit_pct` in favour of `overfit_batches`
  * `val_percent_check` in favour of `limit_val_batches`
  * `test_percent_check` in favour of `limit_test_batches`
- Deprecated `ModelCheckpoint`'s attributes `best` and `kth_best_model` ([#1799](https://github.com/PyTorchLightning/pytorch-lightning/pull/1799))
- Dropped official support/testing for older PyTorch versions <1.3 ([#1917](https://github.com/PyTorchLightning/pytorch-lightning/pull/1917))
- Deprecated Trainer `proc_rank` in favour of `global_rank` ([#2166](https://github.com/PyTorchLightning/pytorch-lightning/pull/2166),
     [#2269](https://github.com/PyTorchLightning/pytorch-lightning/pull/2269))

### Removed

- Removed unintended Trainer argument `progress_bar_callback`, the callback should be passed in by `Trainer(callbacks=[...])` instead ([#1855](https://github.com/PyTorchLightning/pytorch-lightning/pull/1855))
- Removed obsolete `self._device` in Trainer ([#1849](https://github.com/PyTorchLightning/pytorch-lightning/pull/1849))
- Removed deprecated API ([#2073](https://github.com/PyTorchLightning/pytorch-lightning/pull/2073))
   * Packages: `pytorch_lightning.pt_overrides`, `pytorch_lightning.root_module`
   * Modules: `pytorch_lightning.logging.comet_logger`, `pytorch_lightning.logging.mlflow_logger`, `pytorch_lightning.logging.test_tube_logger`, `pytorch_lightning.overrides.override_data_parallel`, `pytorch_lightning.core.model_saving`, `pytorch_lightning.core.root_module`
   * Trainer arguments: `add_row_log_interval`, `default_save_path`, `gradient_clip`, `nb_gpu_nodes`, `max_nb_epochs`, `min_nb_epochs`, `nb_sanity_val_steps`
   * Trainer attributes: `nb_gpu_nodes`, `num_gpu_nodes`, `gradient_clip`, `max_nb_epochs`, `min_nb_epochs`, `nb_sanity_val_steps`, `default_save_path`, `tng_tqdm_dic`

### Fixed

- Run graceful training teardown on interpreter exit ([#1631](https://github.com/PyTorchLightning/pytorch-lightning/pull/1631))
- Fixed user warning when apex was used together with learning rate schedulers ([#1873](https://github.com/PyTorchLightning/pytorch-lightning/pull/1873))
- Fixed multiple calls of `EarlyStopping` callback ([#1863](https://github.com/PyTorchLightning/pytorch-lightning/pull/1863))
- Fixed an issue with `Trainer.from_argparse_args` when passing in unknown Trainer args ([#1932](https://github.com/PyTorchLightning/pytorch-lightning/pull/1932))
- Fixed bug related to logger not being reset correctly for model after tuner algorithms ([#1933](https://github.com/PyTorchLightning/pytorch-lightning/pull/1933))
- Fixed root node resolution for SLURM cluster with dash in host name ([#1954](https://github.com/PyTorchLightning/pytorch-lightning/pull/1954))
- Fixed `LearningRateLogger` in multi-scheduler setting ([#1944](https://github.com/PyTorchLightning/pytorch-lightning/pull/1944))
- Fixed test configuration check and testing ([#1804](https://github.com/PyTorchLightning/pytorch-lightning/pull/1804))
- Fixed an issue with Trainer constructor silently ignoring unknown/misspelled arguments ([#1820](https://github.com/PyTorchLightning/pytorch-lightning/pull/1820))
- Fixed `save_weights_only` in ModelCheckpoint ([#1780](https://github.com/PyTorchLightning/pytorch-lightning/pull/1780))
- Allow use of same `WandbLogger` instance for multiple training loops ([#2055](https://github.com/PyTorchLightning/pytorch-lightning/pull/2055))
- Fixed an issue with `_auto_collect_arguments` collecting local variables that are not constructor arguments and not working for signatures that have the instance not named `self` ([#2048](https://github.com/PyTorchLightning/pytorch-lightning/pull/2048))
- Fixed mistake in parameters' grad norm tracking ([#2012](https://github.com/PyTorchLightning/pytorch-lightning/pull/2012))
- Fixed CPU and hanging GPU crash ([#2118](https://github.com/PyTorchLightning/pytorch-lightning/pull/2118))
- Fixed an issue with the model summary and `example_input_array` depending on a specific ordering of the submodules in a LightningModule ([#1773](https://github.com/PyTorchLightning/pytorch-lightning/pull/1773))
- Fixed Tpu logging ([#2230](https://github.com/PyTorchLightning/pytorch-lightning/pull/2230))
- Fixed Pid port + duplicate `rank_zero` logging ([#2140](https://github.com/PyTorchLightning/pytorch-lightning/pull/2140),
     [#2231](https://github.com/PyTorchLightning/pytorch-lightning/pull/2231))

## [0.7.6] - 2020-05-16

### Added

- Added callback for logging learning rates ([#1498](https://github.com/PyTorchLightning/pytorch-lightning/pull/1498))
- Added transfer learning example (for a binary classification task in computer vision) ([#1564](https://github.com/PyTorchLightning/pytorch-lightning/pull/1564))
- Added type hints in `Trainer.fit()` and `Trainer.test()` to reflect that also a list of dataloaders can be passed in ([#1723](https://github.com/PyTorchLightning/pytorch-lightning/pull/1723)).
- Added auto scaling of batch size ([#1638](https://github.com/PyTorchLightning/pytorch-lightning/pull/1638))
- The progress bar metrics now also get updated in `training_epoch_end` ([#1724](https://github.com/PyTorchLightning/pytorch-lightning/pull/1724))
- Enable `NeptuneLogger` to work with `distributed_backend=ddp` ([#1753](https://github.com/PyTorchLightning/pytorch-lightning/pull/1753))
- Added option to provide seed to random generators to ensure reproducibility ([#1572](https://github.com/PyTorchLightning/pytorch-lightning/pull/1572))
- Added override for hparams in `load_from_ckpt` ([#1797](https://github.com/PyTorchLightning/pytorch-lightning/pull/1797))
- Added support multi-node distributed execution under `torchelastic` ([#1811](https://github.com/PyTorchLightning/pytorch-lightning/pull/1811),
     [#1818](https://github.com/PyTorchLightning/pytorch-lightning/pull/1818))
- Added using `store_true` for bool args ([#1822](https://github.com/PyTorchLightning/pytorch-lightning/pull/1822),
     [#1842](https://github.com/PyTorchLightning/pytorch-lightning/pull/1842))
- Added dummy logger for internally disabling logging for some features ([#1836](https://github.com/PyTorchLightning/pytorch-lightning/pull/1836))

### Changed

- Enable `non-blocking` for device transfers to GPU ([#1843](https://github.com/PyTorchLightning/pytorch-lightning/pull/1843))
- Replace mata_tags.csv with hparams.yaml ([#1271](https://github.com/PyTorchLightning/pytorch-lightning/pull/1271))
- Reduction when `batch_size < num_gpus` ([#1609](https://github.com/PyTorchLightning/pytorch-lightning/pull/1609))
- Updated LightningTemplateModel to look more like Colab example ([#1577](https://github.com/PyTorchLightning/pytorch-lightning/pull/1577))
- Don't convert `namedtuple` to `tuple` when transferring the batch to target device ([#1589](https://github.com/PyTorchLightning/pytorch-lightning/pull/1589))
- Allow passing hparams as keyword argument to LightningModule when loading from checkpoint ([#1639](https://github.com/PyTorchLightning/pytorch-lightning/pull/1639))
- Args should come after the last positional argument ([#1807](https://github.com/PyTorchLightning/pytorch-lightning/pull/1807))
- Made ddp the default if no backend specified with multiple GPUs ([#1789](https://github.com/PyTorchLightning/pytorch-lightning/pull/1789))

### Deprecated

- Deprecated `tags_csv` in favor of `hparams_file` ([#1271](https://github.com/PyTorchLightning/pytorch-lightning/pull/1271))

### Fixed

- Fixed broken link in PR template ([#1675](https://github.com/PyTorchLightning/pytorch-lightning/pull/1675))
- Fixed ModelCheckpoint not None checking filepath ([#1654](https://github.com/PyTorchLightning/pytorch-lightning/pull/1654))
- Trainer now calls `on_load_checkpoint()` when resuming from a checkpoint ([#1666](https://github.com/PyTorchLightning/pytorch-lightning/pull/1666))
- Fixed sampler logic for ddp with iterable dataset ([#1734](https://github.com/PyTorchLightning/pytorch-lightning/pull/1734))
- Fixed `_reset_eval_dataloader()` for IterableDataset ([#1560](https://github.com/PyTorchLightning/pytorch-lightning/pull/1560))
- Fixed Horovod distributed backend to set the `root_gpu` property ([#1669](https://github.com/PyTorchLightning/pytorch-lightning/pull/1669))
- Fixed wandb logger `global_step` affects other loggers ([#1492](https://github.com/PyTorchLightning/pytorch-lightning/pull/1492))
- Fixed disabling progress bar on non-zero ranks using Horovod backend ([#1709](https://github.com/PyTorchLightning/pytorch-lightning/pull/1709))
- Fixed bugs that prevent lr finder to be used together with early stopping and validation dataloaders ([#1676](https://github.com/PyTorchLightning/pytorch-lightning/pull/1676))
- Fixed a bug in Trainer that prepended the checkpoint path with `version_` when it shouldn't ([#1748](https://github.com/PyTorchLightning/pytorch-lightning/pull/1748))
- Fixed lr key name in case of param groups in LearningRateLogger ([#1719](https://github.com/PyTorchLightning/pytorch-lightning/pull/1719))
- Fixed saving native AMP scaler state (introduced in [#1561](https://github.com/PyTorchLightning/pytorch-lightning/pull/1561))
- Fixed accumulation parameter and suggestion method for learning rate finder ([#1801](https://github.com/PyTorchLightning/pytorch-lightning/pull/1801))
- Fixed num processes wasn't being set properly and auto sampler was ddp failing ([#1819](https://github.com/PyTorchLightning/pytorch-lightning/pull/1819))
- Fixed bugs in semantic segmentation example ([#1824](https://github.com/PyTorchLightning/pytorch-lightning/pull/1824))
- Fixed saving native AMP scaler state ([#1561](https://github.com/PyTorchLightning/pytorch-lightning/pull/1561),
     [#1777](https://github.com/PyTorchLightning/pytorch-lightning/pull/1777))
- Fixed native amp + ddp ([#1788](https://github.com/PyTorchLightning/pytorch-lightning/pull/1788))
- Fixed `hparam` logging with metrics ([#1647](https://github.com/PyTorchLightning/pytorch-lightning/pull/1647))

## [0.7.5] - 2020-04-27

### Changed

- Allow logging of metrics together with `hparams` ([#1630](https://github.com/PyTorchLightning/pytorch-lightning/pull/1630))
- Allow metrics logged together with hparams ([#1630](https://github.com/PyTorchLightning/pytorch-lightning/pull/1630))

### Removed

- Removed Warning from trainer loop ([#1634](https://github.com/PyTorchLightning/pytorch-lightning/pull/1634))

### Fixed

- Fixed ModelCheckpoint not being fixable ([#1632](https://github.com/PyTorchLightning/pytorch-lightning/pull/1632))
- Fixed CPU DDP breaking change and DDP change ([#1635](https://github.com/PyTorchLightning/pytorch-lightning/pull/1635))
- Tested pickling ([#1636](https://github.com/PyTorchLightning/pytorch-lightning/pull/1636))


## [0.7.4] - 2020-04-26

### Added

- Added flag `replace_sampler_ddp` to manually disable sampler replacement in DDP  ([#1513](https://github.com/PyTorchLightning/pytorch-lightning/pull/1513))
- Added speed parity tests (max 1 sec difference per epoch)([#1482](https://github.com/PyTorchLightning/pytorch-lightning/pull/1482))
- Added `auto_select_gpus` flag to trainer that enables automatic selection of available GPUs on exclusive mode systems.
- Added learning rate finder ([#1347](https://github.com/PyTorchLightning/pytorch-lightning/pull/1347))
- Added support for ddp mode in clusters without SLURM ([#1387](https://github.com/PyTorchLightning/pytorch-lightning/pull/1387))
- Added `test_dataloaders` parameter to `Trainer.test()` ([#1434](https://github.com/PyTorchLightning/pytorch-lightning/pull/1434))
- Added `terminate_on_nan` flag to trainer that performs a NaN check with each training iteration when set to `True` ([#1475](https://github.com/PyTorchLightning/pytorch-lightning/pull/1475))
- Added speed parity tests (max 1 sec difference per epoch)([#1482](https://github.com/PyTorchLightning/pytorch-lightning/pull/1482))
- Added `terminate_on_nan` flag to trainer that performs a NaN check with each training iteration when set to `True`. ([#1475](https://github.com/PyTorchLightning/pytorch-lightning/pull/1475))
- Added `ddp_cpu` backend for testing ddp without GPUs ([#1158](https://github.com/PyTorchLightning/pytorch-lightning/pull/1158))
- Added [Horovod](http://horovod.ai) support as a distributed backend `Trainer(distributed_backend='horovod')` ([#1529](https://github.com/PyTorchLightning/pytorch-lightning/pull/1529))
- Added support for 8 core distributed training on Kaggle TPU's ([#1568](https://github.com/PyTorchLightning/pytorch-lightning/pull/1568))
- Added support for native AMP ([#1561](https://github.com/PyTorchLightning/pytorch-lightning/pull/1561),
    [#1580](https://github.com/PyTorchLightning/pytorch-lightning/pull/1580))

### Changed

- Changed the default behaviour to no longer include a NaN check with each training iteration. ([#1475](https://github.com/PyTorchLightning/pytorch-lightning/pull/1475))
- Decoupled the progress bar from trainer` it is a callback now and can be customized or even be replaced entirely ([#1450](https://github.com/PyTorchLightning/pytorch-lightning/pull/1450)).
- Changed lr schedule step interval behavior to update every backwards pass instead of every forwards pass ([#1477](https://github.com/PyTorchLightning/pytorch-lightning/pull/1477))
- Defines shared proc. rank, remove rank from instances (e.g. loggers) ([#1408](https://github.com/PyTorchLightning/pytorch-lightning/pull/1408))
- Updated semantic segmentation example with custom U-Net and logging ([#1371](https://github.com/PyTorchLightning/pytorch-lightning/pull/1371))
- Disabled val and test shuffling ([#1600](https://github.com/PyTorchLightning/pytorch-lightning/pull/1600))

### Deprecated

- Deprecated `training_tqdm_dict` in favor of `progress_bar_dict` ([#1450](https://github.com/PyTorchLightning/pytorch-lightning/pull/1450)).

### Removed

- Removed `test_dataloaders` parameter from `Trainer.fit()` ([#1434](https://github.com/PyTorchLightning/pytorch-lightning/pull/1434))

### Fixed

- Added the possibility to pass nested metrics dictionaries to loggers ([#1582](https://github.com/PyTorchLightning/pytorch-lightning/pull/1582))
- Fixed memory leak from opt return ([#1528](https://github.com/PyTorchLightning/pytorch-lightning/pull/1528))
- Fixed saving checkpoint before deleting old ones ([#1453](https://github.com/PyTorchLightning/pytorch-lightning/pull/1453))
- Fixed loggers - flushing last logged metrics even before continue, e.g. `trainer.test()` results ([#1459](https://github.com/PyTorchLightning/pytorch-lightning/pull/1459))
- Fixed optimizer configuration when `configure_optimizers` returns dict without `lr_scheduler` ([#1443](https://github.com/PyTorchLightning/pytorch-lightning/pull/1443))
- Fixed `LightningModule` - mixing hparams and arguments in `LightningModule.__init__()` crashes load_from_checkpoint() ([#1505](https://github.com/PyTorchLightning/pytorch-lightning/pull/1505))
- Added a missing call to the `on_before_zero_grad` model hook ([#1493](https://github.com/PyTorchLightning/pytorch-lightning/pull/1493)).
- Allow use of sweeps with `WandbLogger` ([#1512](https://github.com/PyTorchLightning/pytorch-lightning/pull/1512))
- Fixed a bug that caused the `callbacks` Trainer argument to reference a global variable ([#1534](https://github.com/PyTorchLightning/pytorch-lightning/pull/1534)).
- Fixed a bug that set all boolean CLI arguments from `Trainer.add_argparse_args` always to True ([#1571](https://github.com/PyTorchLightning/pytorch-lightning/pull/1571))
- Fixed do not copy the batch when training on a single GPU ([#1576](https://github.com/PyTorchLightning/pytorch-lightning/pull/1576),
    [#1579](https://github.com/PyTorchLightning/pytorch-lightning/pull/1579))
- Fixed soft checkpoint removing on DDP ([#1408](https://github.com/PyTorchLightning/pytorch-lightning/pull/1408))
- Fixed automatic parser bug ([#1585](https://github.com/PyTorchLightning/pytorch-lightning/pull/1585))
- Fixed bool conversion from string ([#1606](https://github.com/PyTorchLightning/pytorch-lightning/pull/1606))

## [0.7.3] - 2020-04-09

### Added

- Added `rank_zero_warn` for warning only in rank 0 ([#1428](https://github.com/PyTorchLightning/pytorch-lightning/pull/1428))

### Fixed

- Fixed default `DistributedSampler` for DDP training ([#1425](https://github.com/PyTorchLightning/pytorch-lightning/pull/1425))
- Fixed workers warning not on windows ([#1430](https://github.com/PyTorchLightning/pytorch-lightning/pull/1430))
- Fixed returning tuple from `run_training_batch` ([#1431](https://github.com/PyTorchLightning/pytorch-lightning/pull/1431))
- Fixed gradient clipping ([#1438](https://github.com/PyTorchLightning/pytorch-lightning/pull/1438))
- Fixed pretty print ([#1441](https://github.com/PyTorchLightning/pytorch-lightning/pull/1441))


## [0.7.2] - 2020-04-07

### Added

- Added same step loggers' metrics aggregation ([#1278](https://github.com/PyTorchLightning/pytorch-lightning/pull/1278))
- Added parity test between a vanilla MNIST model and lightning model ([#1284](https://github.com/PyTorchLightning/pytorch-lightning/pull/1284))
- Added parity test between a vanilla RNN model and lightning model ([#1351](https://github.com/PyTorchLightning/pytorch-lightning/pull/1351))
- Added Reinforcement Learning - Deep Q-network (DQN) lightning example ([#1232](https://github.com/PyTorchLightning/pytorch-lightning/pull/1232))
- Added support for hierarchical `dict` ([#1152](https://github.com/PyTorchLightning/pytorch-lightning/pull/1152))
- Added `TrainsLogger` class ([#1122](https://github.com/PyTorchLightning/pytorch-lightning/pull/1122))
- Added type hints to `pytorch_lightning.core` ([#946](https://github.com/PyTorchLightning/pytorch-lightning/pull/946))
- Added support for `IterableDataset` in validation and testing ([#1104](https://github.com/PyTorchLightning/pytorch-lightning/pull/1104))
- Added support for non-primitive types in `hparams` for `TensorboardLogger` ([#1130](https://github.com/PyTorchLightning/pytorch-lightning/pull/1130))
- Added a check that stops the training when loss or weights contain `NaN` or `inf` values. ([#1097](https://github.com/PyTorchLightning/pytorch-lightning/pull/1097))
- Added support for `IterableDataset` when `val_check_interval=1.0` (default), this will trigger validation at the end of each epoch. ([#1283](https://github.com/PyTorchLightning/pytorch-lightning/pull/1283))
- Added `summary` method to Profilers. ([#1259](https://github.com/PyTorchLightning/pytorch-lightning/pull/1259))
- Added informative errors if user defined dataloader has zero length ([#1280](https://github.com/PyTorchLightning/pytorch-lightning/pull/1280))
- Added testing for python 3.8 ([#915](https://github.com/PyTorchLightning/pytorch-lightning/pull/915))
- Added a `training_epoch_end` method which is the mirror of `validation_epoch_end`. ([#1357](https://github.com/PyTorchLightning/pytorch-lightning/pull/1357))
- Added model configuration checking ([#1199](https://github.com/PyTorchLightning/pytorch-lightning/pull/1199))
- Added support for optimizer frequencies through `LightningModule.configure_optimizers()` ([#1269](https://github.com/PyTorchLightning/pytorch-lightning/pull/1269))
- Added option to run without an optimizer by returning `None` from `configure_optimizers`. ([#1279](https://github.com/PyTorchLightning/pytorch-lightning/pull/1279))
- Added a warning when the number of data loader workers is small. ([#1378](https://github.com/PyTorchLightning/pytorch-lightning/pull/1378))

### Changed

- Changed (renamed and refatored) `TensorRunningMean` -> `TensorRunningAccum`: running accumulations were generalized. ([#1278](https://github.com/PyTorchLightning/pytorch-lightning/pull/1278))
- Changed `progress_bar_refresh_rate` trainer flag to disable progress bar when set to 0. ([#1108](https://github.com/PyTorchLightning/pytorch-lightning/pull/1108))
- Enhanced `load_from_checkpoint` to also forward params to the model ([#1307](https://github.com/PyTorchLightning/pytorch-lightning/pull/1307))
- Updated references to `self.forward()` to instead use the `__call__` interface. ([#1211](https://github.com/PyTorchLightning/pytorch-lightning/pull/1211))
- Changed default behaviour of `configure_optimizers` to use no optimizer rather than Adam. ([#1279](https://github.com/PyTorchLightning/pytorch-lightning/pull/1279))
- Allow to upload models on W&B ([#1339](https://github.com/PyTorchLightning/pytorch-lightning/pull/1339))
- On DP and DDP2 unsqueeze is automated now ([#1319](https://github.com/PyTorchLightning/pytorch-lightning/pull/1319))
- Did not always create a DataLoader during reinstantiation, but the same type as before (if subclass of DataLoader) ([#1346](https://github.com/PyTorchLightning/pytorch-lightning/pull/1346))
- Did not interfere with a default sampler ([#1318](https://github.com/PyTorchLightning/pytorch-lightning/pull/1318))
- Remove default Adam optimizer ([#1317](https://github.com/PyTorchLightning/pytorch-lightning/pull/1317))
- Give warnings for unimplemented required lightning methods ([#1317](https://github.com/PyTorchLightning/pytorch-lightning/pull/1317))
- Made `evaluate` method private >> `Trainer._evaluate(...)`. ([#1260](https://github.com/PyTorchLightning/pytorch-lightning/pull/1260))
- Simplify the PL examples structure (shallower and more readable) ([#1247](https://github.com/PyTorchLightning/pytorch-lightning/pull/1247))
- Changed min max gpu memory to be on their own plots ([#1358](https://github.com/PyTorchLightning/pytorch-lightning/pull/1358))
- Remove `.item` which causes sync issues ([#1254](https://github.com/PyTorchLightning/pytorch-lightning/pull/1254))
- Changed smoothing in TQDM to decrease variability of time remaining between training / eval ([#1194](https://github.com/PyTorchLightning/pytorch-lightning/pull/1194))
- Change default logger to dedicated one ([#1064](https://github.com/PyTorchLightning/pytorch-lightning/pull/1064))

### Deprecated

- Deprecated Trainer argument `print_nan_grads` ([#1097](https://github.com/PyTorchLightning/pytorch-lightning/pull/1097))
- Deprecated Trainer argument `show_progress_bar` ([#1108](https://github.com/PyTorchLightning/pytorch-lightning/pull/1108))

### Removed

- Removed test for no test dataloader in .fit ([#1495](https://github.com/PyTorchLightning/pytorch-lightning/pull/1495))
- Removed duplicated module `pytorch_lightning.utilities.arg_parse` for loading CLI arguments ([#1167](https://github.com/PyTorchLightning/pytorch-lightning/pull/1167))
- Removed wandb logger's `finalize` method ([#1193](https://github.com/PyTorchLightning/pytorch-lightning/pull/1193))
- Dropped `torchvision` dependency in tests and added own MNIST dataset class instead ([#986](https://github.com/PyTorchLightning/pytorch-lightning/pull/986))

### Fixed

- Fixed `model_checkpoint` when saving all models ([#1359](https://github.com/PyTorchLightning/pytorch-lightning/pull/1359))
- `Trainer.add_argparse_args` classmethod fixed. Now it adds a type for the arguments ([#1147](https://github.com/PyTorchLightning/pytorch-lightning/pull/1147))
- Fixed bug related to type checking of `ReduceLROnPlateau` lr schedulers([#1126](https://github.com/PyTorchLightning/pytorch-lightning/pull/1126))
- Fixed a bug to ensure lightning checkpoints to be backward compatible ([#1132](https://github.com/PyTorchLightning/pytorch-lightning/pull/1132))
- Fixed a bug that created an extra dataloader with active `reload_dataloaders_every_epoch` ([#1196](https://github.com/PyTorchLightning/pytorch-lightning/pull/1196))
- Fixed all warnings and errors in the docs build process ([#1191](https://github.com/PyTorchLightning/pytorch-lightning/pull/1191))
- Fixed an issue where `val_percent_check=0` would not disable validation ([#1251](https://github.com/PyTorchLightning/pytorch-lightning/pull/1251))
- Fixed average of incomplete `TensorRunningMean` ([#1309](https://github.com/PyTorchLightning/pytorch-lightning/pull/1309))
- Fixed `WandbLogger.watch` with `wandb.init()` ([#1311](https://github.com/PyTorchLightning/pytorch-lightning/pull/1311))
- Fixed an issue with early stopping that would prevent it from monitoring training metrics when validation is disabled / not implemented ([#1235](https://github.com/PyTorchLightning/pytorch-lightning/pull/1235)).
- Fixed a bug that would cause `trainer.test()` to run on the validation set when overloading `validation_epoch_end` and `test_end` ([#1353](https://github.com/PyTorchLightning/pytorch-lightning/pull/1353))
- Fixed `WandbLogger.watch` - use of the watch method without importing `wandb` ([#1311](https://github.com/PyTorchLightning/pytorch-lightning/pull/1311))
- Fixed `WandbLogger` to be used with 'ddp' - allow reinits in sub-processes ([#1149](https://github.com/PyTorchLightning/pytorch-lightning/pull/1149),
     [#1360](https://github.com/PyTorchLightning/pytorch-lightning/pull/1360))
- Made `training_epoch_end` behave like `validation_epoch_end` ([#1357](https://github.com/PyTorchLightning/pytorch-lightning/pull/1357))
- Fixed `fast_dev_run` running validation twice ([#1365](https://github.com/PyTorchLightning/pytorch-lightning/pull/1365))
- Fixed pickle error from quick patch `__code__` ([#1352](https://github.com/PyTorchLightning/pytorch-lightning/pull/1352))
- Fixed memory leak on GPU0 ([#1094](https://github.com/PyTorchLightning/pytorch-lightning/pull/1094),
     [#1349](https://github.com/PyTorchLightning/pytorch-lightning/pull/1349))
- Fixed checkpointing interval ([#1272](https://github.com/PyTorchLightning/pytorch-lightning/pull/1272))
- Fixed validation and training loops run the partial dataset ([#1192](https://github.com/PyTorchLightning/pytorch-lightning/pull/1192))
- Fixed running `on_validation_end` only on main process in DDP ([#1125](https://github.com/PyTorchLightning/pytorch-lightning/pull/1125))
- Fixed `load_spawn_weights` only in proc rank 0 ([#1385](https://github.com/PyTorchLightning/pytorch-lightning/pull/1385))
- Fixes `use_amp` issue ([#1145](https://github.com/PyTorchLightning/pytorch-lightning/pull/1145))
- Fixes using deprecated `use_amp` attribute ([#1145](https://github.com/PyTorchLightning/pytorch-lightning/pull/1145))
- Fixed Tensorboard logger error: lightning_logs directory not exists in multi-node DDP on nodes with rank != 0 ([#1377](https://github.com/PyTorchLightning/pytorch-lightning/pull/1377))
- Fixed `Unimplemented backend XLA` error on TPU ([#1387](https://github.com/PyTorchLightning/pytorch-lightning/pull/1387))

## [0.7.1] - 2020-03-07

### Fixed

- Fixes `print` issues and `data_loader` ([#1080](https://github.com/PyTorchLightning/pytorch-lightning/pull/1080))

## [0.7.0] - 2020-03-06

### Added

- Added automatic sampler setup. Depending on DDP or TPU, lightning configures the sampler correctly (user needs to do nothing) ([#926](https://github.com/PyTorchLightning/pytorch-lightning/pull/926))
- Added `reload_dataloaders_every_epoch=False` flag for trainer. Some users require reloading data every epoch ([#926](https://github.com/PyTorchLightning/pytorch-lightning/pull/926))
- Added `progress_bar_refresh_rate=50` flag for trainer. Throttle refresh rate on notebooks ([#926](https://github.com/PyTorchLightning/pytorch-lightning/pull/926))
- Updated governance docs
- Added a check to ensure that the metric used for early stopping exists before training commences ([#542](https://github.com/PyTorchLightning/pytorch-lightning/pull/542))
- Added `optimizer_idx` argument to `backward` hook ([#733](https://github.com/PyTorchLightning/pytorch-lightning/pull/733))
- Added `entity` argument to `WandbLogger` to be passed to `wandb.init` ([#783](https://github.com/PyTorchLightning/pytorch-lightning/pull/783))
- Added a tool for profiling training runs ([#782](https://github.com/PyTorchLightning/pytorch-lightning/pull/782))
- Improved flexibility for naming of TensorBoard logs, can now set `version` to a `str` to just save to that directory, and use `name=''` to prevent experiment-name directory ([#804](https://github.com/PyTorchLightning/pytorch-lightning/pull/804))
- Added option to specify `step` key when logging metrics ([#808](https://github.com/PyTorchLightning/pytorch-lightning/pull/808))
- Added `train_dataloader`, `val_dataloader` and `test_dataloader` arguments to `Trainer.fit()`, for alternative data parsing ([#759](https://github.com/PyTorchLightning/pytorch-lightning/pull/759))
- Added Tensor Processing Unit (TPU) support ([#868](https://github.com/PyTorchLightning/pytorch-lightning/pull/868))
- Added semantic segmentation example ([#751](https://github.com/PyTorchLightning/pytorch-lightning/pull/751),[#876](https://github.com/PyTorchLightning/pytorch-lightning/pull/876),
     [#881](https://github.com/PyTorchLightning/pytorch-lightning/pull/881))
- Split callbacks in multiple files ([#849](https://github.com/PyTorchLightning/pytorch-lightning/pull/849))
- Support for user defined callbacks ([#889](https://github.com/PyTorchLightning/pytorch-lightning/pull/889) and [#950](https://github.com/PyTorchLightning/pytorch-lightning/pull/950))
- Added support for multiple loggers to be passed to `Trainer` as an iterable (e.g. list, tuple, etc.) ([#903](https://github.com/PyTorchLightning/pytorch-lightning/pull/903))
- Added support for step-based learning rate scheduling ([#941](https://github.com/PyTorchLightning/pytorch-lightning/pull/941))
- Added support for logging `hparams` as dict ([#1029](https://github.com/PyTorchLightning/pytorch-lightning/pull/1029))
- Checkpoint and early stopping now work without val. step ([#1041](https://github.com/PyTorchLightning/pytorch-lightning/pull/1041))
- Support graceful training cleanup after Keyboard Interrupt ([#856](https://github.com/PyTorchLightning/pytorch-lightning/pull/856),
     [#1019](https://github.com/PyTorchLightning/pytorch-lightning/pull/1019))
- Added type hints for function arguments ([#912](https://github.com/PyTorchLightning/pytorch-lightning/pull/912), )
- Added default `argparser` for `Trainer` ([#952](https://github.com/PyTorchLightning/pytorch-lightning/pull/1023),
     [#1023](https://github.com/PyTorchLightning/pytorch-lightning/pull/1023))
- Added TPU gradient clipping ([#963](https://github.com/PyTorchLightning/pytorch-lightning/pull/963))
- Added max/min number of steps in `Trainer` ([#728](https://github.com/PyTorchLightning/pytorch-lightning/pull/728))

### Changed

- Improved `NeptuneLogger` by adding `close_after_fit` argument to allow logging after training([#908](https://github.com/PyTorchLightning/pytorch-lightning/pull/1084))
- Changed default TQDM to use `tqdm.auto` for prettier outputs in IPython notebooks ([#752](https://github.com/PyTorchLightning/pytorch-lightning/pull/752))
- Changed `pytorch_lightning.logging` to `pytorch_lightning.loggers` ([#767](https://github.com/PyTorchLightning/pytorch-lightning/pull/767))
- Moved the default `tqdm_dict` definition from Trainer to `LightningModule`, so it can be overridden by the user ([#749](https://github.com/PyTorchLightning/pytorch-lightning/pull/749))
- Moved functionality of `LightningModule.load_from_metrics` into `LightningModule.load_from_checkpoint` ([#995](https://github.com/PyTorchLightning/pytorch-lightning/pull/995))
- Changed Checkpoint path parameter from `filepath` to `dirpath` ([#1016](https://github.com/PyTorchLightning/pytorch-lightning/pull/1016))
- Freezed models `hparams` as `Namespace` property ([#1029](https://github.com/PyTorchLightning/pytorch-lightning/pull/1029))
- Dropped `logging` config in package init ([#1015](https://github.com/PyTorchLightning/pytorch-lightning/pull/1015))
- Renames model steps ([#1051](https://github.com/PyTorchLightning/pytorch-lightning/pull/1051))
  - `training_end` >> `training_epoch_end`
  - `validation_end` >> `validation_epoch_end`
  - `test_end` >> `test_epoch_end`
- Refactor dataloading, supports infinite dataloader ([#955](https://github.com/PyTorchLightning/pytorch-lightning/pull/955))
- Create single file in `TensorBoardLogger` ([#777](https://github.com/PyTorchLightning/pytorch-lightning/pull/777))

### Deprecated

- Deprecated `pytorch_lightning.logging` ([#767](https://github.com/PyTorchLightning/pytorch-lightning/pull/767))
- Deprecated `LightningModule.load_from_metrics` in favour of `LightningModule.load_from_checkpoint` ([#995](https://github.com/PyTorchLightning/pytorch-lightning/pull/995),
     [#1079](https://github.com/PyTorchLightning/pytorch-lightning/pull/1079))
- Deprecated `@data_loader` decorator ([#926](https://github.com/PyTorchLightning/pytorch-lightning/pull/926))
- Deprecated model steps `training_end`, `validation_end` and `test_end` ([#1051](https://github.com/PyTorchLightning/pytorch-lightning/pull/1051),
     [#1056](https://github.com/PyTorchLightning/pytorch-lightning/pull/1056))

### Removed

- Removed dependency on `pandas` ([#736](https://github.com/PyTorchLightning/pytorch-lightning/pull/736))
- Removed dependency on `torchvision` ([#797](https://github.com/PyTorchLightning/pytorch-lightning/pull/797))
- Removed dependency on `scikit-learn` ([#801](https://github.com/PyTorchLightning/pytorch-lightning/pull/801))

### Fixed

- Fixed a bug where early stopping `on_end_epoch` would be called inconsistently when `check_val_every_n_epoch == 0` ([#743](https://github.com/PyTorchLightning/pytorch-lightning/pull/743))
- Fixed a bug where the model checkpointer didn't write to the same directory as the logger ([#771](https://github.com/PyTorchLightning/pytorch-lightning/pull/771))
- Fixed a bug where the `TensorBoardLogger` class would create an additional empty log file during fitting ([#777](https://github.com/PyTorchLightning/pytorch-lightning/pull/777))
- Fixed a bug where `global_step` was advanced incorrectly when using `accumulate_grad_batches > 1` ([#832](https://github.com/PyTorchLightning/pytorch-lightning/pull/832))
- Fixed a bug when calling `self.logger.experiment` with multiple loggers ([#1009](https://github.com/PyTorchLightning/pytorch-lightning/pull/1009))
- Fixed a bug when calling `logger.append_tags` on a `NeptuneLogger` with a single tag ([#1009](https://github.com/PyTorchLightning/pytorch-lightning/pull/1009))
- Fixed sending back data from `.spawn` by saving and loading the trained model in/out of the process ([#1017](https://github.com/PyTorchLightning/pytorch-lightning/pull/1017)
- Fixed port collision on DDP ([#1010](https://github.com/PyTorchLightning/pytorch-lightning/pull/1010))
- Fixed/tested pass overrides ([#918](https://github.com/PyTorchLightning/pytorch-lightning/pull/918))
- Fixed comet logger to log after train ([#892](https://github.com/PyTorchLightning/pytorch-lightning/pull/892))
- Remove deprecated args to learning rate step function ([#890](https://github.com/PyTorchLightning/pytorch-lightning/pull/890))

## [0.6.0] - 2020-01-21

### Added

- Added support for resuming from a specific checkpoint via `resume_from_checkpoint` argument ([#516](https://github.com/PyTorchLightning/pytorch-lightning/pull/516))
- Added support for `ReduceLROnPlateau` scheduler ([#320](https://github.com/PyTorchLightning/pytorch-lightning/pull/320))
- Added support for Apex mode `O2` in conjunction with Data Parallel ([#493](https://github.com/PyTorchLightning/pytorch-lightning/pull/493))
- Added option (`save_top_k`) to save the top k models in the `ModelCheckpoint` class ([#128](https://github.com/PyTorchLightning/pytorch-lightning/pull/128))
- Added `on_train_start` and `on_train_end` hooks to `ModelHooks` ([#598](https://github.com/PyTorchLightning/pytorch-lightning/pull/598))
- Added `TensorBoardLogger` ([#607](https://github.com/PyTorchLightning/pytorch-lightning/pull/607))
- Added support for weight summary of model with multiple inputs ([#543](https://github.com/PyTorchLightning/pytorch-lightning/pull/543))
- Added `map_location` argument to `load_from_metrics` and `load_from_checkpoint` ([#625](https://github.com/PyTorchLightning/pytorch-lightning/pull/625))
- Added option to disable validation by setting `val_percent_check=0` ([#649](https://github.com/PyTorchLightning/pytorch-lightning/pull/649))
- Added `NeptuneLogger` class ([#648](https://github.com/PyTorchLightning/pytorch-lightning/pull/648))
- Added `WandbLogger` class ([#627](https://github.com/PyTorchLightning/pytorch-lightning/pull/627))

### Changed

- Changed the default progress bar to print to stdout instead of stderr ([#531](https://github.com/PyTorchLightning/pytorch-lightning/pull/531))
- Renamed `step_idx` to `step`, `epoch_idx` to `epoch`, `max_num_epochs` to `max_epochs` and `min_num_epochs` to `min_epochs` ([#589](https://github.com/PyTorchLightning/pytorch-lightning/pull/589))
- Renamed `total_batch_nb` to `total_batches`, `nb_val_batches` to `num_val_batches`, `nb_training_batches` to `num_training_batches`, `max_nb_epochs` to `max_epochs`, `min_nb_epochs` to `min_epochs`, `nb_test_batches` to `num_test_batches`, and `nb_val_batches` to `num_val_batches` ([#567](https://github.com/PyTorchLightning/pytorch-lightning/pull/567))
- Changed gradient logging to use parameter names instead of indexes ([#660](https://github.com/PyTorchLightning/pytorch-lightning/pull/660))
- Changed the default logger to `TensorBoardLogger` ([#609](https://github.com/PyTorchLightning/pytorch-lightning/pull/609))
- Changed the directory for tensorboard logging to be the same as model checkpointing ([#706](https://github.com/PyTorchLightning/pytorch-lightning/pull/706))

### Deprecated

- Deprecated `max_nb_epochs` and `min_nb_epochs` ([#567](https://github.com/PyTorchLightning/pytorch-lightning/pull/567))
- Deprecated the `on_sanity_check_start` hook in `ModelHooks` ([#598](https://github.com/PyTorchLightning/pytorch-lightning/pull/598))

### Removed

- Removed the `save_best_only` argument from `ModelCheckpoint`, use `save_top_k=1` instead ([#128](https://github.com/PyTorchLightning/pytorch-lightning/pull/128))

### Fixed

- Fixed a bug which ocurred when using Adagrad with cuda ([#554](https://github.com/PyTorchLightning/pytorch-lightning/pull/554))
- Fixed a bug where training would be on the GPU despite setting `gpus=0` or `gpus=[]` ([#561](https://github.com/PyTorchLightning/pytorch-lightning/pull/561))
- Fixed an error with `print_nan_gradients` when some parameters do not require gradient ([#579](https://github.com/PyTorchLightning/pytorch-lightning/pull/579))
- Fixed a bug where the progress bar would show an incorrect number of total steps during the validation sanity check when using multiple validation data loaders ([#597](https://github.com/PyTorchLightning/pytorch-lightning/pull/597))
- Fixed support for PyTorch 1.1.0 ([#552](https://github.com/PyTorchLightning/pytorch-lightning/pull/552))
- Fixed an issue with early stopping when using a `val_check_interval < 1.0` in `Trainer` ([#492](https://github.com/PyTorchLightning/pytorch-lightning/pull/492))
- Fixed bugs relating to the `CometLogger` object that would cause it to not work properly ([#481](https://github.com/PyTorchLightning/pytorch-lightning/pull/481))
- Fixed a bug that would occur when returning `-1` from `on_batch_start` following an early exit or when the batch was `None` ([#509](https://github.com/PyTorchLightning/pytorch-lightning/pull/509))
- Fixed a potential race condition with several processes trying to create checkpoint directories ([#530](https://github.com/PyTorchLightning/pytorch-lightning/pull/530))
- Fixed a bug where batch 'segments' would remain on the GPU when using `truncated_bptt > 1` ([#532](https://github.com/PyTorchLightning/pytorch-lightning/pull/532))
- Fixed a bug when using `IterableDataset` ([#547](https://github.com/PyTorchLightning/pytorch-lightning/pull/547))
- Fixed a bug where `.item` was called on non-tensor objects ([#602](https://github.com/PyTorchLightning/pytorch-lightning/pull/602))
- Fixed a bug where `Trainer.train` would crash on an uninitialized variable if the trainer was run after resuming from a checkpoint that was already at `max_epochs` ([#608](https://github.com/PyTorchLightning/pytorch-lightning/pull/608))
- Fixed a bug where early stopping would begin two epochs early ([#617](https://github.com/PyTorchLightning/pytorch-lightning/pull/617))
- Fixed a bug where `num_training_batches` and `num_test_batches` would sometimes be rounded down to zero ([#649](https://github.com/PyTorchLightning/pytorch-lightning/pull/649))
- Fixed a bug where an additional batch would be processed when manually setting `num_training_batches` ([#653](https://github.com/PyTorchLightning/pytorch-lightning/pull/653))
- Fixed a bug when batches did not have a `.copy` method ([#701](https://github.com/PyTorchLightning/pytorch-lightning/pull/701))
- Fixed a bug when using `log_gpu_memory=True` in Python 3.6 ([#715](https://github.com/PyTorchLightning/pytorch-lightning/pull/715))
- Fixed a bug where checkpoint writing could exit before completion, giving incomplete checkpoints ([#689](https://github.com/PyTorchLightning/pytorch-lightning/pull/689))
- Fixed a bug where `on_train_end` was not called when ealy stopping ([#723](https://github.com/PyTorchLightning/pytorch-lightning/pull/723))

## [0.5.3] - 2019-11-06

### Added

- Added option to disable default logger, checkpointer, and early stopping by passing `logger=False`, `checkpoint_callback=False` and `early_stop_callback=False` respectively
- Added `CometLogger` for use with Comet.ml
- Added `val_check_interval` argument to `Trainer` allowing validition to be performed at every given number of batches
- Added functionality to save and load hyperparameters using the standard checkpoint mechanism
- Added call to `torch.cuda.empty_cache` before training starts
- Added option for user to override the call t `backward`
- Added support for truncated backprop through time via the `truncated_bptt_steps` argument in `Trainer`
- Added option to operate on all outputs from `training_step` in DDP2
- Added a hook for modifying DDP init
- Added a hook for modifying Apex

### Changed

- Changed experiment version to be padded with zeros (e.g. `/dir/version_9` becomes `/dir/version_0009`)
- Changed callback metrics to include any metrics given in logs or progress bar
- Changed the default for `save_best_only` in `ModelCheckpoint` to `True`
- Added `tng_data_loader` for backwards compatibility
- Renamed `MLFlowLogger.client` to `MLFlowLogger.experiment` for consistency
- Moved `global_step` increment to happen after the batch has been processed
- Changed weights restore to first attempt HPC weights before restoring normally, preventing both weights being restored and running out of memory
- Changed progress bar functionality to add multiple progress bars for train/val/test
- Changed calls to `print` to use `logging` instead

### Deprecated

- Deprecated `tng_dataloader`

### Fixed

- Fixed an issue where the number of batches was off by one during training
- Fixed a bug that occured when setting a ckeckpoint callback and `early_stop_callback=False`
- Fixed an error when importing CometLogger
- Fixed a bug where the `gpus` argument had some unexpected behaviour
- Fixed a bug where the computed total number of batches was sometimes incorrect
- Fixed a bug where the progress bar would sometimes not show the total number of batches in test mode
- Fixed a bug when using the `log_gpu_memory='min_max'` option in `Trainer`
- Fixed a bug where checkpointing would sometimes erase the current directory

## [0.5.2] - 2019-10-10

### Added

- Added `weights_summary` argument to `Trainer` to be set to `full` (full summary), `top` (just top level modules) or other
- Added `tags` argument to `MLFlowLogger`

### Changed

- Changed default for `amp_level` to `O1`

### Removed

- Removed the `print_weights_summary` argument from `Trainer`

### Fixed

- Fixed a bug where logs were not written properly
- Fixed a bug where `logger.finalize` wasn't called after training is complete
- Fixed callback metric errors in DDP
- Fixed a bug where `TestTubeLogger` didn't log to the correct directory

## [0.5.1] - 2019-10-05

### Added

- Added the `LightningLoggerBase` class for experiment loggers
- Added `MLFlowLogger` for logging with `mlflow`
- Added `TestTubeLogger` for logging with `test_tube`
- Added a different implementation of DDP (`distributed_backed='ddp2'`) where every node has one model using all GPUs
- Added support for optimisers which require a closure (e.g. LBFGS)
- Added automatic `MASTER_PORT` defualt for DDP when not set manually
- Added new GPU memory logging options `'min_max'` (log only the min/max utilization) and `'all'` (log all the GPU memory)

### Changed

- Changed schedulers to always be called with the current epoch
- Changed `test_tube` to an optional dependency
- Changed data loaders to internally use a getter instead of a python property
- Disabled auto GPU loading when restoring weights to prevent out of memory errors
- Changed logging, early stopping and checkpointing to occur by default

### Fixed

- Fixed a bug with samplers that do not specify `set_epoch`
- Fixed a bug when using the `MLFlowLogger` with unsupported data types, this will now raise a warning
- Fixed a bug where gradient norms were alwasy zero using `track_grad_norm`
- Fixed a bug which causes a crash when logging memory

## [0.5.0] - 2019-09-26

### Changed

- Changed `data_batch` argument to `batch` throughout
- Changed `batch_i` argument to `batch_idx` throughout
- Changed `tng_dataloader` method to `train_dataloader`
- Changed `on_tng_metrics` method to `on_training_metrics`
- Changed `gradient_clip` argument to `gradient_clip_val`
- Changed `add_log_row_interval` to `row_log_interval`

### Fixed

- Fixed a bug with tensorboard logging in multi-gpu setup

## [0.4.9] - 2019-09-16

### Added

- Added the flag `log_gpu_memory` to `Trainer` to deactivate logging of GPU memory utilization
- Added SLURM resubmit functionality (port from test-tube)
- Added optional weight_save_path to trainer to remove the need for a checkpoint_callback when using cluster training
- Added option to use single gpu per node with `DistributedDataParallel`

### Changed

- Changed functionality of `validation_end` and `test_end` with multiple dataloaders to be given all of the dataloaders at once rather than in seperate calls
- Changed print_nan_grads to only print the parameter value and gradients when they contain NaN
- Changed gpu API to take integers as well (e.g. `gpus=2` instead of `gpus=[0, 1]`)
- All models now loaded on to CPU to avoid device and out of memory issues in PyTorch

### Fixed

- Fixed a bug where data types that implement `.to` but not `.cuda` would not be properly moved onto the GPU
- Fixed a bug where data would not be re-shuffled every epoch when using a `DistributedSampler`

## [0.4.8] - 2019-08-31

### Added

- Added `test_step` and `test_end` methods, used when `Trainer.test` is called
- Added `GradientAccumulationScheduler` callback which can be used to schedule changes to the number of accumulation batches
- Added option to skip the validation sanity check by setting `nb_sanity_val_steps = 0`

### Fixed

- Fixed a bug when setting `nb_sanity_val_steps = 0`

## [0.4.7] - 2019-08-24

### Changed

- Changed the default `val_check_interval` to `1.0`
- Changed defaults for `nb_val_batches`, `nb_tng_batches` and `nb_test_batches` to 0

### Fixed

- Fixed a bug where the full validation set as used despite setting `val_percent_check`
- Fixed a bug where an `Exception` was thrown when using a data set containing a single batch
- Fixed a bug where an `Exception` was thrown if no `val_dataloader` was given
- Fixed a bug where tuples were not properly transfered to the GPU
- Fixed a bug where data of a non standard type was not properly handled by the trainer
- Fixed a bug when loading data as a tuple
- Fixed a bug where `AttributeError` could be suppressed by the `Trainer`

## [0.4.6] - 2019-08-15

### Added

- Added support for data to be given as a `dict` or `list` with a single gpu
- Added support for `configure_optimizers` to return a single optimizer, two list (optimizers and schedulers), or a single list

### Fixed

- Fixed a bug where returning just an optimizer list (i.e. without schedulers) from `configure_optimizers` would throw an `Exception`

## [0.4.5] - 2019-08-13

### Added

- Added `optimizer_step` method that can be overridden to change the standard optimizer behaviour

## [0.4.4] - 2019-08-12

### Added

- Added supoort for multiple validation dataloaders
- Added support for latest test-tube logger (optimised for `torch==1.2.0`)

### Changed

- `validation_step` and `val_dataloader` are now optional
- `lr_scheduler` is now activated after epoch

### Fixed

- Fixed a bug where a warning would show when using `lr_scheduler` in `torch>1.1.0`
- Fixed a bug where an `Exception` would be thrown if using `torch.DistributedDataParallel` without using a `DistributedSampler`, this now throws a `Warning` instead

## [0.4.3] - 2019-08-10

### Fixed

- Fixed a bug where accumulate gradients would scale the loss incorrectly

## [0.4.2] - 2019-08-08

### Changed

- Changed install requirement to `torch==1.2.0`

## [0.4.1] - 2019-08-08

### Changed

- Changed install requirement to `torch==1.1.0`

## [0.4.0] - 2019-08-08

### Added

- Added 16-bit support for a single GPU
- Added support for training continuation (preserves epoch, global step etc.)

### Changed

- Changed `training_step` and `validation_step`, outputs will no longer be automatically reduced

### Removed

- Removed need for `Experiment` object in `Trainer`

### Fixed

- Fixed issues with reducing outputs from generative models (such as images and text)

## [0.3.6] - 2019-07-25

### Added

- Added a decorator to do lazy data loading internally

### Fixed

- Fixed a bug where `Experiment` object was not process safe, potentially causing logs to be overwritten

## [0.3.5] - 2019-07-25

## [0.3.4] - 2019-07-22

## [0.3.3] - 2019-07-22

## [0.3.2] - 2019-07-21

## [0.3.1] - 2019-07-21

## [0.2.x] - 2019-07-09

## [0.1.x] - 2019-06-DD<|MERGE_RESOLUTION|>--- conflicted
+++ resolved
@@ -197,11 +197,10 @@
 - Fixed torch distributed not available in setup hook for DDP ([#6506](https://github.com/PyTorchLightning/pytorch-lightning/pull/6506))
 
 
-<<<<<<< HEAD
 - Fixed TPU Colab hang issue, post training ([#6816](https://github.com/PyTorchLightning/pytorch-lightning/pull/6816))
-=======
+
+
 - Fixed an issue with `IterableDataset` when `__len__` is not defined ([#6828](https://github.com/PyTorchLightning/pytorch-lightning/pull/6828))
->>>>>>> 264aa689
 
 
 ## [1.2.6] - 2021-03-30
