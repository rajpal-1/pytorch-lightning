# Changelog

All notable changes to this project will be documented in this file.

The format is based on [Keep a Changelog](http://keepachangelog.com/en/1.0.0/).

## [unreleased] - YYYY-MM-DD

### Added

- Added `auto_select_gpus` flag to trainer that enables automatic selection of available GPUs on exclusive mode systems.
<<<<<<< HEAD

- Added learining rate finder ([#1347](https://github.com/PyTorchLightning/pytorch-lightning/pull/1347))

- Added support for ddp mode in clusters without SLURM ([#1345](https://github.com/PyTorchLightning/pytorch-lightning/issues/1345))

- 
=======
- Added learning rate finder ([#1347](https://github.com/PyTorchLightning/pytorch-lightning/pull/1347))

- Added `terminate_on_nan` flag to trainer that performs a NaN check with each training iteration when set to `True`. ([#1475](https://github.com/PyTorchLightning/pytorch-lightning/pull/1475))
>>>>>>> 3ddf3f1f


### Changed

- Changed the default behaviour to no longer include a NaN check with each training iteration. ([#1475](https://github.com/PyTorchLightning/pytorch-lightning/pull/1475))

- Updated semantic segmentation example with custom u-net and logging ([#1371](https://github.com/PyTorchLightning/pytorch-lightning/pull/1371))

- 

### Deprecated

- 


### Removed

- 

- 

### Fixed


- Fixed saving checkpoint before deleting old ones ([#1453](https://github.com/PyTorchLightning/pytorch-lightning/pull/1453))

- Fixed loggers - flushing last logged metrics even before continue, e.g. `trainer.test()` results ([#1459](https://github.com/PyTorchLightning/pytorch-lightning/pull/1459))

- Added a missing call to the `on_before_zero_grad` model hook ([#1493](https://github.com/PyTorchLightning/pytorch-lightning/pull/1493)). 

- 


## [0.7.3] - 2020-04-09

### Added

- Added `rank_zero_warn` for warning only in rank 0 ([#1428](https://github.com/PyTorchLightning/pytorch-lightning/pull/1428))
- Added `test_dataloaders` parameter to `Trainer.test()` ([#1393](https://github.com/PyTorchLightning/pytorch-lightning/issues/1393))

### Changed

- Removed `test_dataloaders` parameter from `Trainer.fit()` ([#1393](https://github.com/PyTorchLightning/pytorch-lightning/issues/1393))

### Fixed

- Fixed optimizer configuration when `configure_optimizers` returns dict without `lr_scheduler` ([#1443](https://github.com/PyTorchLightning/pytorch-lightning/pull/1443))
- Fixed default `DistributedSampler` for DDP training ([#1425](https://github.com/PyTorchLightning/pytorch-lightning/pull/1425))
- Fixed workers warning not on windows ([#1430](https://github.com/PyTorchLightning/pytorch-lightning/pull/1430))
- Fixed returning tuple from `run_training_batch` ([#1431](https://github.com/PyTorchLightning/pytorch-lightning/pull/1431))
- Fixed gradient clipping ([#1438](https://github.com/PyTorchLightning/pytorch-lightning/pull/1438))
- Fixed pretty print ([#1441](https://github.com/PyTorchLightning/pytorch-lightning/pull/1441))

## [0.7.2] - 2020-04-07

### Added

- Added speed parity tests (max 1 sec difference per epoch)([#1482](https://github.com/PyTorchLightning/pytorch-lightning/pull/1482))
- Added same step loggers' metrics aggregation ([#1278](https://github.com/PyTorchLightning/pytorch-lightning/pull/1278))
- Added parity test between a vanilla MNIST model and lightning model ([#1284](https://github.com/PyTorchLightning/pytorch-lightning/pull/1284))
- Added parity test between a vanilla RNN model and lightning model ([#1351](https://github.com/PyTorchLightning/pytorch-lightning/pull/1351))
- Added Reinforcement Learning - Deep Q-network (DQN) lightning example ([#1232](https://github.com/PyTorchLightning/pytorch-lightning/pull/1232))
- Added support for hierarchical `dict` ([#1152](https://github.com/PyTorchLightning/pytorch-lightning/pull/1152))
- Added `TrainsLogger` class ([#1122](https://github.com/PyTorchLightning/pytorch-lightning/pull/1122))
- Added type hints to `pytorch_lightning.core` ([#946](https://github.com/PyTorchLightning/pytorch-lightning/pull/946))
- Added support for `IterableDataset` in validation and testing ([#1104](https://github.com/PyTorchLightning/pytorch-lightning/pull/1104))
- Added support for non-primitive types in `hparams` for `TensorboardLogger` ([#1130](https://github.com/PyTorchLightning/pytorch-lightning/pull/1130))
- Added a check that stops the training when loss or weights contain `NaN` or `inf` values. ([#1097](https://github.com/PyTorchLightning/pytorch-lightning/pull/1097))
- Added support for `IterableDataset` when `val_check_interval=1.0` (default), this will trigger validation at the end of each epoch. ([#1283](https://github.com/PyTorchLightning/pytorch-lightning/pull/1283))
- Added `summary` method to Profilers. ([#1259](https://github.com/PyTorchLightning/pytorch-lightning/pull/1259))
- Added informative errors if user defined dataloader has zero length ([#1280](https://github.com/PyTorchLightning/pytorch-lightning/pull/1280))
- Added testing for python 3.8 ([#915](https://github.com/PyTorchLightning/pytorch-lightning/pull/915))
- Added a `training_epoch_end` method which is the mirror of `validation_epoch_end`. ([#1357](https://github.com/PyTorchLightning/pytorch-lightning/pull/1357))
- Added model configuration checking ([#1199](https://github.com/PyTorchLightning/pytorch-lightning/pull/1199))
- Added support for optimizer frequencies through `LightningModule.configure_optimizers()` ([#1269](https://github.com/PyTorchLightning/pytorch-lightning/pull/1269))
- Added option to run without an optimizer by returning `None` from `configure_optimizers`. ([#1279](https://github.com/PyTorchLightning/pytorch-lightning/pull/1279))
- Added a warning when the number of data loader workers is small. ([#1378](https://github.com/PyTorchLightning/pytorch-lightning/pull/1378))

### Changed

- Changed (renamed and refatored) `TensorRunningMean` -> `TensorRunningAccum`: running accumulations were generalized. ([#1278](https://github.com/PyTorchLightning/pytorch-lightning/pull/1278))
- Changed `progress_bar_refresh_rate` trainer flag to disable progress bar when set to 0. ([#1108](https://github.com/PyTorchLightning/pytorch-lightning/pull/1108))
- Enhanced `load_from_checkpoint` to also forward params to the model ([#1307](https://github.com/PyTorchLightning/pytorch-lightning/pull/1307))
- Updated references to `self.forward()` to instead use the `__call__` interface. ([#1211](https://github.com/PyTorchLightning/pytorch-lightning/pull/1211))
- Changed default behaviour of `configure_optimizers` to use no optimizer rather than Adam. ([#1279](https://github.com/PyTorchLightning/pytorch-lightning/pull/1279))
- Allow to upload models on W&B ([#1339](https://github.com/PyTorchLightning/pytorch-lightning/pull/1339))
- On DP and DDP2 unsqueeze is automated now ([#1319](https://github.com/PyTorchLightning/pytorch-lightning/pull/1319))
- Did not always create a DataLoader during reinstantiation, but the same type as before (if subclass of DataLoader) ([#1346](https://github.com/PyTorchLightning/pytorch-lightning/pull/1346))
- Did not interfere with a default sampler ([#1318](https://github.com/PyTorchLightning/pytorch-lightning/pull/1318))
- Remove default Adam optimizer ([#1317](https://github.com/PyTorchLightning/pytorch-lightning/pull/1317))
- Give warnings for unimplemented required lightning methods ([#1317](https://github.com/PyTorchLightning/pytorch-lightning/pull/1317))
- Made `evaluate` method private >> `Trainer._evaluate(...)`. ([#1260](https://github.com/PyTorchLightning/pytorch-lightning/pull/1260))
- Simplify the PL examples structure (shallower and more readable) ([#1247](https://github.com/PyTorchLightning/pytorch-lightning/pull/1247))
- Changed min max gpu memory to be on their own plots ([#1358](https://github.com/PyTorchLightning/pytorch-lightning/pull/1358))
- Remove `.item` which causes sync issues ([#1254](https://github.com/PyTorchLightning/pytorch-lightning/pull/1254))
- Changed smoothing in TQDM to decrease variability of time remaining between training / eval ([#1194](https://github.com/PyTorchLightning/pytorch-lightning/pull/1194))
- Change default logger to dedicated one ([#1064](https://github.com/PyTorchLightning/pytorch-lightning/pull/1064))

### Deprecated

- Deprecated Trainer argument `print_nan_grads` ([#1097](https://github.com/PyTorchLightning/pytorch-lightning/pull/1097))
- Deprecated Trainer argument `show_progress_bar` ([#1108](https://github.com/PyTorchLightning/pytorch-lightning/pull/1108))

### Removed

- Removed test for no test dataloader in .fit ([#1495](https://github.com/PyTorchLightning/pytorch-lightning/pull/1495))
- Removed duplicated module `pytorch_lightning.utilities.arg_parse` for loading CLI arguments ([#1167](https://github.com/PyTorchLightning/pytorch-lightning/issues/1167))
- Removed wandb logger's `finalize` method ([#1193](https://github.com/PyTorchLightning/pytorch-lightning/pull/1193))
- Dropped `torchvision` dependency in tests and added own MNIST dataset class instead ([#986](https://github.com/PyTorchLightning/pytorch-lightning/issues/986))

### Fixed

- Fixed `model_checkpoint` when saving all models ([#1359](https://github.com/PyTorchLightning/pytorch-lightning/pull/1359))
- `Trainer.add_argparse_args` classmethod fixed. Now it adds a type for the arguments ([#1147](https://github.com/PyTorchLightning/pytorch-lightning/pull/1147))
- Fixed bug related to type checking of `ReduceLROnPlateau` lr schedulers([#1114](https://github.com/PyTorchLightning/pytorch-lightning/issues/1114))
- Fixed a bug to ensure lightning checkpoints to be backward compatible ([#1132](https://github.com/PyTorchLightning/pytorch-lightning/pull/1132))
- Fixed a bug that created an extra dataloader with active `reload_dataloaders_every_epoch` ([#1181](https://github.com/PyTorchLightning/pytorch-lightning/issues/1181))
- Fixed all warnings and errors in the docs build process ([#1191](https://github.com/PyTorchLightning/pytorch-lightning/pull/1191))
- Fixed an issue where `val_percent_check=0` would not disable validation ([#1251](https://github.com/PyTorchLightning/pytorch-lightning/pull/1251))
- Fixed average of incomplete `TensorRunningMean` ([#1309](https://github.com/PyTorchLightning/pytorch-lightning/pull/1309))
- Fixed `WandbLogger.watch` with `wandb.init()` ([#1311](https://github.com/PyTorchLightning/pytorch-lightning/pull/1311))
- Fixed an issue with early stopping that would prevent it from monitoring training metrics when validation is disabled / not implemented ([#1235](https://github.com/PyTorchLightning/pytorch-lightning/pull/1235)).
- Fixed a bug that would cause `trainer.test()` to run on the validation set when overloading `validation_epoch_end` and `test_end` ([#1353](https://github.com/PyTorchLightning/pytorch-lightning/pull/1353))
- Fixed `WandbLogger.watch` - use of the watch method without importing `wandb` ([#1311](https://github.com/PyTorchLightning/pytorch-lightning/pull/1311))
- Fixed `WandbLogger` to be used with 'ddp' - allow reinits in sub-processes ([#1149](https://github.com/PyTorchLightning/pytorch-lightning/pull/1149), [#1360](https://github.com/PyTorchLightning/pytorch-lightning/pull/1360))
- Made `training_epoch_end` behave like `validation_epoch_end` ([#1357](https://github.com/PyTorchLightning/pytorch-lightning/pull/1357))
- Fixed `fast_dev_run` running validation twice ([#1365](https://github.com/PyTorchLightning/pytorch-lightning/pull/1365))
- Fixed pickle error from quick patch `__code__` ([#1352](https://github.com/PyTorchLightning/pytorch-lightning/pull/1352))
- Fixed memory leak on GPU0 ([#1094](https://github.com/PyTorchLightning/pytorch-lightning/pull/1094), [#1349](https://github.com/PyTorchLightning/pytorch-lightning/pull/1349))
- Fixed checkpointing interval ([#1272](https://github.com/PyTorchLightning/pytorch-lightning/pull/1272))
- Fixed validation and training loops run the partial dataset ([#1192](https://github.com/PyTorchLightning/pytorch-lightning/pull/1192))
- Fixed running `on_validation_end` only on main process in DDP ([#1125](https://github.com/PyTorchLightning/pytorch-lightning/pull/1125))
- Fixed `load_spawn_weights` only in proc rank 0 ([#1385](https://github.com/PyTorchLightning/pytorch-lightning/pull/1385))
- Fixes `use_amp` issue ([#1145](https://github.com/PyTorchLightning/pytorch-lightning/pull/1145))
- Fixes using deprecated `use_amp` attribute ([#1145](https://github.com/PyTorchLightning/pytorch-lightning/pull/1145))
- Fixed Tensorboard logger error: lightning_logs directory not exists in multi-node DDP on nodes with rank != 0 ([#1375](https://github.com/PyTorchLightning/pytorch-lightning/issues/1375))
- Fixed `Unimplemented backend XLA` error on TPU ([#1387](https://github.com/PyTorchLightning/pytorch-lightning/pull/1387))

## [0.7.1] - 2020-03-07

### Fixed

- Fixes `print` issues and `data_loader` ([#1080](https://github.com/PyTorchLightning/pytorch-lightning/pull/1080))

## [0.7.0] - 2020-03-06

### Added

- Added automatic sampler setup. Depending on DDP or TPU, lightning configures the sampler correctly (user needs to do nothing) ([#926](https://github.com/PyTorchLightning/pytorch-lightning/pull/926))
- Added `reload_dataloaders_every_epoch=False` flag for trainer. Some users require reloading data every epoch ([#926](https://github.com/PyTorchLightning/pytorch-lightning/pull/926))
- Added `progress_bar_refresh_rate=50` flag for trainer. Throttle refresh rate on notebooks ([#926](https://github.com/PyTorchLightning/pytorch-lightning/pull/926))
- Updated governance docs
- Added a check to ensure that the metric used for early stopping exists before training commences ([#542](https://github.com/PyTorchLightning/pytorch-lightning/pull/542))
- Added `optimizer_idx` argument to `backward` hook ([#733](https://github.com/PyTorchLightning/pytorch-lightning/pull/733))
- Added `entity` argument to `WandbLogger` to be passed to `wandb.init` ([#783](https://github.com/PyTorchLightning/pytorch-lightning/pull/783))
- Added a tool for profiling training runs ([#782](https://github.com/PyTorchLightning/pytorch-lightning/pull/782))
- Improved flexibility for naming of TensorBoard logs, can now set `version` to a `str` to just save to that directory, and use `name=''` to prevent experiment-name directory ([#804](https://github.com/PyTorchLightning/pytorch-lightning/pull/804))
- Added option to specify `step` key when logging metrics ([#808](https://github.com/PyTorchLightning/pytorch-lightning/pull/808))
- Added `train_dataloader`, `val_dataloader` and `test_dataloader` arguments to `Trainer.fit()`, for alternative data parsing ([#759](https://github.com/PyTorchLightning/pytorch-lightning/pull/759))
- Added Tensor Processing Unit (TPU) support ([#868](https://github.com/PyTorchLightning/pytorch-lightning/pull/868))
- Added semantic segmentation example ([#751](https://github.com/PyTorchLightning/pytorch-lightning/pull/751),[#876](https://github.com/PyTorchLightning/pytorch-lightning/pull/876), [#881](https://github.com/PyTorchLightning/pytorch-lightning/pull/881))
- Split callbacks in multiple files ([#849](https://github.com/PyTorchLightning/pytorch-lightning/pull/849))
- Support for user defined callbacks ([#889](https://github.com/PyTorchLightning/pytorch-lightning/pull/889) and [#950](https://github.com/PyTorchLightning/pytorch-lightning/pull/950))
- Added support for multiple loggers to be passed to `Trainer` as an iterable (e.g. list, tuple, etc.) ([#903](https://github.com/PyTorchLightning/pytorch-lightning/pull/903))
- Added support for step-based learning rate scheduling ([#941](https://github.com/PyTorchLightning/pytorch-lightning/pull/941))
- Added support for logging `hparams` as dict ([#1029](https://github.com/PyTorchLightning/pytorch-lightning/pull/1029))
- Checkpoint and early stopping now work without val. step ([#1041](https://github.com/PyTorchLightning/pytorch-lightning/pull/1041))
- Support graceful training cleanup after Keyboard Interrupt ([#856](https://github.com/PyTorchLightning/pytorch-lightning/pull/856), [#1019](https://github.com/PyTorchLightning/pytorch-lightning/pull/1019))
- Added type hints for function arguments ([#912](https://github.com/PyTorchLightning/pytorch-lightning/pull/912), )
- Added default `argparser` for `Trainer` ([#952](https://github.com/PyTorchLightning/pytorch-lightning/pull/1023), [#1023](https://github.com/PyTorchLightning/pytorch-lightning/pull/1023))
- Added TPU gradient clipping ([#963](https://github.com/PyTorchLightning/pytorch-lightning/pull/963))
- Added max/min number of steps in `Trainer` ([#728](https://github.com/PyTorchLightning/pytorch-lightning/pull/728))

### Changed

- Improved `NeptuneLogger` by adding `close_after_fit` argument to allow logging after training([#908](https://github.com/PyTorchLightning/pytorch-lightning/pull/1084))
- Changed default TQDM to use `tqdm.auto` for prettier outputs in IPython notebooks ([#752](https://github.com/PyTorchLightning/pytorch-lightning/pull/752))
- Changed `pytorch_lightning.logging` to `pytorch_lightning.loggers` ([#767](https://github.com/PyTorchLightning/pytorch-lightning/pull/767))
- Moved the default `tqdm_dict` definition from Trainer to `LightningModule`, so it can be overridden by the user ([#749](https://github.com/PyTorchLightning/pytorch-lightning/pull/749))
- Moved functionality of `LightningModule.load_from_metrics` into `LightningModule.load_from_checkpoint` ([#995](https://github.com/PyTorchLightning/pytorch-lightning/pull/995))
- Changed Checkpoint path parameter from `filepath` to `dirpath` ([#1016](https://github.com/PyTorchLightning/pytorch-lightning/pull/1016))
- Freezed models `hparams` as `Namespace` property ([#1029](https://github.com/PyTorchLightning/pytorch-lightning/pull/1029))
- Dropped `logging` config in package init ([#1015](https://github.com/PyTorchLightning/pytorch-lightning/pull/1015))
- Renames model steps ([#1051](https://github.com/PyTorchLightning/pytorch-lightning/pull/1051))
  - `training_end` >> `training_epoch_end`
  - `validation_end` >> `validation_epoch_end`
  - `test_end` >> `test_epoch_end`
- Refactor dataloading, supports infinite dataloader ([#955](https://github.com/PyTorchLightning/pytorch-lightning/pull/955))
- Create single file in `TensorBoardLogger` ([#777](https://github.com/PyTorchLightning/pytorch-lightning/pull/777))

### Deprecated

- Deprecated `pytorch_lightning.logging` ([#767](https://github.com/PyTorchLightning/pytorch-lightning/pull/767))
- Deprecated `LightningModule.load_from_metrics` in favour of `LightningModule.load_from_checkpoint` ([#995](https://github.com/PyTorchLightning/pytorch-lightning/pull/995), [#1079](https://github.com/PyTorchLightning/pytorch-lightning/pull/1079))
- Deprecated `@data_loader` decorator ([#926](https://github.com/PyTorchLightning/pytorch-lightning/pull/926))
- Deprecated model steps `training_end`, `validation_end` and `test_end` ([#1051](https://github.com/PyTorchLightning/pytorch-lightning/pull/1051), [#1056](https://github.com/PyTorchLightning/pytorch-lightning/pull/1056))

### Removed

- Removed dependency on `pandas` ([#736](https://github.com/PyTorchLightning/pytorch-lightning/pull/736))
- Removed dependency on `torchvision` ([#797](https://github.com/PyTorchLightning/pytorch-lightning/pull/797))
- Removed dependency on `scikit-learn` ([#801](https://github.com/PyTorchLightning/pytorch-lightning/pull/801))

### Fixed

- Fixed a bug where early stopping `on_end_epoch` would be called inconsistently when `check_val_every_n_epoch == 0` ([#743](https://github.com/PyTorchLightning/pytorch-lightning/pull/743))
- Fixed a bug where the model checkpointer didn't write to the same directory as the logger ([#771](https://github.com/PyTorchLightning/pytorch-lightning/pull/771))
- Fixed a bug where the `TensorBoardLogger` class would create an additional empty log file during fitting ([#777](https://github.com/PyTorchLightning/pytorch-lightning/pull/777))
- Fixed a bug where `global_step` was advanced incorrectly when using `accumulate_grad_batches > 1` ([#832](https://github.com/PyTorchLightning/pytorch-lightning/pull/832))
- Fixed a bug when calling `self.logger.experiment` with multiple loggers ([#1009](https://github.com/PyTorchLightning/pytorch-lightning/pull/1009))
- Fixed a bug when calling `logger.append_tags` on a `NeptuneLogger` with a single tag ([#1009](https://github.com/PyTorchLightning/pytorch-lightning/pull/1009))
- Fixed sending back data from `.spawn` by saving and loading the trained model in/out of the process ([#1017](https://github.com/PyTorchLightning/pytorch-lightning/pull/1017)
- Fixed port collision on DDP ([#1010](https://github.com/PyTorchLightning/pytorch-lightning/pull/1010))
- Fixed/tested pass overrides ([#918](https://github.com/PyTorchLightning/pytorch-lightning/pull/918))
- Fixed comet logger to log after train ([#892](https://github.com/PyTorchLightning/pytorch-lightning/pull/892))
- Remove deprecated args to learning rate step function ([#890](https://github.com/PyTorchLightning/pytorch-lightning/pull/890))

## [0.6.0] - 2020-01-21

### Added

- Added support for resuming from a specific checkpoint via `resume_from_checkpoint` argument ([#516](https://github.com/PyTorchLightning/pytorch-lightning/pull/516))
- Added support for `ReduceLROnPlateau` scheduler ([#320](https://github.com/PyTorchLightning/pytorch-lightning/pull/320))
- Added support for Apex mode `O2` in conjunction with Data Parallel ([#493](https://github.com/PyTorchLightning/pytorch-lightning/pull/493))
- Added option (`save_top_k`) to save the top k models in the `ModelCheckpoint` class ([#128](https://github.com/PyTorchLightning/pytorch-lightning/pull/128))
- Added `on_train_start` and `on_train_end` hooks to `ModelHooks` ([#598](https://github.com/PyTorchLightning/pytorch-lightning/pull/598))
- Added `TensorBoardLogger` ([#607](https://github.com/PyTorchLightning/pytorch-lightning/pull/607))
- Added support for weight summary of model with multiple inputs ([#543](https://github.com/PyTorchLightning/pytorch-lightning/pull/543))
- Added `map_location` argument to `load_from_metrics` and `load_from_checkpoint` ([#625](https://github.com/PyTorchLightning/pytorch-lightning/pull/625))
- Added option to disable validation by setting `val_percent_check=0` ([#649](https://github.com/PyTorchLightning/pytorch-lightning/pull/649))
- Added `NeptuneLogger` class ([#648](https://github.com/PyTorchLightning/pytorch-lightning/pull/648))
- Added `WandbLogger` class ([#627](https://github.com/PyTorchLightning/pytorch-lightning/pull/627))

### Changed

- Changed the default progress bar to print to stdout instead of stderr ([#531](https://github.com/PyTorchLightning/pytorch-lightning/pull/531))
- Renamed `step_idx` to `step`, `epoch_idx` to `epoch`, `max_num_epochs` to `max_epochs` and `min_num_epochs` to `min_epochs` ([#589](https://github.com/PyTorchLightning/pytorch-lightning/pull/589))
- Renamed `total_batch_nb` to `total_batches`, `nb_val_batches` to `num_val_batches`, `nb_training_batches` to `num_training_batches`, `max_nb_epochs` to `max_epochs`, `min_nb_epochs` to `min_epochs`, `nb_test_batches` to `num_test_batches`, and `nb_val_batches` to `num_val_batches` ([#567](https://github.com/PyTorchLightning/pytorch-lightning/pull/567))
- Changed gradient logging to use parameter names instead of indexes ([#660](https://github.com/PyTorchLightning/pytorch-lightning/pull/660))
- Changed the default logger to `TensorBoardLogger` ([#609](https://github.com/PyTorchLightning/pytorch-lightning/pull/609))
- Changed the directory for tensorboard logging to be the same as model checkpointing ([#706](https://github.com/PyTorchLightning/pytorch-lightning/pull/706))

### Deprecated

- Deprecated `max_nb_epochs` and `min_nb_epochs` ([#567](https://github.com/PyTorchLightning/pytorch-lightning/pull/567))
- Deprecated the `on_sanity_check_start` hook in `ModelHooks` ([#598](https://github.com/PyTorchLightning/pytorch-lightning/pull/598))

### Removed

- Removed the `save_best_only` argument from `ModelCheckpoint`, use `save_top_k=1` instead ([#128](https://github.com/PyTorchLightning/pytorch-lightning/pull/128))

### Fixed

- Fixed a bug which ocurred when using Adagrad with cuda ([#554](https://github.com/PyTorchLightning/pytorch-lightning/pull/554))
- Fixed a bug where training would be on the GPU despite setting `gpus=0` or `gpus=[]` ([#561](https://github.com/PyTorchLightning/pytorch-lightning/pull/561))
- Fixed an error with `print_nan_gradients` when some parameters do not require gradient ([#579](https://github.com/PyTorchLightning/pytorch-lightning/pull/579))
- Fixed a bug where the progress bar would show an incorrect number of total steps during the validation sanity check when using multiple validation data loaders ([#597](https://github.com/PyTorchLightning/pytorch-lightning/pull/597))
- Fixed support for PyTorch 1.1.0 ([#552](https://github.com/PyTorchLightning/pytorch-lightning/pull/552))
- Fixed an issue with early stopping when using a `val_check_interval < 1.0` in `Trainer` ([#492](https://github.com/PyTorchLightning/pytorch-lightning/pull/492))
- Fixed bugs relating to the `CometLogger` object that would cause it to not work properly ([#481](https://github.com/PyTorchLightning/pytorch-lightning/pull/481))
- Fixed a bug that would occur when returning `-1` from `on_batch_start` following an early exit or when the batch was `None` ([#509](https://github.com/PyTorchLightning/pytorch-lightning/pull/509))
- Fixed a potential race condition with several processes trying to create checkpoint directories ([#530](https://github.com/PyTorchLightning/pytorch-lightning/pull/530))
- Fixed a bug where batch 'segments' would remain on the GPU when using `truncated_bptt > 1` ([#532](https://github.com/PyTorchLightning/pytorch-lightning/pull/532))
- Fixed a bug when using `IterableDataset` ([#547](https://github.com/PyTorchLightning/pytorch-lightning/pull/547))
- Fixed a bug where `.item` was called on non-tensor objects ([#602](https://github.com/PyTorchLightning/pytorch-lightning/pull/602))
- Fixed a bug where `Trainer.train` would crash on an uninitialized variable if the trainer was run after resuming from a checkpoint that was already at `max_epochs` ([#608](https://github.com/PyTorchLightning/pytorch-lightning/pull/608))
- Fixed a bug where early stopping would begin two epochs early ([#617](https://github.com/PyTorchLightning/pytorch-lightning/pull/617))
- Fixed a bug where `num_training_batches` and `num_test_batches` would sometimes be rounded down to zero ([#649](https://github.com/PyTorchLightning/pytorch-lightning/pull/649))
- Fixed a bug where an additional batch would be processed when manually setting `num_training_batches` ([#653](https://github.com/PyTorchLightning/pytorch-lightning/pull/653))
- Fixed a bug when batches did not have a `.copy` method ([#701](https://github.com/PyTorchLightning/pytorch-lightning/pull/701))
- Fixed a bug when using `log_gpu_memory=True` in Python 3.6 ([#715](https://github.com/PyTorchLightning/pytorch-lightning/pull/715))
- Fixed a bug where checkpoint writing could exit before completion, giving incomplete checkpoints ([#689](https://github.com/PyTorchLightning/pytorch-lightning/pull/689))
- Fixed a bug where `on_train_end` was not called when ealy stopping ([#723](https://github.com/PyTorchLightning/pytorch-lightning/pull/723))

## [0.5.3] - 2019-11-06

### Added

- Added option to disable default logger, checkpointer, and early stopping by passing `logger=False`, `checkpoint_callback=False` and `early_stop_callback=False` respectively
- Added `CometLogger` for use with Comet.ml
- Added `val_check_interval` argument to `Trainer` allowing validition to be performed at every given number of batches
- Added functionality to save and load hyperparameters using the standard checkpoint mechanism
- Added call to `torch.cuda.empty_cache` before training starts
- Added option for user to override the call t `backward`
- Added support for truncated backprop through time via the `truncated_bptt_steps` argument in `Trainer`
- Added option to operate on all outputs from `training_step` in DDP2
- Added a hook for modifying DDP init
- Added a hook for modifying Apex

### Changed

- Changed experiment version to be padded with zeros (e.g. `/dir/version_9` becomes `/dir/version_0009`)
- Changed callback metrics to include any metrics given in logs or progress bar
- Changed the default for `save_best_only` in `ModelCheckpoint` to `True`
- Added `tng_data_loader` for backwards compatibility
- Renamed `MLFlowLogger.client` to `MLFlowLogger.experiment` for consistency
- Moved `global_step` increment to happen after the batch has been processed
- Changed weights restore to first attempt HPC weights before restoring normally, preventing both weights being restored and running out of memory
- Changed progress bar functionality to add multiple progress bars for train/val/test
- Changed calls to `print` to use `logging` instead

### Deprecated

- Deprecated `tng_dataloader`

### Fixed

- Fixed an issue where the number of batches was off by one during training
- Fixed a bug that occured when setting a ckeckpoint callback and `early_stop_callback=False`
- Fixed an error when importing CometLogger
- Fixed a bug where the `gpus` argument had some unexpected behaviour
- Fixed a bug where the computed total number of batches was sometimes incorrect
- Fixed a bug where the progress bar would sometimes not show the total number of batches in test mode
- Fixed a bug when using the `log_gpu_memory='min_max'` option in `Trainer`
- Fixed a bug where checkpointing would sometimes erase the current directory

## [0.5.2] - 2019-10-10

### Added

- Added `weights_summary` argument to `Trainer` to be set to `full` (full summary), `top` (just top level modules) or other
- Added `tags` argument to `MLFlowLogger`

### Changed

- Changed default for `amp_level` to `O1`

### Removed

- Removed the `print_weights_summary` argument from `Trainer`

### Fixed

- Fixed a bug where logs were not written properly
- Fixed a bug where `logger.finalize` wasn't called after training is complete
- Fixed callback metric errors in DDP
- Fixed a bug where `TestTubeLogger` didn't log to the correct directory

## [0.5.1] - 2019-10-05

### Added

- Added the `LightningLoggerBase` class for experiment loggers
- Added `MLFlowLogger` for logging with `mlflow`
- Added `TestTubeLogger` for logging with `test_tube`
- Added a different implementation of DDP (`distributed_backed='ddp2'`) where every node has one model using all GPUs
- Added support for optimisers which require a closure (e.g. LBFGS)
- Added automatic `MASTER_PORT` defualt for DDP when not set manually
- Added new GPU memory logging options `'min_max'` (log only the min/max utilization) and `'all'` (log all the GPU memory)

### Changed

- Changed schedulers to always be called with the current epoch
- Changed `test_tube` to an optional dependency
- Changed data loaders to internally use a getter instead of a python property
- Disabled auto GPU loading when restoring weights to prevent out of memory errors
- Changed logging, early stopping and checkpointing to occur by default

### Fixed

- Fixed a bug with samplers that do not specify `set_epoch`
- Fixed a bug when using the `MLFlowLogger` with unsupported data types, this will now raise a warning
- Fixed a bug where gradient norms were alwasy zero using `track_grad_norm`
- Fixed a bug which causes a crash when logging memory

## [0.5.0] - 2019-09-26

### Changed

- Changed `data_batch` argument to `batch` throughout
- Changed `batch_i` argument to `batch_idx` throughout
- Changed `tng_dataloader` method to `train_dataloader`
- Changed `on_tng_metrics` method to `on_training_metrics`
- Changed `gradient_clip` argument to `gradient_clip_val`
- Changed `add_log_row_interval` to `row_log_interval`

### Fixed

- Fixed a bug with tensorboard logging in multi-gpu setup

## [0.4.9] - 2019-09-16

### Added

- Added the flag `log_gpu_memory` to `Trainer` to deactivate logging of GPU memory utilization
- Added SLURM resubmit functionality (port from test-tube)
- Added optional weight_save_path to trainer to remove the need for a checkpoint_callback when using cluster training
- Added option to use single gpu per node with `DistributedDataParallel`

### Changed

- Changed functionality of `validation_end` and `test_end` with multiple dataloaders to be given all of the dataloaders at once rather than in seperate calls
- Changed print_nan_grads to only print the parameter value and gradients when they contain NaN
- Changed gpu API to take integers as well (e.g. `gpus=2` instead of `gpus=[0, 1]`)
- All models now loaded on to CPU to avoid device and out of memory issues in PyTorch

### Fixed

- Fixed a bug where data types that implement `.to` but not `.cuda` would not be properly moved onto the GPU
- Fixed a bug where data would not be re-shuffled every epoch when using a `DistributedSampler`

## [0.4.8] - 2019-08-31

### Added

- Added `test_step` and `test_end` methods, used when `Trainer.test` is called
- Added `GradientAccumulationScheduler` callback which can be used to schedule changes to the number of accumulation batches
- Added option to skip the validation sanity check by setting `nb_sanity_val_steps = 0`

### Fixed

- Fixed a bug when setting `nb_sanity_val_steps = 0`

## [0.4.7] - 2019-08-24

### Changed

- Changed the default `val_check_interval` to `1.0`
- Changed defaults for `nb_val_batches`, `nb_tng_batches` and `nb_test_batches` to 0

### Fixed

- Fixed a bug where the full validation set as used despite setting `val_percent_check`
- Fixed a bug where an `Exception` was thrown when using a data set containing a single batch
- Fixed a bug where an `Exception` was thrown if no `val_dataloader` was given
- Fixed a bug where tuples were not properly transfered to the GPU
- Fixed a bug where data of a non standard type was not properly handled by the trainer
- Fixed a bug when loading data as a tuple
- Fixed a bug where `AttributeError` could be suppressed by the `Trainer`

## [0.4.6] - 2019-08-15

### Added

- Added support for data to be given as a `dict` or `list` with a single gpu
- Added support for `configure_optimizers` to return a single optimizer, two list (optimizers and schedulers), or a single list

### Fixed

- Fixed a bug where returning just an optimizer list (i.e. without schedulers) from `configure_optimizers` would throw an `Exception`

## [0.4.5] - 2019-08-13

### Added

- Added `optimizer_step` method that can be overridden to change the standard optimizer behaviour

## [0.4.4] - 2019-08-12

### Added

- Added supoort for multiple validation dataloaders
- Added support for latest test-tube logger (optimised for `torch==1.2.0`)

### Changed

- `validation_step` and `val_dataloader` are now optional
- `lr_scheduler` is now activated after epoch

### Fixed

- Fixed a bug where a warning would show when using `lr_scheduler` in `torch>1.1.0`
- Fixed a bug where an `Exception` would be thrown if using `torch.DistributedDataParallel` without using a `DistributedSampler`, this now throws a `Warning` instead

## [0.4.3] - 2019-08-10

### Fixed

- Fixed a bug where accumulate gradients would scale the loss incorrectly

## [0.4.2] - 2019-08-08

### Changed

- Changed install requirement to `torch==1.2.0`

## [0.4.1] - 2019-08-08

### Changed

- Changed install requirement to `torch==1.1.0`

## [0.4.0] - 2019-08-08

### Added

- Added 16-bit support for a single GPU
- Added support for training continuation (preserves epoch, global step etc.)

### Changed

- Changed `training_step` and `validation_step`, outputs will no longer be automatically reduced

### Removed

- Removed need for `Experiment` object in `Trainer`

### Fixed

- Fixed issues with reducing outputs from generative models (such as images and text)

## [0.3.6] - 2019-07-25

### Added

- Added a decorator to do lazy data loading internally

### Fixed

- Fixed a bug where `Experiment` object was not process safe, potentially causing logs to be overwritten

## [0.3.5] - 2019-MM-DD

## [0.3.4] - 2019-MM-DD

## [0.3.3] - 2019-MM-DD

## [0.3.2] - 2019-MM-DD

## [0.3.1] - 2019-MM-DD

## [0.2.x] - YYYY-MM-DD

## [0.1.x] - YYYY-MM-DD<|MERGE_RESOLUTION|>--- conflicted
+++ resolved
@@ -9,18 +9,14 @@
 ### Added
 
 - Added `auto_select_gpus` flag to trainer that enables automatic selection of available GPUs on exclusive mode systems.
-<<<<<<< HEAD
 
 - Added learining rate finder ([#1347](https://github.com/PyTorchLightning/pytorch-lightning/pull/1347))
 
 - Added support for ddp mode in clusters without SLURM ([#1345](https://github.com/PyTorchLightning/pytorch-lightning/issues/1345))
 
-- 
-=======
 - Added learning rate finder ([#1347](https://github.com/PyTorchLightning/pytorch-lightning/pull/1347))
 
 - Added `terminate_on_nan` flag to trainer that performs a NaN check with each training iteration when set to `True`. ([#1475](https://github.com/PyTorchLightning/pytorch-lightning/pull/1475))
->>>>>>> 3ddf3f1f
 
 
 ### Changed
