--- conflicted
+++ resolved
@@ -5,19 +5,7 @@
 The format is based on [Keep a Changelog](http://keepachangelog.com/en/1.0.0/).
 
 
-<<<<<<< HEAD
-### Added
-
-- `Accuracy` metric now generalizes to Top-k accuracy for (multi-dimensional) multi-class inputs using the `top_k` parameter ([#4838](https://github.com/PyTorchLightning/pytorch-lightning/pull/4838))
-
-- `Accuracy` metric now enables the computation of subset accuracy for multi-label or multi-dimensional multi-class inputs with the `subset_accuracy` parameter ([#4838](https://github.com/PyTorchLightning/pytorch-lightning/pull/4838))
-
-- `HammingDistance` metric to compute the hamming distance (loss) ([#4838](https://github.com/PyTorchLightning/pytorch-lightning/pull/4838))
-
-### Fixed
-=======
 ## [unreleased.Features] - YYYY-MM-DD
->>>>>>> ccffc344
 
 ### Added
 
