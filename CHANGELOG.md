--- conflicted
+++ resolved
@@ -259,16 +259,13 @@
 - Fixed a bug that caused incorrect batch indices to be passed to the `BasePredictionWriter` hooks when using a dataloader with `num_workers > 0` ([#10870](https://github.com/PyTorchLightning/pytorch-lightning/pull/10870))
 
 
-<<<<<<< HEAD
 - Fixed a bug where the DeepSpeedPlugin arguments cpu_checkpointing and contiguous_memory_optimization were not being forwarded to deepspeed correctly ([#10874](https://github.com/PyTorchLightning/pytorch-lightning/issues/10874))
 
 
-=======
 - Fixed an issue with item assignment on the logger on rank > 0 for those who support it ([#10917](https://github.com/PyTorchLightning/pytorch-lightning/pull/10917))
 
 
 - Fixed an issue with `DDPSpawnPlugin` and related plugins leaving a temporary checkpoint behind ([#10934](https://github.com/PyTorchLightning/pytorch-lightning/pull/10934))
->>>>>>> 6bfc0bbc
 
 
 - Fixed TypeError cause failure in `singal_connector` `teardown` method by adding None check ([#10961](https://github.com/PyTorchLightning/pytorch-lightning/pull/10961))
