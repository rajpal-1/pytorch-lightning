--- conflicted
+++ resolved
@@ -146,12 +146,10 @@
 
 ### Fixed
 
-<<<<<<< HEAD
+- Fixed signals being registered within threads ([#10610](https://github.com/PyTorchLightning/pytorch-lightning/pull/10610))
+
+
 - Fixed an issue that caused Lightning to extract the batch size even though it was set by the user in `LightningModule.log` ([#10408](https://github.com/PyTorchLightning/pytorch-lightning/pull/10408))
-=======
-
-- Fixed signals being registered within threads ([#10610](https://github.com/PyTorchLightning/pytorch-lightning/pull/10610))
->>>>>>> 7d3ad5b7
 
 
 -
