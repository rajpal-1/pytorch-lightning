# Changelog

All notable changes to this project will be documented in this file.

The format is based on [Keep a Changelog](http://keepachangelog.com/en/1.0.0/).


## [UnReleased] - 2021-MM-DD

### Added

<<<<<<< HEAD
- Added more explicit exception message when trying to execute `trainer.test()` or `trainer.validate()` with `fast_dev_run=True` ([#6667](https://github.com/PyTorchLightning/pytorch-lightning/pull/6667))
=======
- Trigger warning when non-metric logged value with multi processes hasn't been reduced ([#6417](https://github.com/PyTorchLightning/pytorch-lightning/pull/6417))
>>>>>>> 0e452202


- Added a way to print to terminal without breaking up the progress bar ([#5470](https://github.com/PyTorchLightning/pytorch-lightning/pull/5470))


- Added support to checkpoint after training steps in `ModelCheckpoint` callback ([#6146](https://github.com/PyTorchLightning/pytorch-lightning/pull/6146))


- Added `checkpoint` parameter to callback's `on_save_checkpoint` hook ([#6072](https://github.com/PyTorchLightning/pytorch-lightning/pull/6072))


- Added `RunningStage.SANITY_CHECKING` ([#4945](https://github.com/PyTorchLightning/pytorch-lightning/pull/4945))


- Added `TrainerState.{FITTING,VALIDATING,TESTING,PREDICTING,TUNING}` ([#4945](https://github.com/PyTorchLightning/pytorch-lightning/pull/4945))


- Added `Trainer.validate()` method to perform one evaluation epoch over the validation set ([#4948](https://github.com/PyTorchLightning/pytorch-lightning/pull/4948))


- Added `LightningEnvironment` for Lightning-specific DDP ([#5915](https://github.com/PyTorchLightning/pytorch-lightning/pull/5915))


- Added `teardown()` hook to LightningDataModule ([#4673](https://github.com/PyTorchLightning/pytorch-lightning/pull/4673))


- Added `auto_insert_metric_name` parameter to `ModelCheckpoint` ([#6277](https://github.com/PyTorchLightning/pytorch-lightning/pull/6277))


- Added arg to `self.log` that enables users to give custom names when dealing with multiple dataloaders ([#6274](https://github.com/PyTorchLightning/pytorch-lightning/pull/6274))


- Added `teardown` method to `BaseProfiler` to enable subclasses defining post-profiling steps outside of `__del__` ([#6370](https://github.com/PyTorchLightning/pytorch-lightning/pull/6370))


- Added `setup` method to `BaseProfiler` to enable subclasses defining pre-profiling steps for every process ([#6633](https://github.com/PyTorchLightning/pytorch-lightning/pull/6633))


- Added no return warning to predict ([#6139](https://github.com/PyTorchLightning/pytorch-lightning/pull/6139))


- Added `Trainer.predict` config validation ([#6543](https://github.com/PyTorchLightning/pytorch-lightning/pull/6543))


- Added `AbstractProfiler` interface ([#6621](https://github.com/PyTorchLightning/pytorch-lightning/pull/6621))


- Added support for including module names for forward in the autograd trace of `PyTorchProfiler` ([#6349](https://github.com/PyTorchLightning/pytorch-lightning/pull/6349))


- Added support for the PyTorch 1.8.1 autograd profiler ([#6618](https://github.com/PyTorchLightning/pytorch-lightning/pull/6618))


- Added `outputs` parameter to callback's `on_validation_epoch_end` & `on_test_epoch_end` hooks ([#6120](https://github.com/PyTorchLightning/pytorch-lightning/pull/6120))


- Added support for `precision=64`, enabling training with double precision ([#6595](https://github.com/PyTorchLightning/pytorch-lightning/pull/6595))


- Added `artifact_location` argument to `MLFlowLogger` which will be passed to the `MlflowClient.create_experiment` call ([#6677](https://github.com/PyTorchLightning/pytorch-lightning/pull/6677))


### Changed

- Renamed `pytorch_lightning.callbacks.swa` to `pytorch_lightning.callbacks.stochastic_weight_avg` ([#6259](https://github.com/PyTorchLightning/pytorch-lightning/pull/6259))


- Refactor `RunningStage` and `TrainerState` usage ([#4945](https://github.com/PyTorchLightning/pytorch-lightning/pull/4945))


- Changed `trainer.evaluating` to return `True` if validating or testing ([#4945](https://github.com/PyTorchLightning/pytorch-lightning/pull/4945))


- Changed `setup()` and `teardown()` stage argument to take any of `{fit,validate,test,predict}` ([#6386](https://github.com/PyTorchLightning/pytorch-lightning/pull/6386))


- Changed profilers to save separate report files per state and rank ([#6621](https://github.com/PyTorchLightning/pytorch-lightning/pull/6621))


- Changed `PyTorchProfiler` to use `torch.autograd.profiler.record_function` to record functions ([#6349](https://github.com/PyTorchLightning/pytorch-lightning/pull/6349))


- Changed the behavior of `on_epoch_start` to run at the beginning of validation & test epoch ([#6498](https://github.com/PyTorchLightning/pytorch-lightning/pull/6498))


### Deprecated

- `period` has been deprecated in favor of `every_n_val_epochs` in the `ModelCheckpoint` callback ([#6146](https://github.com/PyTorchLightning/pytorch-lightning/pull/6146))


- Deprecated `trainer.running_sanity_check` in favor of `trainer.sanity_checking` ([#4945](https://github.com/PyTorchLightning/pytorch-lightning/pull/4945))


- Deprecated `Profiler(output_filename)` in favor of `dirpath` and `filename` ([#6621](https://github.com/PyTorchLightning/pytorch-lightning/pull/6621))


- Deprecated `PytorchProfiler(profiled_functions)` in favor of `record_functions` ([#6349](https://github.com/PyTorchLightning/pytorch-lightning/pull/6349))


- Deprecated metrics in favor of `torchmetrics` ([#6505](https://github.com/PyTorchLightning/pytorch-lightning/pull/6505),
    [#6530](https://github.com/PyTorchLightning/pytorch-lightning/pull/6530),
    [#6540](https://github.com/PyTorchLightning/pytorch-lightning/pull/6540),
    [#6547](https://github.com/PyTorchLightning/pytorch-lightning/pull/6547),
    [#6515](https://github.com/PyTorchLightning/pytorch-lightning/pull/6515),
    [#6572](https://github.com/PyTorchLightning/pytorch-lightning/pull/6572),
    [#6573](https://github.com/PyTorchLightning/pytorch-lightning/pull/6573),
    [#6584](https://github.com/PyTorchLightning/pytorch-lightning/pull/6584),
    [#6636](https://github.com/PyTorchLightning/pytorch-lightning/pull/6636),
    [#6637](https://github.com/PyTorchLightning/pytorch-lightning/pull/6637),
    [#6649](https://github.com/PyTorchLightning/pytorch-lightning/pull/6649),
    [#6659](https://github.com/PyTorchLightning/pytorch-lightning/pull/6659),
)


### Removed

- Removed support for passing a bool value to `profiler` argument of Trainer ([#6164](https://github.com/PyTorchLightning/pytorch-lightning/pull/6164))


- Removed no return warning from val/test step ([#6139](https://github.com/PyTorchLightning/pytorch-lightning/pull/6139))


- Removed passing a `ModelCheckpoint` instance to `Trainer(checkpoint_callback)` ([#6166](https://github.com/PyTorchLightning/pytorch-lightning/pull/6166))


- Removed deprecated Trainer argument `enable_pl_optimizer` and `automatic_optimization` ([#6163](https://github.com/PyTorchLightning/pytorch-lightning/pull/6163))


- Removed deprecated metrics ([#6161](https://github.com/PyTorchLightning/pytorch-lightning/pull/6161))
    * from `pytorch_lightning.metrics.functional.classification` removed `to_onehot`, `to_categorical`, `get_num_classes`, `roc`, `multiclass_roc`, `average_precision`, `precision_recall_curve`, `multiclass_precision_recall_curve`
    * from `pytorch_lightning.metrics.functional.reduction` removed `reduce`, `class_reduce`


- Removed deprecated `ModelCheckpoint` arguments `prefix`, `mode="auto"` ([#6162](https://github.com/PyTorchLightning/pytorch-lightning/pull/6162))


- Removed `mode='auto'` from `EarlyStopping` ([#6167](https://github.com/PyTorchLightning/pytorch-lightning/pull/6167))


- Removed deprecated `LightningModule` `hparams` setter ([#6207](https://github.com/PyTorchLightning/pytorch-lightning/pull/6207))


- Removed legacy code to include `step` dictionary returns in `callback_metrics`. Use `self.log_dict` instead. ([#6682](https://github.com/PyTorchLightning/pytorch-lightning/pull/6682))


- Removed `optimizer_idx` argument from `training_step` in manual optimization ([#6093](https://github.com/PyTorchLightning/pytorch-lightning/pull/6093))


### Fixed

- Added Autocast in validation, test and predict modes for Native AMP ([#6565](https://github.com/PyTorchLightning/pytorch-lightning/pull/6565))


- Made the `Plugin.reduce` method more consistent across all Plugins to reflect a mean-reduction by default ([#6011](https://github.com/PyTorchLightning/pytorch-lightning/pull/6011))


- Move lightning module to correct device type when using LightningDistributedWrapper ([#6070](https://github.com/PyTorchLightning/pytorch-lightning/pull/6070))


- Do not print top-k verbose log with `ModelCheckpoint(monitor=None)` ([#6109](https://github.com/PyTorchLightning/pytorch-lightning/pull/6109))


- Fixed `ModelCheckpoint(monitor=None, save_last=True)` not saving checkpoints ([#6136](https://github.com/PyTorchLightning/pytorch-lightning/pull/6136))


- Fixed `ModelCheckpoint(save_top_k=0, save_last=True)` not saving the `last` checkpoint ([#6136](https://github.com/PyTorchLightning/pytorch-lightning/pull/6136))


- Fixed duplicate logs appearing in console when using the python logging module ([#5509](https://github.com/PyTorchLightning/pytorch-lightning/pull/5509), [#6275](https://github.com/PyTorchLightning/pytorch-lightning/pull/6275))


- Fixed `.teardown(stage='fit')` getting called during `trainer.test` ([#6386](https://github.com/PyTorchLightning/pytorch-lightning/pull/6386))


- Fixed `.on_fit_{start,end}()` getting called during `trainer.test` ([#6386](https://github.com/PyTorchLightning/pytorch-lightning/pull/6386))


- Fixed LightningModule `all_gather` on cpu tensors ([#6416](https://github.com/PyTorchLightning/pytorch-lightning/pull/6416))


- Fixed a bug where `all_gather` would not work correctly with `tpu_cores=8` ([#6587](https://github.com/PyTorchLightning/pytorch-lightning/pull/6587))


- Update Gradient Clipping for the TPU Accelerator ([#6576](https://github.com/PyTorchLightning/pytorch-lightning/pull/6576))


- Fixed torch distributed not available in setup hook for DDP ([#6506](https://github.com/PyTorchLightning/pytorch-lightning/pull/6506))


- Fixed comparing required versions ([#6434](https://github.com/PyTorchLightning/pytorch-lightning/pull/6434))


- Fixed error on TPUs when there was no `ModelCheckpoint` ([#6654](https://github.com/PyTorchLightning/pytorch-lightning/pull/6654))


- Fixed `trainer.test` freeze on TPUs ([#6654](https://github.com/PyTorchLightning/pytorch-lightning/pull/6654))


- Fixed a bug where gradients were disabled after calling `Trainer.predict` ([#6657](https://github.com/PyTorchLightning/pytorch-lightning/pull/6657))


## [1.2.4] - 2021-03-16

### Changed

- Changed the default of `find_unused_parameters` back to `True` in DDP and DDP Spawn ([#6438](https://github.com/PyTorchLightning/pytorch-lightning/pull/6438))

### Fixed

- Expose DeepSpeed loss parameters to allow users to fix loss instability ([#6115](https://github.com/PyTorchLightning/pytorch-lightning/pull/6115))
- Fixed DP reduction with collection ([#6324](https://github.com/PyTorchLightning/pytorch-lightning/pull/6324))
- Fixed an issue where the tuner would not tune the learning rate if also tuning the batch size ([#4688](https://github.com/PyTorchLightning/pytorch-lightning/pull/4688))
- Fixed broadcast to use PyTorch `broadcast_object_list` and add `reduce_decision` ([#6410](https://github.com/PyTorchLightning/pytorch-lightning/pull/6410))
- Fixed logger creating directory structure too early in DDP ([#6380](https://github.com/PyTorchLightning/pytorch-lightning/pull/6380))
- Fixed DeepSpeed additional memory use on rank 0 when default device not set early enough ([#6460](https://github.com/PyTorchLightning/pytorch-lightning/pull/6460))
- Fixed `DummyLogger.log_hyperparams` raising a `TypeError` when running with `fast_dev_run=True` ([#6398](https://github.com/PyTorchLightning/pytorch-lightning/pull/6398))
- Fixed an issue with `Tuner.scale_batch_size` not finding the batch size attribute in the datamodule ([#5968](https://github.com/PyTorchLightning/pytorch-lightning/pull/5968))
- Fixed an exception in the layer summary when the model contains torch.jit scripted submodules ([#6511](https://github.com/PyTorchLightning/pytorch-lightning/pull/6511))
- Fixed when Train loop config was run during `Trainer.predict` ([#6541](https://github.com/PyTorchLightning/pytorch-lightning/pull/6541))


## [1.2.3] - 2021-03-09

### Fixed

- Fixed `ModelPruning(make_pruning_permanent=True)` pruning buffers getting removed when saved during training ([#6073](https://github.com/PyTorchLightning/pytorch-lightning/pull/6073))
- Fixed when `_stable_1d_sort` to work when `n >= N` ([#6177](https://github.com/PyTorchLightning/pytorch-lightning/pull/6177))
- Fixed `AttributeError` when `logger=None` on TPU ([#6221](https://github.com/PyTorchLightning/pytorch-lightning/pull/6221))
- Fixed PyTorch Profiler with `emit_nvtx` ([#6260](https://github.com/PyTorchLightning/pytorch-lightning/pull/6260))
- Fixed `trainer.test` from `best_path` hangs after calling `trainer.fit`  ([#6272](https://github.com/PyTorchLightning/pytorch-lightning/pull/6272))
- Fixed `SingleTPU` calling `all_gather` ([#6296](https://github.com/PyTorchLightning/pytorch-lightning/pull/6296))
- Ensure we check deepspeed/sharded in multinode DDP ([#6297](https://github.com/PyTorchLightning/pytorch-lightning/pull/6297)
- Check `LightningOptimizer` doesn't delete optimizer hooks ([#6305](https://github.com/PyTorchLightning/pytorch-lightning/pull/6305)
- Resolve memory leak for evaluation ([#6326](https://github.com/PyTorchLightning/pytorch-lightning/pull/6326)
- Ensure that clip gradients is only called if the value is greater than 0 ([#6330](https://github.com/PyTorchLightning/pytorch-lightning/pull/6330)
- Fixed `Trainer` not resetting `lightning_optimizers` when calling `Trainer.fit()` multiple times ([#6372](https://github.com/PyTorchLightning/pytorch-lightning/pull/6372))


## [1.2.2] - 2021-03-02

### Added

- Added `checkpoint` parameter to callback's `on_save_checkpoint` hook ([#6072](https://github.com/PyTorchLightning/pytorch-lightning/pull/6072))

### Changed

- Changed the order of `backward`, `step`, `zero_grad` to `zero_grad`, `backward`, `step` ([#6147](https://github.com/PyTorchLightning/pytorch-lightning/pull/6147))
- Changed default for DeepSpeed CPU Offload to False, due to prohibitively slow speeds at smaller scale ([#6262](https://github.com/PyTorchLightning/pytorch-lightning/pull/6262))

### Fixed

- Fixed epoch level schedulers not being called when `val_check_interval < 1.0` ([#6075](https://github.com/PyTorchLightning/pytorch-lightning/pull/6075))
- Fixed multiple early stopping callbacks ([#6197](https://github.com/PyTorchLightning/pytorch-lightning/pull/6197))
- Fixed incorrect usage of `detach()`, `cpu()`, `to()` ([#6216](https://github.com/PyTorchLightning/pytorch-lightning/pull/6216))
- Fixed LBFGS optimizer support which didn't converge in automatic optimization ([#6147](https://github.com/PyTorchLightning/pytorch-lightning/pull/6147))
- Prevent `WandbLogger` from dropping values ([#5931](https://github.com/PyTorchLightning/pytorch-lightning/pull/5931))
- Fixed error thrown when using valid distributed mode in multi node ([#6297](https://github.com/PyTorchLightning/pytorch-lightning/pull/6297)


## [1.2.1] - 2021-02-23

### Fixed

- Fixed incorrect yield logic for the amp autocast context manager ([#6080](https://github.com/PyTorchLightning/pytorch-lightning/pull/6080))
- Fixed priority of plugin/accelerator when setting distributed mode ([#6089](https://github.com/PyTorchLightning/pytorch-lightning/pull/6089))
- Fixed error message for AMP + CPU incompatibility ([#6107](https://github.com/PyTorchLightning/pytorch-lightning/pull/6107))
- Disabled batch transfer in DP mode ([#6093](https://github.com/PyTorchLightning/pytorch-lightning/pull/6093))


## [1.2.0] - 2021-02-18

### Added

- Added `DataType`, `AverageMethod` and `MDMCAverageMethod` enum in metrics ([#5657](https://github.com/PyTorchLightning/pytorch-lightning/pull/5689))
- Added support for summarized model total params size in megabytes ([#5590](https://github.com/PyTorchLightning/pytorch-lightning/pull/5590))
- Added support for multiple train loaders ([#1959](https://github.com/PyTorchLightning/pytorch-lightning/pull/1959))
- Added `Accuracy` metric now generalizes to Top-k accuracy for (multi-dimensional) multi-class inputs using the `top_k` parameter ([#4838](https://github.com/PyTorchLightning/pytorch-lightning/pull/4838))
- Added `Accuracy` metric now enables the computation of subset accuracy for multi-label or multi-dimensional multi-class inputs with the `subset_accuracy` parameter ([#4838](https://github.com/PyTorchLightning/pytorch-lightning/pull/4838))
- Added `HammingDistance` metric to compute the hamming distance (loss) ([#4838](https://github.com/PyTorchLightning/pytorch-lightning/pull/4838))
- Added `max_fpr` parameter to `auroc` metric for computing partial auroc metric ([#3790](https://github.com/PyTorchLightning/pytorch-lightning/pull/3790))
- Added `StatScores` metric to compute the number of true positives, false positives, true negatives and false negatives ([#4839](https://github.com/PyTorchLightning/pytorch-lightning/pull/4839))
- Added `R2Score` metric ([#5241](https://github.com/PyTorchLightning/pytorch-lightning/pull/5241))
- Added `LambdaCallback` ([#5347](https://github.com/PyTorchLightning/pytorch-lightning/pull/5347))
- Added `BackboneLambdaFinetuningCallback` ([#5377](https://github.com/PyTorchLightning/pytorch-lightning/pull/5377))
- Accelerator `all_gather` supports collection ([#5221](https://github.com/PyTorchLightning/pytorch-lightning/pull/5221))
- Added `image_gradients` functional metric to compute the image gradients of a given input image. ([#5056](https://github.com/PyTorchLightning/pytorch-lightning/pull/5056))
- Added `MetricCollection` ([#4318](https://github.com/PyTorchLightning/pytorch-lightning/pull/4318))
- Added `.clone()` method to metrics ([#4318](https://github.com/PyTorchLightning/pytorch-lightning/pull/4318))
- Added `IoU` class interface ([#4704](https://github.com/PyTorchLightning/pytorch-lightning/pull/4704))
- Support to tie weights after moving model to TPU via `on_post_move_to_device` hook
- Added missing val/test hooks in `LightningModule` ([#5467](https://github.com/PyTorchLightning/pytorch-lightning/pull/5467))
- The `Recall` and `Precision` metrics (and their functional counterparts `recall` and `precision`) can now be generalized to Recall@K and Precision@K with the use of `top_k` parameter ([#4842](https://github.com/PyTorchLightning/pytorch-lightning/pull/4842))
- Added `ModelPruning` Callback ([#5618](https://github.com/PyTorchLightning/pytorch-lightning/pull/5618),
    [#5825](https://github.com/PyTorchLightning/pytorch-lightning/pull/5825),
    [#6045](https://github.com/PyTorchLightning/pytorch-lightning/pull/6045))
- Added `PyTorchProfiler` ([#5560](https://github.com/PyTorchLightning/pytorch-lightning/pull/5560))
- Added compositional metrics ([#5464](https://github.com/PyTorchLightning/pytorch-lightning/pull/5464))
- Added Trainer method `predict(...)` for high performence predictions ([#5579](https://github.com/PyTorchLightning/pytorch-lightning/pull/5579))
- Added `on_before_batch_transfer` and `on_after_batch_transfer` data hooks ([#3671](https://github.com/PyTorchLightning/pytorch-lightning/pull/3671))
- Added AUC/AUROC class interface ([#5479](https://github.com/PyTorchLightning/pytorch-lightning/pull/5479))
- Added `PredictLoop` object ([#5752](https://github.com/PyTorchLightning/pytorch-lightning/pull/5752))
- Added `QuantizationAwareTraining` callback ([#5706](https://github.com/PyTorchLightning/pytorch-lightning/pull/5706),
    [#6040](https://github.com/PyTorchLightning/pytorch-lightning/pull/6040))
- Added `LightningModule.configure_callbacks` to enable the definition of model-specific callbacks ([#5621](https://github.com/PyTorchLightning/pytorch-lightning/pull/5621))
- Added `dim` to `PSNR` metric for mean-squared-error reduction ([#5957](https://github.com/PyTorchLightning/pytorch-lightning/pull/5957))
- Added promxial policy optimization template to pl_examples ([#5394](https://github.com/PyTorchLightning/pytorch-lightning/pull/5394))
- Added `log_graph` to `CometLogger` ([#5295](https://github.com/PyTorchLightning/pytorch-lightning/pull/5295))
- Added possibility for nested loaders ([#5404](https://github.com/PyTorchLightning/pytorch-lightning/pull/5404))
- Added `sync_step` to Wandb logger ([#5351](https://github.com/PyTorchLightning/pytorch-lightning/pull/5351))
- Added `StochasticWeightAveraging` callback ([#5640](https://github.com/PyTorchLightning/pytorch-lightning/pull/5640))
- Added `LightningDataModule.from_datasets(...)` ([#5133](https://github.com/PyTorchLightning/pytorch-lightning/pull/5133))
- Added `PL_TORCH_DISTRIBUTED_BACKEND` env variable to select backend ([#5981](https://github.com/PyTorchLightning/pytorch-lightning/pull/5981))
- Added `Trainer` flag to activate Stochastic Weight Averaging (SWA) `Trainer(stochastic_weight_avg=True)` ([#6038](https://github.com/PyTorchLightning/pytorch-lightning/pull/6038))
- Added DeepSpeed integration ([#5954](https://github.com/PyTorchLightning/pytorch-lightning/pull/5954),
    [#6042](https://github.com/PyTorchLightning/pytorch-lightning/pull/6042))

### Changed

- Changed `stat_scores` metric now calculates stat scores over all classes and gains new parameters, in line with the new `StatScores` metric ([#4839](https://github.com/PyTorchLightning/pytorch-lightning/pull/4839))
- Changed `computer_vision_fine_tunning` example to use `BackboneLambdaFinetuningCallback` ([#5377](https://github.com/PyTorchLightning/pytorch-lightning/pull/5377))
- Changed `automatic casting` for LoggerConnector `metrics` ([#5218](https://github.com/PyTorchLightning/pytorch-lightning/pull/5218))
- Changed `iou` [func] to allow float input ([#4704](https://github.com/PyTorchLightning/pytorch-lightning/pull/4704))
- Metric `compute()` method will no longer automatically call `reset()` ([#5409](https://github.com/PyTorchLightning/pytorch-lightning/pull/5409/))
- Set PyTorch 1.4 as min requirements, also for testing and examples `torchvision>=0.5` and `torchtext>=0.5` ([#5418](https://github.com/PyTorchLightning/pytorch-lightning/pull/5418))
- Changed `callbacks` argument in `Trainer` to allow `Callback` input ([#5446](https://github.com/PyTorchLightning/pytorch-lightning/pull/5446))
- Changed the default of `find_unused_parameters` to `False` in DDP ([#5185](https://github.com/PyTorchLightning/pytorch-lightning/pull/5185))
- Changed `ModelCheckpoint` version suffixes to start at 1 ([#5008](https://github.com/PyTorchLightning/pytorch-lightning/pull/5008))
- Progress bar metrics tensors are now converted to float ([#5692](https://github.com/PyTorchLightning/pytorch-lightning/pull/5692))
- Changed the default value for the `progress_bar_refresh_rate` Trainer argument in Google COLAB notebooks to 20 ([#5516](https://github.com/PyTorchLightning/pytorch-lightning/pull/5516))
- Extended support for purely iteration-based training ([#5726](https://github.com/PyTorchLightning/pytorch-lightning/pull/5726))
- Made `LightningModule.global_rank`, `LightningModule.local_rank` and `LightningModule.logger` read-only properties ([#5730](https://github.com/PyTorchLightning/pytorch-lightning/pull/5730))
- Forced `ModelCheckpoint` callbacks to run after all others to guarantee all states are saved to the checkpoint ([#5731](https://github.com/PyTorchLightning/pytorch-lightning/pull/5731))
- Refactored Accelerators and Plugins ([#5743](https://github.com/PyTorchLightning/pytorch-lightning/pull/5743))
    * Added base classes for plugins ([#5715](https://github.com/PyTorchLightning/pytorch-lightning/pull/5715))
    * Added parallel plugins for DP, DDP, DDPSpawn, DDP2 and Horovod ([#5714](https://github.com/PyTorchLightning/pytorch-lightning/pull/5714))
    * Precision Plugins ([#5718](https://github.com/PyTorchLightning/pytorch-lightning/pull/5718))
    * Added new Accelerators for CPU, GPU and TPU ([#5719](https://github.com/PyTorchLightning/pytorch-lightning/pull/5719))
    * Added Plugins for TPU training ([#5719](https://github.com/PyTorchLightning/pytorch-lightning/pull/5719))
    * Added RPC and Sharded plugins ([#5732](https://github.com/PyTorchLightning/pytorch-lightning/pull/5732))
    * Added missing `LightningModule`-wrapper logic to new plugins and accelerator ([#5734](https://github.com/PyTorchLightning/pytorch-lightning/pull/5734))
    * Moved device-specific teardown logic from training loop to accelerator ([#5973](https://github.com/PyTorchLightning/pytorch-lightning/pull/5973))
    * Moved accelerator_connector.py to the connectors subfolder ([#6033](https://github.com/PyTorchLightning/pytorch-lightning/pull/6033))
    * Trainer only references accelerator ([#6039](https://github.com/PyTorchLightning/pytorch-lightning/pull/6039))
    * Made parallel devices optional across all plugins ([#6051](https://github.com/PyTorchLightning/pytorch-lightning/pull/6051))
    * Cleaning ([#5948](https://github.com/PyTorchLightning/pytorch-lightning/pull/5948),
        [#5949](https://github.com/PyTorchLightning/pytorch-lightning/pull/5949),
        [#5950](https://github.com/PyTorchLightning/pytorch-lightning/pull/5950))
- Enabled `self.log` in callbacks ([#5094](https://github.com/PyTorchLightning/pytorch-lightning/pull/5094))
- Renamed xxx_AVAILABLE as protected ([#5082](https://github.com/PyTorchLightning/pytorch-lightning/pull/5082))
- Unified module names in Utils ([#5199](https://github.com/PyTorchLightning/pytorch-lightning/pull/5199))
- Separated utils: imports & enums ([#5256](https://github.com/PyTorchLightning/pytorch-lightning/pull/5256)
    [#5874](https://github.com/PyTorchLightning/pytorch-lightning/pull/5874))
- Refactor: clean trainer device & distributed getters ([#5300](https://github.com/PyTorchLightning/pytorch-lightning/pull/5300))
- Simplified training phase as LightningEnum ([#5419](https://github.com/PyTorchLightning/pytorch-lightning/pull/5419))
- Updated metrics to use LightningEnum ([#5689](https://github.com/PyTorchLightning/pytorch-lightning/pull/5689))
- Changed the seq of `on_train_batch_end`, `on_batch_end` & `on_train_epoch_end`, `on_epoch_end hooks` ([#5688](https://github.com/PyTorchLightning/pytorch-lightning/pull/5688))
- Refactored `setup_training` and remove `test_mode` ([#5388](https://github.com/PyTorchLightning/pytorch-lightning/pull/5388))
- Disabled training with zero `num_training_batches` when insufficient `limit_train_batches` ([#5703](https://github.com/PyTorchLightning/pytorch-lightning/pull/5703))
- Refactored `EpochResultStore` ([#5522](https://github.com/PyTorchLightning/pytorch-lightning/pull/5522))
- Update `lr_finder` to check for attribute if not running `fast_dev_run` ([#5990](https://github.com/PyTorchLightning/pytorch-lightning/pull/5990))
- LightningOptimizer manual optimizer is more flexible and expose `toggle_model` ([#5771](https://github.com/PyTorchLightning/pytorch-lightning/pull/5771))
- `MlflowLogger` limit parameter value length to 250 char ([#5893](https://github.com/PyTorchLightning/pytorch-lightning/pull/5893))
- Re-introduced fix for Hydra directory sync with multiple process ([#5993](https://github.com/PyTorchLightning/pytorch-lightning/pull/5993))

### Deprecated

- Function `stat_scores_multiple_classes` is deprecated in favor of `stat_scores` ([#4839](https://github.com/PyTorchLightning/pytorch-lightning/pull/4839))
- Moved accelerators and plugins to its `legacy` pkg ([#5645](https://github.com/PyTorchLightning/pytorch-lightning/pull/5645))
- Deprecated `LightningDistributedDataParallel` in favor of new wrapper module `LightningDistributedModule` ([#5185](https://github.com/PyTorchLightning/pytorch-lightning/pull/5185))
- Deprecated `LightningDataParallel` in favor of new wrapper module `LightningParallelModule` ([#5670](https://github.com/PyTorchLightning/pytorch-lightning/pull/5670))
- Renamed utils modules ([#5199](https://github.com/PyTorchLightning/pytorch-lightning/pull/5199))
    * `argparse_utils` >> `argparse`
    * `model_utils` >> `model_helpers`
    * `warning_utils` >> `warnings`
    * `xla_device_utils` >> `xla_device`
- Deprecated using `'val_loss'` to set the `ModelCheckpoint` monitor ([#6012](https://github.com/PyTorchLightning/pytorch-lightning/pull/6012))
- Deprecated `.get_model()` with explicit `.lightning_module` property ([#6035](https://github.com/PyTorchLightning/pytorch-lightning/pull/6035))
- Deprecated Trainer attribute `accelerator_backend` in favor of `accelerator` ([#6034](https://github.com/PyTorchLightning/pytorch-lightning/pull/6034))

### Removed

- Removed deprecated checkpoint argument `filepath` ([#5321](https://github.com/PyTorchLightning/pytorch-lightning/pull/5321))
- Removed deprecated `Fbeta`, `f1_score` and `fbeta_score` metrics ([#5322](https://github.com/PyTorchLightning/pytorch-lightning/pull/5322))
- Removed deprecated `TrainResult` ([#5323](https://github.com/PyTorchLightning/pytorch-lightning/pull/5323))
- Removed deprecated `EvalResult` ([#5633](https://github.com/PyTorchLightning/pytorch-lightning/pull/5633))
- Removed `LoggerStages` ([#5673](https://github.com/PyTorchLightning/pytorch-lightning/pull/5673))

### Fixed

- Fixed distributed setting and `ddp_cpu` only with `num_processes>1` ([#5297](https://github.com/PyTorchLightning/pytorch-lightning/pull/5297))
- Fixed the saved filename in `ModelCheckpoint` when it already exists ([#4861](https://github.com/PyTorchLightning/pytorch-lightning/pull/4861))
- Fixed `DDPHPCAccelerator` hangs in DDP construction by calling `init_device` ([#5157](https://github.com/PyTorchLightning/pytorch-lightning/pull/5157))
- Fixed `num_workers` for Windows example ([#5375](https://github.com/PyTorchLightning/pytorch-lightning/pull/5375))
- Fixed loading yaml ([#5619](https://github.com/PyTorchLightning/pytorch-lightning/pull/5619))
- Fixed support custom DataLoader with DDP if they can be re-instantiated ([#5745](https://github.com/PyTorchLightning/pytorch-lightning/pull/5745))
- Fixed repeated `.fit()` calls ignore max_steps iteration bound ([#5936](https://github.com/PyTorchLightning/pytorch-lightning/pull/5936))
- Fixed throwing `MisconfigurationError` on unknown mode ([#5255](https://github.com/PyTorchLightning/pytorch-lightning/pull/5255))
- Resolve bug with Finetuning ([#5744](https://github.com/PyTorchLightning/pytorch-lightning/pull/5744))
- Fixed `ModelCheckpoint` race condition in file existence check ([#5155](https://github.com/PyTorchLightning/pytorch-lightning/pull/5155))
- Fixed some compatibility with PyTorch 1.8 ([#5864](https://github.com/PyTorchLightning/pytorch-lightning/pull/5864))
- Fixed forward cache ([#5895](https://github.com/PyTorchLightning/pytorch-lightning/pull/5895))
- Fixed recursive detach of tensors to CPU ([#6007](https://github.com/PyTorchLightning/pytorch-lightning/pull/6007))
- Fixed passing wrong strings for scheduler interval doesn't throw an error ([#5923](https://github.com/PyTorchLightning/pytorch-lightning/pull/5923))
- Fixed wrong `requires_grad` state after `return None` with multiple optimizers ([#5738](https://github.com/PyTorchLightning/pytorch-lightning/pull/5638))
- Fixed add `on_epoch_end` hook at the end of `validation`, `test` epoch ([#5986](https://github.com/PyTorchLightning/pytorch-lightning/pull/5986))
- Fixed missing `process_dataloader` call for `TPUSpawn` when in distributed mode ([#6015](https://github.com/PyTorchLightning/pytorch-lightning/pull/6015))
- Fixed progress bar flickering by appending 0 to floats/strings ([#6009](https://github.com/PyTorchLightning/pytorch-lightning/pull/6009))
- Fixed synchronization issues with TPU training ([#6027](https://github.com/PyTorchLightning/pytorch-lightning/pull/6027))
- Fixed `hparams.yaml` saved twice when using `TensorBoardLogger` ([#5953](https://github.com/PyTorchLightning/pytorch-lightning/pull/5953))
- Fixed basic examples ([#5912](https://github.com/PyTorchLightning/pytorch-lightning/pull/5912),
    [#5985](https://github.com/PyTorchLightning/pytorch-lightning/pull/5985))
- Fixed `fairscale` compatible with PT 1.8 ([#5996](https://github.com/PyTorchLightning/pytorch-lightning/pull/5996))
- Ensured `process_dataloader` is called when `tpu_cores > 1` to use Parallel DataLoader ([#6015](https://github.com/PyTorchLightning/pytorch-lightning/pull/6015))
- Attempted SLURM auto resume call when non-shell call fails ([#6002](https://github.com/PyTorchLightning/pytorch-lightning/pull/6002))
- Fixed wrapping optimizers upon assignment ([#6006](https://github.com/PyTorchLightning/pytorch-lightning/pull/6006))
- Fixed allowing hashing of metrics with lists in their state ([#5939](https://github.com/PyTorchLightning/pytorch-lightning/pull/5939))


## [1.1.8] - 2021-02-08

### Fixed

- Separate epoch validation from step validation ([#5208](https://github.com/PyTorchLightning/pytorch-lightning/pull/5208))
- Fixed `toggle_optimizers` not handling all optimizer parameters ([#5775](https://github.com/PyTorchLightning/pytorch-lightning/pull/5775))


## [1.1.7] - 2021-02-03

### Fixed

- Fixed `TensorBoardLogger` not closing `SummaryWriter` on `finalize` ([#5696](https://github.com/PyTorchLightning/pytorch-lightning/pull/5696))
- Fixed filtering of pytorch  "unsqueeze" warning when using DP ([#5622](https://github.com/PyTorchLightning/pytorch-lightning/pull/5622))
- Fixed `num_classes` argument in F1 metric ([#5663](https://github.com/PyTorchLightning/pytorch-lightning/pull/5663))
- Fixed `log_dir` property ([#5537](https://github.com/PyTorchLightning/pytorch-lightning/pull/5537))
- Fixed a race condition in `ModelCheckpoint` when checking if a checkpoint file exists ([#5144](https://github.com/PyTorchLightning/pytorch-lightning/pull/5144))
- Remove unnecessary intermediate layers in Dockerfiles ([#5697](https://github.com/PyTorchLightning/pytorch-lightning/pull/5697))
- Fixed auto learning rate ordering ([#5638](https://github.com/PyTorchLightning/pytorch-lightning/pull/5638))


## [1.1.6] - 2021-01-26

### Changed

- Increased TPU check timeout from 20s to 100s ([#5598](https://github.com/PyTorchLightning/pytorch-lightning/pull/5598))
- Ignored `step` param in Neptune logger's log_metric method ([#5510](https://github.com/PyTorchLightning/pytorch-lightning/pull/5510))
- Pass batch outputs to `on_train_batch_end` instead of `epoch_end` outputs ([#4369](https://github.com/PyTorchLightning/pytorch-lightning/pull/4369))

### Fixed

- Fixed `toggle_optimizer` to reset `requires_grad` state  ([#5574](https://github.com/PyTorchLightning/pytorch-lightning/pull/5574))
- Fixed FileNotFoundError for best checkpoint when using DDP with Hydra ([#5629](https://github.com/PyTorchLightning/pytorch-lightning/pull/5629))
- Fixed an error when logging a progress bar metric with a reserved name ([#5620](https://github.com/PyTorchLightning/pytorch-lightning/pull/5620))
- Fixed `Metric`'s `state_dict` not included when child modules ([#5614](https://github.com/PyTorchLightning/pytorch-lightning/pull/5614))
- Fixed Neptune logger creating multiple experiments when GPUs > 1 ([#3256](https://github.com/PyTorchLightning/pytorch-lightning/pull/3256))
- Fixed duplicate logs appearing in console when using the python logging module ([#5509](https://github.com/PyTorchLightning/pytorch-lightning/pull/5509))
- Fixed tensor printing in `trainer.test()` ([#5138](https://github.com/PyTorchLightning/pytorch-lightning/pull/5138))
- Fixed not using dataloader when `hparams` present ([#4559](https://github.com/PyTorchLightning/pytorch-lightning/pull/4559))


## [1.1.5] - 2021-01-19

### Fixed

- Fixed a visual bug in the progress bar display initialization ([#4579](https://github.com/PyTorchLightning/pytorch-lightning/pull/4579))
- Fixed logging `on_train_batch_end` in a callback with multiple optimizers ([#5521](https://github.com/PyTorchLightning/pytorch-lightning/pull/5521))
- Fixed `reinit_scheduler_properties` with correct optimizer ([#5519](https://github.com/PyTorchLightning/pytorch-lightning/pull/5519))
- Fixed `val_check_interval` with `fast_dev_run` ([#5540](https://github.com/PyTorchLightning/pytorch-lightning/pull/5540))


## [1.1.4] - 2021-01-12

### Added

- Add automatic optimization property setter to lightning module ([#5169](https://github.com/PyTorchLightning/pytorch-lightning/pull/5169))

### Changed

- Changed deprecated `enable_pl_optimizer=True` ([#5244](https://github.com/PyTorchLightning/pytorch-lightning/pull/5244))

### Fixed

- Fixed `transfer_batch_to_device` for DDP with `len(devices_ids) == 1` ([#5195](https://github.com/PyTorchLightning/pytorch-lightning/pull/5195))
- Logging only on `not should_accumulate()` during training ([#5417](https://github.com/PyTorchLightning/pytorch-lightning/pull/5417))
- Resolve interpolation bug with Hydra ([#5406](https://github.com/PyTorchLightning/pytorch-lightning/pull/5406))
- Check environ before selecting a seed to prevent warning message ([#4743](https://github.com/PyTorchLightning/pytorch-lightning/pull/4743))
- Fixed signature mismatch in `model_to_device` of `DDPCPUHPCAccelerator` ([#5505](https://github.com/PyTorchLightning/pytorch-lightning/pull/5505))

## [1.1.3] - 2021-01-05

### Added

- Added a check for optimizer attached to `lr_scheduler` ([#5338](https://github.com/PyTorchLightning/pytorch-lightning/pull/5338))
- Added support for passing non-existing filepaths to `resume_from_checkpoint` ([#4402](https://github.com/PyTorchLightning/pytorch-lightning/pull/4402))

### Changed

- Skip restore from `resume_from_checkpoint` while `testing` ([#5161](https://github.com/PyTorchLightning/pytorch-lightning/pull/5161))
- Allowed `log_momentum` for adaptive optimizers in `LearningRateMonitor` ([#5333](https://github.com/PyTorchLightning/pytorch-lightning/pull/5333))
- Disabled checkpointing, earlystopping and logging with `fast_dev_run` ([#5277](https://github.com/PyTorchLightning/pytorch-lightning/pull/5277))
- Distributed group defaults to `WORLD` if `None` ([#5125](https://github.com/PyTorchLightning/pytorch-lightning/pull/5125))

### Fixed

- Fixed `trainer.test` returning non-test metrics ([#5214](https://github.com/PyTorchLightning/pytorch-lightning/pull/5214))
- Fixed metric state reset ([#5273](https://github.com/PyTorchLightning/pytorch-lightning/pull/5273))
- Fixed `--num-nodes` on `DDPSequentialPlugin` ([#5327](https://github.com/PyTorchLightning/pytorch-lightning/pull/5327))
- Fixed invalid value for `weights_summary` ([#5296](https://github.com/PyTorchLightning/pytorch-lightning/pull/5296))
- Fixed `Trainer.test` not using the latest `best_model_path` ([#5161](https://github.com/PyTorchLightning/pytorch-lightning/pull/5161))
- Fixed existence check for hparams not using underlying filesystem ([#5250](https://github.com/PyTorchLightning/pytorch-lightning/pull/5250))
- Fixed `LightningOptimizer` AMP bug ([#5191](https://github.com/PyTorchLightning/pytorch-lightning/pull/5191))
- Fixed casted key to string in `_flatten_dict` ([#5354](https://github.com/PyTorchLightning/pytorch-lightning/pull/5354))


## [1.1.2] - 2020-12-23

### Added

- Support number for logging with `sync_dist=True` ([#5080](https://github.com/PyTorchLightning/pytorch-lightning/pull/5080))
- Added offset logging step when resuming for Wandb logger ([#5050](https://github.com/PyTorchLightning/pytorch-lightning/pull/5050))

### Removed

- `enable_pl_optimizer=False` by default to temporarily fix AMP issues ([#5163](https://github.com/PyTorchLightning/pytorch-lightning/pull/5163))

### Fixed

- Metric reduction with Logging ([#5150](https://github.com/PyTorchLightning/pytorch-lightning/pull/5150))
- Remove nan loss in manual optimization ([#5121](https://github.com/PyTorchLightning/pytorch-lightning/pull/5121))
- Un-balanced logging properly supported ([#5119](https://github.com/PyTorchLightning/pytorch-lightning/pull/5119))
- Fix hanging in DDP HPC accelerators ([#5157](https://github.com/PyTorchLightning/pytorch-lightning/pull/5157))
- Fix saved filename in `ModelCheckpoint` if it already exists ([#4861](https://github.com/PyTorchLightning/pytorch-lightning/pull/4861))
- Fix reset `TensorRunningAccum` ([#5106](https://github.com/PyTorchLightning/pytorch-lightning/pull/5106))
- Updated `DALIClassificationLoader` to not use deprecated arguments ([#4925](https://github.com/PyTorchLightning/pytorch-lightning/pull/4925))
- Corrected call to `torch.no_grad` ([#5124](https://github.com/PyTorchLightning/pytorch-lightning/pull/5124))


## [1.1.1] - 2020-12-15

### Added

- Add a notebook example to reach a quick baseline of ~94% accuracy on CIFAR10 using Resnet in Lightning ([#4818](https://github.com/PyTorchLightning/pytorch-lightning/pull/4818))

### Changed

- Simplify accelerator steps ([#5015](https://github.com/PyTorchLightning/pytorch-lightning/pull/5015))
- Refactor load in checkpoint connector ([#4593](https://github.com/PyTorchLightning/pytorch-lightning/pull/4593))
- Fixed the saved filename in `ModelCheckpoint` when it already exists ([#4861](https://github.com/PyTorchLightning/pytorch-lightning/pull/4861))

### Removed

- Drop duplicate metrics ([#5014](https://github.com/PyTorchLightning/pytorch-lightning/pull/5014))
- Remove beta arg from F1 class and functional ([#5076](https://github.com/PyTorchLightning/pytorch-lightning/pull/5076))

### Fixed

- Fixed trainer by default `None` in `DDPAccelerator` ([#4915](https://github.com/PyTorchLightning/pytorch-lightning/pull/4915))
- Fixed `LightningOptimizer` to expose optimizer attributes ([#5095](https://github.com/PyTorchLightning/pytorch-lightning/pull/5095))
- Do not warn when the `name` key is used in the `lr_scheduler` dict ([#5057](https://github.com/PyTorchLightning/pytorch-lightning/pull/5057))
- Check if optimizer supports closure ([#4981](https://github.com/PyTorchLightning/pytorch-lightning/pull/4981))
- Extend LightningOptimizer to exposure underlying Optimizer attributes + update doc ([#5095](https://github.com/PyTorchLightning/pytorch-lightning/pull/5095))
- Add deprecated metric utility functions back to functional (
    [#5067](https://github.com/PyTorchLightning/pytorch-lightning/pull/5067),
    [#5068](https://github.com/PyTorchLightning/pytorch-lightning/pull/5068))
- Allow any input in `to_onnx` and `to_torchscript` ([#4378](https://github.com/PyTorchLightning/pytorch-lightning/pull/4378))
- Do not warn when the name key is used in the `lr_scheduler` dict ([#5057](https://github.com/PyTorchLightning/pytorch-lightning/pull/5057))
- Fixed `DDPHPCAccelerator` hangs in DDP construction by calling `init_device` ([#5157](https://github.com/PyTorchLightning/pytorch-lightning/pull/5157))


## [1.1.0] - 2020-12-09

### Added

- Added "monitor" key to saved `ModelCheckpoints` ([#4383](https://github.com/PyTorchLightning/pytorch-lightning/pull/4383))
- Added `ConfusionMatrix` class interface ([#4348](https://github.com/PyTorchLightning/pytorch-lightning/pull/4348))
- Added multiclass AUROC metric ([#4236](https://github.com/PyTorchLightning/pytorch-lightning/pull/4236))
- Added global step indexing to the checkpoint name for a better sub-epoch checkpointing experience ([#3807](https://github.com/PyTorchLightning/pytorch-lightning/pull/3807))
- Added optimizer hooks in callbacks ([#4379](https://github.com/PyTorchLightning/pytorch-lightning/pull/4379))
- Added option to log momentum ([#4384](https://github.com/PyTorchLightning/pytorch-lightning/pull/4384))
- Added `current_score` to `ModelCheckpoint.on_save_checkpoint` ([#4721](https://github.com/PyTorchLightning/pytorch-lightning/pull/4721))
- Added logging using `self.log` in train and evaluation for epoch end hooks (
    [#4552](https://github.com/PyTorchLightning/pytorch-lightning/pull/4552),
    [#4495](https://github.com/PyTorchLightning/pytorch-lightning/pull/4495),
    [#4439](https://github.com/PyTorchLightning/pytorch-lightning/pull/4439),
    [#4684](https://github.com/PyTorchLightning/pytorch-lightning/pull/4684),
    [#4913](https://github.com/PyTorchLightning/pytorch-lightning/pull/4913))
- Added ability for DDP plugin to modify optimizer state saving ([#4675](https://github.com/PyTorchLightning/pytorch-lightning/pull/4675))
- Added casting to python types for numpy scalars when logging hparams ([#4647](https://github.com/PyTorchLightning/pytorch-lightning/pull/4647))
- Added `prefix` argument in loggers ([#4557](https://github.com/PyTorchLightning/pytorch-lightning/pull/4557))
- Added printing of total num of params, trainable and non-trainable params in ModelSummary ([#4521](https://github.com/PyTorchLightning/pytorch-lightning/pull/4521))
- Added `PrecisionRecallCurve, ROC, AveragePrecision` class metric ([#4549](https://github.com/PyTorchLightning/pytorch-lightning/pull/4549))
- Added custom `Apex` and `NativeAMP` as `Precision plugins` ([#4355](https://github.com/PyTorchLightning/pytorch-lightning/pull/4355))
- Added `DALI MNIST` example ([#3721](https://github.com/PyTorchLightning/pytorch-lightning/pull/3721))
- Added `sharded plugin` for DDP for multi-gpu training memory optimizations (
    [#4639](https://github.com/PyTorchLightning/pytorch-lightning/pull/4639),
    [#4686](https://github.com/PyTorchLightning/pytorch-lightning/pull/4686),
    [#4675](https://github.com/PyTorchLightning/pytorch-lightning/pull/4675),
    [#4737](https://github.com/PyTorchLightning/pytorch-lightning/pull/4737),
    [#4773](https://github.com/PyTorchLightning/pytorch-lightning/pull/4773))
- Added `experiment_id` to the NeptuneLogger ([#3462](https://github.com/PyTorchLightning/pytorch-lightning/pull/3462))
- Added `Pytorch Geometric` integration example with Lightning ([#4568](https://github.com/PyTorchLightning/pytorch-lightning/pull/4568))
- Added `all_gather` method to `LightningModule` which allows gradient based tensor synchronizations for use-cases such as negative sampling. ([#5012](https://github.com/PyTorchLightning/pytorch-lightning/pull/5012))
- Enabled `self.log` in most functions ([#4969](https://github.com/PyTorchLightning/pytorch-lightning/pull/4969))
- Added changeable extension variable for `ModelCheckpoint` ([#4977](https://github.com/PyTorchLightning/pytorch-lightning/pull/4977))


### Changed

- Tuner algorithms will be skipped if `fast_dev_run=True` ([#3903](https://github.com/PyTorchLightning/pytorch-lightning/pull/3903))
- `WandbLogger` does not force wandb `reinit` arg to True anymore and creates a run only when needed ([#4648](https://github.com/PyTorchLightning/pytorch-lightning/pull/4648))
- Changed `automatic_optimization` to be a model attribute ([#4602](https://github.com/PyTorchLightning/pytorch-lightning/pull/4602))
- Changed `Simple Profiler` report to order by percentage time spent + num calls ([#4880](https://github.com/PyTorchLightning/pytorch-lightning/pull/4880))
- Simplify optimization Logic ([#4984](https://github.com/PyTorchLightning/pytorch-lightning/pull/4984))
- Classification metrics overhaul ([#4837](https://github.com/PyTorchLightning/pytorch-lightning/pull/4837))
- Updated `fast_dev_run` to accept integer representing num_batches ([#4629](https://github.com/PyTorchLightning/pytorch-lightning/pull/4629))
- Refactored optimizer ([#4658](https://github.com/PyTorchLightning/pytorch-lightning/pull/4658))


### Deprecated

- Deprecated `prefix` argument in `ModelCheckpoint` ([#4765](https://github.com/PyTorchLightning/pytorch-lightning/pull/4765))
- Deprecated the old way of assigning hyper-parameters through `self.hparams = ...` ([#4813](https://github.com/PyTorchLightning/pytorch-lightning/pull/4813))
- Deprecated `mode='auto'` from `ModelCheckpoint` and `EarlyStopping` ([#4695](https://github.com/PyTorchLightning/pytorch-lightning/pull/4695))

### Removed

- Removed `reorder` parameter of the `auc` metric ([#5004](https://github.com/PyTorchLightning/pytorch-lightning/pull/5004))
- Removed `multiclass_roc` and `multiclass_precision_recall_curve`, use `roc` and `precision_recall_curve` instead ([#4549](https://github.com/PyTorchLightning/pytorch-lightning/pull/4549))

### Fixed

- Added feature to move tensors to CPU before saving ([#4309](https://github.com/PyTorchLightning/pytorch-lightning/pull/4309))
- Fixed `LoggerConnector` to have logged metrics on root device in DP ([#4138](https://github.com/PyTorchLightning/pytorch-lightning/pull/4138))
- Auto convert tensors to contiguous format when `gather_all` ([#4907](https://github.com/PyTorchLightning/pytorch-lightning/pull/4907))
- Fixed `PYTHONPATH` for ddp test model ([#4528](https://github.com/PyTorchLightning/pytorch-lightning/pull/4528))
- Fixed allowing logger to support indexing ([#4595](https://github.com/PyTorchLightning/pytorch-lightning/pull/4595))
- Fixed DDP and manual_optimization ([#4976](https://github.com/PyTorchLightning/pytorch-lightning/pull/4976))


## [1.0.8] - 2020-11-24

### Added

- Added casting to python types for numpy scalars when logging `hparams` ([#4647](https://github.com/PyTorchLightning/pytorch-lightning/pull/4647))
- Added warning when progress bar refresh rate is less than 20 on Google Colab to prevent crashing ([#4654](https://github.com/PyTorchLightning/pytorch-lightning/pull/4654))
- Added `F1` class metric ([#4656](https://github.com/PyTorchLightning/pytorch-lightning/pull/4656))

### Changed

- Consistently use `step=trainer.global_step` in `LearningRateMonitor` independently of `logging_interval` ([#4376](https://github.com/PyTorchLightning/pytorch-lightning/pull/4376))
- Metric states are no longer as default added to `state_dict` ([#4685](https://github.com/PyTorchLightning/pytorch-lightning/pull/4685))
- Renamed class metric `Fbeta` >> `FBeta` ([#4656](https://github.com/PyTorchLightning/pytorch-lightning/pull/4656))
- Model summary: add 1 decimal place ([#4745](https://github.com/PyTorchLightning/pytorch-lightning/pull/4745))
- Do not override `PYTHONWARNINGS` ([#4700](https://github.com/PyTorchLightning/pytorch-lightning/pull/4700))
- Changed `init_ddp_connection` moved from `DDP` to `DDPPlugin` ([#4407](https://github.com/PyTorchLightning/pytorch-lightning/pull/4407))


### Fixed

- Fixed checkpoint `hparams` dict casting when `omegaconf` is available ([#4770](https://github.com/PyTorchLightning/pytorch-lightning/pull/4770))
- Fixed incomplete progress bars when total batches not divisible by refresh rate ([#4577](https://github.com/PyTorchLightning/pytorch-lightning/pull/4577))
- Updated SSIM metric ([#4566](https://github.com/PyTorchLightning/pytorch-lightning/pull/4566))
- Fixed batch_arg_name - add `batch_arg_name` to all calls to `_adjust_batch_size`bug ([#4812](https://github.com/PyTorchLightning/pytorch-lightning/pull/4812))
- Fixed `torchtext` data to GPU ([#4785](https://github.com/PyTorchLightning/pytorch-lightning/pull/4785))
- Fixed a crash bug in MLFlow logger ([#4716](https://github.com/PyTorchLightning/pytorch-lightning/pull/4716))

## [1.0.7] - 2020-11-17

### Added

- Added lambda closure to `manual_optimizer_step` ([#4618](https://github.com/PyTorchLightning/pytorch-lightning/pull/4618))

### Changed

- Change Metrics `persistent` default mode to `False` ([#4685](https://github.com/PyTorchLightning/pytorch-lightning/pull/4685))
- LoggerConnector log_metrics will use `total_batch_idx` instead of `global_step` when logging on `training step` ([#4738](https://github.com/PyTorchLightning/pytorch-lightning/pull/4738))


### Fixed

- Prevent crash if `sync_dist=True` on CPU ([#4626](https://github.com/PyTorchLightning/pytorch-lightning/pull/4626))
- Fixed average pbar Metrics ([#4534](https://github.com/PyTorchLightning/pytorch-lightning/pull/4534))
- Fixed `setup` callback hook to correctly pass the LightningModule through ([#4608](https://github.com/PyTorchLightning/pytorch-lightning/pull/4608))
- Allowing decorate model init with saving `hparams` inside ([#4662](https://github.com/PyTorchLightning/pytorch-lightning/pull/4662))
- Fixed `split_idx` set by `LoggerConnector` in `on_trainer_init` to `Trainer`  ([#4697](https://github.com/PyTorchLightning/pytorch-lightning/pull/4697))


## [1.0.6] - 2020-11-11

### Added

- Added metrics aggregation in Horovod and fixed early stopping ([#3775](https://github.com/PyTorchLightning/pytorch-lightning/pull/3775))
- Added `manual_optimizer_step` which work with `AMP Native` and `accumulated_grad_batches` ([#4485](https://github.com/PyTorchLightning/pytorch-lightning/pull/4485))
- Added `persistent(mode)` method to metrics, to enable and disable metric states being added to `state_dict` ([#4482](https://github.com/PyTorchLightning/pytorch-lightning/pull/4482))
- Added congratulations at the end of our notebooks ([#4555](https://github.com/PyTorchLightning/pytorch-lightning/pull/4555))
- Added parameters `move_metrics_to_cpu` in Trainer to disable gpu leak ([#4592](https://github.com/PyTorchLightning/pytorch-lightning/pull/4592))


### Changed

- Changed `fsspec` to tuner ([#4458](https://github.com/PyTorchLightning/pytorch-lightning/pull/4458))
- Unify SLURM/TorchElastic under backend plugin ([#4578](https://github.com/PyTorchLightning/pytorch-lightning/pull/4578),
        [#4580](https://github.com/PyTorchLightning/pytorch-lightning/pull/4580),
        [#4581](https://github.com/PyTorchLightning/pytorch-lightning/pull/4581),
        [#4582](https://github.com/PyTorchLightning/pytorch-lightning/pull/4582),
        [#4583](https://github.com/PyTorchLightning/pytorch-lightning/pull/4583))

### Fixed

- Fixed feature-lack in `hpc_load` ([#4526](https://github.com/PyTorchLightning/pytorch-lightning/pull/4526))
- Fixed metrics states being overridden in DDP mode ([#4482](https://github.com/PyTorchLightning/pytorch-lightning/pull/4482))
- Fixed `lightning_getattr`, `lightning_hasattr` not finding the correct attributes in datamodule ([#4347](https://github.com/PyTorchLightning/pytorch-lightning/pull/4347))
- Fixed automatic optimization AMP by `manual_optimization_step` ([#4485](https://github.com/PyTorchLightning/pytorch-lightning/pull/4485))
- Replace `MisconfigurationException` with warning in `ModelCheckpoint` Callback ([#4560](https://github.com/PyTorchLightning/pytorch-lightning/pull/4560))
- Fixed logged keys in mlflow logger ([#4412](https://github.com/PyTorchLightning/pytorch-lightning/pull/4412))
- Fixed `is_picklable` by catching `AttributeError` ([#4508](https://github.com/PyTorchLightning/pytorch-lightning/pull/4508))
- Fixed multi test dataloaders dict `AttributeError` error ([#4480](https://github.com/PyTorchLightning/pytorch-lightning/pull/4480))
- Fixed show progress bar only for `progress_rank 0` on `DDP_SLURM` ([#4437](https://github.com/PyTorchLightning/pytorch-lightning/pull/4437))

## [1.0.5] - 2020-11-03

### Added

- Added PyTorch 1.7 Stable support ([#3821](https://github.com/PyTorchLightning/pytorch-lightning/pull/3821))
- Added timeout for `tpu_device_exists` to ensure process does not hang indefinitely ([#4340](https://github.com/PyTorchLightning/pytorch-lightning/pull/4340))

### Changed

- W&B log in sync with `Trainer` step ([#4405](https://github.com/PyTorchLightning/pytorch-lightning/pull/4405))
- Hook `on_after_backward` is called only when `optimizer_step` is being called ([#4439](https://github.com/PyTorchLightning/pytorch-lightning/pull/4439))
- Moved `track_and_norm_grad` into `training loop` and called only when `optimizer_step` is being called ([#4439](https://github.com/PyTorchLightning/pytorch-lightning/pull/4439))
- Changed type checker with explicit cast of `ref_model` object ([#4457](https://github.com/PyTorchLightning/pytorch-lightning/pull/4457))
- Changed `distributed_backend` -> `accelerator` ([#4429](https://github.com/PyTorchLightning/pytorch-lightning/pull/4429))

### Deprecated

- Deprecated passing `ModelCheckpoint` instance to `checkpoint_callback` Trainer argument ([#4336](https://github.com/PyTorchLightning/pytorch-lightning/pull/4336))

### Fixed

- Disable saving checkpoints if not trained ([#4372](https://github.com/PyTorchLightning/pytorch-lightning/pull/4372))
- Fixed error using `auto_select_gpus=True` with `gpus=-1` ([#4209](https://github.com/PyTorchLightning/pytorch-lightning/pull/4209))
- Disabled training when `limit_train_batches=0` ([#4371](https://github.com/PyTorchLightning/pytorch-lightning/pull/4371))
- Fixed that metrics do not store computational graph for all seen data ([#4313](https://github.com/PyTorchLightning/pytorch-lightning/pull/4313))
- Fixed AMP unscale for `on_after_backward` ([#4439](https://github.com/PyTorchLightning/pytorch-lightning/pull/4439))
- Fixed TorchScript export when module includes Metrics ([#4428](https://github.com/PyTorchLightning/pytorch-lightning/pull/4428))
- Fixed TorchScript trace method's data to device and docstring ([#4360](https://github.com/PyTorchLightning/pytorch-lightning/pull/4360))
- Fixed CSV logger warning ([#4419](https://github.com/PyTorchLightning/pytorch-lightning/pull/4419))
- Fixed skip DDP parameter sync ([#4301](https://github.com/PyTorchLightning/pytorch-lightning/pull/4301))
- Fixed `WandbLogger` _sanitize_callable function ([#4422](https://github.com/PyTorchLightning/pytorch-lightning/pull/4422))
- Fixed `AMP Native` `_unscale` gradient ([#4441](https://github.com/PyTorchLightning/pytorch-lightning/pull/4441))


## [1.0.4] - 2020-10-27

### Added

- Added `dirpath` and `filename` parameter in `ModelCheckpoint` ([#4213](https://github.com/PyTorchLightning/pytorch-lightning/pull/4213))
- Added plugins docs and DDPPlugin to customize ddp across all accelerators ([#4258](https://github.com/PyTorchLightning/pytorch-lightning/pull/4285))
- Added `strict` option to the scheduler dictionary ([#3586](https://github.com/PyTorchLightning/pytorch-lightning/pull/3586))
- Added `fsspec` support for profilers ([#4162](https://github.com/PyTorchLightning/pytorch-lightning/pull/4162))
- Added autogenerated helptext to `Trainer.add_argparse_args` ([#4344](https://github.com/PyTorchLightning/pytorch-lightning/pull/4344))
- Added support for string values in `Trainer`'s `profiler` parameter ([#3656](https://github.com/PyTorchLightning/pytorch-lightning/pull/3656))
- Added support for string values in `Trainer`'s `profiler` parameter ([#3656](https://github.com/PyTorchLightning/pytorch-lightning/pull/3656))
- Added `optimizer_closure` to `optimizer.step` when supported ([#4190](https://github.com/PyTorchLightning/pytorch-lightning/pull/4190))
- Added unification of regression metrics ([#4166](https://github.com/PyTorchLightning/pytorch-lightning/pull/4166))
- Added checkpoint load from Bytes ([#4314](https://github.com/PyTorchLightning/pytorch-lightning/pull/4314))

### Changed

- Improved error messages for invalid `configure_optimizers` returns ([#3587](https://github.com/PyTorchLightning/pytorch-lightning/pull/3587))
- Allow changing the logged step value in `validation_step` ([#4130](https://github.com/PyTorchLightning/pytorch-lightning/pull/4130))
- Allow setting `replace_sampler_ddp=True` with a distributed sampler already added ([#4273](https://github.com/PyTorchLightning/pytorch-lightning/pull/4273))
- Fixed santized parameters for `WandbLogger.log_hyperparams` ([#4320](https://github.com/PyTorchLightning/pytorch-lightning/pull/4320))

### Deprecated

- Deprecated `filepath` in `ModelCheckpoint` ([#4213](https://github.com/PyTorchLightning/pytorch-lightning/pull/4213))
- Deprecated `reorder` parameter of the `auc` metric ([#4237](https://github.com/PyTorchLightning/pytorch-lightning/pull/4237))
- Deprecated bool values in `Trainer`'s `profiler` parameter ([#3656](https://github.com/PyTorchLightning/pytorch-lightning/pull/3656))

### Fixed

- Fixed setting device ids in DDP ([#4297](https://github.com/PyTorchLightning/pytorch-lightning/pull/4297))
- Fixed synchronization of best model path in `ddp_accelerator` ([#4323](https://github.com/PyTorchLightning/pytorch-lightning/pull/4323))
- Fixed `WandbLogger` not uploading checkpoint artifacts at the end of training ([#4341](https://github.com/PyTorchLightning/pytorch-lightning/pull/4341))
- Fixed `FBeta` computation ([#4183](https://github.com/PyTorchLightning/pytorch-lightning/pull/4183))
- Fixed `accumulation across batches` has completed `before breaking training loop` ([#4278](https://github.com/PyTorchLightning/pytorch-lightning/pull/4278))
- Fixed `ModelCheckpoint` don't increase current_epoch and global_step when not training ([#4291](https://github.com/PyTorchLightning/pytorch-lightning/pull/4291))
- Fixed `COMET_EXPERIMENT_KEY` environment variable usage in comet logger ([#4230](https://github.com/PyTorchLightning/pytorch-lightning/pull/4230))

## [1.0.3] - 2020-10-20

### Added

- Added persistent flag to `Metric.add_state` ([#4195](https://github.com/PyTorchLightning/pytorch-lightning/pull/4195))

### Changed

- Used `checkpoint_connector.hpc_save` in SLURM ([#4217](https://github.com/PyTorchLightning/pytorch-lightning/pull/4217))
- Moved base req. to root ([#4219](https://github.com/PyTorchLightning/pytorch-lightning/pull/4219))

### Fixed

- Fixed `hparams` assign in init ([#4189](https://github.com/PyTorchLightning/pytorch-lightning/pull/4189))
- Fixed overwrite check for model hooks ([#4010](https://github.com/PyTorchLightning/pytorch-lightning/pull/4010))


## [1.0.2] - 2020-10-15

### Added

- Added trace functionality to the function `to_torchscript` ([#4142](https://github.com/PyTorchLightning/pytorch-lightning/pull/4142))

### Changed

- Called `on_load_checkpoint` before loading `state_dict` ([#4057](https://github.com/PyTorchLightning/pytorch-lightning/pull/4057))

### Removed

- Removed duplicate metric vs step log for train loop ([#4173](https://github.com/PyTorchLightning/pytorch-lightning/pull/4173))

### Fixed

- Fixed the `self.log` problem in `validation_step()` ([#4169](https://github.com/PyTorchLightning/pytorch-lightning/pull/4169))
- Fixed `hparams` saving - save the state when `save_hyperparameters()` is called [in `__init__`] ([#4163](https://github.com/PyTorchLightning/pytorch-lightning/pull/4163))
- Fixed runtime failure while exporting `hparams` to yaml ([#4158](https://github.com/PyTorchLightning/pytorch-lightning/pull/4158))


## [1.0.1] - 2020-10-14

### Added

- Added getstate/setstate method for torch.save serialization ([#4127](https://github.com/PyTorchLightning/pytorch-lightning/pull/4127))


## [1.0.0] - 2020-10-13

### Added

- Added Explained Variance Metric + metric fix ([#4013](https://github.com/PyTorchLightning/pytorch-lightning/pull/4013))
- Added Metric <-> Lightning Module integration tests ([#4008](https://github.com/PyTorchLightning/pytorch-lightning/pull/4008))
- Added parsing OS env vars in `Trainer` ([#4022](https://github.com/PyTorchLightning/pytorch-lightning/pull/4022))
- Added classification metrics ([#4043](https://github.com/PyTorchLightning/pytorch-lightning/pull/4043))
- Updated explained variance metric ([#4024](https://github.com/PyTorchLightning/pytorch-lightning/pull/4024))
- Enabled plugins ([#4041](https://github.com/PyTorchLightning/pytorch-lightning/pull/4041))
- Enabled custom clusters ([#4048](https://github.com/PyTorchLightning/pytorch-lightning/pull/4048))
- Enabled passing in custom accelerators ([#4050](https://github.com/PyTorchLightning/pytorch-lightning/pull/4050))
- Added `LightningModule.toggle_optimizer` ([#4058](https://github.com/PyTorchLightning/pytorch-lightning/pull/4058))
- Added `LightningModule.manual_backward` ([#4063](https://github.com/PyTorchLightning/pytorch-lightning/pull/4063))
- Added `output` argument to `*_batch_end` hooks ([#3965](https://github.com/PyTorchLightning/pytorch-lightning/pull/3965),
    [#3966](https://github.com/PyTorchLightning/pytorch-lightning/pull/3966))
- Added `output` argument to `*_epoch_end` hooks ([#3967](https://github.com/PyTorchLightning/pytorch-lightning/pull/3967))

### Changed

- Integrated metrics API with self.log ([#3961](https://github.com/PyTorchLightning/pytorch-lightning/pull/3961))
- Decoupled Apex ([#4052](https://github.com/PyTorchLightning/pytorch-lightning/pull/4052),
        [#4054](https://github.com/PyTorchLightning/pytorch-lightning/pull/4054),
        [#4055](https://github.com/PyTorchLightning/pytorch-lightning/pull/4055),
        [#4056](https://github.com/PyTorchLightning/pytorch-lightning/pull/4056),
        [#4058](https://github.com/PyTorchLightning/pytorch-lightning/pull/4058),
        [#4060](https://github.com/PyTorchLightning/pytorch-lightning/pull/4060),
        [#4061](https://github.com/PyTorchLightning/pytorch-lightning/pull/4061),
        [#4062](https://github.com/PyTorchLightning/pytorch-lightning/pull/4062),
        [#4063](https://github.com/PyTorchLightning/pytorch-lightning/pull/4063),
        [#4064](https://github.com/PyTorchLightning/pytorch-lightning/pull/4064),
        [#4065](https://github.com/PyTorchLightning/pytorch-lightning/pull/4065))
- Renamed all backends to `Accelerator` ([#4066](https://github.com/PyTorchLightning/pytorch-lightning/pull/4066))
- Enabled manual returns ([#4089](https://github.com/PyTorchLightning/pytorch-lightning/pull/4089))

### Removed

- Removed support for EvalResult and TrainResult ([#3968](https://github.com/PyTorchLightning/pytorch-lightning/pull/3968))
- Removed deprecated trainer flags: `overfit_pct`, `log_save_interval`, `row_log_interval` ([#3969](https://github.com/PyTorchLightning/pytorch-lightning/pull/3969))
- Removed deprecated early_stop_callback ([#3982](https://github.com/PyTorchLightning/pytorch-lightning/pull/3982))
- Removed deprecated model hooks ([#3980](https://github.com/PyTorchLightning/pytorch-lightning/pull/3980))
- Removed deprecated callbacks ([#3979](https://github.com/PyTorchLightning/pytorch-lightning/pull/3979))
- Removed `trainer` argument in `LightningModule.backward` [#4056](https://github.com/PyTorchLightning/pytorch-lightning/pull/4056))

### Fixed

- Fixed `current_epoch` property update to reflect true epoch number inside `LightningDataModule`, when `reload_dataloaders_every_epoch=True`. ([#3974](https://github.com/PyTorchLightning/pytorch-lightning/pull/3974))
- Fixed to print scaler value in progress bar ([#4053](https://github.com/PyTorchLightning/pytorch-lightning/pull/4053))
- Fixed mismatch between docstring and code regarding when `on_load_checkpoint` hook is called ([#3996](https://github.com/PyTorchLightning/pytorch-lightning/pull/3996))


## [0.10.0] - 2020-10-07

### Added

- Added new Metrics API. ([#3868](https://github.com/PyTorchLightning/pytorch-lightning/pull/3868), [#3921](https://github.com/PyTorchLightning/pytorch-lightning/pull/3921))
- Enable PyTorch 1.7 compatibility ([#3541](https://github.com/PyTorchLightning/pytorch-lightning/pull/3541))
- Added `LightningModule.to_torchscript` to support exporting as `ScriptModule` ([#3258](https://github.com/PyTorchLightning/pytorch-lightning/pull/3258))
- Added warning when dropping unpicklable `hparams` ([#2874](https://github.com/PyTorchLightning/pytorch-lightning/pull/2874))
- Added EMB similarity ([#3349](https://github.com/PyTorchLightning/pytorch-lightning/pull/3349))
- Added `ModelCheckpoint.to_yaml` method ([#3048](https://github.com/PyTorchLightning/pytorch-lightning/pull/3048))
- Allow `ModelCheckpoint` monitor to be `None`, meaning it will always save ([#3630](https://github.com/PyTorchLightning/pytorch-lightning/pull/3630))
- Disabled optimizers setup during testing ([#3059](https://github.com/PyTorchLightning/pytorch-lightning/pull/3059))
- Added support for datamodules to save and load checkpoints when training ([#3563](https://github.com/PyTorchLightning/pytorch-lightning/pull/3563))
- Added support for datamodule in learning rate finder ([#3425](https://github.com/PyTorchLightning/pytorch-lightning/pull/3425))
- Added gradient clip test for native AMP ([#3754](https://github.com/PyTorchLightning/pytorch-lightning/pull/3754))
- Added dist lib to enable syncing anything across devices ([#3762](https://github.com/PyTorchLightning/pytorch-lightning/pull/3762))
- Added `broadcast` to `TPUBackend` ([#3814](https://github.com/PyTorchLightning/pytorch-lightning/pull/3814))
- Added `XLADeviceUtils` class to check XLA device type ([#3274](https://github.com/PyTorchLightning/pytorch-lightning/pull/3274))

### Changed

- Refactored accelerator backends:
   * moved TPU `xxx_step` to backend ([#3118](https://github.com/PyTorchLightning/pytorch-lightning/pull/3118))
   * refactored DDP backend `forward` ([#3119](https://github.com/PyTorchLightning/pytorch-lightning/pull/3119))
   * refactored GPU backend `__step` ([#3120](https://github.com/PyTorchLightning/pytorch-lightning/pull/3120))
   * refactored Horovod backend ([#3121](https://github.com/PyTorchLightning/pytorch-lightning/pull/3121),
        [#3122](https://github.com/PyTorchLightning/pytorch-lightning/pull/3122))
   * remove obscure forward call in eval + CPU backend `___step` ([#3123](https://github.com/PyTorchLightning/pytorch-lightning/pull/3123))
   * reduced all simplified forward ([#3126](https://github.com/PyTorchLightning/pytorch-lightning/pull/3126))
   * added hook base method ([#3127](https://github.com/PyTorchLightning/pytorch-lightning/pull/3127))
   * refactor eval loop to use hooks - use `test_mode` for if so we can split later ([#3129](https://github.com/PyTorchLightning/pytorch-lightning/pull/3129))
   * moved `___step_end` hooks ([#3130](https://github.com/PyTorchLightning/pytorch-lightning/pull/3130))
   * training forward refactor ([#3134](https://github.com/PyTorchLightning/pytorch-lightning/pull/3134))
   * training AMP scaling refactor ([#3135](https://github.com/PyTorchLightning/pytorch-lightning/pull/3135))
   * eval step scaling factor ([#3136](https://github.com/PyTorchLightning/pytorch-lightning/pull/3136))
   * add eval loop object to streamline eval loop ([#3138](https://github.com/PyTorchLightning/pytorch-lightning/pull/3138))
   * refactored dataloader process hook ([#3139](https://github.com/PyTorchLightning/pytorch-lightning/pull/3139))
   * refactored inner eval loop ([#3141](https://github.com/PyTorchLightning/pytorch-lightning/pull/3141))
   * final inner eval loop hooks ([#3154](https://github.com/PyTorchLightning/pytorch-lightning/pull/3154))
   * clean up hooks in `run_evaluation` ([#3156](https://github.com/PyTorchLightning/pytorch-lightning/pull/3156))
   * clean up data reset ([#3161](https://github.com/PyTorchLightning/pytorch-lightning/pull/3161))
   * expand eval loop out ([#3165](https://github.com/PyTorchLightning/pytorch-lightning/pull/3165))
   * moved hooks around in eval loop ([#3195](https://github.com/PyTorchLightning/pytorch-lightning/pull/3195))
   * remove `_evaluate` fx ([#3197](https://github.com/PyTorchLightning/pytorch-lightning/pull/3197))
   * `Trainer.fit` hook clean up ([#3198](https://github.com/PyTorchLightning/pytorch-lightning/pull/3198))
   * DDPs train hooks ([#3203](https://github.com/PyTorchLightning/pytorch-lightning/pull/3203))
   * refactor DDP backend ([#3204](https://github.com/PyTorchLightning/pytorch-lightning/pull/3204),
        [#3207](https://github.com/PyTorchLightning/pytorch-lightning/pull/3207),
        [#3208](https://github.com/PyTorchLightning/pytorch-lightning/pull/3208),
        [#3209](https://github.com/PyTorchLightning/pytorch-lightning/pull/3209),
        [#3210](https://github.com/PyTorchLightning/pytorch-lightning/pull/3210))
   * reduced accelerator selection ([#3211](https://github.com/PyTorchLightning/pytorch-lightning/pull/3211))
   * group prepare data hook ([#3212](https://github.com/PyTorchLightning/pytorch-lightning/pull/3212))
   * added data connector ([#3285](https://github.com/PyTorchLightning/pytorch-lightning/pull/3285))
   * modular is_overridden ([#3290](https://github.com/PyTorchLightning/pytorch-lightning/pull/3290))
   * adding `Trainer.tune()` ([#3293](https://github.com/PyTorchLightning/pytorch-lightning/pull/3293))
   * move `run_pretrain_routine` -> `setup_training` ([#3294](https://github.com/PyTorchLightning/pytorch-lightning/pull/3294))
   * move train outside of setup training ([#3297](https://github.com/PyTorchLightning/pytorch-lightning/pull/3297))
   * move `prepare_data` to data connector ([#3307](https://github.com/PyTorchLightning/pytorch-lightning/pull/3307))
   * moved accelerator router ([#3309](https://github.com/PyTorchLightning/pytorch-lightning/pull/3309))
   * train loop refactor - moving train loop to own object ([#3310](https://github.com/PyTorchLightning/pytorch-lightning/pull/3310),
        [#3312](https://github.com/PyTorchLightning/pytorch-lightning/pull/3312),
        [#3313](https://github.com/PyTorchLightning/pytorch-lightning/pull/3313),
        [#3314](https://github.com/PyTorchLightning/pytorch-lightning/pull/3314))
   * duplicate data interface definition up into DataHooks class ([#3344](https://github.com/PyTorchLightning/pytorch-lightning/pull/3344))
   * inner train loop ([#3359](https://github.com/PyTorchLightning/pytorch-lightning/pull/3359),
        [#3361](https://github.com/PyTorchLightning/pytorch-lightning/pull/3361),
        [#3362](https://github.com/PyTorchLightning/pytorch-lightning/pull/3362),
        [#3363](https://github.com/PyTorchLightning/pytorch-lightning/pull/3363),
        [#3365](https://github.com/PyTorchLightning/pytorch-lightning/pull/3365),
        [#3366](https://github.com/PyTorchLightning/pytorch-lightning/pull/3366),
        [#3367](https://github.com/PyTorchLightning/pytorch-lightning/pull/3367),
        [#3368](https://github.com/PyTorchLightning/pytorch-lightning/pull/3368),
        [#3369](https://github.com/PyTorchLightning/pytorch-lightning/pull/3369),
        [#3370](https://github.com/PyTorchLightning/pytorch-lightning/pull/3370),
        [#3371](https://github.com/PyTorchLightning/pytorch-lightning/pull/3371),
        [#3372](https://github.com/PyTorchLightning/pytorch-lightning/pull/3372),
        [#3373](https://github.com/PyTorchLightning/pytorch-lightning/pull/3373),
        [#3374](https://github.com/PyTorchLightning/pytorch-lightning/pull/3374),
        [#3375](https://github.com/PyTorchLightning/pytorch-lightning/pull/3375),
        [#3376](https://github.com/PyTorchLightning/pytorch-lightning/pull/3376),
        [#3385](https://github.com/PyTorchLightning/pytorch-lightning/pull/3385),
        [#3388](https://github.com/PyTorchLightning/pytorch-lightning/pull/3388),
        [#3397](https://github.com/PyTorchLightning/pytorch-lightning/pull/3397))
   * all logging related calls in a connector ([#3395](https://github.com/PyTorchLightning/pytorch-lightning/pull/3395))
   * device parser ([#3400](https://github.com/PyTorchLightning/pytorch-lightning/pull/3400),
        [#3405](https://github.com/PyTorchLightning/pytorch-lightning/pull/3405))
   * added model connector ([#3407](https://github.com/PyTorchLightning/pytorch-lightning/pull/3407))
   * moved eval loop logging to loggers ([#3408](https://github.com/PyTorchLightning/pytorch-lightning/pull/3408))
   * moved eval loop (#3412[#3408](https://github.com/PyTorchLightning/pytorch-lightning/pull/3408))
   * trainer/separate argparse ([#3421](https://github.com/PyTorchLightning/pytorch-lightning/pull/3421),
        [#3428](https://github.com/PyTorchLightning/pytorch-lightning/pull/3428),
        [#3432](https://github.com/PyTorchLightning/pytorch-lightning/pull/3432))
   * move `lr_finder` ([#3434](https://github.com/PyTorchLightning/pytorch-lightning/pull/3434))
   * organize args (#[#3435](https://github.com/PyTorchLightning/pytorch-lightning/pull/3435),
        [#3442](https://github.com/PyTorchLightning/pytorch-lightning/pull/3442),
        [#3447](https://github.com/PyTorchLightning/pytorch-lightning/pull/3447),
        [#3448](https://github.com/PyTorchLightning/pytorch-lightning/pull/3448),
        [#3449](https://github.com/PyTorchLightning/pytorch-lightning/pull/3449),
        [#3456](https://github.com/PyTorchLightning/pytorch-lightning/pull/3456))
   * move specific accelerator code ([#3457](https://github.com/PyTorchLightning/pytorch-lightning/pull/3457))
   * group connectors ([#3472](https://github.com/PyTorchLightning/pytorch-lightning/pull/3472))
   * accelerator connector methods x/n ([#3469](https://github.com/PyTorchLightning/pytorch-lightning/pull/3469),
        [#3470](https://github.com/PyTorchLightning/pytorch-lightning/pull/3470),
        [#3474](https://github.com/PyTorchLightning/pytorch-lightning/pull/3474))
   * merge backends x/n ([#3476](https://github.com/PyTorchLightning/pytorch-lightning/pull/3476),
        [#3477](https://github.com/PyTorchLightning/pytorch-lightning/pull/3477),
        [#3478](https://github.com/PyTorchLightning/pytorch-lightning/pull/3478),
        [#3480](https://github.com/PyTorchLightning/pytorch-lightning/pull/3480),
        [#3482](https://github.com/PyTorchLightning/pytorch-lightning/pull/3482))
   * apex plugin ([#3502](https://github.com/PyTorchLightning/pytorch-lightning/pull/3502))
   * precision plugins ([#3504](https://github.com/PyTorchLightning/pytorch-lightning/pull/3504))
   * Result - make monitor default to `checkpoint_on` to simplify ([#3571](https://github.com/PyTorchLightning/pytorch-lightning/pull/3571))
   * reference to the Trainer on the `LightningDataModule` ([#3684](https://github.com/PyTorchLightning/pytorch-lightning/pull/3684))
   * add `.log` to lightning module ([#3686](https://github.com/PyTorchLightning/pytorch-lightning/pull/3686),
        [#3699](https://github.com/PyTorchLightning/pytorch-lightning/pull/3699),
        [#3701](https://github.com/PyTorchLightning/pytorch-lightning/pull/3701),
        [#3704](https://github.com/PyTorchLightning/pytorch-lightning/pull/3704),
        [#3715](https://github.com/PyTorchLightning/pytorch-lightning/pull/3715))
   * enable tracking original metric when step and epoch are both true ([#3685](https://github.com/PyTorchLightning/pytorch-lightning/pull/3685))
   * deprecated results obj, added support for simpler comms ([#3681](https://github.com/PyTorchLightning/pytorch-lightning/pull/3681))
   * move backends back to individual files ([#3712](https://github.com/PyTorchLightning/pytorch-lightning/pull/3712))
   * fixes logging for eval steps ([#3763](https://github.com/PyTorchLightning/pytorch-lightning/pull/3763))
   * decoupled DDP, DDP spawn ([#3733](https://github.com/PyTorchLightning/pytorch-lightning/pull/3733),
        [#3766](https://github.com/PyTorchLightning/pytorch-lightning/pull/3766),
        [#3767](https://github.com/PyTorchLightning/pytorch-lightning/pull/3767),
        [#3774](https://github.com/PyTorchLightning/pytorch-lightning/pull/3774),
        [#3802](https://github.com/PyTorchLightning/pytorch-lightning/pull/3802),
        [#3806](https://github.com/PyTorchLightning/pytorch-lightning/pull/3806))
   * remove weight loading hack for ddp_cpu ([#3808](https://github.com/PyTorchLightning/pytorch-lightning/pull/3808))
   * separate `torchelastic` from DDP ([#3810](https://github.com/PyTorchLightning/pytorch-lightning/pull/3810))
   * separate SLURM from DDP ([#3809](https://github.com/PyTorchLightning/pytorch-lightning/pull/3809))
   * decoupled DDP2 ([#3816](https://github.com/PyTorchLightning/pytorch-lightning/pull/3816))
   * bug fix with logging val epoch end + monitor ([#3812](https://github.com/PyTorchLightning/pytorch-lightning/pull/3812))
   * decoupled DDP, DDP spawn ([#3733](https://github.com/PyTorchLightning/pytorch-lightning/pull/3733),
        [#3817](https://github.com/PyTorchLightning/pytorch-lightning/pull/3817),
        [#3819](https://github.com/PyTorchLightning/pytorch-lightning/pull/3819),
        [#3927](https://github.com/PyTorchLightning/pytorch-lightning/pull/3927))
   * callback system and init DDP ([#3836](https://github.com/PyTorchLightning/pytorch-lightning/pull/3836))
   * adding compute environments ([#3837](https://github.com/PyTorchLightning/pytorch-lightning/pull/3837), [#3842](https://github.com/PyTorchLightning/pytorch-lightning/pull/3842))
   * epoch can now log independently ([#3843](https://github.com/PyTorchLightning/pytorch-lightning/pull/3843))
   * test selecting the correct backend. temp backends while slurm and TorchElastic are decoupled ([#3848](https://github.com/PyTorchLightning/pytorch-lightning/pull/3848))
   * fixed `init_slurm_connection` causing hostname errors ([#3856](https://github.com/PyTorchLightning/pytorch-lightning/pull/3856))
   * moves init apex from LM to apex connector ([#3923](https://github.com/PyTorchLightning/pytorch-lightning/pull/3923))
   * moves sync bn to each backend ([#3925](https://github.com/PyTorchLightning/pytorch-lightning/pull/3925))
   * moves configure ddp to each backend ([#3924](https://github.com/PyTorchLightning/pytorch-lightning/pull/3924))
- Deprecation warning ([#3844](https://github.com/PyTorchLightning/pytorch-lightning/pull/3844))
- Changed `LearningRateLogger` to `LearningRateMonitor` ([#3251](https://github.com/PyTorchLightning/pytorch-lightning/pull/3251))
- Used `fsspec` instead of `gfile` for all IO ([#3320](https://github.com/PyTorchLightning/pytorch-lightning/pull/3320))
    * Swaped `torch.load` for `fsspec` load in DDP spawn backend ([#3787](https://github.com/PyTorchLightning/pytorch-lightning/pull/3787))
    * Swaped `torch.load` for `fsspec` load in cloud_io loading ([#3692](https://github.com/PyTorchLightning/pytorch-lightning/pull/3692))
    * Added support for `to_disk()` to use remote filepaths with `fsspec` ([#3930](https://github.com/PyTorchLightning/pytorch-lightning/pull/3930))
    * Updated model_checkpoint's to_yaml to use `fsspec` open ([#3801](https://github.com/PyTorchLightning/pytorch-lightning/pull/3801))
    * Fixed `fsspec` is inconsistant when doing `fs.ls` ([#3805](https://github.com/PyTorchLightning/pytorch-lightning/pull/3805))
- Refactor `GPUStatsMonitor` to improve training speed ([#3257](https://github.com/PyTorchLightning/pytorch-lightning/pull/3257))
- Changed IoU score behavior for classes absent in target and pred ([#3098](https://github.com/PyTorchLightning/pytorch-lightning/pull/3098))
- Changed IoU `remove_bg` bool to `ignore_index` optional int ([#3098](https://github.com/PyTorchLightning/pytorch-lightning/pull/3098))
- Changed defaults of `save_top_k` and `save_last` to `None` in ModelCheckpoint ([#3680](https://github.com/PyTorchLightning/pytorch-lightning/pull/3680))
- `row_log_interval` and `log_save_interval` are now based on training loop's `global_step` instead of epoch-internal batch index ([#3667](https://github.com/PyTorchLightning/pytorch-lightning/pull/3667))
- Silenced some warnings. verified ddp refactors ([#3483](https://github.com/PyTorchLightning/pytorch-lightning/pull/3483))
- Cleaning up stale logger tests ([#3490](https://github.com/PyTorchLightning/pytorch-lightning/pull/3490))
- Allow `ModelCheckpoint` monitor to be `None` ([#3633](https://github.com/PyTorchLightning/pytorch-lightning/pull/3633))
- Enable `None` model checkpoint default ([#3669](https://github.com/PyTorchLightning/pytorch-lightning/pull/3669))
- Skipped `best_model_path` if `checkpoint_callback` is `None` ([#2962](https://github.com/PyTorchLightning/pytorch-lightning/pull/2962))
- Used `raise .. from ..` to explicitly chain exceptions ([#3750](https://github.com/PyTorchLightning/pytorch-lightning/pull/3750))
-  Mocking loggers ([#3596](https://github.com/PyTorchLightning/pytorch-lightning/pull/3596),
    [#3617](https://github.com/PyTorchLightning/pytorch-lightning/pull/3617),
    [#3851](https://github.com/PyTorchLightning/pytorch-lightning/pull/3851),
    [#3859](https://github.com/PyTorchLightning/pytorch-lightning/pull/3859),
    [#3884](https://github.com/PyTorchLightning/pytorch-lightning/pull/3884),
    [#3853](https://github.com/PyTorchLightning/pytorch-lightning/pull/3853),
    [#3910](https://github.com/PyTorchLightning/pytorch-lightning/pull/3910),
    [#3889](https://github.com/PyTorchLightning/pytorch-lightning/pull/3889),
    [#3926](https://github.com/PyTorchLightning/pytorch-lightning/pull/3926))
- Write predictions in LightningModule instead of EvalResult [#3882](https://github.com/PyTorchLightning/pytorch-lightning/pull/3882)

### Deprecated

- Deprecated `TrainResult` and `EvalResult`, use `self.log` and `self.write` from the `LightningModule` to log metrics and write predictions. `training_step` can now only return a scalar (for the loss) or a dictionary with anything you want. ([#3681](https://github.com/PyTorchLightning/pytorch-lightning/pull/3681))
- Deprecate `early_stop_callback` Trainer argument ([#3845](https://github.com/PyTorchLightning/pytorch-lightning/pull/3845))
- Rename Trainer arguments `row_log_interval` >> `log_every_n_steps` and `log_save_interval` >> `flush_logs_every_n_steps` ([#3748](https://github.com/PyTorchLightning/pytorch-lightning/pull/3748))

### Removed

- Removed experimental Metric API ([#3868](https://github.com/PyTorchLightning/pytorch-lightning/pull/3868),
        [#3943](https://github.com/PyTorchLightning/pytorch-lightning/pull/3943),
        [#3949](https://github.com/PyTorchLightning/pytorch-lightning/pull/3949),
        [#3946](https://github.com/PyTorchLightning/pytorch-lightning/pull/3946)), listed changes before final removal:
    * Added `EmbeddingSimilarity` metric ([#3349](https://github.com/PyTorchLightning/pytorch-lightning/pull/3349), [#3358](https://github.com/PyTorchLightning/pytorch-lightning/pull/3358))
    * Added hooks to metric module interface ([#2528](https://github.com/PyTorchLightning/pytorch-lightning/pull/2528))
    * Added error when AUROC metric is used for multiclass problems ([#3350](https://github.com/PyTorchLightning/pytorch-lightning/pull/3350))
    * Fixed `ModelCheckpoint` with `save_top_k=-1` option not tracking the best models when a monitor metric is available ([#3735](https://github.com/PyTorchLightning/pytorch-lightning/pull/3735))
    * Fixed counter-intuitive error being thrown in `Accuracy` metric for zero target tensor ([#3764](https://github.com/PyTorchLightning/pytorch-lightning/pull/3764))
    * Fixed aggregation of metrics ([#3517](https://github.com/PyTorchLightning/pytorch-lightning/pull/3517))
    * Fixed Metric aggregation ([#3321](https://github.com/PyTorchLightning/pytorch-lightning/pull/3321))
    * Fixed RMSLE metric ([#3188](https://github.com/PyTorchLightning/pytorch-lightning/pull/3188))
    * Renamed `reduction` to `class_reduction` in classification metrics ([#3322](https://github.com/PyTorchLightning/pytorch-lightning/pull/3322))
    * Changed `class_reduction` similar to sklearn for classification metrics ([#3322](https://github.com/PyTorchLightning/pytorch-lightning/pull/3322))
    * Renaming of precision recall metric ([#3308](https://github.com/PyTorchLightning/pytorch-lightning/pull/3308))

### Fixed

- Fixed `on_train_batch_start` hook to end epoch early ([#3700](https://github.com/PyTorchLightning/pytorch-lightning/pull/3700))
- Fixed `num_sanity_val_steps` is clipped to `limit_val_batches` ([#2917](https://github.com/PyTorchLightning/pytorch-lightning/pull/2917))
- Fixed ONNX model save on GPU ([#3145](https://github.com/PyTorchLightning/pytorch-lightning/pull/3145))
- Fixed `GpuUsageLogger` to work on different platforms ([#3008](https://github.com/PyTorchLightning/pytorch-lightning/pull/3008))
- Fixed auto-scale batch size not dumping `auto_lr_find` parameter ([#3151](https://github.com/PyTorchLightning/pytorch-lightning/pull/3151))
- Fixed `batch_outputs` with optimizer frequencies ([#3229](https://github.com/PyTorchLightning/pytorch-lightning/pull/3229))
- Fixed setting batch size in `LightningModule.datamodule` when using `auto_scale_batch_size` ([#3266](https://github.com/PyTorchLightning/pytorch-lightning/pull/3266))
- Fixed Horovod distributed backend compatibility with native AMP ([#3404](https://github.com/PyTorchLightning/pytorch-lightning/pull/3404))
- Fixed batch size auto scaling exceeding the size of the dataset ([#3271](https://github.com/PyTorchLightning/pytorch-lightning/pull/3271))
- Fixed getting `experiment_id` from MLFlow only once instead of each training loop ([#3394](https://github.com/PyTorchLightning/pytorch-lightning/pull/3394))
- Fixed `overfit_batches` which now correctly disables shuffling for the training loader. ([#3501](https://github.com/PyTorchLightning/pytorch-lightning/pull/3501))
- Fixed gradient norm tracking for `row_log_interval > 1` ([#3489](https://github.com/PyTorchLightning/pytorch-lightning/pull/3489))
- Fixed `ModelCheckpoint` name formatting ([3164](https://github.com/PyTorchLightning/pytorch-lightning/pull/3163))
- Fixed auto-scale batch size ([#3151](https://github.com/PyTorchLightning/pytorch-lightning/pull/3151))
- Fixed example implementation of AutoEncoder ([#3190](https://github.com/PyTorchLightning/pytorch-lightning/pull/3190))
- Fixed invalid paths when remote logging with TensorBoard ([#3236](https://github.com/PyTorchLightning/pytorch-lightning/pull/3236))
- Fixed change `t()` to `transpose()` as XLA devices do not support `.t()` on 1-dim tensor ([#3252](https://github.com/PyTorchLightning/pytorch-lightning/pull/3252))
- Fixed (weights only) checkpoints loading without PL ([#3287](https://github.com/PyTorchLightning/pytorch-lightning/pull/3287))
- Fixed `gather_all_tensors` cross GPUs in DDP ([#3319](https://github.com/PyTorchLightning/pytorch-lightning/pull/3319))
- Fixed CometML save dir ([#3419](https://github.com/PyTorchLightning/pytorch-lightning/pull/3419))
- Fixed forward key metrics ([#3467](https://github.com/PyTorchLightning/pytorch-lightning/pull/3467))
- Fixed normalize mode at confusion matrix (replace NaNs with zeros) ([#3465](https://github.com/PyTorchLightning/pytorch-lightning/pull/3465))
- Fixed global step increment in training loop when `training_epoch_end` hook is used ([#3673](https://github.com/PyTorchLightning/pytorch-lightning/pull/3673))
- Fixed dataloader shuffling not getting turned off with `overfit_batches > 0` and `distributed_backend = "ddp"` ([#3534](https://github.com/PyTorchLightning/pytorch-lightning/pull/3534))
- Fixed determinism in `DDPSpawnBackend` when using `seed_everything` in main process ([#3335](https://github.com/PyTorchLightning/pytorch-lightning/pull/3335))
- Fixed `ModelCheckpoint` `period` to actually save every `period` epochs ([#3630](https://github.com/PyTorchLightning/pytorch-lightning/pull/3630))
- Fixed `val_progress_bar` total with `num_sanity_val_steps` ([#3751](https://github.com/PyTorchLightning/pytorch-lightning/pull/3751))
- Fixed Tuner dump: add `current_epoch` to dumped_params ([#3261](https://github.com/PyTorchLightning/pytorch-lightning/pull/3261))
- Fixed `current_epoch` and `global_step` properties mismatch between `Trainer` and `LightningModule` ([#3785](https://github.com/PyTorchLightning/pytorch-lightning/pull/3785))
- Fixed learning rate scheduler for optimizers with internal state ([#3897](https://github.com/PyTorchLightning/pytorch-lightning/pull/3897))
- Fixed `tbptt_reduce_fx` when non-floating tensors are logged ([#3796](https://github.com/PyTorchLightning/pytorch-lightning/pull/3796))
- Fixed model checkpoint frequency ([#3852](https://github.com/PyTorchLightning/pytorch-lightning/pull/3852))
- Fixed logging non-tensor scalar with result breaks subsequent epoch aggregation ([#3855](https://github.com/PyTorchLightning/pytorch-lightning/pull/3855))
- Fixed `TrainerEvaluationLoopMixin` activates `model.train()` at the end ([#3858](https://github.com/PyTorchLightning/pytorch-lightning/pull/3858))
- Fixed `overfit_batches` when using with multiple val/test_dataloaders ([#3857](https://github.com/PyTorchLightning/pytorch-lightning/pull/3857))
- Fixed enables `training_step` to return `None` ([#3862](https://github.com/PyTorchLightning/pytorch-lightning/pull/3862))
- Fixed init nan for checkpointing ([#3863](https://github.com/PyTorchLightning/pytorch-lightning/pull/3863))
- Fixed for `load_from_checkpoint` ([#2776](https://github.com/PyTorchLightning/pytorch-lightning/pull/2776))
- Fixes incorrect `batch_sizes` when Dataloader returns a dict with multiple tensors ([#3668](https://github.com/PyTorchLightning/pytorch-lightning/pull/3668))
- Fixed unexpected signature for `validation_step` ([#3947](https://github.com/PyTorchLightning/pytorch-lightning/pull/3947))

## [0.9.0] - 2020-08-20

### Added

- Added SyncBN for DDP ([#2801](https://github.com/PyTorchLightning/pytorch-lightning/pull/2801),
     [#2838](https://github.com/PyTorchLightning/pytorch-lightning/pull/2838))
- Added basic `CSVLogger` ([#2721](https://github.com/PyTorchLightning/pytorch-lightning/pull/2721))
- Added SSIM metrics ([#2671](https://github.com/PyTorchLightning/pytorch-lightning/pull/2671))
- Added BLEU metrics ([#2535](https://github.com/PyTorchLightning/pytorch-lightning/pull/2535))
- Added support to export a model to ONNX format ([#2596](https://github.com/PyTorchLightning/pytorch-lightning/pull/2596))
- Added support for `Trainer(num_sanity_val_steps=-1)` to check all validation data before training ([#2246](https://github.com/PyTorchLightning/pytorch-lightning/pull/2246))
- Added struct. output:
  * tests for val loop flow ([#2605](https://github.com/PyTorchLightning/pytorch-lightning/pull/2605))
  * `EvalResult` support for train and val. loop ([#2615](https://github.com/PyTorchLightning/pytorch-lightning/pull/2615),
       [#2651](https://github.com/PyTorchLightning/pytorch-lightning/pull/2651))
  * weighted average in results obj ([#2930](https://github.com/PyTorchLightning/pytorch-lightning/pull/2930))
  * fix result obj DP auto reduce ([#3013](https://github.com/PyTorchLightning/pytorch-lightning/pull/3013))
- Added class `LightningDataModule` ([#2668](https://github.com/PyTorchLightning/pytorch-lightning/pull/2668))
- Added support for PyTorch 1.6 ([#2745](https://github.com/PyTorchLightning/pytorch-lightning/pull/2745))
- Added call DataModule hooks implicitly in trainer ([#2755](https://github.com/PyTorchLightning/pytorch-lightning/pull/2755))
- Added support for Mean in DDP Sync ([#2568](https://github.com/PyTorchLightning/pytorch-lightning/pull/2568))
- Added remaining `sklearn` metrics: `AveragePrecision`, `BalancedAccuracy`, `CohenKappaScore`, `DCG`, `Hamming`, `Hinge`, `Jaccard`, `MeanAbsoluteError`, `MeanSquaredError`, `MeanSquaredLogError`, `MedianAbsoluteError`, `R2Score`, `MeanPoissonDeviance`, `MeanGammaDeviance`, `MeanTweedieDeviance`, `ExplainedVariance` ([#2562](https://github.com/PyTorchLightning/pytorch-lightning/pull/2562))
- Added support for `limit_{mode}_batches (int)` to work with infinite dataloader (IterableDataset) ([#2840](https://github.com/PyTorchLightning/pytorch-lightning/pull/2840))
- Added support returning python scalars in DP ([#1935](https://github.com/PyTorchLightning/pytorch-lightning/pull/1935))
- Added support to Tensorboard logger for OmegaConf `hparams` ([#2846](https://github.com/PyTorchLightning/pytorch-lightning/pull/2846))
- Added tracking of basic states in `Trainer` ([#2541](https://github.com/PyTorchLightning/pytorch-lightning/pull/2541))
- Tracks all outputs including TBPTT and multiple optimizers ([#2890](https://github.com/PyTorchLightning/pytorch-lightning/pull/2890))
- Added GPU Usage Logger ([#2932](https://github.com/PyTorchLightning/pytorch-lightning/pull/2932))
- Added `strict=False` for `load_from_checkpoint` ([#2819](https://github.com/PyTorchLightning/pytorch-lightning/pull/2819))
- Added saving test predictions on multiple GPUs ([#2926](https://github.com/PyTorchLightning/pytorch-lightning/pull/2926))
- Auto log the computational graph for loggers that support this ([#3003](https://github.com/PyTorchLightning/pytorch-lightning/pull/3003))
- Added warning when changing monitor and using results obj ([#3014](https://github.com/PyTorchLightning/pytorch-lightning/pull/3014))
- Added a hook `transfer_batch_to_device` to the `LightningDataModule` ([#3038](https://github.com/PyTorchLightning/pytorch-lightning/pull/3038))

### Changed

- Truncated long version numbers in progress bar ([#2594](https://github.com/PyTorchLightning/pytorch-lightning/pull/2594))
- Enabling val/test loop disabling ([#2692](https://github.com/PyTorchLightning/pytorch-lightning/pull/2692))
- Refactored into `accelerator` module:
    * GPU training ([#2704](https://github.com/PyTorchLightning/pytorch-lightning/pull/2704))
    * TPU training ([#2708](https://github.com/PyTorchLightning/pytorch-lightning/pull/2708))
    * DDP(2) backend ([#2796](https://github.com/PyTorchLightning/pytorch-lightning/pull/2796))
    * Retrieve last logged val from result by key ([#3049](https://github.com/PyTorchLightning/pytorch-lightning/pull/3049))
- Using `.comet.config` file for `CometLogger` ([#1913](https://github.com/PyTorchLightning/pytorch-lightning/pull/1913))
- Updated hooks arguments - breaking for `setup` and `teardown` ([#2850](https://github.com/PyTorchLightning/pytorch-lightning/pull/2850))
- Using `gfile` to support remote directories ([#2164](https://github.com/PyTorchLightning/pytorch-lightning/pull/2164))
- Moved optimizer creation after device placement for DDP backends ([#2904](https://github.com/PyTorchLightning/pytorch-lighting/pull/2904))
- Support `**DictConfig` for `hparam` serialization ([#2519](https://github.com/PyTorchLightning/pytorch-lightning/pull/2519))
- Removed callback metrics from test results obj ([#2994](https://github.com/PyTorchLightning/pytorch-lightning/pull/2994))
- Re-enabled naming metrics in ckpt name ([#3060](https://github.com/PyTorchLightning/pytorch-lightning/pull/3060))
- Changed progress bar epoch counting to start from 0 ([#3061](https://github.com/PyTorchLightning/pytorch-lightning/pull/3061))

### Deprecated

- Deprecated Trainer attribute `ckpt_path`, which will now be set by `weights_save_path` ([#2681](https://github.com/PyTorchLightning/pytorch-lightning/pull/2681))

### Removed

- Removed deprecated: ([#2760](https://github.com/PyTorchLightning/pytorch-lightning/pull/2760))
    * core decorator `data_loader`
    * Module hook `on_sanity_check_start` and loading `load_from_metrics`
    * package `pytorch_lightning.logging`
    * Trainer arguments: `show_progress_bar`, `num_tpu_cores`, `use_amp`, `print_nan_grads`
    * LR Finder argument `num_accumulation_steps`

### Fixed

- Fixed `accumulate_grad_batches` for last batch ([#2853](https://github.com/PyTorchLightning/pytorch-lightning/pull/2853))
- Fixed setup call while testing ([#2624](https://github.com/PyTorchLightning/pytorch-lightning/pull/2624))
- Fixed local rank zero casting ([#2640](https://github.com/PyTorchLightning/pytorch-lightning/pull/2640))
- Fixed single scalar return from training ([#2587](https://github.com/PyTorchLightning/pytorch-lightning/pull/2587))
- Fixed Horovod backend to scale LR schedlers with the optimizer ([#2626](https://github.com/PyTorchLightning/pytorch-lightning/pull/2626))
- Fixed `dtype` and `device` properties not getting updated in submodules ([#2657](https://github.com/PyTorchLightning/pytorch-lightning/pull/2657))
- Fixed `fast_dev_run` to run for all dataloaders ([#2581](https://github.com/PyTorchLightning/pytorch-lightning/pull/2581))
- Fixed `save_dir` in loggers getting ignored by default value of `weights_save_path` when user did not specify `weights_save_path` ([#2681](https://github.com/PyTorchLightning/pytorch-lightning/pull/2681))
- Fixed `weights_save_path` getting ignored when `logger=False` is passed to Trainer ([#2681](https://github.com/PyTorchLightning/pytorch-lightning/pull/2681))
- Fixed TPU multi-core and Float16 ([#2632](https://github.com/PyTorchLightning/pytorch-lightning/pull/2632))
- Fixed test metrics not being logged with `LoggerCollection` ([#2723](https://github.com/PyTorchLightning/pytorch-lightning/pull/2723))
- Fixed data transfer to device when using `torchtext.data.Field` and `include_lengths is True` ([#2689](https://github.com/PyTorchLightning/pytorch-lightning/pull/2689))
- Fixed shuffle argument for distributed sampler ([#2789](https://github.com/PyTorchLightning/pytorch-lightning/pull/2789))
- Fixed logging interval ([#2694](https://github.com/PyTorchLightning/pytorch-lightning/pull/2694))
- Fixed loss value in the progress bar is wrong when `accumulate_grad_batches > 1` ([#2738](https://github.com/PyTorchLightning/pytorch-lightning/pull/2738))
- Fixed correct CWD for ddp sub-processes when using Hydra ([#2719](https://github.com/PyTorchLightning/pytorch-lightning/pull/2719))
- Fixed selecting GPUs using `CUDA_VISIBLE_DEVICES` ([#2739](https://github.com/PyTorchLightning/pytorch-lightning/pull/2739),
     [#2796](https://github.com/PyTorchLightning/pytorch-lightning/pull/2796))
- Fixed false `num_classes` warning in metrics ([#2781](https://github.com/PyTorchLightning/pytorch-lightning/pull/2781))
- Fixed shell injection vulnerability in subprocess call ([#2786](https://github.com/PyTorchLightning/pytorch-lightning/pull/2786))
- Fixed LR finder and `hparams` compatibility ([#2821](https://github.com/PyTorchLightning/pytorch-lightning/pull/2821))
- Fixed `ModelCheckpoint` not saving the latest information when `save_last=True` ([#2881](https://github.com/PyTorchLightning/pytorch-lightning/pull/2881))
- Fixed ImageNet example: learning rate scheduler, number of workers and batch size when using DDP ([#2889](https://github.com/PyTorchLightning/pytorch-lightning/pull/2889))
- Fixed apex gradient clipping ([#2829](https://github.com/PyTorchLightning/pytorch-lightning/pull/2829))
- Fixed save apex scaler states ([#2828](https://github.com/PyTorchLightning/pytorch-lightning/pull/2828))
- Fixed a model loading issue with inheritance and variable positional arguments ([#2911](https://github.com/PyTorchLightning/pytorch-lightning/pull/2911))
- Fixed passing `non_blocking=True` when transferring a batch object that does not support it ([#2910](https://github.com/PyTorchLightning/pytorch-lightning/pull/2910))
- Fixed checkpointing to remote file paths ([#2925](https://github.com/PyTorchLightning/pytorch-lightning/pull/2925))
- Fixed adding val step argument to metrics ([#2986](https://github.com/PyTorchLightning/pytorch-lightning/pull/2986))
- Fixed an issue that caused `Trainer.test()` to stall in ddp mode ([#2997](https://github.com/PyTorchLightning/pytorch-lightning/pull/2997))
- Fixed gathering of results with tensors of varying shape ([#3020](https://github.com/PyTorchLightning/pytorch-lightning/pull/3020))
- Fixed batch size auto-scaling feature to set the new value on the correct model attribute ([#3043](https://github.com/PyTorchLightning/pytorch-lightning/pull/3043))
- Fixed automatic batch scaling not working with half precision ([#3045](https://github.com/PyTorchLightning/pytorch-lightning/pull/3045))
- Fixed setting device to root gpu ([#3042](https://github.com/PyTorchLightning/pytorch-lightning/pull/3042))

## [0.8.5] - 2020-07-09

### Added

- Added a PSNR metric: peak signal-to-noise ratio ([#2483](https://github.com/PyTorchLightning/pytorch-lightning/pull/2483))
- Added functional regression metrics ([#2492](https://github.com/PyTorchLightning/pytorch-lightning/pull/2492))

### Removed

- Removed auto val reduce ([#2462](https://github.com/PyTorchLightning/pytorch-lightning/pull/2462))

### Fixed

- Flattening Wandb Hyperparameters ([#2459](https://github.com/PyTorchLightning/pytorch-lightning/pull/2459))
- Fixed using the same DDP python interpreter and actually running ([#2482](https://github.com/PyTorchLightning/pytorch-lightning/pull/2482))
- Fixed model summary input type conversion for models that have input dtype different from model parameters ([#2510](https://github.com/PyTorchLightning/pytorch-lightning/pull/2510))
- Made `TensorBoardLogger` and `CometLogger` pickleable ([#2518](https://github.com/PyTorchLightning/pytorch-lightning/pull/2518))
- Fixed a problem with `MLflowLogger` creating multiple run folders ([#2502](https://github.com/PyTorchLightning/pytorch-lightning/pull/2502))
- Fixed global_step increment ([#2455](https://github.com/PyTorchLightning/pytorch-lightning/pull/2455))
- Fixed TPU hanging example ([#2488](https://github.com/PyTorchLightning/pytorch-lightning/pull/2488))
- Fixed `argparse` default value bug ([#2526](https://github.com/PyTorchLightning/pytorch-lightning/pull/2526))
- Fixed Dice and IoU to avoid NaN by adding small eps ([#2545](https://github.com/PyTorchLightning/pytorch-lightning/pull/2545))
- Fixed accumulate gradients schedule at epoch 0 (continued) ([#2513](https://github.com/PyTorchLightning/pytorch-lightning/pull/2513))
- Fixed Trainer `.fit()` returning last not best weights in "ddp_spawn" ([#2565](https://github.com/PyTorchLightning/pytorch-lightning/pull/2565))
- Fixed passing (do not pass) TPU weights back on test ([#2566](https://github.com/PyTorchLightning/pytorch-lightning/pull/2566))
- Fixed DDP tests and `.test()` ([#2512](https://github.com/PyTorchLightning/pytorch-lightning/pull/2512),
     [#2570](https://github.com/PyTorchLightning/pytorch-lightning/pull/2570))

## [0.8.4] - 2020-07-01

### Added

- Added reduce ddp results on eval ([#2434](https://github.com/PyTorchLightning/pytorch-lightning/pull/2434))
- Added a warning when an `IterableDataset` has `__len__` defined ([#2437](https://github.com/PyTorchLightning/pytorch-lightning/pull/2437))

### Changed

- Enabled no returns from eval ([#2446](https://github.com/PyTorchLightning/pytorch-lightning/pull/2446))

### Fixed

- Fixes train outputs ([#2428](https://github.com/PyTorchLightning/pytorch-lightning/pull/2428))
- Fixes Conda dependencies ([#2412](https://github.com/PyTorchLightning/pytorch-lightning/pull/2412))
- Fixed Apex scaling with decoupled backward ([#2433](https://github.com/PyTorchLightning/pytorch-lightning/pull/2433))
- Fixed crashing or wrong displaying progressbar because of missing ipywidgets ([#2417](https://github.com/PyTorchLightning/pytorch-lightning/pull/2417))
- Fixed TPU saving dir ([fc26078e](https://github.com/PyTorchLightning/pytorch-lightning/commit/fc26078e395f8a001f4c6dd7b3fe7ca202f914a3), [04e68f02](https://github.com/PyTorchLightning/pytorch-lightning/commit/04e68f022fc03dd5f1555ee86dea997d42a448ad))
- Fixed logging on rank 0 only ([#2425](https://github.com/PyTorchLightning/pytorch-lightning/pull/2425))


## [0.8.3] - 2020-06-29

### Fixed

- Fixed AMP wrong call ([593837e](https://github.com/PyTorchLightning/pytorch-lightning/commit/593837e1da24ff6c942b24ed803fc1496a304609))
- Fixed batch typo ([92d1e75](https://github.com/PyTorchLightning/pytorch-lightning/commit/92d1e75b2638a493d9d21ed5fe00a22093888285))

## [0.8.2] - 2020-06-28

### Added

- Added TorchText support for moving data to GPU ([#2379](https://github.com/PyTorchLightning/pytorch-lightning/pull/2379))

### Changed

- Changed epoch indexing from 0 instead of 1 ([#2289](https://github.com/PyTorchLightning/pytorch-lightning/pull/2289))
- Refactor Model `backward` ([#2276](https://github.com/PyTorchLightning/pytorch-lightning/pull/2276))
- Refactored `training_batch` + tests to verify correctness ([#2327](https://github.com/PyTorchLightning/pytorch-lightning/pull/2327),
     [#2328](https://github.com/PyTorchLightning/pytorch-lightning/pull/2328))
- Refactored training loop ([#2336](https://github.com/PyTorchLightning/pytorch-lightning/pull/2336))
- Made optimization steps for hooks ([#2363](https://github.com/PyTorchLightning/pytorch-lightning/pull/2363))
- Changed default apex level to 'O2' ([#2362](https://github.com/PyTorchLightning/pytorch-lightning/pull/2362))

### Removed

- Moved `TrainsLogger` to Bolts ([#2384](https://github.com/PyTorchLightning/pytorch-lightning/pull/2384))

### Fixed

- Fixed parsing TPU arguments and TPU tests ([#2094](https://github.com/PyTorchLightning/pytorch-lightning/pull/2094))
- Fixed number batches in case of multiple dataloaders and `limit_{*}_batches` ([#1920](https://github.com/PyTorchLightning/pytorch-lightning/pull/1920),
     [#2226](https://github.com/PyTorchLightning/pytorch-lightning/pull/2226))
- Fixed an issue with forward hooks not being removed after model summary ([#2298](https://github.com/PyTorchLightning/pytorch-lightning/pull/2298))
- Fix for `load_from_checkpoint()` not working with absolute path on Windows ([#2294](https://github.com/PyTorchLightning/pytorch-lightning/pull/2294))
- Fixed an issue how _has_len handles `NotImplementedError` e.g. raised by `torchtext.data.Iterator` ([#2293](https://github.com/PyTorchLightning/pytorch-lightning/pull/2293)), ([#2307](https://github.com/PyTorchLightning/pytorch-lightning/pull/2307))
- Fixed `average_precision` metric ([#2319](https://github.com/PyTorchLightning/pytorch-lightning/pull/2319))
- Fixed ROC metric for CUDA tensors ([#2304](https://github.com/PyTorchLightning/pytorch-lightning/pull/2304))
- Fixed `average_precision` metric ([#2319](https://github.com/PyTorchLightning/pytorch-lightning/pull/2319))
- Fixed lost compatibility with custom datatypes implementing `.to` ([#2335](https://github.com/PyTorchLightning/pytorch-lightning/pull/2335))
- Fixed loading model with kwargs ([#2387](https://github.com/PyTorchLightning/pytorch-lightning/pull/2387))
- Fixed sum(0) for `trainer.num_val_batches` ([#2268](https://github.com/PyTorchLightning/pytorch-lightning/pull/2268))
- Fixed checking if the parameters are a `DictConfig` Object ([#2216](https://github.com/PyTorchLightning/pytorch-lightning/pull/2216))
- Fixed SLURM weights saving ([#2341](https://github.com/PyTorchLightning/pytorch-lightning/pull/2341))
- Fixed swaps LR scheduler order ([#2356](https://github.com/PyTorchLightning/pytorch-lightning/pull/2356))
- Fixed adding tensorboard `hparams` logging test ([#2342](https://github.com/PyTorchLightning/pytorch-lightning/pull/2342))
- Fixed use model ref for tear down ([#2360](https://github.com/PyTorchLightning/pytorch-lightning/pull/2360))
- Fixed logger crash on DDP ([#2388](https://github.com/PyTorchLightning/pytorch-lightning/pull/2388))
- Fixed several issues with early stopping and checkpoint callbacks ([#1504](https://github.com/PyTorchLightning/pytorch-lightning/pull/1504),
     [#2391](https://github.com/PyTorchLightning/pytorch-lightning/pull/2391))
- Fixed loading past checkpoints from v0.7.x ([#2405](https://github.com/PyTorchLightning/pytorch-lightning/pull/2405))
- Fixed loading model without arguments ([#2403](https://github.com/PyTorchLightning/pytorch-lightning/pull/2403))
- Fixed Windows compatibility issue ([#2358](https://github.com/PyTorchLightning/pytorch-lightning/pull/2358))

## [0.8.1] - 2020-06-19

### Fixed

- Fixed the `load_from_checkpoint` path detected as URL bug ([#2244](https://github.com/PyTorchLightning/pytorch-lightning/pull/2244))
- Fixed hooks - added barrier ([#2245](https://github.com/PyTorchLightning/pytorch-lightning/pull/2245),
     [#2257](https://github.com/PyTorchLightning/pytorch-lightning/pull/2257),
     [#2260](https://github.com/PyTorchLightning/pytorch-lightning/pull/220))
- Fixed `hparams` - remove frame inspection on `self.hparams` ([#2253](https://github.com/PyTorchLightning/pytorch-lightning/pull/2253))
- Fixed setup and on fit calls ([#2252](https://github.com/PyTorchLightning/pytorch-lightning/pull/2252))
- Fixed GPU template ([#2255](https://github.com/PyTorchLightning/pytorch-lightning/pull/2255))

## [0.8.0] - 2020-06-18

### Added

- Added `overfit_batches`, `limit_{val|test}_batches` flags (overfit now uses training set for all three) ([#2213](https://github.com/PyTorchLightning/pytorch-lightning/pull/2213))
- Added metrics
  * Base classes ([#1326](https://github.com/PyTorchLightning/pytorch-lightning/pull/1326),
       [#1877](https://github.com/PyTorchLightning/pytorch-lightning/pull/1877))
  * Sklearn metrics classes ([#1327](https://github.com/PyTorchLightning/pytorch-lightning/pull/1327))
  * Native torch metrics ([#1488](https://github.com/PyTorchLightning/pytorch-lightning/pull/1488),
       [#2062](https://github.com/PyTorchLightning/pytorch-lightning/pull/2062))
  * docs for all Metrics ([#2184](https://github.com/PyTorchLightning/pytorch-lightning/pull/2184),
       [#2209](https://github.com/PyTorchLightning/pytorch-lightning/pull/2209))
  * Regression metrics ([#2221](https://github.com/PyTorchLightning/pytorch-lightning/pull/2221))
- Added type hints in `Trainer.fit()` and `Trainer.test()` to reflect that also a list of dataloaders can be passed in ([#1723](https://github.com/PyTorchLightning/pytorch-lightning/pull/1723))
- Allow dataloaders without sampler field present ([#1907](https://github.com/PyTorchLightning/pytorch-lightning/pull/1907))
- Added option `save_last` to save the model at the end of every epoch in `ModelCheckpoint` ([#1908](https://github.com/PyTorchLightning/pytorch-lightning/pull/1908))
- Early stopping checks `on_validation_end` ([#1458](https://github.com/PyTorchLightning/pytorch-lightning/pull/1458))
- Attribute `best_model_path` to `ModelCheckpoint` for storing and later retrieving the path to the best saved model file ([#1799](https://github.com/PyTorchLightning/pytorch-lightning/pull/1799))
- Speed up single-core TPU training by loading data using `ParallelLoader` ([#2033](https://github.com/PyTorchLightning/pytorch-lightning/pull/2033))
- Added a model hook `transfer_batch_to_device` that enables moving custom data structures to the target device ([1756](https://github.com/PyTorchLightning/pytorch-lightning/pull/1756))
- Added [black](https://black.readthedocs.io/en/stable/) formatter for the code with code-checker on pull ([1610](https://github.com/PyTorchLightning/pytorch-lightning/pull/1610))
- Added back the slow spawn ddp implementation as `ddp_spawn` ([#2115](https://github.com/PyTorchLightning/pytorch-lightning/pull/2115))
- Added loading checkpoints from URLs ([#1667](https://github.com/PyTorchLightning/pytorch-lightning/pull/1667))
- Added a callback method `on_keyboard_interrupt` for handling KeyboardInterrupt events during training ([#2134](https://github.com/PyTorchLightning/pytorch-lightning/pull/2134))
- Added a decorator `auto_move_data` that moves data to the correct device when using the LightningModule for inference ([#1905](https://github.com/PyTorchLightning/pytorch-lightning/pull/1905))
- Added `ckpt_path` option to `LightningModule.test(...)` to load particular checkpoint ([#2190](https://github.com/PyTorchLightning/pytorch-lightning/pull/2190))
- Added `setup` and `teardown` hooks for model ([#2229](https://github.com/PyTorchLightning/pytorch-lightning/pull/2229))

### Changed

- Allow user to select individual TPU core to train on ([#1729](https://github.com/PyTorchLightning/pytorch-lightning/pull/1729))
- Removed non-finite values from loss in `LRFinder` ([#1862](https://github.com/PyTorchLightning/pytorch-lightning/pull/1862))
- Allow passing model hyperparameters as complete kwarg list ([#1896](https://github.com/PyTorchLightning/pytorch-lightning/pull/1896))
- Renamed `ModelCheckpoint`'s attributes `best` to `best_model_score` and `kth_best_model` to `kth_best_model_path` ([#1799](https://github.com/PyTorchLightning/pytorch-lightning/pull/1799))
- Re-Enable Logger's `ImportError`s ([#1938](https://github.com/PyTorchLightning/pytorch-lightning/pull/1938))
- Changed the default value of the Trainer argument `weights_summary` from `full` to `top` ([#2029](https://github.com/PyTorchLightning/pytorch-lightning/pull/2029))
- Raise an error when lightning replaces an existing sampler ([#2020](https://github.com/PyTorchLightning/pytorch-lightning/pull/2020))
- Enabled `prepare_data` from correct processes - clarify local vs global rank ([#2166](https://github.com/PyTorchLightning/pytorch-lightning/pull/2166))
- Remove explicit flush from tensorboard logger ([#2126](https://github.com/PyTorchLightning/pytorch-lightning/pull/2126))
- Changed epoch indexing from 1 instead of 0 ([#2206](https://github.com/PyTorchLightning/pytorch-lightning/pull/2206))

### Deprecated

- Deprecated flags: ([#2213](https://github.com/PyTorchLightning/pytorch-lightning/pull/2213))
  * `overfit_pct` in favour of `overfit_batches`
  * `val_percent_check` in favour of `limit_val_batches`
  * `test_percent_check` in favour of `limit_test_batches`
- Deprecated `ModelCheckpoint`'s attributes `best` and `kth_best_model` ([#1799](https://github.com/PyTorchLightning/pytorch-lightning/pull/1799))
- Dropped official support/testing for older PyTorch versions <1.3 ([#1917](https://github.com/PyTorchLightning/pytorch-lightning/pull/1917))
- Deprecated Trainer `proc_rank` in favour of `global_rank` ([#2166](https://github.com/PyTorchLightning/pytorch-lightning/pull/2166),
     [#2269](https://github.com/PyTorchLightning/pytorch-lightning/pull/2269))

### Removed

- Removed unintended Trainer argument `progress_bar_callback`, the callback should be passed in by `Trainer(callbacks=[...])` instead ([#1855](https://github.com/PyTorchLightning/pytorch-lightning/pull/1855))
- Removed obsolete `self._device` in Trainer ([#1849](https://github.com/PyTorchLightning/pytorch-lightning/pull/1849))
- Removed deprecated API ([#2073](https://github.com/PyTorchLightning/pytorch-lightning/pull/2073))
   * Packages: `pytorch_lightning.pt_overrides`, `pytorch_lightning.root_module`
   * Modules: `pytorch_lightning.logging.comet_logger`, `pytorch_lightning.logging.mlflow_logger`, `pytorch_lightning.logging.test_tube_logger`, `pytorch_lightning.overrides.override_data_parallel`, `pytorch_lightning.core.model_saving`, `pytorch_lightning.core.root_module`
   * Trainer arguments: `add_row_log_interval`, `default_save_path`, `gradient_clip`, `nb_gpu_nodes`, `max_nb_epochs`, `min_nb_epochs`, `nb_sanity_val_steps`
   * Trainer attributes: `nb_gpu_nodes`, `num_gpu_nodes`, `gradient_clip`, `max_nb_epochs`, `min_nb_epochs`, `nb_sanity_val_steps`, `default_save_path`, `tng_tqdm_dic`

### Fixed

- Run graceful training teardown on interpreter exit ([#1631](https://github.com/PyTorchLightning/pytorch-lightning/pull/1631))
- Fixed user warning when apex was used together with learning rate schedulers ([#1873](https://github.com/PyTorchLightning/pytorch-lightning/pull/1873))
- Fixed multiple calls of `EarlyStopping` callback ([#1863](https://github.com/PyTorchLightning/pytorch-lightning/pull/1863))
- Fixed an issue with `Trainer.from_argparse_args` when passing in unknown Trainer args ([#1932](https://github.com/PyTorchLightning/pytorch-lightning/pull/1932))
- Fixed bug related to logger not being reset correctly for model after tuner algorithms ([#1933](https://github.com/PyTorchLightning/pytorch-lightning/pull/1933))
- Fixed root node resolution for SLURM cluster with dash in host name ([#1954](https://github.com/PyTorchLightning/pytorch-lightning/pull/1954))
- Fixed `LearningRateLogger` in multi-scheduler setting ([#1944](https://github.com/PyTorchLightning/pytorch-lightning/pull/1944))
- Fixed test configuration check and testing ([#1804](https://github.com/PyTorchLightning/pytorch-lightning/pull/1804))
- Fixed an issue with Trainer constructor silently ignoring unknown/misspelled arguments ([#1820](https://github.com/PyTorchLightning/pytorch-lightning/pull/1820))
- Fixed `save_weights_only` in ModelCheckpoint ([#1780](https://github.com/PyTorchLightning/pytorch-lightning/pull/1780))
- Allow use of same `WandbLogger` instance for multiple training loops ([#2055](https://github.com/PyTorchLightning/pytorch-lightning/pull/2055))
- Fixed an issue with `_auto_collect_arguments` collecting local variables that are not constructor arguments and not working for signatures that have the instance not named `self` ([#2048](https://github.com/PyTorchLightning/pytorch-lightning/pull/2048))
- Fixed mistake in parameters' grad norm tracking ([#2012](https://github.com/PyTorchLightning/pytorch-lightning/pull/2012))
- Fixed CPU and hanging GPU crash ([#2118](https://github.com/PyTorchLightning/pytorch-lightning/pull/2118))
- Fixed an issue with the model summary and `example_input_array` depending on a specific ordering of the submodules in a LightningModule ([#1773](https://github.com/PyTorchLightning/pytorch-lightning/pull/1773))
- Fixed Tpu logging ([#2230](https://github.com/PyTorchLightning/pytorch-lightning/pull/2230))
- Fixed Pid port + duplicate `rank_zero` logging ([#2140](https://github.com/PyTorchLightning/pytorch-lightning/pull/2140),
     [#2231](https://github.com/PyTorchLightning/pytorch-lightning/pull/2231))

## [0.7.6] - 2020-05-16

### Added

- Added callback for logging learning rates ([#1498](https://github.com/PyTorchLightning/pytorch-lightning/pull/1498))
- Added transfer learning example (for a binary classification task in computer vision) ([#1564](https://github.com/PyTorchLightning/pytorch-lightning/pull/1564))
- Added type hints in `Trainer.fit()` and `Trainer.test()` to reflect that also a list of dataloaders can be passed in ([#1723](https://github.com/PyTorchLightning/pytorch-lightning/pull/1723)).
- Added auto scaling of batch size ([#1638](https://github.com/PyTorchLightning/pytorch-lightning/pull/1638))
- The progress bar metrics now also get updated in `training_epoch_end` ([#1724](https://github.com/PyTorchLightning/pytorch-lightning/pull/1724))
- Enable `NeptuneLogger` to work with `distributed_backend=ddp` ([#1753](https://github.com/PyTorchLightning/pytorch-lightning/pull/1753))
- Added option to provide seed to random generators to ensure reproducibility ([#1572](https://github.com/PyTorchLightning/pytorch-lightning/pull/1572))
- Added override for hparams in `load_from_ckpt` ([#1797](https://github.com/PyTorchLightning/pytorch-lightning/pull/1797))
- Added support multi-node distributed execution under `torchelastic` ([#1811](https://github.com/PyTorchLightning/pytorch-lightning/pull/1811),
     [#1818](https://github.com/PyTorchLightning/pytorch-lightning/pull/1818))
- Added using `store_true` for bool args ([#1822](https://github.com/PyTorchLightning/pytorch-lightning/pull/1822),
     [#1842](https://github.com/PyTorchLightning/pytorch-lightning/pull/1842))
- Added dummy logger for internally disabling logging for some features ([#1836](https://github.com/PyTorchLightning/pytorch-lightning/pull/1836))

### Changed

- Enable `non-blocking` for device transfers to GPU ([#1843](https://github.com/PyTorchLightning/pytorch-lightning/pull/1843))
- Replace mata_tags.csv with hparams.yaml ([#1271](https://github.com/PyTorchLightning/pytorch-lightning/pull/1271))
- Reduction when `batch_size < num_gpus` ([#1609](https://github.com/PyTorchLightning/pytorch-lightning/pull/1609))
- Updated LightningTemplateModel to look more like Colab example ([#1577](https://github.com/PyTorchLightning/pytorch-lightning/pull/1577))
- Don't convert `namedtuple` to `tuple` when transferring the batch to target device ([#1589](https://github.com/PyTorchLightning/pytorch-lightning/pull/1589))
- Allow passing hparams as keyword argument to LightningModule when loading from checkpoint ([#1639](https://github.com/PyTorchLightning/pytorch-lightning/pull/1639))
- Args should come after the last positional argument ([#1807](https://github.com/PyTorchLightning/pytorch-lightning/pull/1807))
- Made ddp the default if no backend specified with multiple GPUs ([#1789](https://github.com/PyTorchLightning/pytorch-lightning/pull/1789))

### Deprecated

- Deprecated `tags_csv` in favor of `hparams_file` ([#1271](https://github.com/PyTorchLightning/pytorch-lightning/pull/1271))

### Fixed

- Fixed broken link in PR template ([#1675](https://github.com/PyTorchLightning/pytorch-lightning/pull/1675))
- Fixed ModelCheckpoint not None checking filepath ([#1654](https://github.com/PyTorchLightning/pytorch-lightning/pull/1654))
- Trainer now calls `on_load_checkpoint()` when resuming from a checkpoint ([#1666](https://github.com/PyTorchLightning/pytorch-lightning/pull/1666))
- Fixed sampler logic for ddp with iterable dataset ([#1734](https://github.com/PyTorchLightning/pytorch-lightning/pull/1734))
- Fixed `_reset_eval_dataloader()` for IterableDataset ([#1560](https://github.com/PyTorchLightning/pytorch-lightning/pull/1560))
- Fixed Horovod distributed backend to set the `root_gpu` property ([#1669](https://github.com/PyTorchLightning/pytorch-lightning/pull/1669))
- Fixed wandb logger `global_step` affects other loggers ([#1492](https://github.com/PyTorchLightning/pytorch-lightning/pull/1492))
- Fixed disabling progress bar on non-zero ranks using Horovod backend ([#1709](https://github.com/PyTorchLightning/pytorch-lightning/pull/1709))
- Fixed bugs that prevent lr finder to be used together with early stopping and validation dataloaders ([#1676](https://github.com/PyTorchLightning/pytorch-lightning/pull/1676))
- Fixed a bug in Trainer that prepended the checkpoint path with `version_` when it shouldn't ([#1748](https://github.com/PyTorchLightning/pytorch-lightning/pull/1748))
- Fixed lr key name in case of param groups in LearningRateLogger ([#1719](https://github.com/PyTorchLightning/pytorch-lightning/pull/1719))
- Fixed saving native AMP scaler state (introduced in [#1561](https://github.com/PyTorchLightning/pytorch-lightning/pull/1561))
- Fixed accumulation parameter and suggestion method for learning rate finder ([#1801](https://github.com/PyTorchLightning/pytorch-lightning/pull/1801))
- Fixed num processes wasn't being set properly and auto sampler was ddp failing ([#1819](https://github.com/PyTorchLightning/pytorch-lightning/pull/1819))
- Fixed bugs in semantic segmentation example ([#1824](https://github.com/PyTorchLightning/pytorch-lightning/pull/1824))
- Fixed saving native AMP scaler state ([#1561](https://github.com/PyTorchLightning/pytorch-lightning/pull/1561),
     [#1777](https://github.com/PyTorchLightning/pytorch-lightning/pull/1777))
- Fixed native amp + ddp ([#1788](https://github.com/PyTorchLightning/pytorch-lightning/pull/1788))
- Fixed `hparam` logging with metrics ([#1647](https://github.com/PyTorchLightning/pytorch-lightning/pull/1647))

## [0.7.5] - 2020-04-27

### Changed

- Allow logging of metrics together with `hparams` ([#1630](https://github.com/PyTorchLightning/pytorch-lightning/pull/1630))
- Allow metrics logged together with hparams ([#1630](https://github.com/PyTorchLightning/pytorch-lightning/pull/1630))

### Removed

- Removed Warning from trainer loop ([#1634](https://github.com/PyTorchLightning/pytorch-lightning/pull/1634))

### Fixed

- Fixed ModelCheckpoint not being fixable ([#1632](https://github.com/PyTorchLightning/pytorch-lightning/pull/1632))
- Fixed CPU DDP breaking change and DDP change ([#1635](https://github.com/PyTorchLightning/pytorch-lightning/pull/1635))
- Tested pickling ([#1636](https://github.com/PyTorchLightning/pytorch-lightning/pull/1636))


## [0.7.4] - 2020-04-26

### Added

- Added flag `replace_sampler_ddp` to manually disable sampler replacement in DDP  ([#1513](https://github.com/PyTorchLightning/pytorch-lightning/pull/1513))
- Added speed parity tests (max 1 sec difference per epoch)([#1482](https://github.com/PyTorchLightning/pytorch-lightning/pull/1482))
- Added `auto_select_gpus` flag to trainer that enables automatic selection of available GPUs on exclusive mode systems.
- Added learning rate finder ([#1347](https://github.com/PyTorchLightning/pytorch-lightning/pull/1347))
- Added support for ddp mode in clusters without SLURM ([#1387](https://github.com/PyTorchLightning/pytorch-lightning/pull/1387))
- Added `test_dataloaders` parameter to `Trainer.test()` ([#1434](https://github.com/PyTorchLightning/pytorch-lightning/pull/1434))
- Added `terminate_on_nan` flag to trainer that performs a NaN check with each training iteration when set to `True` ([#1475](https://github.com/PyTorchLightning/pytorch-lightning/pull/1475))
- Added speed parity tests (max 1 sec difference per epoch)([#1482](https://github.com/PyTorchLightning/pytorch-lightning/pull/1482))
- Added `terminate_on_nan` flag to trainer that performs a NaN check with each training iteration when set to `True`. ([#1475](https://github.com/PyTorchLightning/pytorch-lightning/pull/1475))
- Added `ddp_cpu` backend for testing ddp without GPUs ([#1158](https://github.com/PyTorchLightning/pytorch-lightning/pull/1158))
- Added [Horovod](http://horovod.ai) support as a distributed backend `Trainer(distributed_backend='horovod')` ([#1529](https://github.com/PyTorchLightning/pytorch-lightning/pull/1529))
- Added support for 8 core distributed training on Kaggle TPU's ([#1568](https://github.com/PyTorchLightning/pytorch-lightning/pull/1568))
- Added support for native AMP ([#1561](https://github.com/PyTorchLightning/pytorch-lightning/pull/1561),
    [#1580](https://github.com/PyTorchLightning/pytorch-lightning/pull/1580))

### Changed

- Changed the default behaviour to no longer include a NaN check with each training iteration. ([#1475](https://github.com/PyTorchLightning/pytorch-lightning/pull/1475))
- Decoupled the progress bar from trainer` it is a callback now and can be customized or even be replaced entirely ([#1450](https://github.com/PyTorchLightning/pytorch-lightning/pull/1450)).
- Changed lr schedule step interval behavior to update every backwards pass instead of every forwards pass ([#1477](https://github.com/PyTorchLightning/pytorch-lightning/pull/1477))
- Defines shared proc. rank, remove rank from instances (e.g. loggers) ([#1408](https://github.com/PyTorchLightning/pytorch-lightning/pull/1408))
- Updated semantic segmentation example with custom U-Net and logging ([#1371](https://github.com/PyTorchLightning/pytorch-lightning/pull/1371))
- Disabled val and test shuffling ([#1600](https://github.com/PyTorchLightning/pytorch-lightning/pull/1600))

### Deprecated

- Deprecated `training_tqdm_dict` in favor of `progress_bar_dict` ([#1450](https://github.com/PyTorchLightning/pytorch-lightning/pull/1450)).

### Removed

- Removed `test_dataloaders` parameter from `Trainer.fit()` ([#1434](https://github.com/PyTorchLightning/pytorch-lightning/pull/1434))

### Fixed

- Added the possibility to pass nested metrics dictionaries to loggers ([#1582](https://github.com/PyTorchLightning/pytorch-lightning/pull/1582))
- Fixed memory leak from opt return ([#1528](https://github.com/PyTorchLightning/pytorch-lightning/pull/1528))
- Fixed saving checkpoint before deleting old ones ([#1453](https://github.com/PyTorchLightning/pytorch-lightning/pull/1453))
- Fixed loggers - flushing last logged metrics even before continue, e.g. `trainer.test()` results ([#1459](https://github.com/PyTorchLightning/pytorch-lightning/pull/1459))
- Fixed optimizer configuration when `configure_optimizers` returns dict without `lr_scheduler` ([#1443](https://github.com/PyTorchLightning/pytorch-lightning/pull/1443))
- Fixed `LightningModule` - mixing hparams and arguments in `LightningModule.__init__()` crashes load_from_checkpoint() ([#1505](https://github.com/PyTorchLightning/pytorch-lightning/pull/1505))
- Added a missing call to the `on_before_zero_grad` model hook ([#1493](https://github.com/PyTorchLightning/pytorch-lightning/pull/1493)).
- Allow use of sweeps with `WandbLogger` ([#1512](https://github.com/PyTorchLightning/pytorch-lightning/pull/1512))
- Fixed a bug that caused the `callbacks` Trainer argument to reference a global variable ([#1534](https://github.com/PyTorchLightning/pytorch-lightning/pull/1534)).
- Fixed a bug that set all boolean CLI arguments from `Trainer.add_argparse_args` always to True ([#1571](https://github.com/PyTorchLightning/pytorch-lightning/pull/1571))
- Fixed do not copy the batch when training on a single GPU ([#1576](https://github.com/PyTorchLightning/pytorch-lightning/pull/1576),
    [#1579](https://github.com/PyTorchLightning/pytorch-lightning/pull/1579))
- Fixed soft checkpoint removing on DDP ([#1408](https://github.com/PyTorchLightning/pytorch-lightning/pull/1408))
- Fixed automatic parser bug ([#1585](https://github.com/PyTorchLightning/pytorch-lightning/pull/1585))
- Fixed bool conversion from string ([#1606](https://github.com/PyTorchLightning/pytorch-lightning/pull/1606))

## [0.7.3] - 2020-04-09

### Added

- Added `rank_zero_warn` for warning only in rank 0 ([#1428](https://github.com/PyTorchLightning/pytorch-lightning/pull/1428))

### Fixed

- Fixed default `DistributedSampler` for DDP training ([#1425](https://github.com/PyTorchLightning/pytorch-lightning/pull/1425))
- Fixed workers warning not on windows ([#1430](https://github.com/PyTorchLightning/pytorch-lightning/pull/1430))
- Fixed returning tuple from `run_training_batch` ([#1431](https://github.com/PyTorchLightning/pytorch-lightning/pull/1431))
- Fixed gradient clipping ([#1438](https://github.com/PyTorchLightning/pytorch-lightning/pull/1438))
- Fixed pretty print ([#1441](https://github.com/PyTorchLightning/pytorch-lightning/pull/1441))


## [0.7.2] - 2020-04-07

### Added

- Added same step loggers' metrics aggregation ([#1278](https://github.com/PyTorchLightning/pytorch-lightning/pull/1278))
- Added parity test between a vanilla MNIST model and lightning model ([#1284](https://github.com/PyTorchLightning/pytorch-lightning/pull/1284))
- Added parity test between a vanilla RNN model and lightning model ([#1351](https://github.com/PyTorchLightning/pytorch-lightning/pull/1351))
- Added Reinforcement Learning - Deep Q-network (DQN) lightning example ([#1232](https://github.com/PyTorchLightning/pytorch-lightning/pull/1232))
- Added support for hierarchical `dict` ([#1152](https://github.com/PyTorchLightning/pytorch-lightning/pull/1152))
- Added `TrainsLogger` class ([#1122](https://github.com/PyTorchLightning/pytorch-lightning/pull/1122))
- Added type hints to `pytorch_lightning.core` ([#946](https://github.com/PyTorchLightning/pytorch-lightning/pull/946))
- Added support for `IterableDataset` in validation and testing ([#1104](https://github.com/PyTorchLightning/pytorch-lightning/pull/1104))
- Added support for non-primitive types in `hparams` for `TensorboardLogger` ([#1130](https://github.com/PyTorchLightning/pytorch-lightning/pull/1130))
- Added a check that stops the training when loss or weights contain `NaN` or `inf` values. ([#1097](https://github.com/PyTorchLightning/pytorch-lightning/pull/1097))
- Added support for `IterableDataset` when `val_check_interval=1.0` (default), this will trigger validation at the end of each epoch. ([#1283](https://github.com/PyTorchLightning/pytorch-lightning/pull/1283))
- Added `summary` method to Profilers. ([#1259](https://github.com/PyTorchLightning/pytorch-lightning/pull/1259))
- Added informative errors if user defined dataloader has zero length ([#1280](https://github.com/PyTorchLightning/pytorch-lightning/pull/1280))
- Added testing for python 3.8 ([#915](https://github.com/PyTorchLightning/pytorch-lightning/pull/915))
- Added a `training_epoch_end` method which is the mirror of `validation_epoch_end`. ([#1357](https://github.com/PyTorchLightning/pytorch-lightning/pull/1357))
- Added model configuration checking ([#1199](https://github.com/PyTorchLightning/pytorch-lightning/pull/1199))
- Added support for optimizer frequencies through `LightningModule.configure_optimizers()` ([#1269](https://github.com/PyTorchLightning/pytorch-lightning/pull/1269))
- Added option to run without an optimizer by returning `None` from `configure_optimizers`. ([#1279](https://github.com/PyTorchLightning/pytorch-lightning/pull/1279))
- Added a warning when the number of data loader workers is small. ([#1378](https://github.com/PyTorchLightning/pytorch-lightning/pull/1378))

### Changed

- Changed (renamed and refatored) `TensorRunningMean` -> `TensorRunningAccum`: running accumulations were generalized. ([#1278](https://github.com/PyTorchLightning/pytorch-lightning/pull/1278))
- Changed `progress_bar_refresh_rate` trainer flag to disable progress bar when set to 0. ([#1108](https://github.com/PyTorchLightning/pytorch-lightning/pull/1108))
- Enhanced `load_from_checkpoint` to also forward params to the model ([#1307](https://github.com/PyTorchLightning/pytorch-lightning/pull/1307))
- Updated references to `self.forward()` to instead use the `__call__` interface. ([#1211](https://github.com/PyTorchLightning/pytorch-lightning/pull/1211))
- Changed default behaviour of `configure_optimizers` to use no optimizer rather than Adam. ([#1279](https://github.com/PyTorchLightning/pytorch-lightning/pull/1279))
- Allow to upload models on W&B ([#1339](https://github.com/PyTorchLightning/pytorch-lightning/pull/1339))
- On DP and DDP2 unsqueeze is automated now ([#1319](https://github.com/PyTorchLightning/pytorch-lightning/pull/1319))
- Did not always create a DataLoader during reinstantiation, but the same type as before (if subclass of DataLoader) ([#1346](https://github.com/PyTorchLightning/pytorch-lightning/pull/1346))
- Did not interfere with a default sampler ([#1318](https://github.com/PyTorchLightning/pytorch-lightning/pull/1318))
- Remove default Adam optimizer ([#1317](https://github.com/PyTorchLightning/pytorch-lightning/pull/1317))
- Give warnings for unimplemented required lightning methods ([#1317](https://github.com/PyTorchLightning/pytorch-lightning/pull/1317))
- Made `evaluate` method private >> `Trainer._evaluate(...)`. ([#1260](https://github.com/PyTorchLightning/pytorch-lightning/pull/1260))
- Simplify the PL examples structure (shallower and more readable) ([#1247](https://github.com/PyTorchLightning/pytorch-lightning/pull/1247))
- Changed min max gpu memory to be on their own plots ([#1358](https://github.com/PyTorchLightning/pytorch-lightning/pull/1358))
- Remove `.item` which causes sync issues ([#1254](https://github.com/PyTorchLightning/pytorch-lightning/pull/1254))
- Changed smoothing in TQDM to decrease variability of time remaining between training / eval ([#1194](https://github.com/PyTorchLightning/pytorch-lightning/pull/1194))
- Change default logger to dedicated one ([#1064](https://github.com/PyTorchLightning/pytorch-lightning/pull/1064))

### Deprecated

- Deprecated Trainer argument `print_nan_grads` ([#1097](https://github.com/PyTorchLightning/pytorch-lightning/pull/1097))
- Deprecated Trainer argument `show_progress_bar` ([#1108](https://github.com/PyTorchLightning/pytorch-lightning/pull/1108))

### Removed

- Removed test for no test dataloader in .fit ([#1495](https://github.com/PyTorchLightning/pytorch-lightning/pull/1495))
- Removed duplicated module `pytorch_lightning.utilities.arg_parse` for loading CLI arguments ([#1167](https://github.com/PyTorchLightning/pytorch-lightning/pull/1167))
- Removed wandb logger's `finalize` method ([#1193](https://github.com/PyTorchLightning/pytorch-lightning/pull/1193))
- Dropped `torchvision` dependency in tests and added own MNIST dataset class instead ([#986](https://github.com/PyTorchLightning/pytorch-lightning/pull/986))

### Fixed

- Fixed `model_checkpoint` when saving all models ([#1359](https://github.com/PyTorchLightning/pytorch-lightning/pull/1359))
- `Trainer.add_argparse_args` classmethod fixed. Now it adds a type for the arguments ([#1147](https://github.com/PyTorchLightning/pytorch-lightning/pull/1147))
- Fixed bug related to type checking of `ReduceLROnPlateau` lr schedulers([#1126](https://github.com/PyTorchLightning/pytorch-lightning/pull/1126))
- Fixed a bug to ensure lightning checkpoints to be backward compatible ([#1132](https://github.com/PyTorchLightning/pytorch-lightning/pull/1132))
- Fixed a bug that created an extra dataloader with active `reload_dataloaders_every_epoch` ([#1196](https://github.com/PyTorchLightning/pytorch-lightning/pull/1196))
- Fixed all warnings and errors in the docs build process ([#1191](https://github.com/PyTorchLightning/pytorch-lightning/pull/1191))
- Fixed an issue where `val_percent_check=0` would not disable validation ([#1251](https://github.com/PyTorchLightning/pytorch-lightning/pull/1251))
- Fixed average of incomplete `TensorRunningMean` ([#1309](https://github.com/PyTorchLightning/pytorch-lightning/pull/1309))
- Fixed `WandbLogger.watch` with `wandb.init()` ([#1311](https://github.com/PyTorchLightning/pytorch-lightning/pull/1311))
- Fixed an issue with early stopping that would prevent it from monitoring training metrics when validation is disabled / not implemented ([#1235](https://github.com/PyTorchLightning/pytorch-lightning/pull/1235)).
- Fixed a bug that would cause `trainer.test()` to run on the validation set when overloading `validation_epoch_end` and `test_end` ([#1353](https://github.com/PyTorchLightning/pytorch-lightning/pull/1353))
- Fixed `WandbLogger.watch` - use of the watch method without importing `wandb` ([#1311](https://github.com/PyTorchLightning/pytorch-lightning/pull/1311))
- Fixed `WandbLogger` to be used with 'ddp' - allow reinits in sub-processes ([#1149](https://github.com/PyTorchLightning/pytorch-lightning/pull/1149),
     [#1360](https://github.com/PyTorchLightning/pytorch-lightning/pull/1360))
- Made `training_epoch_end` behave like `validation_epoch_end` ([#1357](https://github.com/PyTorchLightning/pytorch-lightning/pull/1357))
- Fixed `fast_dev_run` running validation twice ([#1365](https://github.com/PyTorchLightning/pytorch-lightning/pull/1365))
- Fixed pickle error from quick patch `__code__` ([#1352](https://github.com/PyTorchLightning/pytorch-lightning/pull/1352))
- Fixed memory leak on GPU0 ([#1094](https://github.com/PyTorchLightning/pytorch-lightning/pull/1094),
     [#1349](https://github.com/PyTorchLightning/pytorch-lightning/pull/1349))
- Fixed checkpointing interval ([#1272](https://github.com/PyTorchLightning/pytorch-lightning/pull/1272))
- Fixed validation and training loops run the partial dataset ([#1192](https://github.com/PyTorchLightning/pytorch-lightning/pull/1192))
- Fixed running `on_validation_end` only on main process in DDP ([#1125](https://github.com/PyTorchLightning/pytorch-lightning/pull/1125))
- Fixed `load_spawn_weights` only in proc rank 0 ([#1385](https://github.com/PyTorchLightning/pytorch-lightning/pull/1385))
- Fixes `use_amp` issue ([#1145](https://github.com/PyTorchLightning/pytorch-lightning/pull/1145))
- Fixes using deprecated `use_amp` attribute ([#1145](https://github.com/PyTorchLightning/pytorch-lightning/pull/1145))
- Fixed Tensorboard logger error: lightning_logs directory not exists in multi-node DDP on nodes with rank != 0 ([#1377](https://github.com/PyTorchLightning/pytorch-lightning/pull/1377))
- Fixed `Unimplemented backend XLA` error on TPU ([#1387](https://github.com/PyTorchLightning/pytorch-lightning/pull/1387))

## [0.7.1] - 2020-03-07

### Fixed

- Fixes `print` issues and `data_loader` ([#1080](https://github.com/PyTorchLightning/pytorch-lightning/pull/1080))

## [0.7.0] - 2020-03-06

### Added

- Added automatic sampler setup. Depending on DDP or TPU, lightning configures the sampler correctly (user needs to do nothing) ([#926](https://github.com/PyTorchLightning/pytorch-lightning/pull/926))
- Added `reload_dataloaders_every_epoch=False` flag for trainer. Some users require reloading data every epoch ([#926](https://github.com/PyTorchLightning/pytorch-lightning/pull/926))
- Added `progress_bar_refresh_rate=50` flag for trainer. Throttle refresh rate on notebooks ([#926](https://github.com/PyTorchLightning/pytorch-lightning/pull/926))
- Updated governance docs
- Added a check to ensure that the metric used for early stopping exists before training commences ([#542](https://github.com/PyTorchLightning/pytorch-lightning/pull/542))
- Added `optimizer_idx` argument to `backward` hook ([#733](https://github.com/PyTorchLightning/pytorch-lightning/pull/733))
- Added `entity` argument to `WandbLogger` to be passed to `wandb.init` ([#783](https://github.com/PyTorchLightning/pytorch-lightning/pull/783))
- Added a tool for profiling training runs ([#782](https://github.com/PyTorchLightning/pytorch-lightning/pull/782))
- Improved flexibility for naming of TensorBoard logs, can now set `version` to a `str` to just save to that directory, and use `name=''` to prevent experiment-name directory ([#804](https://github.com/PyTorchLightning/pytorch-lightning/pull/804))
- Added option to specify `step` key when logging metrics ([#808](https://github.com/PyTorchLightning/pytorch-lightning/pull/808))
- Added `train_dataloader`, `val_dataloader` and `test_dataloader` arguments to `Trainer.fit()`, for alternative data parsing ([#759](https://github.com/PyTorchLightning/pytorch-lightning/pull/759))
- Added Tensor Processing Unit (TPU) support ([#868](https://github.com/PyTorchLightning/pytorch-lightning/pull/868))
- Added semantic segmentation example ([#751](https://github.com/PyTorchLightning/pytorch-lightning/pull/751),[#876](https://github.com/PyTorchLightning/pytorch-lightning/pull/876),
     [#881](https://github.com/PyTorchLightning/pytorch-lightning/pull/881))
- Split callbacks in multiple files ([#849](https://github.com/PyTorchLightning/pytorch-lightning/pull/849))
- Support for user defined callbacks ([#889](https://github.com/PyTorchLightning/pytorch-lightning/pull/889) and [#950](https://github.com/PyTorchLightning/pytorch-lightning/pull/950))
- Added support for multiple loggers to be passed to `Trainer` as an iterable (e.g. list, tuple, etc.) ([#903](https://github.com/PyTorchLightning/pytorch-lightning/pull/903))
- Added support for step-based learning rate scheduling ([#941](https://github.com/PyTorchLightning/pytorch-lightning/pull/941))
- Added support for logging `hparams` as dict ([#1029](https://github.com/PyTorchLightning/pytorch-lightning/pull/1029))
- Checkpoint and early stopping now work without val. step ([#1041](https://github.com/PyTorchLightning/pytorch-lightning/pull/1041))
- Support graceful training cleanup after Keyboard Interrupt ([#856](https://github.com/PyTorchLightning/pytorch-lightning/pull/856),
     [#1019](https://github.com/PyTorchLightning/pytorch-lightning/pull/1019))
- Added type hints for function arguments ([#912](https://github.com/PyTorchLightning/pytorch-lightning/pull/912), )
- Added default `argparser` for `Trainer` ([#952](https://github.com/PyTorchLightning/pytorch-lightning/pull/1023),
     [#1023](https://github.com/PyTorchLightning/pytorch-lightning/pull/1023))
- Added TPU gradient clipping ([#963](https://github.com/PyTorchLightning/pytorch-lightning/pull/963))
- Added max/min number of steps in `Trainer` ([#728](https://github.com/PyTorchLightning/pytorch-lightning/pull/728))

### Changed

- Improved `NeptuneLogger` by adding `close_after_fit` argument to allow logging after training([#908](https://github.com/PyTorchLightning/pytorch-lightning/pull/1084))
- Changed default TQDM to use `tqdm.auto` for prettier outputs in IPython notebooks ([#752](https://github.com/PyTorchLightning/pytorch-lightning/pull/752))
- Changed `pytorch_lightning.logging` to `pytorch_lightning.loggers` ([#767](https://github.com/PyTorchLightning/pytorch-lightning/pull/767))
- Moved the default `tqdm_dict` definition from Trainer to `LightningModule`, so it can be overridden by the user ([#749](https://github.com/PyTorchLightning/pytorch-lightning/pull/749))
- Moved functionality of `LightningModule.load_from_metrics` into `LightningModule.load_from_checkpoint` ([#995](https://github.com/PyTorchLightning/pytorch-lightning/pull/995))
- Changed Checkpoint path parameter from `filepath` to `dirpath` ([#1016](https://github.com/PyTorchLightning/pytorch-lightning/pull/1016))
- Freezed models `hparams` as `Namespace` property ([#1029](https://github.com/PyTorchLightning/pytorch-lightning/pull/1029))
- Dropped `logging` config in package init ([#1015](https://github.com/PyTorchLightning/pytorch-lightning/pull/1015))
- Renames model steps ([#1051](https://github.com/PyTorchLightning/pytorch-lightning/pull/1051))
  - `training_end` >> `training_epoch_end`
  - `validation_end` >> `validation_epoch_end`
  - `test_end` >> `test_epoch_end`
- Refactor dataloading, supports infinite dataloader ([#955](https://github.com/PyTorchLightning/pytorch-lightning/pull/955))
- Create single file in `TensorBoardLogger` ([#777](https://github.com/PyTorchLightning/pytorch-lightning/pull/777))

### Deprecated

- Deprecated `pytorch_lightning.logging` ([#767](https://github.com/PyTorchLightning/pytorch-lightning/pull/767))
- Deprecated `LightningModule.load_from_metrics` in favour of `LightningModule.load_from_checkpoint` ([#995](https://github.com/PyTorchLightning/pytorch-lightning/pull/995),
     [#1079](https://github.com/PyTorchLightning/pytorch-lightning/pull/1079))
- Deprecated `@data_loader` decorator ([#926](https://github.com/PyTorchLightning/pytorch-lightning/pull/926))
- Deprecated model steps `training_end`, `validation_end` and `test_end` ([#1051](https://github.com/PyTorchLightning/pytorch-lightning/pull/1051),
     [#1056](https://github.com/PyTorchLightning/pytorch-lightning/pull/1056))

### Removed

- Removed dependency on `pandas` ([#736](https://github.com/PyTorchLightning/pytorch-lightning/pull/736))
- Removed dependency on `torchvision` ([#797](https://github.com/PyTorchLightning/pytorch-lightning/pull/797))
- Removed dependency on `scikit-learn` ([#801](https://github.com/PyTorchLightning/pytorch-lightning/pull/801))

### Fixed

- Fixed a bug where early stopping `on_end_epoch` would be called inconsistently when `check_val_every_n_epoch == 0` ([#743](https://github.com/PyTorchLightning/pytorch-lightning/pull/743))
- Fixed a bug where the model checkpointer didn't write to the same directory as the logger ([#771](https://github.com/PyTorchLightning/pytorch-lightning/pull/771))
- Fixed a bug where the `TensorBoardLogger` class would create an additional empty log file during fitting ([#777](https://github.com/PyTorchLightning/pytorch-lightning/pull/777))
- Fixed a bug where `global_step` was advanced incorrectly when using `accumulate_grad_batches > 1` ([#832](https://github.com/PyTorchLightning/pytorch-lightning/pull/832))
- Fixed a bug when calling `self.logger.experiment` with multiple loggers ([#1009](https://github.com/PyTorchLightning/pytorch-lightning/pull/1009))
- Fixed a bug when calling `logger.append_tags` on a `NeptuneLogger` with a single tag ([#1009](https://github.com/PyTorchLightning/pytorch-lightning/pull/1009))
- Fixed sending back data from `.spawn` by saving and loading the trained model in/out of the process ([#1017](https://github.com/PyTorchLightning/pytorch-lightning/pull/1017)
- Fixed port collision on DDP ([#1010](https://github.com/PyTorchLightning/pytorch-lightning/pull/1010))
- Fixed/tested pass overrides ([#918](https://github.com/PyTorchLightning/pytorch-lightning/pull/918))
- Fixed comet logger to log after train ([#892](https://github.com/PyTorchLightning/pytorch-lightning/pull/892))
- Remove deprecated args to learning rate step function ([#890](https://github.com/PyTorchLightning/pytorch-lightning/pull/890))

## [0.6.0] - 2020-01-21

### Added

- Added support for resuming from a specific checkpoint via `resume_from_checkpoint` argument ([#516](https://github.com/PyTorchLightning/pytorch-lightning/pull/516))
- Added support for `ReduceLROnPlateau` scheduler ([#320](https://github.com/PyTorchLightning/pytorch-lightning/pull/320))
- Added support for Apex mode `O2` in conjunction with Data Parallel ([#493](https://github.com/PyTorchLightning/pytorch-lightning/pull/493))
- Added option (`save_top_k`) to save the top k models in the `ModelCheckpoint` class ([#128](https://github.com/PyTorchLightning/pytorch-lightning/pull/128))
- Added `on_train_start` and `on_train_end` hooks to `ModelHooks` ([#598](https://github.com/PyTorchLightning/pytorch-lightning/pull/598))
- Added `TensorBoardLogger` ([#607](https://github.com/PyTorchLightning/pytorch-lightning/pull/607))
- Added support for weight summary of model with multiple inputs ([#543](https://github.com/PyTorchLightning/pytorch-lightning/pull/543))
- Added `map_location` argument to `load_from_metrics` and `load_from_checkpoint` ([#625](https://github.com/PyTorchLightning/pytorch-lightning/pull/625))
- Added option to disable validation by setting `val_percent_check=0` ([#649](https://github.com/PyTorchLightning/pytorch-lightning/pull/649))
- Added `NeptuneLogger` class ([#648](https://github.com/PyTorchLightning/pytorch-lightning/pull/648))
- Added `WandbLogger` class ([#627](https://github.com/PyTorchLightning/pytorch-lightning/pull/627))

### Changed

- Changed the default progress bar to print to stdout instead of stderr ([#531](https://github.com/PyTorchLightning/pytorch-lightning/pull/531))
- Renamed `step_idx` to `step`, `epoch_idx` to `epoch`, `max_num_epochs` to `max_epochs` and `min_num_epochs` to `min_epochs` ([#589](https://github.com/PyTorchLightning/pytorch-lightning/pull/589))
- Renamed `total_batch_nb` to `total_batches`, `nb_val_batches` to `num_val_batches`, `nb_training_batches` to `num_training_batches`, `max_nb_epochs` to `max_epochs`, `min_nb_epochs` to `min_epochs`, `nb_test_batches` to `num_test_batches`, and `nb_val_batches` to `num_val_batches` ([#567](https://github.com/PyTorchLightning/pytorch-lightning/pull/567))
- Changed gradient logging to use parameter names instead of indexes ([#660](https://github.com/PyTorchLightning/pytorch-lightning/pull/660))
- Changed the default logger to `TensorBoardLogger` ([#609](https://github.com/PyTorchLightning/pytorch-lightning/pull/609))
- Changed the directory for tensorboard logging to be the same as model checkpointing ([#706](https://github.com/PyTorchLightning/pytorch-lightning/pull/706))

### Deprecated

- Deprecated `max_nb_epochs` and `min_nb_epochs` ([#567](https://github.com/PyTorchLightning/pytorch-lightning/pull/567))
- Deprecated the `on_sanity_check_start` hook in `ModelHooks` ([#598](https://github.com/PyTorchLightning/pytorch-lightning/pull/598))

### Removed

- Removed the `save_best_only` argument from `ModelCheckpoint`, use `save_top_k=1` instead ([#128](https://github.com/PyTorchLightning/pytorch-lightning/pull/128))

### Fixed

- Fixed a bug which ocurred when using Adagrad with cuda ([#554](https://github.com/PyTorchLightning/pytorch-lightning/pull/554))
- Fixed a bug where training would be on the GPU despite setting `gpus=0` or `gpus=[]` ([#561](https://github.com/PyTorchLightning/pytorch-lightning/pull/561))
- Fixed an error with `print_nan_gradients` when some parameters do not require gradient ([#579](https://github.com/PyTorchLightning/pytorch-lightning/pull/579))
- Fixed a bug where the progress bar would show an incorrect number of total steps during the validation sanity check when using multiple validation data loaders ([#597](https://github.com/PyTorchLightning/pytorch-lightning/pull/597))
- Fixed support for PyTorch 1.1.0 ([#552](https://github.com/PyTorchLightning/pytorch-lightning/pull/552))
- Fixed an issue with early stopping when using a `val_check_interval < 1.0` in `Trainer` ([#492](https://github.com/PyTorchLightning/pytorch-lightning/pull/492))
- Fixed bugs relating to the `CometLogger` object that would cause it to not work properly ([#481](https://github.com/PyTorchLightning/pytorch-lightning/pull/481))
- Fixed a bug that would occur when returning `-1` from `on_batch_start` following an early exit or when the batch was `None` ([#509](https://github.com/PyTorchLightning/pytorch-lightning/pull/509))
- Fixed a potential race condition with several processes trying to create checkpoint directories ([#530](https://github.com/PyTorchLightning/pytorch-lightning/pull/530))
- Fixed a bug where batch 'segments' would remain on the GPU when using `truncated_bptt > 1` ([#532](https://github.com/PyTorchLightning/pytorch-lightning/pull/532))
- Fixed a bug when using `IterableDataset` ([#547](https://github.com/PyTorchLightning/pytorch-lightning/pull/547))
- Fixed a bug where `.item` was called on non-tensor objects ([#602](https://github.com/PyTorchLightning/pytorch-lightning/pull/602))
- Fixed a bug where `Trainer.train` would crash on an uninitialized variable if the trainer was run after resuming from a checkpoint that was already at `max_epochs` ([#608](https://github.com/PyTorchLightning/pytorch-lightning/pull/608))
- Fixed a bug where early stopping would begin two epochs early ([#617](https://github.com/PyTorchLightning/pytorch-lightning/pull/617))
- Fixed a bug where `num_training_batches` and `num_test_batches` would sometimes be rounded down to zero ([#649](https://github.com/PyTorchLightning/pytorch-lightning/pull/649))
- Fixed a bug where an additional batch would be processed when manually setting `num_training_batches` ([#653](https://github.com/PyTorchLightning/pytorch-lightning/pull/653))
- Fixed a bug when batches did not have a `.copy` method ([#701](https://github.com/PyTorchLightning/pytorch-lightning/pull/701))
- Fixed a bug when using `log_gpu_memory=True` in Python 3.6 ([#715](https://github.com/PyTorchLightning/pytorch-lightning/pull/715))
- Fixed a bug where checkpoint writing could exit before completion, giving incomplete checkpoints ([#689](https://github.com/PyTorchLightning/pytorch-lightning/pull/689))
- Fixed a bug where `on_train_end` was not called when ealy stopping ([#723](https://github.com/PyTorchLightning/pytorch-lightning/pull/723))

## [0.5.3] - 2019-11-06

### Added

- Added option to disable default logger, checkpointer, and early stopping by passing `logger=False`, `checkpoint_callback=False` and `early_stop_callback=False` respectively
- Added `CometLogger` for use with Comet.ml
- Added `val_check_interval` argument to `Trainer` allowing validition to be performed at every given number of batches
- Added functionality to save and load hyperparameters using the standard checkpoint mechanism
- Added call to `torch.cuda.empty_cache` before training starts
- Added option for user to override the call t `backward`
- Added support for truncated backprop through time via the `truncated_bptt_steps` argument in `Trainer`
- Added option to operate on all outputs from `training_step` in DDP2
- Added a hook for modifying DDP init
- Added a hook for modifying Apex

### Changed

- Changed experiment version to be padded with zeros (e.g. `/dir/version_9` becomes `/dir/version_0009`)
- Changed callback metrics to include any metrics given in logs or progress bar
- Changed the default for `save_best_only` in `ModelCheckpoint` to `True`
- Added `tng_data_loader` for backwards compatibility
- Renamed `MLFlowLogger.client` to `MLFlowLogger.experiment` for consistency
- Moved `global_step` increment to happen after the batch has been processed
- Changed weights restore to first attempt HPC weights before restoring normally, preventing both weights being restored and running out of memory
- Changed progress bar functionality to add multiple progress bars for train/val/test
- Changed calls to `print` to use `logging` instead

### Deprecated

- Deprecated `tng_dataloader`

### Fixed

- Fixed an issue where the number of batches was off by one during training
- Fixed a bug that occured when setting a ckeckpoint callback and `early_stop_callback=False`
- Fixed an error when importing CometLogger
- Fixed a bug where the `gpus` argument had some unexpected behaviour
- Fixed a bug where the computed total number of batches was sometimes incorrect
- Fixed a bug where the progress bar would sometimes not show the total number of batches in test mode
- Fixed a bug when using the `log_gpu_memory='min_max'` option in `Trainer`
- Fixed a bug where checkpointing would sometimes erase the current directory

## [0.5.2] - 2019-10-10

### Added

- Added `weights_summary` argument to `Trainer` to be set to `full` (full summary), `top` (just top level modules) or other
- Added `tags` argument to `MLFlowLogger`

### Changed

- Changed default for `amp_level` to `O1`

### Removed

- Removed the `print_weights_summary` argument from `Trainer`

### Fixed

- Fixed a bug where logs were not written properly
- Fixed a bug where `logger.finalize` wasn't called after training is complete
- Fixed callback metric errors in DDP
- Fixed a bug where `TestTubeLogger` didn't log to the correct directory

## [0.5.1] - 2019-10-05

### Added

- Added the `LightningLoggerBase` class for experiment loggers
- Added `MLFlowLogger` for logging with `mlflow`
- Added `TestTubeLogger` for logging with `test_tube`
- Added a different implementation of DDP (`distributed_backed='ddp2'`) where every node has one model using all GPUs
- Added support for optimisers which require a closure (e.g. LBFGS)
- Added automatic `MASTER_PORT` defualt for DDP when not set manually
- Added new GPU memory logging options `'min_max'` (log only the min/max utilization) and `'all'` (log all the GPU memory)

### Changed

- Changed schedulers to always be called with the current epoch
- Changed `test_tube` to an optional dependency
- Changed data loaders to internally use a getter instead of a python property
- Disabled auto GPU loading when restoring weights to prevent out of memory errors
- Changed logging, early stopping and checkpointing to occur by default

### Fixed

- Fixed a bug with samplers that do not specify `set_epoch`
- Fixed a bug when using the `MLFlowLogger` with unsupported data types, this will now raise a warning
- Fixed a bug where gradient norms were alwasy zero using `track_grad_norm`
- Fixed a bug which causes a crash when logging memory

## [0.5.0] - 2019-09-26

### Changed

- Changed `data_batch` argument to `batch` throughout
- Changed `batch_i` argument to `batch_idx` throughout
- Changed `tng_dataloader` method to `train_dataloader`
- Changed `on_tng_metrics` method to `on_training_metrics`
- Changed `gradient_clip` argument to `gradient_clip_val`
- Changed `add_log_row_interval` to `row_log_interval`

### Fixed

- Fixed a bug with tensorboard logging in multi-gpu setup

## [0.4.9] - 2019-09-16

### Added

- Added the flag `log_gpu_memory` to `Trainer` to deactivate logging of GPU memory utilization
- Added SLURM resubmit functionality (port from test-tube)
- Added optional weight_save_path to trainer to remove the need for a checkpoint_callback when using cluster training
- Added option to use single gpu per node with `DistributedDataParallel`

### Changed

- Changed functionality of `validation_end` and `test_end` with multiple dataloaders to be given all of the dataloaders at once rather than in seperate calls
- Changed print_nan_grads to only print the parameter value and gradients when they contain NaN
- Changed gpu API to take integers as well (e.g. `gpus=2` instead of `gpus=[0, 1]`)
- All models now loaded on to CPU to avoid device and out of memory issues in PyTorch

### Fixed

- Fixed a bug where data types that implement `.to` but not `.cuda` would not be properly moved onto the GPU
- Fixed a bug where data would not be re-shuffled every epoch when using a `DistributedSampler`

## [0.4.8] - 2019-08-31

### Added

- Added `test_step` and `test_end` methods, used when `Trainer.test` is called
- Added `GradientAccumulationScheduler` callback which can be used to schedule changes to the number of accumulation batches
- Added option to skip the validation sanity check by setting `nb_sanity_val_steps = 0`

### Fixed

- Fixed a bug when setting `nb_sanity_val_steps = 0`

## [0.4.7] - 2019-08-24

### Changed

- Changed the default `val_check_interval` to `1.0`
- Changed defaults for `nb_val_batches`, `nb_tng_batches` and `nb_test_batches` to 0

### Fixed

- Fixed a bug where the full validation set as used despite setting `val_percent_check`
- Fixed a bug where an `Exception` was thrown when using a data set containing a single batch
- Fixed a bug where an `Exception` was thrown if no `val_dataloader` was given
- Fixed a bug where tuples were not properly transfered to the GPU
- Fixed a bug where data of a non standard type was not properly handled by the trainer
- Fixed a bug when loading data as a tuple
- Fixed a bug where `AttributeError` could be suppressed by the `Trainer`

## [0.4.6] - 2019-08-15

### Added

- Added support for data to be given as a `dict` or `list` with a single gpu
- Added support for `configure_optimizers` to return a single optimizer, two list (optimizers and schedulers), or a single list

### Fixed

- Fixed a bug where returning just an optimizer list (i.e. without schedulers) from `configure_optimizers` would throw an `Exception`

## [0.4.5] - 2019-08-13

### Added

- Added `optimizer_step` method that can be overridden to change the standard optimizer behaviour

## [0.4.4] - 2019-08-12

### Added

- Added supoort for multiple validation dataloaders
- Added support for latest test-tube logger (optimised for `torch==1.2.0`)

### Changed

- `validation_step` and `val_dataloader` are now optional
- `lr_scheduler` is now activated after epoch

### Fixed

- Fixed a bug where a warning would show when using `lr_scheduler` in `torch>1.1.0`
- Fixed a bug where an `Exception` would be thrown if using `torch.DistributedDataParallel` without using a `DistributedSampler`, this now throws a `Warning` instead

## [0.4.3] - 2019-08-10

### Fixed

- Fixed a bug where accumulate gradients would scale the loss incorrectly

## [0.4.2] - 2019-08-08

### Changed

- Changed install requirement to `torch==1.2.0`

## [0.4.1] - 2019-08-08

### Changed

- Changed install requirement to `torch==1.1.0`

## [0.4.0] - 2019-08-08

### Added

- Added 16-bit support for a single GPU
- Added support for training continuation (preserves epoch, global step etc.)

### Changed

- Changed `training_step` and `validation_step`, outputs will no longer be automatically reduced

### Removed

- Removed need for `Experiment` object in `Trainer`

### Fixed

- Fixed issues with reducing outputs from generative models (such as images and text)

## [0.3.6] - 2019-07-25

### Added

- Added a decorator to do lazy data loading internally

### Fixed

- Fixed a bug where `Experiment` object was not process safe, potentially causing logs to be overwritten

## [0.3.5] - 2019-07-25

## [0.3.4] - 2019-07-22

## [0.3.3] - 2019-07-22

## [0.3.2] - 2019-07-21

## [0.3.1] - 2019-07-21

## [0.2.x] - 2019-07-09

## [0.1.x] - 2019-06-DD<|MERGE_RESOLUTION|>--- conflicted
+++ resolved
@@ -9,11 +9,11 @@
 
 ### Added
 
-<<<<<<< HEAD
+
 - Added more explicit exception message when trying to execute `trainer.test()` or `trainer.validate()` with `fast_dev_run=True` ([#6667](https://github.com/PyTorchLightning/pytorch-lightning/pull/6667))
-=======
+
+
 - Trigger warning when non-metric logged value with multi processes hasn't been reduced ([#6417](https://github.com/PyTorchLightning/pytorch-lightning/pull/6417))
->>>>>>> 0e452202
 
 
 - Added a way to print to terminal without breaking up the progress bar ([#5470](https://github.com/PyTorchLightning/pytorch-lightning/pull/5470))
