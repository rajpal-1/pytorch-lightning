# Changelog

All notable changes to this project will be documented in this file.

The format is based on [Keep a Changelog](http://keepachangelog.com/en/1.0.0/).


## [1.7.0] - 2022-MM-DD

### Added

- Added `LightningDataModule.load_from_checkpoint` to support loading datamodules directly from checkpoint ([#12550](https://github.com/PyTorchLightning/pytorch-lightning/pull/12550))


- Added a friendly error message when attempting to call `Trainer.save_checkpoint()` without a model attached ([#12772](https://github.com/PyTorchLightning/pytorch-lightning/pull/12772))


- Enabled `torch.inference_mode` for evaluation and prediction ([#12715](https://github.com/PyTorchLightning/pytorch-lightning/pull/12715))


- Added support for setting `val_check_interval` to a value higher than the amount of training batches when `check_val_every_n_epoch=None` ([#11993](https://github.com/PyTorchLightning/pytorch-lightning/pull/11993))


- Include the `pytorch_lightning` version as a header in the CLI config files ([#12532](https://github.com/PyTorchLightning/pytorch-lightning/pull/12532))


- Added support for `Callback` registration through entry points ([#12739](https://github.com/PyTorchLightning/pytorch-lightning/pull/12739))


- Added support for `Trainer(deterministic="warn")` to warn instead of fail when a non-deterministic operation is encountered ([#12588](https://github.com/PyTorchLightning/pytorch-lightning/pull/12588))


- Include a version suffix for new "last" checkpoints of later runs in the same directory ([#12902](https://github.com/PyTorchLightning/pytorch-lightning/pull/12902))


<<<<<<< HEAD
- Added breaking of lazy graph across training, validation, test and predict steps when training with habana accelerators to ensure better performance ([#12938](https://github.com/PyTorchLightning/pytorch-lightning/pull/12938))

=======
- Added class name prefix to metrics logged by `DeviceStatsMonitor` ([#12228](https://github.com/PyTorchLightning/pytorch-lightning/pull/12228))
>>>>>>> 9bfbd9ea

### Changed

- Enable validation during overfitting ([#12527](https://github.com/PyTorchLightning/pytorch-lightning/pull/12527))


- Added dataclass support to `extract_batch_size` ([#12573](https://github.com/PyTorchLightning/pytorch-lightning/pull/12573))


- Changed checkpoints save path in the case of one logger and user-provided weights_save_path from `weights_save_path/name/version/checkpoints` to `weights_save_path/checkpoints` ([#12372](https://github.com/PyTorchLightning/pytorch-lightning/pull/12372))


- Changed checkpoints save path in the case of multiple loggers and user-provided weights_save_path from `weights_save_path/name1_name2/version1_version2/checkpoints` to `weights_save_path/checkpoints` ([#12372](https://github.com/PyTorchLightning/pytorch-lightning/pull/12372))


- Marked `swa_lrs` argument in `StochasticWeightAveraging` callback as required ([#12556](https://github.com/PyTorchLightning/pytorch-lightning/pull/12556))


- `LightningCLI`'s shorthand notation changed to use jsonargparse native feature ([#12614](https://github.com/PyTorchLightning/pytorch-lightning/pull/12614))


- Changed `seed_everything_default` argument in the `LightningCLI` to type `Union[bool, int]`. If set to `True` a seed is automatically generated for the parser argument `--seed_everything`. ([#12822](https://github.com/PyTorchLightning/pytorch-lightning/pull/12822))


- Make positional arguments required for classes passed into the `add_argparse_args` function. ([#12504](https://github.com/PyTorchLightning/pytorch-lightning/pull/12504))


- Raise an error if there are insufficient training batches when using a float value of `limit_train_batches` ([#12885](https://github.com/PyTorchLightning/pytorch-lightning/pull/12885))


-

### Deprecated

- Deprecated `pytorch_lightning.loggers.base.LightningLoggerBase` in favor of `pytorch_lightning.loggers.logger.Logger`, and deprecated `pytorch_lightning.loggers.base` in favor of `pytorch_lightning.loggers.logger` ([#120148](https://github.com/PyTorchLightning/pytorch-lightning/pull/12014))



- Deprecated `num_processes`, `gpus`, `tpu_cores,` and `ipus` from the `Trainer` constructor in favor of using the `accelerator` and `devices` arguments ([#11040](https://github.com/PyTorchLightning/pytorch-lightning/pull/11040))


- Deprecated setting `LightningCLI(seed_everything_default=None)` in favor of `False` ([#12804](https://github.com/PyTorchLightning/pytorch-lightning/issues/12804)).


-


-

### Removed

- Removed the deprecated `TestTubeLogger` ([#12859](https://github.com/PyTorchLightning/pytorch-lightning/pull/12859))


- Removed the deprecated `pytorch_lightning.core.memory.LayerSummary` and `pytorch_lightning.core.memory.ModelSummary` ([#12593](https://github.com/PyTorchLightning/pytorch-lightning/pull/12593))


- Removed the deprecated `summarize` method from the `LightningModule` ([#12559](https://github.com/PyTorchLightning/pytorch-lightning/pull/12559))


- Removed the deprecated `model_size` property from the `LightningModule` class ([#12641](https://github.com/PyTorchLightning/pytorch-lightning/pull/12641))


- Removed the deprecated `stochastic_weight_avg` argument from the `Trainer` constructor ([#12535](https://github.com/PyTorchLightning/pytorch-lightning/pull/12535))


- Removed the deprecated `progress_bar_refresh_rate` argument from the `Trainer` constructor ([#12514](https://github.com/PyTorchLightning/pytorch-lightning/pull/12514))


- Removed the deprecated `prepare_data_per_node` argument from the `Trainer` constructor ([#12536](https://github.com/PyTorchLightning/pytorch-lightning/pull/12536))


- Removed the deprecated `pytorch_lightning.core.memory.{get_gpu_memory_map,get_memory_profile}` ([#12659](https://github.com/PyTorchLightning/pytorch-lightning/pull/12659))


- Removed the deprecated `terminate_on_nan` argument from the `Trainer` constructor ([#12553](https://github.com/PyTorchLightning/pytorch-lightning/pull/12553))


- Removed the deprecated `XLAStatsMonitor` callback ([#12688](https://github.com/PyTorchLightning/pytorch-lightning/pull/12688))


- Remove deprecated `pytorch_lightning.callbacks.progress.progress` ([#12658](https://github.com/PyTorchLightning/pytorch-lightning/pull/12658))


- Removed the deprecated `dim` and `size` arguments from the `LightningDataModule` constructor([#12780](https://github.com/PyTorchLightning/pytorch-lightning/pull/12780))


- Removed the deprecated `train_transforms` argument from the `LightningDataModule` constructor([#12662](https://github.com/PyTorchLightning/pytorch-lightning/pull/12662))


- Removed the deprecated `log_gpu_memory` argument from the `Trainer` constructor ([#12657](https://github.com/PyTorchLightning/pytorch-lightning/pull/12657))


- Removed the deprecated automatic logging of GPU stats by the logger connector ([#12657](https://github.com/PyTorchLightning/pytorch-lightning/pull/12657))


- Removed deprecated `GPUStatsMonitor` callback ([#12554](https://github.com/PyTorchLightning/pytorch-lightning/pull/12554))


- Removed support for passing strategy names or strategy instances to the accelerator Trainer argument ([#12696](https://github.com/PyTorchLightning/pytorch-lightning/pull/12696))


- Removed support for passing strategy names or strategy instances to the plugins Trainer argument ([#12700](https://github.com/PyTorchLightning/pytorch-lightning/pull/12700))


- Removed the deprecated `val_transforms` argument from the `LightningDataModule` constructor ([#12763](https://github.com/PyTorchLightning/pytorch-lightning/pull/12763))


- Removed the deprecated `test_transforms` argument from the `LightningDataModule` constructor ([#12773](https://github.com/PyTorchLightning/pytorch-lightning/pull/12773))


- Removed deprecated `dataloader_idx` argument from `on_train_batch_start/end` hooks `Callback` and `LightningModule` ([#12769](https://github.com/PyTorchLightning/pytorch-lightning/pull/12769))


- Removed deprecated `get_progress_bar_dict` property from `LightningModule` ([#12839](https://github.com/PyTorchLightning/pytorch-lightning/pull/12839))

### Fixed

- Fixed `fuse_modules` to be qat-aware for `torch>=1.11` ([#12891](https://github.com/PyTorchLightning/pytorch-lightning/pull/12891))


- Use only a single instance of `rich.console.Console` throughout codebase ([#12886](https://github.com/PyTorchLightning/pytorch-lightning/pull/12886))


- Fixed an issue to ensure all the checkpoint states are saved in a common filepath with `DeepspeedStrategy` ([#12887](https://github.com/PyTorchLightning/pytorch-lightning/pull/12887))


- Fixed an issue wrt recursive invocation of DDP configuration in hpu parallel plugin ([#12912](https://github.com/PyTorchLightning/pytorch-lightning/pull/12912))


- Fixed fit loop restart logic to enable resume using the checkpoint ([#12821](https://github.com/PyTorchLightning/pytorch-lightning/pull/12821)


- Enforced eval shuffle warning only for default samplers in DataLoader ([#12653](https://github.com/PyTorchLightning/pytorch-lightning/pull/12653))


- Fixed an issue where sharded grad scaler is passed in when using BF16 with the `ShardedStrategy` ([#12915](https://github.com/PyTorchLightning/pytorch-lightning/pull/12915))


- Fixed printing of ragged dictionaries in `Trainer.validate` and `Trainer.test` ([#12857](https://github.com/PyTorchLightning/pytorch-lightning/pull/12857))


- Stopped `optimizer_zero_grad` from being called after IPU execution ([#12913](https://github.com/PyTorchLightning/pytorch-lightning/pull/12913))


- Enable mixed precision in `DDPFullyShardedStrategy` when `precision=16` ([#12965](https://github.com/PyTorchLightning/pytorch-lightning/pull/12965))


- Fixed `TQDMProgressBar` reset and update to show correct time estimation ([#12889](https://github.com/PyTorchLightning/pytorch-lightning/pull/12889))


- Fixed an issue causing zero-division error for empty dataloaders ([#12885](https://github.com/PyTorchLightning/pytorch-lightning/pull/12885))


## [1.6.2] - 2022-04-27

### Fixed

- Fixed `ImportError` when `torch.distributed` is not available. ([#12794](https://github.com/PyTorchLightning/pytorch-lightning/pull/12794))
- When using custom DataLoaders in LightningDataModule, multiple inheritance is resolved properly ([#12716](https://github.com/PyTorchLightning/pytorch-lightning/pull/12716))
- Fixed encoding issues on terminals that do not support unicode characters ([#12828](https://github.com/PyTorchLightning/pytorch-lightning/pull/12828))
- Fixed support for `ModelCheckpoint` monitors with dots ([#12783](https://github.com/PyTorchLightning/pytorch-lightning/pull/12783))


## [1.6.1] - 2022-04-13

### Changed

- Support `strategy` argument being case insensitive ([#12528](https://github.com/PyTorchLightning/pytorch-lightning/pull/12528))

### Fixed

- Run main progress bar updates independent of val progress bar updates in `TQDMProgressBar` ([#12563](https://github.com/PyTorchLightning/pytorch-lightning/pull/12563))
- Avoid calling `average_parameters` multiple times per optimizer step ([#12452](https://github.com/PyTorchLightning/pytorch-lightning/pull/12452))
- Properly pass some Logger's parent's arguments to `super().__init__()` ([#12609](https://github.com/PyTorchLightning/pytorch-lightning/pull/12609))
- Fixed an issue where incorrect type warnings appear when the overridden `LightningLite.run` method accepts user-defined arguments ([#12629](https://github.com/PyTorchLightning/pytorch-lightning/pull/12629))
- Fixed `rank_zero_only` decorator in LSF environments ([#12587](https://github.com/PyTorchLightning/pytorch-lightning/pull/12587))
- Don't raise a warning when `nn.Module` is not saved under hparams ([#12669](https://github.com/PyTorchLightning/pytorch-lightning/pull/12669))
- Raise `MisconfigurationException` when the accelerator is available but the user passes invalid `([]/0/"0")` values to the `devices` flag ([#12708](https://github.com/PyTorchLightning/pytorch-lightning/pull/12708))
- Support `auto_select_gpus` with the accelerator and devices API ([#12608](https://github.com/PyTorchLightning/pytorch-lightning/pull/12608))


## [1.6.0] - 2022-03-29

### Added

- Allow logging to an existing run ID in MLflow with `MLFlowLogger` ([#12290](https://github.com/PyTorchLightning/pytorch-lightning/pull/12290))
- Enable gradient accumulation using Horovod's `backward_passes_per_step` ([#11911](https://github.com/PyTorchLightning/pytorch-lightning/pull/11911))
- Add new `DETAIL` log level to provide useful logs for improving monitoring and debugging of batch jobs ([#11008](https://github.com/PyTorchLightning/pytorch-lightning/pull/11008))
- Added a flag `SLURMEnvironment(auto_requeue=True|False)` to control whether Lightning handles the requeuing ([#10601](https://github.com/PyTorchLightning/pytorch-lightning/pull/10601))
- Fault Tolerant Manual
    * Add `_Stateful` protocol to detect if classes are stateful ([#10646](https://github.com/PyTorchLightning/pytorch-lightning/pull/10646))
    * Add `_FaultTolerantMode` enum used to track different supported fault tolerant modes ([#10645](https://github.com/PyTorchLightning/pytorch-lightning/pull/10645))
    * Add a `_rotate_worker_indices` utility to reload the state according the latest worker ([#10647](https://github.com/PyTorchLightning/pytorch-lightning/pull/10647))
    * Add stateful workers ([#10674](https://github.com/PyTorchLightning/pytorch-lightning/pull/10674))
    * Add an utility to collect the states across processes ([#10639](https://github.com/PyTorchLightning/pytorch-lightning/pull/10639))
    * Add logic to reload the states across data loading components ([#10699](https://github.com/PyTorchLightning/pytorch-lightning/pull/10699))
    * Cleanup some fault tolerant utilities ([#10703](https://github.com/PyTorchLightning/pytorch-lightning/pull/10703))
    * Enable Fault Tolerant Manual Training ([#10707](https://github.com/PyTorchLightning/pytorch-lightning/pull/10707))
    * Broadcast the `_terminate_gracefully` to all processes and add support for DDP ([#10638](https://github.com/PyTorchLightning/pytorch-lightning/pull/10638))
- Added support for re-instantiation of custom (subclasses of) `DataLoaders` returned in the `*_dataloader()` methods, i.e., automatic replacement of samplers now works with custom types of `DataLoader` ([#10680](https://github.com/PyTorchLightning/pytorch-lightning/pull/10680))
- Added a function to validate if fault tolerant training is supported. ([#10465](https://github.com/PyTorchLightning/pytorch-lightning/pull/10465))
- Added a private callback to manage the creation and deletion of fault-tolerance checkpoints ([#11862](https://github.com/PyTorchLightning/pytorch-lightning/pull/11862))
- Show a better error message when a custom `DataLoader` implementation is not well implemented and we need to reconstruct it ([#10719](https://github.com/PyTorchLightning/pytorch-lightning/pull/10719))
- Show a better error message when frozen dataclass is used as a batch ([#10927](https://github.com/PyTorchLightning/pytorch-lightning/pull/10927))
- Save the `Loop`'s state by default in the checkpoint ([#10784](https://github.com/PyTorchLightning/pytorch-lightning/pull/10784))
- Added `Loop.replace` to easily switch one loop for another ([#10324](https://github.com/PyTorchLightning/pytorch-lightning/pull/10324))
- Added support for `--lr_scheduler=ReduceLROnPlateau` to the `LightningCLI` ([#10860](https://github.com/PyTorchLightning/pytorch-lightning/pull/10860))
- Added `LightningCLI.configure_optimizers` to override the `configure_optimizers` return value ([#10860](https://github.com/PyTorchLightning/pytorch-lightning/pull/10860))
- Added `LightningCLI(auto_registry)` flag to register all subclasses of the registerable components automatically ([#12108](https://github.com/PyTorchLightning/pytorch-lightning/pull/12108))
- Added a warning that shows when `max_epochs` in the `Trainer` is not set ([#10700](https://github.com/PyTorchLightning/pytorch-lightning/pull/10700))
- Added support for returning a single Callback from `LightningModule.configure_callbacks` without wrapping it into a list ([#11060](https://github.com/PyTorchLightning/pytorch-lightning/pull/11060))
- Added `console_kwargs` for `RichProgressBar` to initialize inner Console ([#10875](https://github.com/PyTorchLightning/pytorch-lightning/pull/10875))
- Added support for shorthand notation to instantiate loggers with the `LightningCLI` ([#11533](https://github.com/PyTorchLightning/pytorch-lightning/pull/11533))
- Added a `LOGGER_REGISTRY` instance to register custom loggers to the `LightningCLI` ([#11533](https://github.com/PyTorchLightning/pytorch-lightning/pull/11533))
- Added info message when the `Trainer` arguments `limit_*_batches`, `overfit_batches`, or `val_check_interval` are set to `1` or `1.0` ([#11950](https://github.com/PyTorchLightning/pytorch-lightning/pull/11950))
- Added a `PrecisionPlugin.teardown` method ([#10990](https://github.com/PyTorchLightning/pytorch-lightning/pull/10990))
- Added `LightningModule.lr_scheduler_step` ([#10249](https://github.com/PyTorchLightning/pytorch-lightning/pull/10249))
- Added support for no pre-fetching to `DataFetcher` ([#11606](https://github.com/PyTorchLightning/pytorch-lightning/pull/11606))
- Added support for optimizer step progress tracking with manual optimization ([#11848](https://github.com/PyTorchLightning/pytorch-lightning/pull/11848))
- Return the output of the `optimizer.step`. This can be useful for `LightningLite` users, manual optimization users, or users overriding `LightningModule.optimizer_step` ([#11711](https://github.com/PyTorchLightning/pytorch-lightning/pull/11711))
- Teardown the active loop and strategy on exception ([#11620](https://github.com/PyTorchLightning/pytorch-lightning/pull/11620))
- Added a `MisconfigurationException` if user provided `opt_idx` in scheduler config doesn't match with actual optimizer index of its respective optimizer ([#11247](https://github.com/PyTorchLightning/pytorch-lightning/pull/11247))
- Added a `loggers` property to `Trainer` which returns a list of loggers provided by the user ([#11683](https://github.com/PyTorchLightning/pytorch-lightning/pull/11683))
- Added a `loggers` property to `LightningModule` which retrieves the `loggers` property from `Trainer` ([#11683](https://github.com/PyTorchLightning/pytorch-lightning/pull/11683))
- Added support for DDP when using a `CombinedLoader` for the training data ([#11648](https://github.com/PyTorchLightning/pytorch-lightning/pull/11648))
- Added a warning when using `DistributedSampler` during validation/testing ([#11479](https://github.com/PyTorchLightning/pytorch-lightning/pull/11479))
- Added support for `Bagua` training strategy ([#11146](https://github.com/PyTorchLightning/pytorch-lightning/pull/11146))
- Added support for manually returning a `poptorch.DataLoader` in a `*_dataloader` hook ([#12116](https://github.com/PyTorchLightning/pytorch-lightning/pull/12116))
- Added `rank_zero` module to centralize utilities ([#11747](https://github.com/PyTorchLightning/pytorch-lightning/pull/11747))
- Added a `_Stateful` support for `LightningDataModule` ([#11637](https://github.com/PyTorchLightning/pytorch-lightning/pull/11637))
- Added `_Stateful` support for `PrecisionPlugin` ([#11638](https://github.com/PyTorchLightning/pytorch-lightning/pull/11638))
- Added `Accelerator.is_available` to check device availability ([#11797](https://github.com/PyTorchLightning/pytorch-lightning/pull/11797))
- Enabled static type-checking on the signature of `Trainer` ([#11888](https://github.com/PyTorchLightning/pytorch-lightning/pull/11888))
- Added utility functions for moving optimizers to devices ([#11758](https://github.com/PyTorchLightning/pytorch-lightning/pull/11758))
- Added a warning when saving an instance of `nn.Module` with `save_hyperparameters()` ([#12068](https://github.com/PyTorchLightning/pytorch-lightning/pull/12068))
- Added `estimated_stepping_batches` property to `Trainer` ([#11599](https://github.com/PyTorchLightning/pytorch-lightning/pull/11599))
- Added support for pluggable Accelerators ([#12030](https://github.com/PyTorchLightning/pytorch-lightning/pull/12030))
- Added profiling for `on_load_checkpoint`/`on_save_checkpoint` callback and LightningModule hooks ([#12149](https://github.com/PyTorchLightning/pytorch-lightning/pull/12149))
- Added `LayerSync` and `NativeSyncBatchNorm` plugins ([#11754](https://github.com/PyTorchLightning/pytorch-lightning/pull/11754))
- Added optional `storage_options` argument to `Trainer.save_checkpoint()` to pass to custom `CheckpointIO` implementations ([#11891](https://github.com/PyTorchLightning/pytorch-lightning/pull/11891))
- Added support to explicitly specify the process group backend for parallel strategies ([#11745](https://github.com/PyTorchLightning/pytorch-lightning/pull/11745))
- Added `device_ids` and `num_devices` property to `Trainer` ([#12151](https://github.com/PyTorchLightning/pytorch-lightning/pull/12151))
- Added `Callback.state_dict()` and `Callback.load_state_dict()` methods ([#12232](https://github.com/PyTorchLightning/pytorch-lightning/pull/12232))
- Added `AcceleratorRegistry` ([#12180](https://github.com/PyTorchLightning/pytorch-lightning/pull/12180))
- Added support for Habana Accelerator (HPU) ([#11808](https://github.com/PyTorchLightning/pytorch-lightning/pull/11808))
- Added support for dataclasses in `apply_to_collections` ([#11889](https://github.com/PyTorchLightning/pytorch-lightning/pull/11889))
### Changed

- Drop PyTorch 1.7 support ([#12191](https://github.com/PyTorchLightning/pytorch-lightning/pull/12191)), ([#12432](https://github.com/PyTorchLightning/pytorch-lightning/pull/12432))
- Make `benchmark` flag optional and set its value based on the deterministic flag ([#11944](https://github.com/PyTorchLightning/pytorch-lightning/pull/11944))
- Implemented a new native and rich format in `_print_results` method of the `EvaluationLoop` ([#11332](https://github.com/PyTorchLightning/pytorch-lightning/pull/11332))
- Do not print an empty table at the end of the `EvaluationLoop` ([#12427](https://github.com/PyTorchLightning/pytorch-lightning/pull/12427))
- Set the `prog_bar` flag to False in `LightningModule.log_grad_norm` ([#11472](https://github.com/PyTorchLightning/pytorch-lightning/pull/11472))
- Raised exception in `init_dist_connection()` when torch distributed is not available ([#10418](https://github.com/PyTorchLightning/pytorch-lightning/pull/10418))
- The `monitor` argument in the `EarlyStopping` callback is no longer optional ([#10328](https://github.com/PyTorchLightning/pytorch-lightning/pull/10328))
- Do not fail if batch size could not be inferred for logging when using DeepSpeed ([#10438](https://github.com/PyTorchLightning/pytorch-lightning/pull/10438))
- Raised `MisconfigurationException` when `enable_progress_bar=False` and a progress bar instance has been passed in the callback list ([#10520](https://github.com/PyTorchLightning/pytorch-lightning/pull/10520))
- Moved `trainer.connectors.env_vars_connector._defaults_from_env_vars` to `utilities.argsparse._defaults_from_env_vars` ([#10501](https://github.com/PyTorchLightning/pytorch-lightning/pull/10501))
- Changes in `LightningCLI` required for the new major release of jsonargparse v4.0.0 ([#10426](https://github.com/PyTorchLightning/pytorch-lightning/pull/10426))
- Renamed `refresh_rate_per_second` parameter to `refresh_rate` for `RichProgressBar` signature ([#10497](https://github.com/PyTorchLightning/pytorch-lightning/pull/10497))
- Moved ownership of the `PrecisionPlugin` into `TrainingTypePlugin` and updated all references ([#10570](https://github.com/PyTorchLightning/pytorch-lightning/pull/10570))
- Fault Tolerant relies on `signal.SIGTERM` to gracefully exit instead of `signal.SIGUSR1` ([#10605](https://github.com/PyTorchLightning/pytorch-lightning/pull/10605))
- `Loop.restarting=...` now sets the value recursively for all subloops ([#11442](https://github.com/PyTorchLightning/pytorch-lightning/pull/11442))
- Raised an error if the `batch_size` cannot be inferred from the current batch if it contained a string or was a custom batch object ([#10541](https://github.com/PyTorchLightning/pytorch-lightning/pull/10541))
- The validation loop is now disabled when `overfit_batches > 0` is set in the Trainer ([#9709](https://github.com/PyTorchLightning/pytorch-lightning/pull/9709))
- Moved optimizer related logics from `Accelerator` to `TrainingTypePlugin` ([#10596](https://github.com/PyTorchLightning/pytorch-lightning/pull/10596))
- Moved ownership of the lightning optimizers from the `Trainer` to the `Strategy` ([#11444](https://github.com/PyTorchLightning/pytorch-lightning/pull/11444))
- Moved ownership of the data fetchers from the DataConnector to the Loops ([#11621](https://github.com/PyTorchLightning/pytorch-lightning/pull/11621))
- Moved `batch_to_device` method from `Accelerator` to `TrainingTypePlugin` ([#10649](https://github.com/PyTorchLightning/pytorch-lightning/pull/10649))
- The `DDPSpawnPlugin` no longer overrides the `post_dispatch` plugin hook ([#10034](https://github.com/PyTorchLightning/pytorch-lightning/pull/10034))
- Integrate the progress bar implementation with progress tracking ([#11213](https://github.com/PyTorchLightning/pytorch-lightning/pull/11213))
- The `LightningModule.{add_to_queue,get_from_queue}` hooks no longer get a `torch.multiprocessing.SimpleQueue` and instead receive a list based queue ([#10034](https://github.com/PyTorchLightning/pytorch-lightning/pull/10034))
- Changed `training_step`, `validation_step`, `test_step` and `predict_step` method signatures in `Accelerator` and updated input from caller side ([#10908](https://github.com/PyTorchLightning/pytorch-lightning/pull/10908))
- Changed the name of the temporary checkpoint that the `DDPSpawnPlugin` and related plugins save ([#10934](https://github.com/PyTorchLightning/pytorch-lightning/pull/10934))
- `LoggerCollection` returns only unique logger names and versions ([#10976](https://github.com/PyTorchLightning/pytorch-lightning/pull/10976))
- Redesigned process creation for spawn-based plugins (`DDPSpawnPlugin`, `TPUSpawnPlugin`, etc.) ([#10896](https://github.com/PyTorchLightning/pytorch-lightning/pull/10896))
    * All spawn-based plugins now spawn processes immediately upon calling `Trainer.{fit,validate,test,predict}`
    * The hooks/callbacks `prepare_data`, `setup`, `configure_sharded_model` and `teardown` now run under initialized process group for spawn-based plugins just like their non-spawn counterparts
    * Some configuration errors that were previously raised as `MisconfigurationException`s will now be raised as `ProcessRaisedException` (torch>=1.8) or as `Exception` (torch<1.8)
    * Removed the `TrainingTypePlugin.pre_dispatch()` method and merged it with `TrainingTypePlugin.setup()` ([#11137](https://github.com/PyTorchLightning/pytorch-lightning/pull/11137))
- Changed profiler to index and display the names of the hooks with a new pattern [<base class>]<class>.<hook name> ([#11026](https://github.com/PyTorchLightning/pytorch-lightning/pull/11026))
- Changed `batch_to_device` entry in profiling from stage-specific to generic, to match profiling of other hooks ([#11031](https://github.com/PyTorchLightning/pytorch-lightning/pull/11031))
- Changed the info message for finalizing ddp-spawn worker processes to a debug-level message ([#10864](https://github.com/PyTorchLightning/pytorch-lightning/pull/10864))
- Removed duplicated file extension when uploading model checkpoints with `NeptuneLogger` ([#11015](https://github.com/PyTorchLightning/pytorch-lightning/pull/11015))
- Removed `__getstate__` and `__setstate__` of `RichProgressBar` ([#11100](https://github.com/PyTorchLightning/pytorch-lightning/pull/11100))
- The `DDPPlugin` and `DDPSpawnPlugin` and their subclasses now remove the `SyncBatchNorm` wrappers in `teardown()` to enable proper support at inference after fitting ([#11078](https://github.com/PyTorchLightning/pytorch-lightning/pull/11078))
- Moved ownership of the `Accelerator` instance to the `TrainingTypePlugin`; all training-type plugins now take an optional parameter `accelerator` ([#11022](https://github.com/PyTorchLightning/pytorch-lightning/pull/11022))
- Renamed the `TrainingTypePlugin` to `Strategy` ([#11120](https://github.com/PyTorchLightning/pytorch-lightning/pull/11120))
    * Renamed the `ParallelPlugin` to `ParallelStrategy` ([#11123](https://github.com/PyTorchLightning/pytorch-lightning/pull/11123))
    * Renamed the `DataParallelPlugin` to `DataParallelStrategy` ([#11183](https://github.com/PyTorchLightning/pytorch-lightning/pull/11183))
    * Renamed the `DDPPlugin` to `DDPStrategy` ([#11142](https://github.com/PyTorchLightning/pytorch-lightning/pull/11142))
    * Renamed the `DDP2Plugin` to `DDP2Strategy` ([#11185](https://github.com/PyTorchLightning/pytorch-lightning/pull/11185))
    * Renamed the `DDPShardedPlugin` to `DDPShardedStrategy` ([#11186](https://github.com/PyTorchLightning/pytorch-lightning/pull/11186))
    * Renamed the `DDPFullyShardedPlugin` to `DDPFullyShardedStrategy` ([#11143](https://github.com/PyTorchLightning/pytorch-lightning/pull/11143))
    * Renamed the `DDPSpawnPlugin` to `DDPSpawnStrategy` ([#11145](https://github.com/PyTorchLightning/pytorch-lightning/pull/11145))
    * Renamed the `DDPSpawnShardedPlugin` to `DDPSpawnShardedStrategy` ([#11210](https://github.com/PyTorchLightning/pytorch-lightning/pull/11210))
    * Renamed the `DeepSpeedPlugin` to `DeepSpeedStrategy` ([#11194](https://github.com/PyTorchLightning/pytorch-lightning/pull/11194))
    * Renamed the `HorovodPlugin` to `HorovodStrategy` ([#11195](https://github.com/PyTorchLightning/pytorch-lightning/pull/11195))
    * Renamed the `TPUSpawnPlugin` to `TPUSpawnStrategy` ([#11190](https://github.com/PyTorchLightning/pytorch-lightning/pull/11190))
    * Renamed the `IPUPlugin` to `IPUStrategy` ([#11193](https://github.com/PyTorchLightning/pytorch-lightning/pull/11193))
    * Renamed the `SingleDevicePlugin` to `SingleDeviceStrategy` ([#11182](https://github.com/PyTorchLightning/pytorch-lightning/pull/11182))
    * Renamed the `SingleTPUPlugin` to `SingleTPUStrategy` ([#11182](https://github.com/PyTorchLightning/pytorch-lightning/pull/11182))
    * Renamed the `TrainingTypePluginsRegistry` to `StrategyRegistry` ([#11233](https://github.com/PyTorchLightning/pytorch-lightning/pull/11233))
- Marked the `ResultCollection`, `ResultMetric`, and `ResultMetricCollection` classes as protected ([#11130](https://github.com/PyTorchLightning/pytorch-lightning/pull/11130))
- Marked `trainer.checkpoint_connector` as protected ([#11550](https://github.com/PyTorchLightning/pytorch-lightning/pull/11550))
- The epoch start/end hooks are now called by the `FitLoop` instead of the `TrainingEpochLoop` ([#11201](https://github.com/PyTorchLightning/pytorch-lightning/pull/11201))
- DeepSpeed does not require lightning module zero 3 partitioning ([#10655](https://github.com/PyTorchLightning/pytorch-lightning/pull/10655))
- Moved `Strategy` classes to the `strategies` directory ([#11226](https://github.com/PyTorchLightning/pytorch-lightning/pull/11226))
- Renamed `training_type_plugin` file to `strategy` ([#11239](https://github.com/PyTorchLightning/pytorch-lightning/pull/11239))
- Changed `DeviceStatsMonitor` to group metrics based on the logger's `group_separator` ([#11254](https://github.com/PyTorchLightning/pytorch-lightning/pull/11254))
- Raised `UserWarning` if evaluation is triggered with `best` ckpt and trainer is configured with multiple checkpoint callbacks ([#11274](https://github.com/PyTorchLightning/pytorch-lightning/pull/11274))
- `Trainer.logged_metrics` now always contains scalar tensors, even when a Python scalar was logged ([#11270](https://github.com/PyTorchLightning/pytorch-lightning/pull/11270))
- The tuner now uses the checkpoint connector to copy and restore its state ([#11518](https://github.com/PyTorchLightning/pytorch-lightning/pull/11518))
- Changed `MisconfigurationException` to `ModuleNotFoundError` when `rich` isn't available ([#11360](https://github.com/PyTorchLightning/pytorch-lightning/pull/11360))
- The `trainer.current_epoch` value is now increased by 1 during and after `on_train_end` ([#8578](https://github.com/PyTorchLightning/pytorch-lightning/pull/8578))
- The `trainer.global_step` value now accounts for multiple optimizers and TBPTT splits ([#11805](https://github.com/PyTorchLightning/pytorch-lightning/pull/11805))
- The `trainer.global_step` value is now increased right after the `optimizer.step()` call which will impact users who access it during an intra-training validation hook ([#11805](https://github.com/PyTorchLightning/pytorch-lightning/pull/11805))
- The filename of checkpoints created with `ModelCheckpoint(filename='{step}')` is different compared to previous versions. A checkpoint saved after 1 step will be named `step=1.ckpt` instead of `step=0.ckpt` ([#11805](https://github.com/PyTorchLightning/pytorch-lightning/pull/11805))
- Inherit from `ABC` for `Accelerator`: Users need to implement `auto_device_count` ([#11521](https://github.com/PyTorchLightning/pytorch-lightning/pull/11521))
- Changed `parallel_devices` property in `ParallelStrategy` to be lazy initialized ([#11572](https://github.com/PyTorchLightning/pytorch-lightning/pull/11572))
- Updated `TQDMProgressBar` to run a separate progress bar for each eval dataloader ([#11657](https://github.com/PyTorchLightning/pytorch-lightning/pull/11657))
- Sorted `SimpleProfiler(extended=False)` summary based on mean duration for each hook ([#11671](https://github.com/PyTorchLightning/pytorch-lightning/pull/11671))
- Avoid enforcing `shuffle=False` for eval dataloaders ([#11575](https://github.com/PyTorchLightning/pytorch-lightning/pull/11575))
- When using DP (data-parallel), Lightning will no longer automatically reduce all tensors returned in training_step; it will only reduce the loss unless `training_step_end` is overridden ([#11594](https://github.com/PyTorchLightning/pytorch-lightning/pull/11594))
- When using DP (data-parallel), the `training_epoch_end` hook will no longer receive reduced outputs from `training_step` and instead get the full tensor of results from all GPUs ([#11594](https://github.com/PyTorchLightning/pytorch-lightning/pull/11594))
- Changed default logger name to `lightning_logs` for consistency ([#11762](https://github.com/PyTorchLightning/pytorch-lightning/pull/11762))
- Rewrote `accelerator_connector` ([#11448](https://github.com/PyTorchLightning/pytorch-lightning/pull/11448))
- When manual optimization is used with DDP, we no longer force `find_unused_parameters=True` ([#12425](https://github.com/PyTorchLightning/pytorch-lightning/pull/12425))
- Disable loading dataloades if corresponding `limit_batches=0` ([#11576](https://github.com/PyTorchLightning/pytorch-lightning/pull/11576))
- Removed `is_global_zero` check in `training_epoch_loop` before `logger.save`. If you have a custom logger that implements `save` the Trainer will now call `save` on all ranks by default. To change this behavior add `@rank_zero_only` to your `save` implementation ([#12134](https://github.com/PyTorchLightning/pytorch-lightning/pull/12134))
- Disabled tuner with distributed strategies ([#12179](https://github.com/PyTorchLightning/pytorch-lightning/pull/12179))
- Marked `trainer.logger_connector` as protected ([#12195](https://github.com/PyTorchLightning/pytorch-lightning/pull/12195))
- Move `Strategy.process_dataloader` function call from `fit/evaluation/predict_loop.py` to `data_connector.py` ([#12251](https://github.com/PyTorchLightning/pytorch-lightning/pull/12251))
- `ModelCheckpoint(save_last=True, every_n_epochs=N)` now saves a "last" checkpoint every epoch (disregarding `every_n_epochs`) instead of only once at the end of training ([#12418](https://github.com/PyTorchLightning/pytorch-lightning/pull/12418))
- The strategies that support `sync_batchnorm` now only apply it when fitting ([#11919](https://github.com/PyTorchLightning/pytorch-lightning/pull/11919))
- Avoided fallback on CPU if no devices are provided for other accelerators ([#12410](https://github.com/PyTorchLightning/pytorch-lightning/pull/12410))
- Modified `supporters.py` so that in the accumulator element (for loss) is created directly on the device ([#12430](https://github.com/PyTorchLightning/pytorch-lightning/pull/12430))
- Removed `EarlyStopping.on_save_checkpoint` and `EarlyStopping.on_load_checkpoint` in favor of `EarlyStopping.state_dict` and `EarlyStopping.load_state_dict` ([#11887](https://github.com/PyTorchLightning/pytorch-lightning/pull/11887))
- Removed `BaseFinetuning.on_save_checkpoint` and `BaseFinetuning.on_load_checkpoint` in favor of `BaseFinetuning.state_dict` and `BaseFinetuning.load_state_dict` ([#11887](https://github.com/PyTorchLightning/pytorch-lightning/pull/11887))
- Removed `BackboneFinetuning.on_save_checkpoint` and `BackboneFinetuning.on_load_checkpoint` in favor of `BackboneFinetuning.state_dict` and `BackboneFinetuning.load_state_dict` ([#11887](https://github.com/PyTorchLightning/pytorch-lightning/pull/11887))
- Removed `ModelCheckpoint.on_save_checkpoint` and `ModelCheckpoint.on_load_checkpoint` in favor of `ModelCheckpoint.state_dict` and `ModelCheckpoint.load_state_dict` ([#11887](https://github.com/PyTorchLightning/pytorch-lightning/pull/11887))
- Removed `Timer.on_save_checkpoint` and `Timer.on_load_checkpoint` in favor of `Timer.state_dict` and `Timer.load_state_dict` ([#11887](https://github.com/PyTorchLightning/pytorch-lightning/pull/11887))
- Replaced PostLocalSGDOptimizer with a dedicated model averaging component ([#12378](https://github.com/PyTorchLightning/pytorch-lightning/pull/12378))

### Deprecated

- Deprecated `training_type_plugin` property in favor of `strategy` in `Trainer` and updated the references ([#11141](https://github.com/PyTorchLightning/pytorch-lightning/pull/11141))
- Deprecated `Trainer.{validated,tested,predicted}_ckpt_path` and replaced with read-only property `Trainer.ckpt_path` set when checkpoints loaded via `Trainer.{fit,validate,test,predict}` ([#11696](https://github.com/PyTorchLightning/pytorch-lightning/pull/11696))
- Deprecated `ClusterEnvironment.master_{address,port}` in favor of `ClusterEnvironment.main_{address,port}` ([#10103](https://github.com/PyTorchLightning/pytorch-lightning/pull/10103))
- Deprecated `DistributedType` in favor of `_StrategyType` ([#10505](https://github.com/PyTorchLightning/pytorch-lightning/pull/10505))
- Deprecated the `precision_plugin` constructor argument from `Accelerator` ([#10570](https://github.com/PyTorchLightning/pytorch-lightning/pull/10570))
- Deprecated `DeviceType` in favor of `_AcceleratorType` ([#10503](https://github.com/PyTorchLightning/pytorch-lightning/pull/10503))
- Deprecated the property `Trainer.slurm_job_id` in favor of the new `SLURMEnvironment.job_id()` method ([#10622](https://github.com/PyTorchLightning/pytorch-lightning/pull/10622))
- Deprecated the access to the attribute `IndexBatchSamplerWrapper.batch_indices` in favor of `IndexBatchSamplerWrapper.seen_batch_indices` ([#10870](https://github.com/PyTorchLightning/pytorch-lightning/pull/10870))
- Deprecated `on_init_start` and `on_init_end` callback hooks ([#10940](https://github.com/PyTorchLightning/pytorch-lightning/pull/10940))
- Deprecated `Trainer.call_hook` in favor of `Trainer._call_callback_hooks`, `Trainer._call_lightning_module_hook`, `Trainer._call_ttp_hook`, and `Trainer._call_accelerator_hook` ([#10979](https://github.com/PyTorchLightning/pytorch-lightning/pull/10979))
- Deprecated `TrainingTypePlugin.post_dispatch` in favor of `TrainingTypePlugin.teardown` ([#10939](https://github.com/PyTorchLightning/pytorch-lightning/pull/10939))
- Deprecated `ModelIO.on_hpc_{save/load}` in favor of `CheckpointHooks.on_{save/load}_checkpoint` ([#10911](https://github.com/PyTorchLightning/pytorch-lightning/pull/10911))
- Deprecated `Trainer.run_stage` in favor of `Trainer.{fit,validate,test,predict}` ([#11000](https://github.com/PyTorchLightning/pytorch-lightning/pull/11000))
- Deprecated `Trainer.lr_schedulers` in favor of `Trainer.lr_scheduler_configs` which returns a list of dataclasses instead of dictionaries ([#11443](https://github.com/PyTorchLightning/pytorch-lightning/pull/11443))
- Deprecated `Trainer.verbose_evaluate` in favor of `EvaluationLoop(verbose=...)` ([#10931](https://github.com/PyTorchLightning/pytorch-lightning/pull/10931))
- Deprecated `Trainer.should_rank_save_checkpoint` Trainer property ([#11068](https://github.com/PyTorchLightning/pytorch-lightning/pull/11068))
- Deprecated `Trainer.lightning_optimizers` ([#11444](https://github.com/PyTorchLightning/pytorch-lightning/pull/11444))
- Deprecated `TrainerOptimizersMixin` and moved functionality to `core/optimizer.py`([#11155](https://github.com/PyTorchLightning/pytorch-lightning/pull/11155))
- Deprecated the `on_train_batch_end(outputs)` format when multiple optimizers are used and TBPTT is enabled ([#12182](https://github.com/PyTorchLightning/pytorch-lightning/pull/12182))
- Deprecated the `training_epoch_end(outputs)` format when multiple optimizers are used and TBPTT is enabled ([#12182](https://github.com/PyTorchLightning/pytorch-lightning/pull/12182))
- Deprecated `TrainerCallbackHookMixin` ([#11148](https://github.com/PyTorchLightning/pytorch-lightning/pull/11148))
- Deprecated `TrainerDataLoadingMixin` and moved functionality to `Trainer` and `DataConnector` ([#11282](https://github.com/PyTorchLightning/pytorch-lightning/pull/11282))
- Deprecated function `pytorch_lightning.callbacks.device_stats_monitor.prefix_metric_keys` ([#11254](https://github.com/PyTorchLightning/pytorch-lightning/pull/11254))
- Deprecated `Callback.on_epoch_start` hook in favour of `Callback.on_{train/val/test}_epoch_start` ([#11578](https://github.com/PyTorchLightning/pytorch-lightning/pull/11578))
- Deprecated `Callback.on_epoch_end` hook in favour of `Callback.on_{train/val/test}_epoch_end` ([#11578](https://github.com/PyTorchLightning/pytorch-lightning/pull/11578))
- Deprecated `LightningModule.on_epoch_start` hook in favor of `LightningModule.on_{train/val/test}_epoch_start` ([#11578](https://github.com/PyTorchLightning/pytorch-lightning/pull/11578))
- Deprecated `LightningModule.on_epoch_end` hook in favor of `LightningModule.on_{train/val/test}_epoch_end` ([#11578](https://github.com/PyTorchLightning/pytorch-lightning/pull/11578))
- Deprecated `on_before_accelerator_backend_setup` callback hook in favour of `setup` ([#11568](https://github.com/PyTorchLightning/pytorch-lightning/pull/11568))
- Deprecated `on_batch_start` and `on_batch_end` callback hooks in favor of `on_train_batch_start` and `on_train_batch_end` ([#11577](https://github.com/PyTorchLightning/pytorch-lightning/pull/11577))
- Deprecated `on_configure_sharded_model` callback hook in favor of `setup` ([#11627](https://github.com/PyTorchLightning/pytorch-lightning/pull/11627))
- Deprecated `pytorch_lightning.utilities.distributed.rank_zero_only` in favor of `pytorch_lightning.utilities.rank_zero.rank_zero_only` ([#11747](https://github.com/PyTorchLightning/pytorch-lightning/pull/11747))
- Deprecated `pytorch_lightning.utilities.distributed.rank_zero_debug` in favor of `pytorch_lightning.utilities.rank_zero.rank_zero_debug` ([#11747](https://github.com/PyTorchLightning/pytorch-lightning/pull/11747))
- Deprecated `pytorch_lightning.utilities.distributed.rank_zero_info` in favor of `pytorch_lightning.utilities.rank_zero.rank_zero_info` ([#11747](https://github.com/PyTorchLightning/pytorch-lightning/pull/11747))
- Deprecated `pytorch_lightning.utilities.warnings.rank_zero_warn` in favor of `pytorch_lightning.utilities.rank_zero.rank_zero_warn` ([#11747](https://github.com/PyTorchLightning/pytorch-lightning/pull/11747))
- Deprecated `pytorch_lightning.utilities.warnings.rank_zero_deprecation` in favor of `pytorch_lightning.utilities.rank_zero.rank_zero_deprecation` ([#11747](https://github.com/PyTorchLightning/pytorch-lightning/pull/11747))
- Deprecated `pytorch_lightning.utilities.warnings.LightningDeprecationWarning` in favor of `pytorch_lightning.utilities.rank_zero.LightningDeprecationWarning`
- Deprecated `on_pretrain_routine_start` and `on_pretrain_routine_end` callback hooks in favor of `on_fit_start` ([#11794](https://github.com/PyTorchLightning/pytorch-lightning/pull/11794))
- Deprecated `LightningModule.on_pretrain_routine_start` and `LightningModule.on_pretrain_routine_end` hooks in favor of `on_fit_start` ([#12122](https://github.com/PyTorchLightning/pytorch-lightning/pull/12122))
- Deprecated `agg_key_funcs` and `agg_default_func` parameters from `LightningLoggerBase` ([#11871](https://github.com/PyTorchLightning/pytorch-lightning/pull/11871))
- Deprecated `LightningLoggerBase.update_agg_funcs` ([#11871](https://github.com/PyTorchLightning/pytorch-lightning/pull/11871))
- Deprecated `LightningLoggerBase.agg_and_log_metrics` in favor of `LightningLoggerBase.log_metrics` ([#11832](https://github.com/PyTorchLightning/pytorch-lightning/pull/11832))
- Deprecated passing `weights_save_path` to the `Trainer` constructor in favor of adding the `ModelCheckpoint` callback with `dirpath` directly to the list of callbacks ([#12084](https://github.com/PyTorchLightning/pytorch-lightning/pull/12084))
- Deprecated `pytorch_lightning.profiler.AbstractProfiler` in favor of `pytorch_lightning.profiler.Profiler` ([#12106](https://github.com/PyTorchLightning/pytorch-lightning/pull/12106))
- Deprecated `pytorch_lightning.profiler.BaseProfiler` in favor of `pytorch_lightning.profiler.Profiler` ([#12150](https://github.com/PyTorchLightning/pytorch-lightning/pull/12150))
- Deprecated `BaseProfiler.profile_iterable` ([#12102](https://github.com/PyTorchLightning/pytorch-lightning/pull/12102))
- Deprecated `LoggerCollection` in favor of `trainer.loggers` ([#12147](https://github.com/PyTorchLightning/pytorch-lightning/pull/12147))
- Deprecated `PrecisionPlugin.on_{save,load}_checkpoint` in favor of `PrecisionPlugin.{state_dict,load_state_dict}` ([#11978](https://github.com/PyTorchLightning/pytorch-lightning/pull/11978))
- Deprecated `LightningDataModule.on_save/load_checkpoint` in favor of `state_dict/load_state_dict` ([#11893](https://github.com/PyTorchLightning/pytorch-lightning/pull/11893))
- Deprecated `Trainer.use_amp` in favor of `Trainer.amp_backend` ([#12312](https://github.com/PyTorchLightning/pytorch-lightning/pull/12312))
- Deprecated `LightingModule.use_amp` in favor of `Trainer.amp_backend` ([#12315](https://github.com/PyTorchLightning/pytorch-lightning/pull/12315))
- Deprecated specifying the process group backend through the environment variable `PL_TORCH_DISTRIBUTED_BACKEND` ([#11745](https://github.com/PyTorchLightning/pytorch-lightning/pull/11745))
- Deprecated `ParallelPlugin.torch_distributed_backend` in favor of `DDPStrategy.process_group_backend` property ([#11745](https://github.com/PyTorchLightning/pytorch-lightning/pull/11745))
- Deprecated `ModelCheckpoint.save_checkpoint` in favor of `Trainer.save_checkpoint` ([#12456](https://github.com/PyTorchLightning/pytorch-lightning/pull/12456))
- Deprecated `Trainer.devices` in favor of `Trainer.num_devices` and `Trainer.device_ids` ([#12151](https://github.com/PyTorchLightning/pytorch-lightning/pull/12151))
- Deprecated `Trainer.root_gpu` in favor of `Trainer.strategy.root_device.index` when GPU is used ([#12262](https://github.com/PyTorchLightning/pytorch-lightning/pull/12262))
- Deprecated `Trainer.num_gpus` in favor of `Trainer.num_devices` when GPU is used ([#12384](https://github.com/PyTorchLightning/pytorch-lightning/pull/12384))
- Deprecated `Trainer.ipus` in favor of `Trainer.num_devices` when IPU is used ([#12386](https://github.com/PyTorchLightning/pytorch-lightning/pull/12386))
- Deprecated `Trainer.num_processes` in favor of `Trainer.num_devices` ([#12388](https://github.com/PyTorchLightning/pytorch-lightning/pull/12388))
- Deprecated `Trainer.data_parallel_device_ids` in favor of `Trainer.device_ids` ([#12072](https://github.com/PyTorchLightning/pytorch-lightning/pull/12072))
- Deprecated returning state from `Callback.on_save_checkpoint` in favor of returning state in `Callback.state_dict` for checkpointing ([#11887](https://github.com/PyTorchLightning/pytorch-lightning/pull/11887))
- Deprecated passing only the callback state to `Callback.on_load_checkpoint(callback_state)` in favor of passing the callback state to `Callback.load_state_dict` and in 1.8, passing the entire checkpoint dictionary to `Callback.on_load_checkpoint(checkpoint)` ([#11887](https://github.com/PyTorchLightning/pytorch-lightning/pull/11887))
- Deprecated `Trainer.gpus` in favor of `Trainer.device_ids` or `Trainer.num_devices` ([#12436](https://github.com/PyTorchLightning/pytorch-lightning/pull/12436))
- Deprecated `Trainer.tpu_cores` in favor of `Trainer.num_devices` ([#12437](https://github.com/PyTorchLightning/pytorch-lightning/pull/12437))

### Removed

- Removed deprecated parameter `method` in `pytorch_lightning.utilities.model_helpers.is_overridden` ([#10507](https://github.com/PyTorchLightning/pytorch-lightning/pull/10507))
- Remove deprecated method `ClusterEnvironment.creates_children` ([#10339](https://github.com/PyTorchLightning/pytorch-lightning/pull/10339))
- Removed deprecated `TrainerModelHooksMixin.is_function_implemented` and `TrainerModelHooksMixin.has_arg` ([#10322](https://github.com/PyTorchLightning/pytorch-lightning/pull/10322))
- Removed deprecated `pytorch_lightning.utilities.device_dtype_mixin.DeviceDtypeModuleMixin` in favor of `pytorch_lightning.core.mixins.device_dtype_mixin.DeviceDtypeModuleMixin` ([#10442](https://github.com/PyTorchLightning/pytorch-lightning/pull/10442))
- Removed deprecated `LightningModule.loaded_optimizer_states_dict` property ([#10346](https://github.com/PyTorchLightning/pytorch-lightning/pull/10346))
- Removed deprecated `Trainer.fit(train_dataloader=)`, `Trainer.validate(val_dataloaders=)`, and `Trainer.test(test_dataloader=)` ([#10325](https://github.com/PyTorchLightning/pytorch-lightning/pull/10325))
- Removed deprecated `has_prepared_data`, `has_setup_fit`, `has_setup_validate`, `has_setup_test`, `has_setup_predict`, `has_teardown_fit`, `has_teardown_validate`, `has_teardown_test` and `has_teardown_predict` datamodule lifecycle properties  ([#10350](https://github.com/PyTorchLightning/pytorch-lightning/pull/10350))
- Removed deprecated `every_n_val_epochs` parameter of ModelCheckpoint ([#10366](https://github.com/PyTorchLightning/pytorch-lightning/pull/10366))
- Removed deprecated `import pytorch_lightning.profiler.profilers` in favor of `import pytorch_lightning.profiler` ([#10443](https://github.com/PyTorchLightning/pytorch-lightning/pull/10443))
- Removed deprecated property `configure_slurm_dpp` from accelerator connector ([#10370](https://github.com/PyTorchLightning/pytorch-lightning/pull/10370))
- Removed deprecated arguments `num_nodes` and `sync_batchnorm` from `DDPPlugin`, `DDPSpawnPlugin`, `DeepSpeedPlugin` ([#10357](https://github.com/PyTorchLightning/pytorch-lightning/pull/10357))
- Removed deprecated property `is_slurm_managing_tasks` from AcceleratorConnector ([#10353](https://github.com/PyTorchLightning/pytorch-lightning/pull/10353))
- Removed deprecated `LightningModule.log(tbptt_reduce_fx, tbptt_reduce_token, sync_dist_op)` ([#10423](https://github.com/PyTorchLightning/pytorch-lightning/pull/10423))
- Removed deprecated `Plugin.task_idx` ([#10441](https://github.com/PyTorchLightning/pytorch-lightning/pull/10441))
- Removed deprecated method `master_params` from PrecisionPlugin ([#10372](https://github.com/PyTorchLightning/pytorch-lightning/pull/10372))
- Removed the automatic detachment of "extras" returned from `training_step`. For example, `return {'loss': ..., 'foo': foo.detach()}` will now be necessary if `foo` has gradients which you do not want to store ([#10424](https://github.com/PyTorchLightning/pytorch-lightning/pull/10424))
- Removed deprecated passthrough methods and properties from `Accelerator` base class:
  * ([#10403](https://github.com/PyTorchLightning/pytorch-lightning/pull/10403))
  * ([#10448](https://github.com/PyTorchLightning/pytorch-lightning/pull/10448))
- Removed deprecated signature for `transfer_batch_to_device` hook. The new argument `dataloader_idx` is now required ([#10480](https://github.com/PyTorchLightning/pytorch-lightning/pull/10480))
- Removed deprecated `utilities.distributed.rank_zero_{warn/deprecation}` ([#10451](https://github.com/PyTorchLightning/pytorch-lightning/pull/10451))
- Removed deprecated `mode` argument from `ModelSummary` class ([#10449](https://github.com/PyTorchLightning/pytorch-lightning/pull/10449))
- Removed deprecated `Trainer.train_loop` property in favor of `Trainer.fit_loop` ([#10482](https://github.com/PyTorchLightning/pytorch-lightning/pull/10482))
- Removed deprecated `Trainer.train_loop` property in favor of `Trainer.fit_loop` ([#10482](https://github.com/PyTorchLightning/pytorch-lightning/pull/10482))
- Removed deprecated `disable_validation` property from Trainer ([#10450](https://github.com/PyTorchLightning/pytorch-lightning/pull/10450))
- Removed deprecated `CheckpointConnector.hpc_load` property in favor of `CheckpointConnector.restore` ([#10525](https://github.com/PyTorchLightning/pytorch-lightning/pull/10525))
- Removed deprecated `reload_dataloaders_every_epoch` from `Trainer` in favour of `reload_dataloaders_every_n_epochs` ([#10481](https://github.com/PyTorchLightning/pytorch-lightning/pull/10481))
- Removed the `precision_plugin` attribute from `Accelerator` in favor of its equivalent attribute `precision_plugin` in the `TrainingTypePlugin` ([#10570](https://github.com/PyTorchLightning/pytorch-lightning/pull/10570))
- Removed `DeepSpeedPlugin.{precision,amp_type,amp_level}` properties ([#10657](https://github.com/PyTorchLightning/pytorch-lightning/pull/10657))
- Removed patching of `on_before_batch_transfer`, `transfer_batch_to_device` and `on_after_batch_transfer` hooks in `LightningModule` ([#10603](https://github.com/PyTorchLightning/pytorch-lightning/pull/10603))
- Removed argument `return_result` from the `DDPSpawnPlugin.spawn()` method ([#10867](https://github.com/PyTorchLightning/pytorch-lightning/pull/10867))
- Removed the property `TrainingTypePlugin.results` and corresponding properties in subclasses ([#10034](https://github.com/PyTorchLightning/pytorch-lightning/pull/10034))
- Removed the `mp_queue` attribute from `DDPSpawnPlugin` and `TPUSpawnPlugin` ([#10034](https://github.com/PyTorchLightning/pytorch-lightning/pull/10034))
- Removed unnecessary `_move_optimizer_state` method overrides from `TPUSpawnPlugin` and `SingleTPUPlugin` ([#10849](https://github.com/PyTorchLightning/pytorch-lightning/pull/10849))
- Removed `should_rank_save_checkpoint` property from `TrainingTypePlugin` ([#11070](https://github.com/PyTorchLightning/pytorch-lightning/pull/11070))
- Removed `model_sharded_context` method from `Accelerator` ([#10886](https://github.com/PyTorchLightning/pytorch-lightning/pull/10886))
- Removed method `pre_dispatch` from the `PrecisionPlugin` ([#10887](https://github.com/PyTorchLightning/pytorch-lightning/pull/10887))
- Removed method `setup_optimizers_in_pre_dispatch` from the `strategies` and achieve the same logic in `setup` and `pre_dispatch` methods ([#10906](https://github.com/PyTorchLightning/pytorch-lightning/pull/10906))
- Removed methods `pre_dispatch`, `dispatch` and `post_dispatch` from the `Accelerator` ([#10885](https://github.com/PyTorchLightning/pytorch-lightning/pull/10885))
- Removed method `training_step`, `test_step`, `validation_step` and `predict_step` from the `Accelerator` ([#10890](https://github.com/PyTorchLightning/pytorch-lightning/pull/10890))
- Removed `TrainingTypePlugin.start_{training,evaluating,predicting}` hooks and the same in all subclasses ([#10989](https://github.com/PyTorchLightning/pytorch-lightning/pull/10989), [#10896](https://github.com/PyTorchLightning/pytorch-lightning/pull/10896))
- Removed `Accelerator.on_train_start` ([#10999](https://github.com/PyTorchLightning/pytorch-lightning/pull/10999))
- Removed support for Python 3.6 ([#11117](https://github.com/PyTorchLightning/pytorch-lightning/pull/11117))
- Removed `Strategy.init_optimizers` in favor of `Strategy.setup_optimizers` ([#11236](https://github.com/PyTorchLightning/pytorch-lightning/pull/11236))
- Removed `profile("training_step_and_backward")` in `Closure` class since we already profile calls `training_step` and `backward` ([#11222](https://github.com/PyTorchLightning/pytorch-lightning/pull/11222))
- Removed `Strategy.optimizer_zero_grad` ([#11246](https://github.com/PyTorchLightning/pytorch-lightning/pull/11246))
- Removed `Strategy.on_gpu` ([#11537](https://github.com/PyTorchLightning/pytorch-lightning/pull/11537))
- Removed `Strategy.on_tpu` property ([#11536](https://github.com/PyTorchLightning/pytorch-lightning/pull/11536))
- Removed the abstract property `LightningLoggerBase.experiment` ([#11603](https://github.com/PyTorchLightning/pytorch-lightning/pull/11603))
- Removed `FitLoop.current_epoch` getter and setter ([#11562](https://github.com/PyTorchLightning/pytorch-lightning/pull/11562))
- Removed access to `_short_id` in `NeptuneLogger` ([#11517](https://github.com/PyTorchLightning/pytorch-lightning/pull/11517))
- Removed `log_text` and `log_image` from the `LightningLoggerBase` API ([#11857](https://github.com/PyTorchLightning/pytorch-lightning/pull/11857))
- Removed calls to `profile("model_forward")` in favor of profiling `training_step` ([#12032](https://github.com/PyTorchLightning/pytorch-lightning/pull/12032))
- Removed `get_mp_spawn_kwargs` from `DDPSpawnStrategy` and `TPUSpawnStrategy` in favor of configuration in the `_SpawnLauncher` ([#11966](https://github.com/PyTorchLightning/pytorch-lightning/pull/11966))
- Removed `_aggregate_metrics`, `_reduce_agg_metrics`, and `_finalize_agg_metrics` from `LightningLoggerBase` ([#12053](https://github.com/PyTorchLightning/pytorch-lightning/pull/12053))
- Removed the `AcceleratorConnector.device_type` property ([#12081](https://github.com/PyTorchLightning/pytorch-lightning/pull/12081))
- Removed `AcceleratorConnector.num_nodes` ([#12107](https://github.com/PyTorchLightning/pytorch-lightning/pull/12107))
- Removed `AcceleratorConnector.has_ipu` property ([#12111](https://github.com/PyTorchLightning/pytorch-lightning/pull/12111))
- Removed `AcceleratorConnector.use_ipu` property ([#12110](https://github.com/PyTorchLightning/pytorch-lightning/pull/12110))
- Removed `AcceleratorConnector.has_tpu` property ([#12109](https://github.com/PyTorchLightning/pytorch-lightning/pull/12109))
- Removed `AcceleratorConnector.use_dp` property ([#12112](https://github.com/PyTorchLightning/pytorch-lightning/pull/12112))
- Removed `configure_sync_batchnorm` from `ParallelStrategy` and all other strategies that inherit from it ([#11754](https://github.com/PyTorchLightning/pytorch-lightning/pull/11754))
- Removed public attribute `sync_batchnorm` from strategies ([#11754](https://github.com/PyTorchLightning/pytorch-lightning/pull/11754))
- Removed `AcceleratorConnector.root_gpu` property ([#12262](https://github.com/PyTorchLightning/pytorch-lightning/pull/12262))
- Removed `AcceleratorConnector.tpu_id` property ([#12387](https://github.com/PyTorchLightning/pytorch-lightning/pull/12387))
- Removed `AcceleratorConnector.num_gpus` property ([#12384](https://github.com/PyTorchLightning/pytorch-lightning/pull/12384))
- Removed `AcceleratorConnector.num_ipus` property ([#12386](https://github.com/PyTorchLightning/pytorch-lightning/pull/12386))
- Removed `AcceleratorConnector.num_processes` property ([#12388](https://github.com/PyTorchLightning/pytorch-lightning/pull/12388))
- Removed `AcceleratorConnector.parallel_device_ids` property ([#12072](https://github.com/PyTorchLightning/pytorch-lightning/pull/12072))
- Removed `AcceleratorConnector.devices` property ([#12435](https://github.com/PyTorchLightning/pytorch-lightning/pull/12435))
- Removed `AcceleratorConnector.parallel_devices` property ([#12075](https://github.com/PyTorchLightning/pytorch-lightning/pull/12075))
- Removed `AcceleratorConnector.tpu_cores` property ([#12437](https://github.com/PyTorchLightning/pytorch-lightning/pull/12437))

### Fixed

- Fixed an issue where `ModelCheckpoint` could delete last checkpoint from the old directory when `dirpath` has changed during resumed training ([#12225](https://github.com/PyTorchLightning/pytorch-lightning/pull/12225))
- Fixed an issue where `ModelCheckpoint` could delete older checkpoints when `dirpath` has changed during resumed training ([#12045](https://github.com/PyTorchLightning/pytorch-lightning/pull/12045))
- Fixed an issue where `HorovodStrategy.teardown()` did not complete gracefully if an exception was thrown during callback setup [#11752](https://github.com/PyTorchLightning/pytorch-lightning/pull/11752)
- Fixed security vulnerabilities CVE-2020-1747 and CVE-2020-14343 caused by the `PyYAML` dependency ([#11099](https://github.com/PyTorchLightning/pytorch-lightning/pull/11099))
- Fixed security vulnerability "CWE-94: Improper Control of Generation of Code (Code Injection)" ([#12212](https://github.com/PyTorchLightning/pytorch-lightning/pull/12212))
- Fixed logging on `{test,validation}_epoch_end` with multiple dataloaders ([#11132](https://github.com/PyTorchLightning/pytorch-lightning/pull/11132))
- Reset the validation progress tracking state after sanity checking ([#11218](https://github.com/PyTorchLightning/pytorch-lightning/pull/11218))
- Fixed double evaluation bug with fault-tolerance enabled where the second call was completely skipped ([#11119](https://github.com/PyTorchLightning/pytorch-lightning/pull/11119))
- Fixed an issue with the `TPUSpawnPlugin` handling the `XLA_USE_BF16` environment variable incorrectly ([#10990](https://github.com/PyTorchLightning/pytorch-lightning/pull/10990))
- Fixed wrong typehint for `Trainer.lightning_optimizers` ([#11155](https://github.com/PyTorchLightning/pytorch-lightning/pull/11155))
- Fixed the lr-scheduler state not being dumped to checkpoint when using the deepspeed strategy ([#11307](https://github.com/PyTorchLightning/pytorch-lightning/pull/11307))
- Fixed bug that forced overriding `configure_optimizers` with the CLI ([#11672](https://github.com/PyTorchLightning/pytorch-lightning/pull/11672))
- Fixed type promotion when tensors of higher category than float are logged ([#11401](https://github.com/PyTorchLightning/pytorch-lightning/pull/11401))
- Fixed `SimpleProfiler` summary ([#11414](https://github.com/PyTorchLightning/pytorch-lightning/pull/11414))
- No longer set a `DistributedSampler` to the `poptorch.DataLoader` when IPUs are used ([#12114](https://github.com/PyTorchLightning/pytorch-lightning/pull/12114))
- Fixed bug where progress bar was not being disabled when not in rank zero during predict ([#11377](https://github.com/PyTorchLightning/pytorch-lightning/pull/11377))
- Fixed the mid-epoch warning call while resuming training ([#11556](https://github.com/PyTorchLightning/pytorch-lightning/pull/11556))
- Fixed `LightningModule.{un,}toggle_model` when only 1 optimizer is used ([#12088](https://github.com/PyTorchLightning/pytorch-lightning/pull/12088))
- Fixed an issue in `RichProgressbar` to display the metrics logged only on main progress bar ([#11690](https://github.com/PyTorchLightning/pytorch-lightning/pull/11690))
- Fixed `RichProgressBar` progress when refresh rate does not evenly divide the total counter ([#11668](https://github.com/PyTorchLightning/pytorch-lightning/pull/11668))
- Fixed `RichProgressBar` progress validation bar total when using multiple validation runs within a single training epoch ([#11668](https://github.com/PyTorchLightning/pytorch-lightning/pull/11668))
- Configure native Deepspeed schedulers with interval='step' ([#11788](https://github.com/PyTorchLightning/pytorch-lightning/pull/11788)), ([#12031](https://github.com/PyTorchLightning/pytorch-lightning/pull/12031))
- Update `RichProgressBarTheme` styles after detecting light theme on colab ([#10993](https://github.com/PyTorchLightning/pytorch-lightning/pull/10993))
- Fixed passing `_ddp_params_and_buffers_to_ignore` ([#11949](https://github.com/PyTorchLightning/pytorch-lightning/pull/11949))
- Fixed an `AttributeError` when calling `save_hyperparameters` and no parameters need saving ([#11827](https://github.com/PyTorchLightning/pytorch-lightning/pull/11827))
- Fixed environment variable priority for global rank determination ([#11406](https://github.com/PyTorchLightning/pytorch-lightning/pull/11406))
- Fixed an issue that caused the Trainer to produce identical results on subsequent runs without explicit re-seeding ([#11870](https://github.com/PyTorchLightning/pytorch-lightning/pull/11870))
- Fixed an issue that caused the Tuner to affect the random state ([#11870](https://github.com/PyTorchLightning/pytorch-lightning/pull/11870))
- Fixed to avoid common hook warning if no hook is overridden ([#12131](https://github.com/PyTorchLightning/pytorch-lightning/pull/12131))
- Fixed deepspeed keeping old sub-folders in same ckpt path ([#12194](https://github.com/PyTorchLightning/pytorch-lightning/pull/12194))
- Fixed returning logged metrics instead of callback metrics during evaluation ([#12224](https://github.com/PyTorchLightning/pytorch-lightning/pull/12224))
- Fixed the case where `logger=None` is passed to the Trainer ([#12249](https://github.com/PyTorchLightning/pytorch-lightning/pull/12249))
- Fixed bug where the global step tracked by `ModelCheckpoint` was still set even if no checkpoint was saved ([#12418](https://github.com/PyTorchLightning/pytorch-lightning/pull/12418))
- Fixed bug where `ModelCheckpoint` was overriding the `epoch` and `step` logged values ([#12418](https://github.com/PyTorchLightning/pytorch-lightning/pull/12418))
- Fixed bug where monitoring the default `epoch` and `step` values with `ModelCheckpoint` would fail ([#12418](https://github.com/PyTorchLightning/pytorch-lightning/pull/12418))
- Fixed initializing optimizers unnecessarily in `DDPFullyShardedStrategy` ([#12267](https://github.com/PyTorchLightning/pytorch-lightning/pull/12267))
- Fixed check for horovod module ([#12377](https://github.com/PyTorchLightning/pytorch-lightning/pull/12377))
- Fixed logging to loggers with multiple eval dataloaders ([#12454](https://github.com/PyTorchLightning/pytorch-lightning/pull/12454))
- Fixed an issue with resuming from a checkpoint trained with QAT ([#11346](https://github.com/PyTorchLightning/pytorch-lightning/pull/11346))


## [1.5.10] - 2022-02-08

### Fixed

- Fixed an issue to avoid validation loop run on restart ([#11552](https://github.com/PyTorchLightning/pytorch-lightning/pull/11552))
- The `RichProgressBar` now correctly shows the `on_epoch` logged values on train epoch end ([#11689](https://github.com/PyTorchLightning/pytorch-lightning/pull/11689))
- Fixed an issue to make the `step` argument in `WandbLogger.log_image` work ([#11716](https://github.com/PyTorchLightning/pytorch-lightning/pull/11716))
- Fixed `restore_optimizers` for mapping states ([#11757](https://github.com/PyTorchLightning/pytorch-lightning/pull/11757))
- With `DPStrategy`, the batch is not explicitly moved to the device ([#11780](https://github.com/PyTorchLightning/pytorch-lightning/pull/11780))
- Fixed an issue to avoid val bar disappear after `trainer.validate()` ([#11700](https://github.com/PyTorchLightning/pytorch-lightning/pull/11700))
- Fixed supporting remote filesystems with `Trainer.weights_save_path` for fault-tolerant training ([#11776](https://github.com/PyTorchLightning/pytorch-lightning/pull/11776))
- Fixed check for available modules ([#11526](https://github.com/PyTorchLightning/pytorch-lightning/pull/11526))
- Fixed bug where the path for "last" checkpoints was not getting saved correctly which caused newer runs to not remove the previous "last" checkpoint ([#11481](https://github.com/PyTorchLightning/pytorch-lightning/pull/11481))
- Fixed bug where the path for best checkpoints was not getting saved correctly when no metric was monitored which caused newer runs to not use the best checkpoint ([#11481](https://github.com/PyTorchLightning/pytorch-lightning/pull/11481))


## [1.5.9] - 2022-01-20

### Fixed

- Pinned sphinx-autodoc-typehints with <v1.15 ([#11400](https://github.com/PyTorchLightning/pytorch-lightning/pull/11400))
- Skipped testing with PyTorch 1.7 and Python 3.9 on Ubuntu ([#11217](https://github.com/PyTorchLightning/pytorch-lightning/pull/11217))
- Fixed type promotion when tensors of higher category than float are logged ([#11401](https://github.com/PyTorchLightning/pytorch-lightning/pull/11401))
- Fixed the format of the configuration saved automatically by the CLI's `SaveConfigCallback` ([#11532](https://github.com/PyTorchLightning/pytorch-lightning/pull/11532))

### Changed
- Changed `LSFEnvironment` to use `LSB_DJOB_RANKFILE` environment variable instead of `LSB_HOSTS` for determining node rank and main address ([#10825](https://github.com/PyTorchLightning/pytorch-lightning/pull/10825))
- Disabled sampler replacement when using `IterableDataset` ([#11507](https://github.com/PyTorchLightning/pytorch-lightning/pull/11507))


## [1.5.8] - 2022-01-05

### Fixed

- Fixed `LightningCLI` race condition while saving the config ([#11199](https://github.com/PyTorchLightning/pytorch-lightning/pull/11199))
- Fixed the default value used with `log(reduce_fx=min|max)` ([#11310](https://github.com/PyTorchLightning/pytorch-lightning/pull/11310))
- Fixed data fetcher selection ([#11294](https://github.com/PyTorchLightning/pytorch-lightning/pull/11294))
- Fixed a race condition that could result in incorrect (zero) values being observed in prediction writer callbacks ([#11288](https://github.com/PyTorchLightning/pytorch-lightning/pull/11288))
- Fixed dataloaders not getting reloaded the correct amount of times when setting `reload_dataloaders_every_n_epochs` and `check_val_every_n_epoch` ([#10948](https://github.com/PyTorchLightning/pytorch-lightning/pull/10948))
- Fixed deepspeed strategy not restoring the lr-scheduler states when lr-scheduler(s) are configured through `LightningModule.configure_optimizer` ([#11322](https://github.com/PyTorchLightning/pytorch-lightning/pull/11322))


## [1.5.7] - 2021-12-21

### Fixed

- Fixed `NeptuneLogger` when using DDP ([#11030](https://github.com/PyTorchLightning/pytorch-lightning/pull/11030))
- Fixed a bug to disable logging hyperparameters in logger if there are no hparams ([#11105](https://github.com/PyTorchLightning/pytorch-lightning/pull/11105))
- Avoid the deprecated `onnx.export(example_outputs=...)` in torch 1.10 ([#11116](https://github.com/PyTorchLightning/pytorch-lightning/pull/11116))
- Fixed an issue when torch-scripting a `LightningModule` after training with `Trainer(sync_batchnorm=True)` ([#11078](https://github.com/PyTorchLightning/pytorch-lightning/pull/11078))
- Fixed an `AttributeError` occurring when using a `CombinedLoader` (multiple dataloaders) for prediction ([#11111](https://github.com/PyTorchLightning/pytorch-lightning/pull/11111))
- Fixed bug where `Trainer(track_grad_norm=..., logger=False)` would fail ([#11114](https://github.com/PyTorchLightning/pytorch-lightning/pull/11114))
- Fixed an incorrect warning being produced by the model summary when using `bf16` precision on CPU ([#11161](https://github.com/PyTorchLightning/pytorch-lightning/pull/11161))

### Changed

- DeepSpeed does not require lightning module zero 3 partitioning ([#10655](https://github.com/PyTorchLightning/pytorch-lightning/pull/10655))
- The `ModelCheckpoint` callback now saves and restores attributes `best_k_models`, `kth_best_model_path`, `kth_value`, and `last_model_path` ([#10995](https://github.com/PyTorchLightning/pytorch-lightning/pull/10995))


## [1.5.6] - 2021-12-15

### Fixed

- Fixed a bug where the DeepSpeedPlugin arguments `cpu_checkpointing` and `contiguous_memory_optimization` were not being forwarded to deepspeed correctly ([#10874](https://github.com/PyTorchLightning/pytorch-lightning/pull/10874))
- Fixed an issue with `NeptuneLogger` causing checkpoints to be uploaded with a duplicated file extension ([#11015](https://github.com/PyTorchLightning/pytorch-lightning/pull/11015))
- Fixed support for logging within callbacks returned from `LightningModule` ([#10991](https://github.com/PyTorchLightning/pytorch-lightning/pull/10991))
- Fixed running sanity check with `RichProgressBar` ([#10913](https://github.com/PyTorchLightning/pytorch-lightning/pull/10913))
- Fixed support for `CombinedLoader` while checking for warning raised with eval dataloaders ([#10994](https://github.com/PyTorchLightning/pytorch-lightning/pull/10994))
- The TQDM progress bar now correctly shows the `on_epoch` logged values on train epoch end ([#11069](https://github.com/PyTorchLightning/pytorch-lightning/pull/11069))
- Fixed bug where the TQDM updated the training progress bar during `trainer.validate` ([#11069](https://github.com/PyTorchLightning/pytorch-lightning/pull/11069))


## [1.5.5] - 2021-12-07

### Fixed

- Disabled batch_size extraction for torchmetric instances because they accumulate the metrics internally ([#10815](https://github.com/PyTorchLightning/pytorch-lightning/pull/10815))
- Fixed an issue with `SignalConnector` not restoring the default signal handlers on teardown when running on SLURM or with fault-tolerant training enabled ([#10611](https://github.com/PyTorchLightning/pytorch-lightning/pull/10611))
- Fixed `SignalConnector._has_already_handler` check for callable type ([#10483](https://github.com/PyTorchLightning/pytorch-lightning/pull/10483))
- Fixed an issue to return the results for each dataloader separately instead of duplicating them for each ([#10810](https://github.com/PyTorchLightning/pytorch-lightning/pull/10810))
- Improved exception message if `rich` version is less than `10.2.2` ([#10839](https://github.com/PyTorchLightning/pytorch-lightning/pull/10839))
- Fixed uploading best model checkpoint in NeptuneLogger ([#10369](https://github.com/PyTorchLightning/pytorch-lightning/pull/10369))
- Fixed early schedule reset logic in PyTorch profiler that was causing data leak ([#10837](https://github.com/PyTorchLightning/pytorch-lightning/pull/10837))
- Fixed a bug that caused incorrect batch indices to be passed to the `BasePredictionWriter` hooks when using a dataloader with `num_workers > 0` ([#10870](https://github.com/PyTorchLightning/pytorch-lightning/pull/10870))
- Fixed an issue with item assignment on the logger on rank > 0 for those who support it ([#10917](https://github.com/PyTorchLightning/pytorch-lightning/pull/10917))
- Fixed importing `torch_xla.debug` for `torch-xla<1.8` ([#10836](https://github.com/PyTorchLightning/pytorch-lightning/pull/10836))
- Fixed an issue with `DDPSpawnPlugin` and related plugins leaving a temporary checkpoint behind ([#10934](https://github.com/PyTorchLightning/pytorch-lightning/pull/10934))
- Fixed a `TypeError` occurring in the `SingalConnector.teardown()` method ([#10961](https://github.com/PyTorchLightning/pytorch-lightning/pull/10961))


## [1.5.4] - 2021-11-30

### Fixed

- Fixed support for `--key.help=class` with the `LightningCLI` ([#10767](https://github.com/PyTorchLightning/pytorch-lightning/pull/10767))
- Fixed `_compare_version` for python packages ([#10762](https://github.com/PyTorchLightning/pytorch-lightning/pull/10762))
- Fixed TensorBoardLogger `SummaryWriter` not close before spawning the processes ([#10777](https://github.com/PyTorchLightning/pytorch-lightning/pull/10777))
- Fixed a consolidation error in Lite when attempting to save the state dict of a sharded optimizer ([#10746](https://github.com/PyTorchLightning/pytorch-lightning/pull/10746))
- Fixed the default logging level for batch hooks associated with training from `on_step=False, on_epoch=True` to `on_step=True, on_epoch=False` ([#10756](https://github.com/PyTorchLightning/pytorch-lightning/pull/10756))

### Removed

- Removed PyTorch 1.6 support ([#10367](https://github.com/PyTorchLightning/pytorch-lightning/pull/10367), [#10738](https://github.com/PyTorchLightning/pytorch-lightning/pull/10738))


## [1.5.3] - 2021-11-24

### Fixed

- Fixed `ShardedTensor` state dict hook registration to check if torch distributed is available ([#10621](https://github.com/PyTorchLightning/pytorch-lightning/pull/10621))
- Fixed an issue with `self.log` not respecting a tensor's `dtype` when applying computations ([#10076](https://github.com/PyTorchLightning/pytorch-lightning/pull/10076))
- Fixed LigtningLite `_wrap_init` popping unexisting keys from DataLoader signature parameters ([#10613](https://github.com/PyTorchLightning/pytorch-lightning/pull/10613))
- Fixed signals being registered within threads ([#10610](https://github.com/PyTorchLightning/pytorch-lightning/pull/10610))
- Fixed an issue that caused Lightning to extract the batch size even though it was set by the user in `LightningModule.log` ([#10408](https://github.com/PyTorchLightning/pytorch-lightning/pull/10408))
- Fixed `Trainer(move_metrics_to_cpu=True)` not moving the evaluation logged results to CPU ([#10631](https://github.com/PyTorchLightning/pytorch-lightning/pull/10631))
- Fixed the `{validation,test}_step` outputs getting moved to CPU with `Trainer(move_metrics_to_cpu=True)` ([#10631](https://github.com/PyTorchLightning/pytorch-lightning/pull/10631))
- Fixed an issue with collecting logged test results with multiple dataloaders ([#10522](https://github.com/PyTorchLightning/pytorch-lightning/pull/10522))


## [1.5.2] - 2021-11-16

### Fixed

- Fixed `CombinedLoader` and `max_size_cycle` didn't receive a `DistributedSampler` ([#10374](https://github.com/PyTorchLightning/pytorch-lightning/pull/10374))
- Fixed an issue where class or init-only variables of dataclasses were passed to the dataclass constructor in `utilities.apply_to_collection` ([#9702](https://github.com/PyTorchLightning/pytorch-lightning/pull/9702))
- Fixed `isinstance` not working with `init_meta_context`, materialized model not being moved to the device ([#10493](https://github.com/PyTorchLightning/metrics/pull/10493))
- Fixed an issue that prevented the Trainer to shutdown workers when execution is interrupted due to failure([#10463](https://github.com/PyTorchLightning/pytorch-lightning/pull/10463))
- Squeeze the early stopping monitor to remove empty tensor dimensions ([#10461](https://github.com/PyTorchLightning/pytorch-lightning/pull/10461))
- Fixed sampler replacement logic with `overfit_batches` to only replace the sample when `SequentialSampler` is not used ([#10486](https://github.com/PyTorchLightning/pytorch-lightning/pull/10486))
- Fixed scripting causing false positive deprecation warnings ([#10470](https://github.com/PyTorchLightning/pytorch-lightning/pull/10470), [#10555](https://github.com/PyTorchLightning/pytorch-lightning/pull/10555))
- Do not fail if batch size could not be inferred for logging when using DeepSpeed ([#10438](https://github.com/PyTorchLightning/pytorch-lightning/pull/10438))
- Fixed propagation of device and dtype information to submodules of LightningLite when they inherit from `DeviceDtypeModuleMixin` ([#10559](https://github.com/PyTorchLightning/pytorch-lightning/pull/10559))


## [1.5.1] - 2021-11-09

### Fixed

- Fixed `apply_to_collection(defaultdict)` ([#10316](https://github.com/PyTorchLightning/pytorch-lightning/pull/10316))
- Fixed failure when `DataLoader(batch_size=None)` is passed ([#10345](https://github.com/PyTorchLightning/pytorch-lightning/pull/10345))
- Fixed interception of `__init__` arguments for sub-classed DataLoader re-instantiation in Lite ([#10334](https://github.com/PyTorchLightning/pytorch-lightning/pull/10334))
- Fixed issue with pickling `CSVLogger` after a call to `CSVLogger.save` ([#10388](https://github.com/PyTorchLightning/pytorch-lightning/pull/10388))
- Fixed an import error being caused by `PostLocalSGD` when `torch.distributed` not available ([#10359](https://github.com/PyTorchLightning/pytorch-lightning/pull/10359))
- Fixed the logging with `on_step=True` in epoch-level hooks causing unintended side-effects. Logging with `on_step=True` in epoch-level hooks will now correctly raise an error ([#10409](https://github.com/PyTorchLightning/pytorch-lightning/pull/10409))
- Fixed deadlocks for distributed training with `RichProgressBar` ([#10428](https://github.com/PyTorchLightning/pytorch-lightning/pull/10428))
- Fixed an issue where the model wrapper in Lite converted non-floating point tensors to float ([#10429](https://github.com/PyTorchLightning/pytorch-lightning/pull/10429))
- Fixed an issue with inferring the dataset type in fault-tolerant training ([#10432](https://github.com/PyTorchLightning/pytorch-lightning/pull/10432))
- Fixed dataloader workers with `persistent_workers` being deleted on every iteration ([#10434](https://github.com/PyTorchLightning/pytorch-lightning/pull/10434))


## [1.5.0] - 2021-11-02

### Added

- Added support for monitoring the learning rate without schedulers in `LearningRateMonitor` ([#9786](https://github.com/PyTorchLightning/pytorch-lightning/pull/9786))
- Added registration of `ShardedTensor` state dict hooks in `LightningModule.__init__` if the PyTorch version supports `ShardedTensor` ([#8944](https://github.com/PyTorchLightning/pytorch-lightning/pull/8944))
- Added error handling including calling of `on_keyboard_interrupt()` and `on_exception()` for all entrypoints (fit, validate, test, predict) ([#8819](https://github.com/PyTorchLightning/pytorch-lightning/pull/8819))
- Added a flavor of `training_step` that takes `dataloader_iter` as an argument ([#8807](https://github.com/PyTorchLightning/pytorch-lightning/pull/8807))
- Added a `state_key` property to the `Callback` base class ([#6886](https://github.com/PyTorchLightning/pytorch-lightning/pull/6886))
- Added progress tracking to loops:
    * Integrated `TrainingEpochLoop.total_batch_idx` ([#8598](https://github.com/PyTorchLightning/pytorch-lightning/pull/8598))
    * Added `BatchProgress` and integrated `TrainingEpochLoop.is_last_batch` ([#9657](https://github.com/PyTorchLightning/pytorch-lightning/pull/9657))
    * Avoid optional `Tracker` attributes ([#9320](https://github.com/PyTorchLightning/pytorch-lightning/pull/9320))
    * Reset `current` progress counters when restarting an epoch loop that had already finished ([#9371](https://github.com/PyTorchLightning/pytorch-lightning/pull/9371))
    * Call `reset_on_restart` in the loop's `reset` hook instead of when loading a checkpoint ([#9561](https://github.com/PyTorchLightning/pytorch-lightning/pull/9561))
    * Use `completed` over `processed` in `reset_on_restart` ([#9656](https://github.com/PyTorchLightning/pytorch-lightning/pull/9656))
    * Renamed `reset_on_epoch` to `reset_on_run` ([#9658](https://github.com/PyTorchLightning/pytorch-lightning/pull/9658))
- Added `batch_size` and `rank_zero_only` arguments for `log_dict` to match `log` ([#8628](https://github.com/PyTorchLightning/pytorch-lightning/pull/8628))
- Added a check for unique GPU ids ([#8666](https://github.com/PyTorchLightning/pytorch-lightning/pull/8666))
- Added `ResultCollection` state_dict to the Loop `state_dict` and added support for distributed reload ([#8641](https://github.com/PyTorchLightning/pytorch-lightning/pull/8641))
- Added DeepSpeed collate checkpoint utility function ([#8701](https://github.com/PyTorchLightning/pytorch-lightning/pull/8701))
- Added a `handles_accumulate_grad_batches` property to the training type plugins ([#8856](https://github.com/PyTorchLightning/pytorch-lightning/pull/8856))
- Added a warning to `WandbLogger` when reusing a wandb run ([#8714](https://github.com/PyTorchLightning/pytorch-lightning/pull/8714))
- Added `log_graph` argument for `watch` method of `WandbLogger` ([#8662](https://github.com/PyTorchLightning/pytorch-lightning/pull/8662))
- `LightningCLI` additions:
  * Added `LightningCLI(run=False|True)` to choose whether to run a `Trainer` subcommand ([#8751](https://github.com/PyTorchLightning/pytorch-lightning/pull/8751))
  * Added support to call any trainer function from the `LightningCLI` via subcommands ([#7508](https://github.com/PyTorchLightning/pytorch-lightning/pull/7508))
  * Allow easy trainer re-instantiation ([#7508](https://github.com/PyTorchLightning/pytorch-lightning/pull/9241))
  * Automatically register all optimizers and learning rate schedulers ([#9565](https://github.com/PyTorchLightning/pytorch-lightning/pull/9565))
  * Allow registering custom optimizers and learning rate schedulers without subclassing the CLI ([#9565](https://github.com/PyTorchLightning/pytorch-lightning/pull/9565))
  * Support shorthand notation to instantiate optimizers and learning rate schedulers ([#9565](https://github.com/PyTorchLightning/pytorch-lightning/pull/9565))
  * Support passing lists of callbacks via command line ([#8815](https://github.com/PyTorchLightning/pytorch-lightning/pull/8815))
  * Support shorthand notation to instantiate models ([#9588](https://github.com/PyTorchLightning/pytorch-lightning/pull/9588))
  * Support shorthand notation to instantiate datamodules ([#10011](https://github.com/PyTorchLightning/pytorch-lightning/pull/10011))
  * Added `multifile` option to `LightningCLI` to enable/disable config saving to preserve multiple files structure ([#9073](https://github.com/PyTorchLightning/pytorch-lightning/pull/9073))
- Fault-tolerant training:
    * Added `FastForwardSampler` and `CaptureIterableDataset` injection to data loading utilities ([#8366](https://github.com/PyTorchLightning/pytorch-lightning/pull/8366))
    * Added `DataFetcher` to control fetching flow ([#8890](https://github.com/PyTorchLightning/pytorch-lightning/pull/8890))
    * Added `SharedCycleIteratorState` to prevent infinite loop ([#8889](https://github.com/PyTorchLightning/pytorch-lightning/pull/8889))
    * Added `CaptureMapDataset` for state management in map-style datasets ([#8891](https://github.com/PyTorchLightning/pytorch-lightning/pull/8891))
    * Added Fault Tolerant Training to `DataFetcher` ([#8891](https://github.com/PyTorchLightning/pytorch-lightning/pull/8891))
    * Replaced old prefetch iterator with new `DataFetcher` in training loop ([#8953](https://github.com/PyTorchLightning/pytorch-lightning/pull/8953))
    * Added partial support for global random state fault-tolerance in map-style datasets ([#8950](https://github.com/PyTorchLightning/pytorch-lightning/pull/8950))
    * Converted state to tuple explicitly when setting Python random state ([#9401](https://github.com/PyTorchLightning/pytorch-lightning/pull/9401))
    * Added support for restarting an optimizer loop (multiple optimizers) ([#9537](https://github.com/PyTorchLightning/pytorch-lightning/pull/9537))
    * Added support for restarting within Evaluation Loop ([#9563](https://github.com/PyTorchLightning/pytorch-lightning/pull/9563))
    * Added mechanism to detect that a signal has been sent so the Trainer can gracefully exit ([#9566](https://github.com/PyTorchLightning/pytorch-lightning/pull/9566))
    * Added support for skipping ahead to validation during the auto-restart of fitting ([#9681](https://github.com/PyTorchLightning/pytorch-lightning/pull/9681))
    * Added support for auto-restart if a fault-tolerant checkpoint is available ([#9722](https://github.com/PyTorchLightning/pytorch-lightning/pull/9722))
- Checkpoint saving and loading extensibility:
  * Added `CheckpointIO` plugin to expose checkpoint IO from training type plugin ([#8743](https://github.com/PyTorchLightning/pytorch-lightning/pull/8743))
  * Refactored `CheckpointConnector` to offload validation logic to the `CheckpointIO` plugin ([#9045](https://github.com/PyTorchLightning/pytorch-lightning/pull/9045))
  * Added `remove_checkpoint` to `CheckpointIO` plugin by moving the responsibility out of the `ModelCheckpoint` callback ([#9373](https://github.com/PyTorchLightning/pytorch-lightning/pull/9373))
  * Added `XLACheckpointIO` plugin ([#9972](https://github.com/PyTorchLightning/pytorch-lightning/pull/9972))
- Loop customization:
    * Added `Closure` and `AbstractClosure` classes ([#8642](https://github.com/PyTorchLightning/pytorch-lightning/pull/8642))
    * Refactored `TrainingBatchLoop` and extracted `OptimizerLoop`, splitting off automatic optimization into its own loop ([#9191](https://github.com/PyTorchLightning/pytorch-lightning/pull/9191))
    * Removed `TrainingBatchLoop.backward()`; manual optimization now calls directly into `Accelerator.backward()` and automatic optimization handles backward in new `OptimizerLoop` ([#9265](https://github.com/PyTorchLightning/pytorch-lightning/pull/9265))
    * Extracted `ManualOptimization` logic from `TrainingBatchLoop` into its own separate loop class ([#9266](https://github.com/PyTorchLightning/pytorch-lightning/pull/9266))
    * Added `OutputResult` and `ManualResult` classes ([#9437](https://github.com/PyTorchLightning/pytorch-lightning/pull/9437), [#9424](https://github.com/PyTorchLightning/pytorch-lightning/pull/9424))
    * Marked `OptimizerLoop.backward` as protected ([#9514](https://github.com/PyTorchLightning/pytorch-lightning/pull/9514))
    * Marked `FitLoop.should_accumulate` as protected ([#9515](https://github.com/PyTorchLightning/pytorch-lightning/pull/9515))
    * Marked several methods in `PredictionLoop` as protected: `on_predict_start`, `on_predict_epoch_end`, `on_predict_end`, `on_predict_model_eval` ([#9516](https://github.com/PyTorchLightning/pytorch-lightning/pull/9516))
    * Marked several methods in `EvaluationLoop` as protected: `get_max_batches`, `on_evaluation_model_eval`, `on_evaluation_model_train`, `on_evaluation_start`, `on_evaluation_epoch_start`, `on_evaluation_epoch_end`, `on_evaluation_end`, `reload_evaluation_dataloaders` ([#9516](https://github.com/PyTorchLightning/pytorch-lightning/pull/9516))
    * Marked several methods in `EvaluationEpochLoop` as protected: `on_evaluation_batch_start`, `evaluation_step`, `evaluation_step_end` ([#9516](https://github.com/PyTorchLightning/pytorch-lightning/pull/9516))
    * Added `yielding_training_step` example ([#9983](https://github.com/PyTorchLightning/pytorch-lightning/pull/9983))
- Added support for saving and loading state of multiple callbacks of the same type ([#7187](https://github.com/PyTorchLightning/pytorch-lightning/pull/7187))
- Added DeepSpeed Stage 1 support ([#8974](https://github.com/PyTorchLightning/pytorch-lightning/pull/8974))
- Added `Python dataclass` support for `LightningDataModule` ([#8272](https://github.com/PyTorchLightning/pytorch-lightning/pull/8272))
- Added sanitization of tensors when they get logged as hyperparameters in `TensorBoardLogger` ([#9031](https://github.com/PyTorchLightning/pytorch-lightning/pull/9031))
- Added `InterBatchParallelDataFetcher` ([#9020](https://github.com/PyTorchLightning/pytorch-lightning/pull/9020))
- Added `DataLoaderIterDataFetcher` ([#9020](https://github.com/PyTorchLightning/pytorch-lightning/pull/9020))
- Added `DataFetcher` within `Fit / Evaluation` Loop  ([#9047](https://github.com/PyTorchLightning/pytorch-lightning/pull/9047))
- Added a friendly error message when DDP attempts to spawn new distributed processes with rank > 0 ([#9005](https://github.com/PyTorchLightning/pytorch-lightning/pull/9005))
- Added Rich integration:
    * Added Rich progress bar ([#8929](https://github.com/PyTorchLightning/pytorch-lightning/pull/8929), [#9559](https://github.com/PyTorchLightning/pytorch-lightning/pull/9559))
    * Added Support for iterable datasets ([#9734](https://github.com/PyTorchLightning/pytorch-lightning/pull/9734))
    * Added `RichModelSummary` callback ([#9546](https://github.com/PyTorchLightning/pytorch-lightning/pull/9546))
    * Added `configure_columns` method to `RichProgressBar` ([#10288](https://github.com/PyTorchLightning/pytorch-lightning/pull/10288))
    * Added `leave` argument to `RichProgressBar` ([#10301](https://github.com/PyTorchLightning/pytorch-lightning/pull/10301))
- Added input validation logic for precision ([#9080](https://github.com/PyTorchLightning/pytorch-lightning/pull/9080))
- Added support for CPU AMP autocast ([#9084](https://github.com/PyTorchLightning/pytorch-lightning/pull/9084))
- Added `on_exception` callback hook ([#9183](https://github.com/PyTorchLightning/pytorch-lightning/pull/9183))
- Added a warning to DeepSpeed when inferring batch size ([#9221](https://github.com/PyTorchLightning/pytorch-lightning/pull/9221))
- Added `ModelSummary` callback ([#9344](https://github.com/PyTorchLightning/pytorch-lightning/pull/9344))
- Added `log_images`, `log_text` and `log_table` to `WandbLogger` ([#9545](https://github.com/PyTorchLightning/pytorch-lightning/pull/9545))
- Added `PL_RECONCILE_PROCESS` environment variable to enable process reconciliation regardless of cluster environment settings ([#9389](https://github.com/PyTorchLightning/pytorch-lightning/pull/9389))
- Added `get_device_stats` to the Accelerator interface and added its implementation for GPU and TPU ([#9586](https://github.com/PyTorchLightning/pytorch-lightning/pull/9586))
- Added a warning when an unknown key is encountered in the optimizer configuration, and when `OneCycleLR` is used with `"interval": "epoch"` ([#9666](https://github.com/PyTorchLightning/pytorch-lightning/pull/9666))
- Added `DeviceStatsMonitor` callback ([#9712](https://github.com/PyTorchLightning/pytorch-lightning/pull/9712))
- Added `enable_progress_bar` to the Trainer constructor ([#9664](https://github.com/PyTorchLightning/pytorch-lightning/pull/9664))
- Added `pl_legacy_patch` load utility for loading old checkpoints that have pickled legacy Lightning attributes ([#9166](https://github.com/PyTorchLightning/pytorch-lightning/pull/9166))
- Added support for `torch.use_deterministic_algorithms` ([#9121](https://github.com/PyTorchLightning/pytorch-lightning/pull/9121))
- Added automatic parameters tying for TPUs ([#9525](https://github.com/PyTorchLightning/pytorch-lightning/pull/9525))
- Added support for `torch.autograd.set_detect_anomaly` through `Trainer` constructor argument `detect_anomaly` ([#9848](https://github.com/PyTorchLightning/pytorch-lightning/pull/9848))
- Added `enable_model_summary` flag to Trainer ([#9699](https://github.com/PyTorchLightning/pytorch-lightning/pull/9699))
- Added `strategy` argument to Trainer ([#8597](https://github.com/PyTorchLightning/pytorch-lightning/pull/8597))
- Added `init_meta_context`, `materialize_module` utilities ([#9920](https://github.com/PyTorchLightning/pytorch-lightning/pull/9920))
- Added `TPUPrecisionPlugin` ([#10020](https://github.com/PyTorchLightning/pytorch-lightning/pull/#10020))
- Added `torch.bfloat16` support:
  * Added bfloat16 support for Lightning Trainer ([#9049](https://github.com/PyTorchLightning/pytorch-lightning/pull/9049))
  * Renamed `TPUHalfPrecisionPlugin` to `TPUBf16PrecisionPlugin` ([#10026](https://github.com/PyTorchLightning/pytorch-lightning/pull/10026))
  * Default to `precision=bf16` on CPU when `precision=16` is passed ([#10033](https://github.com/PyTorchLightning/pytorch-lightning/pull/10033))
  * Added support for `torch.autocast` ([#10053](https://github.com/PyTorchLightning/pytorch-lightning/pull/10053))
- Added `kfold` example for loop customization ([#9965](https://github.com/PyTorchLightning/pytorch-lightning/pull/9965))
- LightningLite:
    * Added `PrecisionPlugin.forward_context`, making it the default implementation for all `{train,val,test,predict}_step_context()` methods ([#9988](https://github.com/PyTorchLightning/pytorch-lightning/pull/9988))
    * Added `DDPSpawnPlugin.spawn()` for spawning new processes of a given function ([#10018](https://github.com/PyTorchLightning/pytorch-lightning/pull/10018), [#10022](https://github.com/PyTorchLightning/pytorch-lightning/pull/10022))
    * Added `TrainingTypePlugin.{_setup_model, _setup_optimizer}` methods ([#9994](https://github.com/PyTorchLightning/pytorch-lightning/pull/9994), [#10064](https://github.com/PyTorchLightning/pytorch-lightning/pull/10064))
    * Implemented `DataParallelPlugin._setup_model` ([#10010](https://github.com/PyTorchLightning/pytorch-lightning/pull/10010))
    * Implemented `DeepSpeedPlugin._setup_model_and_optimizers` ([#10009](https://github.com/PyTorchLightning/pytorch-lightning/pull/10009), [#10064](https://github.com/PyTorchLightning/pytorch-lightning/pull/10064))
    * Implemented `{DDPShardedPlugin,DDPShardedSpawnPlugin}._setup_model_and_optimizers` ([#10028](https://github.com/PyTorchLightning/pytorch-lightning/pull/10028), [#10064](https://github.com/PyTorchLightning/pytorch-lightning/pull/10064))
    * Added optional `model` argument to the `optimizer_step` methods in accelerators and plugins ([#10023](https://github.com/PyTorchLightning/pytorch-lightning/pull/10023))
    * Updated precision attributes in `DeepSpeedPlugin` ([#10164](https://github.com/PyTorchLightning/pytorch-lightning/pull/10164))
    * Added the ability to return a result from rank 0 in `DDPSpawnPlugin.spawn` ([#10162](https://github.com/PyTorchLightning/pytorch-lightning/pull/10162))
    * Added `pytorch_lightning.lite` package ([#10175](https://github.com/PyTorchLightning/pytorch-lightning/pull/10175))
    * Added `LightningLite` documentation ([#10043](https://github.com/PyTorchLightning/pytorch-lightning/pull/10043))
    * Added `LightningLite` examples ([#9987](https://github.com/PyTorchLightning/pytorch-lightning/pull/9987))
    * Make the `_LiteDataLoader` an iterator and add supports for custom dataloader ([#10279](https://github.com/PyTorchLightning/pytorch-lightning/pull/10279))
- Added `use_omegaconf` argument to `save_hparams_to_yaml` plugin ([#9170](https://github.com/PyTorchLightning/pytorch-lightning/pull/9170))
- Added `ckpt_path` argument for `Trainer.fit()` ([#10061](https://github.com/PyTorchLightning/pytorch-lightning/pull/10061))
- Added `auto_device_count` method to `Accelerators` ([#10222](https://github.com/PyTorchLightning/pytorch-lightning/pull/10222))
- Added support for `devices="auto"` ([#10264](https://github.com/PyTorchLightning/pytorch-lightning/pull/10264))
- Added a `filename` argument in `ModelCheckpoint.format_checkpoint_name` ([#9818](https://github.com/PyTorchLightning/pytorch-lightning/pull/9818))
- Added support for empty `gpus` list to run on CPU ([#10246](https://github.com/PyTorchLightning/pytorch-lightning/pull/10246))
- Added a warning if multiple batch sizes are found from ambiguous batch ([#10247](https://github.com/PyTorchLightning/pytorch-lightning/pull/10247))

### Changed

- Trainer now raises a `MisconfigurationException` when its methods are called with `ckpt_path="best"` but a checkpoint callback isn't configured ([#9841](https://github.com/PyTorchLightning/pytorch-lightning/pull/9841))
- Setting `Trainer(accelerator="ddp_cpu")` now does not spawn a subprocess if `num_processes` is kept `1` along with `num_nodes > 1` ([#9603](https://github.com/PyTorchLightning/pytorch-lightning/pull/9603))
- Module imports are now catching `ModuleNotFoundError` instead of `ImportError` ([#9867](https://github.com/PyTorchLightning/pytorch-lightning/pull/9867))
- `pytorch_lightning.loggers.neptune.NeptuneLogger` is now consistent with the new [neptune-client](https://github.com/neptune-ai/neptune-client) API; the old [neptune-client](https://github.com/neptune-ai/neptune-client) API is supported by `NeptuneClient` from the [neptune-contrib](https://github.com/neptune-ai/neptune-contrib) repo ([#6867](https://github.com/PyTorchLightning/pytorch-lightning/pull/6867))
- Parsing of `enums` type hyperparameters to be saved in the `haprams.yaml` file by TensorBoard and CSV loggers has been fixed and made in line with how OmegaConf parses it ([#9170](https://github.com/PyTorchLightning/pytorch-lightning/pull/9170))
- Parsing of the `gpus` Trainer argument has changed: `gpus="n"` (str) no longer selects the GPU index n and instead selects the first n devices ([#8770](https://github.com/PyTorchLightning/pytorch-lightning/pull/8770))
- `iteration_count` and other index attributes in the loops has been replaced with progress dataclasses ([#8477](https://github.com/PyTorchLightning/pytorch-lightning/pull/8477))
- The `trainer.lightning_module` reference is now properly set at the very beginning of a run ([#8536](https://github.com/PyTorchLightning/pytorch-lightning/pull/8536))
- The model weights now get loaded in all cases when the checkpoint path gets provided in validate/test/predict, regardless of whether the model instance is provided or not ([#8352](https://github.com/PyTorchLightning/pytorch-lightning/pull/8352))
- The `Trainer` functions `reset_{train,val,test,predict}_dataloader`, `reset_train_val_dataloaders`, and `request_dataloader` `model` argument is now optional ([#8536](https://github.com/PyTorchLightning/pytorch-lightning/pull/8536))
- Saved checkpoints will no longer use the type of a `Callback` as the key to avoid issues with unpickling ([#6886](https://github.com/PyTorchLightning/pytorch-lightning/pull/6886))
- Improved string conversion for `ResultCollection` ([#8622](https://github.com/PyTorchLightning/pytorch-lightning/pull/8622))
- `LightningCLI` changes:
    * `LightningCLI.init_parser` now returns the parser instance ([#8721](https://github.com/PyTorchLightning/pytorch-lightning/pull/8721))
    * `LightningCLI.add_core_arguments_to_parser`, `LightningCLI.parse_arguments` now take a `parser` argument ([#8721](https://github.com/PyTorchLightning/pytorch-lightning/pull/8721))
    * `LightningCLI.instantiate_trainer` now takes a config and a list of callbacks ([#8721](https://github.com/PyTorchLightning/pytorch-lightning/pull/8721))
    * Split `LightningCLI.add_core_arguments_to_parser` into `LightningCLI.add_default_arguments_to_parser` + `LightningCLI.add_core_arguments_to_parser` ([#8721](https://github.com/PyTorchLightning/pytorch-lightning/pull/8721))
- The accelerator and training type plugin `setup` hooks no longer have a `model` argument ([#8536](https://github.com/PyTorchLightning/pytorch-lightning/pull/8536))
- The accelerator and training type plugin `update_global_step` hook has been removed ([#8856](https://github.com/PyTorchLightning/pytorch-lightning/pull/8856))
- The coverage of `self.log`-ing in any `LightningModule` or `Callback` hook has been improved ([#8498](https://github.com/PyTorchLightning/pytorch-lightning/pull/8498))
- `self.log`-ing without a `Trainer` reference now raises a warning instead of an exception ([#9733](https://github.com/PyTorchLightning/pytorch-lightning/pull/9733))
- Removed restrictions in the Trainer that loggers can only log from rank 0; the existing logger behavior has not changed ([#8608](https://github.com/PyTorchLightning/pytorch-lightning/pull/8608))
- `Trainer.request_dataloader` now takes a `RunningStage` enum instance ([#8858](https://github.com/PyTorchLightning/pytorch-lightning/pull/8858))
- Changed `rank_zero_warn` to `NotImplementedError` in the `{train, val, test, predict}_dataloader` hooks that `Lightning(Data)Module` uses ([#9161](https://github.com/PyTorchLightning/pytorch-lightning/pull/9161))
- Moved `block_ddp_sync_behaviour` out of `TrainingBatchLoop` to loop utilities ([#9192](https://github.com/PyTorchLightning/pytorch-lightning/pull/9192))
- Executing the `optimizer_closure` is now required when overriding the `optimizer_step` hook ([#9360](https://github.com/PyTorchLightning/pytorch-lightning/pull/9360))
- Changed logging of `LightningModule` and `LightningDataModule` hyperparameters to raise an exception only if there are colliding keys with different values ([#9496](https://github.com/PyTorchLightning/pytorch-lightning/pull/9496))
- `seed_everything` now fails when an invalid seed value is passed instead of selecting a random seed ([#8787](https://github.com/PyTorchLightning/pytorch-lightning/pull/8787))
- The Trainer now calls `TrainingTypePlugin` collective APIs directly instead of going through the Accelerator reference ([#9677](https://github.com/PyTorchLightning/pytorch-lightning/pull/9677), [#9901](https://github.com/PyTorchLightning/pytorch-lightning/pull/9901))
- The tuner now uses a unique filename to save a temporary checkpoint ([#9682](https://github.com/PyTorchLightning/pytorch-lightning/pull/9682))
- Changed `HorovodPlugin.all_gather` to return a `torch.Tensor` instead of a list ([#9696](https://github.com/PyTorchLightning/pytorch-lightning/pull/9696))
- Changed Trainer connectors to be protected attributes:
    * Configuration Validator ([#9779](https://github.com/PyTorchLightning/pytorch-lightning/pull/9779))
- The `current_epoch` and `global_step` attributes now get restored irrespective of the Trainer task ([#9413](https://github.com/PyTorchLightning/pytorch-lightning/pull/9413))
- Trainer now raises an exception when requesting `amp_level` with native `amp_backend` ([#9755](https://github.com/PyTorchLightning/pytorch-lightning/pull/9755))
- Update the logic to check for accumulation steps with deepspeed ([#9826](https://github.com/PyTorchLightning/pytorch-lightning/pull/9826))
- `pytorch_lightning.utilities.grads.grad_norm` now raises an exception if parameter `norm_type <= 0` ([#9765](https://github.com/PyTorchLightning/pytorch-lightning/pull/9765))
- Updated error message for interactive incompatible plugins ([#9896](https://github.com/PyTorchLightning/pytorch-lightning/pull/9896))
- Moved the `optimizer_step` and `clip_gradients` hook from the `Accelerator` and `TrainingTypePlugin` into the `PrecisionPlugin` ([#10143](https://github.com/PyTorchLightning/pytorch-lightning/pull/10143), [#10029](https://github.com/PyTorchLightning/pytorch-lightning/pull/10029))
- `NativeMixedPrecisionPlugin` and its subclasses now take an optional `GradScaler` instance ([#10055](https://github.com/PyTorchLightning/pytorch-lightning/pull/10055))
- Trainer is now raising a `MisconfigurationException` instead of a warning if `Trainer.{validate/test}` is missing required methods ([#10016](https://github.com/PyTorchLightning/pytorch-lightning/pull/10016))
- Changed default value of the `max_steps` Trainer argument from `None` to -1 ([#9460](https://github.com/PyTorchLightning/pytorch-lightning/pull/9460))
- LightningModule now raises an error when calling `log(on_step=False, on_epoch=False)` ([#10227](https://github.com/PyTorchLightning/pytorch-lightning/pull/10227))
- Quantization aware training observers are now disabled by default during validating/testing/predicting stages ([#8540](https://github.com/PyTorchLightning/pytorch-lightning/pull/8540))
- Raised `MisconfigurationException` when total length of `dataloader` across ranks is zero, and give warning when total length is non-zero, but only local rank length is zero. ([#9827](https://github.com/PyTorchLightning/pytorch-lightning/pull/9827))
- Changed the model size calculation using `ByteCounter` ([#10123](https://github.com/PyTorchLightning/pytorch-lightning/pull/10123))
- Enabled `on_load_checkpoint` for `LightningDataModule` for all `trainer_fn` ([#10238](https://github.com/PyTorchLightning/pytorch-lightning/pull/10238))
- Allowed separate config files for parameters with class type when LightningCLI is in `subclass_mode=False` ([#10286](https://github.com/PyTorchLightning/pytorch-lightning/pull/10286))

### Deprecated

- Deprecated Trainer argument `terminate_on_nan` in favor of `detect_anomaly`([#9175](https://github.com/PyTorchLightning/pytorch-lightning/pull/9175))
- Deprecated `Trainer.terminate_on_nan` public attribute access ([#9849](https://github.com/PyTorchLightning/pytorch-lightning/pull/9849))
- Deprecated `LightningModule.summarize()` in favor of `pytorch_lightning.utilities.model_summary.summarize()` ([#8513](https://github.com/PyTorchLightning/pytorch-lightning/pull/8513))
- Deprecated `LightningModule.model_size` ([#8343](https://github.com/PyTorchLightning/pytorch-lightning/pull/8343))
- Deprecated `DataModule` properties: `train_transforms`, `val_transforms`, `test_transforms`, `size`, `dims` ([#8851](https://github.com/PyTorchLightning/pytorch-lightning/pull/8851))
- Deprecated `add_to_queue`, `get_from_queue` from `LightningModule` in favor of corresponding methods in the `DDPSpawnPlugin` ([#9118](https://github.com/PyTorchLightning/pytorch-lightning/pull/9118))
- Deprecated `LightningModule.get_progress_bar_dict` and `Trainer.progress_bar_dict` in favor of `pytorch_lightning.callbacks.progress.base.get_standard_metrics` and `ProgressBarBase.get_metrics` ([#8985](https://github.com/PyTorchLightning/pytorch-lightning/pull/8985))
- Deprecated `prepare_data_per_node` flag on Trainer and set it as a property of `DataHooks`, accessible in the `LightningModule` and `LightningDataModule` ([#8958](https://github.com/PyTorchLightning/pytorch-lightning/pull/8958))
- Deprecated the `TestTubeLogger` ([#9065](https://github.com/PyTorchLightning/pytorch-lightning/pull/9065))
- Deprecated `on_{train/val/test/predict}_dataloader()` from `LightningModule` and `LightningDataModule` ([#9098](https://github.com/PyTorchLightning/pytorch-lightning/pull/9098))
- Deprecated `on_keyboard_interrupt` callback hook in favor of new `on_exception` hook ([#9260](https://github.com/PyTorchLightning/pytorch-lightning/pull/9260))
- Deprecated passing `process_position` to the `Trainer` constructor in favor of adding the `ProgressBar` callback with `process_position` directly to the list of callbacks ([#9222](https://github.com/PyTorchLightning/pytorch-lightning/pull/9222))
- Deprecated passing `flush_logs_every_n_steps` as a Trainer argument, instead pass it to the logger init if supported ([#9366](https://github.com/PyTorchLightning/pytorch-lightning/pull/9366))
- Deprecated `LightningLoggerBase.close`, `LoggerCollection.close` in favor of `LightningLoggerBase.finalize`, `LoggerCollection.finalize` ([#9422](https://github.com/PyTorchLightning/pytorch-lightning/pull/9422))
- Deprecated passing `progress_bar_refresh_rate` to the `Trainer` constructor in favor of adding the `ProgressBar` callback with `refresh_rate` directly to the list of callbacks, or passing `enable_progress_bar=False` to disable the progress bar ([#9616](https://github.com/PyTorchLightning/pytorch-lightning/pull/9616))
- Deprecated `LightningDistributed` and moved the broadcast logic to `DDPPlugin` and `DDPSpawnPlugin` directly ([#9691](https://github.com/PyTorchLightning/pytorch-lightning/pull/9691))
- Deprecated passing `stochastic_weight_avg` to the `Trainer` constructor in favor of adding the `StochasticWeightAveraging` callback directly to the list of callbacks ([#8989](https://github.com/PyTorchLightning/pytorch-lightning/pull/8989))
- Deprecated Accelerator collective API `barrier`, `broadcast`, and `all_gather` in favor of calling the `TrainingTypePlugin` collective API directly ([#9677](https://github.com/PyTorchLightning/pytorch-lightning/pull/9677))
- Deprecated `checkpoint_callback` from the `Trainer` constructor in favor of `enable_checkpointing` ([#9754](https://github.com/PyTorchLightning/pytorch-lightning/pull/9754))
- Deprecated the `LightningModule.on_post_move_to_device` method ([#9525](https://github.com/PyTorchLightning/pytorch-lightning/pull/9525))
- Deprecated `pytorch_lightning.core.decorators.parameter_validation` in favor of `pytorch_lightning.utilities.parameter_tying.set_shared_parameters` ([#9525](https://github.com/PyTorchLightning/pytorch-lightning/pull/9525))
- Deprecated passing `weights_summary` to the `Trainer` constructor in favor of adding the `ModelSummary` callback with `max_depth` directly to the list of callbacks ([#9699](https://github.com/PyTorchLightning/pytorch-lightning/pull/9699))
- Deprecated `log_gpu_memory`, `gpu_metrics`, and util funcs in favor of `DeviceStatsMonitor` callback ([#9921](https://github.com/PyTorchLightning/pytorch-lightning/pull/9921))
- Deprecated `GPUStatsMonitor` and `XLAStatsMonitor` in favor of `DeviceStatsMonitor` callback ([#9924](https://github.com/PyTorchLightning/pytorch-lightning/pull/9924))
- Deprecated setting `Trainer(max_steps=None)`; To turn off the limit, set `Trainer(max_steps=-1)` (default) ([#9460](https://github.com/PyTorchLightning/pytorch-lightning/pull/9460))
- Deprecated access to the `AcceleratorConnector.is_slurm_managing_tasks` attribute and marked it as protected ([#10101](https://github.com/PyTorchLightning/pytorch-lightning/pull/10101))
- Deprecated access to the `AcceleratorConnector.configure_slurm_ddp` method and marked it as protected ([#10101](https://github.com/PyTorchLightning/pytorch-lightning/pull/10101))
- Deprecated passing `resume_from_checkpoint` to the `Trainer` constructor in favor of `trainer.fit(ckpt_path=)` ([#10061](https://github.com/PyTorchLightning/pytorch-lightning/pull/10061))
- Deprecated `ClusterEnvironment.creates_children()` in favor of `ClusterEnvironment.creates_processes_externally` (property) ([#10106](https://github.com/PyTorchLightning/pytorch-lightning/pull/10106))
- Deprecated `PrecisionPlugin.master_params()` in favor of `PrecisionPlugin.main_params()` ([#10105](https://github.com/PyTorchLightning/pytorch-lightning/pull/10105))
- Deprecated `lr_sch_names` from `LearningRateMonitor` ([#10066](https://github.com/PyTorchLightning/pytorch-lightning/pull/10066))
- Deprecated `ProgressBar` callback in favor of `TQDMProgressBar` ([#10134](https://github.com/PyTorchLightning/pytorch-lightning/pull/10134))

### Removed

- Removed deprecated `metrics` ([#8586](https://github.com/PyTorchLightning/pytorch-lightning/pull/8586/))
- Removed the deprecated `outputs` argument in both the `LightningModule.on_train_epoch_end` and `Callback.on_train_epoch_end` hooks ([#8587](https://github.com/PyTorchLightning/pytorch-lightning/pull/8587))
- Removed the deprecated `TrainerLoggingMixin` class ([#8609](https://github.com/PyTorchLightning/pytorch-lightning/pull/8609))
- Removed the deprecated `TrainerTrainingTricksMixin` class ([#8679](https://github.com/PyTorchLightning/pytorch-lightning/pull/8679))
- Removed the deprecated `optimizer_idx` from `training_step` as an accepted argument in manual optimization ([#8576](https://github.com/PyTorchLightning/pytorch-lightning/pull/8576))
- Removed support for the deprecated `on_save_checkpoint` signature. The hook now takes a `checkpoint` positional parameter ([#8697](https://github.com/PyTorchLightning/pytorch-lightning/pull/8697))
- Removed support for the deprecated `on_load_checkpoint` signature. The hook now takes a `pl_module` positional parameter ([#8697](https://github.com/PyTorchLightning/pytorch-lightning/pull/8697))
- Removed the deprecated `save_function` property in `ModelCheckpoint` ([#8680](https://github.com/PyTorchLightning/pytorch-lightning/pull/8680))
- Removed the deprecated `model` argument from `ModelCheckpoint.save_checkpoint` ([#8688](https://github.com/PyTorchLightning/pytorch-lightning/pull/8688))
- Removed the deprecated `sync_step` argument from `WandbLogger` ([#8763](https://github.com/PyTorchLightning/pytorch-lightning/pull/8763))
- Removed the deprecated `Trainer.truncated_bptt_steps` in favor of `LightningModule.truncated_bptt_steps` ([#8826](https://github.com/PyTorchLightning/pytorch-lightning/pull/8826))
- Removed `LightningModule.write_predictions` and `LightningModule.write_predictions_dict` ([#8850](https://github.com/PyTorchLightning/pytorch-lightning/pull/8850))
- Removed `on_reset_*_dataloader` hooks in TrainingType Plugins and Accelerators ([#8858](https://github.com/PyTorchLightning/pytorch-lightning/pull/8858))
- Removed deprecated `GradInformation` module in favor of `pytorch_lightning.utilities.grads` ([#8831](https://github.com/PyTorchLightning/pytorch-lightning/pull/8831/))
- Removed `TrainingTypePlugin.on_save` and `Accelerator.on_save` ([#9023](https://github.com/PyTorchLightning/pytorch-lightning/pull/9023))
- Removed `{Accelerator,TrainingTypePlugin,PrecisionPlugin}.post_optimizer_step` ([#9746](https://github.com/PyTorchLightning/pytorch-lightning/pull/9746))
- Removed deprecated `connect_precision_plugin` and `connect_training_type_plugin` from `Accelerator` ([#9019](https://github.com/PyTorchLightning/pytorch-lightning/pull/9019))
- Removed `on_train_epoch_end` from `Accelerator` ([#9035](https://github.com/PyTorchLightning/pytorch-lightning/pull/9035))
- Removed `InterBatchProcessor` in favor of `DataLoaderIterDataFetcher` ([#9052](https://github.com/PyTorchLightning/pytorch-lightning/pull/9052))
- Removed `Plugin` in `base_plugin.py` in favor of accessing `TrainingTypePlugin` and `PrecisionPlugin` directly instead ([#9066](https://github.com/PyTorchLightning/pytorch-lightning/pull/9066))
- Removed `teardown` from `ParallelPlugin` ([#8943](https://github.com/PyTorchLightning/pytorch-lightning/pull/8943))
- Removed deprecated `profiled_functions` argument from `PyTorchProfiler` ([#9178](https://github.com/PyTorchLightning/pytorch-lightning/pull/9178))
- Removed deprecated `pytorch_lighting.utilities.argparse_utils` module ([#9166](https://github.com/PyTorchLightning/pytorch-lightning/pull/9166))
- Removed deprecated property `Trainer.running_sanity_check` in favor of `Trainer.sanity_checking` ([#9209](https://github.com/PyTorchLightning/pytorch-lightning/pull/9209))
- Removed deprecated `BaseProfiler.output_filename` arg from it and its descendants in favor of `dirpath` and `filename` ([#9214](https://github.com/PyTorchLightning/pytorch-lightning/pull/9214))
- Removed deprecated property `ModelCheckpoint.period` in favor of `ModelCheckpoint.every_n_epochs` ([#9213](https://github.com/PyTorchLightning/pytorch-lightning/pull/9213))
- Removed deprecated `auto_move_data` decorator ([#9231](https://github.com/PyTorchLightning/pytorch-lightning/pull/9231))
- Removed deprecated property `LightningModule.datamodule` in favor of `Trainer.datamodule` ([#9233](https://github.com/PyTorchLightning/pytorch-lightning/pull/9233))
- Removed deprecated properties `DeepSpeedPlugin.cpu_offload*` in favor of `offload_optimizer`, `offload_parameters` and `pin_memory` ([#9244](https://github.com/PyTorchLightning/pytorch-lightning/pull/9244))
- Removed deprecated property `AcceleratorConnector.is_using_torchelastic` in favor of `TorchElasticEnvironment.is_using_torchelastic()` ([#9729](https://github.com/PyTorchLightning/pytorch-lightning/pull/9729))
- Removed `pytorch_lightning.utilities.debugging.InternalDebugger` ([#9680](https://github.com/PyTorchLightning/pytorch-lightning/pull/9680))
- Removed `call_configure_sharded_model_hook` property from `Accelerator` and `TrainingTypePlugin` ([#9612](https://github.com/PyTorchLightning/pytorch-lightning/pull/9612))
- Removed `TrainerProperties` mixin and moved property definitions directly into `Trainer` ([#9495](https://github.com/PyTorchLightning/pytorch-lightning/pull/9495))
- Removed a redundant warning with `ModelCheckpoint(monitor=None)` callback ([#9875](https://github.com/PyTorchLightning/pytorch-lightning/pull/9875))
- Remove `epoch` from `trainer.logged_metrics` ([#9904](https://github.com/PyTorchLightning/pytorch-lightning/pull/9904))
- Remove deprecated `distributed_backend` from `Trainer` ([#10017](https://github.com/PyTorchLightning/pytorch-lightning/pull/10017))
- Removed `process_idx` from the `{DDPSpawnPlugin,TPUSpawnPlugin}.new_process` methods ([#10022](https://github.com/PyTorchLightning/pytorch-lightning/pull/10022))
- Removed automatic patching of `{train,val,test,predict}_dataloader()` on the `LightningModule` ([#9764](https://github.com/PyTorchLightning/pytorch-lightning/pull/9764))
- Removed `pytorch_lightning.trainer.connectors.OptimizerConnector` ([#10120](https://github.com/PyTorchLightning/pytorch-lightning/pull/10120))

### Fixed

- Fixed ImageNet evaluation in example ([#10179](https://github.com/PyTorchLightning/pytorch-lightning/pull/10179))
- Fixed an issue with logger outputs not being finalized correctly after prediction runs ([#8685](https://github.com/PyTorchLightning/pytorch-lightning/pull/8685))
- Fixed `move_metrics_to_cpu` moving the loss to CPU while training on device ([#9308](https://github.com/PyTorchLightning/pytorch-lightning/pull/9308))
- Fixed incorrect main progress bar indicator when resuming training mid-epoch ([#9310](https://github.com/PyTorchLightning/pytorch-lightning/pull/9310))
- Fixed an issue with freeing memory of datafetchers during teardown ([#9387](https://github.com/PyTorchLightning/pytorch-lightning/pull/9387))
- Fixed a bug where the training step output needed to be `deepcopy`-ed ([#9349](https://github.com/PyTorchLightning/pytorch-lightning/pull/9349))
- Fixed an issue with freeing memory allocated by the data iterators in `Loop.on_run_end` ([#9386](https://github.com/PyTorchLightning/pytorch-lightning/pull/9386), [#9915](https://github.com/PyTorchLightning/pytorch-lightning/pull/9915))
- Fixed `BasePredictionWriter` not returning the batch indices in a non-distributed setting ([#9432](https://github.com/PyTorchLightning/pytorch-lightning/pull/9432))
- Fixed an error when running in XLA environments with no TPU attached ([#9572](https://github.com/PyTorchLightning/pytorch-lightning/pull/9572))
- Fixed check on torchmetrics logged whose `compute()` output is a multielement tensor ([#9582](https://github.com/PyTorchLightning/pytorch-lightning/pull/9582))
- Fixed gradient accumulation for `DDPShardedPlugin` ([#9122](https://github.com/PyTorchLightning/pytorch-lightning/pull/9122))
- Fixed missing DeepSpeed distributed call ([#9540](https://github.com/PyTorchLightning/pytorch-lightning/pull/9540))
- Fixed an issue with wrapped LightningModule during evaluation; The LightningModule no longer gets wrapped with data-parallel modules when not fitting in `DDPPlugin`, `DDPSpawnPlugin`, `DDPShardedPlugin`, `DDPSpawnShardedPlugin` ([#9096](https://github.com/PyTorchLightning/pytorch-lightning/pull/9096))
- Fixed `trainer.accumulate_grad_batches` to be an int on init. The default value for it is now `None` inside Trainer ([#9652](https://github.com/PyTorchLightning/pytorch-lightning/pull/9652))
- Fixed `broadcast` in `DDPPlugin` and `DDPSpawnPlugin` to respect the `src` input ([#9691](https://github.com/PyTorchLightning/pytorch-lightning/pull/9691))
- Fixed `self.log(on_epoch=True, reduce_fx=sum))` for the `on_batch_start` and `on_train_batch_start` hooks ([#9791](https://github.com/PyTorchLightning/pytorch-lightning/pull/9791))
- Fixed `self.log(on_epoch=True)` for the `on_batch_start` and `on_train_batch_start` hooks ([#9780](https://github.com/PyTorchLightning/pytorch-lightning/pull/9780))
- Fixed restoring training state during `Trainer.fit` only ([#9413](https://github.com/PyTorchLightning/pytorch-lightning/pull/9413))
- Fixed DeepSpeed and Lightning both calling the scheduler ([#9788](https://github.com/PyTorchLightning/pytorch-lightning/pull/9788))
- Fixed missing arguments when saving hyperparameters from the parent class but not from the child class ([#9800](https://github.com/PyTorchLightning/pytorch-lightning/pull/9800))
- Fixed DeepSpeed GPU device IDs ([#9847](https://github.com/PyTorchLightning/pytorch-lightning/pull/9847))
- Reset `val_dataloader` in `tuner/batch_size_scaling` ([#9857](https://github.com/PyTorchLightning/pytorch-lightning/pull/9857))
- Fixed use of `LightningCLI` in computer_vision_fine_tuning.py example ([#9934](https://github.com/PyTorchLightning/pytorch-lightning/pull/9934))
- Fixed issue with non-init dataclass fields in `apply_to_collection` ([#9963](https://github.com/PyTorchLightning/pytorch-lightning/pull/9963))
- Reset `val_dataloader` in `tuner/batch_size_scaling` for binsearch ([#9975](https://github.com/PyTorchLightning/pytorch-lightning/pull/9975))
- Fixed logic to check for spawn in dataloader `TrainerDataLoadingMixin._worker_check` ([#9902](https://github.com/PyTorchLightning/pytorch-lightning/pull/9902))
- Fixed `train_dataloader` getting loaded twice when resuming from a checkpoint during `Trainer.fit()` ([#9671](https://github.com/PyTorchLightning/pytorch-lightning/pull/9671))
- Fixed `LearningRateMonitor` logging with multiple param groups optimizer with no scheduler ([#10044](https://github.com/PyTorchLightning/pytorch-lightning/pull/10044))
- Fixed undesired side effects being caused by `Trainer` patching dataloader methods on the `LightningModule` ([#9764](https://github.com/PyTorchLightning/pytorch-lightning/pull/9764))
- Fixed gradients not being unscaled when clipping or logging the gradient norm ([#9287](https://github.com/PyTorchLightning/pytorch-lightning/pull/9287))
- Fixed `on_before_optimizer_step` getting called before the optimizer closure (including backward) has run ([#10167](https://github.com/PyTorchLightning/pytorch-lightning/pull/10167))
- Fixed monitor value in `ModelCheckpoint` getting moved to the wrong device in a special case where it becomes NaN ([#10118](https://github.com/PyTorchLightning/pytorch-lightning/pull/10118))
- Fixed creation of `dirpath` in `BaseProfiler` if it doesn't exist ([#10073](https://github.com/PyTorchLightning/pytorch-lightning/pull/10073))
- Fixed incorrect handling of sigterm ([#10189](https://github.com/PyTorchLightning/pytorch-lightning/pull/10189))
- Fixed bug where `log(on_step=True, on_epoch=True, sync_dist=True)` wouldn't reduce the value on step ([#10227](https://github.com/PyTorchLightning/pytorch-lightning/pull/10227))
- Fixed an issue with `pl.utilities.seed.reset_seed` converting the `PL_SEED_WORKERS` environment variable to `bool` ([#10099](https://github.com/PyTorchLightning/pytorch-lightning/pull/10099))
- Fixed iterating over a logger collection when `fast_dev_run > 0` ([#10232](https://github.com/PyTorchLightning/pytorch-lightning/pull/10232))
- Fixed `batch_size` in `ResultCollection` not being reset to 1 on epoch end ([#10242](https://github.com/PyTorchLightning/pytorch-lightning/pull/10242))
- Fixed `distrib_type` not being set when training plugin instances are being passed to the Trainer ([#10251](https://github.com/PyTorchLightning/pytorch-lightning/pull/10251))


## [1.4.9] - 2021-09-30

- Fixed `lr_find` to generate same results on multiple calls ([#9704](https://github.com/PyTorchLightning/pytorch-lightning/pull/9704))
- Fixed `reset` metrics on validation epoch end ([#9717](https://github.com/PyTorchLightning/pytorch-lightning/pull/9717))
- Fixed input validation for `gradient_clip_val`, `gradient_clip_algorithm`, `track_grad_norm` and `terminate_on_nan` Trainer arguments ([#9595](https://github.com/PyTorchLightning/pytorch-lightning/pull/9595))
- Reset metrics before each task starts ([#9410](https://github.com/PyTorchLightning/pytorch-lightning/pull/9410))


## [1.4.8] - 2021-09-22

- Fixed error reporting in DDP process reconciliation when processes are launched by an external agent ([#9389](https://github.com/PyTorchLightning/pytorch-lightning/pull/9389))
- Added PL_RECONCILE_PROCESS environment variable to enable process reconciliation regardless of cluster environment settings ([#9389](https://github.com/PyTorchLightning/pytorch-lightning/pull/9389))
- Fixed `add_argparse_args` raising `TypeError` when args are typed as `typing.Generic` in Python 3.6 ([#9554](https://github.com/PyTorchLightning/pytorch-lightning/pull/9554))
- Fixed back-compatibility for saving hyperparameters from a single container and inferring its argument name by reverting [#9125](https://github.com/PyTorchLightning/pytorch-lightning/pull/9125) ([#9642](https://github.com/PyTorchLightning/pytorch-lightning/pull/9642))


## [1.4.7] - 2021-09-14

- Fixed logging of nan parameters ([#9364](https://github.com/PyTorchLightning/pytorch-lightning/pull/9364))
- Fixed `replace_sampler` missing the batch size under specific conditions ([#9367](https://github.com/PyTorchLightning/pytorch-lightning/pull/9367))
- Pass init args to ShardedDataParallel ([#9483](https://github.com/PyTorchLightning/pytorch-lightning/pull/9483))
- Fixed collision of user argument when using ShardedDDP ([#9512](https://github.com/PyTorchLightning/pytorch-lightning/pull/9512))
- Fixed DeepSpeed crash for RNNs ([#9489](https://github.com/PyTorchLightning/pytorch-lightning/pull/9489))


## [1.4.6] - 2021-09-07

- Fixed an issues with export to ONNX format when a model has multiple inputs ([#8800](https://github.com/PyTorchLightning/pytorch-lightning/pull/8800))
- Removed deprecation warnings being called for `on_{task}_dataloader` ([#9279](https://github.com/PyTorchLightning/pytorch-lightning/pull/9279))
- Fixed save/load/resume from checkpoint for DeepSpeed Plugin (
    [#8397](https://github.com/PyTorchLightning/pytorch-lightning/pull/8397),
    [#8644](https://github.com/PyTorchLightning/pytorch-lightning/pull/8644),
    [#8627](https://github.com/PyTorchLightning/pytorch-lightning/pull/8627))
- Fixed `EarlyStopping` running on train epoch end when `check_val_every_n_epoch>1` is set ([#9156](https://github.com/PyTorchLightning/pytorch-lightning/pull/9156))
- Fixed an issue with logger outputs not being finalized correctly after prediction runs ([#8333](https://github.com/PyTorchLightning/pytorch-lightning/pull/8333))
- Fixed the Apex and DeepSpeed plugin closure running after the `on_before_optimizer_step` hook ([#9288](https://github.com/PyTorchLightning/pytorch-lightning/pull/9288))
- Fixed the Native AMP plugin closure not running with manual optimization ([#9288](https://github.com/PyTorchLightning/pytorch-lightning/pull/9288))
- Fixed bug where data-loading functions where not getting the correct running stage passed ([#8858](https://github.com/PyTorchLightning/pytorch-lightning/pull/8858))
- Fixed intra-epoch evaluation outputs staying in memory when the respective `*_epoch_end` hook wasn't overridden ([#9261](https://github.com/PyTorchLightning/pytorch-lightning/pull/9261))
- Fixed error handling in DDP process reconciliation when `_sync_dir` was not initialized ([#9267](https://github.com/PyTorchLightning/pytorch-lightning/pull/9267))
- Fixed PyTorch Profiler not enabled for manual optimization ([#9316](https://github.com/PyTorchLightning/pytorch-lightning/pull/9316))
- Fixed inspection of other args when a container is specified in `save_hyperparameters` ([#9125](https://github.com/PyTorchLightning/pytorch-lightning/pull/9125))
- Fixed signature of `Timer.on_train_epoch_end` and `StochasticWeightAveraging.on_train_epoch_end` to prevent unwanted deprecation warnings ([#9347](https://github.com/PyTorchLightning/pytorch-lightning/pull/9347))


## [1.4.5] - 2021-08-31

- Fixed reduction using `self.log(sync_dict=True, reduce_fx={mean,max})` ([#9142](https://github.com/PyTorchLightning/pytorch-lightning/pull/9142))
- Fixed not setting a default value for `max_epochs` if `max_time` was specified on the `Trainer` constructor ([#9072](https://github.com/PyTorchLightning/pytorch-lightning/pull/9072))
- Fixed the CometLogger, no longer modifies the metrics in place. Instead creates a copy of metrics before performing any operations ([#9150](https://github.com/PyTorchLightning/pytorch-lightning/pull/9150))
- Fixed `DDP` "CUDA error: initialization error" due to a `copy` instead of `deepcopy` on `ResultCollection` ([#9239](https://github.com/PyTorchLightning/pytorch-lightning/pull/9239))


## [1.4.4] - 2021-08-24

- Fixed a bug in the binary search mode of auto batch size scaling where exception was raised if the first trainer run resulted in OOM ([#8954](https://github.com/PyTorchLightning/pytorch-lightning/pull/8954))
- Fixed a bug causing logging with `log_gpu_memory='min_max'` not working ([#9013](https://github.com/PyTorchLightning/pytorch-lightning/pull/9013))


## [1.4.3] - 2021-08-17

- Fixed plateau scheduler stepping on incomplete epoch ([#8861](https://github.com/PyTorchLightning/pytorch-lightning/pull/8861))
- Fixed infinite loop with `CycleIterator` and multiple loaders ([#8889](https://github.com/PyTorchLightning/pytorch-lightning/pull/8889))
- Fixed `StochasticWeightAveraging` with a list of learning rates not applying them to each param group ([#8747](https://github.com/PyTorchLightning/pytorch-lightning/pull/8747))
- Restore original loaders if replaced by entrypoint ([#8885](https://github.com/PyTorchLightning/pytorch-lightning/pull/8885))
- Fixed lost reference to `_Metadata` object in `ResultMetricCollection` ([#8932](https://github.com/PyTorchLightning/pytorch-lightning/pull/8932))
- Ensure the existence of `DDPPlugin._sync_dir` in `reconciliate_processes` ([#8939](https://github.com/PyTorchLightning/pytorch-lightning/pull/8939))


## [1.4.2] - 2021-08-10

- Fixed recursive call for `apply_to_collection(include_none=False)` ([#8719](https://github.com/PyTorchLightning/pytorch-lightning/pull/8719))
- Fixed truncated backprop through time enablement when set as a property on the LightningModule and not the Trainer ([#8804](https://github.com/PyTorchLightning/pytorch-lightning/pull/8804/))
- Fixed comments and exception message for metrics_to_scalars ([#8782](https://github.com/PyTorchLightning/pytorch-lightning/pull/8782/))
- Fixed typo error in LightningLoggerBase.after_save_checkpoint docstring ([#8737](https://github.com/PyTorchLightning/pytorch-lightning/pull/8737/))


## [1.4.1] - 2021-08-03

- Fixed `trainer.fit_loop.split_idx` always returning `None` ([#8601](https://github.com/PyTorchLightning/pytorch-lightning/pull/8601))
- Fixed references for `ResultCollection.extra` ([#8622](https://github.com/PyTorchLightning/pytorch-lightning/pull/8622))
- Fixed reference issues during epoch end result collection ([#8621](https://github.com/PyTorchLightning/pytorch-lightning/pull/8621))
- Fixed horovod auto-detection when horovod is not installed and the launcher is `mpirun` ([#8610](https://github.com/PyTorchLightning/pytorch-lightning/pull/8610))
- Fixed an issue with `training_step` outputs not getting collected correctly for `training_epoch_end` ([#8613](https://github.com/PyTorchLightning/pytorch-lightning/pull/8613))
- Fixed distributed types support for CPUs ([#8667](https://github.com/PyTorchLightning/pytorch-lightning/pull/8667))
- Fixed a deadlock issue with DDP and torchelastic ([#8655](https://github.com/PyTorchLightning/pytorch-lightning/pull/8655))
- Fixed `accelerator=ddp` choice for CPU ([#8645](https://github.com/PyTorchLightning/pytorch-lightning/pull/8645))


## [1.4.0] - 2021-07-27

### Added

- Added `extract_batch_size` utility and corresponding tests to extract batch dimension from multiple batch types ([#8357](https://github.com/PyTorchLightning/pytorch-lightning/pull/8357/))
- Added support for named parameter groups in `LearningRateMonitor` ([#7987](https://github.com/PyTorchLightning/pytorch-lightning/pull/7987))
- Added `dataclass` support for `pytorch_lightning.utilities.apply_to_collection` ([#7935](https://github.com/PyTorchLightning/pytorch-lightning/pull/7935))
- Added support to `LightningModule.to_torchscript` for saving to custom filesystems with `fsspec` ([#7617](https://github.com/PyTorchLightning/pytorch-lightning/pull/7617))
- Added `KubeflowEnvironment` for use with the `PyTorchJob` operator in Kubeflow
- Added LightningCLI support for config files on object stores ([#7521](https://github.com/PyTorchLightning/pytorch-lightning/pull/7521))
- Added `ModelPruning(prune_on_train_epoch_end=True|False)` to choose when to apply pruning ([#7704](https://github.com/PyTorchLightning/pytorch-lightning/pull/7704))
- Added support for checkpointing based on a provided time interval during training ([#7515](https://github.com/PyTorchLightning/pytorch-lightning/pull/7515))
- Progress tracking
  * Added dataclasses for progress tracking ([#6603](https://github.com/PyTorchLightning/pytorch-lightning/pull/6603),
    [#7574](https://github.com/PyTorchLightning/pytorch-lightning/pull/7574),
    [#8140](https://github.com/PyTorchLightning/pytorch-lightning/pull/8140),
    [#8362](https://github.com/PyTorchLightning/pytorch-lightning/pull/8362))
  * Add `{,load_}state_dict` to the progress tracking dataclasses ([#8140](https://github.com/PyTorchLightning/pytorch-lightning/pull/8140))
  * Connect the progress tracking dataclasses to the loops ([#8244](https://github.com/PyTorchLightning/pytorch-lightning/pull/8244),
    [#8362](https://github.com/PyTorchLightning/pytorch-lightning/pull/8362))
  * Do not reset the progress tracking dataclasses total counters ([#8475](https://github.com/PyTorchLightning/pytorch-lightning/pull/8475))
- Added support for passing a `LightningDataModule` positionally as the second argument to `trainer.{validate,test,predict}` ([#7431](https://github.com/PyTorchLightning/pytorch-lightning/pull/7431))
- Added argument `trainer.predict(ckpt_path)` ([#7430](https://github.com/PyTorchLightning/pytorch-lightning/pull/7430))
- Added `clip_grad_by_value` support for TPUs ([#7025](https://github.com/PyTorchLightning/pytorch-lightning/pull/7025))
- Added support for passing any class to `is_overridden` ([#7918](https://github.com/PyTorchLightning/pytorch-lightning/pull/7918))
- Added `sub_dir` parameter to `TensorBoardLogger` ([#6195](https://github.com/PyTorchLightning/pytorch-lightning/pull/6195))
- Added correct `dataloader_idx` to batch transfer hooks ([#6241](https://github.com/PyTorchLightning/pytorch-lightning/pull/6241))
- Added `include_none=bool` argument to `apply_to_collection` ([#7769](https://github.com/PyTorchLightning/pytorch-lightning/pull/7769))
- Added `apply_to_collections` to apply a function to two zipped collections ([#7769](https://github.com/PyTorchLightning/pytorch-lightning/pull/7769))
- Added `ddp_fully_sharded` support ([#7487](https://github.com/PyTorchLightning/pytorch-lightning/pull/7487))
- Added `should_rank_save_checkpoint` property to Training Plugins ([#7684](https://github.com/PyTorchLightning/pytorch-lightning/pull/7684))
- Added `log_grad_norm` hook to `LightningModule` to customize the logging of gradient norms ([#7873](https://github.com/PyTorchLightning/pytorch-lightning/pull/7873))
- Added `save_config_filename` init argument to `LightningCLI` to ease resolving name conflicts ([#7741](https://github.com/PyTorchLightning/pytorch-lightning/pull/7741))
- Added `save_config_overwrite` init argument to `LightningCLI` to ease overwriting existing config files ([#8059](https://github.com/PyTorchLightning/pytorch-lightning/pull/8059))
- Added reset dataloader hooks to Training Plugins and Accelerators ([#7861](https://github.com/PyTorchLightning/pytorch-lightning/pull/7861))
- Added trainer stage hooks for Training Plugins and Accelerators ([#7864](https://github.com/PyTorchLightning/pytorch-lightning/pull/7864))
- Added the `on_before_optimizer_step` hook ([#8048](https://github.com/PyTorchLightning/pytorch-lightning/pull/8048))
- Added IPU Accelerator ([#7867](https://github.com/PyTorchLightning/pytorch-lightning/pull/7867))
- Fault-tolerant training
    * Added `{,load_}state_dict` to `ResultCollection` ([#7948](https://github.com/PyTorchLightning/pytorch-lightning/pull/7948))
    * Added `{,load_}state_dict` to `Loops` ([#8197](https://github.com/PyTorchLightning/pytorch-lightning/pull/8197))
    * Added `FastForwardSampler` and `CaptureIterableDataset` ([#8307](https://github.com/PyTorchLightning/pytorch-lightning/pull/8307))
    * Set `Loop.restarting=False` at the end of the first iteration ([#8362](https://github.com/PyTorchLightning/pytorch-lightning/pull/8362))
    * Save the loops state with the checkpoint (opt-in) ([#8362](https://github.com/PyTorchLightning/pytorch-lightning/pull/8362))
    * Save a checkpoint to restore the state on exception (opt-in) ([#8362](https://github.com/PyTorchLightning/pytorch-lightning/pull/8362))
    * Added `state_dict` and `load_state_dict` utilities for `CombinedLoader` + utilities for dataloader ([#8364](https://github.com/PyTorchLightning/pytorch-lightning/pull/8364))
- Added `rank_zero_only` to `LightningModule.log` function ([#7966](https://github.com/PyTorchLightning/pytorch-lightning/pull/7966))
- Added `metric_attribute` to `LightningModule.log` function ([#7966](https://github.com/PyTorchLightning/pytorch-lightning/pull/7966))
- Added a warning if `Trainer(log_every_n_steps)` is a value too high for the training dataloader ([#7734](https://github.com/PyTorchLightning/pytorch-lightning/pull/7734))
- Added LightningCLI support for argument links applied on instantiation ([#7895](https://github.com/PyTorchLightning/pytorch-lightning/pull/7895))
- Added LightningCLI support for configurable callbacks that should always be present ([#7964](https://github.com/PyTorchLightning/pytorch-lightning/pull/7964))
- Added DeepSpeed Infinity Support, and updated to DeepSpeed 0.4.0 ([#7234](https://github.com/PyTorchLightning/pytorch-lightning/pull/7234))
- Added support for `torch.nn.UninitializedParameter` in `ModelSummary` ([#7642](https://github.com/PyTorchLightning/pytorch-lightning/pull/7642))
- Added support `LightningModule.save_hyperparameters` when `LightningModule` is a dataclass ([#7992](https://github.com/PyTorchLightning/pytorch-lightning/pull/7992))
- Added support for overriding `optimizer_zero_grad` and `optimizer_step` when using accumulate_grad_batches ([#7980](https://github.com/PyTorchLightning/pytorch-lightning/pull/7980))
- Added `logger` boolean flag to `save_hyperparameters` ([#7960](https://github.com/PyTorchLightning/pytorch-lightning/pull/7960))
- Added support for calling scripts using the module syntax (`python -m package.script`) ([#8073](https://github.com/PyTorchLightning/pytorch-lightning/pull/8073))
- Added support for optimizers and learning rate schedulers to `LightningCLI` ([#8093](https://github.com/PyTorchLightning/pytorch-lightning/pull/8093))
- Added XLA Profiler ([#8014](https://github.com/PyTorchLightning/pytorch-lightning/pull/8014))
- Added `PrecisionPlugin.{pre,post}_backward` ([#8328](https://github.com/PyTorchLightning/pytorch-lightning/pull/8328))
- Added `on_load_checkpoint` and `on_save_checkpoint` hooks to the `PrecisionPlugin` base class ([#7831](https://github.com/PyTorchLightning/pytorch-lightning/pull/7831))
- Added `max_depth` parameter in `ModelSummary` ([#8062](https://github.com/PyTorchLightning/pytorch-lightning/pull/8062))
- Added `XLAStatsMonitor` callback ([#8235](https://github.com/PyTorchLightning/pytorch-lightning/pull/8235))
- Added `restore` function and `restarting` attribute to base `Loop` ([#8247](https://github.com/PyTorchLightning/pytorch-lightning/pull/8247))
- Added support for `save_hyperparameters` in `LightningDataModule` ([#3792](https://github.com/PyTorchLightning/pytorch-lightning/pull/3792))
- Added the `ModelCheckpoint(save_on_train_epoch_end)` to choose when to run the saving logic ([#8389](https://github.com/PyTorchLightning/pytorch-lightning/pull/8389))
- Added `LSFEnvironment` for distributed training with the LSF resource manager `jsrun` ([#5102](https://github.com/PyTorchLightning/pytorch-lightning/pull/5102))
- Added support for `accelerator='cpu'|'gpu'|'tpu'|'ipu'|'auto'` ([#7808](https://github.com/PyTorchLightning/pytorch-lightning/pull/7808))
- Added `tpu_spawn_debug` to plugin registry ([#7933](https://github.com/PyTorchLightning/pytorch-lightning/pull/7933))
- Enabled traditional/manual launching of DDP processes through `LOCAL_RANK` and `NODE_RANK` environment variable assignments ([#7480](https://github.com/PyTorchLightning/pytorch-lightning/pull/7480))
- Added `quantize_on_fit_end` argument to `QuantizationAwareTraining` ([#8464](https://github.com/PyTorchLightning/pytorch-lightning/pull/8464))
- Added experimental support for loop specialization ([#8226](https://github.com/PyTorchLightning/pytorch-lightning/pull/8226))
- Added support for `devices` flag to Trainer ([#8440](https://github.com/PyTorchLightning/pytorch-lightning/pull/8440))
- Added private `prevent_trainer_and_dataloaders_deepcopy` context manager on the `LightningModule` ([#8472](https://github.com/PyTorchLightning/pytorch-lightning/pull/8472))
- Added support for providing callables to the Lightning CLI instead of types ([#8400](https://github.com/PyTorchLightning/pytorch-lightning/pull/8400))

### Changed

- Decoupled device parsing logic from Accelerator connector to Trainer ([#8180](https://github.com/PyTorchLightning/pytorch-lightning/pull/8180))
- Changed the `Trainer`'s `checkpoint_callback` argument to allow only boolean values ([#7539](https://github.com/PyTorchLightning/pytorch-lightning/pull/7539))
- Log epoch metrics before the `on_evaluation_end` hook ([#7272](https://github.com/PyTorchLightning/pytorch-lightning/pull/7272))
- Explicitly disallow calling `self.log(on_epoch=False)` during epoch-only or single-call hooks ([#7874](https://github.com/PyTorchLightning/pytorch-lightning/pull/7874))
- Changed these `Trainer` methods to be protected: `call_setup_hook`, `call_configure_sharded_model`, `pre_dispatch`, `dispatch`, `post_dispatch`, `call_teardown_hook`, `run_train`, `run_sanity_check`, `run_evaluate`, `run_evaluation`, `run_predict`, `track_output_for_epoch_end`
- Changed `metrics_to_scalars` to work with any collection or value ([#7888](https://github.com/PyTorchLightning/pytorch-lightning/pull/7888))
- Changed `clip_grad_norm` to use `torch.nn.utils.clip_grad_norm_` ([#7025](https://github.com/PyTorchLightning/pytorch-lightning/pull/7025))
- Validation is now always run inside the training epoch scope ([#7357](https://github.com/PyTorchLightning/pytorch-lightning/pull/7357))
- `ModelCheckpoint` now runs at the end of the training epoch by default ([#8389](https://github.com/PyTorchLightning/pytorch-lightning/pull/8389))
- `EarlyStopping` now runs at the end of the training epoch by default ([#8286](https://github.com/PyTorchLightning/pytorch-lightning/pull/8286))
- Refactored Loops
    * Moved attributes `global_step`, `current_epoch`, `max/min_steps`, `max/min_epochs`, `batch_idx`, and `total_batch_idx` to TrainLoop ([#7437](https://github.com/PyTorchLightning/pytorch-lightning/pull/7437))
    * Refactored result handling in training loop ([#7506](https://github.com/PyTorchLightning/pytorch-lightning/pull/7506))
    * Moved attributes `hiddens` and `split_idx` to TrainLoop ([#7507](https://github.com/PyTorchLightning/pytorch-lightning/pull/7507))
    * Refactored the logic around manual and automatic optimization inside the optimizer loop ([#7526](https://github.com/PyTorchLightning/pytorch-lightning/pull/7526))
    * Simplified "should run validation" logic ([#7682](https://github.com/PyTorchLightning/pytorch-lightning/pull/7682))
    * Simplified logic for updating the learning rate for schedulers ([#7682](https://github.com/PyTorchLightning/pytorch-lightning/pull/7682))
    * Removed the `on_epoch` guard from the "should stop" validation check ([#7701](https://github.com/PyTorchLightning/pytorch-lightning/pull/7701))
    * Refactored internal loop interface; added new classes `FitLoop`, `TrainingEpochLoop`, `TrainingBatchLoop` ([#7871](https://github.com/PyTorchLightning/pytorch-lightning/pull/7871), [#8077](https://github.com/PyTorchLightning/pytorch-lightning/pull/8077))
    * Removed `pytorch_lightning/trainer/training_loop.py` ([#7985](https://github.com/PyTorchLightning/pytorch-lightning/pull/7985))
    * Refactored evaluation loop interface; added new classes `DataLoaderLoop`, `EvaluationLoop`, `EvaluationEpochLoop` ([#7990](https://github.com/PyTorchLightning/pytorch-lightning/pull/7990), [#8077](https://github.com/PyTorchLightning/pytorch-lightning/pull/8077))
    * Removed `pytorch_lightning/trainer/evaluation_loop.py` ([#8056](https://github.com/PyTorchLightning/pytorch-lightning/pull/8056))
    * Restricted public access to several internal functions ([#8024](https://github.com/PyTorchLightning/pytorch-lightning/pull/8024))
    * Refactored trainer `_run_*` functions and separate evaluation loops ([#8065](https://github.com/PyTorchLightning/pytorch-lightning/pull/8065))
    * Refactored prediction loop interface; added new classes `PredictionLoop`, `PredictionEpochLoop` ([#7700](https://github.com/PyTorchLightning/pytorch-lightning/pull/7700), [#8077](https://github.com/PyTorchLightning/pytorch-lightning/pull/8077))
    * Removed `pytorch_lightning/trainer/predict_loop.py` ([#8094](https://github.com/PyTorchLightning/pytorch-lightning/pull/8094))
    * Moved result teardown to the loops ([#8245](https://github.com/PyTorchLightning/pytorch-lightning/pull/8245))
    * Improve `Loop` API to better handle children `state_dict` and `progress` ([#8334](https://github.com/PyTorchLightning/pytorch-lightning/pull/8334))
- Refactored logging
    * Renamed and moved `core/step_result.py` to `trainer/connectors/logger_connector/result.py` ([#7736](https://github.com/PyTorchLightning/pytorch-lightning/pull/7736))
    * Dramatically simplify the `LoggerConnector` ([#7882](https://github.com/PyTorchLightning/pytorch-lightning/pull/7882))
    * `trainer.{logged,progress_bar,callback}_metrics` are now updated on-demand ([#7882](https://github.com/PyTorchLightning/pytorch-lightning/pull/7882))
    * Completely overhaul the `Result` object in favor of `ResultMetric` ([#7882](https://github.com/PyTorchLightning/pytorch-lightning/pull/7882))
    * Improve epoch-level reduction time and overall memory usage ([#7882](https://github.com/PyTorchLightning/pytorch-lightning/pull/7882))
    * Allow passing `self.log(batch_size=...)` ([#7891](https://github.com/PyTorchLightning/pytorch-lightning/pull/7891))
    * Each of the training loops now keeps its own results collection ([#7891](https://github.com/PyTorchLightning/pytorch-lightning/pull/7891))
    * Remove `EpochResultStore` and `HookResultStore` in favor of `ResultCollection` ([#7909](https://github.com/PyTorchLightning/pytorch-lightning/pull/7909))
    * Remove `MetricsHolder` ([#7909](https://github.com/PyTorchLightning/pytorch-lightning/pull/7909))
- Moved `ignore_scalar_return_in_dp` warning suppression to the DataParallelPlugin class ([#7421](https://github.com/PyTorchLightning/pytorch-lightning/pull/7421/))
- Changed the behaviour when logging evaluation step metrics to no longer append `/epoch_*` to the metric name ([#7351](https://github.com/PyTorchLightning/pytorch-lightning/pull/7351))
- Raised `ValueError` when a `None` value is `self.log`-ed ([#7771](https://github.com/PyTorchLightning/pytorch-lightning/pull/7771))
- Changed `resolve_training_type_plugins` to allow setting `num_nodes` and `sync_batchnorm` from `Trainer` setting ([#7026](https://github.com/PyTorchLightning/pytorch-lightning/pull/7026))
- Default `seed_everything(workers=True)` in the `LightningCLI` ([#7504](https://github.com/PyTorchLightning/pytorch-lightning/pull/7504))
- Changed `model.state_dict()` in `CheckpointConnector` to allow `training_type_plugin` to customize the model's `state_dict()` ([#7474](https://github.com/PyTorchLightning/pytorch-lightning/pull/7474))
- `MLflowLogger` now uses the env variable `MLFLOW_TRACKING_URI` as default tracking URI ([#7457](https://github.com/PyTorchLightning/pytorch-lightning/pull/7457))
- Changed `Trainer` arg and functionality from `reload_dataloaders_every_epoch` to `reload_dataloaders_every_n_epochs` ([#5043](https://github.com/PyTorchLightning/pytorch-lightning/pull/5043))
- Changed `WandbLogger(log_model={True/'all'})` to log models as artifacts ([#6231](https://github.com/PyTorchLightning/pytorch-lightning/pull/6231))
- MLFlowLogger now accepts `run_name` as an constructor argument ([#7622](https://github.com/PyTorchLightning/pytorch-lightning/pull/7622))
- Changed `teardown()` in `Accelerator` to allow `training_type_plugin` to customize `teardown` logic ([#7579](https://github.com/PyTorchLightning/pytorch-lightning/pull/7579))
- `Trainer.fit` now raises an error when using manual optimization with unsupported features such as `gradient_clip_val` or `accumulate_grad_batches` ([#7788](https://github.com/PyTorchLightning/pytorch-lightning/pull/7788))
- Accelerator hooks are called regardless if `LightningModule` overrides the same hooks ([#7826](https://github.com/PyTorchLightning/pytorch-lightning/pull/7826))
- Moved profilers to their own file ([#7822](https://github.com/PyTorchLightning/pytorch-lightning/pull/7822))
- The `on_after_backward` hook is now called on accumulating iterations. Use the `on_before_optimizer_step` hook to mimic the old behaviour ([#8328](https://github.com/PyTorchLightning/pytorch-lightning/pull/8328))
- The mixed precision loss is no longer unscaled before the `on_after_backward` hook. Use the `on_before_optimizer_step` hook to mimic the old behaviour  ([#8328](https://github.com/PyTorchLightning/pytorch-lightning/pull/8328))
- The `TrainingTypePlugin.{pre,post}_backward` hooks no longer take the `optimizer, opt_idx, should_accumulate` arguments ([#8328](https://github.com/PyTorchLightning/pytorch-lightning/pull/8328))
- The `PrecisionPlugin.backward` hooks no longer returns a value ([#8328](https://github.com/PyTorchLightning/pytorch-lightning/pull/8328))
- The `PrecisionPlugin.backward` hooks no longer takes a `should_accumulate` argument ([#8328](https://github.com/PyTorchLightning/pytorch-lightning/pull/8328))
- Added the `on_before_backward` hook ([#7865](https://github.com/PyTorchLightning/pytorch-lightning/pull/7865))
- `LightningCLI` now aborts with a clearer message if config already exists and disables save config during `fast_dev_run`([#7963](https://github.com/PyTorchLightning/pytorch-lightning/pull/7963))
- Saved the `LightningCLI` config on `setup` and only on the main process ([#8017](https://github.com/PyTorchLightning/pytorch-lightning/pull/8017))
- Dropped the `LightningCLI` `ArgumentParser` when pickling ([#8017](https://github.com/PyTorchLightning/pytorch-lightning/pull/8017))
- Skip `broadcast` if distributed not initialized for the spawn plugins ([#8017](https://github.com/PyTorchLightning/pytorch-lightning/pull/8017))
- `Trainer(resume_from_checkpoint=...)` now restores the model directly after `LightningModule.setup()`, which is before `LightningModule.configure_sharded_model()` ([#7652](https://github.com/PyTorchLightning/pytorch-lightning/pull/7652))
- Moved `torch.cuda.set_device()` to enable collective calls earlier in setup ([#8312](https://github.com/PyTorchLightning/pytorch-lightning/pull/8312))
- Used XLA utility API to move data to CPU (Single TPU core) ([#8078](https://github.com/PyTorchLightning/pytorch-lightning/pull/8078))
- Improved error messages in `replace_sampler` when the `DataLoader` attributes are not included in the signature or the signature is missing optional arguments ([#8519](https://github.com/PyTorchLightning/pytorch-lightning/pull/8519))
- Moved `DeviceDtypeModuleMixin` and `HyperparametersMixin` mixin to `core` ([#8396](https://github.com/PyTorchLightning/pytorch-lightning/pull/8396))
- Return the `default_root_dir` as the `log_dir` when the logger is a `LoggerCollection` ([#8187](https://github.com/PyTorchLightning/pytorch-lightning/pull/8187))

### Deprecated

- Deprecated `LightningModule.loaded_optimizer_states_dict` ([#8229](https://github.com/PyTorchLightning/pytorch-lightning/pull/8229))
- Standardized the dataloaders arguments of `trainer.{fit,valdiate,test,tune}` ([#7431](https://github.com/PyTorchLightning/pytorch-lightning/pull/7431))
- Deprecated `DataModule` properties: `has_prepared_data`, `has_setup_fit`, `has_setup_validate`, `has_setup_test`, `has_setup_predict`, `has_teardown_fit`, `has_teardown_validate`, `has_teardown_test`, `has_teardown_predict` ([#7657](https://github.com/PyTorchLightning/pytorch-lightning/pull/7657/))
- Deprecated `TrainerModelHooksMixin` in favor of `pytorch_lightning.utilities.signature_utils` ([#7422](https://github.com/PyTorchLightning/pytorch-lightning/pull/7422))
- Deprecated `num_nodes` and `sync_batchnorm` arguments in `DDPPlugin` and `DDPSpawnPlugin` ([#7026](https://github.com/PyTorchLightning/pytorch-lightning/pull/7026))
- Deprecated `self.log(sync_dist_op)` in favor of `self.log(reduce_fx)`. ([#7891](https://github.com/PyTorchLightning/pytorch-lightning/pull/7891))
- Deprecated `is_overridden(model=...)` in favor of `is_overridden(instance=...)` ([#7918](https://github.com/PyTorchLightning/pytorch-lightning/pull/7918))
- Deprecated automatically detaching returned extras with grads ([#7994](https://github.com/PyTorchLightning/pytorch-lightning/pull/7994))
- Deprecated default value of `monitor` argument in EarlyStopping callback to enforce `monitor` as a required argument ([#7907](https://github.com/PyTorchLightning/pytorch-lightning/pull/7907))
- Deprecated importing `rank_zero_{warn,deprecation}` directly from `pytorch_lightning.utilities.distributed` ([#8085](https://github.com/PyTorchLightning/pytorch-lightning/pull/8085))
- Deprecated the use of `CheckpointConnector.hpc_load()` in favor of `CheckpointConnector.restore()` ([#7652](https://github.com/PyTorchLightning/pytorch-lightning/pull/7652))
- Deprecated `ModelCheckpoint(every_n_val_epochs)` in favor of `ModelCheckpoint(every_n_epochs)` ([#8383](https://github.com/PyTorchLightning/pytorch-lightning/pull/8383))
- Deprecated `DDPPlugin.task_idx` in favor of `DDPPlugin.local_rank` ([#8203](https://github.com/PyTorchLightning/pytorch-lightning/pull/8203))
- Deprecated the `Trainer.train_loop` property in favor of `Trainer.fit_loop` ([#8025](https://github.com/PyTorchLightning/pytorch-lightning/pull/8025))
- Deprecated the `Trainer.disable_validation` property in favor of `not Trainer.enable_validation` ([#8291](https://github.com/PyTorchLightning/pytorch-lightning/pull/8291))
- Deprecated `mode` parameter in `ModelSummary` in favor of `max_depth` ([#8062](https://github.com/PyTorchLightning/pytorch-lightning/pull/8062))
- Deprecated `reload_dataloaders_every_epoch` argument of `Trainer` in favor of `reload_dataloaders_every_n_epochs` ([#5043](https://github.com/PyTorchLightning/pytorch-lightning/pull/5043))
- Deprecated `distributed_backend` argument for `Trainer` ([#8575](https://github.com/PyTorchLightning/pytorch-lightning/pull/8575))

### Removed

- Dropped official support/testing for PyTorch <1.6 ([#8288](https://github.com/PyTorchLightning/pytorch-lightning/pull/8288))
- Removed `ProfilerConnector` ([#7654](https://github.com/PyTorchLightning/pytorch-lightning/pull/7654))
- Pruned deprecated classif. metrics from `pytorch_lightning.metrics.functional.classification` ([#7499](https://github.com/PyTorchLightning/pytorch-lightning/pull/7499))
- Removed deprecated data parallel classes `LightningDataParallel` and `LightningDistributedDataParallel` from `pytorch_lightning.overrides.data_parallel` ([#7510](https://github.com/PyTorchLightning/pytorch-lightning/pull/7510))
- Removed deprecated trainer attributes - `get_model` and `accelerator_backend` ([#7502](https://github.com/PyTorchLightning/pytorch-lightning/pull/7502))
- Removed support for automatically monitoring the `val_loss` key with `ModelCheckpoint`. Pass your `monitor` of choice to the `ModelCheckpoint` instance instead ([#8293](https://github.com/PyTorchLightning/pytorch-lightning/pull/8293))
- Removed support for `self.log(tbptt_reduce_fx)` and `self.log(tbptt_pad_token)`. Please, open a discussion explaining your use-case if you relied on these. ([#7644](https://github.com/PyTorchLightning/pytorch-lightning/pull/7644))
- Removed deprecated utils modules `model_utils`, `warning_utils`, `xla_device_utils` and partially `argparse_utils` ([#7503](https://github.com/PyTorchLightning/pytorch-lightning/pull/7503))
- Removed `RPCPlugin` and `RPCSequentialPlugin`. If you were successfully using these plugins, please open a GitHub discussion about your use case ([#8101](https://github.com/PyTorchLightning/pytorch-lightning/pull/8101))
- Removed deprecated trainer attributes - `on_cpu`, `on_tpu`, `use_tpu`, `on_gpu`, `use_dp`, `use_ddp`, `use_ddp2`, `use_horovod`, `use_single_gpu` ([#7501](https://github.com/PyTorchLightning/pytorch-lightning/pull/7501))
- Removed deprecated `optimizer` argument in `LightningModule.manual_backward()`; Toggling optimizers in manual optimization should be done using `LightningModule.{un}toggle_optimizer()` ([#8287](https://github.com/PyTorchLightning/pytorch-lightning/pull/8287))
- Removed DeepSpeed FP16 Exception as FP32 is now supported ([#8462](https://github.com/PyTorchLightning/pytorch-lightning/pull/8462))
- Removed environment variable `PL_EXP_VERSION` from DDP subprocesses ([7403](https://github.com/PyTorchLightning/pytorch-lightning/pull/7403))

### Fixed

- Fixed the `GPUStatsMonitor` callbacks to use the correct GPU IDs if `CUDA_VISIBLE_DEVICES` set ([#8260](https://github.com/PyTorchLightning/pytorch-lightning/pull/8260))
- Fixed `lr_scheduler` checkpointed state by calling `update_lr_schedulers` before saving checkpoints ([#7877](https://github.com/PyTorchLightning/pytorch-lightning/pull/7877))
- Fixed ambiguous warning when both overfit and train dataloader shuffling are enabled ([#7685](https://github.com/PyTorchLightning/pytorch-lightning/pull/7685))
- Fixed dev debugger memory growing due to tracking events even when disabled ([#7875](https://github.com/PyTorchLightning/pytorch-lightning/pull/7875))
- Fixed `None` loss keys getting added in `training_epoch_end` when using manual optimization and not returning a loss ([#7772](https://github.com/PyTorchLightning/pytorch-lightning/pull/7772))
- Fixed a bug where `precision=64` with `accelerator='ddp_spawn'` would throw a pickle error ([#6924](https://github.com/PyTorchLightning/pytorch-lightning/pull/6924))
- Do not override the existing `epoch` value in `logged_metrics` when already logged by the user ([#7982](https://github.com/PyTorchLightning/pytorch-lightning/pull/7982))
- Support for manual optimization with DeepSpeed ([#7970](https://github.com/PyTorchLightning/pytorch-lightning/pull/7970))
- Fixed `dataloader_idx` argument value when predicting with only one `DataLoader` ([#7941](https://github.com/PyTorchLightning/pytorch-lightning/pull/7941))
- Fixed passing the `stage` argument of `Callback.{setup,teardown}` as a keyword ([#7973](https://github.com/PyTorchLightning/pytorch-lightning/pull/7973))
- Fixed metrics generated during `validation sanity checking` are cleaned on end ([#8171](https://github.com/PyTorchLightning/pytorch-lightning/pull/8171))
- Fixed `log_gpu_memory` metrics not being added to `logging` when nothing else is logged ([#8174](https://github.com/PyTorchLightning/pytorch-lightning/pull/8174))
- Fixed a bug where calling `log` with a `Metric` instance would raise an error if it was a nested attribute of the model ([#8181](https://github.com/PyTorchLightning/pytorch-lightning/pull/8181))
- Fixed a bug where using `precision=64` would cause buffers with complex dtype to be cast to real ([#8208](https://github.com/PyTorchLightning/pytorch-lightning/pull/8208))
- Fixed `is_overridden` returning true for wrapped functions with no changes ([#8296](https://github.com/PyTorchLightning/pytorch-lightning/pull/8296))
- Fixed a bug where `truncated_bptt_steps` would throw an AttributeError when the target RNN has multiple hidden states ([#8145](https://github.com/PyTorchLightning/pytorch-lightning/pull/8145))
- Fixed `self.optimizers()` not returning a single optimizer if it had been wrapped ([#8326](https://github.com/PyTorchLightning/pytorch-lightning/pull/8326))
- Fixed the `on_after_backward` hook not getting called when using manual optimization and no plugins ([#8328](https://github.com/PyTorchLightning/pytorch-lightning/pull/8328))
- Fixed the `LightningModule.backward` hook only getting called with the `apex` plugin when using manual optimization ([#8328](https://github.com/PyTorchLightning/pytorch-lightning/pull/8328))
- Fixed moving batch to device before sending it to the `on_*_batch_start`/`on_*_batch_end` callbacks and model hooks ([#7378](https://github.com/PyTorchLightning/pytorch-lightning/pull/7378))
- Fixed passing a custom `DDPPlugin` when choosing `accelerator="ddp_cpu"` for the accelerator ([#6208](https://github.com/PyTorchLightning/pytorch-lightning/pull/6208))
- Fixed missing call to `LightningModule.untoggle_optimizer` in training loop when running gradient accumulation with multiple optimizers ([#8284](https://github.com/PyTorchLightning/pytorch-lightning/pull/8284))
- Fixed hash of LightningEnum to work with value instead of name ([#8421](https://github.com/PyTorchLightning/pytorch-lightning/pull/8421)).
- Fixed a bug where an extra checkpoint was saved at the end of training if the `val_check_interval` did not align with the number of training batches ([#7724](https://github.com/PyTorchLightning/pytorch-lightning/pull/7724))
- Fixed hash of LightningEnum to work with value instead of name([#8421](https://github.com/PyTorchLightning/pytorch-lightning/pull/8421)).
- Fixed `move_data_to_device` to return the batch if the object `to` function didn't return `self` ([#8433](https://github.com/PyTorchLightning/pytorch-lightning/pull/8433))
- Fixed progress bar updates for Pod Training ([#8258](https://github.com/PyTorchLightning/pytorch-lightning/pull/8258))
- Fixed clearing dataloader references before attaching new dataloaders in consecutive `Trainer.{fit,validate,test,predict}´ runs ([#8442](https://github.com/PyTorchLightning/pytorch-lightning/pull/8442))
- Fixed memory leaks on GPU by moving `optimizer_states`, `ResultCollection.extra`, `ResultMetric` attributes, and `LoggerConnector` metrics to `cpu`. Also, delete the DDP wrapper on `teardown` ([#8490](https://github.com/PyTorchLightning/pytorch-lightning/pull/8490))
- Fixed `SWA` callback using LightningModule `prevent_trainer_and_dataloaders_deepcopy` to avoid OOM ([#8472](https://github.com/PyTorchLightning/pytorch-lightning/pull/8472))
- Fixed `ModelPruning` callback `on_save_checkpoint` to avoid making a `deepcopy` potentially leading to OOM ([#8472](https://github.com/PyTorchLightning/pytorch-lightning/pull/8472))
- Fixed the sampler replacement logic for `DataLoader`s which do not define all `DataLoader` attributes as `__init__` parameters ([#8519](https://github.com/PyTorchLightning/pytorch-lightning/pull/8519))
- Fixed DeepSpeed Windows support ([#8488](https://github.com/PyTorchLightning/pytorch-lightning/pull/8488))
- Fixed DeepSpeed not properly setting the trainer `lr_schedulers` attribute ([#8527](https://github.com/PyTorchLightning/pytorch-lightning/pull/8527))
- Fixed experiment version and log-dir divergence in DDP when using multiple `Trainer` instances in sequence ([7403](https://github.com/PyTorchLightning/pytorch-lightning/pull/7403))
- Enabled manual optimization for TPUs ([#8458](https://github.com/PyTorchLightning/pytorch-lightning/pull/8458))
- Fixed `accumulate_grad_batches` not been recomputed during model reload ([#5334](https://github.com/PyTorchLightning/pytorch-lightning/pull/5334))
- Fixed a `TypeError` when wrapping optimizers in the `HorovodPlugin` and running `Trainer.test` ([#7840](https://github.com/PyTorchLightning/pytorch-lightning/pull/7840))
- Fixed `BackboneFinetuning` restoration ([#8501](https://github.com/PyTorchLightning/pytorch-lightning/pull/8501))
- Fixed `lr_scheduler` with metric (e.g. `torch.optim.lr_scheduler.ReduceLROnPlateau`) when using `automatic_optimization = False` ([#7643](https://github.com/PyTorchLightning/pytorch-lightning/pull/7643))
- Fixed `DeepSpeed` breaking with no schedulers ([#8580](https://github.com/PyTorchLightning/pytorch-lightning/pull/8580))


## [1.3.8] - 2021-07-01

### Fixed

- Fixed a sync deadlock when checkpointing a `LightningModule` that uses a torchmetrics 0.4 `Metric` ([#8218](https://github.com/PyTorchLightning/pytorch-lightning/pull/8218))
- Fixed compatibility TorchMetrics v0.4 ([#8206](https://github.com/PyTorchLightning/pytorch-lightning/pull/8206))
- Added torchelastic check when sanitizing GPUs ([#8095](https://github.com/PyTorchLightning/pytorch-lightning/pull/8095))
- Fixed a DDP info message that was never shown ([#8111](https://github.com/PyTorchLightning/pytorch-lightning/pull/8111))
- Fixed metrics deprecation message at module import level ([#8163](https://github.com/PyTorchLightning/pytorch-lightning/pull/8163))
- Fixed a bug where an infinite recursion would be triggered when using the `BaseFinetuning` callback on a model that contains a `ModuleDict` ([#8170](https://github.com/PyTorchLightning/pytorch-lightning/pull/8170))
- Added a mechanism to detect `deadlock` for `DDP` when only 1 process trigger an `Exception`. The mechanism will `kill the processes` when it happens ([#8167](https://github.com/PyTorchLightning/pytorch-lightning/pull/8167))
- Fixed NCCL error when selecting non-consecutive device ids ([#8165](https://github.com/PyTorchLightning/pytorch-lightning/pull/8165))
- Fixed SWA to also work with `IterableDataset` ([#8172](https://github.com/PyTorchLightning/pytorch-lightning/pull/8172))


## [1.3.7] - 2021-06-22

### Fixed

- Fixed a bug where skipping an optimizer while using amp causes amp to trigger an assertion error ([#7975](https://github.com/PyTorchLightning/pytorch-lightning/pull/7975))
- Fixed deprecation messages not showing due to incorrect stacklevel ([#8002](https://github.com/PyTorchLightning/pytorch-lightning/pull/8002), [#8005](https://github.com/PyTorchLightning/pytorch-lightning/pull/8005))
- Fixed setting a `DistributedSampler` when using a distributed plugin in a custom accelerator ([#7814](https://github.com/PyTorchLightning/pytorch-lightning/pull/7814))
- Improved `PyTorchProfiler` chrome traces names ([#8009](https://github.com/PyTorchLightning/pytorch-lightning/pull/8009))
- Fixed moving the best score to device in `EarlyStopping` callback for TPU devices ([#7959](https://github.com/PyTorchLightning/pytorch-lightning/pull/7959))
- Fixes access to `callback_metrics` in ddp_spawn ([#7916](https://github.com/PyTorchLightning/pytorch-lightning/pull/7916))


## [1.3.6] - 2021-06-15

### Fixed

- Fixed logs overwriting issue for remote filesystems ([#7889](https://github.com/PyTorchLightning/pytorch-lightning/pull/7889))
- Fixed `DataModule.prepare_data` could only be called on the global rank 0 process ([#7945](https://github.com/PyTorchLightning/pytorch-lightning/pull/7945))
- Fixed setting `worker_init_fn` to seed dataloaders correctly when using DDP ([#7942](https://github.com/PyTorchLightning/pytorch-lightning/pull/7942))
- Fixed `BaseFinetuning` callback to properly handle parent modules w/ parameters ([#7931](https://github.com/PyTorchLightning/pytorch-lightning/pull/7931))


## [1.3.5] - 2021-06-08

### Added

- Added warning to Training Step output ([#7779](https://github.com/PyTorchLightning/pytorch-lightning/pull/7779))

### Fixed

- Fixed `LearningRateMonitor` and `BackboneFinetuning` ([#7835](https://github.com/PyTorchLightning/pytorch-lightning/pull/7835))
- Minor improvements to `apply_to_collection` and type signature of `log_dict` ([#7851](https://github.com/PyTorchLightning/pytorch-lightning/pull/7851))
- Fixed docker versions ([#7834](https://github.com/PyTorchLightning/pytorch-lightning/pull/7834))
- Fixed sharded training check for fp16 precision ([#7825](https://github.com/PyTorchLightning/pytorch-lightning/pull/7825))
- Fixed support for torch Module type hints in LightningCLI ([#7807](https://github.com/PyTorchLightning/pytorch-lightning/pull/7807))

### Changed

- Move `training_output` validation to after `train_step_end` ([#7868](https://github.com/PyTorchLightning/pytorch-lightning/pull/7868))


## [1.3.4] - 2021-06-01

### Fixed

- Fixed info message when max training time reached ([#7780](https://github.com/PyTorchLightning/pytorch-lightning/pull/7780))
- Fixed missing `__len__` method to `IndexBatchSamplerWrapper` ([#7681](https://github.com/PyTorchLightning/pytorch-lightning/pull/7681))


## [1.3.3] - 2021-05-27

### Changed

- Changed calling of `untoggle_optimizer(opt_idx)` out of the closure function ([#7563](https://github.com/PyTorchLightning/pytorch-lightning/pull/7563))

### Fixed

- Fixed `ProgressBar` pickling after calling `trainer.predict` ([#7608](https://github.com/PyTorchLightning/pytorch-lightning/pull/7608))
- Fixed broadcasting in multi-node, multi-gpu DDP using torch 1.7 ([#7592](https://github.com/PyTorchLightning/pytorch-lightning/pull/7592))
- Fixed dataloaders are not reset when tuning the model ([#7566](https://github.com/PyTorchLightning/pytorch-lightning/pull/7566))
- Fixed print errors in `ProgressBar` when `trainer.fit` is not called ([#7674](https://github.com/PyTorchLightning/pytorch-lightning/pull/7674))
- Fixed global step update when the epoch is skipped ([#7677](https://github.com/PyTorchLightning/pytorch-lightning/pull/7677))
- Fixed training loop total batch counter when accumulate grad batches was enabled ([#7692](https://github.com/PyTorchLightning/pytorch-lightning/pull/7692))


## [1.3.2] - 2021-05-18

### Changed

- `DataModule`s now avoid duplicate `{setup,teardown,prepare_data}` calls for the same stage ([#7238](https://github.com/PyTorchLightning/pytorch-lightning/pull/7238))

### Fixed

- Fixed parsing of multiple training dataloaders ([#7433](https://github.com/PyTorchLightning/pytorch-lightning/pull/7433))
- Fixed recursive passing of `wrong_type` keyword argument in `pytorch_lightning.utilities.apply_to_collection` ([#7433](https://github.com/PyTorchLightning/pytorch-lightning/pull/7433))
- Fixed setting correct `DistribType` for `ddp_cpu` (spawn) backend ([#7492](https://github.com/PyTorchLightning/pytorch-lightning/pull/7492))
- Fixed incorrect number of calls to LR scheduler when `check_val_every_n_epoch > 1` ([#7032](https://github.com/PyTorchLightning/pytorch-lightning/pull/7032))


## [1.3.1] - 2021-05-11

### Fixed

- Fixed DeepSpeed with IterableDatasets ([#7362](https://github.com/PyTorchLightning/pytorch-lightning/pull/7362))
- Fixed `Trainer.current_epoch` not getting restored after tuning ([#7434](https://github.com/PyTorchLightning/pytorch-lightning/pull/7434))
- Fixed local rank displayed in console log ([#7395](https://github.com/PyTorchLightning/pytorch-lightning/pull/7395))


## [1.3.0] - 2021-05-06

### Added

- Added support for the `EarlyStopping` callback to run at the end of the training epoch ([#6944](https://github.com/PyTorchLightning/pytorch-lightning/pull/6944))
- Added synchronization points before and after `setup` hooks are run ([#7202](https://github.com/PyTorchLightning/pytorch-lightning/pull/7202))
- Added a `teardown` hook to `ClusterEnvironment` ([#6942](https://github.com/PyTorchLightning/pytorch-lightning/pull/6942))
- Added utils for metrics to scalar conversions ([#7180](https://github.com/PyTorchLightning/pytorch-lightning/pull/7180))
- Added utils for NaN/Inf detection for gradients and parameters ([#6834](https://github.com/PyTorchLightning/pytorch-lightning/pull/6834))
- Added more explicit exception message when trying to execute `trainer.test()` or `trainer.validate()` with `fast_dev_run=True` ([#6667](https://github.com/PyTorchLightning/pytorch-lightning/pull/6667))
- Added `LightningCLI` class to provide simple reproducibility with minimum boilerplate training CLI (
    [#4492](https://github.com/PyTorchLightning/pytorch-lightning/pull/4492),
    [#6862](https://github.com/PyTorchLightning/pytorch-lightning/pull/6862),
    [#7156](https://github.com/PyTorchLightning/pytorch-lightning/pull/7156),
    [#7299](https://github.com/PyTorchLightning/pytorch-lightning/pull/7299))
- Added `gradient_clip_algorithm` argument to Trainer for gradient clipping by value ([#6123](https://github.com/PyTorchLightning/pytorch-lightning/pull/6123)).
- Added a way to print to terminal without breaking up the progress bar ([#5470](https://github.com/PyTorchLightning/pytorch-lightning/pull/5470))
- Added support to checkpoint after training steps in `ModelCheckpoint` callback ([#6146](https://github.com/PyTorchLightning/pytorch-lightning/pull/6146))
- Added `TrainerStatus.{INITIALIZING,RUNNING,FINISHED,INTERRUPTED}` ([#7173](https://github.com/PyTorchLightning/pytorch-lightning/pull/7173))
- Added `Trainer.validate()` method to perform one evaluation epoch over the validation set ([#4948](https://github.com/PyTorchLightning/pytorch-lightning/pull/4948))
- Added `LightningEnvironment` for Lightning-specific DDP ([#5915](https://github.com/PyTorchLightning/pytorch-lightning/pull/5915))
- Added `teardown()` hook to LightningDataModule ([#4673](https://github.com/PyTorchLightning/pytorch-lightning/pull/4673))
- Added `auto_insert_metric_name` parameter to `ModelCheckpoint` ([#6277](https://github.com/PyTorchLightning/pytorch-lightning/pull/6277))
- Added arg to `self.log` that enables users to give custom names when dealing with multiple dataloaders ([#6274](https://github.com/PyTorchLightning/pytorch-lightning/pull/6274))
- Added `teardown` method to `BaseProfiler` to enable subclasses defining post-profiling steps outside of `__del__` ([#6370](https://github.com/PyTorchLightning/pytorch-lightning/pull/6370))
- Added `setup` method to `BaseProfiler` to enable subclasses defining pre-profiling steps for every process ([#6633](https://github.com/PyTorchLightning/pytorch-lightning/pull/6633))
- Added no return warning to predict ([#6139](https://github.com/PyTorchLightning/pytorch-lightning/pull/6139))
- Added `Trainer.predict` config validation ([#6543](https://github.com/PyTorchLightning/pytorch-lightning/pull/6543))
- Added `AbstractProfiler` interface ([#6621](https://github.com/PyTorchLightning/pytorch-lightning/pull/6621))
- Added support for including module names for forward in the autograd trace of `PyTorchProfiler` ([#6349](https://github.com/PyTorchLightning/pytorch-lightning/pull/6349))
- Added support for the PyTorch 1.8.1 autograd profiler ([#6618](https://github.com/PyTorchLightning/pytorch-lightning/pull/6618))
- Added `outputs` parameter to callback's `on_validation_epoch_end` & `on_test_epoch_end` hooks ([#6120](https://github.com/PyTorchLightning/pytorch-lightning/pull/6120))
- Added `configure_sharded_model` hook ([#6679](https://github.com/PyTorchLightning/pytorch-lightning/pull/6679))
- Added support for `precision=64`, enabling training with double precision ([#6595](https://github.com/PyTorchLightning/pytorch-lightning/pull/6595))
- Added support for DDP communication hooks ([#6736](https://github.com/PyTorchLightning/pytorch-lightning/pull/6736))
- Added `artifact_location` argument to `MLFlowLogger` which will be passed to the `MlflowClient.create_experiment` call ([#6677](https://github.com/PyTorchLightning/pytorch-lightning/pull/6677))
- Added `model` parameter to precision plugins' `clip_gradients` signature (
    [#6764](https://github.com/PyTorchLightning/pytorch-lightning/pull/6764),
    [#7231](https://github.com/PyTorchLightning/pytorch-lightning/pull/7231))
- Added `is_last_batch` attribute to `Trainer` ([#6825](https://github.com/PyTorchLightning/pytorch-lightning/pull/6825))
- Added `LightningModule.lr_schedulers()` for manual optimization  ([#6567](https://github.com/PyTorchLightning/pytorch-lightning/pull/6567))
- Added `MpModelWrapper` in TPU Spawn ([#7045](https://github.com/PyTorchLightning/pytorch-lightning/pull/7045))
- Added `max_time` Trainer argument to limit training time ([#6823](https://github.com/PyTorchLightning/pytorch-lightning/pull/6823))
- Added `on_predict_{batch,epoch}_{start,end}` hooks ([#7141](https://github.com/PyTorchLightning/pytorch-lightning/pull/7141))
- Added new `EarlyStopping` parameters `stopping_threshold` and `divergence_threshold` ([#6868](https://github.com/PyTorchLightning/pytorch-lightning/pull/6868))
- Added `debug` flag to TPU Training Plugins (PT_XLA_DEBUG) ([#7219](https://github.com/PyTorchLightning/pytorch-lightning/pull/7219))
- Added new `UnrepeatedDistributedSampler` and `IndexBatchSamplerWrapper` for tracking distributed predictions ([#7215](https://github.com/PyTorchLightning/pytorch-lightning/pull/7215))
- Added `trainer.predict(return_predictions=None|False|True)` ([#7215](https://github.com/PyTorchLightning/pytorch-lightning/pull/7215))
- Added `BasePredictionWriter` callback to implement prediction saving ([#7127](https://github.com/PyTorchLightning/pytorch-lightning/pull/7127))
- Added `trainer.tune(scale_batch_size_kwargs, lr_find_kwargs)` arguments to configure the tuning algorithms ([#7258](https://github.com/PyTorchLightning/pytorch-lightning/pull/7258))
- Added `tpu_distributed` check for TPU Spawn barrier ([#7241](https://github.com/PyTorchLightning/pytorch-lightning/pull/7241))
- Added device updates to TPU Spawn for Pod training ([#7243](https://github.com/PyTorchLightning/pytorch-lightning/pull/7243))
- Added warning when missing `Callback` and using `resume_from_checkpoint` ([#7254](https://github.com/PyTorchLightning/pytorch-lightning/pull/7254))
- DeepSpeed single file saving ([#6900](https://github.com/PyTorchLightning/pytorch-lightning/pull/6900))
- Added Training type Plugins Registry (
    [#6982](https://github.com/PyTorchLightning/pytorch-lightning/pull/6982),
    [#7063](https://github.com/PyTorchLightning/pytorch-lightning/pull/7063),
    [#7214](https://github.com/PyTorchLightning/pytorch-lightning/pull/7214),
    [#7224](https://github.com/PyTorchLightning/pytorch-lightning/pull/7224)
)
- Add `ignore` param to `save_hyperparameters` ([#6056](https://github.com/PyTorchLightning/pytorch-lightning/pull/6056))

### Changed

- Changed `LightningModule.truncated_bptt_steps` to be property ([#7323](https://github.com/PyTorchLightning/pytorch-lightning/pull/7323))
- Changed `EarlyStopping` callback from by default running `EarlyStopping.on_validation_end` if only training is run. Set `check_on_train_epoch_end` to run the callback at the end of the train epoch instead of at the end of the validation epoch ([#7069](https://github.com/PyTorchLightning/pytorch-lightning/pull/7069))
- Renamed `pytorch_lightning.callbacks.swa` to `pytorch_lightning.callbacks.stochastic_weight_avg` ([#6259](https://github.com/PyTorchLightning/pytorch-lightning/pull/6259))
- Refactor `RunningStage` and `TrainerState` usage (
    [#4945](https://github.com/PyTorchLightning/pytorch-lightning/pull/4945),
    [#7173](https://github.com/PyTorchLightning/pytorch-lightning/pull/7173))
    * Added `RunningStage.SANITY_CHECKING`
    * Added `TrainerFn.{FITTING,VALIDATING,TESTING,PREDICTING,TUNING}`
    * Changed `trainer.evaluating` to return `True` if validating or testing
- Changed `setup()` and `teardown()` stage argument to take any of `{fit,validate,test,predict}` ([#6386](https://github.com/PyTorchLightning/pytorch-lightning/pull/6386))
- Changed profilers to save separate report files per state and rank ([#6621](https://github.com/PyTorchLightning/pytorch-lightning/pull/6621))
- The trainer no longer tries to save a checkpoint on exception or run callback's `on_train_end` functions ([#6864](https://github.com/PyTorchLightning/pytorch-lightning/pull/6864))
- Changed `PyTorchProfiler` to use `torch.autograd.profiler.record_function` to record functions ([#6349](https://github.com/PyTorchLightning/pytorch-lightning/pull/6349))
- Disabled `lr_scheduler.step()` in manual optimization  ([#6825](https://github.com/PyTorchLightning/pytorch-lightning/pull/6825))
- Changed warnings and recommendations for dataloaders in `ddp_spawn` ([#6762](https://github.com/PyTorchLightning/pytorch-lightning/pull/6762))
- `pl.seed_everything` will now also set the seed on the `DistributedSampler` ([#7024](https://github.com/PyTorchLightning/pytorch-lightning/pull/7024))
- Changed default setting for communication of multi-node training using `DDPShardedPlugin` ([#6937](https://github.com/PyTorchLightning/pytorch-lightning/pull/6937))
- `trainer.tune()` now returns the tuning result ([#7258](https://github.com/PyTorchLightning/pytorch-lightning/pull/7258))
- `LightningModule.from_datasets()` now accepts `IterableDataset` instances as training datasets. ([#7503](https://github.com/PyTorchLightning/pytorch-lightning/pull/7503))
- Changed `resume_from_checkpoint` warning to an error when the checkpoint file does not exist ([#7075](https://github.com/PyTorchLightning/pytorch-lightning/pull/7075))
- Automatically set `sync_batchnorm` for `training_type_plugin` ([#6536](https://github.com/PyTorchLightning/pytorch-lightning/pull/6536))
- Allowed training type plugin to delay optimizer creation ([#6331](https://github.com/PyTorchLightning/pytorch-lightning/pull/6331))
- Removed ModelSummary validation from train loop on_trainer_init ([#6610](https://github.com/PyTorchLightning/pytorch-lightning/pull/6610))
- Moved `save_function` to accelerator ([#6689](https://github.com/PyTorchLightning/pytorch-lightning/pull/6689))
- Updated DeepSpeed ZeRO ([#6546](https://github.com/PyTorchLightning/pytorch-lightning/pull/6546),
    [#6752](https://github.com/PyTorchLightning/pytorch-lightning/pull/6752),
    [#6142](https://github.com/PyTorchLightning/pytorch-lightning/pull/6142),
    [#6321](https://github.com/PyTorchLightning/pytorch-lightning/pull/6321))
- Improved verbose logging for `EarlyStopping` callback ([#6811](https://github.com/PyTorchLightning/pytorch-lightning/pull/6811))
- Run ddp_spawn dataloader checks on Windows ([#6930](https://github.com/PyTorchLightning/pytorch-lightning/pull/6930))
- Updated mlflow with using `resolve_tags` ([#6746](https://github.com/PyTorchLightning/pytorch-lightning/pull/6746))
- Moved `save_hyperparameters` to its own function ([#7119](https://github.com/PyTorchLightning/pytorch-lightning/pull/7119))
- Replaced `_DataModuleWrapper` with `__new__` ([#7289](https://github.com/PyTorchLightning/pytorch-lightning/pull/7289))
- Reset `current_fx` properties on lightning module in teardown ([#7247](https://github.com/PyTorchLightning/pytorch-lightning/pull/7247))
- Auto-set `DataLoader.worker_init_fn` with `seed_everything` ([#6960](https://github.com/PyTorchLightning/pytorch-lightning/pull/6960))
- Remove `model.trainer` call inside of dataloading mixin ([#7317](https://github.com/PyTorchLightning/pytorch-lightning/pull/7317))
- Split profilers module ([#6261](https://github.com/PyTorchLightning/pytorch-lightning/pull/6261))
- Ensure accelerator is valid if running interactively ([#5970](https://github.com/PyTorchLightning/pytorch-lightning/pull/5970))
- Disabled batch transfer in DP mode ([#6098](https://github.com/PyTorchLightning/pytorch-lightning/pull/6098))

### Deprecated

- Deprecated `outputs` in both `LightningModule.on_train_epoch_end` and `Callback.on_train_epoch_end` hooks ([#7339](https://github.com/PyTorchLightning/pytorch-lightning/pull/7339))
- Deprecated `Trainer.truncated_bptt_steps` in favor of `LightningModule.truncated_bptt_steps` ([#7323](https://github.com/PyTorchLightning/pytorch-lightning/pull/7323))
- Deprecated `outputs` in both `LightningModule.on_train_epoch_end` and `Callback.on_train_epoch_end` hooks ([#7339](https://github.com/PyTorchLightning/pytorch-lightning/pull/7339))
- Deprecated `LightningModule.grad_norm` in favor of `pytorch_lightning.utilities.grads.grad_norm` ([#7292](https://github.com/PyTorchLightning/pytorch-lightning/pull/7292))
- Deprecated the `save_function` property from the `ModelCheckpoint` callback ([#7201](https://github.com/PyTorchLightning/pytorch-lightning/pull/7201))
- Deprecated `LightningModule.write_predictions` and `LightningModule.write_predictions_dict` ([#7066](https://github.com/PyTorchLightning/pytorch-lightning/pull/7066))
- Deprecated `TrainerLoggingMixin` in favor of a separate utilities module for metric handling ([#7180](https://github.com/PyTorchLightning/pytorch-lightning/pull/7180))
- Deprecated `TrainerTrainingTricksMixin` in favor of a separate utilities module for NaN/Inf detection for gradients and parameters ([#6834](https://github.com/PyTorchLightning/pytorch-lightning/pull/6834))
- `period` has been deprecated in favor of `every_n_val_epochs` in the `ModelCheckpoint` callback ([#6146](https://github.com/PyTorchLightning/pytorch-lightning/pull/6146))
- Deprecated `trainer.running_sanity_check` in favor of `trainer.sanity_checking` ([#4945](https://github.com/PyTorchLightning/pytorch-lightning/pull/4945))
- Deprecated `Profiler(output_filename)` in favor of `dirpath` and `filename` ([#6621](https://github.com/PyTorchLightning/pytorch-lightning/pull/6621))
- Deprecated `PytorchProfiler(profiled_functions)` in favor of `record_functions` ([#6349](https://github.com/PyTorchLightning/pytorch-lightning/pull/6349))
- Deprecated `@auto_move_data` in favor of `trainer.predict` ([#6993](https://github.com/PyTorchLightning/pytorch-lightning/pull/6993))
- Deprecated `Callback.on_load_checkpoint(checkpoint)` in favor of `Callback.on_load_checkpoint(trainer, pl_module, checkpoint)` ([#7253](https://github.com/PyTorchLightning/pytorch-lightning/pull/7253))
- Deprecated metrics in favor of `torchmetrics` (
    [#6505](https://github.com/PyTorchLightning/pytorch-lightning/pull/6505),
    [#6530](https://github.com/PyTorchLightning/pytorch-lightning/pull/6530),
    [#6540](https://github.com/PyTorchLightning/pytorch-lightning/pull/6540),
    [#6547](https://github.com/PyTorchLightning/pytorch-lightning/pull/6547),
    [#6515](https://github.com/PyTorchLightning/pytorch-lightning/pull/6515),
    [#6572](https://github.com/PyTorchLightning/pytorch-lightning/pull/6572),
    [#6573](https://github.com/PyTorchLightning/pytorch-lightning/pull/6573),
    [#6584](https://github.com/PyTorchLightning/pytorch-lightning/pull/6584),
    [#6636](https://github.com/PyTorchLightning/pytorch-lightning/pull/6636),
    [#6637](https://github.com/PyTorchLightning/pytorch-lightning/pull/6637),
    [#6649](https://github.com/PyTorchLightning/pytorch-lightning/pull/6649),
    [#6659](https://github.com/PyTorchLightning/pytorch-lightning/pull/6659),
    [#7131](https://github.com/PyTorchLightning/pytorch-lightning/pull/7131),
)
- Deprecated the `LightningModule.datamodule` getter and setter methods; access them through `Trainer.datamodule` instead ([#7168](https://github.com/PyTorchLightning/pytorch-lightning/pull/7168))
- Deprecated the use of `Trainer(gpus="i")` (string) for selecting the i-th GPU; from v1.5 this will set the number of GPUs instead of the index ([#6388](https://github.com/PyTorchLightning/pytorch-lightning/pull/6388))

### Removed

- Removed the `exp_save_path` property from the `LightningModule` ([#7266](https://github.com/PyTorchLightning/pytorch-lightning/pull/7266))
- Removed training loop explicitly calling `EarlyStopping.on_validation_end` if no validation is run ([#7069](https://github.com/PyTorchLightning/pytorch-lightning/pull/7069))
- Removed `automatic_optimization` as a property from the training loop in favor of `LightningModule.automatic_optimization` ([#7130](https://github.com/PyTorchLightning/pytorch-lightning/pull/7130))
- Removed evaluation loop legacy returns for `*_epoch_end` hooks ([#6973](https://github.com/PyTorchLightning/pytorch-lightning/pull/6973))
- Removed support for passing a bool value to `profiler` argument of Trainer ([#6164](https://github.com/PyTorchLightning/pytorch-lightning/pull/6164))
- Removed no return warning from val/test step ([#6139](https://github.com/PyTorchLightning/pytorch-lightning/pull/6139))
- Removed passing a `ModelCheckpoint` instance to `Trainer(checkpoint_callback)` ([#6166](https://github.com/PyTorchLightning/pytorch-lightning/pull/6166))
- Removed deprecated Trainer argument `enable_pl_optimizer` and `automatic_optimization` ([#6163](https://github.com/PyTorchLightning/pytorch-lightning/pull/6163))
- Removed deprecated metrics ([#6161](https://github.com/PyTorchLightning/pytorch-lightning/pull/6161))
    * from `pytorch_lightning.metrics.functional.classification` removed `to_onehot`, `to_categorical`, `get_num_classes`, `roc`, `multiclass_roc`, `average_precision`, `precision_recall_curve`, `multiclass_precision_recall_curve`
    * from `pytorch_lightning.metrics.functional.reduction` removed `reduce`, `class_reduce`
- Removed deprecated `ModelCheckpoint` arguments `prefix`, `mode="auto"` ([#6162](https://github.com/PyTorchLightning/pytorch-lightning/pull/6162))
- Removed `mode='auto'` from `EarlyStopping` ([#6167](https://github.com/PyTorchLightning/pytorch-lightning/pull/6167))
- Removed `epoch` and `step` arguments from `ModelCheckpoint.format_checkpoint_name()`, these are now included in the `metrics` argument ([#7344](https://github.com/PyTorchLightning/pytorch-lightning/pull/7344))
- Removed legacy references for magic keys in the `Result` object ([#6016](https://github.com/PyTorchLightning/pytorch-lightning/pull/6016))
- Removed deprecated `LightningModule` `hparams` setter ([#6207](https://github.com/PyTorchLightning/pytorch-lightning/pull/6207))
- Removed legacy code to log or include metrics in the progress bar by returning them in a dict with the `"log"/"progress_bar"` magic keys. Use `self.log` instead ([#6734](https://github.com/PyTorchLightning/pytorch-lightning/pull/6734))
- Removed `trainer.fit()` return value of `1`. It has no return now ([#7237](https://github.com/PyTorchLightning/pytorch-lightning/pull/7237))
- Removed `logger_connector` legacy code ([#6733](https://github.com/PyTorchLightning/pytorch-lightning/pull/6733))
- Removed unused mixin attributes ([#6487](https://github.com/PyTorchLightning/pytorch-lightning/pull/6487))

### Fixed

- Fixed NaN errors in progress bars when training with iterable datasets with no length defined ([#7306](https://github.com/PyTorchLightning/pytorch-lightning/pull/7306))
- Fixed attaching train and validation dataloaders when `reload_dataloaders_every_epoch=True` and `num_sanity_val_steps=0` ([#7207](https://github.com/PyTorchLightning/pytorch-lightning/pull/7207))
- Added a barrier in the accelerator `teardown` to synchronize processes before execution finishes ([#6814](https://github.com/PyTorchLightning/pytorch-lightning/pull/6814))
- Fixed multi-node DDP sub-process launch by using `local_rank` instead of `global_rank` for main process assertion ([#7061](https://github.com/PyTorchLightning/pytorch-lightning/pull/7061))
- Fixed incorrect removal of `WORLD_SIZE` environment variable in DDP training when launching with torch distributed/torchelastic ([#6942](https://github.com/PyTorchLightning/pytorch-lightning/pull/6942))
- Made the `Plugin.reduce` method more consistent across all Plugins to reflect a mean-reduction by default ([#6011](https://github.com/PyTorchLightning/pytorch-lightning/pull/6011))
- Move lightning module to correct device type when using LightningDistributedWrapper ([#6070](https://github.com/PyTorchLightning/pytorch-lightning/pull/6070))
- Do not print top-k verbose log with `ModelCheckpoint(monitor=None)` ([#6109](https://github.com/PyTorchLightning/pytorch-lightning/pull/6109))
- Fixed `ModelCheckpoint(save_top_k=0, save_last=True)` not saving the `last` checkpoint ([#6136](https://github.com/PyTorchLightning/pytorch-lightning/pull/6136))
- Fixed `.teardown(stage='fit')` and `.on_fit_{start,end}()` getting called during `trainer.test` ([#6386](https://github.com/PyTorchLightning/pytorch-lightning/pull/6386))
- Fixed LightningModule `all_gather` on cpu tensors ([#6416](https://github.com/PyTorchLightning/pytorch-lightning/pull/6416))
- Fixed torch distributed not available in setup hook for DDP ([#6506](https://github.com/PyTorchLightning/pytorch-lightning/pull/6506))
- Fixed `trainer.tuner.{lr_find,scale_batch_size}` not setting the `Trainer` state properly ([#7258](https://github.com/PyTorchLightning/pytorch-lightning/pull/7258))
- Fixed bug where the learning rate schedulers did not follow the optimizer frequencies ([#4868](https://github.com/PyTorchLightning/pytorch-lightning/pull/4868))
- Fixed pickle error checker to now check for `pickle.PickleError` to catch all pickle errors ([#6917](https://github.com/PyTorchLightning/pytorch-lightning/pull/6917))
- Fixed a bug where the outputs object passed to `LightningModule.training_epoch_end` was different from the object passed to the `on_train_end_epoch` hook ([#6969](https://github.com/PyTorchLightning/pytorch-lightning/pull/6969))
- Fixed a bug where the outputs passed to `train_batch_end` would be lists even when using a single optimizer and no truncated backprop through time steps ([#6969](https://github.com/PyTorchLightning/pytorch-lightning/pull/6969))
- Fixed bug for trainer error handling which would cause hang for distributed training ([#6864](https://github.com/PyTorchLightning/pytorch-lightning/pull/6864))
- Fixed `self.device` not returning the correct device in replicas of data-parallel ([#6414](https://github.com/PyTorchLightning/pytorch-lightning/pull/6414))
- Fixed `lr_find` trying beyond `num_training` steps and suggesting a too high learning rate ([#7076](https://github.com/PyTorchLightning/pytorch-lightning/pull/7076))
- Fixed logger creating incorrect version folder in DDP with repeated `Trainer.fit` calls ([#7077](https://github.com/PyTorchLightning/pytorch-lightning/pull/7077))
- Fixed metric objects passed directly to `self.log` not being reset correctly ([#7055](https://github.com/PyTorchLightning/pytorch-lightning/pull/7055))
- Fixed `CombinedLoader` in distributed settings for validation / testing ([#7102](https://github.com/PyTorchLightning/pytorch-lightning/pull/7102))
- Fixed the save_dir in `WandbLogger` when the run was initiated externally ([#7106](https://github.com/PyTorchLightning/pytorch-lightning/pull/7106))
- Fixed `num_sanity_val_steps` affecting reproducibility of training data shuffling ([#7014](https://github.com/PyTorchLightning/pytorch-lightning/pull/7014))
- Fixed resetting device after `fitting/evaluating/predicting` ([#7188](https://github.com/PyTorchLightning/pytorch-lightning/pull/7188))
- Fixed bug where `trainer.tuner.scale_batch_size(max_trials=0)` would not return the correct batch size result ([#7262](https://github.com/PyTorchLightning/pytorch-lightning/pull/7262))
- Fixed metrics not being properly logged with `precision=16` and `manual_optimization` ([#7228](https://github.com/PyTorchLightning/pytorch-lightning/pull/7228))
- Fixed `BaseFinetuning` properly reloading `optimizer_states` when using `resume_from_checkpoint` ([#6891](https://github.com/PyTorchLightning/pytorch-lightning/pull/6891))
- Fixed `parameters_to_ignore` not properly set to DDPWrapper ([#7239](https://github.com/PyTorchLightning/pytorch-lightning/pull/7239))
- Fixed parsing of `fast_dev_run=True` with the built-in `ArgumentParser` ([#7240](https://github.com/PyTorchLightning/pytorch-lightning/pull/7240))
- Fixed handling an `IterableDataset` that fails to produce a batch at the beginning of an epoch ([#7294](https://github.com/PyTorchLightning/pytorch-lightning/pull/7294))
- Fixed `LightningModule.save_hyperparameters()` when attempting to save an empty container ([#7268](https://github.com/PyTorchLightning/pytorch-lightning/pull/7268))
- Fixed `apex` not properly instantiated when running with `ddp` ([#7274](https://github.com/PyTorchLightning/pytorch-lightning/pull/7274))
- Fixed optimizer `state` not moved to `GPU` ([#7277](https://github.com/PyTorchLightning/pytorch-lightning/pull/7277))
- Fixed custom init args for `WandbLogger` ([#6989](https://github.com/PyTorchLightning/pytorch-lightning/pull/6989))
- Fixed a bug where an error would be raised if the train dataloader sometimes produced None for a batch ([#7342](https://github.com/PyTorchLightning/pytorch-lightning/pull/7342))
- Fixed examples (
    [#6600](https://github.com/PyTorchLightning/pytorch-lightning/pull/6600),
    [#6638](https://github.com/PyTorchLightning/pytorch-lightning/pull/6638),
    [#7096](https://github.com/PyTorchLightning/pytorch-lightning/pull/7096),
    [#7246](https://github.com/PyTorchLightning/pytorch-lightning/pull/7246),
    [#6357](https://github.com/PyTorchLightning/pytorch-lightning/pull/6357),
    [#6476](https://github.com/PyTorchLightning/pytorch-lightning/pull/6476),
    [#6294](https://github.com/PyTorchLightning/pytorch-lightning/pull/6294),
    [#6373](https://github.com/PyTorchLightning/pytorch-lightning/pull/6373),
    [#6088](https://github.com/PyTorchLightning/pytorch-lightning/pull/6088),
    [#7398](https://github.com/PyTorchLightning/pytorch-lightning/pull/7398)
)
- Resolved schedule step bug for PyTorch Profiler ([#6674](https://github.com/PyTorchLightning/pytorch-lightning/pull/6674),
    [#6681](https://github.com/PyTorchLightning/pytorch-lightning/pull/6681))
- Updated logic for checking TPUs availability ([#6767](https://github.com/PyTorchLightning/pytorch-lightning/pull/6767))
- Resolve TPU miss rendezvous ([#6781](https://github.com/PyTorchLightning/pytorch-lightning/pull/6781))
- Fixed auto-scaling mode when calling tune method on trainer ([#7321](https://github.com/PyTorchLightning/pytorch-lightning/pull/7321))
- Fixed finetuning complex models correctly unfreezes ([#6880](https://github.com/PyTorchLightning/pytorch-lightning/pull/6880))
- Ensure we set the eval/train flag correctly on accelerator model ([#6877](https://github.com/PyTorchLightning/pytorch-lightning/pull/6877))
- Set better defaults for `rank_zero_only.rank` when training is launched with SLURM and torchelastic ([#6802](https://github.com/PyTorchLightning/pytorch-lightning/pull/6802))
- Fixed matching the number of outputs of backward with forward for AllGatherGrad ([#6625](https://github.com/PyTorchLightning/pytorch-lightning/pull/6625))
- Fixed the `gradient_clip_algorithm` has no effect ([#6928](https://github.com/PyTorchLightning/pytorch-lightning/pull/6928))
- Fixed CUDA OOM detection and handling ([#6934](https://github.com/PyTorchLightning/pytorch-lightning/pull/6934))
- Fixed `unfreeze_and_add_param_group` expects `modules` rather than `module` ([#6822](https://github.com/PyTorchLightning/pytorch-lightning/pull/6822))
- Fixed DPP + SyncBN when move on device ([#6838](https://github.com/PyTorchLightning/pytorch-lightning/pull/6838))
- Fixed missing arguments in `lr_find` call ([#6784](https://github.com/PyTorchLightning/pytorch-lightning/pull/6784))
- Fixed `set_default_tensor_type` to `torch.DoubleTensor` with precision=64 ([#7108](https://github.com/PyTorchLightning/pytorch-lightning/pull/7108))
- Fixed `NeptuneLogger.log_text(step=None)` ([#7194](https://github.com/PyTorchLightning/pytorch-lightning/pull/7194))
- Fixed importing torchtext batch ([#6365](https://github.com/PyTorchLightning/pytorch-lightning/pull/6365),
    [#6323](https://github.com/PyTorchLightning/pytorch-lightning/pull/6323),
    [#6211](https://github.com/PyTorchLightning/pytorch-lightning/pull/6211))


## [1.2.9] - 2021-04-20

### Fixed

- Fixed the order to call for world ranks & the `root_device` property in `TPUSpawnPlugin` ([#7074](https://github.com/PyTorchLightning/pytorch-lightning/pull/7074))
- Fixed multi-gpu join for Horovod ([#6954](https://github.com/PyTorchLightning/pytorch-lightning/pull/6954))
- Fixed parsing for pre-release package versions ([#6999](https://github.com/PyTorchLightning/pytorch-lightning/pull/6999))


## [1.2.8] - 2021-04-14

### Added

- Added TPUSpawn + IterableDataset error message ([#6875](https://github.com/PyTorchLightning/pytorch-lightning/pull/6875))

### Fixed

- Fixed process rank not being available right away after `Trainer` instantiation ([#6941](https://github.com/PyTorchLightning/pytorch-lightning/pull/6941))
- Fixed `sync_dist` for tpus ([#6950](https://github.com/PyTorchLightning/pytorch-lightning/pull/6950))
- Fixed `AttributeError` for `require_backward_grad_sync` when running manual optimization with sharded plugin ([#6915](https://github.com/PyTorchLightning/pytorch-lightning/pull/6915))
- Fixed `--gpus` default for parser returned by `Trainer.add_argparse_args` ([#6898](https://github.com/PyTorchLightning/pytorch-lightning/pull/6898))
- Fixed TPU Spawn all gather ([#6896](https://github.com/PyTorchLightning/pytorch-lightning/pull/6896))
- Fixed `EarlyStopping` logic when `min_epochs` or `min_steps` requirement is not met ([#6705](https://github.com/PyTorchLightning/pytorch-lightning/pull/6705))
- Fixed csv extension check ([#6436](https://github.com/PyTorchLightning/pytorch-lightning/pull/6436))
- Fixed checkpoint issue when using Horovod distributed backend ([#6958](https://github.com/PyTorchLightning/pytorch-lightning/pull/6958))
- Fixed tensorboard exception raising ([#6901](https://github.com/PyTorchLightning/pytorch-lightning/pull/6901))
- Fixed setting the eval/train flag correctly on accelerator model ([#6983](https://github.com/PyTorchLightning/pytorch-lightning/pull/6983))
- Fixed DDP_SPAWN compatibility with bug_report_model.py ([#6892](https://github.com/PyTorchLightning/pytorch-lightning/pull/6892))
- Fixed bug where `BaseFinetuning.flatten_modules()` was duplicating leaf node parameters ([#6879](https://github.com/PyTorchLightning/pytorch-lightning/pull/6879))
- Set better defaults for `rank_zero_only.rank` when training is launched with SLURM and torchelastic:
    * Support SLURM and torchelastic global rank environment variables ([#5715](https://github.com/PyTorchLightning/pytorch-lightning/pull/5715))
    * Remove hardcoding of local rank in accelerator connector ([#6878](https://github.com/PyTorchLightning/pytorch-lightning/pull/6878))


## [1.2.7] - 2021-04-06

### Fixed

- Fixed resolve a bug with omegaconf and xm.save ([#6741](https://github.com/PyTorchLightning/pytorch-lightning/pull/6741))
- Fixed an issue with IterableDataset when __len__ is not defined ([#6828](https://github.com/PyTorchLightning/pytorch-lightning/pull/6828))
- Sanitize None params during pruning ([#6836](https://github.com/PyTorchLightning/pytorch-lightning/pull/6836))
- Enforce an epoch scheduler interval when using SWA ([#6588](https://github.com/PyTorchLightning/pytorch-lightning/pull/6588))
- Fixed TPU Colab hang issue, post training ([#6816](https://github.com/PyTorchLightning/pytorch-lightning/pull/6816))
- Fixed a bug where `TensorBoardLogger` would give a warning and not log correctly to a symbolic link `save_dir` ([#6730](https://github.com/PyTorchLightning/pytorch-lightning/pull/6730))
- Fixed bug where `predict` could not be used when `progress_bar_refresh_rate=0` ([#6884](https://github.com/PyTorchLightning/pytorch-lightning/pull/6884))


## [1.2.6] - 2021-03-30

### Changed

- Changed the behavior of `on_epoch_start` to run at the beginning of validation & test epoch ([#6498](https://github.com/PyTorchLightning/pytorch-lightning/pull/6498))

### Removed

- Removed legacy code to include `step` dictionary returns in `callback_metrics`. Use `self.log_dict` instead. ([#6682](https://github.com/PyTorchLightning/pytorch-lightning/pull/6682))

### Fixed

- Fixed `DummyLogger.log_hyperparams` raising a `TypeError` when running with `fast_dev_run=True` ([#6398](https://github.com/PyTorchLightning/pytorch-lightning/pull/6398))
- Fixed error on TPUs when there was no `ModelCheckpoint` ([#6654](https://github.com/PyTorchLightning/pytorch-lightning/pull/6654))
- Fixed `trainer.test` freeze on TPUs ([#6654](https://github.com/PyTorchLightning/pytorch-lightning/pull/6654))
- Fixed a bug where gradients were disabled after calling `Trainer.predict` ([#6657](https://github.com/PyTorchLightning/pytorch-lightning/pull/6657))
- Fixed bug where no TPUs were detected in a TPU pod env ([#6719](https://github.com/PyTorchLightning/pytorch-lightning/pull/6719))


## [1.2.5] - 2021-03-23

### Changed

- Update Gradient Clipping for the TPU Accelerator ([#6576](https://github.com/PyTorchLightning/pytorch-lightning/pull/6576))
- Refactored setup for typing friendly ([#6590](https://github.com/PyTorchLightning/pytorch-lightning/pull/6590))

### Fixed

- Fixed a bug where `all_gather` would not work correctly with `tpu_cores=8` ([#6587](https://github.com/PyTorchLightning/pytorch-lightning/pull/6587))
- Fixed comparing required versions ([#6434](https://github.com/PyTorchLightning/pytorch-lightning/pull/6434))
- Fixed duplicate logs appearing in console when using the python logging module ([#6275](https://github.com/PyTorchLightning/pytorch-lightning/pull/6275))
- Added Autocast in validation, test and predict modes for Native AMP ([#6565](https://github.com/PyTorchLightning/pytorch-lightning/pull/6565))


## [1.2.4] - 2021-03-16

### Changed

- Changed the default of `find_unused_parameters` back to `True` in DDP and DDP Spawn ([#6438](https://github.com/PyTorchLightning/pytorch-lightning/pull/6438))

### Fixed

- Expose DeepSpeed loss parameters to allow users to fix loss instability ([#6115](https://github.com/PyTorchLightning/pytorch-lightning/pull/6115))
- Fixed DP reduction with collection ([#6324](https://github.com/PyTorchLightning/pytorch-lightning/pull/6324))
- Fixed an issue where the tuner would not tune the learning rate if also tuning the batch size ([#4688](https://github.com/PyTorchLightning/pytorch-lightning/pull/4688))
- Fixed broadcast to use PyTorch `broadcast_object_list` and add `reduce_decision` ([#6410](https://github.com/PyTorchLightning/pytorch-lightning/pull/6410))
- Fixed logger creating directory structure too early in DDP ([#6380](https://github.com/PyTorchLightning/pytorch-lightning/pull/6380))
- Fixed DeepSpeed additional memory use on rank 0 when default device not set early enough ([#6460](https://github.com/PyTorchLightning/pytorch-lightning/pull/6460))
- Fixed an issue with `Tuner.scale_batch_size` not finding the batch size attribute in the datamodule ([#5968](https://github.com/PyTorchLightning/pytorch-lightning/pull/5968))
- Fixed an exception in the layer summary when the model contains torch.jit scripted submodules ([#6511](https://github.com/PyTorchLightning/pytorch-lightning/pull/6511))
- Fixed when Train loop config was run during `Trainer.predict` ([#6541](https://github.com/PyTorchLightning/pytorch-lightning/pull/6541))


## [1.2.3] - 2021-03-09

### Fixed

- Fixed `ModelPruning(make_pruning_permanent=True)` pruning buffers getting removed when saved during training ([#6073](https://github.com/PyTorchLightning/pytorch-lightning/pull/6073))
- Fixed when `_stable_1d_sort` to work when `n >= N` ([#6177](https://github.com/PyTorchLightning/pytorch-lightning/pull/6177))
- Fixed `AttributeError` when `logger=None` on TPU ([#6221](https://github.com/PyTorchLightning/pytorch-lightning/pull/6221))
- Fixed PyTorch Profiler with `emit_nvtx` ([#6260](https://github.com/PyTorchLightning/pytorch-lightning/pull/6260))
- Fixed `trainer.test` from `best_path` hangs after calling `trainer.fit`  ([#6272](https://github.com/PyTorchLightning/pytorch-lightning/pull/6272))
- Fixed `SingleTPU` calling `all_gather` ([#6296](https://github.com/PyTorchLightning/pytorch-lightning/pull/6296))
- Ensure we check DeepSpeed/Sharded in multi-node DDP ([#6297](https://github.com/PyTorchLightning/pytorch-lightning/pull/6297)
- Check `LightningOptimizer` doesn't delete optimizer hooks ([#6305](https://github.com/PyTorchLightning/pytorch-lightning/pull/6305)
- Resolve memory leak for evaluation ([#6326](https://github.com/PyTorchLightning/pytorch-lightning/pull/6326)
- Ensure that clip gradients is only called if the value is greater than 0 ([#6330](https://github.com/PyTorchLightning/pytorch-lightning/pull/6330)
- Fixed `Trainer` not resetting `lightning_optimizers` when calling `Trainer.fit()` multiple times ([#6372](https://github.com/PyTorchLightning/pytorch-lightning/pull/6372))


## [1.2.2] - 2021-03-02

### Added

- Added `checkpoint` parameter to callback's `on_save_checkpoint` hook ([#6072](https://github.com/PyTorchLightning/pytorch-lightning/pull/6072))

### Changed

- Changed the order of `backward`, `step`, `zero_grad` to `zero_grad`, `backward`, `step` ([#6147](https://github.com/PyTorchLightning/pytorch-lightning/pull/6147))
- Changed default for DeepSpeed CPU Offload to False, due to prohibitively slow speeds at smaller scale ([#6262](https://github.com/PyTorchLightning/pytorch-lightning/pull/6262))

### Fixed

- Fixed epoch level schedulers not being called when `val_check_interval < 1.0` ([#6075](https://github.com/PyTorchLightning/pytorch-lightning/pull/6075))
- Fixed multiple early stopping callbacks ([#6197](https://github.com/PyTorchLightning/pytorch-lightning/pull/6197))
- Fixed incorrect usage of `detach()`, `cpu()`, `to()` ([#6216](https://github.com/PyTorchLightning/pytorch-lightning/pull/6216))
- Fixed LBFGS optimizer support which didn't converge in automatic optimization ([#6147](https://github.com/PyTorchLightning/pytorch-lightning/pull/6147))
- Prevent `WandbLogger` from dropping values ([#5931](https://github.com/PyTorchLightning/pytorch-lightning/pull/5931))
- Fixed error thrown when using valid distributed mode in multi node ([#6297](https://github.com/PyTorchLightning/pytorch-lightning/pull/6297)


## [1.2.1] - 2021-02-23

### Fixed

- Fixed incorrect yield logic for the amp autocast context manager ([#6080](https://github.com/PyTorchLightning/pytorch-lightning/pull/6080))
- Fixed priority of plugin/accelerator when setting distributed mode ([#6089](https://github.com/PyTorchLightning/pytorch-lightning/pull/6089))
- Fixed error message for AMP + CPU incompatibility ([#6107](https://github.com/PyTorchLightning/pytorch-lightning/pull/6107))
- Disabled batch transfer in DP mode ([#6093](https://github.com/PyTorchLightning/pytorch-lightning/pull/6093))


## [1.2.0] - 2021-02-18

### Added

- Added `DataType`, `AverageMethod` and `MDMCAverageMethod` enum in metrics ([#5657](https://github.com/PyTorchLightning/pytorch-lightning/pull/5689))
- Added support for summarized model total params size in megabytes ([#5590](https://github.com/PyTorchLightning/pytorch-lightning/pull/5590))
- Added support for multiple train loaders ([#1959](https://github.com/PyTorchLightning/pytorch-lightning/pull/1959))
- Added `Accuracy` metric now generalizes to Top-k accuracy for (multi-dimensional) multi-class inputs using the `top_k` parameter ([#4838](https://github.com/PyTorchLightning/pytorch-lightning/pull/4838))
- Added `Accuracy` metric now enables the computation of subset accuracy for multi-label or multi-dimensional multi-class inputs with the `subset_accuracy` parameter ([#4838](https://github.com/PyTorchLightning/pytorch-lightning/pull/4838))
- Added `HammingDistance` metric to compute the hamming distance (loss) ([#4838](https://github.com/PyTorchLightning/pytorch-lightning/pull/4838))
- Added `max_fpr` parameter to `auroc` metric for computing partial auroc metric ([#3790](https://github.com/PyTorchLightning/pytorch-lightning/pull/3790))
- Added `StatScores` metric to compute the number of true positives, false positives, true negatives and false negatives ([#4839](https://github.com/PyTorchLightning/pytorch-lightning/pull/4839))
- Added `R2Score` metric ([#5241](https://github.com/PyTorchLightning/pytorch-lightning/pull/5241))
- Added `LambdaCallback` ([#5347](https://github.com/PyTorchLightning/pytorch-lightning/pull/5347))
- Added `BackboneLambdaFinetuningCallback` ([#5377](https://github.com/PyTorchLightning/pytorch-lightning/pull/5377))
- Accelerator `all_gather` supports collection ([#5221](https://github.com/PyTorchLightning/pytorch-lightning/pull/5221))
- Added `image_gradients` functional metric to compute the image gradients of a given input image. ([#5056](https://github.com/PyTorchLightning/pytorch-lightning/pull/5056))
- Added `MetricCollection` ([#4318](https://github.com/PyTorchLightning/pytorch-lightning/pull/4318))
- Added `.clone()` method to metrics ([#4318](https://github.com/PyTorchLightning/pytorch-lightning/pull/4318))
- Added `IoU` class interface ([#4704](https://github.com/PyTorchLightning/pytorch-lightning/pull/4704))
- Support to tie weights after moving model to TPU via `on_post_move_to_device` hook
- Added missing val/test hooks in `LightningModule` ([#5467](https://github.com/PyTorchLightning/pytorch-lightning/pull/5467))
- The `Recall` and `Precision` metrics (and their functional counterparts `recall` and `precision`) can now be generalized to Recall@K and Precision@K with the use of `top_k` parameter ([#4842](https://github.com/PyTorchLightning/pytorch-lightning/pull/4842))
- Added `ModelPruning` Callback ([#5618](https://github.com/PyTorchLightning/pytorch-lightning/pull/5618),
    [#5825](https://github.com/PyTorchLightning/pytorch-lightning/pull/5825),
    [#6045](https://github.com/PyTorchLightning/pytorch-lightning/pull/6045))
- Added `PyTorchProfiler` ([#5560](https://github.com/PyTorchLightning/pytorch-lightning/pull/5560))
- Added compositional metrics ([#5464](https://github.com/PyTorchLightning/pytorch-lightning/pull/5464))
- Added Trainer method `predict(...)` for high performance predictions ([#5579](https://github.com/PyTorchLightning/pytorch-lightning/pull/5579))
- Added `on_before_batch_transfer` and `on_after_batch_transfer` data hooks ([#3671](https://github.com/PyTorchLightning/pytorch-lightning/pull/3671))
- Added AUC/AUROC class interface ([#5479](https://github.com/PyTorchLightning/pytorch-lightning/pull/5479))
- Added `PredictLoop` object ([#5752](https://github.com/PyTorchLightning/pytorch-lightning/pull/5752))
- Added `QuantizationAwareTraining` callback ([#5706](https://github.com/PyTorchLightning/pytorch-lightning/pull/5706),
    [#6040](https://github.com/PyTorchLightning/pytorch-lightning/pull/6040))
- Added `LightningModule.configure_callbacks` to enable the definition of model-specific callbacks ([#5621](https://github.com/PyTorchLightning/pytorch-lightning/pull/5621))
- Added `dim` to `PSNR` metric for mean-squared-error reduction ([#5957](https://github.com/PyTorchLightning/pytorch-lightning/pull/5957))
- Added promxial policy optimization template to pl_examples ([#5394](https://github.com/PyTorchLightning/pytorch-lightning/pull/5394))
- Added `log_graph` to `CometLogger` ([#5295](https://github.com/PyTorchLightning/pytorch-lightning/pull/5295))
- Added possibility for nested loaders ([#5404](https://github.com/PyTorchLightning/pytorch-lightning/pull/5404))
- Added `sync_step` to Wandb logger ([#5351](https://github.com/PyTorchLightning/pytorch-lightning/pull/5351))
- Added `StochasticWeightAveraging` callback ([#5640](https://github.com/PyTorchLightning/pytorch-lightning/pull/5640))
- Added `LightningDataModule.from_datasets(...)` ([#5133](https://github.com/PyTorchLightning/pytorch-lightning/pull/5133))
- Added `PL_TORCH_DISTRIBUTED_BACKEND` env variable to select backend ([#5981](https://github.com/PyTorchLightning/pytorch-lightning/pull/5981))
- Added `Trainer` flag to activate Stochastic Weight Averaging (SWA) `Trainer(stochastic_weight_avg=True)` ([#6038](https://github.com/PyTorchLightning/pytorch-lightning/pull/6038))
- Added DeepSpeed integration ([#5954](https://github.com/PyTorchLightning/pytorch-lightning/pull/5954),
    [#6042](https://github.com/PyTorchLightning/pytorch-lightning/pull/6042))

### Changed

- Changed `stat_scores` metric now calculates stat scores over all classes and gains new parameters, in line with the new `StatScores` metric ([#4839](https://github.com/PyTorchLightning/pytorch-lightning/pull/4839))
- Changed `computer_vision_fine_tunning` example to use `BackboneLambdaFinetuningCallback` ([#5377](https://github.com/PyTorchLightning/pytorch-lightning/pull/5377))
- Changed `automatic casting` for LoggerConnector `metrics` ([#5218](https://github.com/PyTorchLightning/pytorch-lightning/pull/5218))
- Changed `iou` [func] to allow float input ([#4704](https://github.com/PyTorchLightning/pytorch-lightning/pull/4704))
- Metric `compute()` method will no longer automatically call `reset()` ([#5409](https://github.com/PyTorchLightning/pytorch-lightning/pull/5409))
- Set PyTorch 1.4 as min requirements, also for testing and examples `torchvision>=0.5` and `torchtext>=0.5` ([#5418](https://github.com/PyTorchLightning/pytorch-lightning/pull/5418))
- Changed `callbacks` argument in `Trainer` to allow `Callback` input ([#5446](https://github.com/PyTorchLightning/pytorch-lightning/pull/5446))
- Changed the default of `find_unused_parameters` to `False` in DDP ([#5185](https://github.com/PyTorchLightning/pytorch-lightning/pull/5185))
- Changed `ModelCheckpoint` version suffixes to start at 1 ([#5008](https://github.com/PyTorchLightning/pytorch-lightning/pull/5008))
- Progress bar metrics tensors are now converted to float ([#5692](https://github.com/PyTorchLightning/pytorch-lightning/pull/5692))
- Changed the default value for the `progress_bar_refresh_rate` Trainer argument in Google COLAB notebooks to 20 ([#5516](https://github.com/PyTorchLightning/pytorch-lightning/pull/5516))
- Extended support for purely iteration-based training ([#5726](https://github.com/PyTorchLightning/pytorch-lightning/pull/5726))
- Made `LightningModule.global_rank`, `LightningModule.local_rank` and `LightningModule.logger` read-only properties ([#5730](https://github.com/PyTorchLightning/pytorch-lightning/pull/5730))
- Forced `ModelCheckpoint` callbacks to run after all others to guarantee all states are saved to the checkpoint ([#5731](https://github.com/PyTorchLightning/pytorch-lightning/pull/5731))
- Refactored Accelerators and Plugins:
    * Added base classes for plugins ([#5715](https://github.com/PyTorchLightning/pytorch-lightning/pull/5715))
    * Added parallel plugins for DP, DDP, DDPSpawn, DDP2 and Horovod ([#5714](https://github.com/PyTorchLightning/pytorch-lightning/pull/5714))
    * Precision Plugins ([#5718](https://github.com/PyTorchLightning/pytorch-lightning/pull/5718))
    * Added new Accelerators for CPU, GPU and TPU ([#5719](https://github.com/PyTorchLightning/pytorch-lightning/pull/5719))
    * Added RPC and Sharded plugins ([#5732](https://github.com/PyTorchLightning/pytorch-lightning/pull/5732))
    * Added missing `LightningModule`-wrapper logic to new plugins and accelerator ([#5734](https://github.com/PyTorchLightning/pytorch-lightning/pull/5734))
    * Moved device-specific teardown logic from training loop to accelerator ([#5973](https://github.com/PyTorchLightning/pytorch-lightning/pull/5973))
    * Moved accelerator_connector.py to the connectors subfolder ([#6033](https://github.com/PyTorchLightning/pytorch-lightning/pull/6033))
    * Trainer only references accelerator ([#6039](https://github.com/PyTorchLightning/pytorch-lightning/pull/6039))
    * Made parallel devices optional across all plugins ([#6051](https://github.com/PyTorchLightning/pytorch-lightning/pull/6051))
    * Cleaning ([#5948](https://github.com/PyTorchLightning/pytorch-lightning/pull/5948),
        [#5949](https://github.com/PyTorchLightning/pytorch-lightning/pull/5949),
        [#5950](https://github.com/PyTorchLightning/pytorch-lightning/pull/5950))
- Enabled `self.log` in callbacks ([#5094](https://github.com/PyTorchLightning/pytorch-lightning/pull/5094))
- Renamed xxx_AVAILABLE as protected ([#5082](https://github.com/PyTorchLightning/pytorch-lightning/pull/5082))
- Unified module names in Utils ([#5199](https://github.com/PyTorchLightning/pytorch-lightning/pull/5199))
- Separated utils: imports & enums ([#5256](https://github.com/PyTorchLightning/pytorch-lightning/pull/5256)
    [#5874](https://github.com/PyTorchLightning/pytorch-lightning/pull/5874))
- Refactor: clean trainer device & distributed getters ([#5300](https://github.com/PyTorchLightning/pytorch-lightning/pull/5300))
- Simplified training phase as LightningEnum ([#5419](https://github.com/PyTorchLightning/pytorch-lightning/pull/5419))
- Updated metrics to use LightningEnum ([#5689](https://github.com/PyTorchLightning/pytorch-lightning/pull/5689))
- Changed the seq of `on_train_batch_end`, `on_batch_end` & `on_train_epoch_end`, `on_epoch_end hooks` ([#5688](https://github.com/PyTorchLightning/pytorch-lightning/pull/5688))
- Refactored `setup_training` and remove `test_mode` ([#5388](https://github.com/PyTorchLightning/pytorch-lightning/pull/5388))
- Disabled training with zero `num_training_batches` when insufficient `limit_train_batches` ([#5703](https://github.com/PyTorchLightning/pytorch-lightning/pull/5703))
- Refactored `EpochResultStore` ([#5522](https://github.com/PyTorchLightning/pytorch-lightning/pull/5522))
- Update `lr_finder` to check for attribute if not running `fast_dev_run` ([#5990](https://github.com/PyTorchLightning/pytorch-lightning/pull/5990))
- LightningOptimizer manual optimizer is more flexible and expose `toggle_model` ([#5771](https://github.com/PyTorchLightning/pytorch-lightning/pull/5771))
- `MlflowLogger` limit parameter value length to 250 char ([#5893](https://github.com/PyTorchLightning/pytorch-lightning/pull/5893))
- Re-introduced fix for Hydra directory sync with multiple process ([#5993](https://github.com/PyTorchLightning/pytorch-lightning/pull/5993))

### Deprecated

- Function `stat_scores_multiple_classes` is deprecated in favor of `stat_scores` ([#4839](https://github.com/PyTorchLightning/pytorch-lightning/pull/4839))
- Moved accelerators and plugins to its `legacy` pkg ([#5645](https://github.com/PyTorchLightning/pytorch-lightning/pull/5645))
- Deprecated `LightningDistributedDataParallel` in favor of new wrapper module `LightningDistributedModule` ([#5185](https://github.com/PyTorchLightning/pytorch-lightning/pull/5185))
- Deprecated `LightningDataParallel` in favor of new wrapper module `LightningParallelModule` ([#5670](https://github.com/PyTorchLightning/pytorch-lightning/pull/5670))
- Renamed utils modules ([#5199](https://github.com/PyTorchLightning/pytorch-lightning/pull/5199))
    * `argparse_utils` >> `argparse`
    * `model_utils` >> `model_helpers`
    * `warning_utils` >> `warnings`
    * `xla_device_utils` >> `xla_device`
- Deprecated using `'val_loss'` to set the `ModelCheckpoint` monitor ([#6012](https://github.com/PyTorchLightning/pytorch-lightning/pull/6012))
- Deprecated `.get_model()` with explicit `.lightning_module` property ([#6035](https://github.com/PyTorchLightning/pytorch-lightning/pull/6035))
- Deprecated Trainer attribute `accelerator_backend` in favor of `accelerator` ([#6034](https://github.com/PyTorchLightning/pytorch-lightning/pull/6034))

### Removed

- Removed deprecated checkpoint argument `filepath` ([#5321](https://github.com/PyTorchLightning/pytorch-lightning/pull/5321))
- Removed deprecated `Fbeta`, `f1_score` and `fbeta_score` metrics ([#5322](https://github.com/PyTorchLightning/pytorch-lightning/pull/5322))
- Removed deprecated `TrainResult` ([#5323](https://github.com/PyTorchLightning/pytorch-lightning/pull/5323))
- Removed deprecated `EvalResult` ([#5633](https://github.com/PyTorchLightning/pytorch-lightning/pull/5633))
- Removed `LoggerStages` ([#5673](https://github.com/PyTorchLightning/pytorch-lightning/pull/5673))

### Fixed

- Fixed distributed setting and `ddp_cpu` only with `num_processes>1` ([#5297](https://github.com/PyTorchLightning/pytorch-lightning/pull/5297))
- Fixed `num_workers` for Windows example ([#5375](https://github.com/PyTorchLightning/pytorch-lightning/pull/5375))
- Fixed loading yaml ([#5619](https://github.com/PyTorchLightning/pytorch-lightning/pull/5619))
- Fixed support custom DataLoader with DDP if they can be re-instantiated ([#5745](https://github.com/PyTorchLightning/pytorch-lightning/pull/5745))
- Fixed repeated `.fit()` calls ignore max_steps iteration bound ([#5936](https://github.com/PyTorchLightning/pytorch-lightning/pull/5936))
- Fixed throwing `MisconfigurationError` on unknown mode ([#5255](https://github.com/PyTorchLightning/pytorch-lightning/pull/5255))
- Resolve bug with Finetuning ([#5744](https://github.com/PyTorchLightning/pytorch-lightning/pull/5744))
- Fixed `ModelCheckpoint` race condition in file existence check ([#5155](https://github.com/PyTorchLightning/pytorch-lightning/pull/5155))
- Fixed some compatibility with PyTorch 1.8 ([#5864](https://github.com/PyTorchLightning/pytorch-lightning/pull/5864))
- Fixed forward cache ([#5895](https://github.com/PyTorchLightning/pytorch-lightning/pull/5895))
- Fixed recursive detach of tensors to CPU ([#6007](https://github.com/PyTorchLightning/pytorch-lightning/pull/6007))
- Fixed passing wrong strings for scheduler interval doesn't throw an error ([#5923](https://github.com/PyTorchLightning/pytorch-lightning/pull/5923))
- Fixed wrong `requires_grad` state after `return None` with multiple optimizers ([#5738](https://github.com/PyTorchLightning/pytorch-lightning/pull/5638))
- Fixed add `on_epoch_end` hook at the end of `validation`, `test` epoch ([#5986](https://github.com/PyTorchLightning/pytorch-lightning/pull/5986))
- Fixed missing `process_dataloader` call for `TPUSpawn` when in distributed mode ([#6015](https://github.com/PyTorchLightning/pytorch-lightning/pull/6015))
- Fixed progress bar flickering by appending 0 to floats/strings ([#6009](https://github.com/PyTorchLightning/pytorch-lightning/pull/6009))
- Fixed synchronization issues with TPU training ([#6027](https://github.com/PyTorchLightning/pytorch-lightning/pull/6027))
- Fixed `hparams.yaml` saved twice when using `TensorBoardLogger` ([#5953](https://github.com/PyTorchLightning/pytorch-lightning/pull/5953))
- Fixed basic examples ([#5912](https://github.com/PyTorchLightning/pytorch-lightning/pull/5912),
    [#5985](https://github.com/PyTorchLightning/pytorch-lightning/pull/5985))
- Fixed `fairscale` compatible with PT 1.8 ([#5996](https://github.com/PyTorchLightning/pytorch-lightning/pull/5996))
- Ensured `process_dataloader` is called when `tpu_cores > 1` to use Parallel DataLoader ([#6015](https://github.com/PyTorchLightning/pytorch-lightning/pull/6015))
- Attempted SLURM auto resume call when non-shell call fails ([#6002](https://github.com/PyTorchLightning/pytorch-lightning/pull/6002))
- Fixed wrapping optimizers upon assignment ([#6006](https://github.com/PyTorchLightning/pytorch-lightning/pull/6006))
- Fixed allowing hashing of metrics with lists in their state ([#5939](https://github.com/PyTorchLightning/pytorch-lightning/pull/5939))


## [1.1.8] - 2021-02-08

### Fixed

- Separate epoch validation from step validation ([#5208](https://github.com/PyTorchLightning/pytorch-lightning/pull/5208))
- Fixed `toggle_optimizers` not handling all optimizer parameters ([#5775](https://github.com/PyTorchLightning/pytorch-lightning/pull/5775))


## [1.1.7] - 2021-02-03

### Fixed

- Fixed `TensorBoardLogger` not closing `SummaryWriter` on `finalize` ([#5696](https://github.com/PyTorchLightning/pytorch-lightning/pull/5696))
- Fixed filtering of pytorch  "unsqueeze" warning when using DP ([#5622](https://github.com/PyTorchLightning/pytorch-lightning/pull/5622))
- Fixed `num_classes` argument in F1 metric ([#5663](https://github.com/PyTorchLightning/pytorch-lightning/pull/5663))
- Fixed `log_dir` property ([#5537](https://github.com/PyTorchLightning/pytorch-lightning/pull/5537))
- Fixed a race condition in `ModelCheckpoint` when checking if a checkpoint file exists ([#5144](https://github.com/PyTorchLightning/pytorch-lightning/pull/5144))
- Remove unnecessary intermediate layers in Dockerfiles ([#5697](https://github.com/PyTorchLightning/pytorch-lightning/pull/5697))
- Fixed auto learning rate ordering ([#5638](https://github.com/PyTorchLightning/pytorch-lightning/pull/5638))


## [1.1.6] - 2021-01-26

### Changed

- Increased TPU check timeout from 20s to 100s ([#5598](https://github.com/PyTorchLightning/pytorch-lightning/pull/5598))
- Ignored `step` param in Neptune logger's log_metric method ([#5510](https://github.com/PyTorchLightning/pytorch-lightning/pull/5510))
- Pass batch outputs to `on_train_batch_end` instead of `epoch_end` outputs ([#4369](https://github.com/PyTorchLightning/pytorch-lightning/pull/4369))

### Fixed

- Fixed `toggle_optimizer` to reset `requires_grad` state  ([#5574](https://github.com/PyTorchLightning/pytorch-lightning/pull/5574))
- Fixed FileNotFoundError for best checkpoint when using DDP with Hydra ([#5629](https://github.com/PyTorchLightning/pytorch-lightning/pull/5629))
- Fixed an error when logging a progress bar metric with a reserved name ([#5620](https://github.com/PyTorchLightning/pytorch-lightning/pull/5620))
- Fixed `Metric`'s `state_dict` not included when child modules ([#5614](https://github.com/PyTorchLightning/pytorch-lightning/pull/5614))
- Fixed Neptune logger creating multiple experiments when GPUs > 1 ([#3256](https://github.com/PyTorchLightning/pytorch-lightning/pull/3256))
- Fixed duplicate logs appearing in console when using the python logging module ([#5509](https://github.com/PyTorchLightning/pytorch-lightning/pull/5509))
- Fixed tensor printing in `trainer.test()` ([#5138](https://github.com/PyTorchLightning/pytorch-lightning/pull/5138))
- Fixed not using dataloader when `hparams` present ([#4559](https://github.com/PyTorchLightning/pytorch-lightning/pull/4559))


## [1.1.5] - 2021-01-19

### Fixed

- Fixed a visual bug in the progress bar display initialization ([#4579](https://github.com/PyTorchLightning/pytorch-lightning/pull/4579))
- Fixed logging `on_train_batch_end` in a callback with multiple optimizers ([#5521](https://github.com/PyTorchLightning/pytorch-lightning/pull/5521))
- Fixed `reinit_scheduler_properties` with correct optimizer ([#5519](https://github.com/PyTorchLightning/pytorch-lightning/pull/5519))
- Fixed `val_check_interval` with `fast_dev_run` ([#5540](https://github.com/PyTorchLightning/pytorch-lightning/pull/5540))


## [1.1.4] - 2021-01-12

### Added

- Add automatic optimization property setter to lightning module ([#5169](https://github.com/PyTorchLightning/pytorch-lightning/pull/5169))

### Changed

- Changed deprecated `enable_pl_optimizer=True` ([#5244](https://github.com/PyTorchLightning/pytorch-lightning/pull/5244))

### Fixed

- Fixed `transfer_batch_to_device` for DDP with `len(devices_ids) == 1` ([#5195](https://github.com/PyTorchLightning/pytorch-lightning/pull/5195))
- Logging only on `not should_accumulate()` during training ([#5417](https://github.com/PyTorchLightning/pytorch-lightning/pull/5417))
- Resolve interpolation bug with Hydra ([#5406](https://github.com/PyTorchLightning/pytorch-lightning/pull/5406))
- Check environ before selecting a seed to prevent warning message ([#4743](https://github.com/PyTorchLightning/pytorch-lightning/pull/4743))
- Fixed signature mismatch in `model_to_device` of `DDPCPUHPCAccelerator` ([#5505](https://github.com/PyTorchLightning/pytorch-lightning/pull/5505))

## [1.1.3] - 2021-01-05

### Added

- Added a check for optimizer attached to `lr_scheduler` ([#5338](https://github.com/PyTorchLightning/pytorch-lightning/pull/5338))
- Added support for passing non-existing filepaths to `resume_from_checkpoint` ([#4402](https://github.com/PyTorchLightning/pytorch-lightning/pull/4402))

### Changed

- Skip restore from `resume_from_checkpoint` while `testing` ([#5161](https://github.com/PyTorchLightning/pytorch-lightning/pull/5161))
- Allowed `log_momentum` for adaptive optimizers in `LearningRateMonitor` ([#5333](https://github.com/PyTorchLightning/pytorch-lightning/pull/5333))
- Disabled checkpointing, earlystopping and logging with `fast_dev_run` ([#5277](https://github.com/PyTorchLightning/pytorch-lightning/pull/5277))
- Distributed group defaults to `WORLD` if `None` ([#5125](https://github.com/PyTorchLightning/pytorch-lightning/pull/5125))

### Fixed

- Fixed `trainer.test` returning non-test metrics ([#5214](https://github.com/PyTorchLightning/pytorch-lightning/pull/5214))
- Fixed metric state reset ([#5273](https://github.com/PyTorchLightning/pytorch-lightning/pull/5273))
- Fixed `--num-nodes` on `DDPSequentialPlugin` ([#5327](https://github.com/PyTorchLightning/pytorch-lightning/pull/5327))
- Fixed invalid value for `weights_summary` ([#5296](https://github.com/PyTorchLightning/pytorch-lightning/pull/5296))
- Fixed `Trainer.test` not using the latest `best_model_path` ([#5161](https://github.com/PyTorchLightning/pytorch-lightning/pull/5161))
- Fixed existence check for hparams not using underlying filesystem ([#5250](https://github.com/PyTorchLightning/pytorch-lightning/pull/5250))
- Fixed `LightningOptimizer` AMP bug ([#5191](https://github.com/PyTorchLightning/pytorch-lightning/pull/5191))
- Fixed casted key to string in `_flatten_dict` ([#5354](https://github.com/PyTorchLightning/pytorch-lightning/pull/5354))


## [1.1.2] - 2020-12-23

### Added

- Support number for logging with `sync_dist=True` ([#5080](https://github.com/PyTorchLightning/pytorch-lightning/pull/5080))
- Added offset logging step when resuming for Wandb logger ([#5050](https://github.com/PyTorchLightning/pytorch-lightning/pull/5050))

### Removed

- `enable_pl_optimizer=False` by default to temporarily fix AMP issues ([#5163](https://github.com/PyTorchLightning/pytorch-lightning/pull/5163))

### Fixed

- Metric reduction with Logging ([#5150](https://github.com/PyTorchLightning/pytorch-lightning/pull/5150))
- Remove nan loss in manual optimization ([#5121](https://github.com/PyTorchLightning/pytorch-lightning/pull/5121))
- Un-balanced logging properly supported ([#5119](https://github.com/PyTorchLightning/pytorch-lightning/pull/5119))
- Fix hanging in DDP HPC accelerators ([#5157](https://github.com/PyTorchLightning/pytorch-lightning/pull/5157))
- Fix reset `TensorRunningAccum` ([#5106](https://github.com/PyTorchLightning/pytorch-lightning/pull/5106))
- Updated `DALIClassificationLoader` to not use deprecated arguments ([#4925](https://github.com/PyTorchLightning/pytorch-lightning/pull/4925))
- Corrected call to `torch.no_grad` ([#5124](https://github.com/PyTorchLightning/pytorch-lightning/pull/5124))


## [1.1.1] - 2020-12-15

### Added

- Add a notebook example to reach a quick baseline of ~94% accuracy on CIFAR10 using Resnet in Lightning ([#4818](https://github.com/PyTorchLightning/pytorch-lightning/pull/4818))

### Changed

- Simplify accelerator steps ([#5015](https://github.com/PyTorchLightning/pytorch-lightning/pull/5015))
- Refactor load in checkpoint connector ([#4593](https://github.com/PyTorchLightning/pytorch-lightning/pull/4593))
- Fixed the saved filename in `ModelCheckpoint` when it already exists ([#4861](https://github.com/PyTorchLightning/pytorch-lightning/pull/4861))

### Removed

- Drop duplicate metrics ([#5014](https://github.com/PyTorchLightning/pytorch-lightning/pull/5014))
- Remove beta arg from F1 class and functional ([#5076](https://github.com/PyTorchLightning/pytorch-lightning/pull/5076))

### Fixed

- Fixed trainer by default `None` in `DDPAccelerator` ([#4915](https://github.com/PyTorchLightning/pytorch-lightning/pull/4915))
- Fixed `LightningOptimizer` to expose optimizer attributes ([#5095](https://github.com/PyTorchLightning/pytorch-lightning/pull/5095))
- Do not warn when the `name` key is used in the `lr_scheduler` dict ([#5057](https://github.com/PyTorchLightning/pytorch-lightning/pull/5057))
- Check if optimizer supports closure ([#4981](https://github.com/PyTorchLightning/pytorch-lightning/pull/4981))
- Add deprecated metric utility functions back to functional (
    [#5067](https://github.com/PyTorchLightning/pytorch-lightning/pull/5067),
    [#5068](https://github.com/PyTorchLightning/pytorch-lightning/pull/5068))
- Allow any input in `to_onnx` and `to_torchscript` ([#4378](https://github.com/PyTorchLightning/pytorch-lightning/pull/4378))
- Fixed `DDPHPCAccelerator` hangs in DDP construction by calling `init_device` ([#5157](https://github.com/PyTorchLightning/pytorch-lightning/pull/5157))


## [1.1.0] - 2020-12-09

### Added

- Added "monitor" key to saved `ModelCheckpoints` ([#4383](https://github.com/PyTorchLightning/pytorch-lightning/pull/4383))
- Added `ConfusionMatrix` class interface ([#4348](https://github.com/PyTorchLightning/pytorch-lightning/pull/4348))
- Added multiclass AUROC metric ([#4236](https://github.com/PyTorchLightning/pytorch-lightning/pull/4236))
- Added global step indexing to the checkpoint name for a better sub-epoch checkpointing experience ([#3807](https://github.com/PyTorchLightning/pytorch-lightning/pull/3807))
- Added optimizer hooks in callbacks ([#4379](https://github.com/PyTorchLightning/pytorch-lightning/pull/4379))
- Added option to log momentum ([#4384](https://github.com/PyTorchLightning/pytorch-lightning/pull/4384))
- Added `current_score` to `ModelCheckpoint.on_save_checkpoint` ([#4721](https://github.com/PyTorchLightning/pytorch-lightning/pull/4721))
- Added logging using `self.log` in train and evaluation for epoch end hooks (
    [#4552](https://github.com/PyTorchLightning/pytorch-lightning/pull/4552),
    [#4495](https://github.com/PyTorchLightning/pytorch-lightning/pull/4495),
    [#4439](https://github.com/PyTorchLightning/pytorch-lightning/pull/4439),
    [#4684](https://github.com/PyTorchLightning/pytorch-lightning/pull/4684),
    [#4913](https://github.com/PyTorchLightning/pytorch-lightning/pull/4913))
- Added ability for DDP plugin to modify optimizer state saving ([#4675](https://github.com/PyTorchLightning/pytorch-lightning/pull/4675))
- Added `prefix` argument in loggers ([#4557](https://github.com/PyTorchLightning/pytorch-lightning/pull/4557))
- Added printing of total num of params, trainable and non-trainable params in ModelSummary ([#4521](https://github.com/PyTorchLightning/pytorch-lightning/pull/4521))
- Added `PrecisionRecallCurve, ROC, AveragePrecision` class metric ([#4549](https://github.com/PyTorchLightning/pytorch-lightning/pull/4549))
- Added custom `Apex` and `NativeAMP` as `Precision plugins` ([#4355](https://github.com/PyTorchLightning/pytorch-lightning/pull/4355))
- Added `DALI MNIST` example ([#3721](https://github.com/PyTorchLightning/pytorch-lightning/pull/3721))
- Added `sharded plugin` for DDP for multi-gpu training memory optimizations (
    [#4639](https://github.com/PyTorchLightning/pytorch-lightning/pull/4639),
    [#4686](https://github.com/PyTorchLightning/pytorch-lightning/pull/4686),
    [#4737](https://github.com/PyTorchLightning/pytorch-lightning/pull/4737),
    [#4773](https://github.com/PyTorchLightning/pytorch-lightning/pull/4773))
- Added `experiment_id` to the NeptuneLogger ([#3462](https://github.com/PyTorchLightning/pytorch-lightning/pull/3462))
- Added `Pytorch Geometric` integration example with Lightning ([#4568](https://github.com/PyTorchLightning/pytorch-lightning/pull/4568))
- Added `all_gather` method to `LightningModule` which allows gradient based tensor synchronizations for use-cases such as negative sampling. ([#5012](https://github.com/PyTorchLightning/pytorch-lightning/pull/5012))
- Enabled `self.log` in most functions ([#4969](https://github.com/PyTorchLightning/pytorch-lightning/pull/4969))
- Added changeable extension variable for `ModelCheckpoint` ([#4977](https://github.com/PyTorchLightning/pytorch-lightning/pull/4977))


### Changed

- Tuner algorithms will be skipped if `fast_dev_run=True` ([#3903](https://github.com/PyTorchLightning/pytorch-lightning/pull/3903))
- `WandbLogger` does not force wandb `reinit` arg to True anymore and creates a run only when needed ([#4648](https://github.com/PyTorchLightning/pytorch-lightning/pull/4648))
- Changed `automatic_optimization` to be a model attribute ([#4602](https://github.com/PyTorchLightning/pytorch-lightning/pull/4602))
- Changed `Simple Profiler` report to order by percentage time spent + num calls ([#4880](https://github.com/PyTorchLightning/pytorch-lightning/pull/4880))
- Simplify optimization Logic ([#4984](https://github.com/PyTorchLightning/pytorch-lightning/pull/4984))
- Classification metrics overhaul ([#4837](https://github.com/PyTorchLightning/pytorch-lightning/pull/4837))
- Updated `fast_dev_run` to accept integer representing num_batches ([#4629](https://github.com/PyTorchLightning/pytorch-lightning/pull/4629))
- Refactored optimizer ([#4658](https://github.com/PyTorchLightning/pytorch-lightning/pull/4658))


### Deprecated

- Deprecated `prefix` argument in `ModelCheckpoint` ([#4765](https://github.com/PyTorchLightning/pytorch-lightning/pull/4765))
- Deprecated the old way of assigning hyper-parameters through `self.hparams = ...` ([#4813](https://github.com/PyTorchLightning/pytorch-lightning/pull/4813))
- Deprecated `mode='auto'` from `ModelCheckpoint` and `EarlyStopping` ([#4695](https://github.com/PyTorchLightning/pytorch-lightning/pull/4695))

### Removed

- Removed `reorder` parameter of the `auc` metric ([#5004](https://github.com/PyTorchLightning/pytorch-lightning/pull/5004))
- Removed `multiclass_roc` and `multiclass_precision_recall_curve`, use `roc` and `precision_recall_curve` instead ([#4549](https://github.com/PyTorchLightning/pytorch-lightning/pull/4549))

### Fixed

- Added feature to move tensors to CPU before saving ([#4309](https://github.com/PyTorchLightning/pytorch-lightning/pull/4309))
- Fixed `LoggerConnector` to have logged metrics on root device in DP ([#4138](https://github.com/PyTorchLightning/pytorch-lightning/pull/4138))
- Auto convert tensors to contiguous format when `gather_all` ([#4907](https://github.com/PyTorchLightning/pytorch-lightning/pull/4907))
- Fixed `PYTHONPATH` for ddp test model ([#4528](https://github.com/PyTorchLightning/pytorch-lightning/pull/4528))
- Fixed allowing logger to support indexing ([#4595](https://github.com/PyTorchLightning/pytorch-lightning/pull/4595))
- Fixed DDP and manual_optimization ([#4976](https://github.com/PyTorchLightning/pytorch-lightning/pull/4976))


## [1.0.8] - 2020-11-24

### Added

- Added casting to python types for numpy scalars when logging `hparams` ([#4647](https://github.com/PyTorchLightning/pytorch-lightning/pull/4647))
- Added warning when progress bar refresh rate is less than 20 on Google Colab to prevent crashing ([#4654](https://github.com/PyTorchLightning/pytorch-lightning/pull/4654))
- Added `F1` class metric ([#4656](https://github.com/PyTorchLightning/pytorch-lightning/pull/4656))

### Changed

- Consistently use `step=trainer.global_step` in `LearningRateMonitor` independently of `logging_interval` ([#4376](https://github.com/PyTorchLightning/pytorch-lightning/pull/4376))
- Metric states are no longer as default added to `state_dict` ([#4685](https://github.com/PyTorchLightning/pytorch-lightning/pull/4685))
- Renamed class metric `Fbeta` >> `FBeta` ([#4656](https://github.com/PyTorchLightning/pytorch-lightning/pull/4656))
- Model summary: add 1 decimal place ([#4745](https://github.com/PyTorchLightning/pytorch-lightning/pull/4745))
- Do not override `PYTHONWARNINGS` ([#4700](https://github.com/PyTorchLightning/pytorch-lightning/pull/4700))
- Changed `init_ddp_connection` moved from `DDP` to `DDPPlugin` ([#4407](https://github.com/PyTorchLightning/pytorch-lightning/pull/4407))


### Fixed

- Fixed checkpoint `hparams` dict casting when `omegaconf` is available ([#4770](https://github.com/PyTorchLightning/pytorch-lightning/pull/4770))
- Fixed incomplete progress bars when total batches not divisible by refresh rate ([#4577](https://github.com/PyTorchLightning/pytorch-lightning/pull/4577))
- Updated SSIM metric ([#4566](https://github.com/PyTorchLightning/pytorch-lightning/pull/4566))
- Fixed batch_arg_name - add `batch_arg_name` to all calls to `_adjust_batch_size`bug ([#4812](https://github.com/PyTorchLightning/pytorch-lightning/pull/4812))
- Fixed `torchtext` data to GPU ([#4785](https://github.com/PyTorchLightning/pytorch-lightning/pull/4785))
- Fixed a crash bug in MLFlow logger ([#4716](https://github.com/PyTorchLightning/pytorch-lightning/pull/4716))

## [1.0.7] - 2020-11-17

### Added

- Added lambda closure to `manual_optimizer_step` ([#4618](https://github.com/PyTorchLightning/pytorch-lightning/pull/4618))

### Changed

- Change Metrics `persistent` default mode to `False` ([#4685](https://github.com/PyTorchLightning/pytorch-lightning/pull/4685))
- LoggerConnector log_metrics will use `total_batch_idx` instead of `global_step` when logging on `training step` ([#4738](https://github.com/PyTorchLightning/pytorch-lightning/pull/4738))


### Fixed

- Prevent crash if `sync_dist=True` on CPU ([#4626](https://github.com/PyTorchLightning/pytorch-lightning/pull/4626))
- Fixed average pbar Metrics ([#4534](https://github.com/PyTorchLightning/pytorch-lightning/pull/4534))
- Fixed `setup` callback hook to correctly pass the LightningModule through ([#4608](https://github.com/PyTorchLightning/pytorch-lightning/pull/4608))
- Allowing decorate model init with saving `hparams` inside ([#4662](https://github.com/PyTorchLightning/pytorch-lightning/pull/4662))
- Fixed `split_idx` set by `LoggerConnector` in `on_trainer_init` to `Trainer`  ([#4697](https://github.com/PyTorchLightning/pytorch-lightning/pull/4697))


## [1.0.6] - 2020-11-11

### Added

- Added metrics aggregation in Horovod and fixed early stopping ([#3775](https://github.com/PyTorchLightning/pytorch-lightning/pull/3775))
- Added `manual_optimizer_step` which work with `AMP Native` and `accumulated_grad_batches` ([#4485](https://github.com/PyTorchLightning/pytorch-lightning/pull/4485))
- Added `persistent(mode)` method to metrics, to enable and disable metric states being added to `state_dict` ([#4482](https://github.com/PyTorchLightning/pytorch-lightning/pull/4482))
- Added congratulations at the end of our notebooks ([#4555](https://github.com/PyTorchLightning/pytorch-lightning/pull/4555))
- Added parameters `move_metrics_to_cpu` in Trainer to disable gpu leak ([#4592](https://github.com/PyTorchLightning/pytorch-lightning/pull/4592))


### Changed

- Changed `fsspec` to tuner ([#4458](https://github.com/PyTorchLightning/pytorch-lightning/pull/4458))
- Unify SLURM/TorchElastic under backend plugin ([#4578](https://github.com/PyTorchLightning/pytorch-lightning/pull/4578),
        [#4580](https://github.com/PyTorchLightning/pytorch-lightning/pull/4580),
        [#4581](https://github.com/PyTorchLightning/pytorch-lightning/pull/4581),
        [#4582](https://github.com/PyTorchLightning/pytorch-lightning/pull/4582),
        [#4583](https://github.com/PyTorchLightning/pytorch-lightning/pull/4583))

### Fixed

- Fixed feature-lack in `hpc_load` ([#4526](https://github.com/PyTorchLightning/pytorch-lightning/pull/4526))
- Fixed metrics states being overridden in DDP mode ([#4482](https://github.com/PyTorchLightning/pytorch-lightning/pull/4482))
- Fixed `lightning_getattr`, `lightning_hasattr` not finding the correct attributes in datamodule ([#4347](https://github.com/PyTorchLightning/pytorch-lightning/pull/4347))
- Fixed automatic optimization AMP by `manual_optimization_step` ([#4485](https://github.com/PyTorchLightning/pytorch-lightning/pull/4485))
- Replace `MisconfigurationException` with warning in `ModelCheckpoint` Callback ([#4560](https://github.com/PyTorchLightning/pytorch-lightning/pull/4560))
- Fixed logged keys in mlflow logger ([#4412](https://github.com/PyTorchLightning/pytorch-lightning/pull/4412))
- Fixed `is_picklable` by catching `AttributeError` ([#4508](https://github.com/PyTorchLightning/pytorch-lightning/pull/4508))
- Fixed multi test dataloaders dict `AttributeError` error ([#4480](https://github.com/PyTorchLightning/pytorch-lightning/pull/4480))
- Fixed show progress bar only for `progress_rank 0` on `DDP_SLURM` ([#4437](https://github.com/PyTorchLightning/pytorch-lightning/pull/4437))

## [1.0.5] - 2020-11-03

### Added

- Added PyTorch 1.7 Stable support ([#3821](https://github.com/PyTorchLightning/pytorch-lightning/pull/3821))
- Added timeout for `tpu_device_exists` to ensure process does not hang indefinitely ([#4340](https://github.com/PyTorchLightning/pytorch-lightning/pull/4340))

### Changed

- W&B log in sync with `Trainer` step ([#4405](https://github.com/PyTorchLightning/pytorch-lightning/pull/4405))
- Hook `on_after_backward` is called only when `optimizer_step` is being called ([#4439](https://github.com/PyTorchLightning/pytorch-lightning/pull/4439))
- Moved `track_and_norm_grad` into `training loop` and called only when `optimizer_step` is being called ([#4439](https://github.com/PyTorchLightning/pytorch-lightning/pull/4439))
- Changed type checker with explicit cast of `ref_model` object ([#4457](https://github.com/PyTorchLightning/pytorch-lightning/pull/4457))
- Changed `distributed_backend` -> `accelerator` ([#4429](https://github.com/PyTorchLightning/pytorch-lightning/pull/4429))

### Deprecated

- Deprecated passing `ModelCheckpoint` instance to `checkpoint_callback` Trainer argument ([#4336](https://github.com/PyTorchLightning/pytorch-lightning/pull/4336))

### Fixed

- Disable saving checkpoints if not trained ([#4372](https://github.com/PyTorchLightning/pytorch-lightning/pull/4372))
- Fixed error using `auto_select_gpus=True` with `gpus=-1` ([#4209](https://github.com/PyTorchLightning/pytorch-lightning/pull/4209))
- Disabled training when `limit_train_batches=0` ([#4371](https://github.com/PyTorchLightning/pytorch-lightning/pull/4371))
- Fixed that metrics do not store computational graph for all seen data ([#4313](https://github.com/PyTorchLightning/pytorch-lightning/pull/4313))
- Fixed AMP unscale for `on_after_backward` ([#4439](https://github.com/PyTorchLightning/pytorch-lightning/pull/4439))
- Fixed TorchScript export when module includes Metrics ([#4428](https://github.com/PyTorchLightning/pytorch-lightning/pull/4428))
- Fixed TorchScript trace method's data to device and docstring ([#4360](https://github.com/PyTorchLightning/pytorch-lightning/pull/4360))
- Fixed CSV logger warning ([#4419](https://github.com/PyTorchLightning/pytorch-lightning/pull/4419))
- Fixed skip DDP parameter sync ([#4301](https://github.com/PyTorchLightning/pytorch-lightning/pull/4301))
- Fixed `WandbLogger` _sanitize_callable function ([#4422](https://github.com/PyTorchLightning/pytorch-lightning/pull/4422))
- Fixed `AMP Native` `_unscale` gradient ([#4441](https://github.com/PyTorchLightning/pytorch-lightning/pull/4441))


## [1.0.4] - 2020-10-27

### Added

- Added `dirpath` and `filename` parameter in `ModelCheckpoint` ([#4213](https://github.com/PyTorchLightning/pytorch-lightning/pull/4213))
- Added plugins docs and DDPPlugin to customize ddp across all accelerators ([#4258](https://github.com/PyTorchLightning/pytorch-lightning/pull/4285))
- Added `strict` option to the scheduler dictionary ([#3586](https://github.com/PyTorchLightning/pytorch-lightning/pull/3586))
- Added `fsspec` support for profilers ([#4162](https://github.com/PyTorchLightning/pytorch-lightning/pull/4162))
- Added autogenerated helptext to `Trainer.add_argparse_args` ([#4344](https://github.com/PyTorchLightning/pytorch-lightning/pull/4344))
- Added support for string values in `Trainer`'s `profiler` parameter ([#3656](https://github.com/PyTorchLightning/pytorch-lightning/pull/3656))
- Added `optimizer_closure` to `optimizer.step` when supported ([#4190](https://github.com/PyTorchLightning/pytorch-lightning/pull/4190))
- Added unification of regression metrics ([#4166](https://github.com/PyTorchLightning/pytorch-lightning/pull/4166))
- Added checkpoint load from Bytes ([#4314](https://github.com/PyTorchLightning/pytorch-lightning/pull/4314))

### Changed

- Improved error messages for invalid `configure_optimizers` returns ([#3587](https://github.com/PyTorchLightning/pytorch-lightning/pull/3587))
- Allow changing the logged step value in `validation_step` ([#4130](https://github.com/PyTorchLightning/pytorch-lightning/pull/4130))
- Allow setting `replace_sampler_ddp=True` with a distributed sampler already added ([#4273](https://github.com/PyTorchLightning/pytorch-lightning/pull/4273))
- Fixed sanitized parameters for `WandbLogger.log_hyperparams` ([#4320](https://github.com/PyTorchLightning/pytorch-lightning/pull/4320))

### Deprecated

- Deprecated `filepath` in `ModelCheckpoint` ([#4213](https://github.com/PyTorchLightning/pytorch-lightning/pull/4213))
- Deprecated `reorder` parameter of the `auc` metric ([#4237](https://github.com/PyTorchLightning/pytorch-lightning/pull/4237))
- Deprecated bool values in `Trainer`'s `profiler` parameter ([#3656](https://github.com/PyTorchLightning/pytorch-lightning/pull/3656))

### Fixed

- Fixed setting device ids in DDP ([#4297](https://github.com/PyTorchLightning/pytorch-lightning/pull/4297))
- Fixed synchronization of best model path in `ddp_accelerator` ([#4323](https://github.com/PyTorchLightning/pytorch-lightning/pull/4323))
- Fixed `WandbLogger` not uploading checkpoint artifacts at the end of training ([#4341](https://github.com/PyTorchLightning/pytorch-lightning/pull/4341))
- Fixed `FBeta` computation ([#4183](https://github.com/PyTorchLightning/pytorch-lightning/pull/4183))
- Fixed `accumulation across batches` has completed `before breaking training loop` ([#4278](https://github.com/PyTorchLightning/pytorch-lightning/pull/4278))
- Fixed `ModelCheckpoint` don't increase current_epoch and global_step when not training ([#4291](https://github.com/PyTorchLightning/pytorch-lightning/pull/4291))
- Fixed `COMET_EXPERIMENT_KEY` environment variable usage in comet logger ([#4230](https://github.com/PyTorchLightning/pytorch-lightning/pull/4230))

## [1.0.3] - 2020-10-20

### Added

- Added persistent flag to `Metric.add_state` ([#4195](https://github.com/PyTorchLightning/pytorch-lightning/pull/4195))

### Changed

- Used `checkpoint_connector.hpc_save` in SLURM ([#4217](https://github.com/PyTorchLightning/pytorch-lightning/pull/4217))
- Moved base req. to root ([#4219](https://github.com/PyTorchLightning/pytorch-lightning/pull/4219))

### Fixed

- Fixed `hparams` assign in init ([#4189](https://github.com/PyTorchLightning/pytorch-lightning/pull/4189))
- Fixed overwrite check for model hooks ([#4010](https://github.com/PyTorchLightning/pytorch-lightning/pull/4010))


## [1.0.2] - 2020-10-15

### Added

- Added trace functionality to the function `to_torchscript` ([#4142](https://github.com/PyTorchLightning/pytorch-lightning/pull/4142))

### Changed

- Called `on_load_checkpoint` before loading `state_dict` ([#4057](https://github.com/PyTorchLightning/pytorch-lightning/pull/4057))

### Removed

- Removed duplicate metric vs step log for train loop ([#4173](https://github.com/PyTorchLightning/pytorch-lightning/pull/4173))

### Fixed

- Fixed the `self.log` problem in `validation_step()` ([#4169](https://github.com/PyTorchLightning/pytorch-lightning/pull/4169))
- Fixed `hparams` saving - save the state when `save_hyperparameters()` is called [in `__init__`] ([#4163](https://github.com/PyTorchLightning/pytorch-lightning/pull/4163))
- Fixed runtime failure while exporting `hparams` to yaml ([#4158](https://github.com/PyTorchLightning/pytorch-lightning/pull/4158))


## [1.0.1] - 2020-10-14

### Added

- Added getstate/setstate method for torch.save serialization ([#4127](https://github.com/PyTorchLightning/pytorch-lightning/pull/4127))


## [1.0.0] - 2020-10-13

### Added

- Added Explained Variance Metric + metric fix ([#4013](https://github.com/PyTorchLightning/pytorch-lightning/pull/4013))
- Added Metric <-> Lightning Module integration tests ([#4008](https://github.com/PyTorchLightning/pytorch-lightning/pull/4008))
- Added parsing OS env vars in `Trainer` ([#4022](https://github.com/PyTorchLightning/pytorch-lightning/pull/4022))
- Added classification metrics ([#4043](https://github.com/PyTorchLightning/pytorch-lightning/pull/4043))
- Updated explained variance metric ([#4024](https://github.com/PyTorchLightning/pytorch-lightning/pull/4024))
- Enabled plugins ([#4041](https://github.com/PyTorchLightning/pytorch-lightning/pull/4041))
- Enabled custom clusters ([#4048](https://github.com/PyTorchLightning/pytorch-lightning/pull/4048))
- Enabled passing in custom accelerators ([#4050](https://github.com/PyTorchLightning/pytorch-lightning/pull/4050))
- Added `LightningModule.toggle_optimizer` ([#4058](https://github.com/PyTorchLightning/pytorch-lightning/pull/4058))
- Added `LightningModule.manual_backward` ([#4063](https://github.com/PyTorchLightning/pytorch-lightning/pull/4063))
- Added `output` argument to `*_batch_end` hooks ([#3965](https://github.com/PyTorchLightning/pytorch-lightning/pull/3965),
    [#3966](https://github.com/PyTorchLightning/pytorch-lightning/pull/3966))
- Added `output` argument to `*_epoch_end` hooks ([#3967](https://github.com/PyTorchLightning/pytorch-lightning/pull/3967))

### Changed

- Integrated metrics API with self.log ([#3961](https://github.com/PyTorchLightning/pytorch-lightning/pull/3961))
- Decoupled Apex ([#4052](https://github.com/PyTorchLightning/pytorch-lightning/pull/4052),
        [#4054](https://github.com/PyTorchLightning/pytorch-lightning/pull/4054),
        [#4055](https://github.com/PyTorchLightning/pytorch-lightning/pull/4055),
        [#4056](https://github.com/PyTorchLightning/pytorch-lightning/pull/4056),
        [#4058](https://github.com/PyTorchLightning/pytorch-lightning/pull/4058),
        [#4060](https://github.com/PyTorchLightning/pytorch-lightning/pull/4060),
        [#4061](https://github.com/PyTorchLightning/pytorch-lightning/pull/4061),
        [#4062](https://github.com/PyTorchLightning/pytorch-lightning/pull/4062),
        [#4063](https://github.com/PyTorchLightning/pytorch-lightning/pull/4063),
        [#4064](https://github.com/PyTorchLightning/pytorch-lightning/pull/4064),
        [#4065](https://github.com/PyTorchLightning/pytorch-lightning/pull/4065))
- Renamed all backends to `Accelerator` ([#4066](https://github.com/PyTorchLightning/pytorch-lightning/pull/4066))
- Enabled manual returns ([#4089](https://github.com/PyTorchLightning/pytorch-lightning/pull/4089))

### Removed

- Removed support for EvalResult and TrainResult ([#3968](https://github.com/PyTorchLightning/pytorch-lightning/pull/3968))
- Removed deprecated trainer flags: `overfit_pct`, `log_save_interval`, `row_log_interval` ([#3969](https://github.com/PyTorchLightning/pytorch-lightning/pull/3969))
- Removed deprecated early_stop_callback ([#3982](https://github.com/PyTorchLightning/pytorch-lightning/pull/3982))
- Removed deprecated model hooks ([#3980](https://github.com/PyTorchLightning/pytorch-lightning/pull/3980))
- Removed deprecated callbacks ([#3979](https://github.com/PyTorchLightning/pytorch-lightning/pull/3979))
- Removed `trainer` argument in `LightningModule.backward` [#4056](https://github.com/PyTorchLightning/pytorch-lightning/pull/4056))

### Fixed

- Fixed `current_epoch` property update to reflect true epoch number inside `LightningDataModule`, when `reload_dataloaders_every_epoch=True`. ([#3974](https://github.com/PyTorchLightning/pytorch-lightning/pull/3974))
- Fixed to print scaler value in progress bar ([#4053](https://github.com/PyTorchLightning/pytorch-lightning/pull/4053))
- Fixed mismatch between docstring and code regarding when `on_load_checkpoint` hook is called ([#3996](https://github.com/PyTorchLightning/pytorch-lightning/pull/3996))


## [0.10.0] - 2020-10-07

### Added

- Added new Metrics API. ([#3868](https://github.com/PyTorchLightning/pytorch-lightning/pull/3868), [#3921](https://github.com/PyTorchLightning/pytorch-lightning/pull/3921))
- Enable PyTorch 1.7 compatibility ([#3541](https://github.com/PyTorchLightning/pytorch-lightning/pull/3541))
- Added `LightningModule.to_torchscript` to support exporting as `ScriptModule` ([#3258](https://github.com/PyTorchLightning/pytorch-lightning/pull/3258))
- Added warning when dropping unpicklable `hparams` ([#2874](https://github.com/PyTorchLightning/pytorch-lightning/pull/2874))
- Added EMB similarity ([#3349](https://github.com/PyTorchLightning/pytorch-lightning/pull/3349))
- Added `ModelCheckpoint.to_yaml` method ([#3048](https://github.com/PyTorchLightning/pytorch-lightning/pull/3048))
- Allow `ModelCheckpoint` monitor to be `None`, meaning it will always save ([#3630](https://github.com/PyTorchLightning/pytorch-lightning/pull/3630))
- Disabled optimizers setup during testing ([#3059](https://github.com/PyTorchLightning/pytorch-lightning/pull/3059))
- Added support for datamodules to save and load checkpoints when training ([#3563](https://github.com/PyTorchLightning/pytorch-lightning/pull/3563))
- Added support for datamodule in learning rate finder ([#3425](https://github.com/PyTorchLightning/pytorch-lightning/pull/3425))
- Added gradient clip test for native AMP ([#3754](https://github.com/PyTorchLightning/pytorch-lightning/pull/3754))
- Added dist lib to enable syncing anything across devices ([#3762](https://github.com/PyTorchLightning/pytorch-lightning/pull/3762))
- Added `broadcast` to `TPUBackend` ([#3814](https://github.com/PyTorchLightning/pytorch-lightning/pull/3814))
- Added `XLADeviceUtils` class to check XLA device type ([#3274](https://github.com/PyTorchLightning/pytorch-lightning/pull/3274))

### Changed

- Refactored accelerator backends:
   * moved TPU `xxx_step` to backend ([#3118](https://github.com/PyTorchLightning/pytorch-lightning/pull/3118))
   * refactored DDP backend `forward` ([#3119](https://github.com/PyTorchLightning/pytorch-lightning/pull/3119))
   * refactored GPU backend `__step` ([#3120](https://github.com/PyTorchLightning/pytorch-lightning/pull/3120))
   * refactored Horovod backend ([#3121](https://github.com/PyTorchLightning/pytorch-lightning/pull/3121),
        [#3122](https://github.com/PyTorchLightning/pytorch-lightning/pull/3122))
   * remove obscure forward call in eval + CPU backend `___step` ([#3123](https://github.com/PyTorchLightning/pytorch-lightning/pull/3123))
   * reduced all simplified forward ([#3126](https://github.com/PyTorchLightning/pytorch-lightning/pull/3126))
   * added hook base method ([#3127](https://github.com/PyTorchLightning/pytorch-lightning/pull/3127))
   * refactor eval loop to use hooks - use `test_mode` for if so we can split later ([#3129](https://github.com/PyTorchLightning/pytorch-lightning/pull/3129))
   * moved `___step_end` hooks ([#3130](https://github.com/PyTorchLightning/pytorch-lightning/pull/3130))
   * training forward refactor ([#3134](https://github.com/PyTorchLightning/pytorch-lightning/pull/3134))
   * training AMP scaling refactor ([#3135](https://github.com/PyTorchLightning/pytorch-lightning/pull/3135))
   * eval step scaling factor ([#3136](https://github.com/PyTorchLightning/pytorch-lightning/pull/3136))
   * add eval loop object to streamline eval loop ([#3138](https://github.com/PyTorchLightning/pytorch-lightning/pull/3138))
   * refactored dataloader process hook ([#3139](https://github.com/PyTorchLightning/pytorch-lightning/pull/3139))
   * refactored inner eval loop ([#3141](https://github.com/PyTorchLightning/pytorch-lightning/pull/3141))
   * final inner eval loop hooks ([#3154](https://github.com/PyTorchLightning/pytorch-lightning/pull/3154))
   * clean up hooks in `run_evaluation` ([#3156](https://github.com/PyTorchLightning/pytorch-lightning/pull/3156))
   * clean up data reset ([#3161](https://github.com/PyTorchLightning/pytorch-lightning/pull/3161))
   * expand eval loop out ([#3165](https://github.com/PyTorchLightning/pytorch-lightning/pull/3165))
   * moved hooks around in eval loop ([#3195](https://github.com/PyTorchLightning/pytorch-lightning/pull/3195))
   * remove `_evaluate` fx ([#3197](https://github.com/PyTorchLightning/pytorch-lightning/pull/3197))
   * `Trainer.fit` hook clean up ([#3198](https://github.com/PyTorchLightning/pytorch-lightning/pull/3198))
   * DDPs train hooks ([#3203](https://github.com/PyTorchLightning/pytorch-lightning/pull/3203))
   * refactor DDP backend ([#3204](https://github.com/PyTorchLightning/pytorch-lightning/pull/3204),
        [#3207](https://github.com/PyTorchLightning/pytorch-lightning/pull/3207),
        [#3208](https://github.com/PyTorchLightning/pytorch-lightning/pull/3208),
        [#3209](https://github.com/PyTorchLightning/pytorch-lightning/pull/3209),
        [#3210](https://github.com/PyTorchLightning/pytorch-lightning/pull/3210))
   * reduced accelerator selection ([#3211](https://github.com/PyTorchLightning/pytorch-lightning/pull/3211))
   * group prepare data hook ([#3212](https://github.com/PyTorchLightning/pytorch-lightning/pull/3212))
   * added data connector ([#3285](https://github.com/PyTorchLightning/pytorch-lightning/pull/3285))
   * modular is_overridden ([#3290](https://github.com/PyTorchLightning/pytorch-lightning/pull/3290))
   * adding `Trainer.tune()` ([#3293](https://github.com/PyTorchLightning/pytorch-lightning/pull/3293))
   * move `run_pretrain_routine` -> `setup_training` ([#3294](https://github.com/PyTorchLightning/pytorch-lightning/pull/3294))
   * move train outside of setup training ([#3297](https://github.com/PyTorchLightning/pytorch-lightning/pull/3297))
   * move `prepare_data` to data connector ([#3307](https://github.com/PyTorchLightning/pytorch-lightning/pull/3307))
   * moved accelerator router ([#3309](https://github.com/PyTorchLightning/pytorch-lightning/pull/3309))
   * train loop refactor - moving train loop to own object ([#3310](https://github.com/PyTorchLightning/pytorch-lightning/pull/3310),
        [#3312](https://github.com/PyTorchLightning/pytorch-lightning/pull/3312),
        [#3313](https://github.com/PyTorchLightning/pytorch-lightning/pull/3313),
        [#3314](https://github.com/PyTorchLightning/pytorch-lightning/pull/3314))
   * duplicate data interface definition up into DataHooks class ([#3344](https://github.com/PyTorchLightning/pytorch-lightning/pull/3344))
   * inner train loop ([#3359](https://github.com/PyTorchLightning/pytorch-lightning/pull/3359),
        [#3361](https://github.com/PyTorchLightning/pytorch-lightning/pull/3361),
        [#3362](https://github.com/PyTorchLightning/pytorch-lightning/pull/3362),
        [#3363](https://github.com/PyTorchLightning/pytorch-lightning/pull/3363),
        [#3365](https://github.com/PyTorchLightning/pytorch-lightning/pull/3365),
        [#3366](https://github.com/PyTorchLightning/pytorch-lightning/pull/3366),
        [#3367](https://github.com/PyTorchLightning/pytorch-lightning/pull/3367),
        [#3368](https://github.com/PyTorchLightning/pytorch-lightning/pull/3368),
        [#3369](https://github.com/PyTorchLightning/pytorch-lightning/pull/3369),
        [#3370](https://github.com/PyTorchLightning/pytorch-lightning/pull/3370),
        [#3371](https://github.com/PyTorchLightning/pytorch-lightning/pull/3371),
        [#3372](https://github.com/PyTorchLightning/pytorch-lightning/pull/3372),
        [#3373](https://github.com/PyTorchLightning/pytorch-lightning/pull/3373),
        [#3374](https://github.com/PyTorchLightning/pytorch-lightning/pull/3374),
        [#3375](https://github.com/PyTorchLightning/pytorch-lightning/pull/3375),
        [#3376](https://github.com/PyTorchLightning/pytorch-lightning/pull/3376),
        [#3385](https://github.com/PyTorchLightning/pytorch-lightning/pull/3385),
        [#3388](https://github.com/PyTorchLightning/pytorch-lightning/pull/3388),
        [#3397](https://github.com/PyTorchLightning/pytorch-lightning/pull/3397))
   * all logging related calls in a connector ([#3395](https://github.com/PyTorchLightning/pytorch-lightning/pull/3395))
   * device parser ([#3400](https://github.com/PyTorchLightning/pytorch-lightning/pull/3400),
        [#3405](https://github.com/PyTorchLightning/pytorch-lightning/pull/3405))
   * added model connector ([#3407](https://github.com/PyTorchLightning/pytorch-lightning/pull/3407))
   * moved eval loop logging to loggers ([#3408](https://github.com/PyTorchLightning/pytorch-lightning/pull/3408))
   * moved eval loop (#3412[#3408](https://github.com/PyTorchLightning/pytorch-lightning/pull/3408))
   * trainer/separate argparse ([#3421](https://github.com/PyTorchLightning/pytorch-lightning/pull/3421),
        [#3428](https://github.com/PyTorchLightning/pytorch-lightning/pull/3428),
        [#3432](https://github.com/PyTorchLightning/pytorch-lightning/pull/3432))
   * move `lr_finder` ([#3434](https://github.com/PyTorchLightning/pytorch-lightning/pull/3434))
   * organize args (#[#3435](https://github.com/PyTorchLightning/pytorch-lightning/pull/3435),
        [#3442](https://github.com/PyTorchLightning/pytorch-lightning/pull/3442),
        [#3447](https://github.com/PyTorchLightning/pytorch-lightning/pull/3447),
        [#3448](https://github.com/PyTorchLightning/pytorch-lightning/pull/3448),
        [#3449](https://github.com/PyTorchLightning/pytorch-lightning/pull/3449),
        [#3456](https://github.com/PyTorchLightning/pytorch-lightning/pull/3456))
   * move specific accelerator code ([#3457](https://github.com/PyTorchLightning/pytorch-lightning/pull/3457))
   * group connectors ([#3472](https://github.com/PyTorchLightning/pytorch-lightning/pull/3472))
   * accelerator connector methods x/n ([#3469](https://github.com/PyTorchLightning/pytorch-lightning/pull/3469),
        [#3470](https://github.com/PyTorchLightning/pytorch-lightning/pull/3470),
        [#3474](https://github.com/PyTorchLightning/pytorch-lightning/pull/3474))
   * merge backends x/n ([#3476](https://github.com/PyTorchLightning/pytorch-lightning/pull/3476),
        [#3477](https://github.com/PyTorchLightning/pytorch-lightning/pull/3477),
        [#3478](https://github.com/PyTorchLightning/pytorch-lightning/pull/3478),
        [#3480](https://github.com/PyTorchLightning/pytorch-lightning/pull/3480),
        [#3482](https://github.com/PyTorchLightning/pytorch-lightning/pull/3482))
   * apex plugin ([#3502](https://github.com/PyTorchLightning/pytorch-lightning/pull/3502))
   * precision plugins ([#3504](https://github.com/PyTorchLightning/pytorch-lightning/pull/3504))
   * Result - make monitor default to `checkpoint_on` to simplify ([#3571](https://github.com/PyTorchLightning/pytorch-lightning/pull/3571))
   * reference to the Trainer on the `LightningDataModule` ([#3684](https://github.com/PyTorchLightning/pytorch-lightning/pull/3684))
   * add `.log` to lightning module ([#3686](https://github.com/PyTorchLightning/pytorch-lightning/pull/3686),
        [#3699](https://github.com/PyTorchLightning/pytorch-lightning/pull/3699),
        [#3701](https://github.com/PyTorchLightning/pytorch-lightning/pull/3701),
        [#3704](https://github.com/PyTorchLightning/pytorch-lightning/pull/3704),
        [#3715](https://github.com/PyTorchLightning/pytorch-lightning/pull/3715))
   * enable tracking original metric when step and epoch are both true ([#3685](https://github.com/PyTorchLightning/pytorch-lightning/pull/3685))
   * deprecated results obj, added support for simpler comms ([#3681](https://github.com/PyTorchLightning/pytorch-lightning/pull/3681))
   * move backends back to individual files ([#3712](https://github.com/PyTorchLightning/pytorch-lightning/pull/3712))
   * fixes logging for eval steps ([#3763](https://github.com/PyTorchLightning/pytorch-lightning/pull/3763))
   * decoupled DDP, DDP spawn ([#3733](https://github.com/PyTorchLightning/pytorch-lightning/pull/3733),
        [#3766](https://github.com/PyTorchLightning/pytorch-lightning/pull/3766),
        [#3767](https://github.com/PyTorchLightning/pytorch-lightning/pull/3767),
        [#3774](https://github.com/PyTorchLightning/pytorch-lightning/pull/3774),
        [#3802](https://github.com/PyTorchLightning/pytorch-lightning/pull/3802),
        [#3806](https://github.com/PyTorchLightning/pytorch-lightning/pull/3806),
        [#3817](https://github.com/PyTorchLightning/pytorch-lightning/pull/3817),
        [#3819](https://github.com/PyTorchLightning/pytorch-lightning/pull/3819),
        [#3927](https://github.com/PyTorchLightning/pytorch-lightning/pull/3927))
   * remove weight loading hack for ddp_cpu ([#3808](https://github.com/PyTorchLightning/pytorch-lightning/pull/3808))
   * separate `torchelastic` from DDP ([#3810](https://github.com/PyTorchLightning/pytorch-lightning/pull/3810))
   * separate SLURM from DDP ([#3809](https://github.com/PyTorchLightning/pytorch-lightning/pull/3809))
   * decoupled DDP2 ([#3816](https://github.com/PyTorchLightning/pytorch-lightning/pull/3816))
   * bug fix with logging val epoch end + monitor ([#3812](https://github.com/PyTorchLightning/pytorch-lightning/pull/3812))
   * callback system and init DDP ([#3836](https://github.com/PyTorchLightning/pytorch-lightning/pull/3836))
   * adding compute environments ([#3837](https://github.com/PyTorchLightning/pytorch-lightning/pull/3837), [#3842](https://github.com/PyTorchLightning/pytorch-lightning/pull/3842))
   * epoch can now log independently ([#3843](https://github.com/PyTorchLightning/pytorch-lightning/pull/3843))
   * test selecting the correct backend. temp backends while slurm and TorchElastic are decoupled ([#3848](https://github.com/PyTorchLightning/pytorch-lightning/pull/3848))
   * fixed `init_slurm_connection` causing hostname errors ([#3856](https://github.com/PyTorchLightning/pytorch-lightning/pull/3856))
   * moves init apex from LM to apex connector ([#3923](https://github.com/PyTorchLightning/pytorch-lightning/pull/3923))
   * moves sync bn to each backend ([#3925](https://github.com/PyTorchLightning/pytorch-lightning/pull/3925))
   * moves configure ddp to each backend ([#3924](https://github.com/PyTorchLightning/pytorch-lightning/pull/3924))
- Deprecation warning ([#3844](https://github.com/PyTorchLightning/pytorch-lightning/pull/3844))
- Changed `LearningRateLogger` to `LearningRateMonitor` ([#3251](https://github.com/PyTorchLightning/pytorch-lightning/pull/3251))
- Used `fsspec` instead of `gfile` for all IO ([#3320](https://github.com/PyTorchLightning/pytorch-lightning/pull/3320))
    * Swapped `torch.load` for `fsspec` load in DDP spawn backend ([#3787](https://github.com/PyTorchLightning/pytorch-lightning/pull/3787))
    * Swapped `torch.load` for `fsspec` load in cloud_io loading ([#3692](https://github.com/PyTorchLightning/pytorch-lightning/pull/3692))
    * Added support for `to_disk()` to use remote filepaths with `fsspec` ([#3930](https://github.com/PyTorchLightning/pytorch-lightning/pull/3930))
    * Updated model_checkpoint's to_yaml to use `fsspec` open ([#3801](https://github.com/PyTorchLightning/pytorch-lightning/pull/3801))
    * Fixed `fsspec` is inconsistent when doing `fs.ls` ([#3805](https://github.com/PyTorchLightning/pytorch-lightning/pull/3805))
- Refactor `GPUStatsMonitor` to improve training speed ([#3257](https://github.com/PyTorchLightning/pytorch-lightning/pull/3257))
- Changed IoU score behavior for classes absent in target and pred ([#3098](https://github.com/PyTorchLightning/pytorch-lightning/pull/3098))
- Changed IoU `remove_bg` bool to `ignore_index` optional int ([#3098](https://github.com/PyTorchLightning/pytorch-lightning/pull/3098))
- Changed defaults of `save_top_k` and `save_last` to `None` in ModelCheckpoint ([#3680](https://github.com/PyTorchLightning/pytorch-lightning/pull/3680))
- `row_log_interval` and `log_save_interval` are now based on training loop's `global_step` instead of epoch-internal batch index ([#3667](https://github.com/PyTorchLightning/pytorch-lightning/pull/3667))
- Silenced some warnings. verified ddp refactors ([#3483](https://github.com/PyTorchLightning/pytorch-lightning/pull/3483))
- Cleaning up stale logger tests ([#3490](https://github.com/PyTorchLightning/pytorch-lightning/pull/3490))
- Allow `ModelCheckpoint` monitor to be `None` ([#3633](https://github.com/PyTorchLightning/pytorch-lightning/pull/3633))
- Enable `None` model checkpoint default ([#3669](https://github.com/PyTorchLightning/pytorch-lightning/pull/3669))
- Skipped `best_model_path` if `checkpoint_callback` is `None` ([#2962](https://github.com/PyTorchLightning/pytorch-lightning/pull/2962))
- Used `raise .. from ..` to explicitly chain exceptions ([#3750](https://github.com/PyTorchLightning/pytorch-lightning/pull/3750))
-  Mocking loggers ([#3596](https://github.com/PyTorchLightning/pytorch-lightning/pull/3596),
    [#3617](https://github.com/PyTorchLightning/pytorch-lightning/pull/3617),
    [#3851](https://github.com/PyTorchLightning/pytorch-lightning/pull/3851),
    [#3859](https://github.com/PyTorchLightning/pytorch-lightning/pull/3859),
    [#3884](https://github.com/PyTorchLightning/pytorch-lightning/pull/3884),
    [#3853](https://github.com/PyTorchLightning/pytorch-lightning/pull/3853),
    [#3910](https://github.com/PyTorchLightning/pytorch-lightning/pull/3910),
    [#3889](https://github.com/PyTorchLightning/pytorch-lightning/pull/3889),
    [#3926](https://github.com/PyTorchLightning/pytorch-lightning/pull/3926))
- Write predictions in LightningModule instead of EvalResult [#3882](https://github.com/PyTorchLightning/pytorch-lightning/pull/3882)

### Deprecated

- Deprecated `TrainResult` and `EvalResult`, use `self.log` and `self.write` from the `LightningModule` to log metrics and write predictions. `training_step` can now only return a scalar (for the loss) or a dictionary with anything you want. ([#3681](https://github.com/PyTorchLightning/pytorch-lightning/pull/3681))
- Deprecate `early_stop_callback` Trainer argument ([#3845](https://github.com/PyTorchLightning/pytorch-lightning/pull/3845))
- Rename Trainer arguments `row_log_interval` >> `log_every_n_steps` and `log_save_interval` >> `flush_logs_every_n_steps` ([#3748](https://github.com/PyTorchLightning/pytorch-lightning/pull/3748))

### Removed

- Removed experimental Metric API ([#3943](https://github.com/PyTorchLightning/pytorch-lightning/pull/3943),
        [#3949](https://github.com/PyTorchLightning/pytorch-lightning/pull/3949),
        [#3946](https://github.com/PyTorchLightning/pytorch-lightning/pull/3946)), listed changes before final removal:
    * Added `EmbeddingSimilarity` metric ([#3349](https://github.com/PyTorchLightning/pytorch-lightning/pull/3349), [#3358](https://github.com/PyTorchLightning/pytorch-lightning/pull/3358))
    * Added hooks to metric module interface ([#2528](https://github.com/PyTorchLightning/pytorch-lightning/pull/2528))
    * Added error when AUROC metric is used for multiclass problems ([#3350](https://github.com/PyTorchLightning/pytorch-lightning/pull/3350))
    * Fixed `ModelCheckpoint` with `save_top_k=-1` option not tracking the best models when a monitor metric is available ([#3735](https://github.com/PyTorchLightning/pytorch-lightning/pull/3735))
    * Fixed counter-intuitive error being thrown in `Accuracy` metric for zero target tensor ([#3764](https://github.com/PyTorchLightning/pytorch-lightning/pull/3764))
    * Fixed aggregation of metrics ([#3517](https://github.com/PyTorchLightning/pytorch-lightning/pull/3517))
    * Fixed Metric aggregation ([#3321](https://github.com/PyTorchLightning/pytorch-lightning/pull/3321))
    * Fixed RMSLE metric ([#3188](https://github.com/PyTorchLightning/pytorch-lightning/pull/3188))
    * Renamed `reduction` to `class_reduction` in classification metrics ([#3322](https://github.com/PyTorchLightning/pytorch-lightning/pull/3322))
    * Changed `class_reduction` similar to sklearn for classification metrics ([#3322](https://github.com/PyTorchLightning/pytorch-lightning/pull/3322))
    * Renaming of precision recall metric ([#3308](https://github.com/PyTorchLightning/pytorch-lightning/pull/3308))

### Fixed

- Fixed `on_train_batch_start` hook to end epoch early ([#3700](https://github.com/PyTorchLightning/pytorch-lightning/pull/3700))
- Fixed `num_sanity_val_steps` is clipped to `limit_val_batches` ([#2917](https://github.com/PyTorchLightning/pytorch-lightning/pull/2917))
- Fixed ONNX model save on GPU ([#3145](https://github.com/PyTorchLightning/pytorch-lightning/pull/3145))
- Fixed `GpuUsageLogger` to work on different platforms ([#3008](https://github.com/PyTorchLightning/pytorch-lightning/pull/3008))
- Fixed auto-scale batch size not dumping `auto_lr_find` parameter ([#3151](https://github.com/PyTorchLightning/pytorch-lightning/pull/3151))
- Fixed `batch_outputs` with optimizer frequencies ([#3229](https://github.com/PyTorchLightning/pytorch-lightning/pull/3229))
- Fixed setting batch size in `LightningModule.datamodule` when using `auto_scale_batch_size` ([#3266](https://github.com/PyTorchLightning/pytorch-lightning/pull/3266))
- Fixed Horovod distributed backend compatibility with native AMP ([#3404](https://github.com/PyTorchLightning/pytorch-lightning/pull/3404))
- Fixed batch size auto scaling exceeding the size of the dataset ([#3271](https://github.com/PyTorchLightning/pytorch-lightning/pull/3271))
- Fixed getting `experiment_id` from MLFlow only once instead of each training loop ([#3394](https://github.com/PyTorchLightning/pytorch-lightning/pull/3394))
- Fixed `overfit_batches` which now correctly disables shuffling for the training loader. ([#3501](https://github.com/PyTorchLightning/pytorch-lightning/pull/3501))
- Fixed gradient norm tracking for `row_log_interval > 1` ([#3489](https://github.com/PyTorchLightning/pytorch-lightning/pull/3489))
- Fixed `ModelCheckpoint` name formatting ([#3164](https://github.com/PyTorchLightning/pytorch-lightning/pull/3163))
- Fixed example implementation of AutoEncoder ([#3190](https://github.com/PyTorchLightning/pytorch-lightning/pull/3190))
- Fixed invalid paths when remote logging with TensorBoard ([#3236](https://github.com/PyTorchLightning/pytorch-lightning/pull/3236))
- Fixed change `t()` to `transpose()` as XLA devices do not support `.t()` on 1-dim tensor ([#3252](https://github.com/PyTorchLightning/pytorch-lightning/pull/3252))
- Fixed (weights only) checkpoints loading without PL ([#3287](https://github.com/PyTorchLightning/pytorch-lightning/pull/3287))
- Fixed `gather_all_tensors` cross GPUs in DDP ([#3319](https://github.com/PyTorchLightning/pytorch-lightning/pull/3319))
- Fixed CometML save dir ([#3419](https://github.com/PyTorchLightning/pytorch-lightning/pull/3419))
- Fixed forward key metrics ([#3467](https://github.com/PyTorchLightning/pytorch-lightning/pull/3467))
- Fixed normalize mode at confusion matrix (replace NaNs with zeros) ([#3465](https://github.com/PyTorchLightning/pytorch-lightning/pull/3465))
- Fixed global step increment in training loop when `training_epoch_end` hook is used ([#3673](https://github.com/PyTorchLightning/pytorch-lightning/pull/3673))
- Fixed dataloader shuffling not getting turned off with `overfit_batches > 0` and `distributed_backend = "ddp"` ([#3534](https://github.com/PyTorchLightning/pytorch-lightning/pull/3534))
- Fixed determinism in `DDPSpawnBackend` when using `seed_everything` in main process ([#3335](https://github.com/PyTorchLightning/pytorch-lightning/pull/3335))
- Fixed `ModelCheckpoint` `period` to actually save every `period` epochs ([#3630](https://github.com/PyTorchLightning/pytorch-lightning/pull/3630))
- Fixed `val_progress_bar` total with `num_sanity_val_steps` ([#3751](https://github.com/PyTorchLightning/pytorch-lightning/pull/3751))
- Fixed Tuner dump: add `current_epoch` to dumped_params ([#3261](https://github.com/PyTorchLightning/pytorch-lightning/pull/3261))
- Fixed `current_epoch` and `global_step` properties mismatch between `Trainer` and `LightningModule` ([#3785](https://github.com/PyTorchLightning/pytorch-lightning/pull/3785))
- Fixed learning rate scheduler for optimizers with internal state ([#3897](https://github.com/PyTorchLightning/pytorch-lightning/pull/3897))
- Fixed `tbptt_reduce_fx` when non-floating tensors are logged ([#3796](https://github.com/PyTorchLightning/pytorch-lightning/pull/3796))
- Fixed model checkpoint frequency ([#3852](https://github.com/PyTorchLightning/pytorch-lightning/pull/3852))
- Fixed logging non-tensor scalar with result breaks subsequent epoch aggregation ([#3855](https://github.com/PyTorchLightning/pytorch-lightning/pull/3855))
- Fixed `TrainerEvaluationLoopMixin` activates `model.train()` at the end ([#3858](https://github.com/PyTorchLightning/pytorch-lightning/pull/3858))
- Fixed `overfit_batches` when using with multiple val/test_dataloaders ([#3857](https://github.com/PyTorchLightning/pytorch-lightning/pull/3857))
- Fixed enables `training_step` to return `None` ([#3862](https://github.com/PyTorchLightning/pytorch-lightning/pull/3862))
- Fixed init nan for checkpointing ([#3863](https://github.com/PyTorchLightning/pytorch-lightning/pull/3863))
- Fixed for `load_from_checkpoint` ([#2776](https://github.com/PyTorchLightning/pytorch-lightning/pull/2776))
- Fixes incorrect `batch_sizes` when Dataloader returns a dict with multiple tensors ([#3668](https://github.com/PyTorchLightning/pytorch-lightning/pull/3668))
- Fixed unexpected signature for `validation_step` ([#3947](https://github.com/PyTorchLightning/pytorch-lightning/pull/3947))

## [0.9.0] - 2020-08-20

### Added

- Added SyncBN for DDP ([#2801](https://github.com/PyTorchLightning/pytorch-lightning/pull/2801),
     [#2838](https://github.com/PyTorchLightning/pytorch-lightning/pull/2838))
- Added basic `CSVLogger` ([#2721](https://github.com/PyTorchLightning/pytorch-lightning/pull/2721))
- Added SSIM metrics ([#2671](https://github.com/PyTorchLightning/pytorch-lightning/pull/2671))
- Added BLEU metrics ([#2535](https://github.com/PyTorchLightning/pytorch-lightning/pull/2535))
- Added support to export a model to ONNX format ([#2596](https://github.com/PyTorchLightning/pytorch-lightning/pull/2596))
- Added support for `Trainer(num_sanity_val_steps=-1)` to check all validation data before training ([#2246](https://github.com/PyTorchLightning/pytorch-lightning/pull/2246))
- Added struct. output:
  * tests for val loop flow ([#2605](https://github.com/PyTorchLightning/pytorch-lightning/pull/2605))
  * `EvalResult` support for train and val. loop ([#2615](https://github.com/PyTorchLightning/pytorch-lightning/pull/2615),
       [#2651](https://github.com/PyTorchLightning/pytorch-lightning/pull/2651))
  * weighted average in results obj ([#2930](https://github.com/PyTorchLightning/pytorch-lightning/pull/2930))
  * fix result obj DP auto reduce ([#3013](https://github.com/PyTorchLightning/pytorch-lightning/pull/3013))
- Added class `LightningDataModule` ([#2668](https://github.com/PyTorchLightning/pytorch-lightning/pull/2668))
- Added support for PyTorch 1.6 ([#2745](https://github.com/PyTorchLightning/pytorch-lightning/pull/2745))
- Added call DataModule hooks implicitly in trainer ([#2755](https://github.com/PyTorchLightning/pytorch-lightning/pull/2755))
- Added support for Mean in DDP Sync ([#2568](https://github.com/PyTorchLightning/pytorch-lightning/pull/2568))
- Added remaining `sklearn` metrics: `AveragePrecision`, `BalancedAccuracy`, `CohenKappaScore`, `DCG`, `Hamming`, `Hinge`, `Jaccard`, `MeanAbsoluteError`, `MeanSquaredError`, `MeanSquaredLogError`, `MedianAbsoluteError`, `R2Score`, `MeanPoissonDeviance`, `MeanGammaDeviance`, `MeanTweedieDeviance`, `ExplainedVariance` ([#2562](https://github.com/PyTorchLightning/pytorch-lightning/pull/2562))
- Added support for `limit_{mode}_batches (int)` to work with infinite dataloader (IterableDataset) ([#2840](https://github.com/PyTorchLightning/pytorch-lightning/pull/2840))
- Added support returning python scalars in DP ([#1935](https://github.com/PyTorchLightning/pytorch-lightning/pull/1935))
- Added support to Tensorboard logger for OmegaConf `hparams` ([#2846](https://github.com/PyTorchLightning/pytorch-lightning/pull/2846))
- Added tracking of basic states in `Trainer` ([#2541](https://github.com/PyTorchLightning/pytorch-lightning/pull/2541))
- Tracks all outputs including TBPTT and multiple optimizers ([#2890](https://github.com/PyTorchLightning/pytorch-lightning/pull/2890))
- Added GPU Usage Logger ([#2932](https://github.com/PyTorchLightning/pytorch-lightning/pull/2932))
- Added `strict=False` for `load_from_checkpoint` ([#2819](https://github.com/PyTorchLightning/pytorch-lightning/pull/2819))
- Added saving test predictions on multiple GPUs ([#2926](https://github.com/PyTorchLightning/pytorch-lightning/pull/2926))
- Auto log the computational graph for loggers that support this ([#3003](https://github.com/PyTorchLightning/pytorch-lightning/pull/3003))
- Added warning when changing monitor and using results obj ([#3014](https://github.com/PyTorchLightning/pytorch-lightning/pull/3014))
- Added a hook `transfer_batch_to_device` to the `LightningDataModule` ([#3038](https://github.com/PyTorchLightning/pytorch-lightning/pull/3038))

### Changed

- Truncated long version numbers in progress bar ([#2594](https://github.com/PyTorchLightning/pytorch-lightning/pull/2594))
- Enabling val/test loop disabling ([#2692](https://github.com/PyTorchLightning/pytorch-lightning/pull/2692))
- Refactored into `accelerator` module:
    * GPU training ([#2704](https://github.com/PyTorchLightning/pytorch-lightning/pull/2704))
    * TPU training ([#2708](https://github.com/PyTorchLightning/pytorch-lightning/pull/2708))
    * DDP(2) backend ([#2796](https://github.com/PyTorchLightning/pytorch-lightning/pull/2796))
    * Retrieve last logged val from result by key ([#3049](https://github.com/PyTorchLightning/pytorch-lightning/pull/3049))
- Using `.comet.config` file for `CometLogger` ([#1913](https://github.com/PyTorchLightning/pytorch-lightning/pull/1913))
- Updated hooks arguments - breaking for `setup` and `teardown` ([#2850](https://github.com/PyTorchLightning/pytorch-lightning/pull/2850))
- Using `gfile` to support remote directories ([#2164](https://github.com/PyTorchLightning/pytorch-lightning/pull/2164))
- Moved optimizer creation after device placement for DDP backends ([#2904](https://github.com/PyTorchLightning/pytorch-lighting/pull/2904))
- Support `**DictConfig` for `hparam` serialization ([#2519](https://github.com/PyTorchLightning/pytorch-lightning/pull/2519))
- Removed callback metrics from test results obj ([#2994](https://github.com/PyTorchLightning/pytorch-lightning/pull/2994))
- Re-enabled naming metrics in ckpt name ([#3060](https://github.com/PyTorchLightning/pytorch-lightning/pull/3060))
- Changed progress bar epoch counting to start from 0 ([#3061](https://github.com/PyTorchLightning/pytorch-lightning/pull/3061))

### Deprecated

- Deprecated Trainer attribute `ckpt_path`, which will now be set by `weights_save_path` ([#2681](https://github.com/PyTorchLightning/pytorch-lightning/pull/2681))

### Removed

- Removed deprecated: ([#2760](https://github.com/PyTorchLightning/pytorch-lightning/pull/2760))
    * core decorator `data_loader`
    * Module hook `on_sanity_check_start` and loading `load_from_metrics`
    * package `pytorch_lightning.logging`
    * Trainer arguments: `show_progress_bar`, `num_tpu_cores`, `use_amp`, `print_nan_grads`
    * LR Finder argument `num_accumulation_steps`

### Fixed

- Fixed `accumulate_grad_batches` for last batch ([#2853](https://github.com/PyTorchLightning/pytorch-lightning/pull/2853))
- Fixed setup call while testing ([#2624](https://github.com/PyTorchLightning/pytorch-lightning/pull/2624))
- Fixed local rank zero casting ([#2640](https://github.com/PyTorchLightning/pytorch-lightning/pull/2640))
- Fixed single scalar return from training ([#2587](https://github.com/PyTorchLightning/pytorch-lightning/pull/2587))
- Fixed Horovod backend to scale LR schedlers with the optimizer ([#2626](https://github.com/PyTorchLightning/pytorch-lightning/pull/2626))
- Fixed `dtype` and `device` properties not getting updated in submodules ([#2657](https://github.com/PyTorchLightning/pytorch-lightning/pull/2657))
- Fixed `fast_dev_run` to run for all dataloaders ([#2581](https://github.com/PyTorchLightning/pytorch-lightning/pull/2581))
- Fixed `save_dir` in loggers getting ignored by default value of `weights_save_path` when user did not specify `weights_save_path` ([#2681](https://github.com/PyTorchLightning/pytorch-lightning/pull/2681))
- Fixed `weights_save_path` getting ignored when `logger=False` is passed to Trainer ([#2681](https://github.com/PyTorchLightning/pytorch-lightning/pull/2681))
- Fixed TPU multi-core and Float16 ([#2632](https://github.com/PyTorchLightning/pytorch-lightning/pull/2632))
- Fixed test metrics not being logged with `LoggerCollection` ([#2723](https://github.com/PyTorchLightning/pytorch-lightning/pull/2723))
- Fixed data transfer to device when using `torchtext.data.Field` and `include_lengths is True` ([#2689](https://github.com/PyTorchLightning/pytorch-lightning/pull/2689))
- Fixed shuffle argument for distributed sampler ([#2789](https://github.com/PyTorchLightning/pytorch-lightning/pull/2789))
- Fixed logging interval ([#2694](https://github.com/PyTorchLightning/pytorch-lightning/pull/2694))
- Fixed loss value in the progress bar is wrong when `accumulate_grad_batches > 1` ([#2738](https://github.com/PyTorchLightning/pytorch-lightning/pull/2738))
- Fixed correct CWD for ddp sub-processes when using Hydra ([#2719](https://github.com/PyTorchLightning/pytorch-lightning/pull/2719))
- Fixed selecting GPUs using `CUDA_VISIBLE_DEVICES` ([#2739](https://github.com/PyTorchLightning/pytorch-lightning/pull/2739))
- Fixed false `num_classes` warning in metrics ([#2781](https://github.com/PyTorchLightning/pytorch-lightning/pull/2781))
- Fixed shell injection vulnerability in subprocess call ([#2786](https://github.com/PyTorchLightning/pytorch-lightning/pull/2786))
- Fixed LR finder and `hparams` compatibility ([#2821](https://github.com/PyTorchLightning/pytorch-lightning/pull/2821))
- Fixed `ModelCheckpoint` not saving the latest information when `save_last=True` ([#2881](https://github.com/PyTorchLightning/pytorch-lightning/pull/2881))
- Fixed ImageNet example: learning rate scheduler, number of workers and batch size when using DDP ([#2889](https://github.com/PyTorchLightning/pytorch-lightning/pull/2889))
- Fixed apex gradient clipping ([#2829](https://github.com/PyTorchLightning/pytorch-lightning/pull/2829))
- Fixed save apex scaler states ([#2828](https://github.com/PyTorchLightning/pytorch-lightning/pull/2828))
- Fixed a model loading issue with inheritance and variable positional arguments ([#2911](https://github.com/PyTorchLightning/pytorch-lightning/pull/2911))
- Fixed passing `non_blocking=True` when transferring a batch object that does not support it ([#2910](https://github.com/PyTorchLightning/pytorch-lightning/pull/2910))
- Fixed checkpointing to remote file paths ([#2925](https://github.com/PyTorchLightning/pytorch-lightning/pull/2925))
- Fixed adding val step argument to metrics ([#2986](https://github.com/PyTorchLightning/pytorch-lightning/pull/2986))
- Fixed an issue that caused `Trainer.test()` to stall in ddp mode ([#2997](https://github.com/PyTorchLightning/pytorch-lightning/pull/2997))
- Fixed gathering of results with tensors of varying shape ([#3020](https://github.com/PyTorchLightning/pytorch-lightning/pull/3020))
- Fixed batch size auto-scaling feature to set the new value on the correct model attribute ([#3043](https://github.com/PyTorchLightning/pytorch-lightning/pull/3043))
- Fixed automatic batch scaling not working with half precision ([#3045](https://github.com/PyTorchLightning/pytorch-lightning/pull/3045))
- Fixed setting device to root gpu ([#3042](https://github.com/PyTorchLightning/pytorch-lightning/pull/3042))

## [0.8.5] - 2020-07-09

### Added

- Added a PSNR metric: peak signal-to-noise ratio ([#2483](https://github.com/PyTorchLightning/pytorch-lightning/pull/2483))
- Added functional regression metrics ([#2492](https://github.com/PyTorchLightning/pytorch-lightning/pull/2492))

### Removed

- Removed auto val reduce ([#2462](https://github.com/PyTorchLightning/pytorch-lightning/pull/2462))

### Fixed

- Flattening Wandb Hyperparameters ([#2459](https://github.com/PyTorchLightning/pytorch-lightning/pull/2459))
- Fixed using the same DDP python interpreter and actually running ([#2482](https://github.com/PyTorchLightning/pytorch-lightning/pull/2482))
- Fixed model summary input type conversion for models that have input dtype different from model parameters ([#2510](https://github.com/PyTorchLightning/pytorch-lightning/pull/2510))
- Made `TensorBoardLogger` and `CometLogger` pickleable ([#2518](https://github.com/PyTorchLightning/pytorch-lightning/pull/2518))
- Fixed a problem with `MLflowLogger` creating multiple run folders ([#2502](https://github.com/PyTorchLightning/pytorch-lightning/pull/2502))
- Fixed global_step increment ([#2455](https://github.com/PyTorchLightning/pytorch-lightning/pull/2455))
- Fixed TPU hanging example ([#2488](https://github.com/PyTorchLightning/pytorch-lightning/pull/2488))
- Fixed `argparse` default value bug ([#2526](https://github.com/PyTorchLightning/pytorch-lightning/pull/2526))
- Fixed Dice and IoU to avoid NaN by adding small eps ([#2545](https://github.com/PyTorchLightning/pytorch-lightning/pull/2545))
- Fixed accumulate gradients schedule at epoch 0 (continued) ([#2513](https://github.com/PyTorchLightning/pytorch-lightning/pull/2513))
- Fixed Trainer `.fit()` returning last not best weights in "ddp_spawn" ([#2565](https://github.com/PyTorchLightning/pytorch-lightning/pull/2565))
- Fixed passing (do not pass) TPU weights back on test ([#2566](https://github.com/PyTorchLightning/pytorch-lightning/pull/2566))
- Fixed DDP tests and `.test()` ([#2512](https://github.com/PyTorchLightning/pytorch-lightning/pull/2512),
     [#2570](https://github.com/PyTorchLightning/pytorch-lightning/pull/2570))

## [0.8.4] - 2020-07-01

### Added

- Added reduce ddp results on eval ([#2434](https://github.com/PyTorchLightning/pytorch-lightning/pull/2434))
- Added a warning when an `IterableDataset` has `__len__` defined ([#2437](https://github.com/PyTorchLightning/pytorch-lightning/pull/2437))

### Changed

- Enabled no returns from eval ([#2446](https://github.com/PyTorchLightning/pytorch-lightning/pull/2446))

### Fixed

- Fixes train outputs ([#2428](https://github.com/PyTorchLightning/pytorch-lightning/pull/2428))
- Fixes Conda dependencies ([#2412](https://github.com/PyTorchLightning/pytorch-lightning/pull/2412))
- Fixed Apex scaling with decoupled backward ([#2433](https://github.com/PyTorchLightning/pytorch-lightning/pull/2433))
- Fixed crashing or wrong displaying progressbar because of missing ipywidgets ([#2417](https://github.com/PyTorchLightning/pytorch-lightning/pull/2417))
- Fixed TPU saving dir ([fc26078e](https://github.com/PyTorchLightning/pytorch-lightning/commit/fc26078e395f8a001f4c6dd7b3fe7ca202f914a3), [04e68f02](https://github.com/PyTorchLightning/pytorch-lightning/commit/04e68f022fc03dd5f1555ee86dea997d42a448ad))
- Fixed logging on rank 0 only ([#2425](https://github.com/PyTorchLightning/pytorch-lightning/pull/2425))


## [0.8.3] - 2020-06-29

### Fixed

- Fixed AMP wrong call ([593837e](https://github.com/PyTorchLightning/pytorch-lightning/commit/593837e1da24ff6c942b24ed803fc1496a304609))
- Fixed batch typo ([92d1e75](https://github.com/PyTorchLightning/pytorch-lightning/commit/92d1e75b2638a493d9d21ed5fe00a22093888285))

## [0.8.2] - 2020-06-28

### Added

- Added TorchText support for moving data to GPU ([#2379](https://github.com/PyTorchLightning/pytorch-lightning/pull/2379))

### Changed

- Changed epoch indexing from 0 instead of 1 ([#2289](https://github.com/PyTorchLightning/pytorch-lightning/pull/2289))
- Refactor Model `backward` ([#2276](https://github.com/PyTorchLightning/pytorch-lightning/pull/2276))
- Refactored `training_batch` + tests to verify correctness ([#2327](https://github.com/PyTorchLightning/pytorch-lightning/pull/2327),
     [#2328](https://github.com/PyTorchLightning/pytorch-lightning/pull/2328))
- Refactored training loop ([#2336](https://github.com/PyTorchLightning/pytorch-lightning/pull/2336))
- Made optimization steps for hooks ([#2363](https://github.com/PyTorchLightning/pytorch-lightning/pull/2363))
- Changed default apex level to 'O2' ([#2362](https://github.com/PyTorchLightning/pytorch-lightning/pull/2362))

### Removed

- Moved `TrainsLogger` to Bolts ([#2384](https://github.com/PyTorchLightning/pytorch-lightning/pull/2384))

### Fixed

- Fixed parsing TPU arguments and TPU tests ([#2094](https://github.com/PyTorchLightning/pytorch-lightning/pull/2094))
- Fixed number batches in case of multiple dataloaders and `limit_{*}_batches` ([#1920](https://github.com/PyTorchLightning/pytorch-lightning/pull/1920),
     [#2226](https://github.com/PyTorchLightning/pytorch-lightning/pull/2226))
- Fixed an issue with forward hooks not being removed after model summary ([#2298](https://github.com/PyTorchLightning/pytorch-lightning/pull/2298))
- Fix for `load_from_checkpoint()` not working with absolute path on Windows ([#2294](https://github.com/PyTorchLightning/pytorch-lightning/pull/2294))
- Fixed an issue how _has_len handles `NotImplementedError` e.g. raised by `torchtext.data.Iterator` ([#2293](https://github.com/PyTorchLightning/pytorch-lightning/pull/2293)), ([#2307](https://github.com/PyTorchLightning/pytorch-lightning/pull/2307))
- Fixed `average_precision` metric ([#2319](https://github.com/PyTorchLightning/pytorch-lightning/pull/2319))
- Fixed ROC metric for CUDA tensors ([#2304](https://github.com/PyTorchLightning/pytorch-lightning/pull/2304))
- Fixed lost compatibility with custom datatypes implementing `.to` ([#2335](https://github.com/PyTorchLightning/pytorch-lightning/pull/2335))
- Fixed loading model with kwargs ([#2387](https://github.com/PyTorchLightning/pytorch-lightning/pull/2387))
- Fixed sum(0) for `trainer.num_val_batches` ([#2268](https://github.com/PyTorchLightning/pytorch-lightning/pull/2268))
- Fixed checking if the parameters are a `DictConfig` Object ([#2216](https://github.com/PyTorchLightning/pytorch-lightning/pull/2216))
- Fixed SLURM weights saving ([#2341](https://github.com/PyTorchLightning/pytorch-lightning/pull/2341))
- Fixed swaps LR scheduler order ([#2356](https://github.com/PyTorchLightning/pytorch-lightning/pull/2356))
- Fixed adding tensorboard `hparams` logging test ([#2342](https://github.com/PyTorchLightning/pytorch-lightning/pull/2342))
- Fixed use model ref for tear down ([#2360](https://github.com/PyTorchLightning/pytorch-lightning/pull/2360))
- Fixed logger crash on DDP ([#2388](https://github.com/PyTorchLightning/pytorch-lightning/pull/2388))
- Fixed several issues with early stopping and checkpoint callbacks ([#1504](https://github.com/PyTorchLightning/pytorch-lightning/pull/1504),
     [#2391](https://github.com/PyTorchLightning/pytorch-lightning/pull/2391))
- Fixed loading past checkpoints from v0.7.x ([#2405](https://github.com/PyTorchLightning/pytorch-lightning/pull/2405))
- Fixed loading model without arguments ([#2403](https://github.com/PyTorchLightning/pytorch-lightning/pull/2403))
- Fixed Windows compatibility issue ([#2358](https://github.com/PyTorchLightning/pytorch-lightning/pull/2358))

## [0.8.1] - 2020-06-19

### Fixed

- Fixed the `load_from_checkpoint` path detected as URL bug ([#2244](https://github.com/PyTorchLightning/pytorch-lightning/pull/2244))
- Fixed hooks - added barrier ([#2245](https://github.com/PyTorchLightning/pytorch-lightning/pull/2245),
     [#2257](https://github.com/PyTorchLightning/pytorch-lightning/pull/2257),
     [#2260](https://github.com/PyTorchLightning/pytorch-lightning/pull/220))
- Fixed `hparams` - remove frame inspection on `self.hparams` ([#2253](https://github.com/PyTorchLightning/pytorch-lightning/pull/2253))
- Fixed setup and on fit calls ([#2252](https://github.com/PyTorchLightning/pytorch-lightning/pull/2252))
- Fixed GPU template ([#2255](https://github.com/PyTorchLightning/pytorch-lightning/pull/2255))

## [0.8.0] - 2020-06-18

### Added

- Added `overfit_batches`, `limit_{val|test}_batches` flags (overfit now uses training set for all three) ([#2213](https://github.com/PyTorchLightning/pytorch-lightning/pull/2213))
- Added metrics
  * Base classes ([#1326](https://github.com/PyTorchLightning/pytorch-lightning/pull/1326),
       [#1877](https://github.com/PyTorchLightning/pytorch-lightning/pull/1877))
  * Sklearn metrics classes ([#1327](https://github.com/PyTorchLightning/pytorch-lightning/pull/1327))
  * Native torch metrics ([#1488](https://github.com/PyTorchLightning/pytorch-lightning/pull/1488),
       [#2062](https://github.com/PyTorchLightning/pytorch-lightning/pull/2062))
  * docs for all Metrics ([#2184](https://github.com/PyTorchLightning/pytorch-lightning/pull/2184),
       [#2209](https://github.com/PyTorchLightning/pytorch-lightning/pull/2209))
  * Regression metrics ([#2221](https://github.com/PyTorchLightning/pytorch-lightning/pull/2221))
- Allow dataloaders without sampler field present ([#1907](https://github.com/PyTorchLightning/pytorch-lightning/pull/1907))
- Added option `save_last` to save the model at the end of every epoch in `ModelCheckpoint` ([#1908](https://github.com/PyTorchLightning/pytorch-lightning/pull/1908))
- Early stopping checks `on_validation_end` ([#1458](https://github.com/PyTorchLightning/pytorch-lightning/pull/1458))
- Speed up single-core TPU training by loading data using `ParallelLoader` ([#2033](https://github.com/PyTorchLightning/pytorch-lightning/pull/2033))
- Added a model hook `transfer_batch_to_device` that enables moving custom data structures to the target device ([#1756](https://github.com/PyTorchLightning/pytorch-lightning/pull/1756))
- Added [black](https://black.readthedocs.io/en/stable/) formatter for the code with code-checker on pull ([#1610](https://github.com/PyTorchLightning/pytorch-lightning/pull/1610))
- Added back the slow spawn ddp implementation as `ddp_spawn` ([#2115](https://github.com/PyTorchLightning/pytorch-lightning/pull/2115))
- Added loading checkpoints from URLs ([#1667](https://github.com/PyTorchLightning/pytorch-lightning/pull/1667))
- Added a callback method `on_keyboard_interrupt` for handling KeyboardInterrupt events during training ([#2134](https://github.com/PyTorchLightning/pytorch-lightning/pull/2134))
- Added a decorator `auto_move_data` that moves data to the correct device when using the LightningModule for inference ([#1905](https://github.com/PyTorchLightning/pytorch-lightning/pull/1905))
- Added `ckpt_path` option to `LightningModule.test(...)` to load particular checkpoint ([#2190](https://github.com/PyTorchLightning/pytorch-lightning/pull/2190))
- Added `setup` and `teardown` hooks for model ([#2229](https://github.com/PyTorchLightning/pytorch-lightning/pull/2229))

### Changed

- Allow user to select individual TPU core to train on ([#1729](https://github.com/PyTorchLightning/pytorch-lightning/pull/1729))
- Removed non-finite values from loss in `LRFinder` ([#1862](https://github.com/PyTorchLightning/pytorch-lightning/pull/1862))
- Allow passing model hyperparameters as complete kwarg list ([#1896](https://github.com/PyTorchLightning/pytorch-lightning/pull/1896))
- Renamed `ModelCheckpoint`'s attributes `best` to `best_model_score` and `kth_best_model` to `kth_best_model_path` ([#1799](https://github.com/PyTorchLightning/pytorch-lightning/pull/1799))
- Re-Enable Logger's `ImportError`s ([#1938](https://github.com/PyTorchLightning/pytorch-lightning/pull/1938))
- Changed the default value of the Trainer argument `weights_summary` from `full` to `top` ([#2029](https://github.com/PyTorchLightning/pytorch-lightning/pull/2029))
- Raise an error when lightning replaces an existing sampler ([#2020](https://github.com/PyTorchLightning/pytorch-lightning/pull/2020))
- Enabled `prepare_data` from correct processes - clarify local vs global rank ([#2166](https://github.com/PyTorchLightning/pytorch-lightning/pull/2166))
- Remove explicit flush from tensorboard logger ([#2126](https://github.com/PyTorchLightning/pytorch-lightning/pull/2126))
- Changed epoch indexing from 1 instead of 0 ([#2206](https://github.com/PyTorchLightning/pytorch-lightning/pull/2206))

### Deprecated

- Deprecated flags: ([#2213](https://github.com/PyTorchLightning/pytorch-lightning/pull/2213))
  * `overfit_pct` in favour of `overfit_batches`
  * `val_percent_check` in favour of `limit_val_batches`
  * `test_percent_check` in favour of `limit_test_batches`
- Deprecated `ModelCheckpoint`'s attributes `best` and `kth_best_model` ([#1799](https://github.com/PyTorchLightning/pytorch-lightning/pull/1799))
- Dropped official support/testing for older PyTorch versions <1.3 ([#1917](https://github.com/PyTorchLightning/pytorch-lightning/pull/1917))
- Deprecated Trainer `proc_rank` in favour of `global_rank` ([#2166](https://github.com/PyTorchLightning/pytorch-lightning/pull/2166),
     [#2269](https://github.com/PyTorchLightning/pytorch-lightning/pull/2269))

### Removed

- Removed unintended Trainer argument `progress_bar_callback`, the callback should be passed in by `Trainer(callbacks=[...])` instead ([#1855](https://github.com/PyTorchLightning/pytorch-lightning/pull/1855))
- Removed obsolete `self._device` in Trainer ([#1849](https://github.com/PyTorchLightning/pytorch-lightning/pull/1849))
- Removed deprecated API ([#2073](https://github.com/PyTorchLightning/pytorch-lightning/pull/2073))
   * Packages: `pytorch_lightning.pt_overrides`, `pytorch_lightning.root_module`
   * Modules: `pytorch_lightning.logging.comet_logger`, `pytorch_lightning.logging.mlflow_logger`, `pytorch_lightning.logging.test_tube_logger`, `pytorch_lightning.overrides.override_data_parallel`, `pytorch_lightning.core.model_saving`, `pytorch_lightning.core.root_module`
   * Trainer arguments: `add_row_log_interval`, `default_save_path`, `gradient_clip`, `nb_gpu_nodes`, `max_nb_epochs`, `min_nb_epochs`, `nb_sanity_val_steps`
   * Trainer attributes: `nb_gpu_nodes`, `num_gpu_nodes`, `gradient_clip`, `max_nb_epochs`, `min_nb_epochs`, `nb_sanity_val_steps`, `default_save_path`, `tng_tqdm_dic`

### Fixed

- Run graceful training teardown on interpreter exit ([#1631](https://github.com/PyTorchLightning/pytorch-lightning/pull/1631))
- Fixed user warning when apex was used together with learning rate schedulers ([#1873](https://github.com/PyTorchLightning/pytorch-lightning/pull/1873))
- Fixed multiple calls of `EarlyStopping` callback ([#1863](https://github.com/PyTorchLightning/pytorch-lightning/pull/1863))
- Fixed an issue with `Trainer.from_argparse_args` when passing in unknown Trainer args ([#1932](https://github.com/PyTorchLightning/pytorch-lightning/pull/1932))
- Fixed bug related to logger not being reset correctly for model after tuner algorithms ([#1933](https://github.com/PyTorchLightning/pytorch-lightning/pull/1933))
- Fixed root node resolution for SLURM cluster with dash in host name ([#1954](https://github.com/PyTorchLightning/pytorch-lightning/pull/1954))
- Fixed `LearningRateLogger` in multi-scheduler setting ([#1944](https://github.com/PyTorchLightning/pytorch-lightning/pull/1944))
- Fixed test configuration check and testing ([#1804](https://github.com/PyTorchLightning/pytorch-lightning/pull/1804))
- Fixed an issue with Trainer constructor silently ignoring unknown/misspelled arguments ([#1820](https://github.com/PyTorchLightning/pytorch-lightning/pull/1820))
- Fixed `save_weights_only` in ModelCheckpoint ([#1780](https://github.com/PyTorchLightning/pytorch-lightning/pull/1780))
- Allow use of same `WandbLogger` instance for multiple training loops ([#2055](https://github.com/PyTorchLightning/pytorch-lightning/pull/2055))
- Fixed an issue with `_auto_collect_arguments` collecting local variables that are not constructor arguments and not working for signatures that have the instance not named `self` ([#2048](https://github.com/PyTorchLightning/pytorch-lightning/pull/2048))
- Fixed mistake in parameters' grad norm tracking ([#2012](https://github.com/PyTorchLightning/pytorch-lightning/pull/2012))
- Fixed CPU and hanging GPU crash ([#2118](https://github.com/PyTorchLightning/pytorch-lightning/pull/2118))
- Fixed an issue with the model summary and `example_input_array` depending on a specific ordering of the submodules in a LightningModule ([#1773](https://github.com/PyTorchLightning/pytorch-lightning/pull/1773))
- Fixed Tpu logging ([#2230](https://github.com/PyTorchLightning/pytorch-lightning/pull/2230))
- Fixed Pid port + duplicate `rank_zero` logging ([#2140](https://github.com/PyTorchLightning/pytorch-lightning/pull/2140),
     [#2231](https://github.com/PyTorchLightning/pytorch-lightning/pull/2231))

## [0.7.6] - 2020-05-16

### Added

- Added callback for logging learning rates ([#1498](https://github.com/PyTorchLightning/pytorch-lightning/pull/1498))
- Added transfer learning example (for a binary classification task in computer vision) ([#1564](https://github.com/PyTorchLightning/pytorch-lightning/pull/1564))
- Added type hints in `Trainer.fit()` and `Trainer.test()` to reflect that also a list of dataloaders can be passed in ([#1723](https://github.com/PyTorchLightning/pytorch-lightning/pull/1723)).
- Added auto scaling of batch size ([#1638](https://github.com/PyTorchLightning/pytorch-lightning/pull/1638))
- The progress bar metrics now also get updated in `training_epoch_end` ([#1724](https://github.com/PyTorchLightning/pytorch-lightning/pull/1724))
- Enable `NeptuneLogger` to work with `distributed_backend=ddp` ([#1753](https://github.com/PyTorchLightning/pytorch-lightning/pull/1753))
- Added option to provide seed to random generators to ensure reproducibility ([#1572](https://github.com/PyTorchLightning/pytorch-lightning/pull/1572))
- Added override for hparams in `load_from_ckpt` ([#1797](https://github.com/PyTorchLightning/pytorch-lightning/pull/1797))
- Added support multi-node distributed execution under `torchelastic` ([#1811](https://github.com/PyTorchLightning/pytorch-lightning/pull/1811),
     [#1818](https://github.com/PyTorchLightning/pytorch-lightning/pull/1818))
- Added using `store_true` for bool args ([#1822](https://github.com/PyTorchLightning/pytorch-lightning/pull/1822),
     [#1842](https://github.com/PyTorchLightning/pytorch-lightning/pull/1842))
- Added dummy logger for internally disabling logging for some features ([#1836](https://github.com/PyTorchLightning/pytorch-lightning/pull/1836))

### Changed

- Enable `non-blocking` for device transfers to GPU ([#1843](https://github.com/PyTorchLightning/pytorch-lightning/pull/1843))
- Replace mata_tags.csv with hparams.yaml ([#1271](https://github.com/PyTorchLightning/pytorch-lightning/pull/1271))
- Reduction when `batch_size < num_gpus` ([#1609](https://github.com/PyTorchLightning/pytorch-lightning/pull/1609))
- Updated LightningTemplateModel to look more like Colab example ([#1577](https://github.com/PyTorchLightning/pytorch-lightning/pull/1577))
- Don't convert `namedtuple` to `tuple` when transferring the batch to target device ([#1589](https://github.com/PyTorchLightning/pytorch-lightning/pull/1589))
- Allow passing hparams as keyword argument to LightningModule when loading from checkpoint ([#1639](https://github.com/PyTorchLightning/pytorch-lightning/pull/1639))
- Args should come after the last positional argument ([#1807](https://github.com/PyTorchLightning/pytorch-lightning/pull/1807))
- Made ddp the default if no backend specified with multiple GPUs ([#1789](https://github.com/PyTorchLightning/pytorch-lightning/pull/1789))

### Deprecated

- Deprecated `tags_csv` in favor of `hparams_file` ([#1271](https://github.com/PyTorchLightning/pytorch-lightning/pull/1271))

### Fixed

- Fixed broken link in PR template ([#1675](https://github.com/PyTorchLightning/pytorch-lightning/pull/1675))
- Fixed ModelCheckpoint not None checking filepath ([#1654](https://github.com/PyTorchLightning/pytorch-lightning/pull/1654))
- Trainer now calls `on_load_checkpoint()` when resuming from a checkpoint ([#1666](https://github.com/PyTorchLightning/pytorch-lightning/pull/1666))
- Fixed sampler logic for ddp with iterable dataset ([#1734](https://github.com/PyTorchLightning/pytorch-lightning/pull/1734))
- Fixed `_reset_eval_dataloader()` for IterableDataset ([#1560](https://github.com/PyTorchLightning/pytorch-lightning/pull/1560))
- Fixed Horovod distributed backend to set the `root_gpu` property ([#1669](https://github.com/PyTorchLightning/pytorch-lightning/pull/1669))
- Fixed wandb logger `global_step` affects other loggers ([#1492](https://github.com/PyTorchLightning/pytorch-lightning/pull/1492))
- Fixed disabling progress bar on non-zero ranks using Horovod backend ([#1709](https://github.com/PyTorchLightning/pytorch-lightning/pull/1709))
- Fixed bugs that prevent lr finder to be used together with early stopping and validation dataloaders ([#1676](https://github.com/PyTorchLightning/pytorch-lightning/pull/1676))
- Fixed a bug in Trainer that prepended the checkpoint path with `version_` when it shouldn't ([#1748](https://github.com/PyTorchLightning/pytorch-lightning/pull/1748))
- Fixed lr key name in case of param groups in LearningRateLogger ([#1719](https://github.com/PyTorchLightning/pytorch-lightning/pull/1719))
- Fixed accumulation parameter and suggestion method for learning rate finder ([#1801](https://github.com/PyTorchLightning/pytorch-lightning/pull/1801))
- Fixed num processes wasn't being set properly and auto sampler was ddp failing ([#1819](https://github.com/PyTorchLightning/pytorch-lightning/pull/1819))
- Fixed bugs in semantic segmentation example ([#1824](https://github.com/PyTorchLightning/pytorch-lightning/pull/1824))
- Fixed saving native AMP scaler state ([#1777](https://github.com/PyTorchLightning/pytorch-lightning/pull/1777))
- Fixed native amp + ddp ([#1788](https://github.com/PyTorchLightning/pytorch-lightning/pull/1788))
- Fixed `hparam` logging with metrics ([#1647](https://github.com/PyTorchLightning/pytorch-lightning/pull/1647))

## [0.7.5] - 2020-04-27

### Changed

- Allow logging of metrics together with `hparams` ([#1630](https://github.com/PyTorchLightning/pytorch-lightning/pull/1630))

### Removed

- Removed Warning from trainer loop ([#1634](https://github.com/PyTorchLightning/pytorch-lightning/pull/1634))

### Fixed

- Fixed ModelCheckpoint not being fixable ([#1632](https://github.com/PyTorchLightning/pytorch-lightning/pull/1632))
- Fixed CPU DDP breaking change and DDP change ([#1635](https://github.com/PyTorchLightning/pytorch-lightning/pull/1635))
- Tested pickling ([#1636](https://github.com/PyTorchLightning/pytorch-lightning/pull/1636))


## [0.7.4] - 2020-04-26

### Added

- Added flag `replace_sampler_ddp` to manually disable sampler replacement in DDP  ([#1513](https://github.com/PyTorchLightning/pytorch-lightning/pull/1513))
- Added `auto_select_gpus` flag to trainer that enables automatic selection of available GPUs on exclusive mode systems.
- Added learning rate finder ([#1347](https://github.com/PyTorchLightning/pytorch-lightning/pull/1347))
- Added support for DDP mode in clusters without SLURM ([#1387](https://github.com/PyTorchLightning/pytorch-lightning/pull/1387))
- Added `test_dataloaders` parameter to `Trainer.test()` ([#1434](https://github.com/PyTorchLightning/pytorch-lightning/pull/1434))
- Added `terminate_on_nan` flag to trainer that performs a NaN check with each training iteration when set to `True` ([#1475](https://github.com/PyTorchLightning/pytorch-lightning/pull/1475))
- Added speed parity tests (max 1 sec difference per epoch)([#1482](https://github.com/PyTorchLightning/pytorch-lightning/pull/1482))
- Added `ddp_cpu` backend for testing ddp without GPUs ([#1158](https://github.com/PyTorchLightning/pytorch-lightning/pull/1158))
- Added [Horovod](http://horovod.ai) support as a distributed backend `Trainer(distributed_backend='horovod')` ([#1529](https://github.com/PyTorchLightning/pytorch-lightning/pull/1529))
- Added support for 8 core distributed training on Kaggle TPU's ([#1568](https://github.com/PyTorchLightning/pytorch-lightning/pull/1568))
- Added support for native AMP ([#1561](https://github.com/PyTorchLightning/pytorch-lightning/pull/1561),
    [#1580](https://github.com/PyTorchLightning/pytorch-lightning/pull/1580))

### Changed

- Changed the default behaviour to no longer include a NaN check with each training iteration ([#1475](https://github.com/PyTorchLightning/pytorch-lightning/pull/1475))
- Decoupled the progress bar from trainer` it is a callback now and can be customized or even be replaced entirely ([#1450](https://github.com/PyTorchLightning/pytorch-lightning/pull/1450)).
- Changed lr schedule step interval behavior to update every backwards pass instead of every forwards pass ([#1477](https://github.com/PyTorchLightning/pytorch-lightning/pull/1477))
- Defines shared proc. rank, remove rank from instances (e.g. loggers) ([#1408](https://github.com/PyTorchLightning/pytorch-lightning/pull/1408))
- Updated semantic segmentation example with custom U-Net and logging ([#1371](https://github.com/PyTorchLightning/pytorch-lightning/pull/1371))
- Disabled val and test shuffling ([#1600](https://github.com/PyTorchLightning/pytorch-lightning/pull/1600))

### Deprecated

- Deprecated `training_tqdm_dict` in favor of `progress_bar_dict` ([#1450](https://github.com/PyTorchLightning/pytorch-lightning/pull/1450)).

### Removed

- Removed `test_dataloaders` parameter from `Trainer.fit()` ([#1434](https://github.com/PyTorchLightning/pytorch-lightning/pull/1434))

### Fixed

- Added the possibility to pass nested metrics dictionaries to loggers ([#1582](https://github.com/PyTorchLightning/pytorch-lightning/pull/1582))
- Fixed memory leak from opt return ([#1528](https://github.com/PyTorchLightning/pytorch-lightning/pull/1528))
- Fixed saving checkpoint before deleting old ones ([#1453](https://github.com/PyTorchLightning/pytorch-lightning/pull/1453))
- Fixed loggers - flushing last logged metrics even before continue, e.g. `trainer.test()` results ([#1459](https://github.com/PyTorchLightning/pytorch-lightning/pull/1459))
- Fixed optimizer configuration when `configure_optimizers` returns dict without `lr_scheduler` ([#1443](https://github.com/PyTorchLightning/pytorch-lightning/pull/1443))
- Fixed `LightningModule` - mixing hparams and arguments in `LightningModule.__init__()` crashes load_from_checkpoint() ([#1505](https://github.com/PyTorchLightning/pytorch-lightning/pull/1505))
- Added a missing call to the `on_before_zero_grad` model hook ([#1493](https://github.com/PyTorchLightning/pytorch-lightning/pull/1493)).
- Allow use of sweeps with `WandbLogger` ([#1512](https://github.com/PyTorchLightning/pytorch-lightning/pull/1512))
- Fixed a bug that caused the `callbacks` Trainer argument to reference a global variable ([#1534](https://github.com/PyTorchLightning/pytorch-lightning/pull/1534)).
- Fixed a bug that set all boolean CLI arguments from `Trainer.add_argparse_args` always to True ([#1571](https://github.com/PyTorchLightning/pytorch-lightning/pull/1571))
- Fixed do not copy the batch when training on a single GPU ([#1576](https://github.com/PyTorchLightning/pytorch-lightning/pull/1576),
    [#1579](https://github.com/PyTorchLightning/pytorch-lightning/pull/1579))
- Fixed soft checkpoint removing on DDP ([#1408](https://github.com/PyTorchLightning/pytorch-lightning/pull/1408))
- Fixed automatic parser bug ([#1585](https://github.com/PyTorchLightning/pytorch-lightning/pull/1585))
- Fixed bool conversion from string ([#1606](https://github.com/PyTorchLightning/pytorch-lightning/pull/1606))

## [0.7.3] - 2020-04-09

### Added

- Added `rank_zero_warn` for warning only in rank 0 ([#1428](https://github.com/PyTorchLightning/pytorch-lightning/pull/1428))

### Fixed

- Fixed default `DistributedSampler` for DDP training ([#1425](https://github.com/PyTorchLightning/pytorch-lightning/pull/1425))
- Fixed workers warning not on windows ([#1430](https://github.com/PyTorchLightning/pytorch-lightning/pull/1430))
- Fixed returning tuple from `run_training_batch` ([#1431](https://github.com/PyTorchLightning/pytorch-lightning/pull/1431))
- Fixed gradient clipping ([#1438](https://github.com/PyTorchLightning/pytorch-lightning/pull/1438))
- Fixed pretty print ([#1441](https://github.com/PyTorchLightning/pytorch-lightning/pull/1441))


## [0.7.2] - 2020-04-07

### Added

- Added same step loggers' metrics aggregation ([#1278](https://github.com/PyTorchLightning/pytorch-lightning/pull/1278))
- Added parity test between a vanilla MNIST model and lightning model ([#1284](https://github.com/PyTorchLightning/pytorch-lightning/pull/1284))
- Added parity test between a vanilla RNN model and lightning model ([#1351](https://github.com/PyTorchLightning/pytorch-lightning/pull/1351))
- Added Reinforcement Learning - Deep Q-network (DQN) lightning example ([#1232](https://github.com/PyTorchLightning/pytorch-lightning/pull/1232))
- Added support for hierarchical `dict` ([#1152](https://github.com/PyTorchLightning/pytorch-lightning/pull/1152))
- Added `TrainsLogger` class ([#1122](https://github.com/PyTorchLightning/pytorch-lightning/pull/1122))
- Added type hints to `pytorch_lightning.core` ([#946](https://github.com/PyTorchLightning/pytorch-lightning/pull/946))
- Added support for `IterableDataset` in validation and testing ([#1104](https://github.com/PyTorchLightning/pytorch-lightning/pull/1104))
- Added support for non-primitive types in `hparams` for `TensorboardLogger` ([#1130](https://github.com/PyTorchLightning/pytorch-lightning/pull/1130))
- Added a check that stops the training when loss or weights contain `NaN` or `inf` values. ([#1097](https://github.com/PyTorchLightning/pytorch-lightning/pull/1097))
- Added support for `IterableDataset` when `val_check_interval=1.0` (default), this will trigger validation at the end of each epoch. ([#1283](https://github.com/PyTorchLightning/pytorch-lightning/pull/1283))
- Added `summary` method to Profilers. ([#1259](https://github.com/PyTorchLightning/pytorch-lightning/pull/1259))
- Added informative errors if user defined dataloader has zero length ([#1280](https://github.com/PyTorchLightning/pytorch-lightning/pull/1280))
- Added testing for python 3.8 ([#915](https://github.com/PyTorchLightning/pytorch-lightning/pull/915))
- Added model configuration checking ([#1199](https://github.com/PyTorchLightning/pytorch-lightning/pull/1199))
- Added support for optimizer frequencies through `LightningModule.configure_optimizers()` ([#1269](https://github.com/PyTorchLightning/pytorch-lightning/pull/1269))
- Added option to run without an optimizer by returning `None` from `configure_optimizers`. ([#1279](https://github.com/PyTorchLightning/pytorch-lightning/pull/1279))
- Added a warning when the number of data loader workers is small. ([#1378](https://github.com/PyTorchLightning/pytorch-lightning/pull/1378))

### Changed

- Changed (renamed and refatored) `TensorRunningMean` -> `TensorRunningAccum`: running accumulations were generalized. ([#1278](https://github.com/PyTorchLightning/pytorch-lightning/pull/1278))
- Changed `progress_bar_refresh_rate` trainer flag to disable progress bar when set to 0. ([#1108](https://github.com/PyTorchLightning/pytorch-lightning/pull/1108))
- Enhanced `load_from_checkpoint` to also forward params to the model ([#1307](https://github.com/PyTorchLightning/pytorch-lightning/pull/1307))
- Updated references to `self.forward()` to instead use the `__call__` interface. ([#1211](https://github.com/PyTorchLightning/pytorch-lightning/pull/1211))
- Changed default behaviour of `configure_optimizers` to use no optimizer rather than Adam. ([#1279](https://github.com/PyTorchLightning/pytorch-lightning/pull/1279))
- Allow to upload models on W&B ([#1339](https://github.com/PyTorchLightning/pytorch-lightning/pull/1339))
- On DP and DDP2 unsqueeze is automated now ([#1319](https://github.com/PyTorchLightning/pytorch-lightning/pull/1319))
- Did not always create a DataLoader during reinstantiation, but the same type as before (if subclass of DataLoader) ([#1346](https://github.com/PyTorchLightning/pytorch-lightning/pull/1346))
- Did not interfere with a default sampler ([#1318](https://github.com/PyTorchLightning/pytorch-lightning/pull/1318))
- Remove default Adam optimizer ([#1317](https://github.com/PyTorchLightning/pytorch-lightning/pull/1317))
- Give warnings for unimplemented required lightning methods ([#1317](https://github.com/PyTorchLightning/pytorch-lightning/pull/1317))
- Made `evaluate` method private >> `Trainer._evaluate(...)`. ([#1260](https://github.com/PyTorchLightning/pytorch-lightning/pull/1260))
- Simplify the PL examples structure (shallower and more readable) ([#1247](https://github.com/PyTorchLightning/pytorch-lightning/pull/1247))
- Changed min max gpu memory to be on their own plots ([#1358](https://github.com/PyTorchLightning/pytorch-lightning/pull/1358))
- Remove `.item` which causes sync issues ([#1254](https://github.com/PyTorchLightning/pytorch-lightning/pull/1254))
- Changed smoothing in TQDM to decrease variability of time remaining between training / eval ([#1194](https://github.com/PyTorchLightning/pytorch-lightning/pull/1194))
- Change default logger to dedicated one ([#1064](https://github.com/PyTorchLightning/pytorch-lightning/pull/1064))

### Deprecated

- Deprecated Trainer argument `print_nan_grads` ([#1097](https://github.com/PyTorchLightning/pytorch-lightning/pull/1097))
- Deprecated Trainer argument `show_progress_bar` ([#1108](https://github.com/PyTorchLightning/pytorch-lightning/pull/1108))

### Removed

- Removed test for no test dataloader in .fit ([#1495](https://github.com/PyTorchLightning/pytorch-lightning/pull/1495))
- Removed duplicated module `pytorch_lightning.utilities.arg_parse` for loading CLI arguments ([#1167](https://github.com/PyTorchLightning/pytorch-lightning/pull/1167))
- Removed wandb logger's `finalize` method ([#1193](https://github.com/PyTorchLightning/pytorch-lightning/pull/1193))
- Dropped `torchvision` dependency in tests and added own MNIST dataset class instead ([#986](https://github.com/PyTorchLightning/pytorch-lightning/pull/986))

### Fixed

- Fixed `model_checkpoint` when saving all models ([#1359](https://github.com/PyTorchLightning/pytorch-lightning/pull/1359))
- `Trainer.add_argparse_args` classmethod fixed. Now it adds a type for the arguments ([#1147](https://github.com/PyTorchLightning/pytorch-lightning/pull/1147))
- Fixed bug related to type checking of `ReduceLROnPlateau` lr schedulers([#1126](https://github.com/PyTorchLightning/pytorch-lightning/pull/1126))
- Fixed a bug to ensure lightning checkpoints to be backward compatible ([#1132](https://github.com/PyTorchLightning/pytorch-lightning/pull/1132))
- Fixed a bug that created an extra dataloader with active `reload_dataloaders_every_epoch` ([#1196](https://github.com/PyTorchLightning/pytorch-lightning/pull/1196))
- Fixed all warnings and errors in the docs build process ([#1191](https://github.com/PyTorchLightning/pytorch-lightning/pull/1191))
- Fixed an issue where `val_percent_check=0` would not disable validation ([#1251](https://github.com/PyTorchLightning/pytorch-lightning/pull/1251))
- Fixed average of incomplete `TensorRunningMean` ([#1309](https://github.com/PyTorchLightning/pytorch-lightning/pull/1309))
- Fixed `WandbLogger.watch` with `wandb.init()` ([#1311](https://github.com/PyTorchLightning/pytorch-lightning/pull/1311))
- Fixed an issue with early stopping that would prevent it from monitoring training metrics when validation is disabled / not implemented ([#1235](https://github.com/PyTorchLightning/pytorch-lightning/pull/1235)).
- Fixed a bug that would cause `trainer.test()` to run on the validation set when overloading `validation_epoch_end` and `test_end` ([#1353](https://github.com/PyTorchLightning/pytorch-lightning/pull/1353))
- Fixed `WandbLogger.watch` - use of the watch method without importing `wandb` ([#1311](https://github.com/PyTorchLightning/pytorch-lightning/pull/1311))
- Fixed `WandbLogger` to be used with 'ddp' - allow reinits in sub-processes ([#1149](https://github.com/PyTorchLightning/pytorch-lightning/pull/1149),
     [#1360](https://github.com/PyTorchLightning/pytorch-lightning/pull/1360))
- Made `training_epoch_end` behave like `validation_epoch_end` ([#1357](https://github.com/PyTorchLightning/pytorch-lightning/pull/1357))
- Fixed `fast_dev_run` running validation twice ([#1365](https://github.com/PyTorchLightning/pytorch-lightning/pull/1365))
- Fixed pickle error from quick patch `__code__` ([#1352](https://github.com/PyTorchLightning/pytorch-lightning/pull/1352))
- Fixed memory leak on GPU0 ([#1094](https://github.com/PyTorchLightning/pytorch-lightning/pull/1094),
     [#1349](https://github.com/PyTorchLightning/pytorch-lightning/pull/1349))
- Fixed checkpointing interval ([#1272](https://github.com/PyTorchLightning/pytorch-lightning/pull/1272))
- Fixed validation and training loops run the partial dataset ([#1192](https://github.com/PyTorchLightning/pytorch-lightning/pull/1192))
- Fixed running `on_validation_end` only on main process in DDP ([#1125](https://github.com/PyTorchLightning/pytorch-lightning/pull/1125))
- Fixed `load_spawn_weights` only in proc rank 0 ([#1385](https://github.com/PyTorchLightning/pytorch-lightning/pull/1385))
- Fixes using deprecated `use_amp` attribute ([#1145](https://github.com/PyTorchLightning/pytorch-lightning/pull/1145))
- Fixed Tensorboard logger error: lightning_logs directory not exists in multi-node DDP on nodes with rank != 0 ([#1377](https://github.com/PyTorchLightning/pytorch-lightning/pull/1377))
- Fixed `Unimplemented backend XLA` error on TPU ([#1387](https://github.com/PyTorchLightning/pytorch-lightning/pull/1387))

## [0.7.1] - 2020-03-07

### Fixed

- Fixes `print` issues and `data_loader` ([#1080](https://github.com/PyTorchLightning/pytorch-lightning/pull/1080))

## [0.7.0] - 2020-03-06

### Added

- Added automatic sampler setup. Depending on DDP or TPU, lightning configures the sampler correctly (user needs to do nothing) ([#926](https://github.com/PyTorchLightning/pytorch-lightning/pull/926))
- Added `reload_dataloaders_every_epoch=False` flag for trainer. Some users require reloading data every epoch ([#926](https://github.com/PyTorchLightning/pytorch-lightning/pull/926))
- Added `progress_bar_refresh_rate=50` flag for trainer. Throttle refresh rate on notebooks ([#926](https://github.com/PyTorchLightning/pytorch-lightning/pull/926))
- Updated governance docs
- Added a check to ensure that the metric used for early stopping exists before training commences ([#542](https://github.com/PyTorchLightning/pytorch-lightning/pull/542))
- Added `optimizer_idx` argument to `backward` hook ([#733](https://github.com/PyTorchLightning/pytorch-lightning/pull/733))
- Added `entity` argument to `WandbLogger` to be passed to `wandb.init` ([#783](https://github.com/PyTorchLightning/pytorch-lightning/pull/783))
- Added a tool for profiling training runs ([#782](https://github.com/PyTorchLightning/pytorch-lightning/pull/782))
- Improved flexibility for naming of TensorBoard logs, can now set `version` to a `str` to just save to that directory, and use `name=''` to prevent experiment-name directory ([#804](https://github.com/PyTorchLightning/pytorch-lightning/pull/804))
- Added option to specify `step` key when logging metrics ([#808](https://github.com/PyTorchLightning/pytorch-lightning/pull/808))
- Added `train_dataloader`, `val_dataloader` and `test_dataloader` arguments to `Trainer.fit()`, for alternative data parsing ([#759](https://github.com/PyTorchLightning/pytorch-lightning/pull/759))
- Added Tensor Processing Unit (TPU) support ([#868](https://github.com/PyTorchLightning/pytorch-lightning/pull/868))
- Added semantic segmentation example ([#751](https://github.com/PyTorchLightning/pytorch-lightning/pull/751),[#876](https://github.com/PyTorchLightning/pytorch-lightning/pull/876),
     [#881](https://github.com/PyTorchLightning/pytorch-lightning/pull/881))
- Split callbacks in multiple files ([#849](https://github.com/PyTorchLightning/pytorch-lightning/pull/849))
- Support for user defined callbacks ([#889](https://github.com/PyTorchLightning/pytorch-lightning/pull/889) and [#950](https://github.com/PyTorchLightning/pytorch-lightning/pull/950))
- Added support for multiple loggers to be passed to `Trainer` as an iterable (e.g. list, tuple, etc.) ([#903](https://github.com/PyTorchLightning/pytorch-lightning/pull/903))
- Added support for step-based learning rate scheduling ([#941](https://github.com/PyTorchLightning/pytorch-lightning/pull/941))
- Added support for logging `hparams` as dict ([#1029](https://github.com/PyTorchLightning/pytorch-lightning/pull/1029))
- Checkpoint and early stopping now work without val. step ([#1041](https://github.com/PyTorchLightning/pytorch-lightning/pull/1041))
- Support graceful training cleanup after Keyboard Interrupt ([#856](https://github.com/PyTorchLightning/pytorch-lightning/pull/856),
     [#1019](https://github.com/PyTorchLightning/pytorch-lightning/pull/1019))
- Added type hints for function arguments ([#912](https://github.com/PyTorchLightning/pytorch-lightning/pull/912), )
- Added default `argparser` for `Trainer` ([#952](https://github.com/PyTorchLightning/pytorch-lightning/pull/1023),
     [#1023](https://github.com/PyTorchLightning/pytorch-lightning/pull/1023))
- Added TPU gradient clipping ([#963](https://github.com/PyTorchLightning/pytorch-lightning/pull/963))
- Added max/min number of steps in `Trainer` ([#728](https://github.com/PyTorchLightning/pytorch-lightning/pull/728))

### Changed

- Improved `NeptuneLogger` by adding `close_after_fit` argument to allow logging after training([#908](https://github.com/PyTorchLightning/pytorch-lightning/pull/1084))
- Changed default TQDM to use `tqdm.auto` for prettier outputs in IPython notebooks ([#752](https://github.com/PyTorchLightning/pytorch-lightning/pull/752))
- Changed `pytorch_lightning.logging` to `pytorch_lightning.loggers` ([#767](https://github.com/PyTorchLightning/pytorch-lightning/pull/767))
- Moved the default `tqdm_dict` definition from Trainer to `LightningModule`, so it can be overridden by the user ([#749](https://github.com/PyTorchLightning/pytorch-lightning/pull/749))
- Moved functionality of `LightningModule.load_from_metrics` into `LightningModule.load_from_checkpoint` ([#995](https://github.com/PyTorchLightning/pytorch-lightning/pull/995))
- Changed Checkpoint path parameter from `filepath` to `dirpath` ([#1016](https://github.com/PyTorchLightning/pytorch-lightning/pull/1016))
- Freezed models `hparams` as `Namespace` property ([#1029](https://github.com/PyTorchLightning/pytorch-lightning/pull/1029))
- Dropped `logging` config in package init ([#1015](https://github.com/PyTorchLightning/pytorch-lightning/pull/1015))
- Renames model steps ([#1051](https://github.com/PyTorchLightning/pytorch-lightning/pull/1051))
  - `training_end` >> `training_epoch_end`
  - `validation_end` >> `validation_epoch_end`
  - `test_end` >> `test_epoch_end`
- Refactor dataloading, supports infinite dataloader ([#955](https://github.com/PyTorchLightning/pytorch-lightning/pull/955))
- Create single file in `TensorBoardLogger` ([#777](https://github.com/PyTorchLightning/pytorch-lightning/pull/777))

### Deprecated

- Deprecated `pytorch_lightning.logging` ([#767](https://github.com/PyTorchLightning/pytorch-lightning/pull/767))
- Deprecated `LightningModule.load_from_metrics` in favour of `LightningModule.load_from_checkpoint` ([#995](https://github.com/PyTorchLightning/pytorch-lightning/pull/995),
     [#1079](https://github.com/PyTorchLightning/pytorch-lightning/pull/1079))
- Deprecated `@data_loader` decorator ([#926](https://github.com/PyTorchLightning/pytorch-lightning/pull/926))
- Deprecated model steps `training_end`, `validation_end` and `test_end` ([#1051](https://github.com/PyTorchLightning/pytorch-lightning/pull/1051),
     [#1056](https://github.com/PyTorchLightning/pytorch-lightning/pull/1056))

### Removed

- Removed dependency on `pandas` ([#736](https://github.com/PyTorchLightning/pytorch-lightning/pull/736))
- Removed dependency on `torchvision` ([#797](https://github.com/PyTorchLightning/pytorch-lightning/pull/797))
- Removed dependency on `scikit-learn` ([#801](https://github.com/PyTorchLightning/pytorch-lightning/pull/801))

### Fixed

- Fixed a bug where early stopping `on_end_epoch` would be called inconsistently when `check_val_every_n_epoch == 0` ([#743](https://github.com/PyTorchLightning/pytorch-lightning/pull/743))
- Fixed a bug where the model checkpointer didn't write to the same directory as the logger ([#771](https://github.com/PyTorchLightning/pytorch-lightning/pull/771))
- Fixed a bug where the `TensorBoardLogger` class would create an additional empty log file during fitting ([#777](https://github.com/PyTorchLightning/pytorch-lightning/pull/777))
- Fixed a bug where `global_step` was advanced incorrectly when using `accumulate_grad_batches > 1` ([#832](https://github.com/PyTorchLightning/pytorch-lightning/pull/832))
- Fixed a bug when calling `self.logger.experiment` with multiple loggers ([#1009](https://github.com/PyTorchLightning/pytorch-lightning/pull/1009))
- Fixed a bug when calling `logger.append_tags` on a `NeptuneLogger` with a single tag ([#1009](https://github.com/PyTorchLightning/pytorch-lightning/pull/1009))
- Fixed sending back data from `.spawn` by saving and loading the trained model in/out of the process ([#1017](https://github.com/PyTorchLightning/pytorch-lightning/pull/1017)
- Fixed port collision on DDP ([#1010](https://github.com/PyTorchLightning/pytorch-lightning/pull/1010))
- Fixed/tested pass overrides ([#918](https://github.com/PyTorchLightning/pytorch-lightning/pull/918))
- Fixed comet logger to log after train ([#892](https://github.com/PyTorchLightning/pytorch-lightning/pull/892))
- Remove deprecated args to learning rate step function ([#890](https://github.com/PyTorchLightning/pytorch-lightning/pull/890))

## [0.6.0] - 2020-01-21

### Added

- Added support for resuming from a specific checkpoint via `resume_from_checkpoint` argument ([#516](https://github.com/PyTorchLightning/pytorch-lightning/pull/516))
- Added support for `ReduceLROnPlateau` scheduler ([#320](https://github.com/PyTorchLightning/pytorch-lightning/pull/320))
- Added support for Apex mode `O2` in conjunction with Data Parallel ([#493](https://github.com/PyTorchLightning/pytorch-lightning/pull/493))
- Added option (`save_top_k`) to save the top k models in the `ModelCheckpoint` class ([#128](https://github.com/PyTorchLightning/pytorch-lightning/pull/128))
- Added `on_train_start` and `on_train_end` hooks to `ModelHooks` ([#598](https://github.com/PyTorchLightning/pytorch-lightning/pull/598))
- Added `TensorBoardLogger` ([#607](https://github.com/PyTorchLightning/pytorch-lightning/pull/607))
- Added support for weight summary of model with multiple inputs ([#543](https://github.com/PyTorchLightning/pytorch-lightning/pull/543))
- Added `map_location` argument to `load_from_metrics` and `load_from_checkpoint` ([#625](https://github.com/PyTorchLightning/pytorch-lightning/pull/625))
- Added option to disable validation by setting `val_percent_check=0` ([#649](https://github.com/PyTorchLightning/pytorch-lightning/pull/649))
- Added `NeptuneLogger` class ([#648](https://github.com/PyTorchLightning/pytorch-lightning/pull/648))
- Added `WandbLogger` class ([#627](https://github.com/PyTorchLightning/pytorch-lightning/pull/627))

### Changed

- Changed the default progress bar to print to stdout instead of stderr ([#531](https://github.com/PyTorchLightning/pytorch-lightning/pull/531))
- Renamed `step_idx` to `step`, `epoch_idx` to `epoch`, `max_num_epochs` to `max_epochs` and `min_num_epochs` to `min_epochs` ([#589](https://github.com/PyTorchLightning/pytorch-lightning/pull/589))
- Renamed `total_batch_nb` to `total_batches`, `nb_val_batches` to `num_val_batches`, `nb_training_batches` to `num_training_batches`, `max_nb_epochs` to `max_epochs`, `min_nb_epochs` to `min_epochs`, `nb_test_batches` to `num_test_batches`, and `nb_val_batches` to `num_val_batches` ([#567](https://github.com/PyTorchLightning/pytorch-lightning/pull/567))
- Changed gradient logging to use parameter names instead of indexes ([#660](https://github.com/PyTorchLightning/pytorch-lightning/pull/660))
- Changed the default logger to `TensorBoardLogger` ([#609](https://github.com/PyTorchLightning/pytorch-lightning/pull/609))
- Changed the directory for tensorboard logging to be the same as model checkpointing ([#706](https://github.com/PyTorchLightning/pytorch-lightning/pull/706))

### Deprecated

- Deprecated `max_nb_epochs` and `min_nb_epochs` ([#567](https://github.com/PyTorchLightning/pytorch-lightning/pull/567))
- Deprecated the `on_sanity_check_start` hook in `ModelHooks` ([#598](https://github.com/PyTorchLightning/pytorch-lightning/pull/598))

### Removed

- Removed the `save_best_only` argument from `ModelCheckpoint`, use `save_top_k=1` instead ([#128](https://github.com/PyTorchLightning/pytorch-lightning/pull/128))

### Fixed

- Fixed a bug which occurred when using Adagrad with cuda ([#554](https://github.com/PyTorchLightning/pytorch-lightning/pull/554))
- Fixed a bug where training would be on the GPU despite setting `gpus=0` or `gpus=[]` ([#561](https://github.com/PyTorchLightning/pytorch-lightning/pull/561))
- Fixed an error with `print_nan_gradients` when some parameters do not require gradient ([#579](https://github.com/PyTorchLightning/pytorch-lightning/pull/579))
- Fixed a bug where the progress bar would show an incorrect number of total steps during the validation sanity check when using multiple validation data loaders ([#597](https://github.com/PyTorchLightning/pytorch-lightning/pull/597))
- Fixed support for PyTorch 1.1.0 ([#552](https://github.com/PyTorchLightning/pytorch-lightning/pull/552))
- Fixed an issue with early stopping when using a `val_check_interval < 1.0` in `Trainer` ([#492](https://github.com/PyTorchLightning/pytorch-lightning/pull/492))
- Fixed bugs relating to the `CometLogger` object that would cause it to not work properly ([#481](https://github.com/PyTorchLightning/pytorch-lightning/pull/481))
- Fixed a bug that would occur when returning `-1` from `on_batch_start` following an early exit or when the batch was `None` ([#509](https://github.com/PyTorchLightning/pytorch-lightning/pull/509))
- Fixed a potential race condition with several processes trying to create checkpoint directories ([#530](https://github.com/PyTorchLightning/pytorch-lightning/pull/530))
- Fixed a bug where batch 'segments' would remain on the GPU when using `truncated_bptt > 1` ([#532](https://github.com/PyTorchLightning/pytorch-lightning/pull/532))
- Fixed a bug when using `IterableDataset` ([#547](https://github.com/PyTorchLightning/pytorch-lightning/pull/547))
- Fixed a bug where `.item` was called on non-tensor objects ([#602](https://github.com/PyTorchLightning/pytorch-lightning/pull/602))
- Fixed a bug where `Trainer.train` would crash on an uninitialized variable if the trainer was run after resuming from a checkpoint that was already at `max_epochs` ([#608](https://github.com/PyTorchLightning/pytorch-lightning/pull/608))
- Fixed a bug where early stopping would begin two epochs early ([#617](https://github.com/PyTorchLightning/pytorch-lightning/pull/617))
- Fixed a bug where `num_training_batches` and `num_test_batches` would sometimes be rounded down to zero ([#649](https://github.com/PyTorchLightning/pytorch-lightning/pull/649))
- Fixed a bug where an additional batch would be processed when manually setting `num_training_batches` ([#653](https://github.com/PyTorchLightning/pytorch-lightning/pull/653))
- Fixed a bug when batches did not have a `.copy` method ([#701](https://github.com/PyTorchLightning/pytorch-lightning/pull/701))
- Fixed a bug when using `log_gpu_memory=True` in Python 3.6 ([#715](https://github.com/PyTorchLightning/pytorch-lightning/pull/715))
- Fixed a bug where checkpoint writing could exit before completion, giving incomplete checkpoints ([#689](https://github.com/PyTorchLightning/pytorch-lightning/pull/689))
- Fixed a bug where `on_train_end` was not called when ealy stopping ([#723](https://github.com/PyTorchLightning/pytorch-lightning/pull/723))

## [0.5.3] - 2019-11-06

### Added

- Added option to disable default logger, checkpointer, and early stopping by passing `logger=False`, `checkpoint_callback=False` and `early_stop_callback=False` respectively
- Added `CometLogger` for use with Comet.ml
- Added `val_check_interval` argument to `Trainer` allowing validition to be performed at every given number of batches
- Added functionality to save and load hyperparameters using the standard checkpoint mechanism
- Added call to `torch.cuda.empty_cache` before training starts
- Added option for user to override the call t `backward`
- Added support for truncated backprop through time via the `truncated_bptt_steps` argument in `Trainer`
- Added option to operate on all outputs from `training_step` in DDP2
- Added a hook for modifying DDP init
- Added a hook for modifying Apex

### Changed

- Changed experiment version to be padded with zeros (e.g. `/dir/version_9` becomes `/dir/version_0009`)
- Changed callback metrics to include any metrics given in logs or progress bar
- Changed the default for `save_best_only` in `ModelCheckpoint` to `True`
- Added `tng_data_loader` for backwards compatibility
- Renamed `MLFlowLogger.client` to `MLFlowLogger.experiment` for consistency
- Moved `global_step` increment to happen after the batch has been processed
- Changed weights restore to first attempt HPC weights before restoring normally, preventing both weights being restored and running out of memory
- Changed progress bar functionality to add multiple progress bars for train/val/test
- Changed calls to `print` to use `logging` instead

### Deprecated

- Deprecated `tng_dataloader`

### Fixed

- Fixed an issue where the number of batches was off by one during training
- Fixed a bug that occurred when setting a ckeckpoint callback and `early_stop_callback=False`
- Fixed an error when importing CometLogger
- Fixed a bug where the `gpus` argument had some unexpected behaviour
- Fixed a bug where the computed total number of batches was sometimes incorrect
- Fixed a bug where the progress bar would sometimes not show the total number of batches in test mode
- Fixed a bug when using the `log_gpu_memory='min_max'` option in `Trainer`
- Fixed a bug where checkpointing would sometimes erase the current directory

## [0.5.2] - 2019-10-10

### Added

- Added `weights_summary` argument to `Trainer` to be set to `full` (full summary), `top` (just top level modules) or other
- Added `tags` argument to `MLFlowLogger`

### Changed

- Changed default for `amp_level` to `O1`

### Removed

- Removed the `print_weights_summary` argument from `Trainer`

### Fixed

- Fixed a bug where logs were not written properly
- Fixed a bug where `logger.finalize` wasn't called after training is complete
- Fixed callback metric errors in DDP
- Fixed a bug where `TestTubeLogger` didn't log to the correct directory

## [0.5.1] - 2019-10-05

### Added

- Added the `LightningLoggerBase` class for experiment loggers
- Added `MLFlowLogger` for logging with `mlflow`
- Added `TestTubeLogger` for logging with `test_tube`
- Added a different implementation of DDP (`distributed_backed='ddp2'`) where every node has one model using all GPUs
- Added support for optimisers which require a closure (e.g. LBFGS)
- Added automatic `MASTER_PORT` default for DDP when not set manually
- Added new GPU memory logging options `'min_max'` (log only the min/max utilization) and `'all'` (log all the GPU memory)

### Changed

- Changed schedulers to always be called with the current epoch
- Changed `test_tube` to an optional dependency
- Changed data loaders to internally use a getter instead of a python property
- Disabled auto GPU loading when restoring weights to prevent out of memory errors
- Changed logging, early stopping and checkpointing to occur by default

### Fixed

- Fixed a bug with samplers that do not specify `set_epoch`
- Fixed a bug when using the `MLFlowLogger` with unsupported data types, this will now raise a warning
- Fixed a bug where gradient norms were always zero using `track_grad_norm`
- Fixed a bug which causes a crash when logging memory

## [0.5.0] - 2019-09-26

### Changed

- Changed `data_batch` argument to `batch` throughout
- Changed `batch_i` argument to `batch_idx` throughout
- Changed `tng_dataloader` method to `train_dataloader`
- Changed `on_tng_metrics` method to `on_training_metrics`
- Changed `gradient_clip` argument to `gradient_clip_val`
- Changed `add_log_row_interval` to `row_log_interval`

### Fixed

- Fixed a bug with tensorboard logging in multi-gpu setup

## [0.4.9] - 2019-09-16

### Added

- Added the flag `log_gpu_memory` to `Trainer` to deactivate logging of GPU memory utilization
- Added SLURM resubmit functionality (port from test-tube)
- Added optional weight_save_path to trainer to remove the need for a checkpoint_callback when using cluster training
- Added option to use single gpu per node with `DistributedDataParallel`

### Changed

- Changed functionality of `validation_end` and `test_end` with multiple dataloaders to be given all of the dataloaders at once rather than in separate calls
- Changed print_nan_grads to only print the parameter value and gradients when they contain NaN
- Changed gpu API to take integers as well (e.g. `gpus=2` instead of `gpus=[0, 1]`)
- All models now loaded on to CPU to avoid device and out of memory issues in PyTorch

### Fixed

- Fixed a bug where data types that implement `.to` but not `.cuda` would not be properly moved onto the GPU
- Fixed a bug where data would not be re-shuffled every epoch when using a `DistributedSampler`

## [0.4.8] - 2019-08-31

### Added

- Added `test_step` and `test_end` methods, used when `Trainer.test` is called
- Added `GradientAccumulationScheduler` callback which can be used to schedule changes to the number of accumulation batches
- Added option to skip the validation sanity check by setting `nb_sanity_val_steps = 0`

### Fixed

- Fixed a bug when setting `nb_sanity_val_steps = 0`

## [0.4.7] - 2019-08-24

### Changed

- Changed the default `val_check_interval` to `1.0`
- Changed defaults for `nb_val_batches`, `nb_tng_batches` and `nb_test_batches` to 0

### Fixed

- Fixed a bug where the full validation set as used despite setting `val_percent_check`
- Fixed a bug where an `Exception` was thrown when using a data set containing a single batch
- Fixed a bug where an `Exception` was thrown if no `val_dataloader` was given
- Fixed a bug where tuples were not properly transferred to the GPU
- Fixed a bug where data of a non standard type was not properly handled by the trainer
- Fixed a bug when loading data as a tuple
- Fixed a bug where `AttributeError` could be suppressed by the `Trainer`

## [0.4.6] - 2019-08-15

### Added

- Added support for data to be given as a `dict` or `list` with a single gpu
- Added support for `configure_optimizers` to return a single optimizer, two list (optimizers and schedulers), or a single list

### Fixed

- Fixed a bug where returning just an optimizer list (i.e. without schedulers) from `configure_optimizers` would throw an `Exception`

## [0.4.5] - 2019-08-13

### Added

- Added `optimizer_step` method that can be overridden to change the standard optimizer behaviour

## [0.4.4] - 2019-08-12

### Added

- Added supoort for multiple validation dataloaders
- Added support for latest test-tube logger (optimised for `torch==1.2.0`)

### Changed

- `validation_step` and `val_dataloader` are now optional
- `lr_scheduler` is now activated after epoch

### Fixed

- Fixed a bug where a warning would show when using `lr_scheduler` in `torch>1.1.0`
- Fixed a bug where an `Exception` would be thrown if using `torch.DistributedDataParallel` without using a `DistributedSampler`, this now throws a `Warning` instead

## [0.4.3] - 2019-08-10

### Fixed

- Fixed a bug where accumulate gradients would scale the loss incorrectly

## [0.4.2] - 2019-08-08

### Changed

- Changed install requirement to `torch==1.2.0`

## [0.4.1] - 2019-08-08

### Changed

- Changed install requirement to `torch==1.1.0`

## [0.4.0] - 2019-08-08

### Added

- Added 16-bit support for a single GPU
- Added support for training continuation (preserves epoch, global step etc.)

### Changed

- Changed `training_step` and `validation_step`, outputs will no longer be automatically reduced

### Removed

- Removed need for `Experiment` object in `Trainer`

### Fixed

- Fixed issues with reducing outputs from generative models (such as images and text)

## [0.3.6] - 2019-07-25

### Added

- Added a decorator to do lazy data loading internally

### Fixed

- Fixed a bug where `Experiment` object was not process safe, potentially causing logs to be overwritten

## [0.3.5] - 2019-07-25

## [0.3.4] - 2019-07-22

## [0.3.3] - 2019-07-22

## [0.3.2] - 2019-07-21

## [0.3.1] - 2019-07-21

## [0.2.x] - 2019-07-09

## [0.1.x] - 2019-06-DD<|MERGE_RESOLUTION|>--- conflicted
+++ resolved
@@ -33,12 +33,13 @@
 - Include a version suffix for new "last" checkpoints of later runs in the same directory ([#12902](https://github.com/PyTorchLightning/pytorch-lightning/pull/12902))
 
 
-<<<<<<< HEAD
+- Added class name prefix to metrics logged by `DeviceStatsMonitor` ([#12228](https://github.com/PyTorchLightning/pytorch-lightning/pull/12228))
+
+
 - Added breaking of lazy graph across training, validation, test and predict steps when training with habana accelerators to ensure better performance ([#12938](https://github.com/PyTorchLightning/pytorch-lightning/pull/12938))
 
-=======
-- Added class name prefix to metrics logged by `DeviceStatsMonitor` ([#12228](https://github.com/PyTorchLightning/pytorch-lightning/pull/12228))
->>>>>>> 9bfbd9ea
+
+-
 
 ### Changed
 
