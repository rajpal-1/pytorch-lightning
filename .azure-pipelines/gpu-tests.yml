--- conflicted
+++ resolved
@@ -37,12 +37,7 @@
     container:
       # base ML image: mcr.microsoft.com/azureml/openmpi3.1.2-cuda10.2-cudnn8-ubuntu18.04
       # run on torch 1.8 as it's the LTS version
-<<<<<<< HEAD
-      # TODO: Unpin sha256
-      image: "pytorchlightning/pytorch_lightning:base-cuda-py$(pyVersion)-torch$(ptVersion)@sha256:b75de74d4c7c820f442f246be8500c93f8b5797b84aa8531847e5fb317ed3dda"
-=======
-      image: "pytorchlightning/pytorch_lightning:base-cuda-py3.7-torch1.8"
->>>>>>> 7ce948ed
+      image: "pytorchlightning/pytorch_lightning:base-cuda-py$(pyVersion)-torch$(ptVersion)"
       # default shm size is 64m. Increase it to avoid:
       # 'Error while creating shared memory: unhandled system error, NCCL version 2.7.8'
       options: "--runtime=nvidia -e NVIDIA_VISIBLE_DEVICES=all --shm-size=512m"
@@ -67,8 +62,6 @@
         CUDA_VERSION_MM=$(python -c "import torch ; print(''.join(map(str, torch.version.cuda.split('.')[:2])))")
         pip install "bagua-cuda$CUDA_VERSION_MM>=0.9.0"
         pip install . --requirement requirements/devel.txt
-        # TODO: Prepare a docker image with 1.8.2 (LTS) installed and remove manual installation.
-        pip install torch==1.8.2+cu102 torchvision==0.9.2+cu102 torchtext==0.9.2 -f https://download.pytorch.org/whl/lts/1.8/torch_lts.html
         pip list
       displayName: 'Install dependencies'
 
