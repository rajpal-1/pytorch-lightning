--- conflicted
+++ resolved
@@ -275,11 +275,7 @@
             return
 
         # no validation but warning if val_loader was passed, but validation_step not implemented
-<<<<<<< HEAD
-        elif val_loader is not None and not is_overridden("validation_step", _unwrap_objects(model)):
-=======
-        if val_loader is not None and not is_overridden("validation_step", _unwrap_objects(model), L.LightningModule):
->>>>>>> 4413e98e
+        if val_loader is not None and not is_overridden("validation_step", _unwrap_objects(model)):
             L.fabric.utilities.rank_zero_warn(
                 "Your LightningModule does not have a validation_step implemented, "
                 "but you passed a validation dataloder. Skipping Validation."
