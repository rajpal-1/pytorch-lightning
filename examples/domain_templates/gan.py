--- conflicted
+++ resolved
@@ -170,21 +170,13 @@
         z = torch.randn(8, self.hparams.latent_dim)
         # match gpu device (or keep as cpu)
         if self.on_gpu:
-<<<<<<< HEAD
-            z = z.cuda(imgs.device.index)
-=======
             z = z.cuda(self.last_imgs.device.index)
->>>>>>> 188b598f
 
         # log sampled images
         sample_imgs = self.forward(z)
         grid = torchvision.utils.make_grid(sample_imgs)
         self.logger.experiment.add_image(f'generated_images', grid, self.current_epoch)
 
-<<<<<<< HEAD
-
-=======
->>>>>>> 188b598f
 
 def main(hparams):
 
