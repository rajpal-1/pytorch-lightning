# ! pip install torch torchvision
from typing import List

import lightning as L
import torch
import torchvision
from pydantic import BaseModel

<<<<<<< HEAD
=======
from lightning.app import CloudCompute, LightningApp

>>>>>>> fa066d8c

class BatchRequestModel(BaseModel):
    inputs: List[app.components.Image]


class BatchResponse(BaseModel):
    outputs: List[app.components.Number]


class PyTorchServer(app.components.PythonServer):
    def __init__(self, *args, **kwargs):
        super().__init__(
            input_type=BatchRequestModel,
            output_type=BatchResponse,
            *args,
            **kwargs,
        )

    def setup(self):
        if torch.cuda.is_available():
            self._device = torch.device("cuda:0")
        elif hasattr(torch.backends, "mps") and torch.backends.mps.is_available():
            self._device = torch.device("mps")
        else:
            self._device = torch.device("cpu")
        self._model = torchvision.models.resnet18(pretrained=True).to(self._device)

    def predict(self, requests: BatchRequestModel):
        transforms = torchvision.transforms.Compose(
            [
                torchvision.transforms.Resize(224),
                torchvision.transforms.ToTensor(),
                torchvision.transforms.Normalize([0.485, 0.456, 0.406], [0.229, 0.224, 0.225]),
            ]
        )
        images = []
        for request in requests.inputs:
            image = app.components.serve.types.image.Image.deserialize(request.image)
            image = transforms(image).unsqueeze(0)
            images.append(image)
        images = torch.cat(images)
        images = images.to(self._device)
        predictions = self._model(images)
        results = predictions.argmax(1).cpu().numpy().tolist()
        return BatchResponse(outputs=[{"prediction": pred} for pred in results])


class MyAutoScaler(app.components.AutoScaler):
    def scale(self, replicas: int, metrics: dict) -> int:
        pending_requests = metrics["pending_requests"]
        active_or_pending_works = replicas + metrics["pending_works"]

        if active_or_pending_works == 0:
            return 1 if pending_requests > 0 else 0

        pending_requests_per_running_or_pending_work = pending_requests / active_or_pending_works

        # scale out if the number of pending requests exceeds max batch size.
        max_requests_per_work = self.max_batch_size
        if pending_requests_per_running_or_pending_work >= max_requests_per_work:
            return replicas + 1

        # scale in if the number of pending requests is below 25% of max_requests_per_work
        min_requests_per_work = max_requests_per_work * 0.25
        if pending_requests_per_running_or_pending_work < min_requests_per_work:
            return replicas - 1

        return replicas


app = LightningApp(
    MyAutoScaler(
        # work class and args
        PyTorchServer,
        cloud_compute=CloudCompute("gpu"),
        # autoscaler specific args
        min_replicas=1,
        max_replicas=4,
        scale_out_interval=10,
        scale_in_interval=10,
        endpoint="predict",
        input_type=app.components.Image,
        output_type=app.components.Number,
        timeout_batching=1,
        max_batch_size=8,
    )
)<|MERGE_RESOLUTION|>--- conflicted
+++ resolved
@@ -1,16 +1,12 @@
 # ! pip install torch torchvision
 from typing import List
 
-import lightning as L
 import torch
 import torchvision
 from pydantic import BaseModel
 
-<<<<<<< HEAD
-=======
 from lightning.app import CloudCompute, LightningApp
 
->>>>>>> fa066d8c
 
 class BatchRequestModel(BaseModel):
     inputs: List[app.components.Image]
