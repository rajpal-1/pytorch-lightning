# EXAMPLE COMPONENT: RUN A SCRIPT
# app.py
# !echo "I am installing a dependency not declared in a requirements file"
# !pip install lmdb
<<<<<<< HEAD
import lightning as L
import lmdb
=======
import lmdb

from lightning.app import CloudCompute, LightningApp, LightningFlow, LightningWork
>>>>>>> fa066d8c


class YourComponent(LightningWork):
    def run(self):
        print(lmdb.version())
        print("lmdb successfully installed")
        print("Accessing a module in a Work or Flow body works!")


class RootFlow(LightningFlow):
    def __init__(self, work):
        super().__init__()
        self.work = work

    def run(self):
        self.work.run()


print(f"Accessing an object in main code body works!: version = {lmdb.version()}")


# run on a cloud machine
compute = CloudCompute("cpu")
worker = YourComponent(cloud_compute=compute)
app = LightningApp(RootFlow(worker))<|MERGE_RESOLUTION|>--- conflicted
+++ resolved
@@ -2,14 +2,9 @@
 # app.py
 # !echo "I am installing a dependency not declared in a requirements file"
 # !pip install lmdb
-<<<<<<< HEAD
-import lightning as L
-import lmdb
-=======
 import lmdb
 
 from lightning.app import CloudCompute, LightningApp, LightningFlow, LightningWork
->>>>>>> fa066d8c
 
 
 class YourComponent(LightningWork):
