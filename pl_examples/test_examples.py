--- conflicted
+++ resolved
@@ -11,7 +11,6 @@
 # WITHOUT WARRANTIES OR CONDITIONS OF ANY KIND, either express or implied.
 # See the License for the specific language governing permissions and
 # limitations under the License.
-<<<<<<< HEAD
 import importlib
 import platform
 import subprocess
@@ -19,8 +18,6 @@
 from argparse import ArgumentParser
 from pathlib import Path
 from subprocess import TimeoutExpired
-=======
->>>>>>> b91747ef
 from unittest import mock
 
 import pytest
@@ -38,7 +35,6 @@
     "--data.batch_size 32 "
 )
 ARGS_GPU = ARGS_DEFAULT + "--trainer.gpus 1 "
-<<<<<<< HEAD
 ARGS_DP = ARGS_DEFAULT + "--trainer.gpus 2 --trainer.accelerator dp "
 ARGS_AMP = "--trainer.precision 16 "
 
@@ -103,14 +99,7 @@
 
 
 @pytest.mark.skipif(not _DALI_AVAILABLE, reason="Nvidia DALI required")
-@RunIf(min_gpus=1)
-@pytest.mark.skipif(platform.system() != "Linux", reason="Only applies to Linux platform.")
-=======
-
-
-@pytest.mark.skipif(not _DALI_AVAILABLE, reason="Nvidia DALI required")
 @RunIf(min_gpus=1, skip_windows=True)
->>>>>>> b91747ef
 @pytest.mark.parametrize("cli_args", [ARGS_GPU])
 def test_examples_mnist_dali(tmpdir, cli_args):
     run(tmpdir, "pl_examples.basic_examples.dali_image_classifier", cli_args)
