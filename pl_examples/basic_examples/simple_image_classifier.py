# Copyright The PyTorch Lightning team.
#
# Licensed under the Apache License, Version 2.0 (the "License");
# you may not use this file except in compliance with the License.
# You may obtain a copy of the License at
#
#     http://www.apache.org/licenses/LICENSE-2.0
#
# Unless required by applicable law or agreed to in writing, software
# distributed under the License is distributed on an "AS IS" BASIS,
# WITHOUT WARRANTIES OR CONDITIONS OF ANY KIND, either express or implied.
# See the License for the specific language governing permissions and
# limitations under the License.

from argparse import ArgumentParser
from pprint import pprint

import torch
from torch.nn import functional as F

import pytorch_lightning as pl
from pl_examples import cli_lightning_logo
from pl_examples.basic_examples.mnist_datamodule import MNISTDataModule


class LitClassifier(pl.LightningModule):
    """
    >>> LitClassifier()  # doctest: +ELLIPSIS +NORMALIZE_WHITESPACE
    LitClassifier(
      (l1): Linear(...)
      (l2): Linear(...)
    )
    """
<<<<<<< HEAD
=======

>>>>>>> e7298b5d
    def __init__(self, hidden_dim=128, learning_rate=1e-3):
        super().__init__()
        self.save_hyperparameters()

        self.l1 = torch.nn.Linear(28 * 28, self.hparams.hidden_dim)
        self.l2 = torch.nn.Linear(self.hparams.hidden_dim, 10)

    def forward(self, x):
        x = x.view(x.size(0), -1)
        x = torch.relu(self.l1(x))
        x = torch.relu(self.l2(x))
        return x

    def training_step(self, batch, batch_idx):
        x, y = batch
        y_hat = self(x)
        loss = F.cross_entropy(y_hat, y)
        return loss

    def validation_step(self, batch, batch_idx):
        x, y = batch
        y_hat = self(x)
        loss = F.cross_entropy(y_hat, y)
        self.log('valid_loss', loss)

    def test_step(self, batch, batch_idx):
        x, y = batch
        y_hat = self(x)
        loss = F.cross_entropy(y_hat, y)
        self.log('test_loss', loss)

    def configure_optimizers(self):
        return torch.optim.Adam(self.parameters(), lr=self.hparams.learning_rate)

    @staticmethod
    def add_model_specific_args(parent_parser):
        parser = ArgumentParser(parents=[parent_parser], add_help=False)
        parser.add_argument('--hidden_dim', type=int, default=128)
        parser.add_argument('--learning_rate', type=float, default=0.0001)
        return parser


def cli_main():
    pl.seed_everything(1234)

    # ------------
    # args
    # ------------
    parser = ArgumentParser()
    parser = pl.Trainer.add_argparse_args(parser)
    parser = LitClassifier.add_model_specific_args(parser)
    parser = MNISTDataModule.add_argparse_args(parser)
    args = parser.parse_args()

    # ------------
    # data
    # ------------
    dm = MNISTDataModule.from_argparse_args(args)

    # ------------
    # model
    # ------------
    model = LitClassifier(args.hidden_dim, args.learning_rate)

    # ------------
    # training
    # ------------
    trainer = pl.Trainer.from_argparse_args(args)
    trainer.fit(model, datamodule=dm)

    # ------------
    # testing
    # ------------
    # todo: without passing model it fails for missing best weights
    # MisconfigurationException, 'ckpt_path is "best", but ModelCheckpoint is not configured to save the best model.'
    result = trainer.test(model, datamodule=dm)
    pprint(result)


if __name__ == '__main__':
    cli_lightning_logo()
    cli_main()<|MERGE_RESOLUTION|>--- conflicted
+++ resolved
@@ -31,10 +31,7 @@
       (l2): Linear(...)
     )
     """
-<<<<<<< HEAD
-=======
 
->>>>>>> e7298b5d
     def __init__(self, hidden_dim=128, learning_rate=1e-3):
         super().__init__()
         self.save_hyperparameters()
