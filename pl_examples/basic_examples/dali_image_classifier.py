--- conflicted
+++ resolved
@@ -23,25 +23,15 @@
 from torch.utils.data import random_split
 
 import pytorch_lightning as pl
-<<<<<<< HEAD
-from pl_examples import cli_lightning_logo, DALI_AVAILABLE, TORCHVISION_AVAILABLE
-
-if TORCHVISION_AVAILABLE:
-=======
 from pl_examples import _DALI_AVAILABLE, _DATASETS_PATH, _TORCHVISION_AVAILABLE, cli_lightning_logo
 
 if _TORCHVISION_AVAILABLE:
->>>>>>> e7298b5d
     from torchvision import transforms
     from torchvision.datasets.mnist import MNIST
 else:
     from tests.helpers.datasets import MNIST
 
-<<<<<<< HEAD
-if DALI_AVAILABLE:
-=======
 if _DALI_AVAILABLE:
->>>>>>> e7298b5d
     from nvidia.dali import __version__ as dali_version
     from nvidia.dali import ops
     from nvidia.dali.pipeline import Pipeline
@@ -116,13 +106,6 @@
     ):
         if NEW_DALI_API:
             last_batch_policy = LastBatchPolicy.FILL if fill_last_batch else LastBatchPolicy.DROP
-<<<<<<< HEAD
-            super().__init__(pipelines, size, reader_name, auto_reset, dynamic_shape,
-                             last_batch_policy=last_batch_policy, last_batch_padded=last_batch_padded)
-        else:
-            super().__init__(pipelines, size, reader_name, auto_reset, fill_last_batch,
-                             dynamic_shape, last_batch_padded)
-=======
             super().__init__(
                 pipelines,
                 size,
@@ -136,7 +119,6 @@
             super().__init__(
                 pipelines, size, reader_name, auto_reset, fill_last_batch, dynamic_shape, last_batch_padded
             )
->>>>>>> e7298b5d
         self._fill_last_batch = fill_last_batch
 
     def __len__(self):
