--- conflicted
+++ resolved
@@ -139,11 +139,7 @@
         if sync_step is not None:
             warning_cache.deprecation(
                 "`WandbLogger(sync_step=(True|False))` is deprecated in v1.2.1 and will be removed in v1.5."
-<<<<<<< HEAD
-                " Metrics are now logged separately and automatically synchronized.",
-=======
                 " Metrics are now logged separately and automatically synchronized."
->>>>>>> f447839d
             )
 
         super().__init__()
