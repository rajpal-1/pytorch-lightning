# Copyright The PyTorch Lightning team.
#
# Licensed under the Apache License, Version 2.0 (the "License");
# you may not use this file except in compliance with the License.
# You may obtain a copy of the License at
#
#     http://www.apache.org/licenses/LICENSE-2.0
#
# Unless required by applicable law or agreed to in writing, software
# distributed under the License is distributed on an "AS IS" BASIS,
# WITHOUT WARRANTIES OR CONDITIONS OF ANY KIND, either express or implied.
# See the License for the specific language governing permissions and
# limitations under the License.
"""Abstract base class used to build new loggers."""

import argparse
import functools
import operator
from abc import ABC, abstractmethod
from argparse import Namespace
from functools import wraps
from typing import Any, Callable, Dict, Iterable, List, Mapping, MutableMapping, Optional, Sequence, Tuple, Union
from weakref import ReferenceType

import numpy as np
import torch

import pytorch_lightning as pl
from pytorch_lightning.callbacks.model_checkpoint import ModelCheckpoint
from pytorch_lightning.utilities import rank_zero_only
from pytorch_lightning.utilities.warnings import rank_zero_deprecation


def rank_zero_experiment(fn: Callable) -> Callable:
    """Returns the real experiment on rank 0 and otherwise the DummyExperiment."""

    @wraps(fn)
    def experiment(self):
        @rank_zero_only
        def get_experiment():
            return fn(self)

        return get_experiment() or DummyExperiment()

    return experiment


class LightningLoggerBase(ABC):
    """Base class for experiment loggers.

    Args:
        agg_key_funcs:
            Dictionary which maps a metric name to a function, which will
            aggregate the metric values for the same steps.
        agg_default_func:
            Default function to aggregate metric values. If some metric name
            is not presented in the `agg_key_funcs` dictionary, then the
            `agg_default_func` will be used for aggregation.

    Note:
        The `agg_key_funcs` and `agg_default_func` arguments are used only when
        one logs metrics with the :meth:`~LightningLoggerBase.agg_and_log_metrics` method.
    """

    def __init__(
        self,
        agg_key_funcs: Optional[Mapping[str, Callable[[Sequence[float]], float]]] = None,
        agg_default_func: Callable[[Sequence[float]], float] = np.mean,
    ):
        self._prev_step: int = -1
        self._metrics_to_agg: List[Dict[str, float]] = []
        self._agg_key_funcs = agg_key_funcs if agg_key_funcs else {}
        self._agg_default_func = agg_default_func

    def after_save_checkpoint(self, checkpoint_callback: "ReferenceType[ModelCheckpoint]") -> None:
        """Called after model checkpoint callback saves a new checkpoint.

        Args:
            checkpoint_callback: the model checkpoint callback instance
        """
        pass

    def update_agg_funcs(
        self,
        agg_key_funcs: Optional[Mapping[str, Callable[[Sequence[float]], float]]] = None,
        agg_default_func: Callable[[Sequence[float]], float] = np.mean,
    ):
        """Update aggregation methods.

        Args:
            agg_key_funcs:
                Dictionary which maps a metric name to a function, which will
                aggregate the metric values for the same steps.
            agg_default_func:
                Default function to aggregate metric values. If some metric name
                is not presented in the `agg_key_funcs` dictionary, then the
                `agg_default_func` will be used for aggregation.
        """
        if agg_key_funcs:
            self._agg_key_funcs.update(agg_key_funcs)
        if agg_default_func:
            self._agg_default_func = agg_default_func

    @property
    @abstractmethod
    def experiment(self) -> Any:
        """Return the experiment object associated with this logger."""

    def _aggregate_metrics(
        self, metrics: Dict[str, float], step: Optional[int] = None
    ) -> Tuple[int, Optional[Dict[str, float]]]:
        """Aggregates metrics.

        Args:
            metrics: Dictionary with metric names as keys and measured quantities as values
            step: Step number at which the metrics should be recorded

        Returns:
            Step and aggregated metrics. The return value could be ``None``. In such case, metrics
            are added to the aggregation list, but not aggregated yet.
        """
        # if you still receiving metric from the same step, just accumulate it
        if step == self._prev_step:
            self._metrics_to_agg.append(metrics)
            return step, None

        # compute the metrics
        agg_step, agg_mets = self._reduce_agg_metrics()

        # as new step received reset accumulator
        self._metrics_to_agg = [metrics]
        self._prev_step = step
        return agg_step, agg_mets

    def _reduce_agg_metrics(self):
        """Aggregate accumulated metrics."""
        # compute the metrics
        if not self._metrics_to_agg:
            agg_mets = None
        elif len(self._metrics_to_agg) == 1:
            agg_mets = self._metrics_to_agg[0]
        else:
            agg_mets = merge_dicts(self._metrics_to_agg, self._agg_key_funcs, self._agg_default_func)
        return self._prev_step, agg_mets

    def _finalize_agg_metrics(self):
        """This shall be called before save/close."""
        agg_step, metrics_to_log = self._reduce_agg_metrics()
        self._metrics_to_agg = []

        if metrics_to_log is not None:
            self.log_metrics(metrics=metrics_to_log, step=agg_step)

    def agg_and_log_metrics(self, metrics: Dict[str, float], step: Optional[int] = None):
        """Aggregates and records metrics. This method doesn't log the passed metrics instantaneously, but instead
        it aggregates them and logs only if metrics are ready to be logged.

        Args:
            metrics: Dictionary with metric names as keys and measured quantities as values
            step: Step number at which the metrics should be recorded
        """
        agg_step, metrics_to_log = self._aggregate_metrics(metrics=metrics, step=step)

        if metrics_to_log:
            self.log_metrics(metrics=metrics_to_log, step=agg_step)

    @abstractmethod
    def log_metrics(self, metrics: Dict[str, float], step: Optional[int] = None):
        """
        Records metrics.
        This method logs metrics as as soon as it received them. If you want to aggregate
        metrics for one specific `step`, use the
        :meth:`~pytorch_lightning.loggers.base.LightningLoggerBase.agg_and_log_metrics` method.

        Args:
            metrics: Dictionary with metric names as keys and measured quantities as values
            step: Step number at which the metrics should be recorded
        """
        pass

    @staticmethod
    def _convert_params(params: Union[Dict[str, Any], Namespace]) -> Dict[str, Any]:
        # in case converting from namespace
        if isinstance(params, Namespace):
            params = vars(params)

        if params is None:
            params = {}

        return params

    @staticmethod
    def _sanitize_callable_params(params: Dict[str, Any]) -> Dict[str, Any]:
        """Sanitize callable params dict, e.g. ``{'a': <function_**** at 0x****>} -> {'a': 'function_****'}``.

        Args:
            params: Dictionary containing the hyperparameters

        Returns:
            dictionary with all callables sanitized
        """

        def _sanitize_callable(val):
            # Give them one chance to return a value. Don't go rabbit hole of recursive call
            if isinstance(val, Callable):
                try:
                    _val = val()
                    if isinstance(_val, Callable):
                        return val.__name__
                    return _val
                # todo: specify the possible exception
                except Exception:
                    return getattr(val, "__name__", None)
            return val

        return {key: _sanitize_callable(val) for key, val in params.items()}

    @staticmethod
    def _flatten_dict(params: Dict[Any, Any], delimiter: str = "/") -> Dict[str, Any]:
        """Flatten hierarchical dict, e.g. ``{'a': {'b': 'c'}} -> {'a/b': 'c'}``.

        Args:
            params: Dictionary containing the hyperparameters
            delimiter: Delimiter to express the hierarchy. Defaults to ``'/'``.

        Returns:
            Flattened dict.

        Examples:
            >>> LightningLoggerBase._flatten_dict({'a': {'b': 'c'}})
            {'a/b': 'c'}
            >>> LightningLoggerBase._flatten_dict({'a': {'b': 123}})
            {'a/b': 123}
            >>> LightningLoggerBase._flatten_dict({5: {'a': 123}})
            {'5/a': 123}
        """

        def _dict_generator(input_dict, prefixes=None):
            prefixes = prefixes[:] if prefixes else []
            if isinstance(input_dict, MutableMapping):
                for key, value in input_dict.items():
                    key = str(key)
                    if isinstance(value, (MutableMapping, Namespace)):
                        value = vars(value) if isinstance(value, Namespace) else value
                        yield from _dict_generator(value, prefixes + [key])
                    else:
                        yield prefixes + [key, value if value is not None else str(None)]
            else:
                yield prefixes + [input_dict if input_dict is None else str(input_dict)]

        return {delimiter.join(keys): val for *keys, val in _dict_generator(params)}

    @staticmethod
    def _sanitize_params(params: Dict[str, Any]) -> Dict[str, Any]:
        """Returns params with non-primitvies converted to strings for logging.

        >>> params = {"float": 0.3,
        ...           "int": 1,
        ...           "string": "abc",
        ...           "bool": True,
        ...           "list": [1, 2, 3],
        ...           "namespace": Namespace(foo=3),
        ...           "layer": torch.nn.BatchNorm1d}
        >>> import pprint
        >>> pprint.pprint(LightningLoggerBase._sanitize_params(params))  # doctest: +NORMALIZE_WHITESPACE
        {'bool': True,
         'float': 0.3,
         'int': 1,
         'layer': "<class 'torch.nn.modules.batchnorm.BatchNorm1d'>",
         'list': '[1, 2, 3]',
         'namespace': 'Namespace(foo=3)',
         'string': 'abc'}
        """
        for k in params.keys():
            # convert relevant np scalars to python types first (instead of str)
            if isinstance(params[k], (np.bool_, np.integer, np.floating)):
                params[k] = params[k].item()
            elif type(params[k]) not in [bool, int, float, str, torch.Tensor]:
                params[k] = str(params[k])
        return params

    @abstractmethod
    def log_hyperparams(self, params: argparse.Namespace, *args, **kwargs):
        """Record hyperparameters.

        Args:
            params: :class:`~argparse.Namespace` containing the hyperparameters
            args: Optional positional arguments, depends on the specific logger being used
            kwargs: Optional keywoard arguments, depends on the specific logger being used
        """

    def log_graph(self, model: "pl.LightningModule", input_array=None) -> None:
        """Record model graph.

        Args:
            model: lightning model
            input_array: input passes to `model.forward`
        """
        pass

    def save(self) -> None:
        """Save log data."""
        self._finalize_agg_metrics()

    def finalize(self, status: str) -> None:
        """Do any processing that is necessary to finalize an experiment.

        Args:
            status: Status that the experiment finished with (e.g. success, failed, aborted)
        """
        self.save()

    def close(self) -> None:
        """Do any cleanup that is necessary to close an experiment.

<<<<<<< HEAD
        .. deprecated:: v1.5
            This method is deprecated in v1.5 and will be removed in v1.7.
            Please use `LightningLoggerBase.finalize` instead.
=======
        .. deprecated:: v1.5     This method is deprecated in v1.5 and will be removed in v1.7. Please use
        ``LightningLoggerBase.finalize`` instead.
>>>>>>> 0b1a55c8
        """
        rank_zero_deprecation(
            "`LightningLoggerBase.close` method is deprecated in v1.5 and will be removed in v1.7."
            " Please use `LightningLoggerBase.finalize` instead."
        )
        self.save()

    @property
    def save_dir(self) -> Optional[str]:
        """Return the root directory where experiment logs get saved, or `None` if the logger does not save data
        locally."""
        return None

    @property
    @abstractmethod
    def name(self) -> str:
        """Return the experiment name."""

    @property
    @abstractmethod
    def version(self) -> Union[int, str]:
        """Return the experiment version."""

    def _add_prefix(self, metrics: Dict[str, float]):
        if self._prefix:
            metrics = {f"{self._prefix}{self.LOGGER_JOIN_CHAR}{k}": v for k, v in metrics.items()}

        return metrics


class LoggerCollection(LightningLoggerBase):
    """The :class:`LoggerCollection` class is used to iterate all logging actions over the given `logger_iterable`.

    Args:
        logger_iterable: An iterable collection of loggers
    """

    def __init__(self, logger_iterable: Iterable[LightningLoggerBase]):
        super().__init__()
        self._logger_iterable = logger_iterable

    def __getitem__(self, index: int) -> LightningLoggerBase:
        return list(self._logger_iterable)[index]

    def after_save_checkpoint(self, checkpoint_callback: "ReferenceType[ModelCheckpoint]") -> None:
        for logger in self._logger_iterable:
            logger.after_save_checkpoint(checkpoint_callback)

    def update_agg_funcs(
        self,
        agg_key_funcs: Optional[Mapping[str, Callable[[Sequence[float]], float]]] = None,
        agg_default_func: Callable[[Sequence[float]], float] = np.mean,
    ):
        for logger in self._logger_iterable:
            logger.update_agg_funcs(agg_key_funcs, agg_default_func)

    @property
    def experiment(self) -> List[Any]:
        """Returns a list of experiment objects for all the loggers in the logger collection."""
        return [logger.experiment for logger in self._logger_iterable]

    def agg_and_log_metrics(self, metrics: Dict[str, float], step: Optional[int] = None):
        for logger in self._logger_iterable:
            logger.agg_and_log_metrics(metrics, step)

    def log_metrics(self, metrics: Dict[str, float], step: Optional[int] = None) -> None:
        for logger in self._logger_iterable:
            logger.log_metrics(metrics, step)

    def log_hyperparams(self, params: Union[Dict[str, Any], Namespace]) -> None:
        for logger in self._logger_iterable:
            logger.log_hyperparams(params)

    def log_graph(self, model: "pl.LightningModule", input_array=None) -> None:
        for logger in self._logger_iterable:
            logger.log_graph(model, input_array)

    def save(self) -> None:
        for logger in self._logger_iterable:
            logger.save()

    def finalize(self, status: str) -> None:
        for logger in self._logger_iterable:
            logger.finalize(status)

    def close(self) -> None:
        """
        .. deprecated:: v1.5
            This method is deprecated in v1.5 and will be removed in v1.7.
            Please use `LoggerCollection.finalize` instead.
        """
        rank_zero_deprecation(
            "`LoggerCollection.close` method is deprecated in v1.5 and will be removed in v1.7."
            " Please use `LoggerCollection.finalize` instead."
        )
        for logger in self._logger_iterable:
            logger.close()

    @property
    def save_dir(self) -> Optional[str]:
        """Returns ``None`` as checkpoints should be saved to default / chosen location when using multiple
        loggers."""
        # Checkpoints should be saved to default / chosen location when using multiple loggers
        return None

    @property
    def name(self) -> str:
        """Returns the experiment names for all the loggers in the logger collection joined by an underscore."""
        return "_".join(str(logger.name) for logger in self._logger_iterable)

    @property
    def version(self) -> str:
        """Returns the experiment versions for all the loggers in the logger collection joined by an underscore."""
        return "_".join(str(logger.version) for logger in self._logger_iterable)


class DummyExperiment:
    """Dummy experiment."""

    def nop(self, *args, **kw):
        pass

    def __getattr__(self, _):
        return self.nop

    def __getitem__(self, idx) -> "DummyExperiment":
        # enables self.logger.experiment[0].add_image(...)
        return self


class DummyLogger(LightningLoggerBase):
    """Dummy logger for internal use.

    It is useful if we want to disable user's logger for a feature, but still ensure that user code can run
    """

    def __init__(self):
        super().__init__()
        self._experiment = DummyExperiment()

    @property
    def experiment(self) -> DummyExperiment:
        """Return the experiment object associated with this logger."""
        return self._experiment

    def log_metrics(self, *args, **kwargs) -> None:
        pass

    def log_hyperparams(self, *args, **kwargs) -> None:
        pass

    @property
    def name(self) -> str:
        """Return the experiment name."""
        return ""

    @property
    def version(self) -> str:
        """Return the experiment version."""
        return ""

    def __getitem__(self, idx) -> "DummyLogger":
        # enables self.logger[0].experiment.add_image(...)
        return self


def merge_dicts(
    dicts: Sequence[Mapping],
    agg_key_funcs: Optional[Mapping[str, Callable[[Sequence[float]], float]]] = None,
    default_func: Callable[[Sequence[float]], float] = np.mean,
) -> Dict:
    """Merge a sequence with dictionaries into one dictionary by aggregating the same keys with some given
    function.

    Args:
        dicts:
            Sequence of dictionaries to be merged.
        agg_key_funcs:
            Mapping from key name to function. This function will aggregate a
            list of values, obtained from the same key of all dictionaries.
            If some key has no specified aggregation function, the default one
            will be used. Default is: ``None`` (all keys will be aggregated by the
            default function).
        default_func:
            Default function to aggregate keys, which are not presented in the
            `agg_key_funcs` map.

    Returns:
        Dictionary with merged values.

    Examples:
        >>> import pprint
        >>> d1 = {'a': 1.7, 'b': 2.0, 'c': 1, 'd': {'d1': 1, 'd3': 3}}
        >>> d2 = {'a': 1.1, 'b': 2.2, 'v': 1, 'd': {'d1': 2, 'd2': 3}}
        >>> d3 = {'a': 1.1, 'v': 2.3, 'd': {'d3': 3, 'd4': {'d5': 1}}}
        >>> dflt_func = min
        >>> agg_funcs = {'a': np.mean, 'v': max, 'd': {'d1': sum}}
        >>> pprint.pprint(merge_dicts([d1, d2, d3], agg_funcs, dflt_func))
        {'a': 1.3,
         'b': 2.0,
         'c': 1,
         'd': {'d1': 3, 'd2': 3, 'd3': 3, 'd4': {'d5': 1}},
         'v': 2.3}
    """
    agg_key_funcs = agg_key_funcs or {}
    keys = list(functools.reduce(operator.or_, [set(d.keys()) for d in dicts]))
    d_out = {}
    for k in keys:
        fn = agg_key_funcs.get(k)
        values_to_agg = [v for v in [d_in.get(k) for d_in in dicts] if v is not None]

        if isinstance(values_to_agg[0], dict):
            d_out[k] = merge_dicts(values_to_agg, fn, default_func)
        else:
            d_out[k] = (fn or default_func)(values_to_agg)

    return d_out<|MERGE_RESOLUTION|>--- conflicted
+++ resolved
@@ -313,14 +313,11 @@
     def close(self) -> None:
         """Do any cleanup that is necessary to close an experiment.
 
-<<<<<<< HEAD
+        See deprecation warning below.
+
         .. deprecated:: v1.5
             This method is deprecated in v1.5 and will be removed in v1.7.
             Please use `LightningLoggerBase.finalize` instead.
-=======
-        .. deprecated:: v1.5     This method is deprecated in v1.5 and will be removed in v1.7. Please use
-        ``LightningLoggerBase.finalize`` instead.
->>>>>>> 0b1a55c8
         """
         rank_zero_deprecation(
             "`LightningLoggerBase.close` method is deprecated in v1.5 and will be removed in v1.7."
