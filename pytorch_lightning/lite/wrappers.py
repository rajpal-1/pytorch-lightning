--- conflicted
+++ resolved
@@ -14,12 +14,8 @@
 import functools
 import inspect
 from contextlib import contextmanager
-<<<<<<< HEAD
-from typing import Any, Callable, Generator, Iterator, Optional, Set, Sized, Type, Union
-=======
 from itertools import chain
 from typing import Any, Callable, Dict, Generator, Iterable, Iterator, Optional, Set, Sized, Type, Union
->>>>>>> 45f6a3b1
 
 import torch
 from torch import nn as nn
@@ -117,28 +113,17 @@
         params = dict(inspect.signature(obj._old_init).parameters)
         params.pop("args")
         params.pop("kwargs")
-<<<<<<< HEAD
-        params.pop("self", None)
-        for arg_name, arg_value in zip(params, args):
+        for arg_name, arg_value in chain(zip(params, args), kwargs.items()):
             setattr(obj, arg_name, arg_value)
-        init(obj, *args, **kwargs)
-=======
-        for init_name, init_arg in chain(zip(params, args), kwargs.items()):
-            setattr(module, init_name, init_arg)
-        f(module, *args, **kwargs)
->>>>>>> 45f6a3b1
+        init(module, *args, **kwargs)
 
     return wrapper
 
 
 # https://stackoverflow.com/a/63851681/9201239
 def _get_all_subclasses(cls: Type[Any]) -> Set[Type[Any]]:
-<<<<<<< HEAD
     """Returns a list of all classes that inherit directly or indirectly from the given class."""
-    subclass_list = []
-=======
     subclasses = set()
->>>>>>> 45f6a3b1
 
     def recurse(cl: Type[Any]) -> None:
         for subclass in cl.__subclasses__():
