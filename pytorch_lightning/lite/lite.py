# Copyright The PyTorch Lightning team.
#
# Licensed under the Apache License, Version 2.0 (the "License");
# you may not use this file except in compliance with the License.
# You may obtain a copy of the License at
#
#     http://www.apache.org/licenses/LICENSE-2.0
#
# Unless required by applicable law or agreed to in writing, software
# distributed under the License is distributed on an "AS IS" BASIS,
# WITHOUT WARRANTIES OR CONDITIONS OF ANY KIND, either express or implied.
# See the License for the specific language governing permissions and
# limitations under the License.
import os
from abc import ABC, abstractmethod
from collections import Callable
from contextlib import contextmanager
from functools import partial
from pathlib import Path
from typing import Any, Dict, Generator, List, Optional, Sequence, Tuple, Union

import torch
import torch.nn as nn
from torch import Tensor
from torch.optim import Optimizer
from torch.utils.data import DataLoader, DistributedSampler, RandomSampler, SequentialSampler

from pytorch_lightning import Trainer
from pytorch_lightning.accelerators import Accelerator, TPUAccelerator
from pytorch_lightning.lite.wrappers import _LiteDataLoader, _LiteModule, _LiteOptimizer
from pytorch_lightning.plugins import (
    DDPShardedPlugin,
    DDPSpawnPlugin,
    DeepSpeedPlugin,
    PLUGIN_INPUT,
    TPUSpawnPlugin,
    TrainingTypePlugin,
)
from pytorch_lightning.trainer.connectors.accelerator_connector import AcceleratorConnector
from pytorch_lightning.trainer.data_loading import TrainerDataLoadingMixin
from pytorch_lightning.utilities import DeviceType, DistributedType, move_data_to_device
from pytorch_lightning.utilities.data import has_iterable_dataset
from pytorch_lightning.utilities.exceptions import MisconfigurationException


class LightningLite(ABC):
    """Lite accelerates your PyTorch training or inference code with minimal changes required.

    - Automatic placement of models and data onto the device
    - Automatic support for mixed and double precision (smaller memory footprint)
    - Seamless switching between hardware (CPU, GPU, TPU) and distributed training strategies
      (data-parallel training, sharded training, etc.)
    - Automated spawning of processes, no launch utilities required
    - Multi-node support

    Args:
        accelerator: The hardware to run on. Possible choices are: cpu, gpu, tpu.
        strategy: Strategy for how to run across multiple devices. Possible choices are:
            dp, ddp, ddp_spawn, tpu_spawn, deepspeed, ddp_sharded.
        devices: Number of devices to train on (int) or which GPUs to train on (list or str). The value applies
            per node.
        num_nodes: Number of GPU nodes for distributed training.
        precision: Double precision (64), full precision (32), half precision (16) or bfloat16 precision (bf16).
        plugins: One or several custom plugins
        gpus: Provides the same function as the ``devices`` argument but implies ``accelerator="gpu"``.
        tpu_cores: Provides the same function as the ``devices`` argument but implies ``accelerator="tpu"``.
    """

    def __init__(
        self,
        accelerator: Optional[Union[str, Accelerator]] = None,
        strategy: Optional[Union[str, TrainingTypePlugin]] = None,
        devices: Optional[Union[List[int], str, int]] = None,
        num_nodes: int = 1,
        precision: Union[int, str] = 32,
        plugins: Optional[Union[PLUGIN_INPUT, List[PLUGIN_INPUT]]] = None,
        gpus: Optional[Union[List[int], str, int]] = None,
        tpu_cores: Optional[Union[List[int], str, int]] = None,
    ) -> None:
        self._check_accelerator_support(accelerator)
        self._check_strategy_support(strategy)
        gpu_ids, tpu_cores = Trainer._parse_devices(gpus=gpus, auto_select_gpus=False, tpu_cores=tpu_cores)
        self._accelerator_connector = AcceleratorConnector(
            num_processes=1,
            devices=devices,
            tpu_cores=tpu_cores,
            ipus=None,
            distributed_backend=None,
            accelerator=accelerator,
            strategy=strategy,
            gpus=gpus,
            gpu_ids=gpu_ids,
            num_nodes=num_nodes,
            sync_batchnorm=False,  # TODO: add support?
            benchmark=False,
            replace_sampler_ddp=True,
            deterministic=False,
            precision=precision,
            amp_type="native",
            amp_level=None,
            plugins=plugins,
        )
        self._accelerator = self._accelerator_connector.accelerator
        self._strategy = self._accelerator.training_type_plugin
        self._precision_plugin = self._accelerator.precision_plugin

        # wrap the run method so we can inject setup logic or spawn processes for the user
        setattr(self, "run", self._run_wrapper(self.run))

    @property
    def device(self) -> torch.device:
        """The current device this process runs on.

        Use this to create tensors directly on the device if needed.
        """
        return self._accelerator.root_device

    @property
    def global_rank(self) -> int:
        """The global index of the current process across all devices and nodes."""
        return getattr(self._strategy, "global_rank", 0)

    @property
    def local_rank(self) -> int:
        """The index of the current process among the processes running on the local node."""
        return getattr(self._strategy, "local_rank", 0)

    @property
    def node_rank(self) -> int:
        """The index of the current node."""
        return getattr(self._strategy, "node_rank", 0)

    @property
    def world_size(self) -> int:
        """The total number of processes running across all devices and nodes."""
        return getattr(self._strategy, "world_size", 1)

    @abstractmethod
    def run(self, *args: Any, **kwargs: Any) -> Any:
        """All the code inside this run method gets accelerated by Lite.

        Args:
            *args: Add any positional arguments you need, e.g., the hyperparameters for your model
            **kwargs: Add any keyword arguments you need, e.g., the hyperparameters for your model
        """

    def setup(
        self,
        model: nn.Module,
        optimizers: Union[Optimizer, List[Optimizer]],
        move_to_device: bool = True,
    ) -> Tuple[nn.Module, Union[_LiteOptimizer, List[_LiteOptimizer]]]:
        """Setup a model and its optimizers for accelerated training.

        Args:
            model: A model to setup
            optimizers: A list of optimizers to setup
            move_to_device: If set ``True`` (default), moves the model to the correct device. Set this to ``False``
                and alternatively use :meth:`to_device` manually.

        Returns:
            The tuple of the wrapped model and list of optimizers, in the same order they were passed in.
        """
        # wrap all objects passed in and return them in the same order
        optimizers = [optimizers] if isinstance(optimizers, Optimizer) else optimizers

        if move_to_device:
            params_on_cpu = dict(model.named_parameters())
            model = self.to_device(model)
            params_on_device = dict(model.named_parameters())

            # When the user creates the optimizer, they reference the parameters on the CPU.
            # However, when running with TPU the parameters get copied and the reference in the optimizer
            # remains invalid. We need to update the references to point to the parameter tensors on the device.
            mapping = {param: params_on_device[name] for name, param in params_on_cpu.items()}
            for optimizer in optimizers:
                for param_group in optimizer.param_groups:
                    param_group["params"] = [mapping.get(p, p) for p in param_group["params"]]

        model, optimizers = self._setup_model_and_optimizers(model, optimizers)
        optimizers = optimizers[0] if len(optimizers) == 1 else optimizers
        return model, optimizers

    def setup_dataloaders(
        self, *dataloaders: DataLoader, replace_sampler: bool = True, move_to_device: bool = True
    ) -> Union[DataLoader, List[DataLoader]]:
        """Setup one or multiple dataloaders for accelerated training. If you need different settings for each
        dataloader, call this method individually for each one.

        Args:
            *dataloaders: A single dataloader or a sequence of dataloaders.
            replace_sampler: If set ``True`` (default), automatically wraps or replaces the sampler on the dataloader(s)
                for distributed training. If you have a custom sampler defined, set this to this argument to ``False``.
            move_to_device: If set ``True`` (default), moves the data returned by the dataloader(s) automatially to
                the correct device. Set this to ``False`` and alternatively use :meth:`to_device` manually on the
                returned data.

        Returns:
            The wrapped dataloaders, in the same order they were passed in.
        """
        # user can call this method independently instead of the general purpose setup method
        dataloaders = [
            self._setup_dataloader(dataloader, replace_sampler=replace_sampler, move_to_device=move_to_device)
            for dataloader in dataloaders
        ]
        dataloaders = dataloaders[0] if len(dataloaders) == 1 else dataloaders
        return dataloaders

    def _setup_dataloader(
        self, dataloader: DataLoader, replace_sampler: bool = True, move_to_device: bool = True
    ) -> DataLoader:
        """Setup a single dataloader for accelerated training.

        Args:
            dataloader: The dataloader to accelerate.
            replace_sampler: If set ``True`` (default), automatically wraps or replaces the sampler on the dataloader
                for distributed training. If you have a custom sampler defined, set this to this argument to ``False``.
            move_to_device: If set ``True`` (default), moves the data returned by the dataloader automatially to
                the correct device. Set this to ``False`` and alternatively use :meth:`to_device` manually on the
                returned data.

        Returns:
            The wrapped dataloader.
        """
        sampler = dataloader.sampler
        if replace_sampler and (
            self._requires_distributed_sampler(dataloader) or isinstance(self._accelerator, TPUAccelerator)
        ):
            if not isinstance(dataloader.sampler, (SequentialSampler, RandomSampler)):
                raise MisconfigurationException(
                    "You seem to have configured a sampler in your DataLoader. This will be replaced "
                    " by `DistributedSampler` since `replace_sampler_ddp` is True and you are using"
                    " distributed training. Either remove the sampler from your DataLoader or set"
                    " `replace_sampler=False` if you want to use your custom sampler."
                )
            sampler = self._get_distributed_sampler(dataloader, **self._strategy.distributed_sampler_kwargs)

        kwargs = TrainerDataLoadingMixin._get_dataloader_init_kwargs(dataloader, sampler)
        device = self.device if move_to_device else None
        if isinstance(self._strategy, TPUSpawnPlugin):
            dataloader = DataLoader(**kwargs)
        else:
            dataloader = _LiteDataLoader(device=device, **kwargs)
        return self._strategy.process_dataloader(dataloader)

    def backward(self, tensor: Tensor, *args: Any, **kwargs: Any) -> None:
        """Replaces ``loss.backward()`` in your training loop. Handles precision and automatically for you.

        Args:
            tensor: The tensor (loss) to back-propagate gradients from.
            *args: Optional positional arguments passed to the underlying backward function.
            **kwargs: Optional named keyword arguments passed to the underlying backward function.
        """
        self._precision_plugin._run_backward(tensor, self._strategy.model, *args, **kwargs)

    @contextmanager
    def cast(self) -> Generator[None, None, None]:
        """A context manager to automatically convert operations for the chosen precision.

        Use this only if the `forward` method of your model does not cover all operations you wish to run with the
        chosen precision setting.
        """
        with self._precision_plugin.forward_context():
            yield

    def to_device(self, obj: Union[nn.Module, Tensor, Any]) -> Union[nn.Module, Tensor, Any]:
        """Move a :class:`torch.nn.Module` or a collection of tensors to the current device, if it is not already
        on that device.

        Args:
            obj: An object to move to the device. Can be an instance of :class:`torch.nn.Module`, a tensor, or a
                 (nested) collection of tensors (e.g., a dictionary).

        Returns:
            A reference to the object that was moved to the new device.
        """
        if isinstance(obj, nn.Module):
            if self.device.type == "cuda":
                # need to call this manually here again in case we spawned with DDPSpawnPlugin
                # TODO: refactor to let plugin handle this cleanly
                torch.cuda.set_device(self.device)
            return obj.to(self.device)
        return move_data_to_device(obj, device=self.device)

    def print(self, *args: Any, **kwargs: Any) -> None:
        """Print something only on the first process.

        Arguments passed to this method are forwarded to the Python built-in :func:`print` function.
        """
        if self.local_rank == 0:
            print(*args, **kwargs)

    def barrier(self) -> None:
        """Wait for all processes to enter this call. Use this to synchronize all parallel processes, but only if
        necessary, otherwhise the overhead of synchronization will cause your program to slow down.

        Example::

            if self.global_rank == 0:
                # let process 0 download the dataset
                dataset.download_files()

            # let all processes wait before reading the dataset
            self.barrier()

            # now all processes can read the files and start training
        """
        self._strategy.barrier()

    def reduce_decision(self, decision: bool) -> bool:
        return self._strategy.reduce_boolean_decision(decision)

    def save_checkpoint(self, filepath: Union[str, Path], content: Dict[str, Any]) -> None:
        raise NotImplementedError()

    def execute_on_rank(self, func: Callable, rank: int, *args: Any, **kwargs: Any) -> None:
        if self.global_rank == rank:
            func(*args, **kwargs)

    def _run_wrapper(self, run_method: Callable) -> Callable:
        return partial(self._run_impl, run_method)

    def _run_impl(self, run_method: Callable, *args: Any, **kwargs: Any) -> Any:
        self._set_plugin_specific_precision_variables()
        self._accelerator.setup_environment()
        if isinstance(self._strategy, DDPSpawnPlugin):
            self._strategy.spawn(run_method, *args, **kwargs)
            return self._strategy.mp_queue.get()
        else:
<<<<<<< HEAD
            return run_method(*args, **kwargs)
=======
            run_method(*args, **kwargs)
>>>>>>> 6674f015

    def _set_plugin_specific_precision_variables(self) -> None:
        # todo: these are hacks as plugins rely on access to the precision plugin
        if isinstance(self._strategy, DeepSpeedPlugin):
            self._set_deepspeed_precision_variables()
        if isinstance(self._strategy, DDPShardedPlugin):
            self._strategy._precision = self._accelerator_connector.precision

    def _set_deepspeed_precision_variables(self) -> None:
        amp_type = self._accelerator_connector.amp_type
        amp_level = self._accelerator_connector.amp_level
        precision = self._accelerator_connector.precision
        self._strategy.amp_level, self._strategy.amp_type, self._strategy._precision = amp_level, amp_type, precision

    def _setup_model_and_optimizers(
        self,
        model: nn.Module,
        optimizers: List[Optimizer],
    ) -> Tuple[_LiteModule, List[_LiteOptimizer]]:
        # Let accelerator/plugin wrap and connect the models and optimizers
        [model], optimizers = self._strategy.setup_models_and_optimizers([model], optimizers)
        model = _LiteModule(module=model, accelerator=self._accelerator)
        optimizers = [_LiteOptimizer(optimizer=optimizer, accelerator=self._accelerator) for optimizer in optimizers]
        return model, optimizers

    def _requires_distributed_sampler(self, dataloader: DataLoader) -> bool:
        return (
            self._accelerator_connector.is_distributed
            and not isinstance(dataloader.sampler, DistributedSampler)
            and not has_iterable_dataset(dataloader)
        )

    @staticmethod
    def _get_distributed_sampler(dataloader: DataLoader, **kwargs: Any) -> DistributedSampler:
        kwargs.setdefault("seed", int(os.getenv("PL_GLOBAL_SEED", 0)))
        return DistributedSampler(dataloader.dataset, **kwargs)

    def _check_accelerator_support(self, accelerator: Optional[Union[str, Accelerator]]) -> None:
        if accelerator is None:
            return
        supported = [t.lower() for t in self._supported_device_types()]
        if not isinstance(accelerator, (Accelerator, str)) or accelerator not in supported:
            raise MisconfigurationException(
                f"`accelerator={repr(accelerator)}` is not a valid choice."
                f" Choose one of {supported} or pass in a `Accelerator` instance."
            )

    def _check_strategy_support(self, strategy: Optional[Union[str, TrainingTypePlugin]]) -> None:
        if strategy is None:
            return
        supported = [t.lower() for t in self._supported_strategy_types()]
        if not isinstance(strategy, (TrainingTypePlugin, str)) or strategy not in supported:
            raise MisconfigurationException(
                f"`strategy={repr(strategy)}` is not a valid choice."
                f" Choose one of {supported} or pass in a `TrainingTypePlugin` instance."
            )

    @staticmethod
    def _supported_device_types() -> Sequence[DeviceType]:
        return (
            DeviceType.CPU,
            DeviceType.GPU,
            DeviceType.TPU,
        )

    @staticmethod
    def _supported_strategy_types() -> Sequence[str]:
        return (
            DistributedType.DP,
            DistributedType.DDP,
            DistributedType.DDP_SPAWN,
            DistributedType.TPU_SPAWN,
            DistributedType.DP,
            DistributedType.DEEPSPEED,
            DistributedType.DDP_SHARDED,
        )<|MERGE_RESOLUTION|>--- conflicted
+++ resolved
@@ -85,7 +85,6 @@
             devices=devices,
             tpu_cores=tpu_cores,
             ipus=None,
-            distributed_backend=None,
             accelerator=accelerator,
             strategy=strategy,
             gpus=gpus,
@@ -327,11 +326,7 @@
             self._strategy.spawn(run_method, *args, **kwargs)
             return self._strategy.mp_queue.get()
         else:
-<<<<<<< HEAD
             return run_method(*args, **kwargs)
-=======
-            run_method(*args, **kwargs)
->>>>>>> 6674f015
 
     def _set_plugin_specific_precision_variables(self) -> None:
         # todo: these are hacks as plugins rely on access to the precision plugin
