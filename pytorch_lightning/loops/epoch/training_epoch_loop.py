--- conflicted
+++ resolved
@@ -118,7 +118,6 @@
         Raises:
             StopIteration: When the epoch is canceled by the user returning -1
         """
-<<<<<<< HEAD
         if isinstance(self.batch_loop, IteratorBatchProcessor):
             # By contract, when taking `dataloader_iter` as an argument,
             # `training_step` is responsible for reporting `is_last` in the
@@ -137,33 +136,16 @@
             # TRAINING_STEP + TRAINING_STEP_END
             # ------------------------------------
             with self.trainer.profiler.profile("training_batch_to_device"):
-                batch = self.trainer.accelerator.batch_to_device(batch, dataloader_idx=self._dataloader_idx)
+                batch = self.trainer.accelerator.batch_to_device(batch)
 
             self.batch_progress.increment_ready()
 
             with self.trainer.profiler.profile("run_training_batch"):
-                batch_output = self.batch_loop.run(batch, self.batch_idx, self._dataloader_idx)
+                batch_output = self.batch_loop.run(batch, self.batch_idx)
 
             self.batch_progress.increment_processed()
 
         self.is_last_batch = is_last
-=======
-        _, (batch, is_last) = next(dataloader_iter)
-        self.is_last_batch = is_last
-
-        # ------------------------------------
-        # TRAINING_STEP + TRAINING_STEP_END
-        # ------------------------------------
-        with self.trainer.profiler.profile("training_batch_to_device"):
-            batch = self.trainer.accelerator.batch_to_device(batch)
-
-        self.batch_progress.increment_ready()
-
-        with self.trainer.profiler.profile("run_training_batch"):
-            batch_output = self.batch_loop.run(batch, self.batch_idx)
-
-        self.batch_progress.increment_processed()
->>>>>>> 89156b70
 
         # when returning -1 from train_step, we end epoch early
         if batch_output.signal == -1:
@@ -179,14 +161,8 @@
         processed_batch_end_outputs = self._prepare_outputs(batch_end_outputs, batch_mode=True)
 
         # hook
-<<<<<<< HEAD
         if not isinstance(self.batch_loop, IteratorBatchProcessor):
-            self.trainer.call_hook(
-                "on_train_batch_end", processed_batch_end_outputs, batch, self.batch_idx, self._dataloader_idx
-            )
-=======
-        self.trainer.call_hook("on_train_batch_end", processed_batch_end_outputs, batch, self.batch_idx, 0)
->>>>>>> 89156b70
+            self.trainer.call_hook("on_train_batch_end", processed_batch_end_outputs, batch, self.batch_idx, 0)
         self.trainer.call_hook("on_batch_end")
         self.trainer.logger_connector.on_batch_end()
 
