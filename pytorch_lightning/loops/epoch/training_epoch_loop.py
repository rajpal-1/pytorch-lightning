--- conflicted
+++ resolved
@@ -476,11 +476,7 @@
             if update_plateau_schedulers ^ lr_scheduler["reduce_on_plateau"]:
                 continue
 
-<<<<<<< HEAD
             current_idx = self.batch_idx if interval == "step" else self.trainer.current_epoch
-=======
-            current_idx = self.trainer.fit_loop.batch_idx if interval == "step" else self.trainer.current_epoch
->>>>>>> 13d6d7ba
             current_idx += 1  # account for both batch and epoch starts from 0
             # Take step if call to update_learning_rates matches the interval key and
             # the current step modulo the schedulers frequency is zero
@@ -506,11 +502,7 @@
                         )
                         continue
 
-<<<<<<< HEAD
                 self.scheduler_progress.increment_ready()
-=======
-                self.trainer.fit_loop.epoch_loop.scheduler_progress.increment_ready()
->>>>>>> 13d6d7ba
 
                 # update LR
                 if lr_scheduler["reduce_on_plateau"]:
@@ -518,11 +510,7 @@
                 else:
                     lr_scheduler["scheduler"].step()
 
-<<<<<<< HEAD
                 self.scheduler_progress.increment_completed()
-=======
-                self.trainer.fit_loop.epoch_loop.scheduler_progress.increment_completed()
->>>>>>> 13d6d7ba
 
     def _get_monitor_value(self, key: str) -> Any:
         # this is a separate method to aid in testing
