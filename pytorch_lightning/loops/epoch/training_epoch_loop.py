--- conflicted
+++ resolved
@@ -98,21 +98,10 @@
             self.batch_progress.reset_on_restart()
             self.scheduler_progress.reset_on_restart()
             self.batch_loop.optimizer_loop.optim_progress.reset_on_restart()
-<<<<<<< HEAD
-
-        # track epoch output
-        self._epoch_output = [[] for _ in range(self.batch_loop.num_active_optimizers(self.total_batch_idx))]
-
-        if not self.restarting or self._num_training_batches_reached():
+        else:
             self.batch_progress.reset_on_run()
             self.scheduler_progress.reset_on_run()
             self.batch_loop.optimizer_loop.optim_progress.reset_on_run()
-=======
-        else:
-            self.batch_progress.reset_on_epoch()
-            self.scheduler_progress.reset_on_epoch()
-            self.batch_loop.optimizer_loop.optim_progress.reset_on_epoch()
->>>>>>> ce000530
 
         # track epoch output
         self._epoch_output = [[] for _ in range(self.batch_loop.num_active_optimizers(self.total_batch_idx))]
