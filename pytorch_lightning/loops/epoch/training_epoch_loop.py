# Copyright The PyTorch Lightning team.
#
# Licensed under the Apache License, Version 2.0 (the "License");
# you may not use this file except in compliance with the License.
# You may obtain a copy of the License at
#
#     http://www.apache.org/licenses/LICENSE-2.0
#
# Unless required by applicable law or agreed to in writing, software
# distributed under the License is distributed on an "AS IS" BASIS,
# WITHOUT WARRANTIES OR CONDITIONS OF ANY KIND, either express or implied.
# See the License for the specific language governing permissions and
# limitations under the License.
from collections import defaultdict
from typing import Any, Dict, Generator, Iterator, List, Optional, Tuple, Union

import numpy as np
import torch

from pytorch_lightning import loops  # import as loops to avoid circular imports
from pytorch_lightning.loops.batch import TrainingBatchLoop
<<<<<<< HEAD
from pytorch_lightning.loops.batch.training_batch_loop import _OUTPUTS_TYPE as _BATCH_OUTPUTS_TYPE
from pytorch_lightning.loops.utilities import _prepare_dataloader_iter
=======
from pytorch_lightning.loops.optimization.closure import OutputResult
from pytorch_lightning.loops.utilities import _get_active_optimizers, _prepare_dataloader_iter
>>>>>>> ab069876
from pytorch_lightning.trainer.connectors.logger_connector.result import ResultCollection
from pytorch_lightning.trainer.progress import BatchProgress, SchedulerProgress
from pytorch_lightning.utilities.apply_func import apply_to_collection
from pytorch_lightning.utilities.exceptions import MisconfigurationException
from pytorch_lightning.utilities.model_helpers import is_overridden

_OUTPUTS_TYPE = List[_BATCH_OUTPUTS_TYPE]


class TrainingEpochLoop(loops.Loop[_OUTPUTS_TYPE]):
    """Runs over all batches in a dataloader (one epoch).

    Args:
        min_steps: The minimum number of steps (batches) to process
        max_steps: The maximum number of steps (batches) to process
    """

    def __init__(self, min_steps: int, max_steps: int):
        super().__init__()
        self.min_steps: int = min_steps

        if max_steps and max_steps < -1:
            raise MisconfigurationException(f"`max_steps` must be a positive integer or -1. You passed in {max_steps}.")
        self.max_steps: int = max_steps

        self.global_step: int = 0
        self.batch_progress = BatchProgress()
        self.scheduler_progress = SchedulerProgress()

        self.batch_loop: Optional[TrainingBatchLoop] = None
        self.val_loop: Optional["loops.EvaluationLoop"] = None

        self._results = ResultCollection(training=True)
        self._outputs: _OUTPUTS_TYPE = []

    @property
    def total_batch_idx(self) -> int:
        """Returns the current batch index (across epochs)"""
        # use `ready` instead of `completed` in case this is accessed after `completed` has been increased
        # but before the next `ready` increase
        return self.batch_progress.total.ready - 1

    @property
    def batch_idx(self) -> int:
        """Returns the current batch index (within this epoch)"""
        # use `ready` instead of `completed` in case this is accessed after `completed` has been increased
        # but before the next `ready` increase
        return self.batch_progress.current.ready - 1

    @property
    def done(self) -> bool:
        """Returns whether the training should be stopped.

        The criteria are that the number of steps reached the max steps, the last batch is reached or the trainer
        signals to stop (e.g. by early stopping).
        """
        max_steps_reached = self.max_steps is not None and self.global_step >= self.max_steps
        is_done = max_steps_reached or self._num_training_batches_reached()
        # when we are restarting we want to check whether the val loop has finished
        val_loop_done = not self.restarting or self.val_loop.done
        return (is_done and val_loop_done) or self.trainer.should_stop

    def connect(
        self,
        batch_loop: TrainingBatchLoop = None,
        val_loop: Optional["loops.EvaluationLoop"] = None,
    ) -> None:
        """Optionally connect a custom batch or validation loop to this training epoch loop."""
        if batch_loop is not None:
            self.batch_loop = batch_loop
        if val_loop is not None:
            self.val_loop = val_loop

    def reset(self) -> None:
        """Resets the internal state of the loop for a new run."""
        assert self.batch_loop is not None
        assert self.batch_loop.optimizer_loop is not None
        if self.restarting:
            self.batch_progress.reset_on_restart()
            self.scheduler_progress.reset_on_restart()
            self.batch_loop.optimizer_loop.optim_progress.reset_on_restart()
        else:
            self.batch_progress.reset_on_run()
            self.scheduler_progress.reset_on_run()
            self.batch_loop.optimizer_loop.optim_progress.reset_on_run()

<<<<<<< HEAD
        self._outputs = []
        if not self.restarting or self._num_training_batches_reached():
            self.batch_progress.reset_on_epoch()
            self.scheduler_progress.reset_on_epoch()
            assert self.batch_loop is not None
            assert self.batch_loop.optimizer_loop is not None
            self.batch_loop.optimizer_loop.optim_progress.reset_on_epoch()
=======
        # track epoch output
        self._epoch_output = [[] for _ in range(self._num_active_optimizers(self.total_batch_idx))]
>>>>>>> ab069876

    def on_run_start(self, dataloader_iter: Iterator, **kwargs: Any) -> None:
        # hook
        self.trainer.logger_connector.on_epoch_start()
        self.trainer.call_hook("on_epoch_start")
        self.trainer.call_hook("on_train_epoch_start")
        self.trainer.fit_loop.epoch_progress.increment_started()

        self.dataloader_iter = _prepare_dataloader_iter(dataloader_iter, self.batch_idx + 1)

    def advance(self, *args: Any, **kwargs: Any) -> None:
        """Runs a single training batch.

        Args:
            dataloader_iter: the iterator over the dataloader producing the new batch

        Raises:
            StopIteration: When the epoch is canceled by the user returning -1
        """
        if self.restarting and self._should_check_val_fx(self.batch_idx, self.batch_progress.is_last_batch):
            # skip training and run validation in `on_advance_end`
            return

        batch_idx, (batch, is_last) = next(self.dataloader_iter)
        self.batch_progress.is_last_batch = is_last

        if not self.trainer.data_connector.train_data_fetcher.store_on_device:
            with self.trainer.profiler.profile("training_batch_to_device"):
                batch = self.trainer.accelerator.batch_to_device(batch)

        self.batch_progress.increment_ready()

        with self.trainer.profiler.profile("run_training_batch"):
            batch_output = self.batch_loop.run(batch, batch_idx)

        self.batch_progress.increment_processed()

        # when returning -1 from train_step, we end epoch early
        if batch_output.signal == -1:
            raise StopIteration

        # update non-plateau LR schedulers
        # update epoch-interval ones only when we are at the end of training epoch
        self.update_lr_schedulers("step", update_plateau_schedulers=False)
        if self._num_training_batches_reached():
            self.update_lr_schedulers("epoch", update_plateau_schedulers=False)

        # if is_overridden("on_train_batch_end", self.trainer.lightning_module):
        batch_end_outputs = self._prepare_outputs_training_batch_end(
            batch_output.outputs,
            automatic=self.trainer.lightning_module.trainer.lightning_module.automatic_optimization,
            num_optimizers=len(self.trainer.optimizers),
        )
        self.trainer.call_hook("on_train_batch_end", batch_end_outputs, batch, self.batch_idx, 0)
        self.trainer.call_hook("on_batch_end")
        self.trainer.logger_connector.on_batch_end()

        self.batch_progress.increment_completed()

        if is_overridden("training_epoch_end", self.trainer.lightning_module):
            self._outputs.append(batch_output.outputs)

        # -----------------------------------------
        # SAVE METRICS TO LOGGERS AND PROGRESS_BAR
        # -----------------------------------------
        self.trainer.logger_connector.update_train_step_metrics()

    def on_advance_end(self):
        """Runs validation and Checkpointing if necessary.

        Raises:
            StopIteration: if :attr:`done` evaluates to ``True`` to finish this epoch
        """
        # -----------------------------------------
        # VALIDATE IF NEEDED + CHECKPOINT CALLBACK
        # -----------------------------------------
        should_check_val = self._should_check_val_fx(self.batch_idx, self.batch_progress.is_last_batch)
        if should_check_val:
            self.trainer.validating = True
            self._run_validation()
            self.trainer.training = True

        # -----------------------------------------
        # SAVE LOGGERS (ie: Tensorboard, etc...)
        # -----------------------------------------
        self._save_loggers_on_train_batch_end()

        # update plateau LR scheduler after metrics are logged
        self.update_lr_schedulers("step", update_plateau_schedulers=True)

        if not self._should_accumulate():
            # progress global step according to grads progress
            self.global_step += 1

    def on_run_end(self) -> None:
        """Calls the on_epoch_end hook.

        Returns:
            The output of each training step for each optimizer

        Raises:
            MisconfigurationException: ``train_epoch_end`` does not return ``None``
        """
        # inform logger the batch loop has finished
        self.trainer.logger_connector.epoch_end_reached()

        # get the model and call model.training_epoch_end
        model = self.trainer.lightning_module
        if is_overridden("training_epoch_end", model) and self._outputs:
            epoch_end_outputs = self._prepare_outputs_training_epoch_end(
                self._outputs,
                automatic=model.automatic_optimization,
                num_optimizers=len(self.trainer.optimizers),
            )
            # check that the dataloader/iterator produced a batch
            # FIXME: still necessary?
            if epoch_end_outputs:
                # run training_epoch_end
                # refresh the result for custom logging at the epoch level
                model._current_fx_name = "training_epoch_end"

                # lightning module hook
                epoch_end_outputs = model.training_epoch_end(epoch_end_outputs)
                if epoch_end_outputs is not None:
                    raise MisconfigurationException(
                        "training_epoch_end expects a return of None. "
                        "HINT: remove the return statement in training_epoch_end"
                    )
        # free memory
        self._outputs = []

        self.trainer.fit_loop.epoch_progress.increment_processed()

        # call train epoch end hooks
        self.trainer.call_hook("on_train_epoch_end")
        self.trainer.call_hook("on_epoch_end")
        self.trainer.logger_connector.on_epoch_end()

        if self._num_training_batches_reached():
            self.update_lr_schedulers("epoch", update_plateau_schedulers=True)

        self.dataloader_iter = None

    def teardown(self) -> None:
        self._results.cpu()
        self.batch_loop.teardown()
        self.val_loop.teardown()

    def _run_validation(self):
        # reload dataloaders
        self.val_loop._reload_evaluation_dataloaders()

        with torch.no_grad():
            self.val_loop.run()

    def _accumulated_batches_reached(self) -> bool:
        """Determine if accumulation will be finished by the end of the current batch."""
        return self.batch_progress.current.ready % self.trainer.accumulate_grad_batches == 0

    def _num_training_batches_reached(self) -> bool:
        """Checks if we are in the last batch or if there are more batches to follow."""
        return (
            self.batch_progress.current.ready == self.trainer.num_training_batches or self.batch_progress.is_last_batch
        )

    def _should_accumulate(self) -> bool:
        """Checks if the optimizer step should be performed or gradients should be accumulated for the current
        step."""
        accumulation_done = self._accumulated_batches_reached()
        # Lightning steps on the final batch
        is_final_batch = self._num_training_batches_reached()
        # but the TTP might not
        ttp_accumulates_on_final_batch = (
            self.trainer.training_type_plugin.handles_gradient_accumulation or not is_final_batch
        )
        return not accumulation_done and ttp_accumulates_on_final_batch

    @staticmethod
    def _prepare_outputs_training_batch_end(
        batch_output: _BATCH_OUTPUTS_TYPE,
        automatic: bool,
        num_optimizers: int,
    ) -> Union[List[List[Dict[str, Any]]], List[Dict[str, Any]]]:
        """Processes the outputs from the batch loop into the format passed to the ``training_batch_end`` hook.

        ``(tbptt_steps, n_opt) -> (n_opt, tbptt_steps)``. The optimizer dimension might have been squeezed.
        """
        if not batch_output:
            return []

        # convert optimizer dicts to list
        if automatic:
            batch_output = apply_to_collection(
                batch_output, dtype=dict, function=_convert_optim_dict, num_optimizers=num_optimizers
            )
        array = np.array(batch_output, dtype=object)
        if array.ndim == 1:
            array = np.expand_dims(array, 1)

        array = array.transpose((1, 0))
        array = array.squeeze()
        array = array.tolist()
        array = _recursive_unpad(array)
        return array

    @staticmethod
    def _prepare_outputs_training_epoch_end(
        batch_outputs: _OUTPUTS_TYPE,
        automatic: bool,
        num_optimizers: int,
    ) -> Union[List[List[List[Dict[str, Any]]]], List[List[Dict[str, Any]]], List[Dict[str, Any]]]:
        """Processes the outputs from the batch loop into the format passed to the ``training_epoch_end`` hook.

        ``(n_batches, tbptt_steps, n_opt) -> (n_opt, n_batches, tbptt_steps)``.
        All single-element dimensions might have been squeezed.

        This processing is necessary because the format of the inputs to the ``training_epoch_end`` hook does not
        match the loop structure and because empty dimensions are squeezed. This could break with loop customization.
        """
        # `batch_outputs` (plural) is the same as `epoch_end_output` (singular)
        if not batch_outputs:
            return []

        # convert optimizer dicts to list
        if automatic:
            batch_outputs = apply_to_collection(
                batch_outputs, dtype=dict, function=_convert_optim_dict, num_optimizers=num_optimizers
            )

        array = _recursive_pad(batch_outputs)
        if array.ndim == 2:
            array = np.expand_dims(array, 2)
        array = array.transpose((2, 0, 1))
        array = array.squeeze()
        array = array.tolist()
        array = _recursive_unpad(array)

        # in case we squeezed from 1-element array to a 0-dim array
        array = array if isinstance(array, list) else [array]
        # remove residual empty lists
        array = [item for item in array if not isinstance(item, list) or len(item)]
        return array

    def update_lr_schedulers(self, interval: str, update_plateau_schedulers: bool) -> None:
        """updates the lr schedulers based on the given interval."""
        if interval == "step" and self._should_accumulate():
            return
        active_optimizers = _get_active_optimizers(
            self.trainer.optimizers, self.trainer.optimizer_frequencies, self.total_batch_idx
        )
        self.trainer.optimizer_connector.update_learning_rates(
            interval=interval,
            update_plateau_schedulers=update_plateau_schedulers,
            opt_indices=[opt_idx for opt_idx, _ in active_optimizers],
        )

    def _should_check_val_fx(self, batch_idx: int, is_last_batch: bool) -> bool:
        """Decide if we should run validation."""
        if not self.trainer.enable_validation:
            return False

        is_val_check_epoch = (self.trainer.current_epoch + 1) % self.trainer.check_val_every_n_epoch == 0
        if not is_val_check_epoch:
            return False

        # val_check_batch is inf for iterable datasets with no length defined
        is_infinite_dataset = self.trainer.val_check_batch == float("inf")
        if is_last_batch and is_infinite_dataset:
            return True

        if self.trainer.should_stop:
            return True

        # TODO(@awaelchli): let training/eval loop handle logic around limit_*_batches and val_check_batch
        is_val_check_batch = is_last_batch
        if isinstance(self.trainer.limit_train_batches, int) and is_infinite_dataset:
            is_val_check_batch = (batch_idx + 1) % self.trainer.limit_train_batches == 0
        elif self.trainer.val_check_batch != float("inf"):
            is_val_check_batch = (batch_idx + 1) % self.trainer.val_check_batch == 0
        return is_val_check_batch

    def _save_loggers_on_train_batch_end(self) -> None:
        """Flushes loggers to disk."""
        # when loggers should save to disk
        should_flush_logs = self.trainer.logger_connector.should_flush_logs
        if should_flush_logs and self.trainer.is_global_zero and self.trainer.logger is not None:
            self.trainer.logger.save()

<<<<<<< HEAD

def _convert_optim_dict(outs: Dict[int, Dict[str, Any]], num_optimizers: int) -> List[Dict[str, Any]]:
    """Converts an optimizer dict to a list in which the key of the dict determines the position of the element.

    Example::
        >>> _convert_optim_dict({0: {"loss": 0.0}, 2: {"loss": 0.2}}, num_optimizers=3)
        [{'loss': 0.0}, None, {'loss': 0.2}]
    """
    return [outs[opt_idx] if opt_idx in outs else None for opt_idx in range(num_optimizers)]


def _recursive_unpad(nested: List[Any], value: Optional[Any] = None) -> List:
    """Removes the given pad value from the nested list. Not strictly the reverse operation of
    :func:`_recursive_pad` because it removes the padding element everywhere, not just from the end of a list.

    Example::
        >>> _recursive_unpad([[[0, 1, 0]], [2], [0, 0]], value=0)
        [[[1]], [2], []]
    """
    if not isinstance(nested, list):
        return nested

    return [_recursive_unpad(item, value) for item in nested if item != value]


def _recursive_pad(nested: List[Any], fill_value: Optional[Any] = None) -> np.array:
    """Pads a jagged nested list of lists with the given value such that a proper multi-dimensional array can be
    formed with rectangular shape. The padding appends to the incomplete lists.

    Example::
        >>> _recursive_pad([[], [1], [2, 3], [4]], fill_value=0)  # doctest: +NORMALIZE_WHITESPACE
        array([[0, 0], [1, 0], [2, 3], [4, 0]], dtype=object)
    """
    # code adapted from stackexchange:
    # https://codereview.stackexchange.com/questions/222623/pad-a-ragged-multidimensional-array-to-rectangular-shape
    dimensions = _get_max_shape(nested)
    result = np.full(dimensions, fill_value, dtype=object)
    for index, value in _iterate_nested_array(nested):
        result[index] = value
    return result


def _get_dimensions(array: List[Any], level: int = 0) -> Generator:
    yield level, len(array)
    if all(isinstance(row, list) for row in array):
        for row in array:
            yield from _get_dimensions(row, level + 1)


def _get_max_shape(array: List[Any]) -> List[int]:
    """Calculates the max size in each dimension of a jagged (non-rectangular) nested list of lists.

    Example::
        >>> _get_max_shape([[], [[1], [2]], []])
        [3, 2, 1]
    """
    dimensions = defaultdict(int)
    for level, length in _get_dimensions(array):
        dimensions[level] = max(dimensions[level], length)
    return [value for _, value in sorted(dimensions.items())]


def _iterate_nested_array(array: List[Any], index: Tuple = ()) -> Generator:
    if all(isinstance(item, list) for item in array):
        for idx, row in enumerate(array):
            yield from _iterate_nested_array(row, (*index, idx))
    else:  # final level
        yield (*index, slice(len(array))), array
=======
    def _num_active_optimizers(self, batch_idx: Optional[int] = None) -> int:
        """Gets the number of active optimizers based on their frequency."""
        return len(_get_active_optimizers(self.trainer.optimizers, self.trainer.optimizer_frequencies, batch_idx))
>>>>>>> ab069876
<|MERGE_RESOLUTION|>--- conflicted
+++ resolved
@@ -19,13 +19,8 @@
 
 from pytorch_lightning import loops  # import as loops to avoid circular imports
 from pytorch_lightning.loops.batch import TrainingBatchLoop
-<<<<<<< HEAD
 from pytorch_lightning.loops.batch.training_batch_loop import _OUTPUTS_TYPE as _BATCH_OUTPUTS_TYPE
-from pytorch_lightning.loops.utilities import _prepare_dataloader_iter
-=======
-from pytorch_lightning.loops.optimization.closure import OutputResult
 from pytorch_lightning.loops.utilities import _get_active_optimizers, _prepare_dataloader_iter
->>>>>>> ab069876
 from pytorch_lightning.trainer.connectors.logger_connector.result import ResultCollection
 from pytorch_lightning.trainer.progress import BatchProgress, SchedulerProgress
 from pytorch_lightning.utilities.apply_func import apply_to_collection
@@ -112,7 +107,6 @@
             self.scheduler_progress.reset_on_run()
             self.batch_loop.optimizer_loop.optim_progress.reset_on_run()
 
-<<<<<<< HEAD
         self._outputs = []
         if not self.restarting or self._num_training_batches_reached():
             self.batch_progress.reset_on_epoch()
@@ -120,10 +114,6 @@
             assert self.batch_loop is not None
             assert self.batch_loop.optimizer_loop is not None
             self.batch_loop.optimizer_loop.optim_progress.reset_on_epoch()
-=======
-        # track epoch output
-        self._epoch_output = [[] for _ in range(self._num_active_optimizers(self.total_batch_idx))]
->>>>>>> ab069876
 
     def on_run_start(self, dataloader_iter: Iterator, **kwargs: Any) -> None:
         # hook
@@ -412,7 +402,10 @@
         if should_flush_logs and self.trainer.is_global_zero and self.trainer.logger is not None:
             self.trainer.logger.save()
 
-<<<<<<< HEAD
+    def _num_active_optimizers(self, batch_idx: Optional[int] = None) -> int:
+        """Gets the number of active optimizers based on their frequency."""
+        return len(_get_active_optimizers(self.trainer.optimizers, self.trainer.optimizer_frequencies, batch_idx))
+
 
 def _convert_optim_dict(outs: Dict[int, Dict[str, Any]], num_optimizers: int) -> List[Dict[str, Any]]:
     """Converts an optimizer dict to a list in which the key of the dict determines the position of the element.
@@ -480,9 +473,4 @@
         for idx, row in enumerate(array):
             yield from _iterate_nested_array(row, (*index, idx))
     else:  # final level
-        yield (*index, slice(len(array))), array
-=======
-    def _num_active_optimizers(self, batch_idx: Optional[int] = None) -> int:
-        """Gets the number of active optimizers based on their frequency."""
-        return len(_get_active_optimizers(self.trainer.optimizers, self.trainer.optimizer_frequencies, batch_idx))
->>>>>>> ab069876
+        yield (*index, slice(len(array))), array