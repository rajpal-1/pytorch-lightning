--- conflicted
+++ resolved
@@ -106,23 +106,15 @@
         """
         void(dl_max_batches)
 
-<<<<<<< HEAD
-        assert self._dataloader_iter is not None
         suffix = "test_dataloader_next" if self.trainer.testing else "val_dataloader_next"
         with self.trainer.profiler.profile(f"[{self.__class__.__name__}].{suffix}"):
             if not isinstance(data_fetcher, DataLoaderIterDataFetcher):
                 batch_idx = self.batch_progress.current.ready
-                batch, self.batch_progress.is_last_batch = next(self._dataloader_iter)
+                batch = next(data_fetcher)
             else:
-                batch_idx, (batch, self.batch_progress.is_last_batch) = next(self._dataloader_iter)
-=======
-        if not isinstance(data_fetcher, DataLoaderIterDataFetcher):
-            batch_idx = self.batch_progress.current.ready
-            batch = next(data_fetcher)
-        else:
-            batch_idx, batch = next(data_fetcher)
+                batch_idx, batch = next(data_fetcher)
+
         self.batch_progress.is_last_batch = data_fetcher.done
->>>>>>> 0fe3379f
 
         # configure step_kwargs
         kwargs = self._build_kwargs(kwargs, batch, batch_idx)
