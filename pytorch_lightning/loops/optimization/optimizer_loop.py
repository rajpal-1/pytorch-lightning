--- conflicted
+++ resolved
@@ -259,15 +259,11 @@
 
         closure = self._make_closure(split_batch, batch_idx, opt_idx, optimizer)
 
-<<<<<<< HEAD
-        if self.trainer.fit_loop._should_accumulate():
-=======
         if (
             # when the training type plugin handles accumulation, we want to always call the optimizer step
             not self.trainer.training_type_plugin.handles_gradient_accumulation
-            and self.trainer.fit_loop.should_accumulate()
+            and self.trainer.fit_loop._should_accumulate()
         ):
->>>>>>> 18143345
             # For gradient accumulation
 
             # -------------------
