--- conflicted
+++ resolved
@@ -110,17 +110,8 @@
         return loss
 
     def _run_optimization(
-<<<<<<< HEAD
         self, split_batch: Any, batch_idx: int, optimizer: torch.optim.Optimizer, opt_idx: int
-    ) -> Optional[ClosureResult]:
-=======
-        self,
-        split_batch: Any,
-        batch_idx: int,
-        optimizer: torch.optim.Optimizer,
-        opt_idx: int,
     ) -> ClosureResult:
->>>>>>> f239b963
         """Runs closure (train step + backward) together with optimization if necessary.
 
         Args:
