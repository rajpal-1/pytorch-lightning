# Copyright The PyTorch Lightning team.
#
# Licensed under the Apache License, Version 2.0 (the "License");
# you may not use this file except in compliance with the License.
# You may obtain a copy of the License at
#
#     http://www.apache.org/licenses/LICENSE-2.0
#
# Unless required by applicable law or agreed to in writing, software
# distributed under the License is distributed on an "AS IS" BASIS,
# WITHOUT WARRANTIES OR CONDITIONS OF ANY KIND, either express or implied.
# See the License for the specific language governing permissions and
# limitations under the License.

from abc import ABC, abstractmethod
from dataclasses import asdict, dataclass, field, replace
from typing import Any, Callable, Dict, Optional

from torch import Tensor

from pytorch_lightning.profiler import BaseProfiler, PassThroughProfiler
<<<<<<< HEAD
from pytorch_lightning.utilities.apply_func import apply_to_collection
from pytorch_lightning.utilities.exceptions import MisconfigurationException
from pytorch_lightning.utilities.memory import recursive_detach
from pytorch_lightning.utilities.types import STEP_OUTPUT
from pytorch_lightning.utilities.warnings import rank_zero_deprecation, WarningCache
=======
from pytorch_lightning.trainer.connectors.logger_connector.result import ResultCollection
from pytorch_lightning.utilities.exceptions import MisconfigurationException
from pytorch_lightning.utilities.warnings import WarningCache
>>>>>>> ad0cc5a2


@dataclass
class ClosureResult:
    """A container to hold the result of a :class:`AbstractClosure` call.

    It is created from the output of :meth:`~pytorch_lightning.core.lightning.LightningModule.training_step`.

    Attributes:
        closure_loss: The loss with a graph attached.
        hiddens: The hidden tensors if available.
        loss: A detached copy of the closure loss.
        extra: Any keys other than the loss returned.
    """

    closure_loss: Optional[Tensor]
    hiddens: Optional[Any]
    loss: Optional[Tensor] = None
    extra: Dict[str, Tensor] = field(default_factory=dict)

    def __post_init__(self) -> None:
        # detach hiddens to avoid `RuntimeError: Trying to backward through the graph a second time`
        self.hiddens = recursive_detach(self.hiddens)

        # TODO: remove with the deprecation removal in v1.6
        ClosureResult._check_extra_detach_deprecation(self.extra)
        self.extra = recursive_detach(self.extra)

        self._set_loss()
        if self.hiddens is not None and self.loss is None:
            raise MisconfigurationException("If `hiddens` are returned from `training_step`, the loss cannot be `None`")

    def _set_loss(self) -> None:
        if self.closure_loss is not None:
            # the loss will get scaled for amp. avoid any modifications to it
            self.loss = self.closure_loss.detach().clone()

    @classmethod
    def from_training_step_output(cls, training_step_output: Optional[STEP_OUTPUT]) -> "ClosureResult":
        closure_loss = None
        hiddens = None
        extra = {}

        if isinstance(training_step_output, dict):
            # this should not modify the `training_step_output`, as the user could be using it after `training_step_end`
            closure_loss = training_step_output.get("loss")
            hiddens = training_step_output.get("hiddens")
            extra = {k: v for k, v in training_step_output.items() if k not in ("loss", "hiddens")}
        elif isinstance(training_step_output, Tensor):
            closure_loss = training_step_output

        return cls(closure_loss, hiddens, extra=extra)

    def apply_accumulation(self, value: int) -> None:
        """Accumulate loss.

        If ``accumulate_grad_batches == 1``, no effect.
        """
        if self.closure_loss is not None:
            self.closure_loss /= value
            self._set_loss()

    @staticmethod
    def _check_extra_detach_deprecation(extra: Dict[str, Any]) -> None:
        def check_fn(v: Tensor) -> Tensor:
            if v.grad_fn is not None:
                rank_zero_deprecation(
                    f"One of the returned values {set(extra.keys())} has a `grad_fn`. We will detach it automatically"
                    " but this behaviour will change in v1.6. Please detach it manually:"
                    " `return {'loss': ..., 'something': something.detach()}`"
                )
            return v

        apply_to_collection(extra, Tensor, check_fn)

    def __getstate__(self) -> Dict[str, Any]:
        # return a copy without the closure loss which could have a `grad_fn`
        # and without `hiddens` which are not necessary
        return asdict(replace(self, closure_loss=None, hiddens=None))


class AbstractClosure(ABC):
    """Abstract base class for optimizer closures in Lightning.

    Formally, a closure is binding variables from an external scope to a function that does a computation on these
    variables without taking them explicitly as input. This has the benefit that a closure can be passed to an
    object which later can call it like a function but without requiring to pass in any arguments.

    This class provides a simple abstraction making the instance of this class callable like a function while capturing
    the :class:`ClosureResult` and caching it.
    """

    def __init__(self) -> None:
        super().__init__()
        self._result: Optional[ClosureResult] = None

<<<<<<< HEAD
    def get_result(self) -> ClosureResult:
=======
    def consume_result(self) -> ClosureResult:
>>>>>>> ad0cc5a2
        """The cached result from the last time the closure was called.

        Once accessed, the internal reference gets reset and the consumer will have to hold on to the reference as long
        as necessary.
        """
        if self._result is None:
            raise MisconfigurationException(
                "The closure hasn't been executed."
<<<<<<< HEAD
                " HINT: did you call `optimizer_closure()` in your `optimizer_step` hook?"
            )
        result = self._result
        self._result = None  # free memory
=======
                " HINT: did you call `optimizer_closure()` in your `optimizer_step` hook? It could also happen because"
                " the `optimizer.step(optimizer_closure)` call did not execute it internally."
            )
        result, self._result = self._result, None  # free memory
>>>>>>> ad0cc5a2
        return result

    @abstractmethod
    def closure(self, *args: Any, **kwargs: Any) -> ClosureResult:
        """Implements the behavior of the closure once it is getting called."""
        pass

    def __call__(self, *args: Any, **kwargs: Any) -> Optional[Tensor]:
        self._result = self.closure(*args, **kwargs)
        return self._result.loss


class Closure(AbstractClosure):
    """An implementation of a :class:`AbstractClosure` for optimization in Lightning that combines three elementary
    closures into one: ``training_step``, ``backward`` and ``zero_grad``.

    The Closure gets created by the training loop(s) and is then passed to the
    :meth:`torch.optim.Optimizer.step` method. An optimizer is responsible for calling the closure and optionally
    do something with the output.

    Args:
        step_fn: This is typically the :meth:`pytorch_lightning.core.lightning.LightningModule.training_step
            wrapped with processing for its outputs
        backward_fn: A function that takes a loss value as input, performs back-propagation and returns the loss value.
            Can be set to ``None`` to skip the backward operation.
        zero_grad_fn: A function that zeroes the gradients. Can be set to ``None`` to skip zero_grad, for example
            when accumulating gradients.
        profiler: A profiler for profiling the actions of the passed in closure functions.

    Example:

        closure = Closure()
        optimizer = torch.optim.Adam(...)
        optimizer.step(closure)
    """

    warning_cache = WarningCache()

    def __init__(
        self,
        step_fn: Callable[[], ClosureResult],
        backward_fn: Optional[Callable[[Tensor], Tensor]] = None,
        zero_grad_fn: Optional[Callable[[], None]] = None,
        profiler: Optional[BaseProfiler] = None,
    ):
        super().__init__()
        self._step_fn = step_fn
        self._backward_fn = backward_fn
        self._zero_grad_fn = zero_grad_fn
        self._profiler = PassThroughProfiler() if profiler is None else profiler

    def closure(self, *args: Any, **kwargs: Any) -> ClosureResult:
        with self._profiler.profile("training_step_and_backward"):
            step_output = self._step_fn()
<<<<<<< HEAD
=======
            step_output = ClosureResult(**step_output) if step_output else ClosureResult(None, None, None)
>>>>>>> ad0cc5a2

            if step_output.closure_loss is None:
                self.warning_cache.warn(
                    "`training_step` returned `None`. If this was on purpose, ignore this warning..."
                )

            if self._zero_grad_fn is not None:
                with self._profiler.profile("zero_grad"):
                    self._zero_grad_fn()

            if self._backward_fn is not None and step_output.closure_loss is not None:
                with self._profiler.profile("backward"):
                    step_output.closure_loss = self._backward_fn(step_output.closure_loss)

        return step_output<|MERGE_RESOLUTION|>--- conflicted
+++ resolved
@@ -19,17 +19,11 @@
 from torch import Tensor
 
 from pytorch_lightning.profiler import BaseProfiler, PassThroughProfiler
-<<<<<<< HEAD
 from pytorch_lightning.utilities.apply_func import apply_to_collection
 from pytorch_lightning.utilities.exceptions import MisconfigurationException
 from pytorch_lightning.utilities.memory import recursive_detach
 from pytorch_lightning.utilities.types import STEP_OUTPUT
 from pytorch_lightning.utilities.warnings import rank_zero_deprecation, WarningCache
-=======
-from pytorch_lightning.trainer.connectors.logger_connector.result import ResultCollection
-from pytorch_lightning.utilities.exceptions import MisconfigurationException
-from pytorch_lightning.utilities.warnings import WarningCache
->>>>>>> ad0cc5a2
 
 
 @dataclass
@@ -126,11 +120,7 @@
         super().__init__()
         self._result: Optional[ClosureResult] = None
 
-<<<<<<< HEAD
-    def get_result(self) -> ClosureResult:
-=======
     def consume_result(self) -> ClosureResult:
->>>>>>> ad0cc5a2
         """The cached result from the last time the closure was called.
 
         Once accessed, the internal reference gets reset and the consumer will have to hold on to the reference as long
@@ -139,17 +129,10 @@
         if self._result is None:
             raise MisconfigurationException(
                 "The closure hasn't been executed."
-<<<<<<< HEAD
-                " HINT: did you call `optimizer_closure()` in your `optimizer_step` hook?"
-            )
-        result = self._result
-        self._result = None  # free memory
-=======
                 " HINT: did you call `optimizer_closure()` in your `optimizer_step` hook? It could also happen because"
                 " the `optimizer.step(optimizer_closure)` call did not execute it internally."
             )
         result, self._result = self._result, None  # free memory
->>>>>>> ad0cc5a2
         return result
 
     @abstractmethod
@@ -204,10 +187,6 @@
     def closure(self, *args: Any, **kwargs: Any) -> ClosureResult:
         with self._profiler.profile("training_step_and_backward"):
             step_output = self._step_fn()
-<<<<<<< HEAD
-=======
-            step_output = ClosureResult(**step_output) if step_output else ClosureResult(None, None, None)
->>>>>>> ad0cc5a2
 
             if step_output.closure_loss is None:
                 self.warning_cache.warn(
