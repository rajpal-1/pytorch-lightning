--- conflicted
+++ resolved
@@ -108,11 +108,6 @@
             self._optimizer_freq_cumsum = np.cumsum(self.trainer.optimizer_frequencies)
         return self._optimizer_freq_cumsum
 
-    def connect(self, trainer: 'pl.Trainer', *args: Any, **kwargs: Any) -> None:
-        # TODO(@justusschock): can we make this a weakref/proxy?
-        void(*args, **kwargs)
-        self.trainer = trainer
-
     def run(self, batch: Any, batch_idx: int, dataloader_idx: int) -> AttributeDict:
         """Runs all the data splits and the ``on_batch_start`` and ``on_train_batch_start`` hooks
 
@@ -209,13 +204,11 @@
             if result:
                 self.batch_outputs[0].append(result.training_step_output)
 
-<<<<<<< HEAD
         self.progress.increment_processed()
-=======
+
     def teardown(self) -> None:
         # release memory
         self._remaining_splits = None
->>>>>>> bca5adf6
 
     def num_active_optimizers(self, batch_idx: Optional[int] = None) -> int:
         """Gets the number of active optimizers based on their frequency"""
