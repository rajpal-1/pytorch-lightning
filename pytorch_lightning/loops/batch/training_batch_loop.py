--- conflicted
+++ resolved
@@ -126,26 +126,12 @@
         self.trainer.logger_connector.on_train_split_start(batch_idx, split_idx, split_batch)
 
         if self.trainer.lightning_module.automatic_optimization:
-<<<<<<< HEAD
             # in automatic optimization, hand over execution to the OptimizerLoop
             optimizers = [optimizer for _, optimizer in self.get_active_optimizers(batch_idx)]
             batch_outputs, self._hiddens = self.optimizer_loop.run(split_batch, self._hiddens, optimizers, batch_idx)
             # combine outputs from each optimizer
             for k in range(len(batch_outputs)):
                 self.batch_outputs[k].extend(batch_outputs[k])
-=======
-            for opt_idx, optimizer in self.get_active_optimizers(batch_idx):
-                # handle optimization restart
-                if self.restarting:
-                    if opt_idx < self.optim_progress.optimizer_idx:
-                        continue
-
-                self.optim_progress.optimizer_idx = opt_idx
-
-                result = self._run_optimization(batch_idx, split_batch, opt_idx, optimizer)
-                if result:
-                    self.batch_outputs[opt_idx].append(deepcopy(result.result_collection))
->>>>>>> 35876bb7
         else:
             # in manual optimization, there is no looping over optimizers
             result = self._run_optimization(batch_idx, split_batch)
