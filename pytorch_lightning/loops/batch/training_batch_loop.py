# Copyright The PyTorch Lightning team.
#
# Licensed under the Apache License, Version 2.0 (the "License");
# you may not use this file except in compliance with the License.
# You may obtain a copy of the License at
#
#     http://www.apache.org/licenses/LICENSE-2.0
#
# Unless required by applicable law or agreed to in writing, software
# distributed under the License is distributed on an "AS IS" BASIS,
# WITHOUT WARRANTIES OR CONDITIONS OF ANY KIND, either express or implied.
# See the License for the specific language governing permissions and
# limitations under the License.

from collections import OrderedDict
from copy import copy
from functools import partial
from typing import Any, Callable, Dict, List, Optional, Tuple

import numpy as np
import torch
from deprecate import void
from torch import Tensor
from torch.optim import Optimizer

from pytorch_lightning.core.optimizer import LightningOptimizer
from pytorch_lightning.loops.base import Loop
from pytorch_lightning.loops.closure import Closure, ClosureResult
<<<<<<< HEAD
from pytorch_lightning.loops.utilities import _check_training_step_output, _process_training_step_output
from pytorch_lightning.plugins import ParallelPlugin
=======
from pytorch_lightning.loops.utilities import (
    _block_parallel_sync_behavior,
    _check_training_step_output,
    _process_training_step_output,
    check_finite_loss,
)
>>>>>>> 1117e174
from pytorch_lightning.trainer.progress import OptimizationProgress
from pytorch_lightning.trainer.supporters import TensorRunningAccum
from pytorch_lightning.utilities import AMPType, AttributeDict, DeviceType, grad_norm
from pytorch_lightning.utilities.exceptions import MisconfigurationException
from pytorch_lightning.utilities.finite_checks import detect_nan_parameters
from pytorch_lightning.utilities.imports import _TPU_AVAILABLE
from pytorch_lightning.utilities.signature_utils import is_param_in_hook_signature
from pytorch_lightning.utilities.types import STEP_OUTPUT
from pytorch_lightning.utilities.warnings import WarningCache


class TrainingBatchLoop(Loop):
    """Runs over a single batch of data."""

    def __init__(self) -> None:
        super().__init__()
        self.accumulated_loss: Optional[Tensor] = None
        self.batch_outputs: Optional[List[List[STEP_OUTPUT]]] = None
        self.running_loss: TensorRunningAccum = TensorRunningAccum(window_length=20)
        # the current split index when the batch gets split into chunks in truncated backprop through time
        self.split_idx: Optional[int] = None
        self.optim_progress = OptimizationProgress()

        self._warning_cache: WarningCache = WarningCache()
        self._hiddens: Optional[Tensor] = None
        self._optimizer_freq_cumsum: Optional[int] = None
        self._remaining_splits: Optional[List[Any]] = None
        self._skip_backward: bool = False

    @property
    def done(self) -> bool:
        """Returns if all batch splits have been processed already"""
        return len(self._remaining_splits) == 0

    @property
    def optimizer_freq_cumsum(self) -> int:
        """Returns the cumulated sum of optimizer frequencies"""
        if self._optimizer_freq_cumsum is None:
            self._optimizer_freq_cumsum = np.cumsum(self.trainer.optimizer_frequencies)
        return self._optimizer_freq_cumsum

    def connect(self, **kwargs: "Loop") -> None:
        raise NotImplementedError(f"{self.__class__.__name__} does not connect any child loops.")

    def run(self, batch: Any, batch_idx: int) -> AttributeDict:
        """Runs all the data splits and the ``on_batch_start`` and ``on_train_batch_start`` hooks

        Args:
            batch: the current batch to run the train step on
            batch_idx: the index of the current batch
        """
        if batch is None:
            self._warning_cache.warn("train_dataloader yielded None. If this was on purpose, ignore this warning...")
            return AttributeDict(signal=0, training_step_output=[[]])

        # hook
        self.trainer.logger_connector.on_batch_start()
        response = self.trainer.call_hook("on_batch_start")
        if response == -1:
            return AttributeDict(signal=-1)

        # hook
        response = self.trainer.call_hook("on_train_batch_start", batch, batch_idx, 0)
        if response == -1:
            return AttributeDict(signal=-1)

        self.trainer.fit_loop.epoch_loop.batch_progress.increment_started()

        super().run(batch, batch_idx)
        output = AttributeDict(signal=0, training_step_output=self.batch_outputs)
        self.batch_outputs = None  # free memory
        return output

    def reset(self) -> None:
        """Resets the loop state"""
        self._hiddens = None
        self.batch_outputs = [[] for _ in range(len(self.trainer.optimizers))]

    def on_run_start(self, batch: Any, batch_idx: int):
        """Splits the data into tbptt splits

        Args:
            batch: the current batch to run the trainstep on
            batch_idx: the index of the current batch
        """
        void(batch_idx)
        self._remaining_splits = list(enumerate(self._tbptt_split_batch(batch)))

    def advance(self, batch, batch_idx):
        """Runs the train step together with optimization (if necessary) on the current batch split

        Args:
            batch: the current batch to run the training on (this is not the split!)
            batch_idx: the index of the current batch
        """
        void(batch)
        split_idx, split_batch = self._remaining_splits.pop(0)
        self.split_idx = split_idx

        # let logger connector extract current batch size
        self.trainer.logger_connector.on_train_split_start(batch_idx, split_idx, split_batch)

        if self.trainer.lightning_module.automatic_optimization:
            for opt_idx, optimizer in self.get_active_optimizers(batch_idx):
                # handle optimization restart
                if self.restarting:
                    if opt_idx < self.optim_progress.optimizer_idx:
                        continue

                self.optim_progress.optimizer_idx = opt_idx

                result = self._run_optimization(batch_idx, split_batch, opt_idx, optimizer)
                if result:
                    self.batch_outputs[opt_idx].append(copy(result.result_collection))
        else:
            # in manual optimization, there is no looping over optimizers
            result = self._run_optimization(batch_idx, split_batch)
            if result:
                self.batch_outputs[0].append(copy(result.result_collection))

    def teardown(self) -> None:
        # release memory
        self._remaining_splits = None

    def num_active_optimizers(self, batch_idx: Optional[int] = None) -> int:
        """Gets the number of active optimizers based on their frequency"""
        return len(self.get_active_optimizers(batch_idx))

    def _run_optimization(
        self,
        batch_idx: int,
        split_batch: Any,
        opt_idx: Optional[int] = None,
        optimizer: Optional[torch.optim.Optimizer] = None,
    ) -> Optional[ClosureResult]:
        """Runs closure (train step + backward) together with optimization if necessary.

        Args:
            batch_idx: the index of the current batch
            split_batch: the current tbptt split of the whole batch
            opt_idx: the index of the current optimizer or `None` in case of manual optimization
            optimizer: the current optimizer or `None` in case of manual optimization
        """
        # toggle model params
        self._run_optimization_start(opt_idx, optimizer)

        closure = self._make_closure(split_batch, batch_idx, opt_idx, optimizer, self._hiddens)

        if self.trainer.fit_loop.should_accumulate():
            # For gradient accumulation

            # -------------------
            # calculate loss (train step + train step end)
            # -------------------
            # automatic_optimization: perform ddp sync only when performing optimizer_step
            with _block_parallel_sync_behavior(self._trainer):
                closure()

        # ------------------------------
        # BACKWARD PASS
        # ------------------------------
        # gradient update with accumulated gradients
        else:
            if self.trainer.lightning_module.automatic_optimization:
                self._optimizer_step(optimizer, opt_idx, batch_idx, closure)
            else:
                closure()

        result = closure.get_result()

        if result:
            # if no result, user decided to skip optimization
            # otherwise update running loss + reset accumulated loss
            self._update_running_loss(result.loss)

        # untoggle model params
        self._run_optimization_end(opt_idx)
        return result

    def _make_closure(
        self,
        split_batch: Any,
        batch_idx: int,
        opt_idx: int,
        optimizer: Optimizer,
        hiddens: Any,
    ) -> Closure:
        """
        Build a closure object that captures the given arguments and runs the `training_step` function and optionally
        other functions such as `backward` and `zero_grad`.
        """
        step_fn = self._make_step_fn(split_batch, batch_idx, opt_idx, hiddens)
        backward_fn = self._make_backward_fn(optimizer, opt_idx)
        zero_grad_fn = self._make_zero_grad_fn(batch_idx, opt_idx, optimizer)

        return Closure(
            step_fn=step_fn,
            backward_fn=backward_fn,
            zero_grad_fn=zero_grad_fn,
            profiler=self.trainer.profiler,
        )

    def _make_step_fn(self, split_batch: Any, batch_idx: int, opt_idx: int, hiddens: Any) -> Callable[[], dict]:
        """Build the step function that runs the `training_step` and processes its output."""
        return partial(self._training_step, split_batch, batch_idx, opt_idx, hiddens)

    def _make_zero_grad_fn(self, batch_idx: int, opt_idx: int, optimizer: Optimizer) -> Optional[Callable[[], None]]:
        """
        Build a `zero_grad` function that zeroes the gradients before back-propagation.
        Returns ``None`` in the case backward needs to be skipped, e.g., when manual optimization is on.
        """

        def zero_grad_fn():
            self._on_before_zero_grad(optimizer)
            self._optimizer_zero_grad(batch_idx, optimizer, opt_idx)

        is_first_batch_to_accumulate = batch_idx % self.trainer.accumulate_grad_batches == 0
        if (
            not self._skip_backward
            and self.trainer.lightning_module.automatic_optimization
            and is_first_batch_to_accumulate
        ):
            return zero_grad_fn

    def _make_backward_fn(self, optimizer: Optimizer, opt_idx: int) -> Optional[Callable[[Tensor], Tensor]]:
        """
        Build a `backward` function that handles back-propagation through the output produced by the `training_step`
        function. Returns ``None`` in the case backward needs to be skipped, e.g., when manual optimization is on.
        """

        def backward_fn(loss: Tensor):
            self.backward(loss, optimizer, opt_idx)

<<<<<<< HEAD
=======
            # check if loss or model weights are nan
>>>>>>> 1117e174
            if self.trainer.terminate_on_nan:
                # check if model weights are nan after backward
                detect_nan_parameters(self.trainer.lightning_module)

            return loss

        if not self._skip_backward and self.trainer.lightning_module.automatic_optimization:
            return backward_fn

    def _training_step(
        self, split_batch: Any, batch_idx: int, opt_idx: int, hiddens: Tensor
    ) -> Optional[AttributeDict]:
        """Performs the actual train step with the tied hooks.

        Args:
            split_batch: the current tbptt split of the current batch
            batch_idx: the index of the current batch
            opt_idx: the index of the current optimizer
            hiddens: the model's hidden state of the previous iteration

        Returns:
            an AttributeDict containing the loss value and the training step output.
        """
        # give the PL module a result for logging
        model_ref = self.trainer.lightning_module

        with self.trainer.profiler.profile("model_forward"):
            step_kwargs = self._build_kwargs(split_batch, batch_idx, opt_idx, hiddens)

            # manually capture logged metrics
            model_ref._current_fx_name = "training_step"
            with self.trainer.profiler.profile("training_step"):
                training_step_output = self.trainer.accelerator.training_step(step_kwargs)
                self.trainer.accelerator.post_training_step()

            del step_kwargs

            training_step_output = self.trainer.call_hook("training_step_end", training_step_output)

            _check_training_step_output(self.trainer.lightning_module, training_step_output)

            result_collection, self._hiddens = _process_training_step_output(self.trainer, training_step_output)
            if result_collection is None:
                return

        closure_loss = None
        loss = None
        if self.trainer.lightning_module.automatic_optimization:
            # accumulate loss. if accumulate_grad_batches==1, no effect
            closure_loss = result_collection.minimize / self.trainer.accumulate_grad_batches
            # the loss will get scaled for amp. avoid any modifications to it
            loss = closure_loss.detach().clone()
        return AttributeDict(closure_loss=closure_loss, loss=loss, result_collection=result_collection)

    def _optimizer_step(
        self, optimizer: torch.optim.Optimizer, opt_idx: int, batch_idx: int, train_step_and_backward_closure: Callable
    ) -> None:
        """Performs the optimizer step and some sanity checking.

        Args:
            optimizer: the optimizer to perform the step with
            opt_idx: the index of the current :param:`optimizer`
            batch_idx: the index of the current batch
            train_step_and_backward_closure: the closure function performing the train step and computing the
                gradients. By default called by the optimizer (if possible)
        """
        model_ref = self.trainer.lightning_module

        is_lbfgs = isinstance(optimizer, torch.optim.LBFGS)
        using_native_amp = self.trainer.amp_backend == AMPType.NATIVE

        # native amp + lbfgs is a no go right now
        if using_native_amp and is_lbfgs:
            raise MisconfigurationException(
                "native PyTorch amp and lbfgs are not compatible."
                " To request, please file a Github issue in PyTorch and tag @mcarilli"
            )

        # wraps into LightningOptimizer only for running step
        optimizer = LightningOptimizer._to_lightning_optimizer(optimizer, self.trainer, opt_idx)

        self.optim_progress.optimizer.step.increment_ready()

        # model hook
        model_ref.optimizer_step(
            self.trainer.current_epoch,
            batch_idx,
            optimizer,
            opt_idx,
            train_step_and_backward_closure,
            on_tpu=(self.trainer._device_type == DeviceType.TPU and _TPU_AVAILABLE),
            using_native_amp=using_native_amp,
            using_lbfgs=is_lbfgs,
        )

        self.optim_progress.optimizer.step.increment_completed()

    def _on_before_zero_grad(self, optimizer: torch.optim.Optimizer) -> None:
        """Calls the ``on_before_zero_grad`` hook.

        Args:
            optimizer: the current optimizer
        """
        self.optim_progress.optimizer.zero_grad.increment_ready()
        self.trainer.call_hook("on_before_zero_grad", optimizer)
        self.optim_progress.optimizer.zero_grad.increment_started()

    def _optimizer_zero_grad(self, batch_idx: int, optimizer: torch.optim.Optimizer, opt_idx: int) -> None:
        """Zeroes out all gradients of parameters optimized by the current optimizer.

        Args:
            batch_idx: the index of the current batch
            optimizer: the current optimizer
            opt_idx: the index of the current optimizer
        """
        self.trainer.accelerator.optimizer_zero_grad(self.trainer.current_epoch, batch_idx, optimizer, opt_idx)
        self.optim_progress.optimizer.zero_grad.increment_completed()

    def _track_and_norm_grad(self, optimizer: torch.optim.Optimizer) -> Dict[str, Tensor]:
        """Tracks gradient norms and clips the gradients of all parameters optimized by the current optimizer.

        Args:
            optimizer: the current optimizer
        """
        # track gradient norms
        grad_norm_dict = {}
        can_log = (self.trainer.global_step + 1) % self.trainer.log_every_n_steps == 0
        should_track = float(self.trainer.track_grad_norm) > 0
        if should_track and can_log:
            grad_norm_dict = grad_norm(self.trainer.lightning_module, self.trainer.track_grad_norm)

        # clip gradients
        self.trainer.accelerator.clip_gradients(
            optimizer, self.trainer.gradient_clip_val, gradient_clip_algorithm=self.trainer.gradient_clip_algorithm
        )
        return grad_norm_dict

    def _tbptt_split_batch(self, batch: Any) -> List[Any]:
        """Splits a single batch into a list of sequence steps for tbptt.

        Args:
            batch: the current batch to split
        """
        tbptt_steps = self.trainer.lightning_module.truncated_bptt_steps
        if tbptt_steps == 0:
            return [batch]

        model_ref = self.trainer.lightning_module
        with self.trainer.profiler.profile("tbptt_split_batch"):
            splits = model_ref.tbptt_split_batch(batch, tbptt_steps)
        return splits

    def _run_optimization_start(self, opt_idx: int, optimizer: torch.optim.Optimizer) -> None:
        """Toggles the optimizer to ensure the correct one is used and prevend dangling grads.

        Args:
            opt_idx: the index of the optimizer to use
            optimizer: the optimizer to use

        """
        # make sure only the gradients of the current optimizer's parameters are calculated
        # in the training step to prevent dangling gradients in multiple-optimizer setup.
        if self.trainer.lightning_module.automatic_optimization and len(self.trainer.optimizers) > 1:
            model = self.trainer.lightning_module
            model.toggle_optimizer(optimizer, opt_idx)

    def _run_optimization_end(self, opt_idx: int) -> None:
        if self.trainer.lightning_module.automatic_optimization and len(self.trainer.optimizers) > 1:
            model = self.trainer.lightning_module
            model.untoggle_optimizer(opt_idx)

    def backward(
        self,
        loss: Tensor,
        optimizer: Optional[torch.optim.Optimizer],
        opt_idx: Optional[int] = None,
        *args: Any,
        **kwargs: Any,
    ) -> Tensor:
        """Performs the backward step.

        Args:
            loss: The loss value to back-propagate on
            optimizer: Current optimizer being used. ``None`` if using manual optimization.
            opt_idx: Index of the current optimizer being used. ``None`` if using manual optimization.
        """
        self.trainer.accelerator.backward(loss, optimizer, opt_idx, *args, **kwargs)

        if not self.trainer.fit_loop.should_accumulate():
            # track gradients
            grad_norm_dict = self._track_and_norm_grad(optimizer=optimizer)
            if grad_norm_dict:
                self.trainer.lightning_module._current_fx_name = "on_after_backward"
                self.trainer.lightning_module.log_grad_norm(grad_norm_dict)
        return loss

    def _update_running_loss(self, current_loss: Tensor) -> None:
        """Updates the running loss value with the current value"""
        if self.trainer.lightning_module.automatic_optimization:
            # track total loss for logging (avoid mem leaks)
            self.accumulated_loss.append(current_loss)

        accumulated_loss = self.accumulated_loss.mean()

        if accumulated_loss is not None:
            # calculate running loss for display
            self.running_loss.append(self.accumulated_loss.mean() * self.trainer.accumulate_grad_batches)

        # reset for next set of accumulated grads
        self.accumulated_loss.reset()

    def get_active_optimizers(self, batch_idx: Optional[int] = None) -> List[Tuple[int, Optimizer]]:
        """
        Returns the currently active optimizers. When multiple optimizers are used with different frequencies,
        only one of the optimizers is active at a time.

        Returns:
            A list of tuples (opt_idx, optimizer) of currently active optimizers.
        """
        if not self.trainer.optimizer_frequencies:
            # call training_step once per optimizer
            return list(enumerate(self.trainer.optimizers))

        optimizers_loop_length = self.optimizer_freq_cumsum[-1]
        current_place_in_loop = batch_idx % optimizers_loop_length

        # find optimzier index by looking for the first {item > current_place} in the cumsum list
        opt_idx = int(np.argmax(self.optimizer_freq_cumsum > current_place_in_loop))
        return [(opt_idx, self.trainer.optimizers[opt_idx])]

    def _build_kwargs(self, batch: Any, batch_idx: int, opt_idx: int, hiddens: Optional[Tensor]) -> Dict[str, Any]:
        """Builds the keyword arguments for training_step

        Args:
            batch: the batch to train on
            batch_idx: the index of the current batch
            opt_idx: the index of the current optimizer
            hiddens: the hidden state of the previous RNN iteration

        Returns:
            the keyword arguments for the training step
        """
        # enable not needing to add opt_idx to training_step
        step_kwargs = OrderedDict([("batch", batch)])

        lightning_module = self.trainer.lightning_module
        training_step_fx = getattr(lightning_module, "training_step")

        if is_param_in_hook_signature(training_step_fx, "batch_idx", min_args=2):
            step_kwargs["batch_idx"] = batch_idx

        if len(self.trainer.optimizers) > 1:
            has_opt_idx_in_train_step = is_param_in_hook_signature(training_step_fx, "optimizer_idx")
            if has_opt_idx_in_train_step:
                if not lightning_module.automatic_optimization:
                    raise ValueError(
                        "Your `LightningModule.training_step` signature contains an `optimizer_idx` argument but"
                        " in manual optimization optimizers must be handled by the user. Remove the optimizer_idx"
                        " argument or set `self.automatic_optimization = True`."
                    )
                step_kwargs["optimizer_idx"] = opt_idx
            elif not has_opt_idx_in_train_step and lightning_module.automatic_optimization:
                raise ValueError(
                    f"Your LightningModule defines {len(self.trainer.optimizers)} optimizers but"
                    " `training_step` is missing the `optimizer_idx` argument."
                )

        # pass hiddens if using tbptt
        if self.trainer.lightning_module.truncated_bptt_steps > 0:
            step_kwargs["hiddens"] = hiddens

        return step_kwargs<|MERGE_RESOLUTION|>--- conflicted
+++ resolved
@@ -26,17 +26,12 @@
 from pytorch_lightning.core.optimizer import LightningOptimizer
 from pytorch_lightning.loops.base import Loop
 from pytorch_lightning.loops.closure import Closure, ClosureResult
-<<<<<<< HEAD
-from pytorch_lightning.loops.utilities import _check_training_step_output, _process_training_step_output
-from pytorch_lightning.plugins import ParallelPlugin
-=======
 from pytorch_lightning.loops.utilities import (
     _block_parallel_sync_behavior,
     _check_training_step_output,
     _process_training_step_output,
     check_finite_loss,
 )
->>>>>>> 1117e174
 from pytorch_lightning.trainer.progress import OptimizationProgress
 from pytorch_lightning.trainer.supporters import TensorRunningAccum
 from pytorch_lightning.utilities import AMPType, AttributeDict, DeviceType, grad_norm
@@ -270,10 +265,6 @@
         def backward_fn(loss: Tensor):
             self.backward(loss, optimizer, opt_idx)
 
-<<<<<<< HEAD
-=======
-            # check if loss or model weights are nan
->>>>>>> 1117e174
             if self.trainer.terminate_on_nan:
                 # check if model weights are nan after backward
                 detect_nan_parameters(self.trainer.lightning_module)
