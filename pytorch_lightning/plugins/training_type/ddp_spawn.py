--- conflicted
+++ resolved
@@ -54,11 +54,7 @@
 log = logging.getLogger(__name__)
 
 
-<<<<<<< HEAD
-class DDPSpawnPlugin(ParallelStrategy):
-=======
-class DDPSpawnStrategy(ParallelPlugin):
->>>>>>> 4bfe5bda
+class DDPSpawnStrategy(ParallelStrategy):
     """Spawns processes using the :func:`torch.multiprocessing.spawn` method and joins processes after training
     finishes."""
 
