# Copyright The PyTorch Lightning team.
#
# Licensed under the Apache License, Version 2.0 (the "License");
# you may not use this file except in compliance with the License.
# You may obtain a copy of the License at
#
#     http://www.apache.org/licenses/LICENSE-2.0
#
# Unless required by applicable law or agreed to in writing, software
# distributed under the License is distributed on an "AS IS" BASIS,
# WITHOUT WARRANTIES OR CONDITIONS OF ANY KIND, either express or implied.
# See the License for the specific language governing permissions and
# limitations under the License.
import logging
import os
from collections import UserList
from multiprocessing.queues import SimpleQueue
from typing import Any, Callable, Dict, List, NamedTuple, Optional, Union

import numpy as np
import torch
import torch.distributed
import torch.multiprocessing as mp
from torch.nn import Module
from torch.nn.parallel.distributed import DistributedDataParallel

import pytorch_lightning as pl
from pytorch_lightning.overrides import LightningDistributedModule
from pytorch_lightning.overrides.distributed import prepare_for_backward
from pytorch_lightning.plugins.environments.cluster_environment import ClusterEnvironment
from pytorch_lightning.plugins.io.checkpoint_plugin import CheckpointIO
from pytorch_lightning.plugins.precision import PrecisionPlugin
from pytorch_lightning.plugins.training_type.parallel import ParallelPlugin
from pytorch_lightning.trainer.states import TrainerFn, TrainerState
from pytorch_lightning.utilities import _TORCH_GREATER_EQUAL_1_8, rank_zero_warn
from pytorch_lightning.utilities.apply_func import apply_to_collection, move_data_to_device
from pytorch_lightning.utilities.distributed import distributed_available
from pytorch_lightning.utilities.distributed import group as _group
from pytorch_lightning.utilities.distributed import (
    init_dist_connection,
    rank_zero_only,
    ReduceOp,
    sync_ddp_if_available,
)
from pytorch_lightning.utilities.enums import _StrategyType
from pytorch_lightning.utilities.model_helpers import is_overridden
from pytorch_lightning.utilities.seed import reset_seed
from pytorch_lightning.utilities.types import _PATH, STEP_OUTPUT

if _TORCH_GREATER_EQUAL_1_8:
    from pytorch_lightning.utilities.distributed import register_ddp_comm_hook

log = logging.getLogger(__name__)


class DDPSpawnPlugin(ParallelPlugin):
    """Spawns processes using the :func:`torch.multiprocessing.spawn` method and joins processes after training
    finishes."""

    distributed_backend = _StrategyType.DDP_SPAWN

    def __init__(
        self,
        parallel_devices: Optional[List[torch.device]] = None,
        cluster_environment: Optional[ClusterEnvironment] = None,
        checkpoint_io: Optional[CheckpointIO] = None,
        precision_plugin: Optional[PrecisionPlugin] = None,
        ddp_comm_state: Optional[object] = None,
        ddp_comm_hook: Optional[callable] = None,
        ddp_comm_wrapper: Optional[callable] = None,
        **kwargs: Any,
    ):
        super().__init__(
            parallel_devices=parallel_devices,
            cluster_environment=cluster_environment,
            checkpoint_io=checkpoint_io,
            precision_plugin=precision_plugin,
        )
        self._num_nodes = 1
        self.sync_batchnorm = False
        self._ddp_kwargs = kwargs
        self.num_processes = len(parallel_devices) if parallel_devices is not None else 0
        self._ddp_comm_state = ddp_comm_state
        self._ddp_comm_hook = ddp_comm_hook
        self._ddp_comm_wrapper = ddp_comm_wrapper
        self._local_rank = 0
        self.set_world_ranks()

    @property
    def num_nodes(self) -> int:
        return self._num_nodes

    @num_nodes.setter
    def num_nodes(self, num_nodes: int) -> None:
        # note that world ranks is related to num_nodes, when resetting it, need to reset world ranks
        self._num_nodes = num_nodes
        self.set_world_ranks()

    @property
    def local_rank(self) -> int:
        return self._local_rank

    @property
    def root_device(self):
        return self.parallel_devices[self.local_rank]

    @property
    def distributed_sampler_kwargs(self):
        distributed_sampler_kwargs = dict(num_replicas=(self.num_nodes * self.num_processes), rank=self.global_rank)
        return distributed_sampler_kwargs

    @property
    def _is_single_process_single_device(self):
        return True

    def setup(self, trainer: "pl.Trainer") -> None:
        os.environ["MASTER_PORT"] = str(self.cluster_environment.main_port)
        super().setup(trainer)

    def _setup_model(self, model: Module) -> DistributedDataParallel:
        """Wraps the model into a :class:`~torch.nn.parallel.distributed.DistributedDataParallel` module."""
        return DistributedDataParallel(module=model, device_ids=self.determine_ddp_device_ids(), **self._ddp_kwargs)

    def set_world_ranks(self, process_idx: int = 0) -> None:
        self._local_rank = process_idx
        if self.cluster_environment is None:
            return
        self.cluster_environment.set_global_rank(self.node_rank * self.num_processes + self.local_rank)
        self.cluster_environment.set_world_size(self.num_nodes * self.num_processes)
        rank_zero_only.rank = self.cluster_environment.global_rank()

    def get_mp_spawn_kwargs(self, trainer: Optional["pl.Trainer"] = None) -> Dict[str, Any]:
        return {"nprocs": self.num_processes}

<<<<<<< HEAD
=======
    def start_training(self, trainer: "pl.Trainer") -> Any:
        spawn_output: _SpawnOutput = self.spawn(self.new_process, trainer)
        self._recover_results_in_main_process(spawn_output, trainer)
        # reset optimizers, since main process is never used for training and thus does not have a valid optim state
        trainer.optimizers = []
        return spawn_output.trainer_results

    def start_evaluating(self, trainer: "pl.Trainer") -> Any:
        spawn_output: _SpawnOutput = self.spawn(self.new_process, trainer)
        self._recover_results_in_main_process(spawn_output, trainer)
        return spawn_output.trainer_results

    def start_predicting(self, trainer: "pl.Trainer") -> Any:
        spawn_output: _SpawnOutput = self.spawn(self.new_process, trainer)
        self._recover_results_in_main_process(spawn_output, trainer)
        return spawn_output.trainer_results

>>>>>>> 6c79b2e9
    def spawn(self, function: Callable, *args: Any, **kwargs: Any) -> Optional[Union[Any, "_SpawnOutput"]]:
        """Spawn processes that run the given function.

        Args:
            function: The function to spawn processes from.
            *args: Optional positional arguments that will be passed to the function in addition to the process index.
                These arguments must be pickleable.
            **kwargs: Optional named arguments that will be passed to the function in addition to the process index.
                These arguments must be pickleable.

        Return:
            The output of the function of process 0.
        """
        os.environ["MASTER_PORT"] = str(self.cluster_environment.main_port)
        context = mp.get_context("spawn")
        return_queue = context.SimpleQueue()
        mp.spawn(self._wrapped_function, args=(function, args, kwargs, return_queue), nprocs=self.num_processes)
        return return_queue.get()

    def _wrapped_function(
        self, process_idx: int, function: Callable, args: Any, kwargs: Any, return_queue: SimpleQueue
    ) -> None:
        self._worker_setup(process_idx)
        result = function(*args, **kwargs)
        if self.local_rank == 0:
            return_queue.put(move_data_to_device(result, "cpu"))

    def _worker_setup(self, process_idx: int):
        reset_seed()
        self.set_world_ranks(process_idx)
        rank_zero_only.rank = self.global_rank
        init_dist_connection(
            self.cluster_environment, self.torch_distributed_backend, self.global_rank, self.world_size
        )

    def pre_dispatch(self, trainer: "pl.Trainer") -> None:
        # move the model to the correct device
        self.model_to_device()

        if self.sync_batchnorm:
            self.model = self.configure_sync_batchnorm(self.model)

        # skip wrapping the model if we are not fitting as no gradients need to be exchanged
        trainer_fn = self.lightning_module.trainer.state.fn
        if trainer_fn == TrainerFn.FITTING:
            self.configure_ddp()

        # TODO: needed?
        self.barrier()

<<<<<<< HEAD
=======
        results = trainer.run_stage()
        outputs = self._collect_rank_zero_results(trainer, results)

        # ensure that spawned processes go through teardown before joining
        trainer._call_teardown_hook()
        return outputs

>>>>>>> 6c79b2e9
    def pre_configure_ddp(self):
        # if unset, default `find_unused_parameters` `True`
        # Many models require setting this parameter to True, as there are corner cases
        # when not all parameter backward hooks are fired by the autograd engine even if require_grad is set to True.
        # This flag does come with a performance hit, so it is suggested to disable in cases where it is possible.
        self._ddp_kwargs["find_unused_parameters"] = self._ddp_kwargs.get("find_unused_parameters", True)
        if not self.lightning_module.automatic_optimization and not self._ddp_kwargs.get(
            "find_unused_parameters", False
        ):
            # TODO: PyTorch 1.7.0 DDP introduces `self.reducer._rebuild_buckets()` breaking manual_optimization
            rank_zero_warn(
                "From PyTorch 1.7.0, Lightning `manual_optimization` needs to set `find_unused_parameters=True` to"
                " properly work with DDP. Using `find_unused_parameters=True`."
            )
            self._ddp_kwargs["find_unused_parameters"] = True

    def _register_ddp_hooks(self) -> None:
        # currently, DDP communication hooks only work with NCCL backend and SPSD (single process single device) mode
        # https://github.com/pytorch/pytorch/blob/v1.8.0/torch/nn/parallel/distributed.py#L1080-L1084
        if _TORCH_GREATER_EQUAL_1_8 and self.on_gpu and self._is_single_process_single_device:
            register_ddp_comm_hook(
                model=self._model,
                ddp_comm_state=self._ddp_comm_state,
                ddp_comm_hook=self._ddp_comm_hook,
                ddp_comm_wrapper=self._ddp_comm_wrapper,
            )

    def configure_ddp(self) -> None:
        self.pre_configure_ddp()
        self._model = self._setup_model(LightningDistributedModule(self.model))
        self._register_ddp_hooks()

    def determine_ddp_device_ids(self):
        if self.root_device.type == "cpu":
            return None
        return [self.root_device.index]

    def _collect_rank_zero_results(self, trainer: "pl.Trainer", results: Any) -> Optional["_SpawnOutput"]:
        rank_zero_warn("cleaning up ddp environment...")
        checkpoint_callback = trainer.checkpoint_callback
        best_model_path = checkpoint_callback.best_model_path if checkpoint_callback else None

        # requires to compute the state_dict on all processes in case Metrics are present
        state_dict = self.lightning_module.state_dict()

        if self.global_rank != 0:
            return

        # save the last weights
        weights_path = None
        if trainer.state.fn == TrainerFn.FITTING:
            weights_path = os.path.join(trainer.default_root_dir, ".temp.ckpt")
            self.checkpoint_io.save_checkpoint(state_dict, weights_path)

        # adds the `callback_metrics` to the queue
        extra = _FakeQueue()
        if is_overridden("add_to_queue", self.lightning_module):
            # TODO: Remove the if in v1.7
            self.lightning_module.add_to_queue(extra)
        self.add_to_queue(trainer, extra)

        return _SpawnOutput(best_model_path, weights_path, trainer.state, results, extra)

<<<<<<< HEAD
    def _recover_results_in_main_process(self, spawn_output: "_SpawnOutput", trainer: "pl.Trainer") -> None:
=======
    def _recover_results_in_main_process(self, spawn_output: "_SpawnOutput", trainer) -> None:
>>>>>>> 6c79b2e9
        # transfer back the best path to the trainer
        if trainer.checkpoint_callback:
            trainer.checkpoint_callback.best_model_path = spawn_output.best_model_path

        # TODO: pass also best score
        # load last weights
<<<<<<< HEAD
        if spawn_output.last_path is not None:
=======
        if spawn_output.weights_path is not None:
>>>>>>> 6c79b2e9
            ckpt = self.checkpoint_io.load_checkpoint(
                spawn_output.weights_path, map_location=(lambda storage, loc: storage)
            )
            self.lightning_module.load_state_dict(ckpt)
            self.checkpoint_io.remove_checkpoint(spawn_output.weights_path)

        trainer.state = spawn_output.trainer_state

        # get the `callback_metrics` and set it to the trainer
        if is_overridden("get_from_queue", self.lightning_module):
            # only in case the user does not override it.
            # TODO: Remove the if in v1.7
            self.lightning_module.get_from_queue(spawn_output.extra)
        self.get_from_queue(trainer, spawn_output.extra)

    def barrier(self, *args, **kwargs) -> None:
        if not distributed_available():
            return
        if _TORCH_GREATER_EQUAL_1_8 and torch.distributed.get_backend() == "nccl":
            torch.distributed.barrier(device_ids=self.determine_ddp_device_ids())
        else:
            torch.distributed.barrier()

    def broadcast(self, obj: object, src: int = 0) -> object:
        if not distributed_available():
            return obj
        obj = [obj]
        if self.global_rank != src:
            obj = [None]
        torch.distributed.broadcast_object_list(obj, src, group=_group.WORLD)
        return obj[0]

    def model_to_device(self):
        if self.root_device.type == "cuda":
            # set the device on the spawned subprocesses
            torch.cuda.set_device(self.root_device)
        self.model.to(self.root_device)

    def pre_backward(self, closure_loss: torch.Tensor) -> None:
        """Run before precision plugin executes backward."""
        if not self.lightning_module.automatic_optimization:
            prepare_for_backward(self.model, closure_loss)

    def reduce(self, tensor, group: Optional[Any] = None, reduce_op: Union[ReduceOp, str] = "mean") -> torch.Tensor:
        """Reduces a tensor from several distributed processes to one aggregated tensor.

        Args:
            tensor: the tensor to sync and reduce
            group: the process group to gather results from. Defaults to all processes (world)
            reduce_op: the reduction operation. Defaults to 'mean'/'avg'.
                Can also be a string 'sum' to calculate the sum during reduction.

        Return:
            reduced value, except when the input was not a tensor the output remains is unchanged
        """
        if isinstance(tensor, torch.Tensor):
            tensor = sync_ddp_if_available(tensor, group, reduce_op=reduce_op)
        return tensor

    def training_step(self, *args, **kwargs) -> Optional[Any]:
        return self.model(*args, **kwargs)

    def validation_step(self, *args, **kwargs) -> Optional[STEP_OUTPUT]:
        if isinstance(self.model, DistributedDataParallel):
            # used when calling `trainer.fit`
            return self.model(*args, **kwargs)
        else:
            # used when calling `trainer.validate`
            return self.lightning_module.validation_step(*args, **kwargs)

    def test_step(self, *args, **kwargs) -> Optional[STEP_OUTPUT]:
        return self.lightning_module.test_step(*args, **kwargs)

    def predict_step(self, *args, **kwargs) -> Any:
        return self.lightning_module.predict_step(*args, **kwargs)

    def post_training_step(self):
        if not self.lightning_module.automatic_optimization:
            self.model.require_backward_grad_sync = True

    def add_to_queue(self, trainer: "pl.Trainer", queue: "_FakeQueue") -> None:
        """Appends the :attr:`trainer.callback_metrics` dictionary to the given queue. To avoid issues with memory
        sharing, we cast the data to numpy.

        Args:
            trainer: reference to the Trainer.
            queue: the instance of the queue to append the data.
        """
        callback_metrics: dict = apply_to_collection(
            trainer.callback_metrics, torch.Tensor, lambda x: x.cpu().numpy()
        )  # send as numpy to avoid issues with memory sharing
        queue.put(callback_metrics)

    def get_from_queue(self, trainer: "pl.Trainer", queue: "_FakeQueue") -> None:
        """Retrieve the :attr:`trainer.callback_metrics` dictionary from the given queue. To preserve consistency,
        we cast back the data to ``torch.Tensor``.

        Args:
            trainer: reference to the Trainer.
            queue: the instance of the queue from where to get the data.
        """
        # NOTE: `add_to_queue` needs to be called before
        callback_metrics: dict = queue.get()
        trainer.callback_metrics.update(apply_to_collection(callback_metrics, np.ndarray, lambda x: torch.tensor(x)))

    @classmethod
    def register_plugins(cls, plugin_registry: Dict) -> None:
        plugin_registry.register(
            "ddp_spawn_find_unused_parameters_false",
            cls,
            description="DDPSpawn Plugin with `find_unused_parameters` as False",
            find_unused_parameters=False,
        )

    def teardown(self) -> None:
        super().teardown()
        if isinstance(self.model, DistributedDataParallel):
            self.model = self.lightning_module

        if self.on_gpu:
            # GPU teardown
            self.lightning_module.cpu()
            # clean up memory
            torch.cuda.empty_cache()


class _FakeQueue(UserList):
    """Simulates a :class:`torch.multiprocessing.queue.SimpleQueue` interface using the Python list."""

    def get(self) -> Any:
        return self.pop(0)

    def put(self, item: Any) -> None:
        self.append(item)

    def empty(self) -> bool:
        return len(self) == 0


class _SpawnOutput(NamedTuple):
    best_model_path: Optional[_PATH]
    weights_path: Optional[_PATH]
    trainer_state: TrainerState
    trainer_results: Any
    extra: _FakeQueue<|MERGE_RESOLUTION|>--- conflicted
+++ resolved
@@ -132,26 +132,6 @@
     def get_mp_spawn_kwargs(self, trainer: Optional["pl.Trainer"] = None) -> Dict[str, Any]:
         return {"nprocs": self.num_processes}
 
-<<<<<<< HEAD
-=======
-    def start_training(self, trainer: "pl.Trainer") -> Any:
-        spawn_output: _SpawnOutput = self.spawn(self.new_process, trainer)
-        self._recover_results_in_main_process(spawn_output, trainer)
-        # reset optimizers, since main process is never used for training and thus does not have a valid optim state
-        trainer.optimizers = []
-        return spawn_output.trainer_results
-
-    def start_evaluating(self, trainer: "pl.Trainer") -> Any:
-        spawn_output: _SpawnOutput = self.spawn(self.new_process, trainer)
-        self._recover_results_in_main_process(spawn_output, trainer)
-        return spawn_output.trainer_results
-
-    def start_predicting(self, trainer: "pl.Trainer") -> Any:
-        spawn_output: _SpawnOutput = self.spawn(self.new_process, trainer)
-        self._recover_results_in_main_process(spawn_output, trainer)
-        return spawn_output.trainer_results
-
->>>>>>> 6c79b2e9
     def spawn(self, function: Callable, *args: Any, **kwargs: Any) -> Optional[Union[Any, "_SpawnOutput"]]:
         """Spawn processes that run the given function.
 
@@ -202,16 +182,6 @@
         # TODO: needed?
         self.barrier()
 
-<<<<<<< HEAD
-=======
-        results = trainer.run_stage()
-        outputs = self._collect_rank_zero_results(trainer, results)
-
-        # ensure that spawned processes go through teardown before joining
-        trainer._call_teardown_hook()
-        return outputs
-
->>>>>>> 6c79b2e9
     def pre_configure_ddp(self):
         # if unset, default `find_unused_parameters` `True`
         # Many models require setting this parameter to True, as there are corner cases
@@ -275,22 +245,14 @@
 
         return _SpawnOutput(best_model_path, weights_path, trainer.state, results, extra)
 
-<<<<<<< HEAD
     def _recover_results_in_main_process(self, spawn_output: "_SpawnOutput", trainer: "pl.Trainer") -> None:
-=======
-    def _recover_results_in_main_process(self, spawn_output: "_SpawnOutput", trainer) -> None:
->>>>>>> 6c79b2e9
         # transfer back the best path to the trainer
         if trainer.checkpoint_callback:
             trainer.checkpoint_callback.best_model_path = spawn_output.best_model_path
 
         # TODO: pass also best score
         # load last weights
-<<<<<<< HEAD
-        if spawn_output.last_path is not None:
-=======
         if spawn_output.weights_path is not None:
->>>>>>> 6c79b2e9
             ckpt = self.checkpoint_io.load_checkpoint(
                 spawn_output.weights_path, map_location=(lambda storage, loc: storage)
             )
