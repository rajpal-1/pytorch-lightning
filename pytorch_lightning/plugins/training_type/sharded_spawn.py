--- conflicted
+++ resolved
@@ -19,10 +19,7 @@
 from torch.optim import Optimizer
 
 import pytorch_lightning as pl
-<<<<<<< HEAD
-=======
 from pytorch_lightning.plugins.precision.sharded_native_amp import ShardedNativeMixedPrecisionPlugin
->>>>>>> 23807c24
 from pytorch_lightning.plugins.training_type.ddp_spawn import DDPSpawnPlugin
 from pytorch_lightning.trainer.states import TrainerFn
 from pytorch_lightning.utilities import _FAIRSCALE_AVAILABLE, rank_zero_only
@@ -116,16 +113,6 @@
     def post_training_step(self):
         pass
 
-<<<<<<< HEAD
-=======
-    def pre_dispatch(self, trainer: "pl.Trainer") -> None:
-        # Ensure that the scaler points to the correct process group
-        # which is re-initialized in a new process
-        if isinstance(self.precision_plugin, ShardedNativeMixedPrecisionPlugin):
-            self._precision_plugin.scaler = ShardedGradScaler()
-        return super().pre_dispatch(trainer)
-
->>>>>>> 23807c24
     @classmethod
     def register_plugins(cls, plugin_registry: Dict) -> None:
         plugin_registry.register(
