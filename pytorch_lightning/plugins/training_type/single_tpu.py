# Copyright The PyTorch Lightning team.
#
# Licensed under the Apache License, Version 2.0 (the "License");
# you may not use this file except in compliance with the License.
# You may obtain a copy of the License at
#
#     http://www.apache.org/licenses/LICENSE-2.0
#
# Unless required by applicable law or agreed to in writing, software
# distributed under the License is distributed on an "AS IS" BASIS,
# WITHOUT WARRANTIES OR CONDITIONS OF ANY KIND, either express or implied.
# See the License for the specific language governing permissions and
# limitations under the License.
import os
from typing import Optional

import pytorch_lightning as pl
from pytorch_lightning.plugins.io.xla_plugin import XLACheckpointIO
from pytorch_lightning.plugins.precision import PrecisionPlugin
from pytorch_lightning.plugins.training_type.single_device import SingleDeviceStrategy
from pytorch_lightning.utilities import _TPU_AVAILABLE, find_shared_parameters, set_shared_parameters
from pytorch_lightning.utilities.exceptions import MisconfigurationException
from pytorch_lightning.utilities.model_helpers import is_overridden

if _TPU_AVAILABLE:
    import torch_xla.core.xla_model as xm


<<<<<<< HEAD
class SingleTPUPlugin(SingleDeviceStrategy):
    """Plugin for training on a single TPU device."""
=======
class SingleTPUStrategy(SingleDevicePlugin):
    """Strategy for training on a single TPU device."""
>>>>>>> 0c69c757

    def __init__(
        self,
        device: int,
        accelerator: Optional["pl.accelerators.accelerator.Accelerator"] = None,
        checkpoint_io: Optional[XLACheckpointIO] = None,
        precision_plugin: Optional[PrecisionPlugin] = None,
        debug: bool = False,
    ):
        device = xm.xla_device(device)
        checkpoint_io = checkpoint_io or XLACheckpointIO()
        super().__init__(
            accelerator=accelerator, device=device, checkpoint_io=checkpoint_io, precision_plugin=precision_plugin
        )

        self.debug = debug
        self.tpu_local_core_rank = 0
        self.tpu_global_core_rank = 0

    @property
    def is_distributed(self) -> bool:
        return False

    def setup(self, trainer: "pl.Trainer") -> None:
        shared_params = find_shared_parameters(self.model)
        self.model_to_device()
        if is_overridden("on_post_move_to_device", self.lightning_module):
            self.model.on_post_move_to_device()
        else:
            set_shared_parameters(self.model, shared_params)

        super().setup(trainer)

        if isinstance(self.device, int):
            self.device = xm.xla_device(self.device)

        if self.debug:
            os.environ["PT_XLA_DEBUG"] = str(1)

        self.tpu_local_core_rank = xm.get_local_ordinal()
        self.tpu_global_core_rank = xm.get_ordinal()

    def model_to_device(self) -> None:
        self.model.to(self.root_device)

    def teardown(self) -> None:
        # TPU teardown
        os.environ.pop("PT_XLA_DEBUG", None)

    @SingleDeviceStrategy.checkpoint_io.setter
    def checkpoint_io(self, io: Optional[XLACheckpointIO]) -> None:
        if io is not None and not isinstance(io, XLACheckpointIO):
            raise MisconfigurationException(f"{self.__class__.__name__}.checkpoint_io` must be a `XLACheckpointIO`.")
        self._checkpoint_io = io<|MERGE_RESOLUTION|>--- conflicted
+++ resolved
@@ -26,13 +26,8 @@
     import torch_xla.core.xla_model as xm
 
 
-<<<<<<< HEAD
-class SingleTPUPlugin(SingleDeviceStrategy):
-    """Plugin for training on a single TPU device."""
-=======
-class SingleTPUStrategy(SingleDevicePlugin):
+class SingleTPUStrategy(SingleDeviceStrategy):
     """Strategy for training on a single TPU device."""
->>>>>>> 0c69c757
 
     def __init__(
         self,
