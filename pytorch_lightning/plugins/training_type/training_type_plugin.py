# Copyright The PyTorch Lightning team.
#
# Licensed under the Apache License, Version 2.0 (the "License");
# you may not use this file except in compliance with the License.
# You may obtain a copy of the License at
#
#     http://www.apache.org/licenses/LICENSE-2.0
#
# Unless required by applicable law or agreed to in writing, software
# distributed under the License is distributed on an "AS IS" BASIS,
# WITHOUT WARRANTIES OR CONDITIONS OF ANY KIND, either express or implied.
# See the License for the specific language governing permissions and
# limitations under the License.
import contextlib
from abc import ABC, abstractmethod
from typing import Any, Callable, Dict, Generator, List, Mapping, Optional, Tuple, TypeVar, Union

import torch
from torch import Tensor
from torch.nn import Module
from torch.optim import Optimizer
from torch.optim.lr_scheduler import _LRScheduler
from torch.utils.data import DataLoader

import pytorch_lightning as pl
from pytorch_lightning.overrides.base import unwrap_lightning_module
from pytorch_lightning.plugins import TorchCheckpointIO
from pytorch_lightning.plugins.io.checkpoint_plugin import CheckpointIO
from pytorch_lightning.plugins.precision import PrecisionPlugin
from pytorch_lightning.trainer.states import TrainerFn
from pytorch_lightning.utilities import rank_zero_deprecation
from pytorch_lightning.utilities.apply_func import apply_to_collection, move_data_to_device
from pytorch_lightning.utilities.distributed import ReduceOp
from pytorch_lightning.utilities.model_helpers import is_overridden
from pytorch_lightning.utilities.types import _PATH, STEP_OUTPUT

TBroadcast = TypeVar("TBroadcast")


class Strategy(ABC):
    """Base class for all training type plugins that change the behaviour of the training, validation and test-
    loop."""

    def __init__(
        self,
        accelerator: Optional["pl.accelerators.accelerator.Accelerator"] = None,
        checkpoint_io: Optional[CheckpointIO] = None,
        precision_plugin: Optional[PrecisionPlugin] = None,
    ) -> None:
        self.accelerator = accelerator
        self._model: Optional[Module] = None
        self.checkpoint_io = checkpoint_io
        self.precision_plugin = precision_plugin
        self.optimizers: List[Optimizer] = []
        self.lr_schedulers: List[_LRScheduler] = []
        self.optimizer_frequencies: List[int] = []
        if is_overridden("post_dispatch", self, parent=Strategy):
            rank_zero_deprecation(
                f"`{self.__class__.__name__}.post_dispatch()` has been deprecated in v1.6 and will be removed in v1.7."
                f" Move your implementation to `{self.__class__.__name__}.teardown()` instead."
            )

    @property
    def accelerator(self) -> "pl.accelerators.accelerator.Accelerator":
        return self._accelerator

    @accelerator.setter
    def accelerator(self, accelerator: "pl.accelerators.accelerator.Accelerator") -> None:
        self._accelerator = accelerator

    @property
    def checkpoint_io(self) -> CheckpointIO:
        return self._checkpoint_io if self._checkpoint_io is not None else TorchCheckpointIO()

    @checkpoint_io.setter
    def checkpoint_io(self, io: Optional[CheckpointIO]) -> None:
        self._checkpoint_io = io

    @property
    def precision_plugin(self) -> PrecisionPlugin:
        return self._precision_plugin if self._precision_plugin is not None else PrecisionPlugin()

    @precision_plugin.setter
    def precision_plugin(self, precision_plugin: Optional[PrecisionPlugin]) -> None:
        self._precision_plugin = precision_plugin

    def connect(self, model: Module) -> None:
        """Called by the accelerator to connect the accelerator and the model with this plugin."""
        self.model = model

    def setup_environment(self) -> None:
        """Setup any processes or distributed connections.

        This is called before the LightningModule/DataModule setup hook which allows the user to access the accelerator
        environment before setup is complete.
        """
        self.accelerator.setup_environment(self.root_device)

    def setup_optimizers(self, trainer: "pl.Trainer") -> None:
        """Creates optimizers and schedulers.

        Args:
            trainer: the Trainer, these optimizers should be connected to
        """
        if trainer.state.fn not in (TrainerFn.FITTING, TrainerFn.TUNING):
            return
        optimizers, lr_schedulers, optimizer_frequencies = self.init_optimizers(
            trainer=trainer, model=self.lightning_module
        )
        self.optimizers = optimizers
        self.lr_schedulers = lr_schedulers
        self.optimizer_frequencies = optimizer_frequencies

    def setup(self, trainer: "pl.Trainer") -> None:
        """Setup plugins for the trainer fit and creates optimizers.

        Args:
            trainer: the trainer instance
        """
        self.accelerator.setup(trainer)
        self.setup_optimizers(trainer)
        self.setup_precision_plugin()
        self._move_optimizer_state()

    def setup_precision_plugin(self) -> None:
        """Attaches the precision plugin to the accelerator."""
        model, optimizers, schedulers = self.precision_plugin.connect(self.model, self.optimizers, self.lr_schedulers)
        self.model = model
        self.optimizers = optimizers
        self.lr_schedulers = schedulers

    def _move_optimizer_state(self, device: Optional[torch.device] = None) -> None:
        """Moves the state of the optimizers to the appropriate device if needed."""
        for opt in self.optimizers:
            for p, v in opt.state.items():
                # `self.root_device` would raise error if called outside the spawn process
                # while training on 8 and more cores.
                opt.state[p] = apply_to_collection(v, torch.Tensor, move_data_to_device, device or self.root_device)

    def optimizer_state(self, optimizer: Optimizer) -> Dict[str, Tensor]:
        """Returns state of an optimizer.

        Allows for syncing/collating optimizer state from processes in custom plugins.
        """
        return optimizer.state_dict()

    def backward(self, closure_loss: Tensor, *args: Any, **kwargs: Any) -> Tensor:
        """Forwards backward-calls to the precision plugin.

        Args:
            closure_loss: a tensor holding the loss value to backpropagate
        """
        self.pre_backward(closure_loss)
        closure_loss = self.precision_plugin.pre_backward(self.lightning_module, closure_loss)

        self.precision_plugin.backward(self.lightning_module, closure_loss, *args, **kwargs)

        closure_loss = self.precision_plugin.post_backward(self.lightning_module, closure_loss)
        self.post_backward(closure_loss)

        return closure_loss

    def optimizer_step(
        self,
        optimizer: Optimizer,
        opt_idx: int,
        closure: Callable[[], Any],
        model: Optional[Union["pl.LightningModule", Module]] = None,
        **kwargs: Any,
    ) -> None:
        """performs the actual optimizer step.

        Args:
            optimizer: the optimizer performing the step
            opt_idx: index of the current optimizer
            closure: closure calculating the loss value
            model: reference to the model, optionally defining optimizer step related hooks
            **kwargs: Any extra arguments to ``optimizer.step``
        """
        model = model or self.lightning_module
        self.precision_plugin.optimizer_step(model, optimizer, opt_idx, closure, **kwargs)

    def optimizer_zero_grad(self, current_epoch: int, batch_idx: int, optimizer: Optimizer, opt_idx: int) -> None:
        """Zeros all model parameter's gradients."""
        self.lightning_module.optimizer_zero_grad(current_epoch, batch_idx, optimizer, opt_idx)

    def _setup_model_and_optimizers(self, model: Module, optimizers: List[Optimizer]) -> Tuple[Module, List[Optimizer]]:
        """Setup a model and multiple optimizers together.

        The returned objects are expected to be in the same order they were passed in. The default implementation will
        call :meth:`_setup_model` and :meth:`_setup_optimizer` on the inputs.
        """
        # TODO (@awaelchli): standardize this across all plugins in Lightning and Lite. Related refactor: #7324
        model = self._setup_model(model)
        optimizers = [self._setup_optimizer(optimizer) for optimizer in optimizers]
        return model, optimizers

    def _setup_model(self, model: Module) -> Module:
        """Performs setup for the model, e.g., by wrapping it by another class."""
        # TODO (@awaelchli): standardize this across all plugins in Lightning and Lite. Related refactor: #7324
        return model

    def _setup_optimizer(self, optimizer: Optimizer) -> Optimizer:
        """Performs setup for the optimizer, e.g., by wrapping it by another class."""
        # TODO (@awaelchli): standardize this across all plugins in Lightning and Lite. Related refactor: #7324
        return optimizer

    def batch_to_device(self, batch: Any, device: Optional[torch.device] = None, dataloader_idx: int = 0) -> Any:
        """Moves the batch to the correct device.

        The returned batch is of the same type as the input batch, just
        having all tensors on the correct device.

        Args:
            batch: The batch of samples to move to the correct device
            device: The target device
            dataloader_idx: The index of the dataloader to which the batch belongs.
        """
        model = self.lightning_module
        device = device or self.root_device
        if model is not None:
            return model._apply_batch_transfer_handler(batch, device=device, dataloader_idx=dataloader_idx)
        return move_data_to_device(batch, device)

    @property
    @abstractmethod
    def on_gpu(self) -> bool:
        """Returns whether the current process is done on GPU."""

    @property
    @abstractmethod
    def on_tpu(self) -> bool:
        """Returns whether the current process is done on TPU."""

    @property
    @abstractmethod
    def root_device(self) -> torch.device:
        """Returns the root device."""

    @abstractmethod
    def model_to_device(self) -> None:
        """Moves the model to the correct device."""

    @property
    @abstractmethod
    def is_global_zero(self) -> bool:
        """Whether the current process is the rank zero process not only on the local node, but for all nodes."""

    @abstractmethod
    def reduce(
        self,
        tensor: Union[torch.Tensor, Any],
        group: Optional[Any] = None,
        reduce_op: Optional[Union[ReduceOp, str]] = "mean",
    ) -> Union[torch.Tensor, Any]:
        """Reduces the given tensor (e.g. across GPUs/processes).

        Args:
            tensor: the tensor to sync and reduce
            group: the process group to reduce
            reduce_op: the reduction operation. Defaults to 'mean'.
                Can also be a string 'sum' or ReduceOp.
        """

    @abstractmethod
    def barrier(self, name: Optional[str] = None) -> None:
        """Synchronizes all processes which blocks processes until the whole group enters this function.

        Args:
            name: an optional name to pass into barrier.
        """

    @abstractmethod
    def broadcast(self, obj: TBroadcast, src: int = 0) -> TBroadcast:
        """Broadcasts an object to all processes.

        Args:
            obj: the object to broadcast
            src: source rank
        """

    @abstractmethod
    def all_gather(self, tensor: torch.Tensor, group: Optional[Any] = None, sync_grads: bool = False) -> torch.Tensor:
        """Perform an all_gather on all processes.

        Args:
            tensor: the tensor to all_gather
            group: the process group to gather results from
            sync_grads: flag that allows users to synchronize gradients for all_gather op
        """

    def reduce_boolean_decision(self, decision: bool) -> bool:
        """Reduce the early stopping decision across all processes."""
        return decision

    def pre_backward(self, closure_loss: torch.Tensor) -> None:
        """Run before precision plugin executes backward."""

    def post_backward(self, closure_loss: torch.Tensor) -> None:
        """Run after precision plugin executes backward."""

    @property
    def model(self) -> Optional[Module]:
        """Returns the potentially wrapped LightningModule."""
        return self._model

    @model.setter
    def model(self, new_model: Optional[Module]) -> None:
        self._model = new_model

    @property
    def lightning_module(self) -> Optional["pl.LightningModule"]:
        """Returns the pure LightningModule without potential wrappers."""
        return unwrap_lightning_module(self.model) if self.model is not None else None

    def load_checkpoint(self, checkpoint_path: _PATH) -> Dict[str, Any]:
        torch.cuda.empty_cache()
        return self.checkpoint_io.load_checkpoint(checkpoint_path)

    def load_model_state_dict(self, checkpoint: Mapping[str, Any]) -> None:
        self.lightning_module.load_state_dict(checkpoint["state_dict"])

    def load_optimizer_state_dict(self, checkpoint: Mapping[str, Any]) -> None:
        optimizer_states = checkpoint["optimizer_states"]
        for optimizer, opt_state in zip(self.optimizers, optimizer_states):
            optimizer.load_state_dict(opt_state)

    def training_step(self, *args, **kwargs) -> STEP_OUTPUT:
        """The actual training step.

        See :meth:`~pytorch_lightning.core.lightning.LightningModule.training_step` for more details
        """
        with self.precision_plugin.train_step_context():
            return self.model.training_step(*args, **kwargs)

    def post_training_step(self):
        pass

    def validation_step(self, *args, **kwargs) -> Optional[STEP_OUTPUT]:
        """The actual validation step.

        See :meth:`~pytorch_lightning.core.lightning.LightningModule.validation_step` for more details
        """
        with self.precision_plugin.val_step_context():
            return self.model.validation_step(*args, **kwargs)

    def test_step(self, *args, **kwargs) -> Optional[STEP_OUTPUT]:
        """The actual test step.

        See :meth:`~pytorch_lightning.core.lightning.LightningModule.test_step` for more details
        """
        with self.precision_plugin.test_step_context():
            return self.model.test_step(*args, **kwargs)

    def predict_step(self, *args, **kwargs) -> STEP_OUTPUT:
        """The actual predict step.

        See :meth:`~pytorch_lightning.core.lightning.LightningModule.predict_step` for more details
        """
        with self.precision_plugin.predict_step_context():
            return self.model.predict_step(*args, **kwargs)

    def training_step_end(self, output):
        return output

    def validation_step_end(self, output):
        return output

    def test_step_end(self, output):
        return output

    def process_dataloader(self, dataloader: DataLoader) -> DataLoader:
        """Wraps the dataloader if necessary.

        Args:
            dataloader: iterable. Ideally of type: :class:`torch.utils.data.DataLoader`
        """
        return dataloader

    def init_optimizers(self, trainer: "pl.Trainer", model: "pl.LightningModule"):
        return trainer.init_optimizers(model)

    @property
    def restore_checkpoint_after_setup(self) -> bool:
        """Override to delay restoring from checkpoint till after pre-dispatch. This is useful when the plugin
        requires all the setup hooks to run before loading checkpoint.

        Returns:
            If true, restore checkpoint after pre_dispatch.
        """
        return False

    @property
    def lightning_restore_optimizer_and_schedulers(self) -> bool:
        """Override to disable Lightning restoring optimizers/schedulers.

        This is useful for plugins which manage restoring optimizers/schedulers.
        """
        return True

    @property
    def handles_gradient_accumulation(self) -> bool:
        """Whether the plugin handles gradient accumulation internally."""
        return False

    def lightning_module_state_dict(self) -> Dict[str, Union[Any, Tensor]]:
        """Returns model state."""
        model = self.lightning_module
        return model.state_dict()

    def save_checkpoint(self, checkpoint: Dict[str, Any], filepath: _PATH) -> None:
        """Save model/training states as a checkpoint file through state-dump and file-write.

        Args:
            checkpoint: dict containing model and trainer state
            filepath: write-target file's path
        """
        if self.should_rank_save_checkpoint:
            return self.checkpoint_io.save_checkpoint(checkpoint, filepath)

    def remove_checkpoint(self, filepath: _PATH) -> None:
        """Remove checkpoint filepath from the filesystem.

        Args:
            filepath: Path to checkpoint
        """
        if self.should_rank_save_checkpoint:
            return self.checkpoint_io.remove_checkpoint(filepath)

    @contextlib.contextmanager
    def model_sharded_context(self) -> Generator:
        """Provide hook to create modules in a distributed aware context. This is useful for when we'd like to
        shard the model instantly, which is useful for extremely large models which can save memory and
        initialization time.

        Returns: Model parallel context.
        """
        yield

    @abstractmethod
    def teardown(self) -> None:
        """This method is called to teardown the training process.

        It is the right place to release memory and free other resources.
        """
<<<<<<< HEAD
        self.precision_plugin.teardown()
=======
        self._move_optimizer_state(torch.device("cpu"))
>>>>>>> 31f39c95

    @classmethod
    def register_plugins(cls, plugin_registry) -> None:
        pass

    @property
    def should_rank_save_checkpoint(self) -> bool:
        """Returns whether the checkpoint should be saved (rank based)"""
        return self.is_global_zero

    def on_train_start(self) -> None:
        """Called when train begins."""
        pass

    def on_validation_start(self) -> None:
        """Called when validation begins."""
        pass

    def on_test_start(self) -> None:
        """Called when test begins."""
        pass

    def on_predict_start(self) -> None:
        """Called when predict begins."""
        pass

    def on_train_end(self) -> None:
        """Called when train ends."""
        pass

    def on_validation_end(self) -> None:
        """Called when validation ends."""
        pass

    def on_test_end(self) -> None:
        """Called when test end."""
        pass

    def on_predict_end(self):
        """Called when predict ends."""
        pass

    def on_train_batch_start(self, batch: Any, batch_idx: int, dataloader_idx: int = 0) -> None:
        """Called in the training loop before anything happens for that batch."""
        pass

    def dispatch(self, trainer: "pl.Trainer") -> None:
        """Hook to do something before the training/evaluation/prediction starts."""
        self.precision_plugin.dispatch(trainer)

    def post_dispatch(self, trainer: "pl.Trainer") -> None:
        r"""
        .. deprecated::
            v1.6 This method has been deprecated in v1.6 and will be removed in v1.7. Use :meth:`teardown` instead.

        Hook to do something after the training/evaluation/prediction finishes.
        """<|MERGE_RESOLUTION|>--- conflicted
+++ resolved
@@ -443,11 +443,8 @@
 
         It is the right place to release memory and free other resources.
         """
-<<<<<<< HEAD
+        self._move_optimizer_state(torch.device("cpu"))
         self.precision_plugin.teardown()
-=======
-        self._move_optimizer_state(torch.device("cpu"))
->>>>>>> 31f39c95
 
     @classmethod
     def register_plugins(cls, plugin_registry) -> None:
