# Copyright The PyTorch Lightning team.
#
# Licensed under the Apache License, Version 2.0 (the "License");
# you may not use this file except in compliance with the License.
# You may obtain a copy of the License at
#
#     http://www.apache.org/licenses/LICENSE-2.0
#
# Unless required by applicable law or agreed to in writing, software
# distributed under the License is distributed on an "AS IS" BASIS,
# WITHOUT WARRANTIES OR CONDITIONS OF ANY KIND, either express or implied.
# See the License for the specific language governing permissions and
# limitations under the License.
import contextlib
from abc import ABC, abstractmethod
from pathlib import Path
from typing import Any, Callable, Dict, Generator, Iterable, Mapping, Optional, TypeVar, Union

import torch
from torch import Tensor
from torch.nn import Module
from torch.optim import Optimizer
from torch.utils.data import DataLoader

import pytorch_lightning as pl
from pytorch_lightning.overrides.base import unwrap_lightning_module
from pytorch_lightning.plugins import TorchCheckpointIO
from pytorch_lightning.plugins.io.checkpoint_plugin import CheckpointIO
from pytorch_lightning.utilities.types import _EVALUATE_OUTPUT, _PATH, _PREDICT_OUTPUT

TBroadcast = TypeVar("T")


class TrainingTypePlugin(ABC):
    """Base class for all training type plugins that change the behaviour of the training, validation and test-
    loop."""

    def __init__(self, checkpoint_io: Optional[CheckpointIO] = None) -> None:
        self._model: Optional[Module] = None
        self._results: Optional[Union[_EVALUATE_OUTPUT, _PREDICT_OUTPUT]] = None
        checkpoint_io = checkpoint_io if checkpoint_io is not None else TorchCheckpointIO()
        self._checkpoint_io = checkpoint_io
        self._call_configure_sharded_model_hook = True

    @property
    def checkpoint_io(self) -> CheckpointIO:
        return self._checkpoint_io

    @checkpoint_io.setter
    def checkpoint_io(self, plugin: CheckpointIO) -> None:
        self._checkpoint_io = plugin

    def connect(self, model: Module) -> None:
        """Called by the accelerator to connect the accelerator and the model with this plugin."""
        self.model = model

    def setup_environment(self) -> None:
        """Setup any processes or distributed connections.

        This is called before the LightningModule/DataModule setup hook which allows the user to access the accelerator
        environment before setup is complete.
        """

    def setup(self) -> None:
        """Called by the accelerator to finish setup."""

    @property
    @abstractmethod
    def on_gpu(self) -> bool:
        """Returns whether the current process is done on GPU."""
        raise NotImplementedError

    @property
    @abstractmethod
    def on_tpu(self) -> bool:
        """Returns whether the current process is done on TPU."""
        raise NotImplementedError

    @property
    @abstractmethod
    def root_device(self) -> torch.device:
        """Returns the root device."""
        raise NotImplementedError

    @abstractmethod
    def model_to_device(self) -> None:
        """Moves the model to the correct device."""

    @property
    @abstractmethod
    def is_global_zero(self) -> bool:
        """Whether the current process is the rank zero process not only on the local node, but for all nodes."""

    @abstractmethod
    def reduce(self, tensor: Union[torch.Tensor, Any], *args: Any, **kwargs: Any) -> Union[torch.Tensor, Any]:
        """Reduces the given tensor (e.g. across GPUs/processes).

        Args:
            tensor: the tensor to sync and reduce
            *args: plugin-specific positional arguments
            **kwargs: plugin-specific keyword arguments
        """

    @abstractmethod
    def barrier(self, name: Optional[str] = None) -> None:
        """Forces all possibly joined processes to wait for each other."""

    @abstractmethod
    def broadcast(self, obj: TBroadcast, src: int = 0) -> TBroadcast:
        """Broadcasts an object to all processes."""

    @abstractmethod
    def all_gather(self, tensor: torch.Tensor, group: Optional[Any] = None, sync_grads: bool = False) -> torch.Tensor:
        """Perform a all_gather on all processes."""

    def reduce_boolean_decision(self, decision: bool) -> bool:
        """Reduce the early stopping decision across all processes."""
        return decision

    def pre_backward(self, closure_loss: torch.Tensor) -> None:
        """Run before precision plugin executes backward."""

    def post_backward(self, closure_loss: torch.Tensor) -> None:
        """Run after precision plugin executes backward."""

    def post_optimizer_step(self, optimizer: Optimizer, optimizer_idx: int, **kwargs) -> None:
        """Hook to do something after each optimizer step."""

    @property
    def model(self) -> Optional[Module]:
        """Returns the potentially wrapped LightningModule."""
        return self._model

    @model.setter
    def model(self, new_model: Optional[Module]) -> None:
        self._model = new_model

    @property
    def lightning_module(self) -> "pl.LightningModule":
        """Returns the pure LightningModule without potential wrappers."""
        return unwrap_lightning_module(self._model)

    @property
    def results(self) -> Optional[Union[_EVALUATE_OUTPUT, _PREDICT_OUTPUT]]:
        """Enables plugin-agnostic access to the result returned by the training/evaluation/prediction run.

        The result is
        cached instead of returned directly, because some plugins require transmitting the results from one
        multiprocessing context to another in a separate step. For example, the plugins that use the "spawn"
        start-method send the result to the master process through a
        `multiprocessing queue (shared memory) <https://pytorch.org/docs/stable/multiprocessing.html>`_.
        """
        return self._results

    def load_checkpoint(self, checkpoint_path: Union[str, Path]) -> Dict[str, Any]:
        torch.cuda.empty_cache()
        return self.checkpoint_io.load_checkpoint(checkpoint_path)

    def load_model_state_dict(self, checkpoint: Mapping[str, Any]) -> None:
        self.lightning_module.load_state_dict(checkpoint["state_dict"])

    def load_optimizer_state_dict(self, checkpoint: Mapping[str, Any]) -> None:
        optimizer_states = checkpoint["optimizer_states"]
        for optimizer, opt_state in zip(self.lightning_module.trainer.accelerator.optimizers, optimizer_states):
            optimizer.load_state_dict(opt_state)

    def start_training(self, trainer: "pl.Trainer") -> None:
        # double dispatch to initiate the training loop
        self._results = trainer.run_stage()

    def start_evaluating(self, trainer: "pl.Trainer") -> None:
        # double dispatch to initiate the test loop
        self._results = trainer.run_stage()

    def start_predicting(self, trainer: "pl.Trainer") -> None:
        # double dispatch to initiate the predicting loop
        self._results = trainer.run_stage()

    def training_step(self, *args, **kwargs):
        return self.model.training_step(*args, **kwargs)

    def post_training_step(self):
        pass

    def validation_step(self, *args, **kwargs):
        return self.model.validation_step(*args, **kwargs)

    def test_step(self, *args, **kwargs):
        return self.model.test_step(*args, **kwargs)

    def predict_step(self, *args, **kwargs):
        return self.model.predict_step(*args, **kwargs)

    def training_step_end(self, output):
        return output

    def validation_step_end(self, output):
        return output

    def test_step_end(self, output):
        return output

    def process_dataloader(self, dataloader: Union[Iterable, DataLoader]) -> Union[Iterable, DataLoader]:
        """Wraps the dataloader if necessary.

        Args:
            dataloader: iterable. Ideally of type: :class:`torch.utils.data.DataLoader`
        """
        return dataloader

    def init_optimizers(self, trainer: "pl.Trainer", model: "pl.LightningModule"):
        return trainer.init_optimizers(model)

    def optimizer_step(self, optimizer: torch.optim.Optimizer, lambda_closure: Callable, **kwargs):
        optimizer.step(closure=lambda_closure, **kwargs)

    @property
    def setup_optimizers_in_pre_dispatch(self) -> bool:
        """Override to delay setting optimizers and schedulers till after dispatch. This is useful when the
        `TrainingTypePlugin` requires operating on the wrapped accelerator model. However this may break certain
        precision plugins such as APEX which require optimizers to be set.

        Returns:
            If True, delay setup optimizers till pre_dispatch, else call within setup.
        """
        return False

    @property
    def restore_checkpoint_after_pre_dispatch(self) -> bool:
        """Override to delay restoring from checkpoint till after pre-dispatch. This is useful when the plugin
        requires all the setup hooks to run before loading checkpoint.

        Returns:
            If true, restore checkpoint after pre_dispatch.
        """
        return False

    @property
    def lightning_restore_optimizer_and_schedulers(self) -> bool:
        """Override to disable Lightning restoring optimizers/schedulers.

        This is useful for plugins which manage restoring optimizers/schedulers.
        """
        return True

<<<<<<< HEAD
    @property
    def handles_accumulate_grad_batches(self) -> bool:
        """Whether the plugin handles gradient accumulation internally."""
        return False
=======
    def update_global_step(self, total_batch_idx: int, current_global_step: int) -> int:
        """Provide a hook to count optimizer step calls.

        Args:
            total_batch_idx: Total number of batches seen for training
            current_global_step: Current number of optimizer step calls

        Returns: New optimizer step calls
        """
        return current_global_step + 1
>>>>>>> b294c576

    def lightning_module_state_dict(self) -> Dict[str, Union[Any, Tensor]]:
        """Returns model state."""
        model = self.lightning_module
        return model.state_dict()

    def save_checkpoint(self, checkpoint: Dict[str, Any], filepath: _PATH) -> None:
        """Save model/training states as a checkpoint file through state-dump and file-write.

        Args:
            checkpoint: dict containing model and trainer state
            filepath: write-target file's path
        """
        if self.should_rank_save_checkpoint:
            return self.checkpoint_io.save_checkpoint(checkpoint, filepath)

    def remove_checkpoint(self, filepath: _PATH) -> None:
        """Remove checkpoint filepath from the filesystem.

        Args:
            filepath: Path to checkpoint
        """
        if self.should_rank_save_checkpoint:
            return self.checkpoint_io.remove_checkpoint(filepath)

    @contextlib.contextmanager
    def model_sharded_context(self) -> Generator:
        """Provide hook to create modules in a distributed aware context. This is useful for when we'd like to
        shard the model instantly, which is useful for extremely large models which can save memory and
        initialization time.

        Returns: Model parallel context.
        """
        yield

    @property
    def call_configure_sharded_model_hook(self) -> bool:
        """Allow model parallel hook to be called in suitable environments determined by the training type plugin.

        This is useful for when we want to shard the model once within fit.
        Returns: True if we want to call the model parallel setup hook.
        """
        return self._call_configure_sharded_model_hook

    @call_configure_sharded_model_hook.setter
    def call_configure_sharded_model_hook(self, mode: bool) -> None:
        self._call_configure_sharded_model_hook = mode

    @abstractmethod
    def teardown(self) -> None:
        """This method is called to teardown the training process.

        It is the right place to release memory and free other resources.
        """
        raise NotImplementedError

    @classmethod
    def register_plugins(cls, plugin_registry) -> None:
        pass

    @property
    def should_rank_save_checkpoint(self) -> bool:
        """Returns whether the checkpoint should be saved (rank based)"""
        return self.is_global_zero

    def on_train_start(self) -> None:
        """Called when train begins."""
        pass

    def on_validation_start(self) -> None:
        """Called when validation begins."""
        pass

    def on_test_start(self) -> None:
        """Called when test begins."""
        pass

    def on_predict_start(self) -> None:
        """Called when predict begins."""
        pass

    def on_train_end(self) -> None:
        """Called when train ends."""
        pass

    def on_validation_end(self) -> None:
        """Called when validation ends."""
        pass

    def on_test_end(self) -> None:
        """Called when test end."""
        pass

    def on_predict_end(self):
        """Called when predict ends."""
        pass

    def on_train_batch_start(self, batch: Any, batch_idx: int, dataloader_idx: int) -> None:
        """Called in the training loop before anything happens for that batch."""
        pass

    def pre_dispatch(self) -> None:
        """Hook to do something before the training/evaluation/prediction starts."""

    def dispatch(self, trainer: "pl.Trainer") -> None:
        """Hook to do something at trainer run_stage starts."""

    def post_dispatch(self, trainer: "pl.Trainer") -> None:
        """Hook to do something after the training/evaluation/prediction finishes."""<|MERGE_RESOLUTION|>--- conflicted
+++ resolved
@@ -243,23 +243,10 @@
         """
         return True
 
-<<<<<<< HEAD
     @property
     def handles_accumulate_grad_batches(self) -> bool:
         """Whether the plugin handles gradient accumulation internally."""
         return False
-=======
-    def update_global_step(self, total_batch_idx: int, current_global_step: int) -> int:
-        """Provide a hook to count optimizer step calls.
-
-        Args:
-            total_batch_idx: Total number of batches seen for training
-            current_global_step: Current number of optimizer step calls
-
-        Returns: New optimizer step calls
-        """
-        return current_global_step + 1
->>>>>>> b294c576
 
     def lightning_module_state_dict(self) -> Dict[str, Union[Any, Tensor]]:
         """Returns model state."""
