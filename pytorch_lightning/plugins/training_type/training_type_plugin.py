# Copyright The PyTorch Lightning team.
#
# Licensed under the Apache License, Version 2.0 (the "License");
# you may not use this file except in compliance with the License.
# You may obtain a copy of the License at
#
#     http://www.apache.org/licenses/LICENSE-2.0
#
# Unless required by applicable law or agreed to in writing, software
# distributed under the License is distributed on an "AS IS" BASIS,
# WITHOUT WARRANTIES OR CONDITIONS OF ANY KIND, either express or implied.
# See the License for the specific language governing permissions and
# limitations under the License.
import contextlib
from abc import ABC, abstractmethod
from typing import Any, Callable, Dict, Generator, Iterable, Optional, Tuple, TypeVar, Union

import torch
from torch import Tensor
from torch.nn import Module
from torch.optim import Optimizer
from torch.utils.data import DataLoader

import pytorch_lightning as pl
from pytorch_lightning.overrides.base import unwrap_lightning_module
from pytorch_lightning.plugins.base_plugin import Plugin
from pytorch_lightning.utilities import rank_zero_warn
from pytorch_lightning.utilities.cloud_io import atomic_save
from pytorch_lightning.utilities.cloud_io import load as pl_load
from pytorch_lightning.utilities.types import _EVALUATE_OUTPUT, _PREDICT_OUTPUT

TBroadcast = TypeVar("T")


class TrainingTypePlugin(Plugin, ABC):
    """
    Base class for all training type plugins that change the behaviour of the training, validation and test-loop.
    """

    def __init__(self) -> None:
        self._model = None
        self._results: Optional[Union[_EVALUATE_OUTPUT, _PREDICT_OUTPUT]] = None
        self._call_configure_sharded_model_hook = True

    def connect(self, model: Module) -> None:
        """Called by the accelerator to connect the accelerator and the model with this plugin"""
        self.model = model

    def setup_environment(self) -> None:
        """
        Setup any processes or distributed connections.
        This is called before the LightningModule/DataModule setup hook
        which allows the user to access the accelerator environment before setup is complete.
        """

    def setup(self, model: Module) -> None:
        """Called by the accelerator to finish setup."""

    @property
    @abstractmethod
    def on_gpu(self) -> bool:
        """Returns whether the current process is done on GPU"""
        raise NotImplementedError

    @property
    @abstractmethod
    def on_tpu(self) -> bool:
        """Returns whether the current process is done on TPU"""
        raise NotImplementedError

    @property
    @abstractmethod
    def root_device(self) -> torch.device:
        """Returns the root device"""
        raise NotImplementedError

    @abstractmethod
    def model_to_device(self) -> None:
        """Moves the model to the correct device"""

    @property
    @abstractmethod
    def is_global_zero(self) -> bool:
        """Whether the current process is the rank zero process not only on the local node, but for all nodes."""

    @abstractmethod
    def reduce(self, tensor: Union[torch.Tensor, Any], *args: Any, **kwargs: Any) -> Union[torch.Tensor, Any]:
        """
        Reduces the given tensor (e.g. across GPUs/processes).

        Args:
            tensor: the tensor to sync and reduce
            *args: plugin-specific positional arguments
            **kwargs: plugin-specific keyword arguments
        """

    @abstractmethod
    def barrier(self, name: Optional[str] = None) -> None:
        """Forces all possibly joined processes to wait for each other"""

    @abstractmethod
    def broadcast(self, obj: TBroadcast, src: int = 0) -> TBroadcast:
        """Broadcasts an object to all processes"""

    @abstractmethod
    def all_gather(self, tensor: torch.Tensor, group: Optional[Any] = None, sync_grads: bool = False) -> torch.Tensor:
        """Perform a all_gather on all processes """

    def reduce_boolean_decision(self, decision: bool) -> bool:
        """Reduce the early stopping decision across all processes"""
        return decision

    def pre_backward(self, closure_loss: torch.Tensor, should_accumulate: bool, optimizer: Optimizer, opt_idx: int):
        """Run before precision plugin executes backward"""

    def post_backward(self, closure_loss: torch.Tensor, should_accumulate: bool, optimizer: Optimizer, opt_idx: int):
        """Run after precision plugin executes backward"""

    def post_optimizer_step(self, optimizer: Optimizer, optimizer_idx: int, **kwargs) -> None:
        """Hook to do something after each optimizer step."""

    @property
    def model(self) -> Module:
        """Returns the potentially wrapped LightningModule"""
        return self._model

    @model.setter
    def model(self, new_model: Module) -> None:
        self._model = new_model

    @property
    def lightning_module(self) -> 'pl.LightningModule':
        """Returns the pure LightningModule without potential wrappers"""
        return unwrap_lightning_module(self._model)

    @property
    def results(self) -> Optional[Union[_EVALUATE_OUTPUT, _PREDICT_OUTPUT]]:
        """
        Enables plugin-agnostic access to the result returned by the training/evaluation/prediction run. The result is
        cached instead of returned directly, because some plugins require transmitting the results from one
        multiprocessing context to another in a separate step. For example, the plugins that use the "spawn"
        start-method send the result to the master process through a
        `multiprocessing queue (shared memory) <https://pytorch.org/docs/stable/multiprocessing.html>`_.
        """
        return self._results

    @property
    def rpc_enabled(self) -> bool:
        return False

    def start_training(self, trainer: 'pl.Trainer') -> None:
        # double dispatch to initiate the training loop
        self._results = trainer.run_stage()

    def start_evaluating(self, trainer: 'pl.Trainer') -> None:
        # double dispatch to initiate the test loop
        self._results = trainer.run_stage()

    def start_predicting(self, trainer: 'pl.Trainer') -> None:
        # double dispatch to initiate the predicting loop
        self._results = trainer.run_stage()

    def training_step(self, *args, **kwargs):
        return self.model.training_step(*args, **kwargs)

    def post_training_step(self):
        pass

    def validation_step(self, *args, **kwargs):
        return self.model.validation_step(*args, **kwargs)

    def test_step(self, *args, **kwargs):
        return self.model.test_step(*args, **kwargs)

    def predict_step(self, *args, **kwargs):
        return self.model.predict_step(*args, **kwargs)

    def training_step_end(self, output):
        return output

    def validation_step_end(self, output):
        return output

    def test_step_end(self, output):
        return output

    def on_save(self, checkpoint: Dict[str, Union[Any, torch.Tensor]]) -> Dict[str, Union[Any, torch.Tensor]]:
        return checkpoint

    def process_dataloader(self, dataloader: Union[Iterable, DataLoader]) -> Union[Iterable, DataLoader]:
        """Wraps the dataloader if necessary

        Args:
            dataloader: iterable. Ideally of type: :class:`torch.utils.data.DataLoader`
        """
        return dataloader

<<<<<<< HEAD
    def on_reset_train_dataloader(self, dataloader) -> Union[Iterable, DataLoader]:
        """Called before resetting the train dataloader."""
        return dataloader

    def on_reset_val_dataloader(self, dataloader) -> Union[Iterable, DataLoader]:
        """Called before resetting the val dataloader."""
        return dataloader

    def on_reset_test_dataloader(self, dataloader) -> Union[Iterable, DataLoader]:
        """Called before resetting the test dataloader."""
        return dataloader

    def on_reset_predict_dataloader(self, dataloader) -> Union[Iterable, DataLoader]:
=======
    def on_reset_train_dataloader(self, dataloader: Union[Iterable, DataLoader]) -> Union[Iterable, DataLoader]:
        """Called before resetting the train dataloader."""
        return dataloader

    def on_reset_val_dataloader(self, dataloader: Union[Iterable, DataLoader]) -> Union[Iterable, DataLoader]:
        """Called before resetting the val dataloader."""
        return dataloader

    def on_reset_test_dataloader(self, dataloader: Union[Iterable, DataLoader]) -> Union[Iterable, DataLoader]:
        """Called before resetting the test dataloader."""
        return dataloader

    def on_reset_predict_dataloader(self, dataloader: Union[Iterable, DataLoader]) -> Union[Iterable, DataLoader]:
>>>>>>> ea71cf4a
        """Called before resetting the predict dataloader."""
        return dataloader

    def init_optimizers(self, trainer: 'pl.Trainer', model: 'pl.LightningModule'):
        return trainer.init_optimizers(model)

    def optimizer_step(self, optimizer: torch.optim.Optimizer, lambda_closure: Callable, **kwargs):
        optimizer.step(closure=lambda_closure, **kwargs)

    @property
    def setup_optimizers_in_pre_dispatch(self) -> bool:
        """
        Override to delay setting optimizers and schedulers till after dispatch.
        This is useful when the `TrainingTypePlugin` requires operating on the wrapped accelerator model.
        However this may break certain precision plugins such as APEX which require optimizers to be set.
        Returns: If True, delay setup optimizers till pre_dispatch, else call within setup.
        """
        return False

    def restore_model_state_from_ckpt_path(
        self,
        ckpt_path: str,
        map_location: Callable = lambda storage, loc: storage,
    ) -> Tuple[Dict, bool]:
        """
        This function is used to load and restore the model state.

        Args:
            ckpt_path: Path to a checkpoint
            map_location: lambda function to map checkpoint location

        Return
            checkpoint: Return loaded checkpoint
            bool: Wether to load optimizer / lr_schedulers states from checkpoint

        """
        ckpt = pl_load(ckpt_path, map_location=map_location)
        # restore datamodule states
        if self.lightning_module.trainer.datamodule is not None:
            self.lightning_module.trainer.datamodule.on_load_checkpoint(ckpt)

        # hook: give user access to checkpoint if needed.
        self.lightning_module.on_load_checkpoint(ckpt)
        self.lightning_module.load_state_dict(ckpt['state_dict'])
        return ckpt, True

    def update_global_step(self, total_batch_idx: int, current_global_step: int) -> int:
        """
        Provide a hook to count optimizer step calls.

        Args:
            total_batch_idx: Total number of batches seen for training
            current_global_step: Current number of optimizer step calls

        Returns: New optimizer step calls
        """
        return current_global_step + 1

    def lightning_module_state_dict(self) -> Dict[str, Union[Any, Tensor]]:
        """Returns model state."""
        model = self.lightning_module
        return model.state_dict()

    def save_checkpoint(self, checkpoint: Dict[str, Any], filepath: str) -> None:
        """Save model/training states as a checkpoint file through state-dump and file-write.

        Args:
            checkpoint: dict containing model and trainer state
            filepath: write-target file's path
        """
        # dump states as a checkpoint dictionary object
        checkpoint = self.on_save(checkpoint)
        if self.is_global_zero:
            try:
                # write the checkpoint dictionary on the file
                atomic_save(checkpoint, filepath)
            except AttributeError as err:
                key = pl.LightningModule.CHECKPOINT_HYPER_PARAMS_KEY
                checkpoint.pop(key, None)
                rank_zero_warn(f'Warning, `{key}` dropped from checkpoint. An attribute is not picklable: {err}')
                atomic_save(checkpoint, filepath)

    @contextlib.contextmanager
    def model_sharded_context(self) -> Generator:
        """
        Provide hook to create modules in a distributed aware context. This is useful for when we'd like to
        shard the model instantly, which is useful for extremely large models which can save memory and
        initialization time.

        Returns: Model parallel context.
        """
        yield

    @property
    def call_configure_sharded_model_hook(self) -> bool:
        """
        Allow model parallel hook to be called in suitable environments determined by the training type plugin.
        This is useful for when we want to shard the model once within fit.
        Returns: True if we want to call the model parallel setup hook.
        """
        return self._call_configure_sharded_model_hook

    @call_configure_sharded_model_hook.setter
    def call_configure_sharded_model_hook(self, mode: bool) -> None:
        self._call_configure_sharded_model_hook = mode

    @abstractmethod
    def teardown(self) -> None:
        """
        This method is called to teardown the training process.
        It is the right place to release memory and free other resources.
        """
        raise NotImplementedError

    @classmethod
    def register_plugins(cls, plugin_registry):
        pass

    @property
    def should_rank_save_checkpoint(self) -> bool:
        """Returns whether the checkpoint should be saved (rank based)"""
        return self.is_global_zero

    def on_train_start(self) -> None:
        """Called when train begins."""
        pass

    def on_validation_start(self) -> None:
        """Called when validation begins."""
        pass

    def on_test_start(self) -> None:
        """Called when test begins."""
        pass

    def on_predict_start(self) -> None:
        """Called when predict begins."""
        pass

    def on_train_end(self) -> None:
        """Called when train ends."""
        pass

    def on_validation_end(self) -> None:
        """Called when validation ends."""
        pass

    def on_test_end(self) -> None:
        """Called when test end."""
        pass

    def on_predict_end(self):
        """Called when predict ends."""
        pass

    def on_train_batch_start(self, batch: Any, batch_idx: int, dataloader_idx: int) -> None:
        """
        Called in the training loop before anything happens for that batch.

        If you return -1 here, you will skip training for the rest of the current epoch.

        Args:
            batch: The batched data as it is returned by the training DataLoader.
            batch_idx: the index of the batch
            dataloader_idx: the index of the dataloader
        """
        pass<|MERGE_RESOLUTION|>--- conflicted
+++ resolved
@@ -195,21 +195,6 @@
         """
         return dataloader
 
-<<<<<<< HEAD
-    def on_reset_train_dataloader(self, dataloader) -> Union[Iterable, DataLoader]:
-        """Called before resetting the train dataloader."""
-        return dataloader
-
-    def on_reset_val_dataloader(self, dataloader) -> Union[Iterable, DataLoader]:
-        """Called before resetting the val dataloader."""
-        return dataloader
-
-    def on_reset_test_dataloader(self, dataloader) -> Union[Iterable, DataLoader]:
-        """Called before resetting the test dataloader."""
-        return dataloader
-
-    def on_reset_predict_dataloader(self, dataloader) -> Union[Iterable, DataLoader]:
-=======
     def on_reset_train_dataloader(self, dataloader: Union[Iterable, DataLoader]) -> Union[Iterable, DataLoader]:
         """Called before resetting the train dataloader."""
         return dataloader
@@ -223,7 +208,6 @@
         return dataloader
 
     def on_reset_predict_dataloader(self, dataloader: Union[Iterable, DataLoader]) -> Union[Iterable, DataLoader]:
->>>>>>> ea71cf4a
         """Called before resetting the predict dataloader."""
         return dataloader
 
