--- conflicted
+++ resolved
@@ -264,11 +264,7 @@
                 "The usage of `cpu_offload`, `cpu_offload_params`, and `cpu_offload_use_pin_memory` "
                 "is deprecated since v1.4 and will be removed in v1.5."
                 " From now on use `offload_optimizer`, `offload_parameters` and `pin_memory`.",
-<<<<<<< HEAD
                 category=LightningDeprecationWarning
-=======
-                category=DeprecationWarning
->>>>>>> f447839d
             )
             offload_optimizer = cpu_offload
             offload_parameters = cpu_offload_params
