# Copyright The PyTorch Lightning team.
#
# Licensed under the Apache License, Version 2.0 (the "License");
# you may not use this file except in compliance with the License.
# You may obtain a copy of the License at
#
#     http://www.apache.org/licenses/LICENSE-2.0
#
# Unless required by applicable law or agreed to in writing, software
# distributed under the License is distributed on an "AS IS" BASIS,
# WITHOUT WARRANTIES OR CONDITIONS OF ANY KIND, either express or implied.
# See the License for the specific language governing permissions and
# limitations under the License.
import contextlib
import json
import logging
import os
import warnings
from collections import OrderedDict
from pathlib import Path
<<<<<<< HEAD
from typing import Any, Callable, Dict, Generator, List, Optional, Tuple, Union
=======
from types import SimpleNamespace
from typing import Any, Callable, Dict, Generator, List, Mapping, Optional, Tuple, Union
>>>>>>> f15ea601

import torch

import pytorch_lightning as pl
from pytorch_lightning.callbacks import GradientAccumulationScheduler
from pytorch_lightning.overrides.base import _LightningModuleWrapperBase
from pytorch_lightning.plugins.environments.cluster_environment import ClusterEnvironment
from pytorch_lightning.plugins.training_type.ddp import DDPPlugin
from pytorch_lightning.trainer.optimizers import _get_default_scheduler_config
from pytorch_lightning.utilities import AMPType
from pytorch_lightning.utilities.apply_func import apply_to_collection
from pytorch_lightning.utilities.distributed import rank_zero_info, rank_zero_only
from pytorch_lightning.utilities.exceptions import MisconfigurationException
from pytorch_lightning.utilities.imports import _DEEPSPEED_AVAILABLE

if _DEEPSPEED_AVAILABLE:
    import deepspeed


def remove_module_hooks(model: torch.nn.Module) -> None:
    # todo (tchaton) awaiting this feature to move upstream to DeepSpeed
    for module in model.modules():
        module._backward_hooks = OrderedDict()
        module._is_full_backward_hook = None
        module._forward_hooks = OrderedDict()
        module._forward_pre_hooks = OrderedDict()
        module._state_dict_hooks = OrderedDict()
        module._load_state_dict_pre_hooks = OrderedDict()


class LightningDeepSpeedModule(_LightningModuleWrapperBase):

    def __init__(self, pl_module: 'pl.LightningModule', precision: int) -> None:
        super().__init__(pl_module)
        self.precision = precision

    def forward(self, *inputs, **kwargs):
        if self.precision == 16:
            inputs = self._move_float_tensors_to_half(inputs)

        return super().forward(*inputs, **kwargs)

    @staticmethod
    def batch_to(data):
        return data.half()

    def _move_float_tensors_to_half(self, batch: Any):
        batch = apply_to_collection(batch, (torch.FloatTensor, torch.cuda.FloatTensor), function=self.batch_to)
        return batch


class DeepSpeedPlugin(DDPPlugin):
    distributed_backend = "deepspeed"
    DEEPSPEED_ENV_VAR = "PL_DEEPSPEED_CONFIG_PATH"

    def __init__(
        self,
        zero_optimization: bool = True,
        stage: int = 2,
        remote_device: str = 'cpu',
        offload_optimizer: bool = False,
        offload_parameters: bool = False,
        offload_params_device: str = 'cpu',
        nvme_path: str = '/local_nvme',
        params_buffer_count: int = 5,
        params_buffer_size: int = 1e8,
        max_in_cpu: int = 1e9,
        offload_optimizer_device: str = 'cpu',
        optimizer_buffer_count: int = 4,
        block_size: int = 1048576,
        queue_depth: int = 8,
        single_submit: bool = False,
        overlap_events: bool = True,
        thread_count: int = 1,
        pin_memory: bool = False,
        sub_group_size: int = 1e12,
        contiguous_gradients: bool = True,
        overlap_comm: bool = True,
        allgather_partitions: bool = True,
        reduce_scatter: bool = True,
        allgather_bucket_size: int = 2e8,
        reduce_bucket_size: int = 2e8,
        zero_allow_untested_optimizer: bool = True,
        logging_batch_size_per_gpu: Union[str, int] = "auto",
        config: Optional[Union[Path, str, dict]] = None,
        logging_level: int = logging.WARN,
        num_nodes: Optional[int] = None,
        parallel_devices: Optional[List[torch.device]] = None,
        cluster_environment: Optional[ClusterEnvironment] = None,
        loss_scale: float = 0,
        initial_scale_power: int = 16,
        loss_scale_window: int = 1000,
        hysteresis: int = 2,
        min_loss_scale: int = 1,
        partition_activations: bool = False,
        cpu_checkpointing: bool = False,
        contiguous_memory_optimization: bool = False,
        synchronize_checkpoint_boundary: bool = False,
        save_full_weights: bool = True,
        cpu_offload: bool = False,
        cpu_offload_params: bool = False,
        cpu_offload_use_pin_memory: bool = False,
    ) -> None:
        """
        Provides capabilities to run training using the DeepSpeed library,
        with training optimizations for large billion parameter models.
        `For more information: https://pytorch-lightning.readthedocs.io/en/latest/advanced/multi_gpu.html#deepspeed`.

        .. warning:: ``DeepSpeedPlugin`` is in beta and subject to change.

        Defaults have been set to enable ZeRO-Offload and some have been taken from the link below.
        These defaults have been set generally, but may require tuning for optimum performance based on your model size.
        `For more information: https://www.deepspeed.ai/docs/config-json/#zero-optimizations-for-fp16-training`.

        Arguments:

            zero_optimization: Enable ZeRO optimization. This is only compatible with precision=16.

            stage: Different stages of the ZeRO Optimizer. 0 is disabled,
                1 is optimizer state partitioning, 2 is optimizer+gradient state partitioning,
                3 is optimizer+gradient_parameter partitioning using the infinity engine.

            remote_device: Device to instantiate the model on initially (``cpu`` or ``nvme``).

            offload_optimizer: Enable offloading optimizer memory and computation to CPU or NVMe
                based on ``offload_optimizer_device``.

            offload_parameters: When using ZeRO Stage 3, Enable offloading parameter memory and computation
                to CPU or NVMe based on ``offload_params_device``.

            offload_params_device: When offloading parameters choose the device to offload to, ``cpu`` or ``nvme``.

            offload_optimizer_device: When offloading optimizer state choose the device to offload to,
                ``cpu`` or ``nvme``.

            params_buffer_count: Number of buffers in buffer pool for
                parameter offloading when ``offload_params_device`` is ``nvme``.

            params_buffer_size: Size of buffers in buffer pool for parameter offloading
                when ``offload_params_device`` is ``nvme``.

            max_in_cpu: Number of parameter elements to maintain in CPU memory when offloading to NVMe is enabled.

            nvme_path: Filesystem path for NVMe device for optimizer/parameter state offloading.

            optimizer_buffer_count: Number of buffers in buffer pool for optimizer state offloading
                when ``offload_optimizer_device`` is set to to ``nvme``.
                This should be at least the number of states maintained per parameter by the optimizer.
                For example, Adam optimizer has 4 states (parameter, gradient, momentum, and variance).

            block_size: When using NVMe Offloading, the I/O block size in bytes.

            queue_depth: When using NVMe Offloading, the I/O queue depth.

            single_submit: When using NVMe Offloading,
                submit requests to storage device as multiple individual requests,
                as opposed to one block of requests.

            overlap_events: When using NVMe Offloading,
                submit requests to storage device in an overlapped fashion
                without waiting for completion of earlier requests.

            thread_count: When using NVMe Offloading,
                Intra-request parallelism for each read/write submitted by a user thread.

            pin_memory: When using ZeRO stage 3, pin optimizer state memory on CPU.
                This could boost throughput at the cost of extra memory overhead.

            sub_group_size: When using ZeRO stage 3, defines the number of parameters
                within a sub group to offload at a time.
                Smaller numbers require more communication, but improve memory efficiency.

            contiguous_gradients: Copies gradients to a continuous buffer as they are produced.
                Avoids memory fragmentation during backwards. Useful when training large models.

            overlap_comm: Overlap the reduction (synchronization) of gradients with the backwards computation.
                This is a speed optimization when training across multiple GPUs/machines.

            allgather_partitions: All gather updated parameters at the end of training step,
                instead of using a series of broadcast collectives.

            reduce_scatter: Use reduce/scatter instead of allreduce to average gradients.

            allgather_bucket_size: Number of elements to allgather at once.
                Used to limit the memory required for larger model sizes, with a tradeoff with speed.

            reduce_bucket_size: Number of elements to reduce at once.
                Used to limit the memory required for larger model sizes, with a tradeoff with speed.

            zero_allow_untested_optimizer: Allow untested optimizers to be used with ZeRO. Currently only Adam is a
                DeepSpeed supported optimizer when using ZeRO.

            logging_batch_size_per_gpu: Config used in DeepSpeed to calculate verbose timing for logging
                on a per sample per second basis (only displayed if logging=logging.INFO).
                If set to "auto", the plugin tries to infer this from
                the train DataLoader's BatchSampler, else defaults to 1.
                To obtain accurate logs when using datasets that do not support batch samplers,
                set this to the actual per gpu batch size (trainer.batch_size).

            config: Pass in a deepspeed formatted config dict,
                or path to a deepspeed config: https://www.deepspeed.ai/docs/config-json.
                All defaults will be ignored if a config is passed in.

            logging_level: Set logging level for deepspeed.

            loss_scale: Loss scaling value for FP16 training.
                0.0 results in dynamic loss scaling, otherwise static.

            initial_scale_power: Power of the initial dynamic loss scale value. Loss scale is computed
                by ``2^initial_scale_power``.

            loss_scale_window: Window in which to raise/lower the dynamic FP16 loss scaling value.

            hysteresis: FP16 Delay shift in Dynamic Loss scaling.

            min_loss_scale: The minimum FP16 dynamic loss scaling value.

            partition_activations: Enables partition activation when used with ZeRO stage 3 and model parallelism.
                Still requires you to wrap your forward functions in deepspeed.checkpointing.checkpoint.
                See `deepspeed tutorial
                <https://www.deepspeed.ai/tutorials/megatron/#deepspeed-activation-checkpoints-optional>`_.

            cpu_checkpointing: Offloads partitioned activations to CPU if ``partition_activations`` is enabled.

            contiguous_memory_optimization: Copies partitioned activations so that they are contiguous in memory.
                Not supported by all models.

            synchronize_checkpoint_boundary: Insert :func:`torch.cuda.synchronize` at each checkpoint boundary.

            save_full_weights: Gathers weights across all processes before saving to disk
                when using ZeRO Stage 3. This allows a single weight file to contain the entire model,
                rather than individual sharded weight files.
                Disable to save sharded states individually.
        """
        if not _DEEPSPEED_AVAILABLE:
            raise MisconfigurationException(
                "To use the DeepSpeed plugin, you must have DeepSpeed installed."
                " pip install deepspeed"
            )

        if cpu_offload or cpu_offload_params or cpu_offload_use_pin_memory:
            warnings.warn(
                "The usage of `cpu_offload`, `cpu_offload_params`, and `cpu_offload_use_pin_memory` "
                "is deprecated since v1.3 and will be removed in v1.4."
                " From now on use `offload_optimizer`, `offload_parameters` and `pin_memory`.", DeprecationWarning
            )
            offload_optimizer = cpu_offload
            offload_parameters = cpu_offload_params
            pin_memory = cpu_offload_use_pin_memory

        super().__init__(
            parallel_devices=parallel_devices, num_nodes=num_nodes, cluster_environment=cluster_environment
        )
        self.config = self._load_config(config)
        if self.config is None:
            # User has not overridden config, set defaults
            self.config = self._create_default_config(
                zero_optimization,
                zero_allow_untested_optimizer,
                logging_batch_size_per_gpu,
                offload_optimizer=offload_optimizer,
                offload_parameters=offload_parameters,
                nvme_path=nvme_path,
                offload_params_device=offload_params_device,
                params_buffer_count=params_buffer_count,
                params_buffer_size=params_buffer_size,
                max_in_cpu=max_in_cpu,
                pin_memory=pin_memory,
                offload_optimizer_device=offload_optimizer_device,
                optimizer_buffer_count=optimizer_buffer_count,
                block_size=block_size,
                queue_depth=queue_depth,
                single_submit=single_submit,
                overlap_events=overlap_events,
                thread_count=thread_count,
                partition_activations=partition_activations,
                cpu_checkpointing=cpu_checkpointing,
                contiguous_memory_optimization=contiguous_memory_optimization,
                synchronize_checkpoint_boundary=synchronize_checkpoint_boundary,
                stage=stage,
                contiguous_gradients=contiguous_gradients,
                overlap_comm=overlap_comm,
                allgather_partitions=allgather_partitions,
                reduce_scatter=reduce_scatter,
                allgather_bucket_size=allgather_bucket_size,
                reduce_bucket_size=reduce_bucket_size,
                sub_group_size=sub_group_size,
            )
        self._config_initialized = False
        deepspeed.utils.logging.logger.setLevel(logging_level)

        self.remote_device = remote_device
        self.save_full_weights = save_full_weights

        # default FP16 parameters.
        self.loss_scale = loss_scale
        self.initial_scale_power = initial_scale_power
        self.loss_scale_window = loss_scale_window
        self.hysteresis = hysteresis
        self.min_loss_scale = min_loss_scale

    def _load_config(self, config):
        if config is None and self.DEEPSPEED_ENV_VAR in os.environ:
            rank_zero_info(f"Loading DeepSpeed config from set {self.DEEPSPEED_ENV_VAR} environment variable")
            config = os.environ[self.DEEPSPEED_ENV_VAR]
        if isinstance(config, str) or isinstance(config, Path):
            if not os.path.isfile(config):
                raise MisconfigurationException(
                    f"You passed in a path to a DeepSpeed config but the path does not exist: {config}"
                )
            with open(config) as f:
                config = json.load(f)
        return config

    def setup_distributed(self):
        super().setup_distributed()
        if not self._config_initialized:
            self._format_config()
            self._config_initialized = True
        if self.on_gpu:
            torch.cuda.set_device(self.root_device)

    def pre_dispatch(self):
        self.init_deepspeed()
        self.barrier()

    def init_deepspeed(self):
        self._handle_gradient_accumulation_steps()

        precision = self.lightning_module.trainer.accelerator.precision
        model = LightningDeepSpeedModule(pl_module=self.model, precision=precision)

        if self.lightning_module.trainer and self.lightning_module.trainer.training:
            self._initialize_deepspeed_train(model)
        else:
            self._initialize_deepspeed_inference(model)

    def _init_scheduler_optimizer(self):
        optimizers, schedulers, optimizer_frequencies = self.lightning_module.trainer.init_optimizers(
            self.lightning_module
        )
        if len(optimizers) > 1 or len(schedulers) > 1:
            raise MisconfigurationException(
                "DeepSpeed currently only supports single optimizer, single optional scheduler."
            )
        scheduler = schedulers[0]['scheduler'] if len(schedulers) == 1 else None
        optimizer = optimizers[0]
        return optimizer, scheduler, optimizer_frequencies

    @property
    def zero_stage_3(self) -> bool:
        return self.config.get('zero_optimization') and self.config.get('zero_optimization').get('stage') == 3

    def _initialize_deepspeed_train(self, model):
        optimizer, lightning_scheduler, optimizer_frequencies = None, None, None

        if self.zero_stage_3:
            # Ensure the entire model has been moved to the appropriate device
            deepspeed.zero.Init(module=model, remote_device=self.remote_device, pin_memory=True, config=self.config)

        if "optimizer" not in self.config:
            rank_zero_info(
                "You have not specified an optimizer or scheduler within the DeepSpeed config."
                "Using `configure_optimizers` to define optimizer and scheduler."
            )
            optimizer, lightning_scheduler, optimizer_frequencies = self._init_scheduler_optimizer()
        model_parameters = filter(lambda p: p.requires_grad, self.model.parameters())
        model, optimizer, _, lr_scheduler = deepspeed.initialize(
            config=self.config,
            model=model,
            model_parameters=model_parameters,
            optimizer=optimizer,
            lr_scheduler=lightning_scheduler,
            dist_init_required=False
        )
        self._set_deepspeed_activation_checkpointing()

        # set optimizer for save/load, but deepspeed manages the specific optimizer logic
        self.lightning_module.trainer.optimizers = [optimizer]
        self.lightning_module.trainer.schedulers = [lr_scheduler]
        self.model = model

    @contextlib.contextmanager
    def model_sharded_context(self) -> Generator[None, None, None]:
        if self.zero_stage_3:
            assert self._config_initialized
            model_parallel_context = deepspeed.zero.Init(
                remote_device=self.remote_device, pin_memory=True, config=self.config
            )
        else:
            model_parallel_context = super().model_sharded_context()

        with model_parallel_context:
            yield

    def _set_deepspeed_activation_checkpointing(self):
        if self.config.get('activation_checkpointing'):
            checkpoint_config = self.config['activation_checkpointing']
            deepspeed.checkpointing.configure(
                mpu_=None,
                partition_activations=checkpoint_config.get('partition_activations'),
                contiguous_checkpointing=checkpoint_config.get('contiguous_checkpointing'),
                checkpoint_in_cpu=checkpoint_config.get('checkpoint_in_cpu'),
                profile=checkpoint_config.get('profile'),
            )

    def _initialize_deepspeed_inference(self, model):
        # todo: Currently DeepSpeed requires optimizers at inference to partition weights correctly
        optimizer, lightning_scheduler, optimizer_frequencies = None, None, None
        if "optimizer" not in self.config:
            rank_zero_info(
                "You have not specified an optimizer or scheduler within the DeepSpeed config."
                "Using `configure_optimizers` to define optimizer and scheduler."
            )
            optimizer, lightning_scheduler, optimizer_frequencies = self._init_scheduler_optimizer()
        inference_config = {
            # todo: this is required for DeepSpeed throughput timers, or throughput timers will be incorrect
            'train_micro_batch_size_per_gpu': 1,
        }
        if 'fp16' in self.config:
            inference_config.update({"fp16": self.config["fp16"]})
        if self.zero_stage_3:
            inference_config.update({
                "zero_allow_untested_optimizer": self.config['zero_allow_untested_optimizer'],
                "zero_optimization": self.config['zero_optimization'],
            })
        # Remove all module hooks before initializing new model
        remove_module_hooks(model)
        model, _, _, _ = deepspeed.initialize(
            config=inference_config,
            model=model,
            optimizer=optimizer,
            lr_scheduler=lightning_scheduler,
            model_parameters=[],
            dist_init_required=False
        )
        self.model = model

    def configure_scheduler(self, lr_scheduler):
        scheduler = _get_default_scheduler_config()
        scheduler["scheduler"] = lr_scheduler
        return [scheduler]

    @property
    def lightning_module(self):
        # the model may not be wrapped with DeepEngine & LightningDeepSpeedModule if calling this too early
        module = getattr(self.model, "module", self.model)
        return module.module if isinstance(module, LightningDeepSpeedModule) else module

    @property
    def distributed_sampler_kwargs(self):
        distributed_sampler_kwargs = dict(num_replicas=self.world_size, rank=self.global_rank)
        return distributed_sampler_kwargs

    def init_optimizers(self, trainer: 'pl.Trainer', model: 'pl.LightningModule') -> Tuple[List, List, List]:
        # Skip initializing optimizers here as DeepSpeed handles optimizers via config.
        # User may have specified config options instead in configure_optimizers, but this is handled
        # via `_initialize_deepspeed_train`
        return [], [], []  # empty optimizers, schedulers and frequencies

    def optimizer_step(self, optimizer: torch.optim.Optimizer, lambda_closure: Callable, **kwargs):
        # note: We rely on the deepspeed engine to carry out the step rather than the optimizer.
        # internally, the engine has a reference to the optimizer already.
        self.model.step(**kwargs)

    def _handle_gradient_accumulation_steps(self):
        """
        This functions overrides the trainer.accumulation_scheduler to generate
        ``accumulate_grad_batches=1``.
        Therefore, ``optimizer_step`` will be called on every batches seen
        so DeepSpeed Engine handles the gradient accumulation logic internally.
        """
        if self.config.get("gradient_accumulation_steps") > 1:
            self._original_accumulate_grad_batches = self.lightning_module.trainer.accumulate_grad_batches
            # todo (tchaton) Add support for accumulate_grad_batches being a dictionary.
            self.lightning_module.trainer.accumulation_scheduler = GradientAccumulationScheduler({0: 1})
        else:
            self._original_accumulate_grad_batches = None

    def _format_config(self):
        if self.config is None:
            raise MisconfigurationException(
                "To use DeepSpeed you must pass in a DeepSpeed config dict, or a path to a JSON config."
                " See: https://pytorch-lightning.readthedocs.io/en/latest/advanced/multi_gpu.html#deepspeed"
            )
        self._format_batch_size_and_grad_accum_config()
        self._format_precision_config()

    def _format_batch_size_and_grad_accum_config(self):
        if "gradient_accumulation_steps" in self.config:
            raise MisconfigurationException(
                "Within the DeepSpeed config, do not set gradient_accumulation_steps"
                " as this will be set via accumulate_grad_batches=x argument passed via the Lightning Trainer."
            )
        if "train_micro_batch_size_per_gpu" not in self.config:
            batch_size = self._auto_select_batch_size()
            self.config["train_micro_batch_size_per_gpu"] = batch_size
        self.config["gradient_accumulation_steps"] = self.lightning_module.trainer.accumulate_grad_batches
        if "gradient_clipping" not in self.config:
            self.config["gradient_clipping"] = self.lightning_module.trainer.gradient_clip_val

    def _auto_select_batch_size(self):
        # train_micro_batch_size_per_gpu is used for throughput logging purposes
        # by default we try to use the batch size of the loader
        batch_size = 1
        if hasattr(self.lightning_module, 'train_dataloader'):
            train_dataloader = self.lightning_module.train_dataloader()
            if hasattr(train_dataloader, 'batch_sampler'):
                batch_size = train_dataloader.batch_sampler.batch_size
        return batch_size

    def _format_precision_config(self):
        amp_type = self.lightning_module.trainer.accelerator_connector.amp_type
        amp_level = self.lightning_module.trainer.accelerator_connector.amp_level
        precision = self.lightning_module.trainer.accelerator_connector.precision
        if precision == 16:
            if "fp16" not in self.config and amp_type == AMPType.NATIVE:
                # FP16 is a DeepSpeed standalone AMP implementation
                rank_zero_info("Enabling DeepSpeed FP16.")
                self.config["fp16"] = {
                    "enabled": True,
                    "loss_scale": self.loss_scale,
                    "initial_scale_power": self.initial_scale_power,
                    "loss_scale_window": self.loss_scale_window,
                    "hysteresis": self.hysteresis,
                    "min_loss_scale": self.min_loss_scale
                }
            elif "amp" not in self.config and amp_type == AMPType.APEX:
                rank_zero_only("Enabling DeepSpeed APEX Implementation.")
                self.config["amp"] = {
                    "enabled": True,
                    "opt_level": amp_level,
                }
        if "zero_optimization" in self.config and not ("amp" in self.config or "fp16" in self.config):
            raise MisconfigurationException("To use DeepSpeed ZeRO Optimization, you must set precision=16.")

    def _create_default_config(
        self,
        zero_optimization: bool,
        zero_allow_untested_optimizer: bool,
        logging_batch_size_per_gpu: Union[str, int],
        partition_activations: bool,
        cpu_checkpointing: bool,
        contiguous_memory_optimization: bool,
        synchronize_checkpoint_boundary: bool,
        offload_optimizer: bool,
        offload_parameters: bool,
        nvme_path: str,
        offload_params_device: str,
        params_buffer_count: int,
        params_buffer_size: int,
        max_in_cpu: int,
        offload_optimizer_device: str,
        optimizer_buffer_count: int,
        pin_memory: bool,
        block_size: int,
        queue_depth: int,
        single_submit: bool,
        overlap_events: bool,
        thread_count: int,
        **zero_kwargs,
    ) -> Dict:
        cfg = {
            'activation_checkpointing': {
                "partition_activations": partition_activations,
                "cpu_checkpointing": cpu_checkpointing,
                "contiguous_memory_optimization": contiguous_memory_optimization,
                "synchronize_checkpoint_boundary": synchronize_checkpoint_boundary
            },
            "aio": {
                "block_size": block_size,
                "queue_depth": queue_depth,
                "single_submit": single_submit,
                "overlap_events": overlap_events,
                "thread_count": thread_count
            },
        }
        if zero_optimization:
            zero_config = zero_kwargs

            if offload_optimizer:
                zero_config["offload_optimizer"] = {
                    'device': offload_optimizer_device,
                    'nvme_path': nvme_path,
                    'buffer_count': optimizer_buffer_count,
                    'pin_memory': pin_memory
                }
            if offload_parameters:
                zero_config['offload_param'] = {
                    'device': offload_params_device,
                    'nvme_path': nvme_path,
                    'buffer_count': params_buffer_count,
                    'buffer_size': params_buffer_size,
                    'max_in_cpu': max_in_cpu,
                    'pin_memory': pin_memory
                }
            cfg = {
                "zero_allow_untested_optimizer": zero_allow_untested_optimizer,
                "zero_optimization": zero_config,
                **cfg
            }
        if logging_batch_size_per_gpu != 'auto':
            cfg = {"train_micro_batch_size_per_gpu": logging_batch_size_per_gpu, **cfg}
        return cfg

    def _filepath_to_dir(self, filepath: str) -> str:
        return os.path.dirname(filepath)

    @property
    def deepspeed_engine(self):
        return self.model

    def save_checkpoint(self, checkpoint: Dict, filepath: str) -> None:
        """Save model/training states as a checkpoint file through state-dump and file-write.

        Args:
            checkpoint: The checkpoint state dictionary
            filepath: write-target file's path
        """
        if self.world_size > 1 and self.zero_stage_3:
            if self.save_full_weights:
                # todo: expose this as general function in deepspeed
                state_dict = self.deepspeed_engine._zero3_consolidated_fp16_state_dict()
                if self.is_global_zero:
                    # State dict keys will include reference to wrapper LightningDeepSpeedModule
                    # Delete `module` prefix before saving.
                    state_dict = {k.partition('module.')[2]: state_dict[k] for k in state_dict.keys()}
                    checkpoint['state_dict'] = state_dict
                    return super().save_checkpoint(checkpoint, filepath)
                return

            # Use deepspeed's internal checkpointing function to handle partitioned weights across processes
            # dump states as a checkpoint dictionary object
            save_dir = self._filepath_to_dir(filepath)
            _exclude_keys = ['state_dict', 'optimizer_states', 'lr_schedulers']
            checkpoint = {k: v for k, v in checkpoint.items() if k not in _exclude_keys}
            self.deepspeed_engine.save_checkpoint(save_dir, client_state=checkpoint)
        else:
            super().save_checkpoint(checkpoint, filepath)

    def load_checkpoint_file(self, checkpoint_path: Union[str, Path]) -> Dict[str, Any]:
        if self.save_full_weights or self.world_size == 1:
            # Broadcast to ensure we load from the rank 0 checkpoint
            # This doesn't have to be the case when using deepspeed sharded checkpointing
            checkpoint_path = self.broadcast(checkpoint_path)
            return super().load_checkpoint_file(checkpoint_path)

        # Rely on deepspeed to load the checkpoint and necessary information
        from pytorch_lightning.trainer.states import TrainerFn
        is_fitting = self.lightning_module.trainer.state.fn == TrainerFn.FITTING
        save_dir = self._filepath_to_dir(checkpoint_path)

        if self.zero_stage_3:
            # TODO: Currently required as this call is missing within the deepspeed engine.
            self.deepspeed_engine.optimizer._partition_all_parameters()

        _, client_state = self.deepspeed_engine.load_checkpoint(
            save_dir, load_optimizer_states=is_fitting, load_lr_scheduler_states=is_fitting
        )
        return client_state

    def load_model_state_dict(self, checkpoint: Mapping[str, Any]) -> None:
        # override to do nothing, deepspeed engine already loaded the weights in `load_checkpoint_file()`
        pass

    def load_optimizer_state_dict(self, checkpoint: Mapping[str, Any]) -> None:
        # override to do nothing, deepspeed engine already loaded the states in `load_checkpoint_file()`
        pass

    def update_global_step(self, total_batch_idx: int, current_global_step: int) -> int:
        if self._original_accumulate_grad_batches is None:
            return super().update_global_step(total_batch_idx, current_global_step)
        else:
            if total_batch_idx % self._original_accumulate_grad_batches == 0:
                current_global_step += 1
            return current_global_step

    @classmethod
    def register_plugins(cls, plugin_registry: Dict) -> None:
        plugin_registry.register("deepspeed", cls, description="Default DeepSpeed Plugin")
        plugin_registry.register("deepspeed_stage_2", cls, description="DeepSpeed with ZeRO Stage 2 enabled", stage=2)
        plugin_registry.register(
            "deepspeed_stage_2_offload",
            cls,
            description="DeepSpeed ZeRO Stage 2 and CPU Offload",
            stage=2,
            offload_optimizer=True
        )
        plugin_registry.register("deepspeed_stage_3", cls, description="DeepSpeed ZeRO Stage 3", stage=3)
        plugin_registry.register(
            "deepspeed_stage_3_offload",
            cls,
            description="DeepSpeed ZeRO Stage 3 and CPU Offload",
            stage=3,
            offload_optimizer=True,
            offload_parameters=True,
        )
        plugin_registry.register(
            "deepspeed_stage_3_offload_nvme",
            cls,
            description="DeepSpeed ZeRO Stage 3 and NVMe Offload",
            stage=3,
            offload_optimizer=True,
            offload_parameters=True,
            remote_device='nvme',
            offload_params_device='nvme',
            offload_optimizer_device='nvme'
        )<|MERGE_RESOLUTION|>--- conflicted
+++ resolved
@@ -18,12 +18,7 @@
 import warnings
 from collections import OrderedDict
 from pathlib import Path
-<<<<<<< HEAD
-from typing import Any, Callable, Dict, Generator, List, Optional, Tuple, Union
-=======
-from types import SimpleNamespace
 from typing import Any, Callable, Dict, Generator, List, Mapping, Optional, Tuple, Union
->>>>>>> f15ea601
 
 import torch
 
