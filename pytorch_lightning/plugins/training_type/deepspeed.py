# Copyright The PyTorch Lightning team.
#
# Licensed under the Apache License, Version 2.0 (the "License");
# you may not use this file except in compliance with the License.
# You may obtain a copy of the License at
#
#     http://www.apache.org/licenses/LICENSE-2.0
#
# Unless required by applicable law or agreed to in writing, software
# distributed under the License is distributed on an "AS IS" BASIS,
# WITHOUT WARRANTIES OR CONDITIONS OF ANY KIND, either express or implied.
# See the License for the specific language governing permissions and
# limitations under the License.
import argparse
import contextlib
import json
import logging
import os
import platform
from collections import OrderedDict
from pathlib import Path
from typing import Any, Dict, Generator, List, Mapping, Optional, Tuple, Union

import torch
from torch.nn import Module
from torch.optim import Optimizer
from torch.optim.lr_scheduler import _LRScheduler

import pytorch_lightning as pl
from pytorch_lightning.overrides.base import _LightningModuleWrapperBase
from pytorch_lightning.plugins.environments.cluster_environment import ClusterEnvironment
from pytorch_lightning.plugins.io.checkpoint_plugin import CheckpointIO
from pytorch_lightning.plugins.training_type.ddp import DDPPlugin
from pytorch_lightning.trainer.optimizers import _get_default_scheduler_config
from pytorch_lightning.trainer.states import TrainerFn
from pytorch_lightning.utilities import AMPType
from pytorch_lightning.utilities.apply_func import apply_to_collection
from pytorch_lightning.utilities.distributed import log, rank_zero_info, rank_zero_only
from pytorch_lightning.utilities.enums import GradClipAlgorithmType
from pytorch_lightning.utilities.exceptions import MisconfigurationException
from pytorch_lightning.utilities.imports import _DEEPSPEED_AVAILABLE
from pytorch_lightning.utilities.model_helpers import is_overridden
from pytorch_lightning.utilities.seed import reset_seed
from pytorch_lightning.utilities.types import _PATH, LRSchedulerTypeTuple
from pytorch_lightning.utilities.warnings import rank_zero_warn, WarningCache

warning_cache = WarningCache()

if _DEEPSPEED_AVAILABLE:
    import deepspeed


def remove_module_hooks(model: torch.nn.Module) -> None:
    # todo (tchaton) awaiting this feature to move upstream to DeepSpeed
    for module in model.modules():
        module._backward_hooks = OrderedDict()
        module._is_full_backward_hook = None
        module._forward_hooks = OrderedDict()
        module._forward_pre_hooks = OrderedDict()
        module._state_dict_hooks = OrderedDict()
        module._load_state_dict_pre_hooks = OrderedDict()


class LightningDeepSpeedModule(_LightningModuleWrapperBase):
    def __init__(self, pl_module: "pl.LightningModule", precision: int) -> None:
        super().__init__(pl_module)
        self.precision = precision

    def forward(self, *inputs, **kwargs):
        if self.precision == 16:
            inputs = self._move_float_tensors_to_half(inputs)

        return super().forward(*inputs, **kwargs)

    @staticmethod
    def batch_to(data):
        return data.half()

    def _move_float_tensors_to_half(self, batch: Any):
        batch = apply_to_collection(batch, (torch.FloatTensor, torch.cuda.FloatTensor), function=self.batch_to)
        return batch


class DeepSpeedPlugin(DDPPlugin):
    distributed_backend = "deepspeed"
    DEEPSPEED_ENV_VAR = "PL_DEEPSPEED_CONFIG_PATH"

    def __init__(
        self,
        zero_optimization: bool = True,
        stage: int = 2,
        remote_device: str = "cpu",
        offload_optimizer: bool = False,
        offload_parameters: bool = False,
        offload_params_device: str = "cpu",
        nvme_path: str = "/local_nvme",
        params_buffer_count: int = 5,
        params_buffer_size: int = 1e8,
        max_in_cpu: int = 1e9,
        offload_optimizer_device: str = "cpu",
        optimizer_buffer_count: int = 4,
        block_size: int = 1048576,
        queue_depth: int = 8,
        single_submit: bool = False,
        overlap_events: bool = True,
        thread_count: int = 1,
        pin_memory: bool = False,
        sub_group_size: int = 1e12,
        contiguous_gradients: bool = True,
        overlap_comm: bool = True,
        allgather_partitions: bool = True,
        reduce_scatter: bool = True,
        allgather_bucket_size: int = 2e8,
        reduce_bucket_size: int = 2e8,
        zero_allow_untested_optimizer: bool = True,
        logging_batch_size_per_gpu: Union[str, int] = "auto",
        config: Optional[Union[Path, str, dict]] = None,
        logging_level: int = logging.WARN,
        num_nodes: Optional[int] = None,
        parallel_devices: Optional[List[torch.device]] = None,
        cluster_environment: Optional[ClusterEnvironment] = None,
        loss_scale: float = 0,
        initial_scale_power: int = 16,
        loss_scale_window: int = 1000,
        hysteresis: int = 2,
        min_loss_scale: int = 1,
        partition_activations: bool = False,
        cpu_checkpointing: bool = False,
        contiguous_memory_optimization: bool = False,
        synchronize_checkpoint_boundary: bool = False,
        load_full_weights: bool = False,
        partition_module: bool = True,
    ) -> None:
        """Provides capabilities to run training using the DeepSpeed library, with training optimizations for large
        billion parameter models. `For more information: https://pytorch-
        lightning.readthedocs.io/en/latest/advanced/multi_gpu.html#deepspeed`.

        .. warning:: ``DeepSpeedPlugin`` is in beta and subject to change.

        Defaults have been set to enable ZeRO-Offload and some have been taken from the link below.
        These defaults have been set generally, but may require tuning for optimum performance based on your model size.
        `For more information: https://www.deepspeed.ai/docs/config-json/#zero-optimizations-for-fp16-training`.

        Arguments:

            zero_optimization: Enable ZeRO optimization. This is only compatible with precision=16.

            stage: Different stages of the ZeRO Optimizer. 0 is disabled,
                1 is optimizer state partitioning, 2 is optimizer+gradient state partitioning,
                3 is optimizer+gradient_parameter partitioning using the infinity engine.

            remote_device: Device to instantiate the model on initially (``cpu`` or ``nvme``).

            offload_optimizer: Enable offloading optimizer memory and computation to CPU or NVMe
                based on ``offload_optimizer_device``.

            offload_parameters: When using ZeRO Stage 3, Enable offloading parameter memory and computation
                to CPU or NVMe based on ``offload_params_device``.

            offload_params_device: When offloading parameters choose the device to offload to, ``cpu`` or ``nvme``.

            offload_optimizer_device: When offloading optimizer state choose the device to offload to,
                ``cpu`` or ``nvme``.

            params_buffer_count: Number of buffers in buffer pool for
                parameter offloading when ``offload_params_device`` is ``nvme``.

            params_buffer_size: Size of buffers in buffer pool for parameter offloading
                when ``offload_params_device`` is ``nvme``.

            max_in_cpu: Number of parameter elements to maintain in CPU memory when offloading to NVMe is enabled.

            nvme_path: Filesystem path for NVMe device for optimizer/parameter state offloading.

            optimizer_buffer_count: Number of buffers in buffer pool for optimizer state offloading
                when ``offload_optimizer_device`` is set to to ``nvme``.
                This should be at least the number of states maintained per parameter by the optimizer.
                For example, Adam optimizer has 4 states (parameter, gradient, momentum, and variance).

            block_size: When using NVMe Offloading, the I/O block size in bytes.

            queue_depth: When using NVMe Offloading, the I/O queue depth.

            single_submit: When using NVMe Offloading,
                submit requests to storage device as multiple individual requests,
                as opposed to one block of requests.

            overlap_events: When using NVMe Offloading,
                submit requests to storage device in an overlapped fashion
                without waiting for completion of earlier requests.

            thread_count: When using NVMe Offloading,
                Intra-request parallelism for each read/write submitted by a user thread.

            pin_memory: When using ZeRO stage 3, pin optimizer state memory on CPU.
                This could boost throughput at the cost of extra memory overhead.

            sub_group_size: When using ZeRO stage 3, defines the number of parameters
                within a sub group to offload at a time.
                Smaller numbers require more communication, but improve memory efficiency.

            contiguous_gradients: Copies gradients to a continuous buffer as they are produced.
                Avoids memory fragmentation during backwards. Useful when training large models.

            overlap_comm: Overlap the reduction (synchronization) of gradients with the backwards computation.
                This is a speed optimization when training across multiple GPUs/machines.

            allgather_partitions: All gather updated parameters at the end of training step,
                instead of using a series of broadcast collectives.

            reduce_scatter: Use reduce/scatter instead of allreduce to average gradients.

            allgather_bucket_size: Number of elements to allgather at once.
                Used to limit the memory required for larger model sizes, with a tradeoff with speed.

            reduce_bucket_size: Number of elements to reduce at once.
                Used to limit the memory required for larger model sizes, with a tradeoff with speed.

            zero_allow_untested_optimizer: Allow untested optimizers to be used with ZeRO. Currently only Adam is a
                DeepSpeed supported optimizer when using ZeRO.

            logging_batch_size_per_gpu: Config used in DeepSpeed to calculate verbose timing for logging
                on a per sample per second basis (only displayed if logging=logging.INFO).
                If set to "auto", the plugin tries to infer this from
                the train DataLoader's BatchSampler, else defaults to 1.
                To obtain accurate logs when using datasets that do not support batch samplers,
                set this to the actual per gpu batch size (trainer.batch_size).

            config: Pass in a deepspeed formatted config dict,
                or path to a deepspeed config: https://www.deepspeed.ai/docs/config-json.
                All defaults will be ignored if a config is passed in.

            logging_level: Set logging level for deepspeed.

            loss_scale: Loss scaling value for FP16 training.
                0.0 results in dynamic loss scaling, otherwise static.

            initial_scale_power: Power of the initial dynamic loss scale value. Loss scale is computed
                by ``2^initial_scale_power``.

            loss_scale_window: Window in which to raise/lower the dynamic FP16 loss scaling value.

            hysteresis: FP16 Delay shift in Dynamic Loss scaling.

            min_loss_scale: The minimum FP16 dynamic loss scaling value.

            partition_activations: Enables partition activation when used with ZeRO stage 3 and model parallelism.
                Still requires you to wrap your forward functions in deepspeed.checkpointing.checkpoint.
                See `deepspeed tutorial
                <https://www.deepspeed.ai/tutorials/megatron/#deepspeed-activation-checkpoints-optional>`_.

            cpu_checkpointing: Offloads partitioned activations to CPU if ``partition_activations`` is enabled.

            contiguous_memory_optimization: Copies partitioned activations so that they are contiguous in memory.
                Not supported by all models.

            synchronize_checkpoint_boundary: Insert :func:`torch.cuda.synchronize` at each checkpoint boundary.

            load_full_weights: True when loading a single checkpoint file containing the model state dict
                when using ZeRO Stage 3. This differs from the DeepSpeed checkpoint which contains shards
                per worker.

            partition_module: When True, partitions the ``LightningModule`` across devices when using ZeRO Stage 3.
                This is the default behaviour to ensure that the entire module is appropriately initialized
                for DeepSpeed. When False we do not explicitly convert the model, which is fine if NO layers
                or ALL layers are defined in ``configure_sharded_model``. This is useful for layers such as
                ``torch.nn.RNN`` which do internal logic when moving to device.
        """
        if not _DEEPSPEED_AVAILABLE:
            raise MisconfigurationException(
                "To use the DeepSpeed plugin, you must have DeepSpeed installed. pip install deepspeed"
            )

        super().__init__(
            parallel_devices=parallel_devices,
            num_nodes=num_nodes,
            cluster_environment=cluster_environment,
        )

        self.config = self._load_config(config)
        if self.config is None:
            # User has not overridden config, set defaults
            self.config = self._create_default_config(
                zero_optimization,
                zero_allow_untested_optimizer,
                logging_batch_size_per_gpu,
                offload_optimizer=offload_optimizer,
                offload_parameters=offload_parameters,
                nvme_path=nvme_path,
                offload_params_device=offload_params_device,
                params_buffer_count=params_buffer_count,
                params_buffer_size=params_buffer_size,
                max_in_cpu=max_in_cpu,
                pin_memory=pin_memory,
                offload_optimizer_device=offload_optimizer_device,
                optimizer_buffer_count=optimizer_buffer_count,
                block_size=block_size,
                queue_depth=queue_depth,
                single_submit=single_submit,
                overlap_events=overlap_events,
                thread_count=thread_count,
                partition_activations=partition_activations,
                cpu_checkpointing=cpu_checkpointing,
                contiguous_memory_optimization=contiguous_memory_optimization,
                synchronize_checkpoint_boundary=synchronize_checkpoint_boundary,
                stage=stage,
                contiguous_gradients=contiguous_gradients,
                overlap_comm=overlap_comm,
                allgather_partitions=allgather_partitions,
                reduce_scatter=reduce_scatter,
                allgather_bucket_size=allgather_bucket_size,
                reduce_bucket_size=reduce_bucket_size,
                sub_group_size=sub_group_size,
            )
        self._config_initialized = False
        deepspeed.utils.logging.logger.setLevel(logging_level)

        self.remote_device = remote_device
        self.load_full_weights = load_full_weights
        self.partition_module = partition_module

        # default FP16 parameters.
        self.loss_scale = loss_scale
        self.initial_scale_power = initial_scale_power
        self.loss_scale_window = loss_scale_window
        self.hysteresis = hysteresis
        self.min_loss_scale = min_loss_scale

    def _load_config(self, config):
        if config is None and self.DEEPSPEED_ENV_VAR in os.environ:
            rank_zero_info(f"Loading DeepSpeed config from set {self.DEEPSPEED_ENV_VAR} environment variable")
            config = os.environ[self.DEEPSPEED_ENV_VAR]
        if isinstance(config, (str, Path)):
            if not os.path.isfile(config):
                raise MisconfigurationException(
                    f"You passed in a path to a DeepSpeed config but the path does not exist: {config}"
                )
            with open(config) as f:
                config = json.load(f)
        return config

    def setup_distributed(self):
        reset_seed()

        # determine which process we are and world size
        self.set_world_ranks()

        self._init_deepspeed_distributed()

        if not self._config_initialized:
            self._format_config()
            self._config_initialized = True

    def _init_deepspeed_distributed(self) -> None:
        if platform.system() != "Windows":
            # do not set env variables on windows, allow deepspeed to control setup
            self._set_node_environment_variables()
            log.info(
                "initializing deepspeed distributed: "
                f"GLOBAL_RANK: {self.global_rank}, "
                f"MEMBER: {self.global_rank + 1}/{self.world_size}"
            )
        deepspeed.init_distributed(
            self.torch_distributed_backend, distributed_port=self.cluster_environment.master_port()
        )

    def _set_node_environment_variables(self) -> None:
        os.environ["MASTER_ADDR"] = self.cluster_environment.master_address()
        os.environ["MASTER_PORT"] = str(self.cluster_environment.master_port())
        os.environ["RANK"] = str(self.global_rank)
        os.environ["WORLD_SIZE"] = str(self.world_size)
        os.environ["LOCAL_RANK"] = str(self.local_rank)

    @property
    def restore_checkpoint_after_pre_dispatch(self) -> bool:
        return True

    def pre_dispatch(self):
        self.init_deepspeed()
        self.barrier()

    def _setup_models_and_optimizers(
        self, models: List[Module], optimizers: List[Optimizer]
    ) -> Tuple[List[Module], List[Optimizer]]:
        """Setup multiple models and multiple optimizers together.

        Currently only one model paired with a single optimizer is supported.

        Return:
            A list with one model wrapped into a :class:`deepspeed.DeepSpeedEngine` and list with a single
            deepspeed optimizer.
        """
        if not (len(models) == len(optimizers) == 1):
            raise ValueError(
                f"Currently only one model and one optimizer is supported with DeepSpeed."
                f" Got {len(models)} models and {len(optimizers)} optimizers instead."
            )

        # train_micro_batch_size_per_gpu is used for throughput logging purposes
        # normally we set this to the batch size, but it is not available here unless the user provides it
        # as part of the config
        self.config.setdefault("train_micro_batch_size_per_gpu", 1)
        self._model, optimizer = self._setup_model_and_optimizer(models[0], optimizers[0])
        self._set_deepspeed_activation_checkpointing()
        return [self._model], [optimizer]

    def _setup_model_and_optimizer(
        self, model: Module, optimizer: Optimizer, lr_scheduler: Optional[_LRScheduler] = None
    ):
        """Initialize one model and one optimizer with an optional learning rate scheduler.

        This calls :func:`deepspeed.initialize` internally.
        """
        model_parameters = filter(lambda p: p.requires_grad, model.parameters())
        deepspeed_engine, deepspeed_optimizer, _, _ = deepspeed.initialize(
            args=argparse.Namespace(device_rank=self.root_device.index),
            config=self.config,
            model=model,
            model_parameters=model_parameters,  # type: ignore
            optimizer=optimizer,
            lr_scheduler=lr_scheduler,
            dist_init_required=False,
        )
        return deepspeed_engine, deepspeed_optimizer

    def init_deepspeed(self):
        # check that `configure_gradient_clipping` hook isn't overriden since deepspeed handles
        # gradient clipping internally
        if is_overridden("configure_gradient_clipping", self.lightning_module):
            rank_zero_warn(
                "Since deepspeed handles gradient clipping internally, this hook will"
                " be ignored. Consider setting `gradient_clip_val` and `gradient_clip_algorithm`"
                " inside `Trainer`."
            )

        if self.lightning_module.trainer.gradient_clip_algorithm == GradClipAlgorithmType.VALUE:
            raise MisconfigurationException("Deepspeed does not support clipping gradients by value.")

        accumulation_scheduler = self.lightning_module.trainer.accumulation_scheduler

        if accumulation_scheduler.epochs != [0]:
            raise MisconfigurationException(
                "DeepSpeed currently does not support different `accumulate_grad_batches` at different epochs."
            )

        precision = self.lightning_module.trainer.accelerator.precision
        model = LightningDeepSpeedModule(pl_module=self.model, precision=precision)

        if self.zero_stage_3 and self.partition_module:
            # Ensure the entire model has been moved to the appropriate device
            dtype = torch.float16 if self.precision in (16, "mixed") else torch.float32
            deepspeed.zero.Init(
                module=model, remote_device=self.remote_device, pin_memory=True, config=self.config, dtype=dtype
            )

        if self.lightning_module.trainer and self.lightning_module.trainer.training:
            self._initialize_deepspeed_train(model)
        else:
            self._initialize_deepspeed_inference(model)

    def _init_optimizers(self) -> Tuple[Optimizer, Optional[Union[LRSchedulerTypeTuple]], Optional[int]]:
        optimizers, schedulers, optimizer_frequencies = self.lightning_module.trainer.init_optimizers(
            self.lightning_module
        )
        if len(optimizers) > 1 or len(schedulers) > 1:
            raise MisconfigurationException(
                "DeepSpeed currently only supports single optimizer, single optional scheduler."
            )
        return (
            optimizers[0],
            schedulers[0] if schedulers else _get_default_scheduler_config(),
            optimizer_frequencies[0] if optimizer_frequencies else None,
        )

    @property
    def zero_stage_3(self) -> bool:
        return self.config.get("zero_optimization") and self.config.get("zero_optimization").get("stage") == 3

    def _initialize_deepspeed_train(self, model):
        if "optimizer" in self.config:
            optimizer, lr_scheduler = None, _get_default_scheduler_config()
        else:
            rank_zero_info(
                "You have not specified an optimizer or scheduler within the DeepSpeed config."
                "Using `configure_optimizers` to define optimizer and scheduler."
            )
            optimizer, lr_scheduler, _ = self._init_optimizers()

        scheduler = lr_scheduler["scheduler"]
        model, deepspeed_optimizer = self._setup_model_and_optimizer(model, optimizer, scheduler)
        self._set_deepspeed_activation_checkpointing()

        # although we set these here, deepspeed manages the specific optimizer logic
        self.lightning_module.trainer.optimizers = [deepspeed_optimizer]

        deepspeed_scheduler = model.lr_scheduler
        if deepspeed_scheduler is not None:
            # disable deepspeed lr scheduling as lightning manages scheduling
            model.lr_scheduler = None
            lr_scheduler["scheduler"] = deepspeed_scheduler
            self.lightning_module.trainer.lr_schedulers = [lr_scheduler]
        self.model = model

    @contextlib.contextmanager
    def model_sharded_context(self) -> Generator[None, None, None]:
        if self.zero_stage_3:
            assert self._config_initialized
            dtype = torch.float16 if self.precision in (16, "mixed") else torch.float32
            model_parallel_context = deepspeed.zero.Init(
                remote_device=self.remote_device, pin_memory=True, config=self.config, dtype=dtype
            )
        else:
            model_parallel_context = super().model_sharded_context()

        with model_parallel_context:
            yield

    @property
    def precision(self) -> Union[str, int]:
        return self.lightning_module.trainer.precision

    def _set_deepspeed_activation_checkpointing(self):
        if self.config.get("activation_checkpointing"):
            checkpoint_config = self.config["activation_checkpointing"]
            deepspeed.checkpointing.configure(
                mpu_=None,
                partition_activations=checkpoint_config.get("partition_activations"),
                contiguous_checkpointing=checkpoint_config.get("contiguous_checkpointing"),
                checkpoint_in_cpu=checkpoint_config.get("checkpoint_in_cpu"),
                profile=checkpoint_config.get("profile"),
            )

    def _initialize_deepspeed_inference(self, model):
        # todo: Currently DeepSpeed requires optimizers at inference to partition weights correctly
        optimizer, scheduler = None, None
        if "optimizer" not in self.config:
            rank_zero_info(
                "You have not specified an optimizer or scheduler within the DeepSpeed config."
                "Using `configure_optimizers` to define optimizer and scheduler."
            )
            optimizer, lr_scheduler, _ = self._init_optimizers()
            scheduler = lr_scheduler["scheduler"]
        inference_config = {
            # todo: this is required for DeepSpeed throughput timers, or throughput timers will be incorrect
            "train_micro_batch_size_per_gpu": 1
        }
        if "fp16" in self.config:
            inference_config.update({"fp16": self.config["fp16"]})
        if self.zero_stage_3:
            inference_config.update(
                {
                    "zero_allow_untested_optimizer": self.config["zero_allow_untested_optimizer"],
                    "zero_optimization": self.config["zero_optimization"],
                }
            )
        # Remove all module hooks before initializing new model
        remove_module_hooks(model)
        model, _, _, _ = deepspeed.initialize(
            args=argparse.Namespace(device_rank=self.root_device.index),
            config=inference_config,
            model=model,
            optimizer=optimizer,
            lr_scheduler=scheduler,
            model_parameters=[],
            dist_init_required=False,
        )
        self.model = model

    @property
    def lightning_module(self):
        # the model may not be wrapped with DeepEngine & LightningDeepSpeedModule if calling this too early
        module = getattr(self.model, "module", self.model)
        return module.module if isinstance(module, LightningDeepSpeedModule) else module

    @property
    def distributed_sampler_kwargs(self):
        distributed_sampler_kwargs = dict(num_replicas=self.world_size, rank=self.global_rank)
        return distributed_sampler_kwargs

    def init_optimizers(self, trainer: "pl.Trainer", model: "pl.LightningModule") -> Tuple[List, List, List]:
        # Skip initializing optimizers here as DeepSpeed handles optimizers via config.
        # User may have specified config options instead in configure_optimizers, but this is handled
        # via `_initialize_deepspeed_train`
        return [], [], []  # empty optimizers, schedulers and frequencies

<<<<<<< HEAD
    def optimizer_step(self, optimizer: torch.optim.Optimizer, lambda_closure: Callable, **kwargs) -> None:
        # note: We rely on the deepspeed engine to carry out the step rather than the optimizer.
        # internally, the engine has a reference to the optimizer already.
        self.model.step(**kwargs)

=======
>>>>>>> b35210af
    @property
    def handles_gradient_accumulation(self) -> bool:
        """Whether the plugin handles gradient accumulation internally."""
        return True

    def _format_config(self):
        if self.config is None:
            raise MisconfigurationException(
                "To use DeepSpeed you must pass in a DeepSpeed config dict, or a path to a JSON config."
                " See: https://pytorch-lightning.readthedocs.io/en/latest/advanced/multi_gpu.html#deepspeed"
            )
        self._format_batch_size_and_grad_accum_config()
        self._format_precision_config()

    def _format_batch_size_and_grad_accum_config(self):
        # todo: using lite, we do not support these variables within the config
        if self.lightning_module is None:
            return

        if "gradient_accumulation_steps" in self.config:
            raise MisconfigurationException(
                "Do not set `gradient_accumulation_steps` in the DeepSpeed config"
                " as this will be set with the `accumulate_grad_batches` argument passed via the Lightning Trainer."
            )
        self.config["gradient_accumulation_steps"] = self.lightning_module.trainer.accumulate_grad_batches
        if "train_micro_batch_size_per_gpu" not in self.config:
            rank_zero_warn(
                "Inferring the batch size for internal deepspeed logging from the `train_dataloader()`. "
                "If you require skipping this, please pass "
                "`Trainer(plugins=DeepSpeedPlugin(logging_batch_size_per_gpu=batch_size))`"
            )
            batch_size = self._auto_select_batch_size()
            self.config["train_micro_batch_size_per_gpu"] = batch_size
        if "gradient_clipping" not in self.config:
            self.config["gradient_clipping"] = self.lightning_module.trainer.gradient_clip_val or 0.0

    def _auto_select_batch_size(self):
        # train_micro_batch_size_per_gpu is used for throughput logging purposes
        # by default we try to use the batch size of the loader
        batch_size = 1
        if hasattr(self.lightning_module, "train_dataloader"):
            train_dataloader = self.lightning_module.train_dataloader()
            if hasattr(train_dataloader, "batch_sampler"):
                batch_size = train_dataloader.batch_sampler.batch_size
        return batch_size

    def _format_precision_config(self):
        amp_type = self.lightning_module.trainer.accelerator_connector.amp_type
        amp_level = self.lightning_module.trainer.accelerator_connector.amp_level
        precision = self.lightning_module.trainer.accelerator_connector.precision
        if precision in (16, "mixed"):
            if "fp16" not in self.config and amp_type == AMPType.NATIVE:
                # FP16 is a DeepSpeed standalone AMP implementation
                rank_zero_info("Enabling DeepSpeed FP16.")
                self.config["fp16"] = {
                    "enabled": True,
                    "loss_scale": self.loss_scale,
                    "initial_scale_power": self.initial_scale_power,
                    "loss_scale_window": self.loss_scale_window,
                    "hysteresis": self.hysteresis,
                    "min_loss_scale": self.min_loss_scale,
                }
            elif "amp" not in self.config and amp_type == AMPType.APEX:
                rank_zero_only("Enabling DeepSpeed APEX Implementation.")
                self.config["amp"] = {"enabled": True, "opt_level": amp_level}

    def _create_default_config(
        self,
        zero_optimization: bool,
        zero_allow_untested_optimizer: bool,
        logging_batch_size_per_gpu: Union[str, int],
        partition_activations: bool,
        cpu_checkpointing: bool,
        contiguous_memory_optimization: bool,
        synchronize_checkpoint_boundary: bool,
        offload_optimizer: bool,
        offload_parameters: bool,
        nvme_path: str,
        offload_params_device: str,
        params_buffer_count: int,
        params_buffer_size: int,
        max_in_cpu: int,
        offload_optimizer_device: str,
        optimizer_buffer_count: int,
        pin_memory: bool,
        block_size: int,
        queue_depth: int,
        single_submit: bool,
        overlap_events: bool,
        thread_count: int,
        **zero_kwargs,
    ) -> Dict:
        cfg = {
            "activation_checkpointing": {
                "partition_activations": partition_activations,
                "cpu_checkpointing": cpu_checkpointing,
                "contiguous_memory_optimization": contiguous_memory_optimization,
                "synchronize_checkpoint_boundary": synchronize_checkpoint_boundary,
            },
            "aio": {
                "block_size": block_size,
                "queue_depth": queue_depth,
                "single_submit": single_submit,
                "overlap_events": overlap_events,
                "thread_count": thread_count,
            },
        }
        if zero_optimization:
            zero_config = zero_kwargs

            if offload_optimizer:
                zero_config["offload_optimizer"] = {
                    "device": offload_optimizer_device,
                    "nvme_path": nvme_path,
                    "buffer_count": optimizer_buffer_count,
                    "pin_memory": pin_memory,
                }
            if offload_parameters:
                zero_config["offload_param"] = {
                    "device": offload_params_device,
                    "nvme_path": nvme_path,
                    "buffer_count": params_buffer_count,
                    "buffer_size": params_buffer_size,
                    "max_in_cpu": max_in_cpu,
                    "pin_memory": pin_memory,
                }
            cfg = {
                "zero_allow_untested_optimizer": zero_allow_untested_optimizer,
                "zero_optimization": zero_config,
                **cfg,
            }
        if logging_batch_size_per_gpu != "auto":
            cfg = {"train_micro_batch_size_per_gpu": logging_batch_size_per_gpu, **cfg}
        return cfg

    @property
    def deepspeed_engine(self):
        return self.model

    @property
    def _multi_device(self) -> bool:
        return self.num_processes > 1 or self.num_nodes > 1

    def save_checkpoint(self, checkpoint: Dict, filepath: _PATH) -> None:
        """Save model/training states as a checkpoint file through state-dump and file-write.

        Args:
            checkpoint: The checkpoint state dictionary
            filepath: write-target file's path
        """
        if self.zero_stage_3 and self._multi_device and self.is_global_zero:
            warning_cache.warn(
                "When saving the DeepSpeed Stage 3 checkpoint, "
                "each worker will save a shard of the checkpoint within a directory. "
                "If a single file is required after training, "
                "see https://pytorch-lightning.readthedocs.io/en/latest/advanced/advanced_gpu.html#"
                "deepspeed-zero-stage-3-single-file for instructions."
            )
        # Use deepspeed's internal checkpointing function to handle partitioned weights across processes
        # dump states as a checkpoint dictionary object
        _exclude_keys = ["state_dict", "optimizer_states", "lr_schedulers"]
        checkpoint = {k: v for k, v in checkpoint.items() if k not in _exclude_keys}
        self.deepspeed_engine.save_checkpoint(filepath, client_state=checkpoint)

    def load_checkpoint(self, checkpoint_path: _PATH) -> Dict[str, Any]:
        if self.load_full_weights and self.zero_stage_3:
            # Broadcast to ensure we load from the rank 0 checkpoint
            # This doesn't have to be the case when using deepspeed sharded checkpointing
            checkpoint_path = self.broadcast(checkpoint_path)
            return super().load_checkpoint(checkpoint_path)

        # Rely on deepspeed to load the checkpoint and necessary information
        from pytorch_lightning.trainer.states import TrainerFn

        is_fitting = self.lightning_module.trainer.state.fn == TrainerFn.FITTING
        _, client_state = self.deepspeed_engine.load_checkpoint(
            checkpoint_path, load_optimizer_states=is_fitting, load_lr_scheduler_states=is_fitting
        )
        if client_state is None:
            raise MisconfigurationException(
                "DeepSpeed was unable to load the checkpoint. Ensure you passed in a DeepSpeed compatible checkpoint "
                "or a single checkpoint file with `Trainer(plugins=DeepSpeedPlugin(load_full_weights=True))`."
            )
        return client_state

    @property
    def lightning_restore_optimizer_and_schedulers(self) -> bool:
        # managed by DeepSpeed
        if self.load_full_weights and self.zero_stage_3 and self.lightning_module.trainer.state.fn == TrainerFn.FITTING:
            rank_zero_warn(
                "A single checkpoint file has been given. This means optimizer states and "
                "scheduler states can not be restored. If you'd like to restore these states, you must "
                "provide a path to the originally saved DeepSpeed checkpoint."
            )
        return False

    def load_model_state_dict(self, checkpoint: Mapping[str, Any]) -> None:
        # override to do nothing, deepspeed engine already loaded the weights in `load_checkpoint()`
        if self.load_full_weights and self.zero_stage_3:
            self.model_to_device()
            self._restore_zero_state(checkpoint)

    def _restore_zero_state(self, ckpt: Mapping[str, Any]) -> None:
        """Overrides the normal load_state_dict behaviour in PyTorch to ensure we gather parameters that may be
        sharded across processes before loading the state dictionary when using ZeRO stage 3. This is then
        automatically synced across processes.

        Args:
            ckpt: The ckpt file.
        """

        def load(module: torch.nn.Module, prefix=""):

            missing_keys = []
            unexpected_keys = []
            error_msgs = []
            state_dict = ckpt["state_dict"]

            # copy state_dict so _load_from_state_dict can modify it
            metadata = getattr(state_dict, "_metadata", None)
            state_dict = state_dict.copy()
            if metadata is not None:
                state_dict._metadata = metadata

            local_metadata = {} if metadata is None else metadata.get(prefix[:-1], {})
            # because zero3 puts placeholders in model params, this context
            # manager gathers (unpartitions) the params of the current layer, then loads from
            # the state dict and then re-partitions them again
            with deepspeed.zero.GatheredParameters(list(module.parameters(recurse=False)), modifier_rank=0):
                if self.is_global_zero:
                    module._load_from_state_dict(
                        state_dict=state_dict,
                        prefix=prefix,
                        local_metadata=local_metadata,
                        strict=True,
                        missing_keys=missing_keys,
                        unexpected_keys=unexpected_keys,
                        error_msgs=error_msgs,
                    )

            for name, child in module._modules.items():
                if child is not None:
                    load(child, prefix + name + ".")

        load(self.lightning_module, prefix="")

    def load_optimizer_state_dict(self, checkpoint: Mapping[str, Any]) -> None:
        # override to do nothing, deepspeed engine already loaded the states in `load_checkpoint()`
        pass

    @classmethod
    def register_plugins(cls, plugin_registry: Dict) -> None:
        plugin_registry.register("deepspeed", cls, description="Default DeepSpeed Plugin")
        plugin_registry.register("deepspeed_stage_1", cls, description="DeepSpeed with ZeRO Stage 1 enabled", stage=1)
        plugin_registry.register("deepspeed_stage_2", cls, description="DeepSpeed with ZeRO Stage 2 enabled", stage=2)
        plugin_registry.register(
            "deepspeed_stage_2_offload",
            cls,
            description="DeepSpeed ZeRO Stage 2 and CPU Offload",
            stage=2,
            offload_optimizer=True,
        )
        plugin_registry.register("deepspeed_stage_3", cls, description="DeepSpeed ZeRO Stage 3", stage=3)
        plugin_registry.register(
            "deepspeed_stage_3_offload",
            cls,
            description="DeepSpeed ZeRO Stage 3 and CPU Offload",
            stage=3,
            offload_optimizer=True,
            offload_parameters=True,
        )
        plugin_registry.register(
            "deepspeed_stage_3_offload_nvme",
            cls,
            description="DeepSpeed ZeRO Stage 3 and NVMe Offload",
            stage=3,
            offload_optimizer=True,
            offload_parameters=True,
            remote_device="nvme",
            offload_params_device="nvme",
            offload_optimizer_device="nvme",
        )

    @property
    def checkpoint_io(self) -> CheckpointIO:
        return self._checkpoint_io

    @checkpoint_io.setter
    def checkpoint_io(self, plugin: CheckpointIO) -> None:
        raise MisconfigurationException("DeepSpeed currently does not support custom checkpoint plugins.")

    def validation_step(self, *args, **kwargs):
        return self.model(*args, **kwargs)

    def test_step(self, *args, **kwargs):
        return self.model(*args, **kwargs)

    def predict_step(self, *args, **kwargs):
        return self.model(*args, **kwargs)<|MERGE_RESOLUTION|>--- conflicted
+++ resolved
@@ -583,14 +583,6 @@
         # via `_initialize_deepspeed_train`
         return [], [], []  # empty optimizers, schedulers and frequencies
 
-<<<<<<< HEAD
-    def optimizer_step(self, optimizer: torch.optim.Optimizer, lambda_closure: Callable, **kwargs) -> None:
-        # note: We rely on the deepspeed engine to carry out the step rather than the optimizer.
-        # internally, the engine has a reference to the optimizer already.
-        self.model.step(**kwargs)
-
-=======
->>>>>>> b35210af
     @property
     def handles_gradient_accumulation(self) -> bool:
         """Whether the plugin handles gradient accumulation internally."""
