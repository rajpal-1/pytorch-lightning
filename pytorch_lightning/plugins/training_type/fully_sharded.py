--- conflicted
+++ resolved
@@ -12,15 +12,12 @@
 # See the License for the specific language governing permissions and
 # limitations under the License.
 import contextlib
-<<<<<<< HEAD
 import logging
 from pathlib import Path
 from typing import Any, Dict, Generator, List, Optional, Union
-=======
-from typing import Dict, Generator, List, Optional
->>>>>>> 366fb39d
 
 import torch
+from torch import Tensor
 
 from pytorch_lightning.plugins.environments.cluster_environment import ClusterEnvironment
 from pytorch_lightning.plugins.io.checkpoint_plugin import CheckpointIO
@@ -182,7 +179,6 @@
         # ensure we update the device type in the lightning module
         self.lightning_module.to(self.root_device)
 
-<<<<<<< HEAD
     def lightning_module_state_dict(self) -> Dict[str, Union[Any, Tensor]]:
         # Currently it is same as default TrainingTypePlugin, i.e. return
         # the full state dict for FSDP, in the future, we will provide sharded
@@ -192,23 +188,24 @@
     def load_model_state(self, checkpoint_path: Union[str, Path]) -> Dict[str, Any]:
         checkpoint = {}
         rank_zero_info(
-            f"FullyShardedDataParallel has {self.num_processes} processes. Serializing model
-            state restoration to avoid CPU OOMs."
+            f"FullyShardedDataParallel has {self.num_processes} processes. Serializing model "
+            "state restoration to avoid CPU OOMs."
         )
+        # Each rank will load the current checkpoint from `checkpoint_path`
+        # and load the weights while the others are waiting for this operation to complete
+        # with a barrier.
         for current_worker in range(self.num_processes):
             if self.local_rank == current_worker:
                 checkpoint = self.load_checkpoint_file(checkpoint_path)
                 self.on_load_checkpoint(checkpoint)
                 self.load_model_state_dict(checkpoint.pop("state_dict"))
                 log.info(
-                    f"Rank {self.global_rank}: done loading model states from {checkpoint_path},
-                    deleted state_dict from checkpoint."
+                    f"Rank {self.global_rank}: done loading model states from {checkpoint_path}, "
+                    "deleted state_dict from checkpoint."
                 )
             self.barrier()
         return checkpoint
 
-=======
->>>>>>> 366fb39d
     @property
     def setup_optimizers_in_pre_dispatch(self) -> bool:
         # Setup optimizers after the Fully Sharded Model has been made
