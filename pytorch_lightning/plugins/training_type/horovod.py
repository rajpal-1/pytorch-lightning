--- conflicted
+++ resolved
@@ -102,11 +102,6 @@
 
     def start_testing(self, trainer):
         with ExitStack():
-<<<<<<< HEAD
-            # set up training routine
-            # self.trainer.train_loop.setup_training(self.trainer.model)
-=======
->>>>>>> 5209f470
             self._results = trainer.run_test()
 
         # Make sure all workers have finished training before returning to the user
