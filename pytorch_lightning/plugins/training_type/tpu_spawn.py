--- conflicted
+++ resolved
@@ -25,7 +25,6 @@
 from pytorch_lightning.plugins.training_type.utils import on_colab_kaggle
 from pytorch_lightning.trainer.states import TrainerState
 from pytorch_lightning.utilities import _TPU_AVAILABLE, rank_zero_warn
-from pytorch_lightning.utilities.cloud_io import dump_checkpoint
 from pytorch_lightning.utilities.distributed import rank_zero_only, ReduceOp
 from pytorch_lightning.utilities.exceptions import MisconfigurationException
 from pytorch_lightning.utilities.seed import seed_everything
@@ -298,21 +297,12 @@
     def predict_step(self, *args, **kwargs):
         return self.lightning_module.predict_step(*args, **kwargs)
 
-<<<<<<< HEAD
-    def save_checkpoint(self, trainer: 'pl.Trainer', filepath: str, weights_only: bool = False) -> None:
-=======
     def save_checkpoint(self, checkpoint: Dict[str, Any], filepath: str) -> None:
->>>>>>> 3c86193d
         """Save model/training states as a checkpoint file through state-dump and file-write.
 
         Args:
             checkpoint: dict containing model and trainer state
             filepath: write-target file's path
         """
-<<<<<<< HEAD
-        # dump states as a checkpoint dictionary object
-        _checkpoint = dump_checkpoint(trainer, weights_only)
-=======
->>>>>>> 3c86193d
         # Todo: TypeError: 'mappingproxy' object does not support item assignment
         self.save({k: v for k, v in checkpoint.items() if k != "callbacks"}, filepath)