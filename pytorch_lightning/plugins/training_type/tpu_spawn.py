# Copyright The PyTorch Lightning team.
#
# Licensed under the Apache License, Version 2.0 (the "License");
# you may not use this file except in compliance with the License.
# You may obtain a copy of the License at
#
#     http://www.apache.org/licenses/LICENSE-2.0
#
# Unless required by applicable law or agreed to in writing, software
# distributed under the License is distributed on an "AS IS" BASIS,
# WITHOUT WARRANTIES OR CONDITIONS OF ANY KIND, either express or implied.
# See the License for the specific language governing permissions and
# limitations under the License.
import io
import os
import time
from multiprocessing.queues import SimpleQueue
from typing import Any, Callable, Dict, List, Optional, Union

import torch
import torch.multiprocessing as mp
from torch.nn import Module
from torch.utils.data import DataLoader

import pytorch_lightning as pl
from pytorch_lightning.loggers import LoggerCollection, TensorBoardLogger
from pytorch_lightning.overrides import LightningDistributedModule
from pytorch_lightning.plugins.io.checkpoint_plugin import CheckpointIO
from pytorch_lightning.plugins.io.xla_plugin import XLACheckpointIO
from pytorch_lightning.plugins.precision import PrecisionPlugin
from pytorch_lightning.plugins.training_type.ddp_spawn import _FakeQueue, _SpawnOutput, DDPSpawnPlugin
from pytorch_lightning.trainer.connectors.data_connector import DataConnector
from pytorch_lightning.trainer.states import TrainerFn
from pytorch_lightning.utilities import _TPU_AVAILABLE, find_shared_parameters, set_shared_parameters
from pytorch_lightning.utilities.apply_func import move_data_to_device
from pytorch_lightning.utilities.data import has_len
from pytorch_lightning.utilities.distributed import rank_zero_info, rank_zero_only, ReduceOp
from pytorch_lightning.utilities.exceptions import MisconfigurationException
from pytorch_lightning.utilities.model_helpers import is_overridden
from pytorch_lightning.utilities.seed import reset_seed
from pytorch_lightning.utilities.types import _PATH, STEP_OUTPUT

if _TPU_AVAILABLE:
    import torch_xla.core.xla_env_vars as xenv
    import torch_xla.core.xla_model as xm
    import torch_xla.distributed.xla_multiprocessing as xmp
    from torch_xla.core.xla_model import rendezvous
    from torch_xla.distributed.parallel_loader import MpDeviceLoader
else:
    xm, xmp, MpDeviceLoader, rendezvous = [None] * 4


class TPUSpawnPlugin(DDPSpawnPlugin):
    """Plugin for training multiple TPU devices using the :func:`torch.multiprocessing.spawn` method."""

    def __init__(
        self,
        parallel_devices: Optional[List[int]] = None,
        checkpoint_io: Optional[CheckpointIO] = None,
        precision_plugin: Optional[PrecisionPlugin] = None,
        debug: bool = False,
        **_: Any,
    ) -> None:
        checkpoint_io = checkpoint_io or XLACheckpointIO()
        super().__init__(
            parallel_devices=parallel_devices, checkpoint_io=checkpoint_io, precision_plugin=precision_plugin
        )
        self.debug = debug
        self.tpu_local_core_rank = 0
        self.tpu_global_core_rank = 0
        self.start_method = None

    @property
    def global_rank(self) -> int:
        return self.tpu_global_core_rank

    @property
    def local_rank(self) -> int:
        return self.tpu_local_core_rank

    @property
    def world_size(self) -> int:
        return xm.xrt_world_size()

    @property
    def root_device(self) -> torch.device:
        return xm.xla_device()

    @staticmethod
    def _validate_dataloader(dataloaders: Union[List[DataLoader], DataLoader]) -> None:
        if not isinstance(dataloaders, list):
            dataloaders = [dataloaders]

        for dataloader in dataloaders:
            if not has_len(dataloader):
                raise MisconfigurationException(
                    "TPUs do not currently support IterableDataset objects, the dataset must implement `__len__`."
                    " HINT: You can mock the length on your dataset to bypass this MisconfigurationException."
                )

    @staticmethod
    def _validate_patched_dataloaders(model: "pl.LightningModule") -> None:
        """Validate and fail fast if the dataloaders were passed directly to fit."""
        connector: DataConnector = model.trainer._data_connector
        sources = (
            connector._train_dataloader_source,
            connector._val_dataloader_source,
            connector._test_dataloader_source,
            connector._predict_dataloader_source,
        )
        for source in sources:
            if not source.is_module():
                TPUSpawnPlugin._validate_dataloader(source.instance)

    def connect(self, model: "pl.LightningModule") -> None:
        TPUSpawnPlugin._validate_patched_dataloaders(model)
        self.wrapped_model = xmp.MpModelWrapper(LightningDistributedModule(model))
        return super().connect(model)

    def pre_dispatch(self, trainer: "pl.Trainer") -> None:
        super().pre_dispatch(trainer)
        if self.debug:
            os.environ["PT_XLA_DEBUG"] = str(1)

    def setup(self, trainer: "pl.Trainer") -> None:
        self.start_method = "fork"
        super().setup(trainer)

    def _setup_model(self, model: Module) -> Module:
        return model

    @property
    def distributed_sampler_kwargs(self) -> Dict[str, int]:
        return dict(num_replicas=xm.xrt_world_size(), rank=xm.get_ordinal())

    @property
    def is_distributed(self) -> bool:
        # HOST_WORLD_SIZE is None outside the xmp.spawn process
        return os.getenv(xenv.HOST_WORLD_SIZE, None) and self.world_size != 1

    def process_dataloader(self, dataloader: DataLoader) -> MpDeviceLoader:
        TPUSpawnPlugin._validate_dataloader(dataloader)
        dataloader = MpDeviceLoader(dataloader, self.root_device)
        # Mimic interface to torch.utils.data.DataLoader
        dataloader.dataset = dataloader._loader.dataset
        return dataloader

    def configure_ddp(self) -> None:
        pass

    def init_dist_connection(self, global_rank: int, world_size: int) -> None:
        pass

    def set_world_ranks(self, process_idx: int = 0) -> None:
        pass

    def new_process(self, trainer: "pl.Trainer") -> Optional["_SpawnOutput"]:
        if self.tpu_global_core_rank != 0 and trainer.progress_bar_callback is not None:
            trainer.progress_bar_callback.disable()

        shared_params = find_shared_parameters(self.model)
        self.model_to_device()
        if is_overridden("on_post_move_to_device", self.lightning_module):
            self.model.module.on_post_move_to_device()
        else:
            set_shared_parameters(self.model.module, shared_params)

        trainer.training_type_plugin.setup_optimizers(trainer)
        trainer.precision_plugin.connect(self._model, None, None)

        self.barrier("pre-run-stage")

        results = trainer.run_stage()

        outputs = self._collect_rank_zero_results(trainer, results)

        # https://github.com/pytorch/xla/issues/1801#issuecomment-602799542
        self.barrier("end-process")

        # https://github.com/pytorch/xla/issues/2190#issuecomment-641665358
        if self.local_rank == 0:
            time.sleep(2)

        # ensure that spawned processes go through teardown before joining
        trainer._call_teardown_hook()
        return outputs

    def model_to_device(self) -> None:
        self.model = self.wrapped_model.to(self.root_device)

    def barrier(self, name: Optional[str] = None) -> None:
        if self.is_distributed:
            rendezvous(name)

<<<<<<< HEAD
    def __collect_rank_zero_results(self, trainer: "pl.Trainer", results: Any) -> Optional["_SpawnOutput"]:
        rank_zero_info("Finalizing the TPU spawn environment.")
=======
    def _collect_rank_zero_results(self, trainer: "pl.Trainer", results: Any) -> Optional["_SpawnOutput"]:
        rank_zero_warn("cleaning up tpu spawn environment...")
>>>>>>> 8b30981b
        checkpoint_callback = trainer.checkpoint_callback
        best_model_path = checkpoint_callback.best_model_path if checkpoint_callback else None

        # requires to compute the state_dict on all processes in case Metrics are present
        state_dict = self.lightning_module.state_dict()

        # save the last weights
        weights_path = None
        if trainer.state.fn == TrainerFn.FITTING:
            weights_path = os.path.join(trainer.default_root_dir, ".temp.ckpt")
            self.checkpoint_io.save_checkpoint(state_dict, weights_path)

        # We use `local_rank` here as separate filesystems are used for each VM for TPU Pod Training
        if self.local_rank != 0:
            return

        # adds the `callback_metrics` to the queue
        extra = _FakeQueue()
        if is_overridden("add_to_queue", self.lightning_module):
            # TODO: Remove the if in v1.7
            self.lightning_module.add_to_queue(extra)
        else:
            self.add_to_queue(trainer, extra)

        return _SpawnOutput(best_model_path, weights_path, trainer.state, results, extra)

    def broadcast(self, obj: object, src: int = 0) -> object:
        if not self.is_distributed:
            return obj
        buffer = io.BytesIO()
        torch.save(obj, buffer)
        data = bytearray(buffer.getbuffer())
        data_tensor = torch.tensor(data, device=self.root_device, dtype=torch.float)
        data = xm.all_gather(data_tensor)
        buffer = io.BytesIO(data.cpu().byte().numpy())
        obj = torch.load(buffer)
        return obj

    def reduce_boolean_decision(self, decision: bool) -> bool:
        decision = torch.tensor(int(decision), device=self.lightning_module.device)
        decision = self.reduce(decision, reduce_op="sum")
        decision = bool(decision == self.world_size)
        return decision

    def reduce(self, output, group: Optional[Any] = None, reduce_op: Optional[Union[ReduceOp, str]] = None):
        if not isinstance(output, torch.Tensor):
            output = torch.tensor(output, device=self.lightning_module.device)

        _invalid_reduce_op = isinstance(reduce_op, ReduceOp) and reduce_op != ReduceOp.SUM
        _invalid_reduce_op_str = isinstance(reduce_op, str) and reduce_op.lower() not in ("sum", "mean", "avg")
        if _invalid_reduce_op or _invalid_reduce_op_str:
            raise MisconfigurationException(
                "Currently, TPUSpawn TrainingTypePlugin only support `sum`, `mean`, `avg` reduce operation."
            )

        output = xm.mesh_reduce("reduce", output, sum)

        if isinstance(reduce_op, str) and reduce_op.lower() in ("avg", "mean"):
            output = output / self.world_size

        return output

    def get_mp_spawn_kwargs(self, trainer: Optional["pl.Trainer"] = None) -> Dict[str, Any]:
        return {
            "nprocs": len(self.parallel_devices),
            "start_method": self.start_method,
        }

    def spawn(self, function: Callable, *args: Any, **kwargs: Any) -> Optional[Union[Any, "_SpawnOutput"]]:
        context = mp.get_context(self.start_method or "fork")
        return_queue = context.SimpleQueue()
        xmp.spawn(self._wrapped_function, args=(function, args, kwargs, return_queue), **self.get_mp_spawn_kwargs())
        return return_queue.get()

    def _wrapped_function(
        self, process_idx: int, function: Callable, args: Any, kwargs: Any, return_queue: SimpleQueue
    ) -> None:
        self._worker_setup(process_idx)
        result = function(*args, **kwargs)
        if self.local_rank == 0:
            return_queue.put(move_data_to_device(result, "cpu"))

        self.barrier("end-process")
        # https://github.com/pytorch/xla/issues/2190#issuecomment-641665358
        if self.local_rank == 0:
            time.sleep(2)

    def _worker_setup(self, process_idx: int):
        reset_seed()
        self.tpu_local_core_rank = xm.get_local_ordinal()
        self.tpu_global_core_rank = xm.get_ordinal()
        rank_zero_only.rank = self.global_rank

    def start_training(self, trainer: "pl.Trainer") -> Any:
        # todo: precision pluging is call in accelerator setup and should be moved
        if "XLA_USE_BF16" in os.environ:
            del os.environ["XLA_USE_BF16"]
        self._clean_logger(trainer)
        return super().start_training(trainer)

    def start_evaluating(self, trainer: "pl.Trainer") -> Any:
        self._clean_logger(trainer)
        return super().start_evaluating(trainer)

    def start_predicting(self, trainer: "pl.Trainer") -> Any:
        self._clean_logger(trainer)
        return super().start_predicting(trainer)

    def validation_step(self, *args, **kwargs) -> Optional[STEP_OUTPUT]:
        with self.precision_plugin.val_step_context():
            return self.model(*args, **kwargs)

    def test_step(self, *args, **kwargs) -> Optional[STEP_OUTPUT]:
        with self.precision_plugin.test_step_context():
            return self.model(*args, **kwargs)

    def predict_step(self, *args, **kwargs) -> STEP_OUTPUT:
        with self.precision_plugin.predict_step_context():
            return self.model(*args, **kwargs)

    def training_step_end(self, output: STEP_OUTPUT) -> STEP_OUTPUT:
        self._pod_progress_bar_force_stdout()
        return output

    def validation_step_end(self, output: STEP_OUTPUT) -> STEP_OUTPUT:
        self._pod_progress_bar_force_stdout()
        return output

    def test_step_end(self, output: STEP_OUTPUT) -> STEP_OUTPUT:
        self._pod_progress_bar_force_stdout()
        return output

    def _pod_progress_bar_force_stdout(self) -> None:
        # Why is it required? The way `pytorch_xla.distributed` streams logs
        # from different vms to the main worker doesn't work well with tqdm
        # Ref: https://github.com/pytorch/xla/blob/master/torch_xla/distributed/xla_dist.py#L140
        # The print statement seems to force tqdm to flush stdout.
        if self.tpu_global_core_rank == 0 and int(os.getenv(xenv.TPUVM_MODE, 0)) == 1:
            print()

    def save_checkpoint(self, checkpoint: Dict[str, Any], filepath: _PATH) -> None:
        """Save model/training states as a checkpoint file through state-dump and file-write.

        Args:
            checkpoint: dict containing model and trainer state
            filepath: write-target file's path
        """
        return self.checkpoint_io.save_checkpoint(checkpoint, filepath)

    def all_gather(self, tensor: torch.Tensor, group: Optional[Any] = None, sync_grads: bool = False) -> torch.Tensor:
        """
        Function to gather a tensor from several distributed processes
        Args:
            tensor: tensor of shape (batch, ...)
            group: not available with TPUs
            sync_grads: not available with TPUs
        Return:
            A tensor of shape (world_size, batch, ...)
        """
        if isinstance(tensor, torch.Tensor) and tensor.dim() == 0:
            tensor = tensor.unsqueeze(0)
        return xm.all_gather(tensor)

    def teardown(self) -> None:
        # TPU teardown
        os.environ.pop("PT_XLA_DEBUG", None)
        self.barrier("teardown")

    @property
    def should_rank_save_checkpoint(self) -> bool:
        return self.local_rank == 0

    @classmethod
    def register_plugins(cls, plugin_registry: Dict) -> None:
        plugin_registry.register("tpu_spawn_debug", cls, description="TPUSpawn Plugin with `debug` as True", debug=True)

    @property
    def checkpoint_io(self) -> CheckpointIO:
        return self._checkpoint_io

    @checkpoint_io.setter
    def checkpoint_io(self, plugin: CheckpointIO) -> None:
        raise MisconfigurationException("TPU Spawn Plugin currently does not support custom checkpoint plugins.")

    @staticmethod
    def _clean_logger(trainer: "pl.Trainer") -> None:
        loggers = trainer.logger._logger_iterable if isinstance(trainer.logger, LoggerCollection) else [trainer.logger]
        for logger in loggers:
            if isinstance(logger, TensorBoardLogger) and logger._experiment is not None:
                # the experiment class of `TensorBoard` holds a multiprocessing queue which can make ours hang.
                # we want to make sure these are closed before we spawn our own threads.
                # assuming nothing else references the experiment object, python should instantly `__del__` it.
                logger._experiment = None<|MERGE_RESOLUTION|>--- conflicted
+++ resolved
@@ -191,14 +191,9 @@
     def barrier(self, name: Optional[str] = None) -> None:
         if self.is_distributed:
             rendezvous(name)
-
-<<<<<<< HEAD
+            
     def __collect_rank_zero_results(self, trainer: "pl.Trainer", results: Any) -> Optional["_SpawnOutput"]:
         rank_zero_info("Finalizing the TPU spawn environment.")
-=======
-    def _collect_rank_zero_results(self, trainer: "pl.Trainer", results: Any) -> Optional["_SpawnOutput"]:
-        rank_zero_warn("cleaning up tpu spawn environment...")
->>>>>>> 8b30981b
         checkpoint_callback = trainer.checkpoint_callback
         best_model_path = checkpoint_callback.best_model_path if checkpoint_callback else None
 
