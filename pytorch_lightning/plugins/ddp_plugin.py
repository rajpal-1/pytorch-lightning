--- conflicted
+++ resolved
@@ -66,7 +66,6 @@
         )
         return model
 
-<<<<<<< HEAD
     def init_ddp_connection(
         self,
         trainer,
@@ -87,7 +86,7 @@
             torch_distrib.init_process_group(
                 torch_backend, rank=global_rank, world_size=world_size
             )
-=======
+
     def on_before_forward(self, model: LightningModule, *args):
         """
         Override to handle custom input to device logic. For DDP, no logic is required as this is handled internally
@@ -104,5 +103,4 @@
             model: Model to train.
         Returns: args moved to correct device if needed.
         """
-        return args
->>>>>>> 8283680a
+        return args