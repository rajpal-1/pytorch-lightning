--- conflicted
+++ resolved
@@ -1,13 +1,9 @@
 import os
 from typing import Any, Dict, List
 
-<<<<<<< HEAD
 import torch.distributed as torch_distrib
 from pytorch_lightning import _logger as log
-=======
 from torch.optim import Optimizer
-
->>>>>>> e7134a91
 from pytorch_lightning.core.lightning import LightningModule
 from pytorch_lightning.overrides.data_parallel import LightningDistributedDataParallel
 
