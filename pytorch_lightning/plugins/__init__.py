--- conflicted
+++ resolved
@@ -46,11 +46,7 @@
     "DataParallelPlugin",
     "DDP2Plugin",
     "DDPPlugin",
-<<<<<<< HEAD
     "DDPSpawnStrategy",
-=======
-    "DDPSpawnPlugin",
->>>>>>> 08e661ff
     "DDPFullyShardedStrategy",
     "DeepSpeedPlugin",
     "DeepSpeedPrecisionPlugin",
