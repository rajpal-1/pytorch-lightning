# Copyright The PyTorch Lightning team.
#
# Licensed under the Apache License, Version 2.0 (the "License");
# you may not use this file except in compliance with the License.
# You may obtain a copy of the License at
#
#     http://www.apache.org/licenses/LICENSE-2.0
#
# Unless required by applicable law or agreed to in writing, software
# distributed under the License is distributed on an "AS IS" BASIS,
# WITHOUT WARRANTIES OR CONDITIONS OF ANY KIND, either express or implied.
# See the License for the specific language governing permissions and
# limitations under the License.
<<<<<<< HEAD
=======
from typing import Any
>>>>>>> 47e7a286

from pytorch_lightning.plugins.precision.sharded_native_amp import ShardedNativeMixedPrecisionPlugin
from pytorch_lightning.utilities.exceptions import MisconfigurationException


class FullyShardedNativeMixedPrecisionPlugin(ShardedNativeMixedPrecisionPlugin):
    """Mixed Precision for Full Sharded Training."""

    precision = "mixed"

<<<<<<< HEAD
    def clip_grad_by_norm(self, *_, **__) -> None:
=======
    def clip_grad_by_norm(self, *_: Any, **__: Any) -> None:
>>>>>>> 47e7a286
        # see https://fairscale.readthedocs.io/en/latest/api/nn/fsdp_tips.html
        # section `Gradient Clipping`, using `torch.nn.utils.clip_grad_norm_` is incorrect
        # for FSDP module. To overcome this, needs to call sharded_module.clip_grad_norm(clip_val)
        # however we rely on LightningModule's configure_sharded_model to wrap FSDP, it would be hard to
        # trace back the root FSDP. Now we only support clip by value.
        raise MisconfigurationException(
            f"`gradient_clip_algorithm='norm'` is currently not supported for `{self.__class__.__name__}`"
        )<|MERGE_RESOLUTION|>--- conflicted
+++ resolved
@@ -11,10 +11,7 @@
 # WITHOUT WARRANTIES OR CONDITIONS OF ANY KIND, either express or implied.
 # See the License for the specific language governing permissions and
 # limitations under the License.
-<<<<<<< HEAD
-=======
 from typing import Any
->>>>>>> 47e7a286
 
 from pytorch_lightning.plugins.precision.sharded_native_amp import ShardedNativeMixedPrecisionPlugin
 from pytorch_lightning.utilities.exceptions import MisconfigurationException
@@ -25,11 +22,7 @@
 
     precision = "mixed"
 
-<<<<<<< HEAD
-    def clip_grad_by_norm(self, *_, **__) -> None:
-=======
     def clip_grad_by_norm(self, *_: Any, **__: Any) -> None:
->>>>>>> 47e7a286
         # see https://fairscale.readthedocs.io/en/latest/api/nn/fsdp_tips.html
         # section `Gradient Clipping`, using `torch.nn.utils.clip_grad_norm_` is incorrect
         # for FSDP module. To overcome this, needs to call sharded_module.clip_grad_norm(clip_val)
