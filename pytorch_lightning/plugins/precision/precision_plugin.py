--- conflicted
+++ resolved
@@ -111,8 +111,6 @@
         """
         tensor.backward(*args, **kwargs)
 
-<<<<<<< HEAD
-=======
     def _after_closure(
         self, model: Union["pl.LightningModule", Module], optimizer: Optimizer, optimizer_idx: int
     ) -> None:
@@ -151,25 +149,16 @@
         self._after_closure(model, optimizer, optimizer_idx)
         return closure_result
 
->>>>>>> ba2e96af
     def optimizer_step(
         self,
         model: Union["pl.LightningModule", Module],
         optimizer: Optimizer,
         optimizer_idx: int,
-<<<<<<< HEAD
-        lambda_closure: Callable[[], Any],
-=======
         closure: Callable[[], Any],
->>>>>>> ba2e96af
         **kwargs: Any,
     ) -> None:
         """Hook to run the optimizer step."""
         if isinstance(model, pl.LightningModule):
-<<<<<<< HEAD
-            model.trainer.call_hook("on_before_optimizer_step", optimizer, optimizer_idx)
-        optimizer.step(closure=lambda_closure, **kwargs)
-=======
             closure = partial(self._wrap_closure, model, optimizer, optimizer_idx, closure)
         optimizer.step(closure=closure, **kwargs)
 
@@ -200,7 +189,6 @@
             gradient_clip_val=clip_val,
             gradient_clip_algorithm=gradient_clip_algorithm,
         )
->>>>>>> ba2e96af
 
     def clip_gradients(
         self,
