--- conflicted
+++ resolved
@@ -636,12 +636,9 @@
         ref_model.trainer = self
         ref_model.experiment = self.experiment
 
-<<<<<<< HEAD
         # run tiny validation to make sure program won't crash during val
         _ = [self.validate(model, dataloader, max_batches=self.nb_sanity_val_steps, dataloader_i=index) for index, dataloader in enumerate(self.val_dataloader)]
 
-=======
->>>>>>> 0895a41f
         # save exp to get started
         if self.proc_rank == 0:
             self.experiment.save()
