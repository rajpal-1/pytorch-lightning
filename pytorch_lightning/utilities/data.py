--- conflicted
+++ resolved
@@ -302,7 +302,6 @@
         dataloader.worker_init_fn = partial(pl_worker_init_function, rank=rank)
 
 
-<<<<<<< HEAD
 def _wrap_init(init: Callable) -> Callable:
     """Wraps the ``__init__`` method of the dataloader in order to enable re-instantiation of custom subclasses of
     :class:`~torch.utils.data.DataLoader`."""
@@ -345,7 +344,8 @@
     for subclass in subclasses:
         subclass.__init__ = subclass._old_init
         del subclass._old_init
-=======
+
+
 def _apply_fault_tolerant_automatic_capture_dataset_wrapper(dl_kwargs: Dict) -> Dict:
     dataset = dl_kwargs["dataset"]
     if isinstance(dataset, IterableDataset):
@@ -356,4 +356,3 @@
     else:
         raise MisconfigurationException("This shouldn't happen, please open an issue on Lightning Github repository.")
     return dl_kwargs
->>>>>>> e51a8ee7
