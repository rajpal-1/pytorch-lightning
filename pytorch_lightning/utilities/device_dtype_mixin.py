--- conflicted
+++ resolved
@@ -13,7 +13,6 @@
 # limitations under the License.
 
 from typing import Optional, Union
-
 import torch
 from torch.nn import Module
 
@@ -189,11 +188,4 @@
             if dtype is not None:
                 module._dtype = dtype
 
-<<<<<<< HEAD
-=======
-        # update LightningModule device
-        self._device = device
-
-        # apply function
->>>>>>> 028232d0
         self.apply(apply_fn)