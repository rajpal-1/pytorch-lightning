--- conflicted
+++ resolved
@@ -84,37 +84,13 @@
     gpus = _normalize_parse_gpu_string_input(gpus)
     gpus = _normalize_parse_gpu_input_to_list(gpus)
     if not gpus:
-<<<<<<< HEAD
-        msg = "GPUs requested but none are available."
-        if should_raise_exception:
-            raise MisconfigurationException(msg)
-        else:
-            warning_cache.warn(msg)
-    else:
-        if TorchElasticEnvironment.is_using_torchelastic() and len(gpus) != 1 and len(_get_all_available_gpus()) == 1:
-            # omit sanity check on torchelastic as by default shows one visible GPU per process
-            return gpus
-
-        gpus = _sanitize_gpu_ids(gpus, should_raise_exception=should_raise_exception)
-=======
         raise MisconfigurationException("GPUs requested but none are available.")
-
-    if TorchElasticEnvironment.is_using_torchelastic() and len(gpus) != 1 and len(_get_all_available_gpus()) == 1:
+    elif TorchElasticEnvironment.is_using_torchelastic() and len(gpus) != 1 and len(_get_all_available_gpus()) == 1:
         # omit sanity check on torchelastic as by default shows one visible GPU per process
         return gpus
-
-    gpus = _sanitize_gpu_ids(gpus)
->>>>>>> af52de11
-
-    return gpus
-
-
-<<<<<<< HEAD
-def parse_tpu_cores(tpu_cores: Union[int, str, List],
-                    should_raise_exception: bool = True) -> Optional[Union[int, List[int]]]:
-=======
-def parse_tpu_cores(tpu_cores: Union[int, str, List]) -> Optional[Union[List[int], int]]:
->>>>>>> af52de11
+    return _sanitize_gpu_ids(gpus)
+
+def parse_tpu_cores(tpu_cores: Union[int, str, List]) -> Optional[Union[int, List[int]]]:
     """
     Parses the tpu_cores given in the format as accepted by the
     :class:`~pytorch_lightning.trainer.Trainer`.
