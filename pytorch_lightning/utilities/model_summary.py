--- conflicted
+++ resolved
@@ -295,15 +295,9 @@
                 model(input_)
         model.train(mode)  # restore mode of module
 
-<<<<<<< HEAD
     def _get_summary_data(self):
         """
         Makes a summary listing with:
-=======
-    def __str__(self):
-        """Makes a summary listing with:
-
->>>>>>> c963bf65
         Layer Name, Layer Type, Number of Parameters, Input Sizes, Output Sizes, Model Size
         """
         arrays = [
