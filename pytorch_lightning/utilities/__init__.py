--- conflicted
+++ resolved
@@ -41,13 +41,9 @@
     _module_available,
     _NATIVE_AMP_AVAILABLE,
     _OMEGACONF_AVAILABLE,
-<<<<<<< HEAD
-    _RPC_AVAILABLE,
     _SMDIST_AVAILABLE,
-=======
     _POPTORCH_AVAILABLE,
     _TORCH_GREATER_EQUAL_1_5,
->>>>>>> 8193bae6
     _TORCH_GREATER_EQUAL_1_6,
     _TORCH_GREATER_EQUAL_1_7,
     _TORCH_GREATER_EQUAL_1_8,
