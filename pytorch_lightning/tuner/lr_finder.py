# Copyright The PyTorch Lightning team.
#
# Licensed under the Apache License, Version 2.0 (the "License");
# you may not use this file except in compliance with the License.
# You may obtain a copy of the License at
#
#     http://www.apache.org/licenses/LICENSE-2.0
#
# Unless required by applicable law or agreed to in writing, software
# distributed under the License is distributed on an "AS IS" BASIS,
# WITHOUT WARRANTIES OR CONDITIONS OF ANY KIND, either express or implied.
# See the License for the specific language governing permissions and
# limitations under the License.
import importlib
import logging
import os
import uuid
from functools import wraps
from typing import Any, Dict, Optional, Sequence

import numpy as np
import torch
from torch.optim.lr_scheduler import _LRScheduler

import pytorch_lightning as pl
from pytorch_lightning.callbacks import Callback
from pytorch_lightning.core.optimizer import _init_optimizers_and_lr_schedulers, _set_scheduler_opt_idx
from pytorch_lightning.loggers.base import DummyLogger
from pytorch_lightning.utilities import rank_zero_warn
from pytorch_lightning.utilities.exceptions import MisconfigurationException
from pytorch_lightning.utilities.parsing import lightning_hasattr, lightning_setattr
from pytorch_lightning.utilities.types import LRSchedulerConfig

# check if ipywidgets is installed before importing tqdm.auto
# to ensure it won't fail and a progress bar is displayed
if importlib.util.find_spec("ipywidgets") is not None:
    from tqdm.auto import tqdm
else:
    from tqdm import tqdm

log = logging.getLogger(__name__)


def _determine_lr_attr_name(trainer: "pl.Trainer", model: "pl.LightningModule") -> str:
    if isinstance(trainer.auto_lr_find, str):
        if not lightning_hasattr(model, trainer.auto_lr_find):
            raise MisconfigurationException(
                f"`auto_lr_find` was set to {trainer.auto_lr_find}, however"
                " could not find this as a field in `model` or `model.hparams`."
            )
        return trainer.auto_lr_find

    attr_options = ("lr", "learning_rate")
    for attr in attr_options:
        if lightning_hasattr(model, attr):
            return attr

    raise MisconfigurationException(
        "When `auto_lr_find=True`, either `model` or `model.hparams` should"
        f" have one of these fields: {attr_options} overridden."
    )


class _LRFinder:
    """LR finder object. This object stores the results of lr_find().

    Args:
        mode: either `linear` or `exponential`, how to increase lr after each step

        lr_min: lr to start search from

        lr_max: lr to stop search

        num_training: number of steps to take between lr_min and lr_max

    Example::
        # Run lr finder
        lr_finder = trainer.lr_find(model)

        # Results stored in
        lr_finder.results

        # Plot using
        lr_finder.plot()

        # Get suggestion
        lr = lr_finder.suggestion()
    """

    def __init__(self, mode: str, lr_min: float, lr_max: float, num_training: int):
        assert mode in ("linear", "exponential"), "mode should be either `linear` or `exponential`"

        self.mode = mode
        self.lr_min = lr_min
        self.lr_max = lr_max
        self.num_training = num_training

        self.results = {}
        self._total_batch_idx = 0  # for debug purpose

    def _exchange_scheduler(self, trainer: "pl.Trainer", model: "pl.LightningModule"):
        """Decorate `trainer.strategy.setup_optimizers` method such that it sets the user's originally specified
        optimizer together with a new scheduler that takes care of the learning rate search."""
        setup_optimizers = trainer.strategy.setup_optimizers

        @wraps(setup_optimizers)
        def func(trainer):
            # Decide the structure of the output from _init_optimizers_and_lr_schedulers
            optimizers, _, _ = _init_optimizers_and_lr_schedulers(trainer.lightning_module)

            if len(optimizers) != 1:
                raise MisconfigurationException(
                    f"`model.configure_optimizers()` returned {len(optimizers)}, but"
                    " learning rate finder only works with single optimizer"
                )

            optimizer = optimizers[0]

            new_lrs = [self.lr_min] * len(optimizer.param_groups)
            for param_group, new_lr in zip(optimizer.param_groups, new_lrs):
                param_group["lr"] = new_lr
                param_group["initial_lr"] = new_lr

            args = (optimizer, self.lr_max, self.num_training)
            scheduler = _LinearLR(*args) if self.mode == "linear" else _ExponentialLR(*args)

            trainer.strategy.optimizers = [optimizer]
            trainer.strategy.lr_schedulers = [LRSchedulerConfig(scheduler, interval="step", opt_idx=0)]
            trainer.strategy.optimizer_frequencies = []
            _set_scheduler_opt_idx(trainer.optimizers, trainer.lr_scheduler_configs)

        return func

    def plot(self, suggest: bool = False, show: bool = False):
        """Plot results from lr_find run
        Args:
            suggest: if True, will mark suggested lr to use with a red point

            show: if True, will show figure
        """
        import matplotlib.pyplot as plt

        lrs = self.results["lr"]
        losses = self.results["loss"]

        fig, ax = plt.subplots()

        # Plot loss as a function of the learning rate
        ax.plot(lrs, losses)
        if self.mode == "exponential":
            ax.set_xscale("log")
        ax.set_xlabel("Learning rate")
        ax.set_ylabel("Loss")

        if suggest:
            _ = self.suggestion()
            if self._optimal_idx:
                ax.plot(lrs[self._optimal_idx], losses[self._optimal_idx], markersize=10, marker="o", color="red")

        if show:
            plt.show()

        return fig

    def suggestion(self, skip_begin: int = 10, skip_end: int = 1):
        """This will propose a suggestion for choice of initial learning rate as the point with the steepest
        negative gradient.

        Returns:
            lr: suggested initial learning rate to use
            skip_begin: how many samples to skip in the beginning. Prevent too naive estimates
            skip_end: how many samples to skip in the end. Prevent too optimistic estimates
        """
        try:
            loss = np.array(self.results["loss"][skip_begin:-skip_end])
            loss = loss[np.isfinite(loss)]
            min_grad = np.gradient(loss).argmin()
            self._optimal_idx = min_grad + skip_begin
            return self.results["lr"][self._optimal_idx]
        # todo: specify the possible exception
        except Exception:
            log.exception("Failed to compute suggesting for `lr`. There might not be enough points.")
            self._optimal_idx = None


def lr_find(
    trainer: "pl.Trainer",
    model: "pl.LightningModule",
    min_lr: float = 1e-8,
    max_lr: float = 1,
    num_training: int = 100,
    mode: str = "exponential",
    early_stop_threshold: float = 4.0,
    update_attr: bool = False,
) -> Optional[_LRFinder]:
    """See :meth:`~pytorch_lightning.tuner.tuning.Tuner.lr_find`"""
    if trainer.fast_dev_run:
        rank_zero_warn("Skipping learning rate finder since fast_dev_run is enabled.")
        return

    # Determine lr attr
    if update_attr:
        lr_attr_name = _determine_lr_attr_name(trainer, model)

    # Save initial model, that is loaded after learning rate is found
    ckpt_path = os.path.join(trainer.default_root_dir, f".lr_find_{uuid.uuid4()}.ckpt")
    trainer.fit_loop.current_epoch -= 1
    trainer.fit_loop.global_step -= 1
    trainer.save_checkpoint(ckpt_path)
    trainer.fit_loop.current_epoch += 1
    trainer.fit_loop.global_step += 1
    params = __lr_finder_dump_params(trainer)

    # Set to values that are required by the algorithm
    __lr_finder_reset_params(trainer, num_training, early_stop_threshold)

    # Initialize lr finder object (stores results)
    lr_finder = _LRFinder(mode, min_lr, max_lr, num_training)

    # Disable standard progress bar for fit
    if trainer.progress_bar_callback:
        trainer.progress_bar_callback.disable()

    # Configure optimizer and scheduler
    trainer.strategy.setup_optimizers = lr_finder._exchange_scheduler(trainer, model)

    # Fit, lr & loss logged in callback
    trainer.tuner._run(model)

    # Prompt if we stopped early
    if trainer.global_step != num_training:
        log.info(f"LR finder stopped early after {trainer.global_step} steps due to diverging loss.")

    # Transfer results from callback to lr finder object
    lr_finder.results.update({"lr": trainer.callbacks[0].lrs, "loss": trainer.callbacks[0].losses})
    lr_finder._total_batch_idx = trainer.fit_loop.total_batch_idx  # for debug purpose

<<<<<<< HEAD
    # Reset model state
    if trainer.is_global_zero:
        trainer._checkpoint_connector.restore(str(save_path))
        fs = get_filesystem(str(save_path))
        if fs.exists(save_path):
            fs.rm(save_path)
=======
    # Restore initial state of model
    trainer.checkpoint_connector.restore(ckpt_path)
    trainer.strategy.remove_checkpoint(ckpt_path)
    __lr_finder_restore_params(trainer, params)
>>>>>>> 5ad5ba54

    if trainer.progress_bar_callback:
        trainer.progress_bar_callback.enable()

    # Update lr attr if required
    if update_attr:
        lr = lr_finder.suggestion()

        # TODO: log lr.results to self.logger
        lightning_setattr(model, lr_attr_name, lr)
        log.info(f"Learning rate set to {lr}")

    return lr_finder


def __lr_finder_dump_params(trainer: "pl.Trainer") -> Dict[str, Any]:
    return {
        "auto_lr_find": trainer.auto_lr_find,
        "callbacks": trainer.callbacks,
        "logger": trainer.logger,
        "max_steps": trainer.fit_loop.max_steps,
    }


def __lr_finder_reset_params(trainer: "pl.Trainer", num_training: int, early_stop_threshold: float) -> None:
    # avoid lr find being called multiple times
    trainer.auto_lr_find = False
    # Use special lr logger callback
    trainer.callbacks = [_LRCallback(num_training, early_stop_threshold, progress_bar_refresh_rate=1)]
    # No logging
    trainer.logger = DummyLogger() if trainer.logger is not None else None
    # Max step set to number of iterations
    trainer.fit_loop.max_steps = num_training


def __lr_finder_restore_params(trainer: "pl.Trainer", params: Dict[str, Any]) -> None:
    trainer.auto_lr_find = params["auto_lr_find"]
    trainer.callbacks = params["callbacks"]
    trainer.logger = params["logger"]
    trainer.fit_loop.max_steps = params["max_steps"]


class _LRCallback(Callback):
    """Special callback used by the learning rate finder. This callbacks log the learning rate before each batch
    and log the corresponding loss after each batch.

    Args:
        num_training: number of iterations done by the learning rate finder
        early_stop_threshold: threshold for stopping the search. If the
            loss at any point is larger than ``early_stop_threshold*best_loss``
            then the search is stopped. To disable, set to ``None``.
        progress_bar_refresh_rate: rate to refresh the progress bar for
            the learning rate finder
        beta: smoothing value, the loss being logged is a running average of
            loss values logged until now. ``beta`` controls the forget rate i.e.
            if ``beta=0`` all past information is ignored.
    """

    def __init__(
        self,
        num_training: int,
        early_stop_threshold: float = 4.0,
        progress_bar_refresh_rate: int = 0,
        beta: float = 0.98,
    ):
        self.num_training = num_training
        self.early_stop_threshold = early_stop_threshold
        self.beta = beta
        self.losses = []
        self.lrs = []
        self.avg_loss = 0.0
        self.best_loss = 0.0
        self.progress_bar_refresh_rate = progress_bar_refresh_rate
        self.progress_bar = None

    def on_batch_start(self, trainer, pl_module):
        """Called before each training batch, logs the lr that will be used."""
        if (trainer.fit_loop.batch_idx + 1) % trainer.accumulate_grad_batches != 0:
            return

        if self.progress_bar_refresh_rate and self.progress_bar is None:
            self.progress_bar = tqdm(desc="Finding best initial lr", total=self.num_training)

        self.lrs.append(trainer.lr_scheduler_configs[0].scheduler.lr[0])

    def on_train_batch_end(self, trainer, pl_module, outputs, batch, batch_idx):
        """Called when the training batch ends, logs the calculated loss."""
        if (trainer.fit_loop.batch_idx + 1) % trainer.accumulate_grad_batches != 0:
            return

        if self.progress_bar:
            self.progress_bar.update()

        current_loss = trainer.fit_loop.running_loss.last().item()
        current_step = trainer.global_step

        # Avg loss (loss with momentum) + smoothing
        self.avg_loss = self.beta * self.avg_loss + (1 - self.beta) * current_loss
        smoothed_loss = self.avg_loss / (1 - self.beta ** (current_step + 1))

        # Check if we diverging
        if self.early_stop_threshold is not None:
            if current_step > 1 and smoothed_loss > self.early_stop_threshold * self.best_loss:
                trainer.fit_loop.max_steps = current_step  # stop signal
                if self.progress_bar:
                    self.progress_bar.close()

        # Save best loss for diverging checking
        if smoothed_loss < self.best_loss or current_step == 1:
            self.best_loss = smoothed_loss

        self.losses.append(smoothed_loss)


class _LinearLR(_LRScheduler):
    """Linearly increases the learning rate between two boundaries over a number of iterations.

    Args:

        optimizer: wrapped optimizer.

        end_lr: the final learning rate.

        num_iter: the number of iterations over which the test occurs.

        last_epoch: the index of last epoch. Default: -1.
    """

    last_epoch: int
    base_lrs: Sequence

    def __init__(self, optimizer: torch.optim.Optimizer, end_lr: float, num_iter: int, last_epoch: int = -1):
        self.end_lr = end_lr
        self.num_iter = num_iter
        super().__init__(optimizer, last_epoch)

    def get_lr(self):
        curr_iter = self.last_epoch + 1
        r = curr_iter / self.num_iter

        if self.last_epoch > 0:
            val = [base_lr + r * (self.end_lr - base_lr) for base_lr in self.base_lrs]
        else:
            val = [base_lr for base_lr in self.base_lrs]
        self._lr = val
        return val

    @property
    def lr(self):
        return self._lr


class _ExponentialLR(_LRScheduler):
    """Exponentially increases the learning rate between two boundaries over a number of iterations.

    Arguments:

        optimizer: wrapped optimizer.

        end_lr: the final learning rate.

        num_iter: the number of iterations over which the test occurs.

        last_epoch: the index of last epoch. Default: -1.
    """

    last_epoch: int
    base_lrs: Sequence

    def __init__(self, optimizer: torch.optim.Optimizer, end_lr: float, num_iter: int, last_epoch: int = -1):
        self.end_lr = end_lr
        self.num_iter = num_iter
        super().__init__(optimizer, last_epoch)

    def get_lr(self):
        curr_iter = self.last_epoch + 1
        r = curr_iter / self.num_iter

        if self.last_epoch > 0:
            val = [base_lr * (self.end_lr / base_lr) ** r for base_lr in self.base_lrs]
        else:
            val = [base_lr for base_lr in self.base_lrs]
        self._lr = val
        return val

    @property
    def lr(self):
        return self._lr<|MERGE_RESOLUTION|>--- conflicted
+++ resolved
@@ -235,19 +235,10 @@
     lr_finder.results.update({"lr": trainer.callbacks[0].lrs, "loss": trainer.callbacks[0].losses})
     lr_finder._total_batch_idx = trainer.fit_loop.total_batch_idx  # for debug purpose
 
-<<<<<<< HEAD
-    # Reset model state
-    if trainer.is_global_zero:
-        trainer._checkpoint_connector.restore(str(save_path))
-        fs = get_filesystem(str(save_path))
-        if fs.exists(save_path):
-            fs.rm(save_path)
-=======
     # Restore initial state of model
-    trainer.checkpoint_connector.restore(ckpt_path)
+    trainer._checkpoint_connector.restore(ckpt_path)
     trainer.strategy.remove_checkpoint(ckpt_path)
     __lr_finder_restore_params(trainer, params)
->>>>>>> 5ad5ba54
 
     if trainer.progress_bar_callback:
         trainer.progress_bar_callback.enable()
