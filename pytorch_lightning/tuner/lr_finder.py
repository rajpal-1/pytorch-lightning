--- conflicted
+++ resolved
@@ -192,11 +192,7 @@
 
     # Restore initial state of model from temporary checkpoint, which is deleted after restore.
     if trainer.is_global_zero:
-<<<<<<< HEAD
-        trainer.checkpoint_connector.restore_states(model, str(save_path), trainer.on_gpu)
-=======
-        trainer.checkpoint_connector.restore(str(save_path), on_gpu=trainer._device_type == DeviceType.GPU)
->>>>>>> a9d9f33a
+        trainer.checkpoint_connector.restore_states(model, str(save_path), trainer._device_type == DeviceType.GPU)
         fs = get_filesystem(str(save_path))
         if fs.exists(save_path):
             fs.rm(save_path)
