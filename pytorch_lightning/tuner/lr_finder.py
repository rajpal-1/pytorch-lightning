# Copyright The PyTorch Lightning team.
#
# Licensed under the Apache License, Version 2.0 (the "License");
# you may not use this file except in compliance with the License.
# You may obtain a copy of the License at
#
#     http://www.apache.org/licenses/LICENSE-2.0
#
# Unless required by applicable law or agreed to in writing, software
# distributed under the License is distributed on an "AS IS" BASIS,
# WITHOUT WARRANTIES OR CONDITIONS OF ANY KIND, either express or implied.
# See the License for the specific language governing permissions and
# limitations under the License.
import importlib
import logging
import os
from functools import wraps
from typing import Callable, Optional, Sequence

import numpy as np
import torch
from torch.optim import Optimizer
from torch.optim.lr_scheduler import _LRScheduler

import pytorch_lightning as pl
from pytorch_lightning.callbacks import Callback
from pytorch_lightning.loggers.base import DummyLogger
from pytorch_lightning.utilities import DeviceType, rank_zero_warn
from pytorch_lightning.utilities.cloud_io import get_filesystem
from pytorch_lightning.utilities.exceptions import MisconfigurationException
from pytorch_lightning.utilities.parsing import lightning_hasattr, lightning_setattr

# check if ipywidgets is installed before importing tqdm.auto
# to ensure it won't fail and a progress bar is displayed
if importlib.util.find_spec('ipywidgets') is not None:
    from tqdm.auto import tqdm
else:
    from tqdm import tqdm

log = logging.getLogger(__name__)


def _determine_lr_attr_name(trainer: 'pl.Trainer', model: 'pl.LightningModule') -> str:
    if isinstance(trainer.auto_lr_find, str):
        if not lightning_hasattr(model, trainer.auto_lr_find):
            raise MisconfigurationException(
                f'`auto_lr_find` was set to {trainer.auto_lr_find}, however'
                ' could not find this as a field in `model` or `model.hparams`.'
            )
        return trainer.auto_lr_find

    attr_options = ('lr', 'learning_rate')
    for attr in attr_options:
        if lightning_hasattr(model, attr):
            return attr

    raise MisconfigurationException(
        'When `auto_lr_find=True`, either `model` or `model.hparams` should'
        f' have one of these fields: {attr_options} overridden.'
    )


class _LRFinder(object):
    """ LR finder object. This object stores the results of lr_find().

    Args:
        mode: either `linear` or `exponential`, how to increase lr after each step

        lr_min: lr to start search from

        lr_max: lr to stop search

        num_training: number of steps to take between lr_min and lr_max

    Example::
        # Run lr finder
        lr_finder = trainer.lr_find(model)

        # Results stored in
        lr_finder.results

        # Plot using
        lr_finder.plot()

        # Get suggestion
        lr = lr_finder.suggestion()
    """

    def __init__(self, mode: str, lr_min: float, lr_max: float, num_training: int):
        assert mode in ('linear', 'exponential'), \
            'mode should be either `linear` or `exponential`'

        self.mode = mode
        self.lr_min = lr_min
        self.lr_max = lr_max
        self.num_training = num_training

        self.results = {}
        self._total_batch_idx = 0  # for debug purpose

    def _exchange_scheduler(self, configure_optimizers: Callable):
        """ Decorate configure_optimizers methods such that it returns the users
            originally specified optimizer together with a new scheduler that
            that takes care of the learning rate search.
        """

        @wraps(configure_optimizers)
        def func():
            # Decide the structure of the output from configure_optimizers
            # Same logic as method `init_optimizers` in trainer/optimizers.py
            optim_conf = configure_optimizers()
            if isinstance(optim_conf, Optimizer):
                optimizers = [optim_conf]
            elif isinstance(optim_conf, (list, tuple)) and len(optim_conf) == 2 \
                    and isinstance(optim_conf[0], list):
                optimizers, _ = optim_conf
            elif isinstance(optim_conf, dict):
                optimizers = [optim_conf["optimizer"]]
            elif isinstance(optim_conf, (list, tuple)) and isinstance(optim_conf[0], dict):
                optimizers = [opt_dict["optimizer"] for opt_dict in optim_conf]
            elif isinstance(optim_conf, (list, tuple)):
                optimizers = [optim_conf]

            if len(optimizers) != 1:
                raise MisconfigurationException(
                    f'`model.configure_optimizers()` returned {len(optimizers)}, but'
                    ' learning rate finder only works with single optimizer'
                )

            optimizer = optimizers[0]

            new_lrs = [self.lr_min] * len(optimizer.param_groups)
            for param_group, new_lr in zip(optimizer.param_groups, new_lrs):
                param_group["lr"] = new_lr
                param_group["initial_lr"] = new_lr

            args = (optimizer, self.lr_max, self.num_training)
            scheduler = _LinearLR(*args) if self.mode == 'linear' else _ExponentialLR(*args)

            return [optimizer], [{'scheduler': scheduler, 'interval': 'step'}]

        return func

    def plot(self, suggest: bool = False, show: bool = False):
        """ Plot results from lr_find run
        Args:
            suggest: if True, will mark suggested lr to use with a red point

            show: if True, will show figure
        """
        import matplotlib.pyplot as plt

        lrs = self.results["lr"]
        losses = self.results["loss"]

        fig, ax = plt.subplots()

        # Plot loss as a function of the learning rate
        ax.plot(lrs, losses)
        if self.mode == 'exponential':
            ax.set_xscale("log")
        ax.set_xlabel("Learning rate")
        ax.set_ylabel("Loss")

        if suggest:
            _ = self.suggestion()
            if self._optimal_idx:
                ax.plot(lrs[self._optimal_idx], losses[self._optimal_idx], markersize=10, marker='o', color='red')

        if show:
            plt.show()

        return fig

    def suggestion(self, skip_begin: int = 10, skip_end: int = 1):
        """ This will propose a suggestion for choice of initial learning rate
        as the point with the steepest negative gradient.

        Returns:
            lr: suggested initial learning rate to use
            skip_begin: how many samples to skip in the beginning. Prevent too naive estimates
            skip_end: how many samples to skip in the end. Prevent too optimistic estimates

        """
        try:
            loss = np.array(self.results["loss"][skip_begin:-skip_end])
            loss = loss[np.isfinite(loss)]
            min_grad = np.gradient(loss).argmin()
            self._optimal_idx = min_grad + skip_begin
            return self.results["lr"][self._optimal_idx]
        # todo: specify the possible exception
        except Exception:
            log.exception('Failed to compute suggesting for `lr`. There might not be enough points.')
            self._optimal_idx = None


def lr_find(
    trainer: 'pl.Trainer',
    model: 'pl.LightningModule',
    min_lr: float = 1e-8,
    max_lr: float = 1,
    num_training: int = 100,
    mode: str = 'exponential',
    early_stop_threshold: float = 4.0,
    update_attr: bool = False,
) -> Optional[_LRFinder]:
    """See :meth:`~pytorch_lightning.tuner.tuning.Tuner.lr_find`"""
    if trainer.fast_dev_run:
        rank_zero_warn('Skipping learning rate finder since fast_dev_run is enabled.', UserWarning)
        return

    # Determine lr attr
    if update_attr:
        lr_attr_name = _determine_lr_attr_name(trainer, model)

    save_path = os.path.join(trainer.default_root_dir, 'lr_find_temp_model.ckpt')

    __lr_finder_dump_params(trainer, model)

    # Prevent going into infinite loop
    trainer.auto_lr_find = False

    # Initialize lr finder object (stores results)
    lr_finder = _LRFinder(mode, min_lr, max_lr, num_training)

    # Use special lr logger callback
    trainer.callbacks = [_LRCallback(num_training, early_stop_threshold, progress_bar_refresh_rate=1)]

    # No logging
    trainer.logger = DummyLogger()

    # Max step set to number of iterations
    trainer.max_steps = num_training

    # Disable standard progress bar for fit
    if trainer.progress_bar_callback:
        trainer.progress_bar_callback.disable()

    # Required for saving the model
    trainer.optimizers, trainer.schedulers = [], [],
    trainer.model = model

    # Dump model checkpoint
    trainer.save_checkpoint(str(save_path))

    # Configure optimizer and scheduler
    model.configure_optimizers = lr_finder._exchange_scheduler(model.configure_optimizers)

    # Fit, lr & loss logged in callback
<<<<<<< HEAD
    trainer.tuner._launch(model)
=======
    trainer.tuner._run(model, train_dataloader=train_dataloader, val_dataloaders=val_dataloaders, datamodule=datamodule)
>>>>>>> 969e8576

    # Prompt if we stopped early
    if trainer.global_step != num_training:
        log.info(f'LR finder stopped early after {trainer.global_step} steps due to diverging loss.')

    # Transfer results from callback to lr finder object
    lr_finder.results.update({'lr': trainer.callbacks[0].lrs, 'loss': trainer.callbacks[0].losses})
    lr_finder._total_batch_idx = trainer.total_batch_idx  # for debug purpose

    # Reset model state
    if trainer.is_global_zero:
        trainer.checkpoint_connector.restore(str(save_path), on_gpu=trainer._device_type == DeviceType.GPU)
        fs = get_filesystem(str(save_path))
        if fs.exists(save_path):
            fs.rm(save_path)

    # Finish by resetting variables so trainer is ready to fit model
    __lr_finder_restore_params(trainer, model)
    if trainer.progress_bar_callback:
        trainer.progress_bar_callback.enable()

    # Update lr attr if required
    if update_attr:
        lr = lr_finder.suggestion()

        # TODO: log lr.results to self.logger
        lightning_setattr(model, lr_attr_name, lr)
        log.info(f'Learning rate set to {lr}')

    return lr_finder


def __lr_finder_dump_params(trainer, model):
    # Prevent going into infinite loop
    trainer.__dumped_params = {
        'auto_lr_find': trainer.auto_lr_find,
        'callbacks': trainer.callbacks,
        'logger': trainer.logger,
        'max_steps': trainer.max_steps,
        'checkpoint_callback': trainer.checkpoint_callback,
        'configure_optimizers': model.configure_optimizers,
    }


def __lr_finder_restore_params(trainer, model):
    trainer.auto_lr_find = trainer.__dumped_params['auto_lr_find']
    trainer.logger = trainer.__dumped_params['logger']
    trainer.callbacks = trainer.__dumped_params['callbacks']
    trainer.max_steps = trainer.__dumped_params['max_steps']
    model.configure_optimizers = trainer.__dumped_params['configure_optimizers']
    del trainer.__dumped_params


class _LRCallback(Callback):
    """ Special callback used by the learning rate finder. This callbacks log
    the learning rate before each batch and log the corresponding loss after
    each batch.

    Args:
        num_training: number of iterations done by the learning rate finder
        early_stop_threshold: threshold for stopping the search. If the
            loss at any point is larger than ``early_stop_threshold*best_loss``
            then the search is stopped. To disable, set to ``None``.
        progress_bar_refresh_rate: rate to refresh the progress bar for
            the learning rate finder
        beta: smoothing value, the loss being logged is a running average of
            loss values logged until now. ``beta`` controls the forget rate i.e.
            if ``beta=0`` all past information is ignored.

    """

    def __init__(
        self,
        num_training: int,
        early_stop_threshold: float = 4.0,
        progress_bar_refresh_rate: int = 0,
        beta: float = 0.98
    ):
        self.num_training = num_training
        self.early_stop_threshold = early_stop_threshold
        self.beta = beta
        self.losses = []
        self.lrs = []
        self.avg_loss = 0.0
        self.best_loss = 0.0
        self.progress_bar_refresh_rate = progress_bar_refresh_rate
        self.progress_bar = None

    def on_batch_start(self, trainer, pl_module):
        """ Called before each training batch, logs the lr that will be used """
        if (trainer.batch_idx + 1) % trainer.accumulate_grad_batches != 0:
            return

        if self.progress_bar_refresh_rate and self.progress_bar is None:
            self.progress_bar = tqdm(desc='Finding best initial lr', total=self.num_training)

        self.lrs.append(trainer.lr_schedulers[0]['scheduler'].lr[0])

    def on_train_batch_end(self, trainer, pl_module, outputs, batch, batch_idx, dataloader_idx):
        """ Called when the training batch ends, logs the calculated loss """
        if (trainer.batch_idx + 1) % trainer.accumulate_grad_batches != 0:
            return

        if self.progress_bar:
            self.progress_bar.update()

        current_loss = trainer.train_loop.running_loss.last().item()
        current_step = trainer.global_step

        # Avg loss (loss with momentum) + smoothing
        self.avg_loss = self.beta * self.avg_loss + (1 - self.beta) * current_loss
        smoothed_loss = self.avg_loss / (1 - self.beta**(current_step + 1))

        # Check if we diverging
        if self.early_stop_threshold is not None:
            if current_step > 1 and smoothed_loss > self.early_stop_threshold * self.best_loss:
                trainer.max_steps = current_step  # stop signal
                if self.progress_bar:
                    self.progress_bar.close()

        # Save best loss for diverging checking
        if smoothed_loss < self.best_loss or current_step == 1:
            self.best_loss = smoothed_loss

        self.losses.append(smoothed_loss)


class _LinearLR(_LRScheduler):
    """
    Linearly increases the learning rate between two boundaries over a number of iterations.

    Args:

        optimizer: wrapped optimizer.

        end_lr: the final learning rate.

        num_iter: the number of iterations over which the test occurs.

        last_epoch: the index of last epoch. Default: -1.
    """
    last_epoch: int
    base_lrs: Sequence

    def __init__(self, optimizer: torch.optim.Optimizer, end_lr: float, num_iter: int, last_epoch: int = -1):
        self.end_lr = end_lr
        self.num_iter = num_iter
        super(_LinearLR, self).__init__(optimizer, last_epoch)

    def get_lr(self):
        curr_iter = self.last_epoch + 1
        r = curr_iter / self.num_iter

        if self.last_epoch > 0:
            val = [base_lr + r * (self.end_lr - base_lr) for base_lr in self.base_lrs]
        else:
            val = [base_lr for base_lr in self.base_lrs]
        self._lr = val
        return val

    @property
    def lr(self):
        return self._lr


class _ExponentialLR(_LRScheduler):
    """Exponentially increases the learning rate between two boundaries
    over a number of iterations.

    Arguments:

        optimizer: wrapped optimizer.

        end_lr: the final learning rate.

        num_iter: the number of iterations over which the test occurs.

        last_epoch: the index of last epoch. Default: -1.
    """
    last_epoch: int
    base_lrs: Sequence

    def __init__(self, optimizer: torch.optim.Optimizer, end_lr: float, num_iter: int, last_epoch: int = -1):
        self.end_lr = end_lr
        self.num_iter = num_iter
        super(_ExponentialLR, self).__init__(optimizer, last_epoch)

    def get_lr(self):
        curr_iter = self.last_epoch + 1
        r = curr_iter / self.num_iter

        if self.last_epoch > 0:
            val = [base_lr * (self.end_lr / base_lr)**r for base_lr in self.base_lrs]
        else:
            val = [base_lr for base_lr in self.base_lrs]
        self._lr = val
        return val

    @property
    def lr(self):
        return self._lr<|MERGE_RESOLUTION|>--- conflicted
+++ resolved
@@ -247,11 +247,7 @@
     model.configure_optimizers = lr_finder._exchange_scheduler(model.configure_optimizers)
 
     # Fit, lr & loss logged in callback
-<<<<<<< HEAD
-    trainer.tuner._launch(model)
-=======
-    trainer.tuner._run(model, train_dataloader=train_dataloader, val_dataloaders=val_dataloaders, datamodule=datamodule)
->>>>>>> 969e8576
+    trainer.tuner._run(model)
 
     # Prompt if we stopped early
     if trainer.global_step != num_training:
