--- conflicted
+++ resolved
@@ -146,13 +146,7 @@
         self.replace_sampler_ddp = replace_sampler_ddp
 
     def handle_given_plugins(self, plugins: Optional[Sequence]):
-<<<<<<< HEAD
         plugins = plugins if plugins is not None else []
-=======
-        if plugins is None:
-            self._cluster_environment = self.select_cluster_environment()
-            return
->>>>>>> 77b5e87a
 
         if not isinstance(plugins, Sequence):
             plugins = [plugins]
