# Copyright The PyTorch Lightning team.
#
# Licensed under the Apache License, Version 2.0 (the "License");
# you may not use this file except in compliance with the License.
# You may obtain a copy of the License at
#
#     http://www.apache.org/licenses/LICENSE-2.0
#
# Unless required by applicable law or agreed to in writing, software
# distributed under the License is distributed on an "AS IS" BASIS,
# WITHOUT WARRANTIES OR CONDITIONS OF ANY KIND, either express or implied.
# See the License for the specific language governing permissions and
# limitations under the License.

import torch
from pytorch_lightning.core import LightningModule
<<<<<<< HEAD
from pytorch_lightning.utilities import AMPType, is_apex_available
=======
from pytorch_lightning.utilities import AMPType
from pytorch_lightning.accelerators.base_backend import Accelerator
>>>>>>> 8d7ca5cd

if is_apex_available():
    from apex import amp


class GPUBackend(Accelerator):
    amp_backend: AMPType

    def __init__(self, trainer):
        super().__init__(trainer)

    def setup(self, model):

        # call setup
        self.trainer.call_setup_hook(model)

        torch.cuda.set_device(self.trainer.root_gpu)
        model.cuda(self.trainer.root_gpu)

        # CHOOSE OPTIMIZER
        # allow for lr schedulers as well
        optimizers, lr_schedulers, optimizer_frequencies = self.trainer.init_optimizers(model)
        self.trainer.optimizers = optimizers
        self.trainer.lr_schedulers = lr_schedulers
        self.trainer.optimizer_frequencies = optimizer_frequencies

        if self.trainer.amp_backend == AMPType.APEX:
            model = self._setup_nvidia_apex(model)
        return model

    def train(self, model):
        results = self.trainer.run_pretrain_routine(model)
        return results

    def training_step(self, args):
        batch = args[0]
        batch = self.to_device(batch)
        args[0] = batch
        output = self.trainer.model.training_step(*args)
        return output

    def validation_step(self, args):
        batch = args[0]
        batch = self.to_device(batch)
        args[0] = batch
        output = self.trainer.model.validation_step(*args)
        return output

    def test_step(self, args):
        batch = args[0]
        batch = self.to_device(batch)
        args[0] = batch
        output = self.trainer.model.test_step(*args)
        return output

    def to_device(self, batch):
        gpu_id = 0
        if isinstance(self.trainer.data_parallel_device_ids, list):
            gpu_id = self.trainer.data_parallel_device_ids[0]

        # Don't copy the batch since there is a single gpu that the batch could
        # be referenced from and if there are multiple optimizers the batch will
        # wind up copying it to the same device repeatedly.
        return self.batch_to_device(batch, gpu_id)

    def _setup_nvidia_apex(self, model: LightningModule):
        model, optimizers = model.configure_apex(amp, model, self.trainer.optimizers, self.trainer.amp_level)
        self.trainer.optimizers = optimizers
        self.trainer.reinit_scheduler_properties(self.trainer.optimizers, self.trainer.lr_schedulers)
        return model<|MERGE_RESOLUTION|>--- conflicted
+++ resolved
@@ -14,12 +14,8 @@
 
 import torch
 from pytorch_lightning.core import LightningModule
-<<<<<<< HEAD
 from pytorch_lightning.utilities import AMPType, is_apex_available
-=======
-from pytorch_lightning.utilities import AMPType
 from pytorch_lightning.accelerators.base_backend import Accelerator
->>>>>>> 8d7ca5cd
 
 if is_apex_available():
     from apex import amp
