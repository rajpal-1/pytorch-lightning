--- conflicted
+++ resolved
@@ -13,19 +13,10 @@
 # limitations under the License.
 
 from pytorch_lightning.core import LightningModule
-<<<<<<< HEAD
-from pytorch_lightning.utilities.imports import is_apex_available
-=======
 from pytorch_lightning.utilities import AMPType
->>>>>>> a6e7aa77
 
 if is_apex_available():
     from apex import amp
-<<<<<<< HEAD
-=======
-except ImportError:
-    amp = None
->>>>>>> a6e7aa77
 
 
 class GPUBackend(object):
@@ -48,13 +39,7 @@
         self.trainer.lr_schedulers = lr_schedulers
         self.trainer.optimizer_frequencies = optimizer_frequencies
 
-<<<<<<< HEAD
-        # TODO: remove with dropping NVIDIA AMP support
-        native_amp_available = hasattr(torch.cuda, "amp") and hasattr(torch.cuda.amp, "autocast")
-        if is_apex_available() and self.trainer.use_amp and not native_amp_available:
-=======
         if self.trainer.amp_type == AMPType.APEX:
->>>>>>> a6e7aa77
             model = self._setup_nvidia_apex(model)
         return model
 
