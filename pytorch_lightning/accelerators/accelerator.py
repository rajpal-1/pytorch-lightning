--- conflicted
+++ resolved
@@ -237,13 +237,8 @@
         """
         kwargs = self.to_device(kwargs)
 
-<<<<<<< HEAD
-        with self.precision_plugin.predict_context(), self.training_type_plugin.predict_context():
+        with self.precision_plugin.predict_step_context(), self.training_type_plugin.predict_step_context():
             return self.training_type_plugin.predict_step(*kwargs.values())
-=======
-        with self.precision_plugin.predict_step_context(), self.training_type_plugin.predict_step_context():
-            return self.training_type_plugin.predict_step(*args)
->>>>>>> f58865aa
 
     def training_step_end(self, output: STEP_OUTPUT) -> STEP_OUTPUT:
         """A hook to do something at the end of the training step
