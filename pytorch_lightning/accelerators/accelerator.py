# Copyright The PyTorch Lightning team.
#
# Licensed under the Apache License, Version 2.0 (the "License");
# you may not use this file except in compliance with the License.
# You may obtain a copy of the License at
#
#     http://www.apache.org/licenses/LICENSE-2.0
#
# Unless required by applicable law or agreed to in writing, software
# distributed under the License is distributed on an "AS IS" BASIS,
# WITHOUT WARRANTIES OR CONDITIONS OF ANY KIND, either express or implied.
# See the License for the specific language governing permissions and
# limitations under the License.
from typing import Any, Callable, Iterable, Optional, Union

import torch
from torch.optim import Optimizer
from torch.utils.data import DataLoader

from pytorch_lightning.core import LightningModule
from pytorch_lightning.plugins.precision import ApexMixedPrecisionPlugin, NativeMixedPrecisionPlugin, PrecisionPlugin
from pytorch_lightning.plugins.training_type import TrainingTypePlugin
from pytorch_lightning.utilities.apply_func import move_data_to_device
from pytorch_lightning.utilities.distributed import all_gather_ddp_if_available
from pytorch_lightning.utilities.enums import AMPType, LightningEnum


class Accelerator(object):
    """
    The Accelerator Base Class.
    An Accelerator is meant to deal with one type of Hardware.

    Currently there are accelerators for:
    - CPU
    - GPU
    - TPU

<<<<<<< HEAD
    def train(self):
        self.trainer.setup_trainer(self.trainer.model)
        return self.train_or_test()

    def teardown(self):
        # Ensure if necessary all processes are finished
        self.barrier()
=======
    Each Accelerator gets two plugins upon initialization:
    One to handle differences from the training routine and one to handle different precisions.

    """

    def __init__(
        self,
        precision_plugin: PrecisionPlugin,
        training_type_plugin: TrainingTypePlugin,
    ) -> None:
        """

        Args:
            precision_plugin: the plugin to handle precision-specific parts
            training_type_plugin: the plugin to handle different training routines
        """
        self.precision_plugin = precision_plugin
        self.training_type_plugin = training_type_plugin

        self.optimizers = None
        self.lr_schedulers = None
        self.optimizer_frequencies = None

    def setup(self, trainer, model: LightningModule) -> None:
        """
        Connects the plugins to the training process, creates optimizers

        Args:
            trainer: the trainer instance to connect to
            model: the model to train
        """
        self.connect_training_type_plugin(self.training_type_plugin, model)
        self.setup_optimizers(trainer)
        self.connect_precision_plugin(self.precision_plugin)

    def start_training(self, trainer):
        self.training_type_plugin.start_training(trainer)

    def start_testing(self, trainer):
        self.training_type_plugin.start_testing(trainer)
>>>>>>> 863a70c2

    def start_predicting(self, trainer):
        self.training_type_plugin.start_predicting(trainer)

    def pre_dispatch(self) -> None:
        """Hook to do something before the training/evaluation/prediction starts."""
        self.training_type_plugin.pre_dispatch()
        self.precision_plugin.pre_dispatch()

    def post_dispatch(self) -> None:
        """Hook to do something before the training/evaluation/prediction starts."""
        self.training_type_plugin.post_dispatch()
        self.precision_plugin.post_dispatch()

    @property
    def model(self) -> torch.nn.Module:
        """Returns the model. This can also be a wrapped LightningModule.
        For retrieving the pure LightningModule use :attr:`Accelerator.lightning_module`

        """
        return self.training_type_plugin.model

    @model.setter
    def model(self, new_model: torch.nn.Module) -> None:
        self.training_type_plugin.model = new_model

    @property
    def lightning_module(self) -> LightningModule:
        """Returns the pure LightningModule.
        To get the potentially wrapped model use :attr:`Accelerator.model`

        """
        return self.training_type_plugin.lightning_module

    @property
    def root_device(self) -> torch.device:
        return self.training_type_plugin.root_device

    def teardown(self):
        """This method is called to teardown the training process.
        It is the right place to release memory and free other ressources.
        """
        pass

    def batch_to_device(self, batch: Any, device: Optional[torch.device] = None) -> Any:
        """Moves the batch to the correct device.
        The returned batch is of the same type as the input batch, just having all tensors on the correct device.

<<<<<<< HEAD
    def train_or_test(self):
        if self.trainer.testing:
            results = self.trainer.run_test()
        else:
            self.trainer.train_loop.setup_training()
            results = self.trainer.train()
        return results
=======
        Args:
            batch: The batch of samples to move to the correct device
            device: The target device
        """
        model = self.lightning_module
>>>>>>> 863a70c2

        if model is not None:
            return model._apply_batch_transfer_handler(batch, device)

        return move_data_to_device(batch, device)

    def on_train_start(self):
        """Hook to do something upon the training start"""
        pass

    def training_step(self, args):
        """The actual training step.

        Args:
            args: the arguments for the models training step. Can consist of the following:
                batch (:class:`~torch.Tensor` | (:class:`~torch.Tensor`, ...) | [:class:`~torch.Tensor`, ...]):
                    The output of your :class:`~torch.utils.data.DataLoader`. A tensor, tuple or list.
                batch_idx (int): Integer displaying index of this batch
                optimizer_idx (int): When using multiple optimizers, this argument will also be present.
                hiddens(:class:`~torch.Tensor`): Passed in if
                    :paramref:`~pytorch_lightning.trainer.trainer.Trainer.truncated_bptt_steps` > 0.

        """
        args[0] = self.to_device(args[0])

        with self.precision_plugin.train_step_context(), self.training_type_plugin.train_step_context():
            return self.training_type_plugin.training_step(*args)

    def post_training_step(self):
        self.training_type_plugin.post_training_step()

    def validation_step(self, args):
        """The actual validation step.

        Args:
            args: the arguments for the models validation step. Can consist of the following:
                batch (:class:`~torch.Tensor` | (:class:`~torch.Tensor`, ...) | [:class:`~torch.Tensor`, ...]):
                    The output of your :class:`~torch.utils.data.DataLoader`. A tensor, tuple or list.
                batch_idx (int): The index of this batch
                dataloader_idx (int): The index of the dataloader that produced this batch
                    (only if multiple val dataloaders used)
        """
        batch = self.to_device(args[0])

        args[0] = batch

        with self.precision_plugin.val_step_context(), self.training_type_plugin.val_step_context():
            return self.training_type_plugin.validation_step(*args)

    def test_step(self, args):
        """The actual test step.

        Args:
            args: the arguments for the models test step. Can consist of the following:
                batch (:class:`~torch.Tensor` | (:class:`~torch.Tensor`, ...) | [:class:`~torch.Tensor`, ...]):
                    The output of your :class:`~torch.utils.data.DataLoader`. A tensor, tuple or list.
                batch_idx (int): The index of this batch.
                dataloader_idx (int): The index of the dataloader that produced this batch
                    (only if multiple test dataloaders used).
        """
        batch = self.to_device(args[0])

        args[0] = batch

        with self.precision_plugin.test_step_context(), self.training_type_plugin.test_step_context():
            return self.training_type_plugin.test_step(*args)

    def predict(self, args):
        """The actual predict step.

        Args:
            args: the arguments for the models predict step. Can consist of the following:
                batch (:class:`~torch.Tensor` | (:class:`~torch.Tensor`, ...) | [:class:`~torch.Tensor`, ...]):
                    The output of your :class:`~torch.utils.data.DataLoader`. A tensor, tuple or list.
                batch_idx (int): The index of this batch.
                dataloader_idx (int): The index of the dataloader that produced this batch
                    (only if multiple predict dataloaders used).
        """
        batch = self.to_device(args[0])

        args[0] = batch

        with self.precision_plugin.predict_context(), self.training_type_plugin.predict_context():
            return self.training_type_plugin.predict(*args)

    def training_step_end(self, output):
        """A hook to do something at the end of the training step

        Args:
            output: the output of the training step
        """
        return self.training_type_plugin.training_step_end(output)

    def test_step_end(self, output):
        """A hook to do something at the end of the test step

        Args:
            output: the output of the test step
        """
        return self.training_type_plugin.test_step_end(output)

    def validation_step_end(self, output):
        """A hook to do something at the end of the validation step

        Args:
            output: the output of the validation step
        """
        return self.training_type_plugin.validation_step_end(output)

    def backward(
        self,
        closure_loss: torch.Tensor,
        optimizer: Optimizer,
        optimizer_idx: int,
        should_accumulate: bool,
        *args,
        **kwargs,
    ) -> torch.Tensor:
        """Forwards backward-calls to the precision plugin.

        Args:
            closure_loss: a tensor holding the loss value to backpropagate
            should_accumulate: whether to accumulate gradients
        """
        self.training_type_plugin.pre_backward(closure_loss, should_accumulate, optimizer, optimizer_idx)

        output = self.precision_plugin.backward(
            self.lightning_module, closure_loss, optimizer, optimizer_idx, should_accumulate, *args, **kwargs
        )

        self.training_type_plugin.post_backward(closure_loss, should_accumulate, optimizer, optimizer_idx)

        return output

    def optimizer_step(self, optimizer: Optimizer, opt_idx: int, lambda_closure: Callable, **kwargs):
        """performs the actual optimizer step.

        Args:
            optimizer: the optimizer performing the step
            opt_idx: index of the current optimizer
            lambda_closure: closure calculating the loss value

        """
        make_optimizer_step = self.precision_plugin.pre_optimizer_step(
            self.lightning_module, optimizer, opt_idx, lambda_closure, **kwargs
        )
        if make_optimizer_step:
            self.run_optimizer_step(optimizer, opt_idx, lambda_closure, **kwargs)
        self.precision_plugin.post_optimizer_step(optimizer, opt_idx)
        self.training_type_plugin.post_optimizer_step(optimizer, opt_idx, **kwargs)

    def run_optimizer_step(self, optimizer: Optimizer, optimizer_idx: int, lambda_closure: Callable, **kwargs):
        self.training_type_plugin.optimizer_step(optimizer, lambda_closure=lambda_closure, **kwargs)

    def optimizer_zero_grad(self, current_epoch: int, batch_idx: int, optimizer: Optimizer, opt_idx: int) -> None:
        """Zeros all model parameter's gradients"""
        model_ref = self.lightning_module
        model_ref.optimizer_zero_grad(current_epoch, batch_idx, optimizer, opt_idx)

    def clip_gradients(self, optimizer: Optimizer, clip_val: Union[int, float]) -> None:
        """clips all the optimizer parameters to the given value"""

        self.precision_plugin.clip_gradients(optimizer, clip_val)

    def on_train_epoch_end(self, outputs) -> None:
        """Hook to do something on the end of an training epoch

        Args:
            outputs: the outputs of the training steps
        """
        pass

    def on_train_end(self) -> None:
        """Hook to do something at the end of the training"""
        pass

    def setup_optimizers(self, trainer):
        """creates optimizers and schedulers

        Args:
            trainer: the Trainer, these optimizers should be connected to
            model: the model to be optimized by the created optimizers
        """
        if trainer.testing:
            return
        optimizers, lr_schedulers, optimizer_frequencies = self.training_type_plugin.init_optimizers(
            trainer=trainer, model=self.lightning_module
        )
        self.optimizers = optimizers
        self.lr_schedulers = lr_schedulers
        self.optimizer_frequencies = optimizer_frequencies

    def connect_training_type_plugin(self, plugin: TrainingTypePlugin, model: LightningModule) -> None:
        """Attaches the training type plugin to the accelerator.
        Also transfers ownership of the model to this plugin

        """
        plugin.connect(model)

    def connect_precision_plugin(self, plugin: PrecisionPlugin):
        """Attaches the precision plugin to the accelerator"""
        model, optimizers, schedulers = plugin.connect(self.model, self.optimizers, self.lr_schedulers)
        self.model = model
        self.optimizers = optimizers
        self.schedulers = schedulers

    def to_device(self, batch: Any) -> Any:
        """Pushes the batch to the root device"""
        return self.batch_to_device(batch, self.root_device)

    @property
    def amp_backend(self) -> Optional[LightningEnum]:
        if isinstance(self.precision_plugin, ApexMixedPrecisionPlugin):
            return AMPType.APEX
        elif isinstance(self.precision_plugin, NativeMixedPrecisionPlugin):
            return AMPType.NATIVE
        return None

    @property
    def precision(self) -> int:
        return self.precision_plugin.precision

    @property
    def scaler(self):
        if hasattr(self.precision_plugin, "scaler"):
            return self.precision_plugin.scaler

        return None

    @property
    def rpc_enabled(self) -> bool:
        return self.training_type_plugin.rpc_enabled

    def optimizer_state(self, optimizer: Optimizer) -> dict:
        """
        Returns state of an optimizer. Allows for syncing/collating optimizer state from processes in custom
        plugins.
        """
        if self.training_type_plugin and hasattr(self.training_type_plugin, "optimizer_state"):
            return self.training_type_plugin.optimizer_state(optimizer)
        return optimizer.state_dict()

    def on_save(self, checkpoint):
        return checkpoint

    def barrier(self, name: Optional[str] = None) -> None:
        self.training_type_plugin.barrier(name=name)

    def broadcast(self, obj: object, src: int = 0) -> object:
        """Broadcasts an object to all processes, such that the src object is broadcast to all other ranks if needed.

        Args:
            obj: Object to broadcast to all process, usually a tensor or collection of tensors.
            src: The source rank of which the object will be broadcast from
        """
        return self.training_type_plugin.broadcast(obj, src)

    def all_gather(self, tensor: Union[torch.Tensor], group: Optional[Any] = None, sync_grads: bool = False):
        """
        Function to gather a tensor from several distributed processes.

        Args:
            tensor: tensor of shape (batch, ...)
            group: the process group to gather results from. Defaults to all processes (world)
            sync_grads: flag that allows users to synchronize gradients for all_gather op
        Return:
            A tensor of shape (world_size, batch, ...)
        """
        return all_gather_ddp_if_available(tensor, group=group, sync_grads=sync_grads)

    def process_dataloader(self, dataloader: Union[Iterable, DataLoader]) -> Union[Iterable, DataLoader]:
        """Wraps the dataloader if necessary

        Args:
            dataloader: iterable. Ideally of type: :class:`torch.utils.data.DataLoader`
        """
        return self.training_type_plugin.process_dataloader(dataloader)

    @property
    def results(self) -> Any:
        """
        The results of the last training/testing run will be cached within the training type plugin.
        In distributed training, we make sure to transfer the results to the appropriate master process.
        """
        return self.training_type_plugin.results<|MERGE_RESOLUTION|>--- conflicted
+++ resolved
@@ -35,15 +35,6 @@
     - GPU
     - TPU
 
-<<<<<<< HEAD
-    def train(self):
-        self.trainer.setup_trainer(self.trainer.model)
-        return self.train_or_test()
-
-    def teardown(self):
-        # Ensure if necessary all processes are finished
-        self.barrier()
-=======
     Each Accelerator gets two plugins upon initialization:
     One to handle differences from the training routine and one to handle different precisions.
 
@@ -84,7 +75,6 @@
 
     def start_testing(self, trainer):
         self.training_type_plugin.start_testing(trainer)
->>>>>>> 863a70c2
 
     def start_predicting(self, trainer):
         self.training_type_plugin.start_predicting(trainer)
@@ -133,21 +123,11 @@
         """Moves the batch to the correct device.
         The returned batch is of the same type as the input batch, just having all tensors on the correct device.
 
-<<<<<<< HEAD
-    def train_or_test(self):
-        if self.trainer.testing:
-            results = self.trainer.run_test()
-        else:
-            self.trainer.train_loop.setup_training()
-            results = self.trainer.train()
-        return results
-=======
         Args:
             batch: The batch of samples to move to the correct device
             device: The target device
         """
         model = self.lightning_module
->>>>>>> 863a70c2
 
         if model is not None:
             return model._apply_batch_transfer_handler(batch, device)
