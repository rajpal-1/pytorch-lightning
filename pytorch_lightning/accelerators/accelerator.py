# Copyright The PyTorch Lightning team.
#
# Licensed under the Apache License, Version 2.0 (the "License");
# you may not use this file except in compliance with the License.
# You may obtain a copy of the License at
#
#     http://www.apache.org/licenses/LICENSE-2.0
#
# Unless required by applicable law or agreed to in writing, software
# distributed under the License is distributed on an "AS IS" BASIS,
# WITHOUT WARRANTIES OR CONDITIONS OF ANY KIND, either express or implied.
# See the License for the specific language governing permissions and
# limitations under the License.
from typing import Any, Callable, Iterable, Optional, TYPE_CHECKING, Union

import torch
from torch.optim import Optimizer
from torch.utils.data import DataLoader

from pytorch_lightning.core import LightningModule
from pytorch_lightning.plugins.precision import ApexMixedPrecisionPlugin
from pytorch_lightning.plugins.precision import MixedPrecisionPlugin
from pytorch_lightning.plugins.precision import NativeMixedPrecisionPlugin
from pytorch_lightning.plugins.precision import PrecisionPlugin
from pytorch_lightning.plugins.training_type import TrainingTypePlugin
from pytorch_lightning.plugins.training_type.horovod import HorovodPlugin
from pytorch_lightning.utilities.apply_func import move_data_to_device
<<<<<<< HEAD
from pytorch_lightning.utilities.enums import AMPType
from pytorch_lightning.utilities.enums import LightningEnum
=======
from pytorch_lightning.utilities.distributed import all_gather_ddp_if_available
from pytorch_lightning.utilities.enums import AMPType, LightningEnum
>>>>>>> ab859d78



class Accelerator(object):
    """
    The Accelerator Base Class.
    An Accelerator is meant to deal with one type of Hardware.

    Currently there are accelerators for:
    - CPU
    - GPU
    - TPU

    Each Accelerator gets two plugins upon initialization:
    One to handle differences from the training routine and one to handle different precisions.

    """

    def __init__(
        self,
        precision_plugin: PrecisionPlugin,
        training_type_plugin: TrainingTypePlugin,
    ) -> None:
        """

        Args:
            precision_plugin: the plugin to handle precision-specific parts
            training_type_plugin: the plugin to handle different training routines
        """
        self.precision_plugin = precision_plugin
        self.training_type_plugin = training_type_plugin

        self.optimizers = None
        self.lr_schedulers = None
        self.optimizer_frequencies = None

    def setup(self, trainer: "Trainer", model: LightningModule) -> None:
        """
        Connects the plugins to the training process, creates optimizers

        Args:
            trainer: the trainer instance to connect to
            model: the model to train
        """
        self.connect_training_type_plugin(self.training_type_plugin, model)
        self.setup_optimizers(trainer)
        self.connect_precision_plugin(self.precision_plugin)

    @property
    def model(self) -> torch.nn.Module:
        """Returns the model. This can also be a wrapped LightningModule.
        For retrieving the pure LightningModule use :attr:`Accelerator.lightning_module`

        """
        return self.training_type_plugin.model

    @model.setter
    def model(self, new_model: torch.nn.Module) -> None:
        self.training_type_plugin.model = new_model

    @property
    def lightning_module(self) -> LightningModule:
        """Returns the pure LightningModule.
        To get the potentially wrapped model use :attr:`Accelerator.model`

        """
        return self.training_type_plugin.lightning_module

    @property
    def root_device(self) -> torch.device:
        return self.training_type_plugin.root_device

    def teardown(self):
        """This method is called to teardown the training process.
        It is the right place to release memory and free other ressources.
        """
        pass

    def batch_to_device(self, batch: Any, device: torch.device) -> Any:
        """Moves the batch to the correct device.
        The returned batch is of the same type as the input batch, just having all tensors on the correct device.

        Args:
            batch: The batch of samples to move to the correct device
            device: The target device
        """
        model = self.lightning_module
        if model is not None:
            return model.transfer_batch_to_device(batch, device)
        return move_data_to_device(batch, device)

    def on_train_start(self):
        """Hook to do something upon the training start"""
        pass

    def training_step(self, args):
        """The actual training step.

        Args:
            args: the arguments for the models training step. Can consist of the following:
                batch (:class:`~torch.Tensor` | (:class:`~torch.Tensor`, ...) | [:class:`~torch.Tensor`, ...]):
                    The output of your :class:`~torch.utils.data.DataLoader`. A tensor, tuple or list.
                batch_idx (int): Integer displaying index of this batch
                optimizer_idx (int): When using multiple optimizers, this argument will also be present.
                hiddens(:class:`~torch.Tensor`): Passed in if
                    :paramref:`~pytorch_lightning.trainer.trainer.Trainer.truncated_bptt_steps` > 0.

        """
        batch = self.to_device(args[0])

        args[0] = batch

        with self.precision_plugin.train_step_context():
            with self.training_type_plugin.train_step_context():
                return self.training_type_plugin.training_step(*args)

    def post_training_step(self):
        self.training_type_plugin.post_training_step()

    def validation_step(self, args):
        """The actual validation step.

        Args:
            args: the arguments for the models validation step. Can consist of the following:
                batch (:class:`~torch.Tensor` | (:class:`~torch.Tensor`, ...) | [:class:`~torch.Tensor`, ...]):
                    The output of your :class:`~torch.utils.data.DataLoader`. A tensor, tuple or list.
                batch_idx (int): The index of this batch
                dataloader_idx (int): The index of the dataloader that produced this batch
                    (only if multiple val dataloaders used)
        """
        batch = self.to_device(args[0])

        args[0] = batch

        with self.precision_plugin.val_step_context():
            with self.training_type_plugin.val_step_context():
                return self.training_type_plugin.validation_step(*args)

    def test_step(self, args):
        """The actual test step.

        Args:
            args: the arguments for the models test step. Can consist of the following:
                batch (:class:`~torch.Tensor` | (:class:`~torch.Tensor`, ...) | [:class:`~torch.Tensor`, ...]):
                    The output of your :class:`~torch.utils.data.DataLoader`. A tensor, tuple or list.
                batch_idx (int): The index of this batch.
                dataloader_idx (int): The index of the dataloader that produced this batch
                    (only if multiple test dataloaders used).
        """
        batch = self.to_device(args[0])

        args[0] = batch

        with self.precision_plugin.test_step_context():
            with self.training_type_plugin.test_step_context():
                return self.training_type_plugin.test_step(*args)

    def training_step_end(self, output):
        """A hook to do something at the end of the training step

        Args:
            output: the output of the training step
        """
        return self.training_type_plugin.training_step_end(output)

    def test_step_end(self, output):
        """A hook to do something at the end of the test step

        Args:
            output: the output of the test step
        """
        return self.training_type_plugin.test_step_end(output)

    def validation_step_end(self, output):
        """A hook to do something at the end of the validation step

        Args:
            output: the output of the validation step
        """
        return self.training_type_plugin.validation_step_end(output)

    def predict(self, args):
        """The prediction step.

        Args:
            args: the arguments for the models predict step. Can consist of the following:
                batch (:class:`~torch.Tensor` | (:class:`~torch.Tensor`, ...) | [:class:`~torch.Tensor`, ...]):
                    The output of your :class:`~torch.utils.data.DataLoader`. A tensor, tuple or list.
                batch_idx (int): Integer displaying index of this batch
                optimizer_idx (int): When using multiple optimizers, this argument will also be present.
                hiddens(:class:`~torch.Tensor`): Passed in if
                    :paramref:`~pytorch_lightning.trainer.trainer.Trainer.truncated_bptt_steps` > 0.

        """
        batch = self.to_device(args[0])
        args[0] = batch
        return self.training_type_plugin.predict(*args)

    def process_dataloader(self, dataloader: Union[Iterable, DataLoader]) -> Union[Iterable, DataLoader]:
        """Wraps the dataloader if necessary

        Args:
            dataloader: iterable. Ideally of type: :class:`torch.utils.data.DataLoader`
        """
        return dataloader

    def backward(
        self,
        closure_loss: torch.Tensor,
        optimizer: Optimizer,
<<<<<<< HEAD
        optimizer_idx: int,
=======
        opt_idx: int,
>>>>>>> ab859d78
        should_accumulate: bool,
        *args,
        **kwargs,
    ) -> torch.Tensor:
        """Forwards backward-calls to the precision plugin.

        Args:
            closure_loss: a tensor holding the loss value to backpropagate
            should_accumulate: whether to accumulate gradients
        """
<<<<<<< HEAD
        self.training_type_plugin.pre_backward(closure_loss, should_accumulate)
=======
        self.training_type_plugin.pre_backward(closure_loss, should_accumulate, optimizer, opt_idx)
>>>>>>> ab859d78

        output = self.precision_plugin.backward(
            self.lightning_module, closure_loss, optimizer, optimizer_idx, should_accumulate, *args, **kwargs
        )

<<<<<<< HEAD
        self.training_type_plugin.post_backward(closure_loss, should_accumulate)
=======
        self.training_type_plugin.post_backward(closure_loss, should_accumulate, optimizer, opt_idx)
>>>>>>> ab859d78

        return output

    def optimizer_step(self, optimizer: Optimizer, opt_idx: int, lambda_closure: Callable, **kwargs):
        """performs the actual optimizer step.

        Args:
            optimizer: the optimizer performing the step
            opt_idx: index of the current optimizer
            lambda_closure: closure calculating the loss value

        """
        make_optimizer_step = self.precision_plugin.pre_optimizer_step(
            self.lightning_module, optimizer, opt_idx, lambda_closure, **kwargs
        )
        if make_optimizer_step:
            self.run_optimizer_step(optimizer, opt_idx, lambda_closure, **kwargs)
        self.precision_plugin.post_optimizer_step(optimizer, opt_idx)
        self.training_type_plugin.post_optimizer_step(optimizer, opt_idx, **kwargs)

    def run_optimizer_step(self, optimizer: Optimizer, optimizer_idx: int, lambda_closure: Callable, **kwargs):
        optimizer.step(closure=lambda_closure, **kwargs)

    def optimizer_zero_grad(self, current_epoch: int, batch_idx: int, optimizer: Optimizer, opt_idx: int) -> None:
        """Zeros all model parameter's gradients"""
        model_ref = self.lightning_module
        model_ref.optimizer_zero_grad(current_epoch, batch_idx, optimizer, opt_idx)

    def clip_gradients(self, optimizer: Optimizer, clip_val: Union[int, float]) -> None:
        """clips all the optimizer parameters to the given value"""

        self.precision_plugin.clip_gradients(optimizer, clip_val)

    def on_train_epoch_end(self, outputs) -> None:
        """Hook to do something on the end of an training epoch

        Args:
            outputs: the outputs of the training steps
        """
        pass

    def on_train_end(self) -> None:
        """Hook to do something at the end of the training"""
        pass

    def setup_optimizers(self, trainer: "Trainer"):
        """creates optimizers and schedulers

        Args:
            trainer: the Trainer, these optimizers should be connected to
            model: the model to be optimized by the created optimizers
        """
        if trainer.testing is True:
            return
        optimizers, lr_schedulers, optimizer_frequencies = trainer.init_optimizers(self.lightning_module)
        self.optimizers = optimizers
        self.lr_schedulers = lr_schedulers
        self.optimizer_frequencies = optimizer_frequencies

    def connect_training_type_plugin(self, plugin: TrainingTypePlugin, model: LightningModule) -> None:
        """Attaches the training type plugin to the accelerator.
        Also transfers ownership of the model to this plugin

        """
        plugin.connect(model)

    def connect_precision_plugin(self, plugin: PrecisionPlugin):
        """Attaches the precision plugin to the accelerator"""
        model, optimizers, schedulers = plugin.connect(self.model, self.optimizers, self.lr_schedulers)
        self.model = model
        self.optimizers = optimizers
        self.schedulers = schedulers

    def to_device(self, batch: Any) -> Any:
        """Pushes the batch to the root device"""
        return self.batch_to_device(batch, self.root_device)

    @property
    def amp_backend(self) -> Optional[LightningEnum]:
        if isinstance(self.precision_plugin, ApexMixedPrecisionPlugin):
            return AMPType.APEX
        elif isinstance(self.precision_plugin, NativeMixedPrecisionPlugin):
            return AMPType.NATIVE
        return None

    @property
    def precision(self) -> int:
        return self.precision_plugin.precision

    @property
    def scaler(self):
        if hasattr(self.precision_plugin, "scaler"):
            return self.precision_plugin.scaler

        return None

    @property
    def rpc_enabled(self) -> bool:
        return self.training_type_plugin.rpc_enabled

    def optimizer_state(self, optimizer: Optimizer) -> dict:
        """
        Returns state of an optimizer. Allows for syncing/collating optimizer state from processes in custom
        plugins.
        """
        if self.training_type_plugin and hasattr(self.training_type_plugin, "optimizer_state"):
            return self.training_type_plugin.optimizer_state(optimizer)
        return optimizer.state_dict()

    def on_save(self, checkpoint):
        return checkpoint

    def barrier(self, name: Optional[str] = None) -> None:
        self.training_type_plugin.barrier(name=name)

    def all_gather(self, tensor: Union[torch.Tensor], group: Optional[Any] = None, sync_grads: bool = False):
        """
        Function to gather a tensor from several distributed processes
        Args:
            tensor: tensor of shape (batch, ...)
            group: the process group to gather results from. Defaults to all processes (world)
            sync_grads: flag that allows users to synchronize gradients for all_gather op
        Return:
            A tensor of shape (world_size, batch, ...)
        """
        return all_gather_ddp_if_available(tensor, group=group, sync_grads=sync_grads)<|MERGE_RESOLUTION|>--- conflicted
+++ resolved
@@ -18,21 +18,17 @@
 from torch.utils.data import DataLoader
 
 from pytorch_lightning.core import LightningModule
-from pytorch_lightning.plugins.precision import ApexMixedPrecisionPlugin
-from pytorch_lightning.plugins.precision import MixedPrecisionPlugin
-from pytorch_lightning.plugins.precision import NativeMixedPrecisionPlugin
-from pytorch_lightning.plugins.precision import PrecisionPlugin
+from pytorch_lightning.plugins.precision import (
+    ApexMixedPrecisionPlugin,
+    MixedPrecisionPlugin,
+    NativeMixedPrecisionPlugin,
+    PrecisionPlugin,
+)
 from pytorch_lightning.plugins.training_type import TrainingTypePlugin
 from pytorch_lightning.plugins.training_type.horovod import HorovodPlugin
 from pytorch_lightning.utilities.apply_func import move_data_to_device
-<<<<<<< HEAD
-from pytorch_lightning.utilities.enums import AMPType
-from pytorch_lightning.utilities.enums import LightningEnum
-=======
 from pytorch_lightning.utilities.distributed import all_gather_ddp_if_available
 from pytorch_lightning.utilities.enums import AMPType, LightningEnum
->>>>>>> ab859d78
-
 
 
 class Accelerator(object):
@@ -242,11 +238,7 @@
         self,
         closure_loss: torch.Tensor,
         optimizer: Optimizer,
-<<<<<<< HEAD
         optimizer_idx: int,
-=======
-        opt_idx: int,
->>>>>>> ab859d78
         should_accumulate: bool,
         *args,
         **kwargs,
@@ -257,21 +249,13 @@
             closure_loss: a tensor holding the loss value to backpropagate
             should_accumulate: whether to accumulate gradients
         """
-<<<<<<< HEAD
-        self.training_type_plugin.pre_backward(closure_loss, should_accumulate)
-=======
-        self.training_type_plugin.pre_backward(closure_loss, should_accumulate, optimizer, opt_idx)
->>>>>>> ab859d78
+        self.training_type_plugin.pre_backward(closure_loss, should_accumulate, optimizer, optimizer_idx)
 
         output = self.precision_plugin.backward(
             self.lightning_module, closure_loss, optimizer, optimizer_idx, should_accumulate, *args, **kwargs
         )
 
-<<<<<<< HEAD
-        self.training_type_plugin.post_backward(closure_loss, should_accumulate)
-=======
-        self.training_type_plugin.post_backward(closure_loss, should_accumulate, optimizer, opt_idx)
->>>>>>> ab859d78
+        self.training_type_plugin.post_backward(closure_loss, should_accumulate, optimizer, optimizer_idx)
 
         return output
 
