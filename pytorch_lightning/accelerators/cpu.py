--- conflicted
+++ resolved
@@ -10,16 +10,7 @@
 
 
 class CPUAccelerator(Accelerator):
-<<<<<<< HEAD
-    
-=======
-    """
-    Raises:
-        MisconfigurationException:
-            If amp is used with cpu, or
-            if the selected device is not CPU.
-    """
->>>>>>> 49514b88
+
     def setup(self, trainer: 'Trainer', model: 'LightningModule') -> None:
         """
         Raises:
