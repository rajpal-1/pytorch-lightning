--- conflicted
+++ resolved
@@ -29,10 +29,7 @@
 from pytorch_lightning.utilities import AMPType
 from pytorch_lightning.utilities.seed import seed_everything
 from pytorch_lightning.distributed.dist import LightningDistributed
-<<<<<<< HEAD
-=======
 from pytorch_lightning.utilities.exceptions import MisconfigurationException
->>>>>>> 2cf17a37
 
 
 try:
@@ -97,12 +94,9 @@
         # when the trainer script was called the device has already been scoped by the time
         # code reaches this point. so, to call the scripts, we need to leave cuda visible devices alone
         # but forward the GPUs selected via environment variables
-<<<<<<< HEAD
-=======
         if self.trainer.data_parallel_device_ids is None:
             raise MisconfigurationException('you selected (distribute_backend = ddp) but did not set Trainer(gpus=?)')
 
->>>>>>> 2cf17a37
         os.environ['PL_TRAINER_GPUS'] = ','.join([str(i) for i in self.trainer.data_parallel_device_ids])
         os.environ['PL_IN_DDP_SUBPROCESS'] = '1'
 
@@ -122,13 +116,9 @@
             env_copy = os.environ.copy()
             env_copy['LOCAL_RANK'] = f'{local_rank}'
             env_copy['PL_DDP_PID'] = str(self.trainer.data_parallel_device_ids[local_rank])
-<<<<<<< HEAD
-            env_copy['PL_GLOBAL_SEED'] = os.environ.get('PL_GLOBAL_SEED')
-=======
             # remove env var if global seed not set
             if os.environ.get('PL_GLOBAL_SEED') is None:
                 del env_copy['PL_GLOBAL_SEED']
->>>>>>> 2cf17a37
 
             # start process
             # if hydra is available and initialized, make sure to set the cwd correctly
