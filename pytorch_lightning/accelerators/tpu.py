--- conflicted
+++ resolved
@@ -32,11 +32,7 @@
 class TPUAccelerator(Accelerator):
     """Accelerator for TPU devices."""
 
-<<<<<<< HEAD
     def setup(self, trainer: 'pl.Trainer') -> None:
-=======
-    def setup(self, trainer: "pl.Trainer", model: "pl.LightningModule") -> None:
->>>>>>> a64cc373
         """
         Raises:
             MisconfigurationException:
