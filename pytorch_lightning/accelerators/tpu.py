--- conflicted
+++ resolved
@@ -65,22 +65,6 @@
     def get_device_stats(self, device: Union[str, torch.device]) -> Dict[str, Any]:
         """Gets stats for the given TPU device.
 
-<<<<<<< HEAD
-        Returns:
-        A dictionary mapping the metrics (free memory and peak memory) to their values.
-        """
-        device_stats = {}
-        memory_info = xm.get_memory_info(device)
-
-        free_memory = memory_info["kb_free"]
-        peak_memory = memory_info["kb_total"] - free_memory
-
-        free_memory = self.training_type_plugin.reduce(free_memory) * 0.001
-        peak_memory = self.training_type_plugin.reduce(peak_memory) * 0.001
-
-        device_stats["avg. free memory (MB)"] = free_memory
-        device_stats["avg. peak memory (MB)"] = peak_memory
-=======
         Args:
             device: TPU device for which to get stats
 
@@ -94,5 +78,4 @@
             "avg. free memory (MB)": free_memory,
             "avg. peak memory (MB)": peak_memory,
         }
->>>>>>> ab069876
         return device_stats