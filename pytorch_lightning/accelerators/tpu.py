from typing import Any, Callable, Optional, TYPE_CHECKING

import torch
from torch.optim import Optimizer

from pytorch_lightning.accelerators.accelerator import Accelerator
from pytorch_lightning.plugins.precision import MixedPrecisionPlugin
from pytorch_lightning.plugins.training_type.single_tpu import SingleTPUPlugin
from pytorch_lightning.plugins.training_type.tpu_spawn import TPUSpawnPlugin
from pytorch_lightning.utilities import _XLA_AVAILABLE
from pytorch_lightning.utilities.exceptions import MisconfigurationException

if _XLA_AVAILABLE:
    import torch_xla.core.xla_model as xm

if TYPE_CHECKING:
    from pytorch_lightning.core.lightning import LightningModule
    from pytorch_lightning.trainer.trainer import Trainer


class TPUAccelerator(Accelerator):

    def setup(self, trainer: 'Trainer', model: 'LightningModule') -> None:
        """
        Raises:
            MisconfigurationException:
                If AMP is used with TPU, or if TPUs are not using a single TPU core or TPU spawn training.
        """
        if isinstance(self.precision_plugin, MixedPrecisionPlugin):
            raise MisconfigurationException(
                "amp + tpu is not supported. "
                "Only bfloats are supported on TPU. Consider using TPUHalfPrecisionPlugin"
            )

        if not isinstance(self.training_type_plugin, (SingleTPUPlugin, TPUSpawnPlugin)):
            raise MisconfigurationException("TPUs only support a single tpu core or tpu spawn training.")
        return super().setup(trainer, model)

    def run_optimizer_step(
<<<<<<< HEAD
        self, optimizer: Optimizer, optimizer_idx: int, lambda_closure: Callable, **kwargs
=======
        self, optimizer: Optimizer, optimizer_idx: int, lambda_closure: Callable, **kwargs: Any
>>>>>>> 49c579f1
    ) -> None:
        xm.optimizer_step(optimizer, barrier=False, optimizer_args={'closure': lambda_closure, **kwargs})

    def all_gather(self, tensor: torch.Tensor, group: Optional[Any] = None, sync_grads: bool = False) -> torch.Tensor:
        """
        Function to gather a tensor from several distributed processes
        Args:
            tensor: tensor of shape (batch, ...)
            group: the process group to gather results from. Defaults to all processes (world)
            sync_grads: flag that allows users to synchronize gradients for all_gather op
        Return:
            A tensor of shape (world_size, batch, ...)
        """
        # todo: Add support for backward with all_gather
        if torch.distributed.is_initialized():
            return xm.all_gather(tensor, group=group, sync_grads=sync_grads)
        return tensor<|MERGE_RESOLUTION|>--- conflicted
+++ resolved
@@ -37,11 +37,7 @@
         return super().setup(trainer, model)
 
     def run_optimizer_step(
-<<<<<<< HEAD
-        self, optimizer: Optimizer, optimizer_idx: int, lambda_closure: Callable, **kwargs
-=======
         self, optimizer: Optimizer, optimizer_idx: int, lambda_closure: Callable, **kwargs: Any
->>>>>>> 49c579f1
     ) -> None:
         xm.optimizer_step(optimizer, barrier=False, optimizer_args={'closure': lambda_closure, **kwargs})
 
