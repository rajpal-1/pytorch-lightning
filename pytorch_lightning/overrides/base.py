--- conflicted
+++ resolved
@@ -22,30 +22,15 @@
 
 
 class _LightningPrecisionModuleWrapperBase(DeviceDtypeModuleMixin, torch.nn.Module):
-    """
-    Wraps the user's LightningModule. Requires overriding all ``*_step`` methods and ``forward`` so that it can safely
-    be wrapped by a ``_LightningModuleWrapperBase`` and a ``*DataParallel``.
 
-    Args:
-        pl_module: the model to wrap
-    """
-
-<<<<<<< HEAD
-    def __init__(self, pl_module: LightningModule):
-=======
     def __init__(self, pl_module: 'pl.LightningModule') -> None:
         """
-        Wraps the user's LightningModule and redirects the forward call to the appropriate
-        method, either ``training_step``, ``validation_step`` or ``test_step``.
-        If the LightningModule is in none of the states `training`, `testing` or `validation`,
-        the inputs will be redirected to the
-        :meth:`~pytorch_lightning.core.lightning.LightningModule.predict` method.
-        Inheriting classes may also modify the inputs or outputs of forward.
+        Wraps the user's LightningModule. Requires overriding all ``*_step`` methods and ``forward`` so that it can
+        safely be wrapped by a ``_LightningModuleWrapperBase`` and a ``*DataParallel``.
 
         Args:
             pl_module: the model to wrap
         """
->>>>>>> 0b6fd1da
         super().__init__()
         self.module = pl_module
 
@@ -72,19 +57,19 @@
 
 
 class _LightningModuleWrapperBase(DeviceDtypeModuleMixin, torch.nn.Module):
-    """
-    Wraps the user's LightningModule and redirects the forward call to the appropriate
-    method, either ``training_step``, ``validation_step`` or ``test_step``.
-    If the LightningModule is in none of the states `training`, `testing` or `validation`,
-    the inputs will be redirected to the
-    :meth:`~pytorch_lightning.core.lightning.LightningModule.predict` method.
-    Inheriting classes may also modify the inputs or outputs of forward.
 
-    Args:
-        pl_module: the model to wrap
-    """
+    def __init__(self, pl_module: Union['pl.LightningModule', _LightningPrecisionModuleWrapperBase]):
+        """
+        Wraps the user's LightningModule and redirects the forward call to the appropriate
+        method, either ``training_step``, ``validation_step`` or ``test_step``.
+        If the LightningModule is in none of the states `training`, `testing` or `validation`,
+        the inputs will be redirected to the
+        :meth:`~pytorch_lightning.core.lightning.LightningModule.predict` method.
+        Inheriting classes may also modify the inputs or outputs of forward.
 
-    def __init__(self, pl_module: Union[LightningModule, _LightningPrecisionModuleWrapperBase]):
+        Args:
+            pl_module: the model to wrap
+        """
         super().__init__()
         self.module = pl_module
 
