# Copyright The PyTorch Lightning team.
#
# Licensed under the Apache License, Version 2.0 (the "License");
# you may not use this file except in compliance with the License.
# You may obtain a copy of the License at
#
#     http://www.apache.org/licenses/LICENSE-2.0
#
# Unless required by applicable law or agreed to in writing, software
# distributed under the License is distributed on an "AS IS" BASIS,
# WITHOUT WARRANTIES OR CONDITIONS OF ANY KIND, either express or implied.
# See the License for the specific language governing permissions and
# limitations under the License.
"""Profiler to check if there are any bottlenecks in your code."""
import cProfile
import inspect
import io
import os
import pstats
import time
from functools import partial
from abc import ABC, abstractmethod
from collections import defaultdict
from contextlib import contextmanager
from typing import Callable, List, Optional, Union, Any

import numpy as np
import torch

from pytorch_lightning import _logger as log
from pytorch_lightning.utilities import _TORCH_GREATER_EQUAL_1_8, rank_zero_only
from pytorch_lightning.utilities.cloud_io import get_filesystem
from pytorch_lightning.utilities.distributed import rank_zero_warn
from pytorch_lightning.utilities.exceptions import MisconfigurationException

if _TORCH_GREATER_EQUAL_1_8:
    from torch.autograd.profiler import record_function
    from torch.profiler import ProfilerAction, ProfilerActivity, tensorboard_trace_handler


class BaseProfiler(ABC):
    """
    If you wish to write a custom profiler, you should inhereit from this class.
    """

    def __init__(self, output_streams: Optional[Union[list, tuple]] = None):
        """
        Args:
            output_streams: callable
        """
        if output_streams:
            if not isinstance(output_streams, (list, tuple)):
                output_streams = [output_streams]
        else:
            output_streams = []
        self.write_streams = output_streams

    @abstractmethod
    def start(self, action_name: str) -> None:
        """Defines how to start recording an action."""

    @abstractmethod
    def stop(self, action_name: str) -> None:
        """Defines how to record the duration once an action is complete."""

    @contextmanager
    def profile(self, action_name: str) -> None:
        """
        Yields a context manager to encapsulate the scope of a profiled action.

        Example::

            with self.profile('load training data'):
                # load training data code

        The profiler will start once you've entered the context and will automatically
        stop once you exit the code block.
        """
        try:
            self.start(action_name)
            yield action_name
        finally:
            self.stop(action_name)

    def profile_iterable(self, iterable, action_name: str) -> None:
        iterator = iter(iterable)
        while True:
            try:
                self.start(action_name)
                value = next(iterator)
                self.stop(action_name)
                yield value
            except StopIteration:
                self.stop(action_name)
                break

    def describe(self) -> None:
        """Logs a profile report after the conclusion of the training run."""
        for write in self.write_streams:
            write(self.summary())

    @abstractmethod
    def summary(self) -> str:
        """Create profiler summary in text format."""

    def on_train_start(self, local_rank: Optional[int] = None, log_dir: str = None):
        """
        This function is used by the Trainer to inject local_rank with `DDP`
        and `TensorBoardLogger` log_dir in the profiler.
        """
        self.local_rank = local_rank
        self.log_dir = log_dir


class PassThroughProfiler(BaseProfiler):
    """
    This class should be used when you don't want the (small) overhead of profiling.
    The Trainer uses this class by default.
    """

    def __init__(self):
        super().__init__(output_streams=None)

    def start(self, action_name: str) -> None:
        pass

    def stop(self, action_name: str) -> None:
        pass

    def summary(self) -> str:
        return ""


class SimpleProfiler(BaseProfiler):
    """
    This profiler simply records the duration of actions (in seconds) and reports
    the mean duration of each action and the total time spent over the entire training run.
    """

    def __init__(self, output_filename: Optional[str] = None, extended=True):
        """
        Args:
            output_filename: optionally save profile results to file instead of printing
                to std out when training is finished.
        """
        self.current_actions = {}
        self.recorded_durations = defaultdict(list)
        self.extended = extended

        self.output_fname = output_filename
        self.output_file = None
        if self.output_fname:
            fs = get_filesystem(self.output_fname)
            self.output_file = fs.open(self.output_fname, "w")

        streaming_out = [self.output_file.write] if self.output_file else [log.info]
        self.start_time = time.monotonic()
        super().__init__(output_streams=streaming_out)

    def start(self, action_name: str) -> None:
        if action_name in self.current_actions:
            raise ValueError(f"Attempted to start {action_name} which has already started.")
        self.current_actions[action_name] = time.monotonic()

    def stop(self, action_name: str) -> None:
        end_time = time.monotonic()
        if action_name not in self.current_actions:
            raise ValueError(f"Attempting to stop recording an action ({action_name}) which was never started.")
        start_time = self.current_actions.pop(action_name)
        duration = end_time - start_time
        self.recorded_durations[action_name].append(duration)

    def make_report(self):
        total_duration = time.monotonic() - self.start_time
        report = [[a, d, 100. * np.sum(d) / total_duration] for a, d in self.recorded_durations.items()]
        report.sort(key=lambda x: x[2], reverse=True)
        return report, total_duration

    def summary(self) -> str:
        output_string = "\n\nProfiler Report\n"

        if self.extended:

            if len(self.recorded_durations) > 0:
                max_key = np.max([len(k) for k in self.recorded_durations.keys()])

                def log_row(action, mean, num_calls, total, per):
                    row = f"{os.linesep}{action:<{max_key}s}\t|  {mean:<15}\t|"
                    row += f"{num_calls:<15}\t|  {total:<15}\t|  {per:<15}\t|"
                    return row

                output_string += log_row("Action", "Mean duration (s)", "Num calls", "Total time (s)", "Percentage %")
                output_string_len = len(output_string)
                output_string += f"{os.linesep}{'-' * output_string_len}"
                report, total_duration = self.make_report()
                output_string += log_row("Total", "-", "_", f"{total_duration:.5}", "100 %")
                output_string += f"{os.linesep}{'-' * output_string_len}"
                for action, durations, duration_per in report:
                    output_string += log_row(
                        action,
                        f"{np.mean(durations):.5}",
                        f"{len(durations):}",
                        f"{np.sum(durations):.5}",
                        f"{duration_per:.5}",
                    )
        else:

            def log_row(action, mean, total):
                return f"{os.linesep}{action:<20s}\t|  {mean:<15}\t|  {total:<15}"

            output_string += log_row("Action", "Mean duration (s)", "Total time (s)")
            output_string += f"{os.linesep}{'-' * 65}"

            for action, durations in self.recorded_durations.items():
                output_string += log_row(action, f"{np.mean(durations):.5}", f"{np.sum(durations):.5}")
        output_string += os.linesep
        return output_string

    def describe(self):
        """Logs a profile report after the conclusion of the training run."""
        super().describe()
        if self.output_file:
            self.output_file.flush()

    def __del__(self):
        """Close profiler's stream."""
        if self.output_file:
            self.output_file.close()


class AdvancedProfiler(BaseProfiler):
    """
    This profiler uses Python's cProfiler to record more detailed information about
    time spent in each function call recorded during a given action. The output is quite
    verbose and you should only use this if you want very detailed reports.
    """

    def __init__(self, output_filename: Optional[str] = None, line_count_restriction: float = 1.0):
        """
        Args:
            output_filename: optionally save profile results to file instead of printing
                to std out when training is finished.
            line_count_restriction: this can be used to limit the number of functions
                reported for each action. either an integer (to select a count of lines),
                or a decimal fraction between 0.0 and 1.0 inclusive (to select a percentage of lines)
        """
        self.profiled_actions = {}
        self.line_count_restriction = line_count_restriction

        self.output_fname = output_filename
        self.output_file = None
        if self.output_fname:
            fs = get_filesystem(self.output_fname)
            self.output_file = fs.open(self.output_fname, "w")

        streaming_out = [self.output_file.write] if self.output_file else [log.info]
        super().__init__(output_streams=streaming_out)

    def start(self, action_name: str) -> None:
        if action_name not in self.profiled_actions:
            self.profiled_actions[action_name] = cProfile.Profile()
        self.profiled_actions[action_name].enable()

    def stop(self, action_name: str) -> None:
        pr = self.profiled_actions.get(action_name)
        if pr is None:
            raise ValueError(  # pragma: no-cover
                f"Attempting to stop recording an action ({action_name}) which was never started."
            )
        pr.disable()

    def summary(self) -> str:
        recorded_stats = {}
        for action_name, pr in self.profiled_actions.items():
            s = io.StringIO()
            ps = pstats.Stats(pr, stream=s).strip_dirs().sort_stats('cumulative')
            ps.print_stats(self.line_count_restriction)
            recorded_stats[action_name] = s.getvalue()

        # log to standard out
        output_string = f"{os.linesep}Profiler Report{os.linesep}"
        for action, stats in recorded_stats.items():
            output_string += f"{os.linesep}Profile stats for: {action}{os.linesep}{stats}"

        return output_string

    def describe(self):
        """Logs a profile report after the conclusion of the training run."""
        super().describe()
        if self.output_file:
            self.output_file.flush()

    def __del__(self):
        """Close profiler's stream."""
        if self.output_file:
            self.output_file.close()


<<<<<<< HEAD
class RegisterRecordFunction:

    def __init__(self, model):
        self._model = model
        self._records = {}

    def _start_recording(self, module, input, module_name: str = None, is_built_in: bool = None):
        if module_name is not None:
            record_name = module_name if is_built_in else f"{type(module)}: {module_name}"
            self._records[record_name] = record_function(record_name).__enter__() 
        return input

    def _stop_recording(self, module, input, result, module_name: str = None, is_built_in: bool = None):
        if module_name is not None:
            record_name = module_name if is_built_in else f"{type(module)}: {module_name}"
            self._records[record_name].__exit__(None, None, None)
        return result

    def __enter__(self):
        built_in_modules = dir(torch.nn)
        for module_name, module in self._model.named_modules():
            is_built_in = module in built_in_modules
            module.register_forward_pre_hook(partial(self._start_recording, module_name=module_name, is_built_in=is_built_in))
            module.register_forward_hook(partial(self._stop_recording, module_name=module_name, is_built_in=is_built_in))

    def __exit__(self, exc_type: Any, exc_value: Any, traceback: Any):
        for module in self._model.modules():
            module._forward_pre_hooks = []
            module._forward_hooks = []
        for record in self._records.values():
            del record
        del self._records


class LegacyPyTorchProfiler(BaseProfiler):
=======
class PyTorchProfiler(BaseProfiler):
>>>>>>> 4fcb81a6

    PROFILED_FUNCTIONS = ("training_step_and_backward", "training_step", "backward", "validation_step", "test_step")
    AVAILABLE_SORT_KEYS = (
        "cpu_time",
        "cuda_time",
        "cpu_time_total",
        "cuda_time_total",
        "cpu_memory_usage",
        "cuda_memory_usage",
        "self_cpu_memory_usage",
        "self_cuda_memory_usage",
        "count",
    )

    def __init__(
        self,
        output_filename: Optional[str] = None,
        enabled: bool = True,
        use_cuda: bool = False,
        record_shapes: bool = False,
        profile_memory: bool = False,
        group_by_input_shapes: bool = False,
        with_stack: bool = False,
        use_kineto: bool = False,
        use_cpu: bool = True,
        emit_nvtx: bool = False,
        export_to_chrome: bool = False,
        path_to_export_trace: str = None,
        row_limit: int = 20,
        sort_by_key: Optional[str] = None,
        profiled_functions: Optional[List] = None,
        local_rank: Optional[int] = None,
    ):
        """
        This profiler uses PyTorch's Autograd Profiler and lets you inspect the cost of
        different operators inside your model - both on the CPU and GPU

        Args:

            output_filename: optionally save profile results to file instead of printing
                to std out when training is finished. When using ``ddp``,
                each rank will stream the profiled operation to their own file
                with the extension ``_{rank}.txt``

            enabled: Setting this to False makes this context manager a no-op.

            use_cuda: Enables timing of CUDA events as well using the cudaEvent API.
                Adds approximately 4us of overhead to each tensor operation.

            record_shapes: If shapes recording is set, information about input dimensions will be collected.

            profile_memory: Whether to report memory usage, default: True (Introduced in PyTorch 1.6.0)

            group_by_input_shapes: Include operator input shapes and group calls by shape.

            with_stack: record source information (file and line number) for the ops (Introduced in PyTorch 1.7.0)

            use_kineto: experimental support for Kineto profiler (Introduced in PyTorch 1.8.0)

            use_cpu: use_kineto=True and can be used to lower the overhead
                for GPU-only profiling (Introduced in PyTorch 1.8.0)

            emit_nvtx: Context manager that makes every autograd operation emit an NVTX range
                Run::

                    nvprof --profile-from-start off -o trace_name.prof -- <regular command here>

                To visualize, you can either use::

                    nvvp trace_name.prof
                    torch.autograd.profiler.load_nvprof(path)

            export_to_chrome: Wether to export the sequence of profiled operators for Chrome.
                It will generate a ``.json`` file which can be read by Chrome.

            path_to_export_trace: Directory path to export ``.json`` traces when using ``export_to_chrome=True``.
                By default, it will be save where the file being is being run.

            row_limit: Limit the number of rows in a table, `0` is a special value that
                removes the limit completely.

            sort_by_key: Keys to sort out profiled table

            profiled_functions: list of profiled functions which will create a context manager on.
                Any other will be pass through.

            local_rank: When running in distributed setting, local_rank is used for each process
                to write to their own file if `output_fname` is provided.
        """

        self.profiled_actions = {}
        self.enabled = enabled
        self.profiled_functions = profiled_functions or self.PROFILED_FUNCTIONS
        self.use_cuda = use_cuda
        self.record_shapes = record_shapes
        self.profile_memory = profile_memory
        self.sort_by_key = sort_by_key or ("cuda_time_total" if self.use_cuda else "cpu_time_total")
        self.with_stack = with_stack
        self.group_by_input_shapes = group_by_input_shapes and record_shapes
        self.use_kineto = use_kineto
        self.use_cpu = use_cpu
        self.row_limit = row_limit
        self.emit_nvtx = emit_nvtx
        self.export_to_chrome = export_to_chrome
        self.path_to_export_trace = path_to_export_trace

        if export_to_chrome and path_to_export_trace is None:
            rank_zero_warn(
                "The exported trace would be save locally as `path_to_export_trace` is empty."
                " Note: Each functions will generate its own traced file."
            )

        if self.sort_by_key not in self.AVAILABLE_SORT_KEYS:
            raise MisconfigurationException(
                f"Found sort_by_key: {sort_by_key}. Should be within {self.AVAILABLE_SORT_KEYS}. "
            )

        self.profiled_actions = {}
        self.context_names = {}
        self.running_stack = []
        self.profiler = None

        self.output_fname = output_filename
        self.output_file = None
        if local_rank is not None:
            self.on_train_start(local_rank=local_rank)
            self.on_train_start = super().on_train_start

    def on_train_start(self, local_rank: Optional[str] = None, log_dir: str = None):
        """
        This function is used by the Trainer to inject local_rank with `DDP`
        and `TensorBoardLogger` log_dir in the profiler.
        """
        self.local_rank = local_rank

        # if the user didn't `path_to_export_trace`,
        # set it as TensorBoardLogger log_dir if exists

        if self.path_to_export_trace is None:
            self.path_to_export_trace = log_dir

        # when logging to `log.info`, only perform profiling on rank 0
        if local_rank != 0 and self.output_fname is None:
            self.wrap_functions_into_rank_zero_only()

        if self.output_fname:
            if local_rank is not None:
                if '.txt' not in self.output_fname:
                    raise MisconfigurationException("Log file should be .txt file.")

                self.output_fname = self.output_fname.replace(".txt", f"_{self.local_rank}.txt")

            fs = get_filesystem(self.output_fname)
            self.output_file = fs.open(self.output_fname, "w")

        streaming_out = [self.output_file.write] if self.output_file else [log.info]
        super().__init__(output_streams=streaming_out)

    def wrap_functions_into_rank_zero_only(self):
        self.start = rank_zero_only(self.start)
        self.stop = rank_zero_only(self.stop)
        self.summary = rank_zero_only(self.summary)
        self.describe = rank_zero_only(self.describe)

    def start(self, action_name: str) -> None:
        if action_name not in self.profiled_functions:
            return

        if len(self.running_stack) > 0:
            self._stop(self.running_stack[-1])
        self.running_stack.append(action_name)

        self.context_names[action_name] = "/".join(self.running_stack)

        self._start(action_name)

    def _start(self, action_name: str) -> None:
        if self.emit_nvtx:
            self._create_profiler(action_name, torch.cuda.profiler.profile, enter=False)
            self._create_profiler(action_name, torch.autograd.profiler.emit_nvtx)
        else:
            self._create_profiler(action_name, torch.autograd.profiler.profile)

    def _create_profiler(self, action_name, profiler, enter=True):
        init_args = inspect.signature(profiler.__init__).parameters
        profiler_args = {k: v for k, v in vars(self).items() if k in init_args}
        pr = profiler(**profiler_args)
        if enter:
            pr = pr.__enter__()
        self.profiler = pr

    @property
    def function_events(self):
        return self.profiler.function_events

    def _stop(self, action_name: str, triggered_by_stop_function: bool = False) -> None:
        if self.profiler is None:
            return

        self.profiler.__exit__(exc_type=None, exc_val=None, exc_tb=None)

        function_events = self.function_events
        if not triggered_by_stop_function:
            self.profiler = None
        if function_events is not None:
            for name in self.running_stack:
                if name not in self.profiled_actions:
                    self.profiled_actions[name] = function_events
                else:
                    self.profiled_actions[name] += function_events

    def stop(self, action_name: str) -> None:
        if action_name not in self.profiled_functions:
            return

        if len(self.running_stack) == 0 or self.running_stack[-1] != action_name:
            raise ValueError(  # pragma: no-cover
                f"Attempting to stop recording an action ({action_name}) which was never started."
            )
        self._stop(action_name, triggered_by_stop_function=True)

        self.profiler = None
        self.running_stack.pop()
        # restore running profiler
        if len(self.running_stack) > 0:
            self._start(self.running_stack[-1])

    def summary(self) -> str:
        recorded_stats = {}
        output_string = ''
        local_rank = '0' if self.local_rank is None else self.local_rank

        if not self.enabled:
            return output_string

        for action_name, function_events in self.profiled_actions.items():

            # next line is a workaround for a pytorch issue (fixed on master, still present
            # on 1.7). Without it the code fails with `AssertionError: There is already a CPU
            # parent event for detach`
            function_events.populate_cpu_children = lambda: None

            if self.export_to_chrome:
                filename = f"{action_name}_{local_rank}_trace.json"
                path_to_trace = filename if self.path_to_export_trace is None \
                    else os.path.join(self.path_to_export_trace, filename)
                function_events.export_chrome_trace(path_to_trace)

            if self.emit_nvtx:
                return output_string

            else:
                data = function_events.key_averages(group_by_input_shapes=self.group_by_input_shapes)
                table = data.table(sort_by=self.sort_by_key, row_limit=self.row_limit)
                recorded_stats[action_name] = table

        linesep = os.linesep
        # log to standard out
        output_string = f"{linesep}Profiler Report{linesep}"
        for action, stats in recorded_stats.items():
            output_string += (f"{linesep}Profile stats for: {action} rank: {local_rank} {linesep}{stats}")

        return output_string

    def describe(self):
        """Logs a profile report after the conclusion of the training run."""
        super().describe()
        if self.output_file:
            self.output_file.flush()

    def __del__(self):
        """Close profiler's stream."""
        if self.output_file:
            self.output_file.close()


class ScheduleWrapper:
    """
    This class is used to override the schedule logic from the profiler and perform
    recording for both `training_step`, `validation_step`.
    """

    def __init__(self, schedule: Callable):
        self._schedule = schedule
        self._num_training_step_and_backward = 0
        self._num_validation_step = 0
        self._training_step_and_backward_reached_end = False
        self._validation_step_reached_end = False
        # used to stop profiler when `ProfilerAction.RECORD_AND_SAVE` is reached.
        self._none_action = None
        self._current_action = None

    @property
    def num_step(self):
        if self._current_action == "training_step_and_backward":
            return self._num_training_step_and_backward
        elif self._current_action == "validation_step":
            return self._num_validation_step
        elif self._current_action == "on_fit_start":
            return 0
        else:
            pass

    def _step(self):
        if self._current_action == "training_step_and_backward":
            self._num_training_step_and_backward += 1
        elif self._current_action == "validation_step":
            # skip sanity check
            if self._num_training_step_and_backward > 0:
                self._num_validation_step += 1
        elif self._current_action == "on_fit_start":
            pass

    @property
    def has_finished(self):
        if self._current_action == "training_step_and_backward":
            return self._training_step_and_backward_reached_end
        elif self._current_action == "validation_step":
            return self._validation_step_reached_end
        else:
            return False

    def __call__(self, num_step: int):
        # ignore the provided input. Keep internal state instead.
        if self.has_finished:
            return ProfilerAction.NONE

        self._step()
        action = self._schedule(self.num_step)
        if action == ProfilerAction.RECORD_AND_SAVE:
            if self._current_action == "training_step_and_backward":
                self._training_step_and_backward_reached_end = True
            elif self._current_action == "validation_step":
                self._validation_step_reached_end = True
        return action


<<<<<<< HEAD
class PyTorchProfiler(LegacyPyTorchProfiler):
    """
    This profiler uses PyTorch's Autograd Profiler and lets you inspect the cost of
    different operators inside your model - both on the CPU and GPU
    Args:
        output_filename: optionally save profile results to file instead of printing
            to std out when training is finished. When using ``ddp``,
            each rank will stream the profiled operation to their own file
            with the extension ``_{rank}.txt``
        enabled: Setting this to False makes this context manager a no-op.
        use_cuda: Enables timing of CUDA events as well using the cudaEvent API.
            Adds approximately 4us of overhead to each tensor operation.
        record_shapes: If shapes recording is set, information about input dimensions will be collected.
        profile_memory: Whether to report memory usage, default: True (Introduced in PyTorch 1.6.0)
        group_by_input_shapes: Include operator input shapes and group calls by shape.
        with_stack: record source information (file and line number) for the ops (Introduced in PyTorch 1.7.0)
        use_kineto: experimental support for Kineto profiler (Introduced in PyTorch 1.8.0)
        use_cpu: use_kineto=True and can be used to lower the overhead
            for GPU-only profiling (Introduced in PyTorch 1.8.0)
        emit_nvtx: Context manager that makes every autograd operation emit an NVTX range
            Run::
                nvprof --profile-from-start off -o trace_name.prof -- <regular command here>
            To visualize, you can either use::
                nvvp trace_name.prof
                torch.autograd.profiler.load_nvprof(path)
        export_to_chrome: Whether to export the sequence of profiled operators for Chrome.
            It will generate a ``.json`` file which can be read by Chrome.
        path_to_export_trace: Directory path to export ``.json`` traces when using ``export_to_chrome=True``.
            By default, it will be save where the file being is being run.
        row_limit: Limit the number of rows in a table, `0` is a special value that
            removes the limit completely.
        sort_by_key: Keys to sort out profiled table
        profiled_functions: list of profiled functions which will create a context manager on.
            Any other will be pass through.
        local_rank: When running in distributed setting, local_rank is used for each process
            to write to their own file if `output_fname` is provided.
    """


=======
>>>>>>> 4fcb81a6
if _TORCH_GREATER_EQUAL_1_8:

    class PyTorchProfiler(PyTorchProfiler):  # noqa F811

        START_ACTION = "on_fit_start"
        RECORD_FUNCTIONS = ("training_step_and_backward", "training_step", "backward", "validation_step", "test_step")
        STEP_FUNCTIONS = ("training_step_and_backward", "validation_step")

        def __init__(
            self,
            output_filename: Optional[str] = None,
            enabled: bool = True,
            use_cpu: bool = True,
            use_cuda: bool = True,
            schedule: Optional[Callable] = torch.profiler.schedule(wait=3, warmup=1, active=2),
            record_shapes: bool = True,
            profile_memory: bool = True,
            with_stack: bool = False,
            with_flops: bool = True,
            row_limit: int = 20,
            export_to_tensorboard: bool = True,
            on_trace_ready: Optional[Callable] = None,
            export_to_flame_graph: bool = True,
            metric: str = 'self_cpu_time_total',
            group_by_input_shapes: bool = False,
            sort_by_key: Optional[str] = None,
            record_functions: Optional[List] = None,
            record_module_names: bool = True,
            path_to_export_trace: Optional[str] = None,
            local_rank: Optional[int] = None,
        ):
            """

            This profiler uses PyTorch's Autograd Profiler and lets you inspect the cost of
            different operators inside your model - both on the CPU and GPU
            This relies on PyTorch Kineto Project: https://github.com/pytorch/kineto

            Args:
                output_filename: optionally save profile results to file instead of printing
                    to std out when training is finished. When using ``ddp``,
                    each rank will stream the profiled operation to their own file
                    with the extension ``_{rank}.txt``

                enabled: Setting this to False makes this context manager a no-op.

                use_cpu: Enables timing of CPU events.

                use_cuda: Enables timing of CUDA events as well using the cudaEvent API.
                    Adds approximately 4us of overhead to each tensor operation.

                schedule: Optional Callable which describes recording procedure

                record_shapes: If shapes recording is set, information about input dimensions will be collected.

                profile_memory: Whether to report memory usage, default: True

                with_stack: record source information (file and line number) for the ops

                with_flops: Whether to record flops for support operations.

                row_limit: Limit the number of rows in a table, `0` is a special value that
                    removes the limit completely.

                export_to_tensorboard: Whether to export the sequence of profiled operators for Chrome.
                    It can be used with `chrome://tracing/`. Just load the generated traces.

                export_to_flame_graph: Whether to export the sequence of profiled operators for Flame Graph.
                    Generate a performance visualization with the following commands.
                    Run::

                        git clone https://github.com/brendangregg/FlameGraph
                        cd FlameGraph
                        ./flamegraph.pl –title “CPU time” –countname “us.” ./lightning_logs/version_{}/{}.stack > a.svg

                group_by_input_shapes: Include operator input shapes and group calls by shape.

                sort_by_key: Keys to sort out profiled table

                record_functions: list of profiled functions which will create a context manager on.
                    Any other will be pass through.

                path_to_export_trace: Directory path to export ``.json`` traces when using ``export_to_chrome=True``.
                    By default, it will save in the `lightning_logs/version_{}` folder.

                local_rank: When running in distributed setting, local_rank is used for each process
                    to write to their own file if `output_fname` is provided.
            """

            self.sort_by_key = sort_by_key

            if schedule is not None:
                if not isinstance(schedule, Callable):
                    raise MisconfigurationException(f"Found schedule: {schedule}. Schedule should be a callable.")
                action = schedule(0)
                if not isinstance(action, ProfilerAction):
                    raise MisconfigurationException(
                        f"Found schedule: {schedule}. "
                        "Schedule should be a callable returning `torch.profiler.ProfilerAction`. "
                    )

            if isinstance(self.sort_by_key, str) and self.sort_by_key not in self.AVAILABLE_SORT_KEYS:
                raise MisconfigurationException(
                    f"Found sort_by_key: {self.sort_by_key}. Should be within {self.AVAILABLE_SORT_KEYS}. "
                )

            self.output_filename = output_filename
            self.enabled = enabled
            self.use_cpu = use_cpu
            self.use_cuda = use_cuda and torch.cuda.is_available()
            self.record_functions = record_functions or self.RECORD_FUNCTIONS
            self.record_functions_managers = {}
            self.activities = [ProfilerActivity.CPU] * use_cpu + [ProfilerActivity.CUDA] * self.use_cuda
            self.schedule = ScheduleWrapper(schedule) if schedule is not None else schedule
            self.record_shapes = record_shapes
            self.row_limit = row_limit
            self.export_to_tensorboard = export_to_tensorboard
            self.export_to_flame_graph = export_to_flame_graph
            self.profile_memory = profile_memory
            self.with_stack = True if export_to_flame_graph else with_stack
            self.metric = metric
            self.with_flops = with_flops
            self.local_rank = local_rank
            self.path_to_export_trace = path_to_export_trace
            self.group_by_input_shapes = group_by_input_shapes
            self.on_trace_ready = on_trace_ready
            self.udf_on_trace_ready = True if self.on_trace_ready is not None else False
            self.record_module_names = record_module_names

            self.context_names = {}
            self.running_stack = []
            self.profiler = None
            self.lightning_module = None
            self.register = None

            self.output_fname = output_filename
            self.output_file = None
            if local_rank is not None:
                super().on_train_start(local_rank=local_rank)
                self.on_train_start = super().on_train_start

        def summary(self) -> str:
            recorded_stats = {}
            output_string = ''
            local_rank = '0' if self.local_rank is None else self.local_rank

            if not self.enabled:
                return output_string

            self.profiler.__exit__(None, None, None)
            if self.register is not None:
                self.register.__exit__(None, None, None)

            data = self.profiler.events().key_averages(group_by_input_shapes=self.group_by_input_shapes)
            table = data.table(sort_by=self.sort_by_key, row_limit=self.row_limit)
            recorded_stats[self.START_ACTION] = table

            linesep = os.linesep
            # log to standard out
            output_string = f"{linesep}Profiler Report{linesep}"
            for action, stats in recorded_stats.items():
                output_string += (f"{linesep}Profile stats for: {action} rank: {local_rank} {linesep}{stats}")

            return output_string

        def on_train_start(self, local_rank: Optional[str] = None, log_dir: str = None):
            super().on_train_start(local_rank=local_rank, log_dir=log_dir)
            if self.record_module_names and self.lightning_module is not None:
                self.register = RegisterRecordFunction(self.lightning_module)
                self.register.__enter__()

        def start(self, action_name: str) -> None:
            if action_name == self.START_ACTION:
                if self.schedule is not None:
                    self.schedule._current_action = action_name
                self._create_profiler(action_name, torch.profiler.profile)

            elif action_name in self.record_functions:
                self.record_functions_managers[action_name] = record_function(action_name)
                self.record_functions_managers[action_name].__enter__()

        def stop(self, action_name: str) -> None:
            if action_name in self.record_functions:
                self.record_functions_managers[action_name].__exit__(None, None, None)

                if action_name in self.STEP_FUNCTIONS:
                    if self.schedule is not None:
                        self.schedule._current_action = action_name

                    if self.udf_on_trace_ready:
                        return

                    def on_trace_ready(profiler):
                        local_rank = 0 if self.local_rank is None else self.local_rank
                        filename = f"{action_name}_{local_rank}"
                        if self.export_to_tensorboard:
                            tensorboard_trace_handler(self.path_to_export_trace, filename)(profiler)
                        if self.export_to_flame_graph:
                            path = os.path.join(self.path_to_export_trace, f"{filename}.stack")
                            profiler.export_stacks(path, metric=self.metric)

                    self.profiler.on_trace_ready = on_trace_ready
                    self.profiler.step()

        def __del__(self):
            """Close profiler's stream."""
            if self.output_file:
                self.output_file.close()<|MERGE_RESOLUTION|>--- conflicted
+++ resolved
@@ -296,7 +296,6 @@
             self.output_file.close()
 
 
-<<<<<<< HEAD
 class RegisterRecordFunction:
 
     def __init__(self, model):
@@ -332,11 +331,8 @@
 
 
 class LegacyPyTorchProfiler(BaseProfiler):
-=======
-class PyTorchProfiler(BaseProfiler):
->>>>>>> 4fcb81a6
-
-    PROFILED_FUNCTIONS = ("training_step_and_backward", "training_step", "backward", "validation_step", "test_step")
+
+    RECORD_FUNCTIONS = ("training_step_and_backward", "training_step", "backward", "validation_step", "test_step")
     AVAILABLE_SORT_KEYS = (
         "cpu_time",
         "cuda_time",
@@ -358,83 +354,59 @@
         profile_memory: bool = False,
         group_by_input_shapes: bool = False,
         with_stack: bool = False,
-        use_kineto: bool = False,
         use_cpu: bool = True,
         emit_nvtx: bool = False,
         export_to_chrome: bool = False,
         path_to_export_trace: str = None,
         row_limit: int = 20,
         sort_by_key: Optional[str] = None,
-        profiled_functions: Optional[List] = None,
+        record_functions: Optional[List] = None,
         local_rank: Optional[int] = None,
     ):
         """
         This profiler uses PyTorch's Autograd Profiler and lets you inspect the cost of
         different operators inside your model - both on the CPU and GPU
-
         Args:
-
             output_filename: optionally save profile results to file instead of printing
                 to std out when training is finished. When using ``ddp``,
                 each rank will stream the profiled operation to their own file
                 with the extension ``_{rank}.txt``
-
             enabled: Setting this to False makes this context manager a no-op.
-
             use_cuda: Enables timing of CUDA events as well using the cudaEvent API.
                 Adds approximately 4us of overhead to each tensor operation.
-
             record_shapes: If shapes recording is set, information about input dimensions will be collected.
-
             profile_memory: Whether to report memory usage, default: True (Introduced in PyTorch 1.6.0)
-
             group_by_input_shapes: Include operator input shapes and group calls by shape.
-
             with_stack: record source information (file and line number) for the ops (Introduced in PyTorch 1.7.0)
-
-            use_kineto: experimental support for Kineto profiler (Introduced in PyTorch 1.8.0)
-
-            use_cpu: use_kineto=True and can be used to lower the overhead
-                for GPU-only profiling (Introduced in PyTorch 1.8.0)
-
+            use_cpu: record events on the CPU
             emit_nvtx: Context manager that makes every autograd operation emit an NVTX range
                 Run::
-
                     nvprof --profile-from-start off -o trace_name.prof -- <regular command here>
-
                 To visualize, you can either use::
-
                     nvvp trace_name.prof
                     torch.autograd.profiler.load_nvprof(path)
-
-            export_to_chrome: Wether to export the sequence of profiled operators for Chrome.
+            export_to_chrome: Whether to export the sequence of profiled operators for Chrome.
                 It will generate a ``.json`` file which can be read by Chrome.
-
             path_to_export_trace: Directory path to export ``.json`` traces when using ``export_to_chrome=True``.
                 By default, it will be save where the file being is being run.
-
             row_limit: Limit the number of rows in a table, `0` is a special value that
                 removes the limit completely.
-
             sort_by_key: Keys to sort out profiled table
-
-            profiled_functions: list of profiled functions which will create a context manager on.
+            record_functions: list of profiled functions which will create a context manager on.
                 Any other will be pass through.
-
             local_rank: When running in distributed setting, local_rank is used for each process
                 to write to their own file if `output_fname` is provided.
         """
 
         self.profiled_actions = {}
         self.enabled = enabled
-        self.profiled_functions = profiled_functions or self.PROFILED_FUNCTIONS
+        self.record_functions = record_functions or self.RECORD_FUNCTIONS
         self.use_cuda = use_cuda
         self.record_shapes = record_shapes
         self.profile_memory = profile_memory
         self.sort_by_key = sort_by_key or ("cuda_time_total" if self.use_cuda else "cpu_time_total")
         self.with_stack = with_stack
         self.group_by_input_shapes = group_by_input_shapes and record_shapes
-        self.use_kineto = use_kineto
         self.use_cpu = use_cpu
         self.row_limit = row_limit
         self.emit_nvtx = emit_nvtx
@@ -500,7 +472,7 @@
         self.describe = rank_zero_only(self.describe)
 
     def start(self, action_name: str) -> None:
-        if action_name not in self.profiled_functions:
+        if action_name not in self.record_functions:
             return
 
         if len(self.running_stack) > 0:
@@ -547,7 +519,7 @@
                     self.profiled_actions[name] += function_events
 
     def stop(self, action_name: str) -> None:
-        if action_name not in self.profiled_functions:
+        if action_name not in self.record_functions:
             return
 
         if len(self.running_stack) == 0 or self.running_stack[-1] != action_name:
@@ -672,51 +644,81 @@
         return action
 
 
-<<<<<<< HEAD
 class PyTorchProfiler(LegacyPyTorchProfiler):
     """
     This profiler uses PyTorch's Autograd Profiler and lets you inspect the cost of
-    different operators inside your model - both on the CPU and GPU
+    different operators inside your model - both on the CPU and GPU.
+    From PyTorch 1.8, the profiler relies on PyTorch Kineto Project: https://github.com/pytorch/kineto
+    
+    PyTorch Profiler API changed from 1.8, and therefore this documentation will display both
     Args:
         output_filename: optionally save profile results to file instead of printing
             to std out when training is finished. When using ``ddp``,
             each rank will stream the profiled operation to their own file
             with the extension ``_{rank}.txt``
+        
         enabled: Setting this to False makes this context manager a no-op.
+
+        use_cpu: Enables timing of CPU events.
+        
         use_cuda: Enables timing of CUDA events as well using the cudaEvent API.
             Adds approximately 4us of overhead to each tensor operation.
+        
         record_shapes: If shapes recording is set, information about input dimensions will be collected.
+        
         profile_memory: Whether to report memory usage, default: True (Introduced in PyTorch 1.6.0)
+        
         group_by_input_shapes: Include operator input shapes and group calls by shape.
+        
         with_stack: record source information (file and line number) for the ops (Introduced in PyTorch 1.7.0)
-        use_kineto: experimental support for Kineto profiler (Introduced in PyTorch 1.8.0)
-        use_cpu: use_kineto=True and can be used to lower the overhead
-            for GPU-only profiling (Introduced in PyTorch 1.8.0)
-        emit_nvtx: Context manager that makes every autograd operation emit an NVTX range
+
+        row_limit: Limit the number of rows in a table, `0` is a special value that
+            removes the limit completely.
+        
+        export_to_chrome: Whether to export the sequence of profiled operators for Chrome.
+            It will generate a ``.json`` file which can be read by Chrome.
+        
+        path_to_export_trace: Directory path to export ``.json`` traces when using ``export_to_chrome=True``.
+            Before PyTorch 1.8, it will be save where the file being is being run.
+            After PyTorch 1.8, it will save in the `lightning_logs/version_{}` folder.
+        
+        sort_by_key: Keys to sort out profiled table
+        
+        record_functions: list of profiled functions which will create a context manager on.
+            Any other will be pass through.
+        
+        local_rank: When running in distributed setting, local_rank is used for each process
+            to write to their own file if `output_fname` is provided.
+
+        emit_nvtx: (WARNING: Supported only for torch<1.8.0)
+            Context manager that makes every autograd operation emit an NVTX range
             Run::
                 nvprof --profile-from-start off -o trace_name.prof -- <regular command here>
             To visualize, you can either use::
                 nvvp trace_name.prof
                 torch.autograd.profiler.load_nvprof(path)
-        export_to_chrome: Whether to export the sequence of profiled operators for Chrome.
-            It will generate a ``.json`` file which can be read by Chrome.
-        path_to_export_trace: Directory path to export ``.json`` traces when using ``export_to_chrome=True``.
-            By default, it will be save where the file being is being run.
-        row_limit: Limit the number of rows in a table, `0` is a special value that
-            removes the limit completely.
-        sort_by_key: Keys to sort out profiled table
-        profiled_functions: list of profiled functions which will create a context manager on.
-            Any other will be pass through.
-        local_rank: When running in distributed setting, local_rank is used for each process
-            to write to their own file if `output_fname` is provided.
-    """
-
-
-=======
->>>>>>> 4fcb81a6
+
+        export_to_flame_graph: (WARNING: Supported only for torch>=1.8.0)
+            Whether to export the sequence of profiled operators for Flame Graph.
+            Generate a performance visualization with the following commands.
+            Run::
+
+                git clone https://github.com/brendangregg/FlameGraph
+                cd FlameGraph
+                ./flamegraph.pl –title “CPU time” –countname “us.” ./lightning_logs/version_{}/{}.stack > a.svg
+
+        on_trace_ready: (WARNING: Supported only for torch>=1.8.0)
+            Function which takes the profiler and executed on `RECORD_AND_SAVE` action  
+
+        schedule: (WARNING: Supported only for torch>=1.8.0)
+            Optional Callable which describes recording procedure
+
+    """
+
+
 if _TORCH_GREATER_EQUAL_1_8:
 
-    class PyTorchProfiler(PyTorchProfiler):  # noqa F811
+    class PyTorchProfiler(LegacyPyTorchProfiler):  # noqa F811
 
         START_ACTION = "on_fit_start"
         RECORD_FUNCTIONS = ("training_step_and_backward", "training_step", "backward", "validation_step", "test_step")
@@ -730,20 +732,20 @@
             use_cuda: bool = True,
             schedule: Optional[Callable] = torch.profiler.schedule(wait=3, warmup=1, active=2),
             record_shapes: bool = True,
+            group_by_input_shapes: bool = False,
             profile_memory: bool = True,
             with_stack: bool = False,
-            with_flops: bool = True,
             row_limit: int = 20,
-            export_to_tensorboard: bool = True,
+            export_to_chrome: bool = True,
+            sort_by_key: Optional[str] = None,
+            path_to_export_trace: Optional[str] = None,
+            record_functions: Optional[List] = None,
+            local_rank: Optional[int] = None,
             on_trace_ready: Optional[Callable] = None,
             export_to_flame_graph: bool = True,
+            with_flops: bool = True,
             metric: str = 'self_cpu_time_total',
-            group_by_input_shapes: bool = False,
-            sort_by_key: Optional[str] = None,
-            record_functions: Optional[List] = None,
             record_module_names: bool = True,
-            path_to_export_trace: Optional[str] = None,
-            local_rank: Optional[int] = None,
         ):
             """
 
@@ -764,9 +766,9 @@
                 use_cuda: Enables timing of CUDA events as well using the cudaEvent API.
                     Adds approximately 4us of overhead to each tensor operation.
 
+                record_shapes: If shapes recording is set, information about input dimensions will be collected.
+
                 schedule: Optional Callable which describes recording procedure
-
-                record_shapes: If shapes recording is set, information about input dimensions will be collected.
 
                 profile_memory: Whether to report memory usage, default: True
 
@@ -777,7 +779,7 @@
                 row_limit: Limit the number of rows in a table, `0` is a special value that
                     removes the limit completely.
 
-                export_to_tensorboard: Whether to export the sequence of profiled operators for Chrome.
+                export_to_chrome: Whether to export the sequence of profiled operators for Chrome.
                     It can be used with `chrome://tracing/`. Just load the generated traces.
 
                 export_to_flame_graph: Whether to export the sequence of profiled operators for Flame Graph.
@@ -800,6 +802,8 @@
 
                 local_rank: When running in distributed setting, local_rank is used for each process
                     to write to their own file if `output_fname` is provided.
+                
+                on_trace_ready: Function which takes the profiler and executed on `RECORD_AND_SAVE` action  
             """
 
             self.sort_by_key = sort_by_key
@@ -829,7 +833,7 @@
             self.schedule = ScheduleWrapper(schedule) if schedule is not None else schedule
             self.record_shapes = record_shapes
             self.row_limit = row_limit
-            self.export_to_tensorboard = export_to_tensorboard
+            self.export_to_chrome = export_to_chrome
             self.export_to_flame_graph = export_to_flame_graph
             self.profile_memory = profile_memory
             self.with_stack = True if export_to_flame_graph else with_stack
@@ -908,7 +912,7 @@
                     def on_trace_ready(profiler):
                         local_rank = 0 if self.local_rank is None else self.local_rank
                         filename = f"{action_name}_{local_rank}"
-                        if self.export_to_tensorboard:
+                        if self.export_to_chrome:
                             tensorboard_trace_handler(self.path_to_export_trace, filename)(profiler)
                         if self.export_to_flame_graph:
                             path = os.path.join(self.path_to_export_trace, f"{filename}.stack")
