--- conflicted
+++ resolved
@@ -16,7 +16,6 @@
 import cProfile
 import inspect
 import io
-import logging
 import os
 import pstats
 import time
@@ -28,16 +27,11 @@
 import numpy as np
 import torch
 
-<<<<<<< HEAD
-=======
 from pytorch_lightning import _logger as log
 from pytorch_lightning.utilities import rank_zero_only
->>>>>>> e7298b5d
 from pytorch_lightning.utilities.cloud_io import get_filesystem
 from pytorch_lightning.utilities.distributed import rank_zero_warn
 from pytorch_lightning.utilities.exceptions import MisconfigurationException
-
-log = logging.getLogger(__name__)
 
 
 class BaseProfiler(ABC):
